# ##### BEGIN GPL LICENSE BLOCK #####
#
#  This program is free software; you can redistribute it and/or
#  modify it under the terms of the GNU General Public License
#  as published by the Free Software Foundation; either version 2
#  of the License, or (at your option) any later version.
#
#  This program is distributed in the hope that it will be useful,
#  but WITHOUT ANY WARRANTY; without even the implied warranty of
#  MERCHANTABILITY or FITNESS FOR A PARTICULAR PURPOSE.  See the
#  GNU General Public License for more details.
#
#  You should have received a copy of the GNU General Public License
#  along with this program; if not, write to the Free Software Foundation,
#  Inc., 51 Franklin Street, Fifth Floor, Boston, MA 02110-1301, USA.
#
# ##### END GPL LICENSE BLOCK #####

# <pep8 compliant>
import bpy
from bpy.types import (
    Header,
    Menu,
    Panel,
)
from bpy.app.translations import pgettext_iface as iface_
from bpy.app.translations import contexts as i18n_contexts


class USERPREF_HT_header(Header):
    bl_space_type = 'USER_PREFERENCES'

    def draw(self, context):
        layout = self.layout

        layout.template_header()

        userpref = context.user_preferences


        if userpref.active_section == 'LIGHTS':
            layout.operator('wm.studiolight_install', text="Add MatCap").type = 'MATCAP'
            layout.operator('wm.studiolight_install', text="Add LookDev HDRI").type = 'WORLD'
            op = layout.operator('wm.studiolight_install', text="Add Studio Light")
            op.type = 'STUDIO'
            op.filter_glob = ".sl"


class USERPREF_PT_navigation(Panel):
    bl_label = ""
    bl_space_type = 'USER_PREFERENCES'
    bl_region_type = 'NAVIGATION_BAR'
    bl_options = {'HIDE_HEADER'}

    def draw(self, context):
        layout = self.layout
        layout.operator_context = 'EXEC_AREA'

        userpref = context.user_preferences

        col = layout.column()

        col.scale_x = 1.3
        col.scale_y = 1.3
        col.prop(userpref, "active_section", expand=True)

        col.separator_spacer()
        #Doesn't work vertically yet

        col.operator("wm.save_userpref")


class PreferencePanel(Panel):
    bl_space_type = 'USER_PREFERENCES'
    bl_region_type = 'WINDOW'

    def draw_props(self, context, layout):
        # Deriving classes should implement this.
        # TODO use abc module for abstract method support?
        pass

    def draw(self, context):
        layout = self.layout

        layout.use_property_split = True
        layout.use_property_decorate = False  # No animation.

        row = layout.row()
        row.label()

        col = row.column()
        col.ui_units_x = 50

        self.draw_props(context, col)

        row.label() # Needed so col above is centered.


class USERPREF_PT_interface_display(PreferencePanel):
    bl_label = "Display"

    @classmethod
    def poll(cls, context):
        userpref = context.user_preferences
        return (userpref.active_section == 'INTERFACE')

    def draw_props(self, context, layout):
        userpref = context.user_preferences
        view = userpref.view

        layout.prop(view, "ui_scale", text="Scale")
        layout.prop(view, "ui_line_width", text="Line Width")


class USERPREF_PT_interface_display_info(PreferencePanel):
    bl_label = "Information"
    bl_parent_id = "USERPREF_PT_interface_display"
    bl_options = {'DEFAULT_CLOSED'}

    def draw_props(self, context, layout):
        userpref = context.user_preferences
        view = userpref.view

        layout.prop(view, "show_tooltips")
        layout.prop(view, "show_object_info", text="Object Info")
        layout.prop(view, "show_large_cursors")
        layout.prop(view, "show_view_name", text="View Name")
        layout.prop(view, "show_playback_fps", text="Playback FPS")

class USERPREF_PT_interface_develop(PreferencePanel):
    bl_label = "Develop"
    bl_options = {'DEFAULT_CLOSED'}

    @classmethod
    def poll(cls, context):
        userpref = context.user_preferences
        return (userpref.active_section == 'INTERFACE')

    def draw_props(self, context, layout):
        userpref = context.user_preferences
        view = userpref.view

        layout.prop(view, "show_tooltips_python")
        layout.prop(view, "show_developer_ui")


class USERPREF_PT_interface_view_manipulation(PreferencePanel):
    bl_label = "View Manipulation"
    bl_options = {'DEFAULT_CLOSED'}

    @classmethod
    def poll(cls, context):
        userpref = context.user_preferences
        return (userpref.active_section == 'INTERFACE')

    def draw_props(self, context, layout):
        userpref = context.user_preferences
        view = userpref.view

        layout.prop(view, "smooth_view")
        layout.prop(view, "rotation_angle")

        layout.separator()

        layout.prop(view, "use_mouse_depth_cursor")
        layout.prop(view, "use_cursor_lock_adjust")

        layout.separator()

        layout.prop(view, "use_auto_perspective")
        layout.prop(view, "use_mouse_depth_navigate")

        layout.separator()

        layout.prop(view, "use_zoom_to_mouse")
        layout.prop(view, "use_rotate_around_active")

        layout.separator()

        layout.prop(view, "use_camera_lock_parent")


class USERPREF_PT_interface_viewports(PreferencePanel):
    bl_label = "Viewports"
    bl_options = {'DEFAULT_CLOSED'}

    @classmethod
    def poll(cls, context):
        userpref = context.user_preferences
        return (userpref.active_section == 'INTERFACE')


class USERPREF_PT_interface_viewports_3d(PreferencePanel):
    bl_label = "3D Viewports"
    bl_parent_id = "USERPREF_PT_interface_viewports"

    def draw_props(self, context, layout):
        userpref = context.user_preferences
        view = userpref.view

        layout.prop(view, "object_origin_size")

        layout.separator()

        layout.prop(view, "mini_axis_type", text="3D Viewport Axis")

        sub = layout.column()
        sub.active = view.mini_axis_type == 'MINIMAL'
        sub.prop(view, "mini_axis_size", text="Size")
        sub.prop(view, "mini_axis_brightness", text="Brightness")

        layout.separator()

        layout.prop(view, "gizmo_size", text="Gizmo Size")


class USERPREF_PT_interface_viewports_3d_weight_paint(PreferencePanel):
    bl_label = "Custom Weight Paint Range"
    bl_options = {'DEFAULT_CLOSED'}
    bl_parent_id = "USERPREF_PT_interface_viewports_3d"

    def draw_header(self, context):
        userpref = context.user_preferences
        system = userpref.system

        self.layout.prop(system, "use_weight_color_range", text="")

    def draw_props(self, context, layout):
        userpref = context.user_preferences
        system = userpref.system

        layout.active = system.use_weight_color_range
        layout.template_color_ramp(system, "weight_color_range", expand=True)


class USERPREF_PT_interface_viewports_2d(PreferencePanel):
    bl_label = "2D Viewports"
    bl_parent_id = "USERPREF_PT_interface_viewports"

    def draw_props(self, context, layout):
        userpref = context.user_preferences
        view = userpref.view

        layout.prop(view, "view2d_grid_spacing_min", text="Minimum Grid Spacing")
        layout.prop(view, "timecode_style")
        layout.prop(view, "view_frame_type")
        if view.view_frame_type == 'SECONDS':
            layout.prop(view, "view_frame_seconds")
        elif view.view_frame_type == 'KEYFRAMES':
            layout.prop(view, "view_frame_keyframes")


class USERPREF_PT_interface_menus(PreferencePanel):
    bl_label = "Menus"
    bl_options = {'DEFAULT_CLOSED'}

    @classmethod
    def poll(cls, context):
        userpref = context.user_preferences
        return (userpref.active_section == 'INTERFACE')

    def draw_props(self, context, layout):
        userpref = context.user_preferences
        view = userpref.view

<<<<<<< HEAD
        layout.prop(view, "show_splash")
        layout.prop(view, "use_quit_dialog")
=======
        col.label(text="Header:")
        sub = col.split()
        sub.label(text="Default Position")
        sub.row().prop(view, "header_align_default", expand=True)

        col.prop(view, "show_splash")
>>>>>>> 3e311fdc


class USERPREF_PT_interface_menus_mouse_over(PreferencePanel):
    bl_label = "Open on Mouse Over"
    bl_parent_id = "USERPREF_PT_interface_menus"
    bl_options = {'DEFAULT_CLOSED'}

    def draw_header(self, context):
        userpref = context.user_preferences
        view = userpref.view

        self.layout.prop(view, "use_mouse_over_open", text="")

    def draw_props(self, context, layout):
        userpref = context.user_preferences
        view = userpref.view

        layout.active = view.use_mouse_over_open

        layout.prop(view, "open_toplevel_delay", text="Top Level")
        layout.prop(view, "open_sublevel_delay", text="Sub Level")

class USERPREF_PT_interface_menus_pie(PreferencePanel):
    bl_label = "Pie Menus"
    bl_parent_id = "USERPREF_PT_interface_menus"
    bl_options = {'DEFAULT_CLOSED'}

    def draw_props(self, context, layout):
        userpref = context.user_preferences
        view = userpref.view

        layout.prop(view, "pie_animation_timeout")
        layout.prop(view, "pie_initial_timeout")
        layout.prop(view, "pie_menu_radius")
        layout.prop(view, "pie_menu_threshold")
        layout.prop(view, "pie_menu_confirm")


class USERPREF_PT_interface_templates(PreferencePanel):
    bl_label = "Templates"
    bl_options = {'DEFAULT_CLOSED'}

    @classmethod
    def poll(cls, context):
        userpref = context.user_preferences
        return (userpref.active_section == 'INTERFACE')

    def draw_props(self, context, layout):
        userpref = context.user_preferences
        view = userpref.view

        layout.label(text="Options intended for use with app-templates only.")
        layout.prop(view, "show_layout_ui")


class USERPREF_PT_edit_undo(PreferencePanel):
    bl_label = "Undo"

    @classmethod
    def poll(cls, context):
        userpref = context.user_preferences
        return (userpref.active_section == 'EDITING')

    def draw_props(self, context, layout):
        userpref = context.user_preferences
        edit = userpref.edit

        layout.prop(edit, "undo_steps", text="Steps")
        layout.prop(edit, "undo_memory_limit", text="Memory Limit")
        layout.prop(edit, "use_global_undo")


class USERPREF_PT_edit_objects(PreferencePanel):
    bl_label = "Objects"
    bl_options = {'DEFAULT_CLOSED'}

    @classmethod
    def poll(cls, context):
        userpref = context.user_preferences
        return (userpref.active_section == 'EDITING')

    def draw_props(self, context, layout):
        userpref = context.user_preferences
        edit = userpref.edit

        layout.prop(edit, "material_link", text="Link Materials to")
        layout.prop(edit, "object_align", text="Align New Objects to")
        layout.prop(edit, "use_enter_edit_mode", text="Enter Edit Mode for New Objects")


class USERPREF_PT_edit_gpencil(PreferencePanel):
    bl_label = "Grease Pencil"
    bl_options = {'DEFAULT_CLOSED'}

    @classmethod
    def poll(cls, context):
        userpref = context.user_preferences
        return (userpref.active_section == 'EDITING')

    def draw_props(self, context, layout):
        userpref = context.user_preferences
        edit = userpref.edit

        layout.prop(edit, "grease_pencil_manhattan_distance", text="Manhattan Distance")
        layout.prop(edit, "grease_pencil_euclidean_distance", text="Euclidean Distance")

class USERPREF_PT_edit_annotations(PreferencePanel):
    bl_label = "Annotations"
    bl_options = {'DEFAULT_CLOSED'}

    @classmethod
    def poll(cls, context):
        userpref = context.user_preferences
        return (userpref.active_section == 'EDITING')

    def draw_props(self, context, layout):
        userpref = context.user_preferences
        edit = userpref.edit

        layout.prop(edit, "grease_pencil_default_color", text="Default Color")
        layout.prop(edit, "grease_pencil_eraser_radius", text="Eraser Radius")
        layout.prop(edit, "use_grease_pencil_simplify_stroke", text="Simplify Stroke")


class USERPREF_PT_edit_animation(PreferencePanel):
    bl_label = "Animation"

    @classmethod
    def poll(cls, context):
        userpref = context.user_preferences
        return (userpref.active_section == 'EDITING')

    def draw_props(self, context, layout):
        userpref = context.user_preferences
        edit = userpref.edit

        layout.prop(edit, "use_negative_frames")

        layout.prop(edit, "use_visual_keying")
        layout.prop(edit, "use_keyframe_insert_needed", text="Only Insert Needed")

class USERPREF_PT_edit_animation_autokey(PreferencePanel):
    bl_label = "Auto-Keyframing"
    bl_options = {'DEFAULT_CLOSED'}
    bl_parent_id = "USERPREF_PT_edit_animation"

    def draw_header(self, context):
        userpref = context.user_preferences
        edit = userpref.edit

        self.layout.prop(edit, "use_auto_keying", text="")

    def draw_props(self, context, layout):
        userpref = context.user_preferences
        edit = userpref.edit

        layout.prop(edit, "use_auto_keying_warning")
        layout.prop(edit, "use_keyframe_insert_available", text="Only Insert Available")

class USERPREF_PT_edit_animation_fcurves(PreferencePanel):
    bl_label = "F-Curves"
    bl_options = {'DEFAULT_CLOSED'}
    bl_parent_id = "USERPREF_PT_edit_animation"

    def draw_props(self, context, layout):
        userpref = context.user_preferences
        edit = userpref.edit

        layout.prop(edit, "keyframe_new_interpolation_type", text="Default Interpolation")
        layout.prop(edit, "keyframe_new_handle_type", text="Default Handles")
        layout.prop(edit, "use_insertkey_xyz_to_rgb", text="XYZ to RGB")

        layout.separator()

        layout.prop(edit, "fcurve_unselected_alpha", text="F-Curve Visibility")


class USERPREF_PT_edit_transform(PreferencePanel):
    bl_label = "Transform"
    bl_options = {'DEFAULT_CLOSED'}

    @classmethod
    def poll(cls, context):
        userpref = context.user_preferences
        return (userpref.active_section == 'EDITING')

    def draw_props(self, context, layout):
        userpref = context.user_preferences
        edit = userpref.edit

        layout.prop(edit, "use_drag_immediately")
        layout.prop(edit, "use_numeric_input_advanced")


class USERPREF_PT_edit_duplicate_data(PreferencePanel):
    bl_label = "Duplicate Data"
    bl_options = {'DEFAULT_CLOSED'}

    @classmethod
    def poll(cls, context):
        userpref = context.user_preferences
        return (userpref.active_section == 'EDITING')

    def draw_props(self, context, layout):
        userpref = context.user_preferences
        edit = userpref.edit

        flow = layout.grid_flow(row_major=True, columns=0, even_columns=False, even_rows=False, align=True)

        col = flow.column()
        col.prop(edit, "use_duplicate_action", text="Action")
        col.prop(edit, "use_duplicate_armature", text="Armature")
        col.prop(edit, "use_duplicate_curve", text="Curve")
        #col.prop(edit, "use_duplicate_fcurve", text="F-Curve")
        col.prop(edit, "use_duplicate_light", text="Light")
        col = flow.column()
        col.prop(edit, "use_duplicate_material", text="Material")
        col.prop(edit, "use_duplicate_mesh", text="Mesh")
        col.prop(edit, "use_duplicate_metaball", text="Metaball")
        col.prop(edit, "use_duplicate_particle", text="Particle")
        col = flow.column()
        col.prop(edit, "use_duplicate_surface", text="Surface")
        col.prop(edit, "use_duplicate_text", text="Text")
        col.prop(edit, "use_duplicate_texture", text="Texture")


class USERPREF_PT_edit_misc(PreferencePanel):
    bl_label = "Miscellaneous"
    bl_options = {'DEFAULT_CLOSED'}

    @classmethod
    def poll(cls, context):
        userpref = context.user_preferences
        return (userpref.active_section == 'EDITING')

    def draw_props(self, context, layout):
        userpref = context.user_preferences
        edit = userpref.edit

        layout.prop(edit, "sculpt_paint_overlay_color", text="Sculpt Overlay Color")
        layout.prop(edit, "node_margin", text="Node Editor Auto-offset Margin")


class USERPREF_PT_interface_system_sound(PreferencePanel):
    bl_label = "Sound"
    bl_options = {'DEFAULT_CLOSED'}

    @classmethod
    def poll(cls, context):
        userpref = context.user_preferences
        return (userpref.active_section == 'SYSTEM_GENERAL')

    def draw_props(self, context, layout):
        userpref = context.user_preferences
        system = userpref.system

        layout.prop(system, "audio_device", expand=False)
        sub = layout.column()
        sub.active = system.audio_device not in {'NONE', 'Null'}
        #sub.prop(system, "use_preview_images")
        sub.prop(system, "audio_channels", text="Channels")
        sub.prop(system, "audio_mixing_buffer", text="Mixing Buffer")
        sub.prop(system, "audio_sample_rate", text="Sample Rate")
        sub.prop(system, "audio_sample_format", text="Sample Format")


class USERPREF_PT_interface_system_compute_device(PreferencePanel):
    bl_label = "Cycles Compute Device"
    bl_options = {'DEFAULT_CLOSED'}

    @classmethod
    def poll(cls, context):
        userpref = context.user_preferences
        return (userpref.active_section == 'SYSTEM_GENERAL')

    def draw_props(self, context, layout):
        userpref = context.user_preferences
        system = userpref.system

        col = layout.column()

        if bpy.app.build_options.cycles:
            addon = userpref.addons.get("cycles")
            if addon is not None:
                addon.preferences.draw_impl(col, context)
            del addon

        # NOTE: Disabled for until GPU side of OpenSubdiv is brought back.
        # if hasattr(system, "opensubdiv_compute_type"):
        #     col.label(text="OpenSubdiv compute:")
        #     col.row().prop(system, "opensubdiv_compute_type", text="")


class USERPREF_PT_interface_system_opengl(PreferencePanel):
    bl_label = "OpenGL"

    @classmethod
    def poll(cls, context):
        userpref = context.user_preferences
        return (userpref.active_section == 'SYSTEM_GENERAL')

    def draw_props(self, context, layout):
        import sys
        userpref = context.user_preferences
        system = userpref.system

        layout.prop(system, "gl_clip_alpha", slider=True)
        layout.prop(system, "gpu_viewport_quality")

        layout.prop(system, "anisotropic_filter")

        layout.prop(system, "multi_sample", text="Multisampling")
        layout.prop(system, "gpencil_multi_sample", text="Grease Pencil Multisampling")

        if sys.platform == "linux" and system.multi_sample != 'NONE':
            layout.label(text="Might fail for Mesh editing selection!")
            layout.separator()

        layout.prop(system, "use_region_overlap")
        layout.prop(system, "use_gpu_mipmap")
        layout.prop(system, "use_16bit_textures")

class USERPREF_PT_interface_system_opengl_selection(PreferencePanel):
    bl_label = "Selection"
    bl_parent_id = "USERPREF_PT_interface_system_opengl"
    bl_options = {'DEFAULT_CLOSED'}

    def draw_props(self, context, layout):
        userpref = context.user_preferences
        system = userpref.system

        layout.prop(system, "select_method", text="Selection Method")
        layout.prop(system, "use_select_pick_depth")


class USERPREF_PT_interface_system_textures(PreferencePanel):
    bl_label = "Textures"
    bl_options = {'DEFAULT_CLOSED'}

    @classmethod
    def poll(cls, context):
        userpref = context.user_preferences
        return (userpref.active_section == 'SYSTEM_GENERAL')

    def draw_props(self, context, layout):
        userpref = context.user_preferences
        system = userpref.system

        layout.prop(system, "gl_texture_limit", text="Limit Size")
        layout.prop(system, "texture_time_out", text="Time Out")
        layout.prop(system, "texture_collection_rate", text="Collection Rate")

        layout.separator()

        layout.prop(system, "image_draw_method", text="Image Display Method")


class USERPREF_PT_interface_system_text(PreferencePanel):
    bl_label = "Text"
    bl_options = {'DEFAULT_CLOSED'}

    @classmethod
    def poll(cls, context):
        userpref = context.user_preferences
        return (userpref.active_section == 'SYSTEM_GENERAL')

    def draw_props(self, context, layout):
        userpref = context.user_preferences
        system = userpref.system

        layout.prop(system, "use_text_antialiasing", text="Anti-aliasing")
        sub = layout.column()
        sub.active = system.use_text_antialiasing
        sub.prop(system, "text_hinting", text="Hinting")

        layout.prop(system, "font_path_ui")
        layout.prop(system, "font_path_ui_mono")


class USERPREF_PT_interface_system_text_translate(PreferencePanel):
    bl_label = "Translate UI"
    bl_options = {'DEFAULT_CLOSED'}
    bl_parent_id = "USERPREF_PT_interface_system_text"

    @classmethod
    def poll(cls, context):
        userpref = context.user_preferences
        if bpy.app.build_options.international:
            return (userpref.active_section == 'SYSTEM_GENERAL')

    def draw_header(self, context):
        userpref = context.user_preferences
        system = userpref.system

        self.layout.prop(system, "use_international_fonts", text="")

    def draw_props(self, context, layout):
        userpref = context.user_preferences
        system = userpref.system

        layout.active = system.use_international_fonts
        layout.prop(system, "language")

        layout.prop(system, "use_translate_tooltips", text="Translate Tooltips")
        layout.prop(system, "use_translate_interface", text="Translate Interface")
        layout.prop(system, "use_translate_new_dataname", text="Translate New Data")


class USERPREF_PT_interface_system_misc(PreferencePanel):
    bl_label = "Misc"
    bl_options = {'DEFAULT_CLOSED'}

    @classmethod
    def poll(cls, context):
        userpref = context.user_preferences
        return (userpref.active_section == 'SYSTEM_GENERAL')

    def draw_props(self, context, layout):
        userpref = context.user_preferences
        system = userpref.system

        layout.prop(system, "color_picker_type")

        layout.prop(system, "memory_cache_limit")

        layout.prop(system, "scrollback", text="Console Scrollback")


class USERPREF_MT_interface_theme_presets(Menu):
    bl_label = "Presets"
    preset_subdir = "interface_theme"
    preset_operator = "script.execute_preset"
    preset_type = 'XML'
    preset_xml_map = (
        ("user_preferences.themes[0]", "Theme"),
        ("user_preferences.ui_styles[0]", "ThemeStyle"),
    )
    draw = Menu.draw_preset

    def reset_cb(context):
        bpy.ops.ui.reset_default_theme()


class USERPREF_PT_theme(Panel):
    bl_space_type = 'USER_PREFERENCES'
    bl_label = "Themes"
    bl_region_type = 'WINDOW'
    bl_options = {'HIDE_HEADER'}

    # not essential, hard-coded UI delimiters for the theme layout
    ui_delimiters = {
        'VIEW_3D': {
            "text_grease_pencil",
            "text_keyframe",
            "speaker",
            "freestyle_face_mark",
            "split_normal",
            "bone_solid",
            "paint_curve_pivot",
        },
        'GRAPH_EDITOR': {
            "handle_vertex_select",
        },
        'IMAGE_EDITOR': {
            "paint_curve_pivot",
        },
        'NODE_EDITOR': {
            "layout_node",
        },
        'CLIP_EDITOR': {
            "handle_vertex_select",
        }
    }

    @staticmethod
    def _theme_generic(layout, themedata, theme_area):

        col = layout.column()

        def theme_generic_recurse(data):
            col.label(text=data.rna_type.name)
            row = col.row()
            subsplit = row.split(factor=0.95)

            padding1 = subsplit.split(factor=0.15)
            padding1.column()

            subsplit = row.split(factor=0.85)

            padding2 = subsplit.split(factor=0.15)
            padding2.column()

            colsub_pair = padding1.column(), padding2.column()

            props_type = {}

            for i, prop in enumerate(data.rna_type.properties):
                if prop.identifier == "rna_type":
                    continue

                props_type.setdefault((prop.type, prop.subtype), []).append(prop)

            th_delimiters = USERPREF_PT_theme.ui_delimiters.get(theme_area)
            for props_type, props_ls in sorted(props_type.items()):
                if props_type[0] == 'POINTER':
                    for i, prop in enumerate(props_ls):
                        theme_generic_recurse(getattr(data, prop.identifier))
                else:
                    if th_delimiters is None:
                        # simple, no delimiters
                        for i, prop in enumerate(props_ls):
                            colsub_pair[i % 2].row().prop(data, prop.identifier)
                    else:
                        # add hard coded delimiters
                        i = 0
                        for prop in props_ls:
                            colsub = colsub_pair[i]
                            colsub.row().prop(data, prop.identifier)
                            i = (i + 1) % 2
                            if prop.identifier in th_delimiters:
                                if i:
                                    colsub = colsub_pair[1]
                                    colsub.row().label(text="")
                                colsub_pair[0].row().label(text="")
                                colsub_pair[1].row().label(text="")
                                i = 0

        theme_generic_recurse(themedata)

    @staticmethod
    def _theme_widget_style(layout, widget_style):

        col = layout.column()

        row = col.row()

        row.column().prop(widget_style, "outline")
        row.column().prop(widget_style, "item", slider=True)
        row.column().prop(widget_style, "inner", slider=True)
        row.column().prop(widget_style, "inner_sel", slider=True)
        row.column().prop(widget_style, "text")
        row.column().prop(widget_style, "text_sel")

        col.separator()

        row = col.row()

        row.prop(widget_style, "roundness")
        row.prop(widget_style, "show_shaded")

        rowsub = row.row(align=True)
        rowsub.active = widget_style.show_shaded
        rowsub.prop(widget_style, "shadetop")
        rowsub.prop(widget_style, "shadedown")


    @staticmethod
    def _ui_font_style(layout, font_style):

        split = layout.split()

        col = split.column()
        col.label(text="Kerning Style:")
        col.row().prop(font_style, "font_kerning_style", expand=True)
        col.prop(font_style, "points")

        col = split.column()
        col.label(text="Shadow Offset:")
        col.prop(font_style, "shadow_offset_x", text="X")
        col.prop(font_style, "shadow_offset_y", text="Y")

        col = split.column()
        col.prop(font_style, "shadow")
        col.prop(font_style, "shadow_alpha")
        col.prop(font_style, "shadow_value")

        layout.separator()

    @classmethod
    def poll(cls, context):
        userpref = context.user_preferences
        return (userpref.active_section == 'THEMES')

    def draw(self, context):
        layout = self.layout

        theme = context.user_preferences.themes[0]

        row = layout.row()

        row.operator("wm.theme_install", text="Install", icon='FILEBROWSER')
        row.operator("ui.reset_default_theme", text="Reset", icon='LOOP_BACK')

        subrow = row.row(align=True)
        subrow.menu("USERPREF_MT_interface_theme_presets", text=USERPREF_MT_interface_theme_presets.bl_label)
        subrow.operator("wm.interface_theme_preset_add", text="", icon='ADD')
        subrow.operator("wm.interface_theme_preset_add", text="", icon='REMOVE').remove_active = True

        row.prop(theme, "theme_area", text="")


        if theme.theme_area == 'USER_INTERFACE':
            col = layout.column()
            ui = theme.user_interface

            col.label(text="Regular:")
            self._theme_widget_style(col, ui.wcol_regular)

            col.label(text="Tool:")
            self._theme_widget_style(col, ui.wcol_tool)

            col.label(text="Toolbar Item:")
            self._theme_widget_style(col, ui.wcol_toolbar_item)

            col.label(text="Radio Buttons:")
            self._theme_widget_style(col, ui.wcol_radio)

            col.label(text="Text:")
            self._theme_widget_style(col, ui.wcol_text)

            col.label(text="Option:")
            self._theme_widget_style(col, ui.wcol_option)

            col.label(text="Toggle:")
            self._theme_widget_style(col, ui.wcol_toggle)

            col.label(text="Number Field:")
            self._theme_widget_style(col, ui.wcol_num)

            col.label(text="Value Slider:")
            self._theme_widget_style(col, ui.wcol_numslider)

            col.label(text="Box:")
            self._theme_widget_style(col, ui.wcol_box)

            col.label(text="Menu:")
            self._theme_widget_style(col, ui.wcol_menu)

            col.label(text="Pie Menu:")
            self._theme_widget_style(col, ui.wcol_pie_menu)

            col.label(text="Pulldown:")
            self._theme_widget_style(col, ui.wcol_pulldown)

            col.label(text="Menu Back:")
            self._theme_widget_style(col, ui.wcol_menu_back)

            col.label(text="Tooltip:")
            self._theme_widget_style(col, ui.wcol_tooltip)

            col.label(text="Menu Item:")
            self._theme_widget_style(col, ui.wcol_menu_item)

            col.label(text="Scroll Bar:")
            self._theme_widget_style(col, ui.wcol_scroll)

            col.label(text="Progress Bar:")
            self._theme_widget_style(col, ui.wcol_progress)

            col.label(text="List Item:")
            self._theme_widget_style(col, ui.wcol_list_item)

            col.label(text="Tab:")
            self._theme_widget_style(col, ui.wcol_tab)

            ui_state = theme.user_interface.wcol_state
            col.label(text="State:")

            row = col.row()

            subsplit = row.split(factor=0.95)

            padding = subsplit.split(factor=0.15)
            colsub = padding.column()
            colsub = padding.column()
            colsub.row().prop(ui_state, "inner_anim")
            colsub.row().prop(ui_state, "inner_anim_sel")
            colsub.row().prop(ui_state, "inner_driven")
            colsub.row().prop(ui_state, "inner_driven_sel")
            colsub.row().prop(ui_state, "blend")

            subsplit = row.split(factor=0.85)

            padding = subsplit.split(factor=0.15)
            colsub = padding.column()
            colsub = padding.column()
            colsub.row().prop(ui_state, "inner_key")
            colsub.row().prop(ui_state, "inner_key_sel")
            colsub.row().prop(ui_state, "inner_overridden")
            colsub.row().prop(ui_state, "inner_overridden_sel")
            colsub.row().prop(ui_state, "inner_changed")
            colsub.row().prop(ui_state, "inner_changed_sel")

            col.separator()
            col.separator()

            col.label(text="Styles:")

            row = col.row()

            subsplit = row.split(factor=0.95)

            padding = subsplit.split(factor=0.15)
            colsub = padding.column()
            colsub = padding.column()
            colsub.row().prop(ui, "menu_shadow_fac")
            colsub.row().prop(ui, "icon_alpha")
            colsub.row().prop(ui, "icon_saturation")
            colsub.row().prop(ui, "editor_outline")

            subsplit = row.split(factor=0.85)

            padding = subsplit.split(factor=0.15)
            colsub = padding.column()
            colsub = padding.column()
            colsub.row().prop(ui, "menu_shadow_width")
            colsub.row().prop(ui, "widget_emboss")

            col.separator()
            col.separator()

            col.label(text="Axis & Gizmo Colors:")

            row = col.row()

            subsplit = row.split(factor=0.95)

            padding = subsplit.split(factor=0.15)
            colsub = padding.column()
            colsub = padding.column()
            colsub.row().prop(ui, "axis_x")
            colsub.row().prop(ui, "axis_y")
            colsub.row().prop(ui, "axis_z")

            subsplit = row.split(factor=0.85)

            padding = subsplit.split(factor=0.15)
            colsub = padding.column()
            colsub = padding.column()
            colsub.row().prop(ui, "gizmo_primary")
            colsub.row().prop(ui, "gizmo_secondary")
            colsub.row().prop(ui, "gizmo_a")
            colsub.row().prop(ui, "gizmo_b")

            col.separator()
            col.separator()

            col.label(text="Icon Colors:")

            row = col.row()

            subsplit = row.split(factor=0.95)

            padding = subsplit.split(factor=0.15)
            colsub = padding.column()
            colsub = padding.column()
            colsub.row().prop(ui, "icon_collection")
            colsub.row().prop(ui, "icon_object")
            colsub.row().prop(ui, "icon_object_data")

            subsplit = row.split(factor=0.85)

            padding = subsplit.split(factor=0.15)
            colsub = padding.column()
            colsub = padding.column()
            colsub.row().prop(ui, "icon_modifier")
            colsub.row().prop(ui, "icon_shading")

            col.separator()
            col.separator()
        elif theme.theme_area == 'BONE_COLOR_SETS':
            col = layout.column()

            for i, ui in enumerate(theme.bone_color_sets, 1):
                col.label(text=iface_(f"Color Set {i:d}"), translate=False)

                row = col.row()

                subsplit = row.split(factor=0.95)

                padding = subsplit.split(factor=0.15)
                colsub = padding.column()
                colsub = padding.column()
                colsub.row().prop(ui, "normal")
                colsub.row().prop(ui, "select")
                colsub.row().prop(ui, "active")

                subsplit = row.split(factor=0.85)

                padding = subsplit.split(factor=0.15)
                colsub = padding.column()
                colsub = padding.column()
                colsub.row().prop(ui, "show_colored_constraints")
        elif theme.theme_area == 'STYLE':
            col = layout.column()

            style = context.user_preferences.ui_styles[0]

            col.label(text="Panel Title:")
            self._ui_font_style(col, style.panel_title)

            col.separator()

            col.label(text="Widget:")
            self._ui_font_style(col, style.widget)

            col.separator()

            col.label(text="Widget Label:")
            self._ui_font_style(col, style.widget_label)
        else:
            self._theme_generic(layout, getattr(theme, theme.theme_area.lower()), theme.theme_area)


class USERPREF_PT_file_paths(PreferencePanel):
    bl_label = "File Paths"

    @classmethod
    def poll(cls, context):
        userpref = context.user_preferences
        return (userpref.active_section == 'SYSTEM_FILES')

    def draw_props(self, context, layout):
        userpref = context.user_preferences
        paths = userpref.filepaths
        system = userpref.system

        layout.prop(paths, "render_output_directory", text="Render Output")
        layout.prop(paths, "render_cache_directory", text="Render Cache")
        layout.prop(paths, "font_directory", text="Fonts")
        layout.prop(paths, "texture_directory", text="Textures")
        layout.prop(paths, "script_directory", text="Scripts")
        layout.prop(paths, "sound_directory", text="Sounds")
        layout.prop(paths, "temporary_directory", text="Temp")
        layout.prop(paths, "i18n_branches_directory", text="I18n Branches")
        layout.prop(paths, "image_editor", text="Image Editor")
        layout.prop(paths, "animation_player_preset", text="Playback Preset")
        layout.prop(paths, "animation_player", text="Animation Player")


class USERPREF_PT_file_autorun(PreferencePanel):
    bl_label = "Auto Run Python Scripts"
    bl_options = {'DEFAULT_CLOSED'}

    @classmethod
    def poll(cls, context):
        userpref = context.user_preferences
        return (userpref.active_section == 'SYSTEM_FILES')

    def draw_header(self, context):
        userpref = context.user_preferences
        paths = userpref.filepaths
        system = userpref.system

        self.layout.prop(system, "use_scripts_auto_execute", text="")

    def draw_props(self, context, layout):
        userpref = context.user_preferences
        paths = userpref.filepaths
        system = userpref.system

        if system.use_scripts_auto_execute:
            box = layout.box()
            row = box.row()
            row.label(text="Excluded Paths:")
            row.operator("wm.userpref_autoexec_path_add", text="", icon='ADD', emboss=False)
            for i, path_cmp in enumerate(userpref.autoexec_paths):
                row = box.row()
                row.prop(path_cmp, "path", text="")
                row.prop(path_cmp, "use_glob", text="", icon='FILTER')
                row.operator("wm.userpref_autoexec_path_remove", text="", icon='X', emboss=False).index = i


class USERPREF_PT_file_saveload(PreferencePanel):
    bl_label = "Save & Load"
    bl_options = {'DEFAULT_CLOSED'}

    @classmethod
    def poll(cls, context):
        userpref = context.user_preferences
        return (userpref.active_section == 'SYSTEM_FILES')

    def draw_props(self, context, layout):
        userpref = context.user_preferences
        paths = userpref.filepaths
        system = userpref.system


        layout.prop(paths, "use_relative_paths")
        layout.prop(paths, "use_file_compression")
        layout.prop(paths, "use_load_ui")
        layout.prop(paths, "use_filter_files")
        layout.prop(paths, "show_hidden_files_datablocks")
        layout.prop(paths, "hide_recent_locations")
        layout.prop(paths, "hide_system_bookmarks")
        layout.prop(paths, "show_thumbnails")
        layout.prop(paths, "use_save_preview_images")

        layout.separator()

        layout.prop(paths, "save_version")
        layout.prop(paths, "recent_files")


class USERPREF_PT_file_saveload_autosave(PreferencePanel):
    bl_label = "Auto Save"
    bl_parent_id = "USERPREF_PT_file_saveload"
    bl_options = {'DEFAULT_CLOSED'}

    def draw_props(self, context, layout):
        userpref = context.user_preferences
        paths = userpref.filepaths
        system = userpref.system

        layout.prop(paths, "use_keep_session")
        layout.prop(paths, "use_auto_save_temporary_files")
        sub = layout.column()
        sub.active = paths.use_auto_save_temporary_files
        sub.prop(paths, "auto_save_time", text="Timer (mins)")


class USERPREF_PT_file_saveload_texteditor(PreferencePanel):
    bl_label = "Text Editor"
    bl_parent_id = "USERPREF_PT_file_saveload"
    bl_options = {'DEFAULT_CLOSED'}

    def draw_props(self, context, layout):
        userpref = context.user_preferences
        paths = userpref.filepaths
        system = userpref.system

        layout.prop(system, "use_tabs_as_spaces")
        layout.prop(system, "author", text="Author")


class USERPREF_MT_ndof_settings(Menu):
    # accessed from the window key-bindings in C (only)
    bl_label = "3D Mouse Settings"

    def draw(self, context):
        layout = self.layout

        input_prefs = context.user_preferences.inputs

        is_view3d = context.space_data.type == 'VIEW_3D'

        layout.prop(input_prefs, "ndof_sensitivity")
        layout.prop(input_prefs, "ndof_orbit_sensitivity")
        layout.prop(input_prefs, "ndof_deadzone")

        if is_view3d:
            layout.separator()
            layout.prop(input_prefs, "ndof_show_guide")

            layout.separator()
            layout.label(text="Orbit Style")
            layout.row().prop(input_prefs, "ndof_view_navigate_method", text="")
            layout.row().prop(input_prefs, "ndof_view_rotate_method", text="")
            layout.separator()
            layout.label(text="Orbit Options")
            layout.prop(input_prefs, "ndof_rotx_invert_axis")
            layout.prop(input_prefs, "ndof_roty_invert_axis")
            layout.prop(input_prefs, "ndof_rotz_invert_axis")

        # view2d use pan/zoom
        layout.separator()
        layout.label(text="Pan Options")
        layout.prop(input_prefs, "ndof_panx_invert_axis")
        layout.prop(input_prefs, "ndof_pany_invert_axis")
        layout.prop(input_prefs, "ndof_panz_invert_axis")
        layout.prop(input_prefs, "ndof_pan_yz_swap_axis")

        layout.label(text="Zoom Options")
        layout.prop(input_prefs, "ndof_zoom_invert")

        if is_view3d:
            layout.separator()
            layout.label(text="Fly/Walk Options")
            layout.prop(input_prefs, "ndof_fly_helicopter", icon='NDOF_FLY')
            layout.prop(input_prefs, "ndof_lock_horizon", icon='NDOF_DOM')


class USERPREF_PT_input_mouse(PreferencePanel):
    bl_label = "Mouse"

    @classmethod
    def poll(cls, context):
        userpref = context.user_preferences
        return (userpref.active_section == 'INPUT')

    def draw_props(self, context, layout):
        userpref = context.user_preferences
        inputs = userpref.inputs

        layout.prop(inputs, "drag_threshold")
        layout.prop(inputs, "tweak_threshold")
        layout.prop(inputs, "mouse_double_click_time", text="Double Click Speed")
        layout.prop(inputs, "use_mouse_emulate_3_button")
        layout.prop(inputs, "use_mouse_continuous")


class USERPREF_PT_input_view(PreferencePanel):
    bl_label = "View"

    @classmethod
    def poll(cls, context):
        userpref = context.user_preferences
        return (userpref.active_section == 'INPUT')

    def draw_props(self, context, layout):
        import sys
        userpref = context.user_preferences
        inputs = userpref.inputs

        layout.row().prop(inputs, "view_rotate_method", expand=True)

        layout.row().prop(inputs, "view_zoom_method", text="Zoom Method")
        if inputs.view_zoom_method in {'DOLLY', 'CONTINUE'}:
            layout.row().prop(inputs, "view_zoom_axis", expand=True)
            layout.prop(inputs, "invert_mouse_zoom", text="Invert Mouse Zoom Direction")

        layout.prop(inputs, "invert_zoom_wheel", text="Invert Wheel Zoom Direction")
        #sub.prop(view, "wheel_scroll_lines", text="Scroll Lines")

        if sys.platform == "darwin":
            sub = layout.column()
            sub.prop(inputs, "use_trackpad_natural", text="Natural Trackpad Direction")

class USERPREF_PT_input_view_fly_walk(PreferencePanel):
    bl_label = "Fly & Walk"
    bl_parent_id = "USERPREF_PT_input_view"
    bl_options = {'DEFAULT_CLOSED'}

    def draw_props(self, context, layout):
        userpref = context.user_preferences
        inputs = userpref.inputs

        layout.row().prop(inputs, "navigation_mode", expand=True)

        layout.label(text="Walk Navigation:")

        walk = inputs.walk_navigation

        layout.prop(walk, "use_mouse_reverse")
        layout.prop(walk, "mouse_speed")
        layout.prop(walk, "teleport_time")

        sub = layout.column(align=True)
        sub.prop(walk, "walk_speed")
        sub.prop(walk, "walk_speed_factor")


class USERPREF_PT_input_view_fly_walk_gravity(PreferencePanel):
    bl_label = "Gravity"
    bl_parent_id = "USERPREF_PT_input_view_fly_walk"

    def draw_header(self, context):
        userpref = context.user_preferences
        inputs = userpref.inputs
        walk = inputs.walk_navigation

        self.layout.prop(walk, "use_gravity", text="")

    def draw_props(self, context, layout):
        userpref = context.user_preferences
        inputs = userpref.inputs
        walk = inputs.walk_navigation

        layout.active = walk.use_gravity
        layout.prop(walk, "view_height")
        layout.prop(walk, "jump_height")


class USERPREF_PT_input_devices(PreferencePanel):
    bl_label = "Devices"

    @classmethod
    def poll(cls, context):
        userpref = context.user_preferences
        return (userpref.active_section == 'INPUT')

    def draw_props(self, context, layout):
        userpref = context.user_preferences
        inputs = userpref.inputs

        layout.prop(inputs, "use_emulate_numpad")

class USERPREF_PT_input_devices_tablet(PreferencePanel):
    bl_label = "Tablet"
    bl_parent_id = "USERPREF_PT_input_devices"
    bl_options = {'DEFAULT_CLOSED'}

    def draw_props(self, context, layout):
        userpref = context.user_preferences
        inputs = userpref.inputs

        layout.prop(inputs, "pressure_threshold_max")
        layout.prop(inputs, "pressure_softness")


class USERPREF_PT_input_devices_ndof(PreferencePanel):
    bl_label = "NDOF"
    bl_parent_id = "USERPREF_PT_input_devices"
    bl_options = {'DEFAULT_CLOSED'}

    @classmethod
    def poll(cls, context):
        userpref = context.user_preferences
        inputs = userpref.inputs
        if inputs.use_ndof:
            return (userpref.active_section == 'INPUT')

    def draw_props(self, context, layout):
        userpref = context.user_preferences
        inputs = userpref.inputs

        layout.prop(inputs, "ndof_sensitivity", text="Pan Sensitivity")
        layout.prop(inputs, "ndof_orbit_sensitivity", text="Orbit Sensitivity")
        layout.prop(inputs, "ndof_deadzone", text="Deadzone")

        layout.separator()

        layout.row().prop(inputs, "ndof_view_navigate_method", expand=True)
        layout.row().prop(inputs, "ndof_view_rotate_method", expand=True)


class USERPREF_MT_keyconfigs(Menu):
    bl_label = "KeyPresets"
    preset_subdir = "keyconfig"
    preset_operator = "wm.keyconfig_activate"

    def draw(self, context):
        Menu.draw_preset(self, context)


class USERPREF_PT_keymap(Panel):
    bl_space_type = 'USER_PREFERENCES'
    bl_label = "Keymap"
    bl_region_type = 'WINDOW'
    bl_options = {'HIDE_HEADER'}

    @classmethod
    def poll(cls, context):
        userpref = context.user_preferences
        return (userpref.active_section == 'KEYMAP')

    @staticmethod
    def draw_input_prefs(inputs, layout):
        import sys


    def draw(self, context):
        from rna_keymap_ui import draw_keymaps

        layout = self.layout

        #import time

        #start = time.time()

        userpref = context.user_preferences
        keymappref = userpref.keymap

        col = layout.column()

        # Input settings
        self.draw_input_prefs(keymappref, col)

        # Keymap Settings
        draw_keymaps(context, col)

        #print("runtime", time.time() - start)


class USERPREF_MT_addons_online_resources(Menu):
    bl_label = "Online Resources"

    # menu to open web-pages with addons development guides
    def draw(self, context):
        layout = self.layout

        layout.operator(
            "wm.url_open", text="Add-ons Catalog", icon='URL',
        ).url = "http://wiki.blender.org/index.php/Extensions:2.6/Py/Scripts"

        layout.separator()

        layout.operator(
            "wm.url_open", text="How to share your add-on", icon='URL',
        ).url = "http://wiki.blender.org/index.php/Dev:Py/Sharing"
        layout.operator(
            "wm.url_open", text="Add-on Guidelines", icon='URL',
        ).url = "http://wiki.blender.org/index.php/Dev:2.5/Py/Scripts/Guidelines/Addons"
        layout.operator(
            "wm.url_open", text="API Concepts", icon='URL',
        ).url = bpy.types.WM_OT_doc_view._prefix + "/info_quickstart.html"
        layout.operator(
            "wm.url_open", text="Add-on Tutorial", icon='URL',
        ).url = bpy.types.WM_OT_doc_view._prefix + "/info_tutorial_addon.html"


class USERPREF_PT_addons(Panel):
    bl_space_type = 'USER_PREFERENCES'
    bl_label = "Add-ons"
    bl_region_type = 'WINDOW'
    bl_options = {'HIDE_HEADER'}

    _support_icon_mapping = {
        'OFFICIAL': 'FILE_BLEND',
        'COMMUNITY': 'COMMUNITY',
        'TESTING': 'EXPERIMENTAL',
    }

    @classmethod
    def poll(cls, context):
        userpref = context.user_preferences
        return (userpref.active_section == 'ADDONS')

    @staticmethod
    def is_user_addon(mod, user_addon_paths):
        import os

        if not user_addon_paths:
            for path in (
                    bpy.utils.script_path_user(),
                    bpy.utils.script_path_pref(),
            ):
                if path is not None:
                    user_addon_paths.append(os.path.join(path, "addons"))

        for path in user_addon_paths:
            if bpy.path.is_subdir(mod.__file__, path):
                return True
        return False

    @staticmethod
    def draw_error(layout, message):
        lines = message.split("\n")
        box = layout.box()
        sub = box.row()
        sub.label(text=lines[0])
        sub.label(icon='ERROR')
        for l in lines[1:]:
            box.label(text=l)

    def draw(self, context):
        import os
        import addon_utils

        layout = self.layout

        userpref = context.user_preferences
        used_ext = {ext.module for ext in userpref.addons}

        addon_user_dirs = tuple(
            p for p in (
                os.path.join(userpref.filepaths.script_directory, "addons"),
                bpy.utils.user_resource('SCRIPTS', "addons"),
            )
            if p
        )

        # Development option for 2.8x, don't show users bundled addons
        # unless they have been updated for 2.8x.
        # Developers can turn them on with '--debug'
        show_official_27x_addons = bpy.app.debug

        # collect the categories that can be filtered on
        addons = [
            (mod, addon_utils.module_bl_info(mod))
            for mod in addon_utils.modules(refresh=False)
        ]

        row = layout.row()
        row.operator("wm.addon_install", icon='ADD', text="Install")
        row.operator("wm.addon_refresh", icon='FILE_REFRESH', text="Refresh")
        row.menu("USERPREF_MT_addons_online_resources", text="Resources")
        row = layout.row()
        row.prop(context.window_manager, "addon_support", expand=True)
        row.prop(context.window_manager, "addon_filter", text="")
        row.prop(context.window_manager, "addon_search", text="", icon='VIEWZOOM')

        col = layout.column()

        # set in addon_utils.modules_refresh()
        if addon_utils.error_duplicates:
            box = col.box()
            row = box.row()
            row.label(text="Multiple add-ons with the same name found!")
            row.label(icon='ERROR')
            box.label(text="Delete one of each pair to resolve:")
            for (addon_name, addon_file, addon_path) in addon_utils.error_duplicates:
                box.separator()
                sub_col = box.column(align=True)
                sub_col.label(text=addon_name + ":")
                sub_col.label(text="    " + addon_file)
                sub_col.label(text="    " + addon_path)

        if addon_utils.error_encoding:
            self.draw_error(
                col,
                "One or more addons do not have UTF-8 encoding\n"
                "(see console for details)",
            )

        filter = context.window_manager.addon_filter
        search = context.window_manager.addon_search.lower()
        support = context.window_manager.addon_support

        # initialized on demand
        user_addon_paths = []

        for mod, info in addons:
            module_name = mod.__name__

            is_enabled = module_name in used_ext

            if info["support"] not in support:
                continue

            # check if addon should be visible with current filters
            if (
                    (filter == "All") or
                    (filter == info["category"]) or
                    (filter == "Enabled" and is_enabled) or
                    (filter == "Disabled" and not is_enabled) or
                    (filter == "User" and (mod.__file__.startswith(addon_user_dirs)))
            ):
                if search and search not in info["name"].lower():
                    if info["author"]:
                        if search not in info["author"].lower():
                            continue
                    else:
                        continue

                # Skip 2.7x add-ons included with Blender, unless in debug mode.
                is_addon_27x = info.get("blender", (0,)) < (2, 80)
                if (
                        is_addon_27x and
                        (not show_official_27x_addons) and
                        (not mod.__file__.startswith(addon_user_dirs))
                ):
                    continue

                # Addon UI Code
                col_box = col.column()
                box = col_box.box()
                colsub = box.column()
                row = colsub.row(align=True)

                row.operator(
                    "wm.addon_expand",
                    icon='DISCLOSURE_TRI_DOWN' if info["show_expanded"] else 'DISCLOSURE_TRI_RIGHT',
                    emboss=False,
                ).module = module_name

                row.operator(
                    "wm.addon_disable" if is_enabled else "wm.addon_enable",
                    icon='CHECKBOX_HLT' if is_enabled else 'CHECKBOX_DEHLT', text="",
                    emboss=False,
                ).module = module_name

                sub = row.row()
                sub.active = is_enabled
                sub.label(text="%s: %s" % (info["category"], info["name"]))

                # WARNING: 2.8x exception, may be removed
                # use disabled state for old add-ons, chances are they are broken.
                if is_addon_27x:
                    sub.label(text="upgrade to 2.8x required")
                    sub.label(icon='ERROR')
                # Remove code above after 2.8x migration is complete.
                elif info["warning"]:
                    sub.label(icon='ERROR')

                # icon showing support level.
                sub.label(icon=self._support_icon_mapping.get(info["support"], 'QUESTION'))

                # Expanded UI (only if additional info is available)
                if info["show_expanded"]:
                    if info["description"]:
                        split = colsub.row().split(factor=0.15)
                        split.label(text="Description:")
                        split.label(text=info["description"])
                    if info["location"]:
                        split = colsub.row().split(factor=0.15)
                        split.label(text="Location:")
                        split.label(text=info["location"])
                    if mod:
                        split = colsub.row().split(factor=0.15)
                        split.label(text="File:")
                        split.label(text=mod.__file__, translate=False)
                    if info["author"]:
                        split = colsub.row().split(factor=0.15)
                        split.label(text="Author:")
                        split.label(text=info["author"], translate=False)
                    if info["version"]:
                        split = colsub.row().split(factor=0.15)
                        split.label(text="Version:")
                        split.label(text=".".join(str(x) for x in info["version"]), translate=False)
                    if info["warning"]:
                        split = colsub.row().split(factor=0.15)
                        split.label(text="Warning:")
                        split.label(text="  " + info["warning"], icon='ERROR')

                    user_addon = USERPREF_PT_addons.is_user_addon(mod, user_addon_paths)
                    tot_row = bool(info["wiki_url"]) + bool(user_addon)

                    if tot_row:
                        split = colsub.row().split(factor=0.15)
                        split.label(text="Internet:")
                        if info["wiki_url"]:
                            split.operator(
                                "wm.url_open", text="Documentation", icon='HELP',
                            ).url = info["wiki_url"]
                        # Only add "Report a Bug" button if tracker_url is set
                        # or the add-on is bundled (use official tracker then).
                        if info.get("tracker_url") or not user_addon:
                            split.operator(
                                "wm.url_open", text="Report a Bug", icon='URL',
                            ).url = info.get(
                                "tracker_url",
                                "https://developer.blender.org/maniphest/task/edit/form/2",
                            )
                        if user_addon:
                            split.operator(
                                "wm.addon_remove", text="Remove", icon='CANCEL',
                            ).module = mod.__name__

                        for _ in range(4 - tot_row):
                            split.separator()

                    # Show addon user preferences
                    if is_enabled:
                        addon_preferences = userpref.addons[module_name].preferences
                        if addon_preferences is not None:
                            draw = getattr(addon_preferences, "draw", None)
                            if draw is not None:
                                addon_preferences_class = type(addon_preferences)
                                box_prefs = col_box.box()
                                box_prefs.label(text="Preferences:")
                                addon_preferences_class.layout = box_prefs
                                try:
                                    draw(context)
                                except:
                                    import traceback
                                    traceback.print_exc()
                                    box_prefs.label(text="Error (see console)", icon='ERROR')
                                del addon_preferences_class.layout

        # Append missing scripts
        # First collect scripts that are used but have no script file.
        module_names = {mod.__name__ for mod, info in addons}
        missing_modules = {ext for ext in used_ext if ext not in module_names}

        if missing_modules and filter in {"All", "Enabled"}:
            col.column().separator()
            col.column().label(text="Missing script files")

            module_names = {mod.__name__ for mod, info in addons}
            for module_name in sorted(missing_modules):
                is_enabled = module_name in used_ext
                # Addon UI Code
                box = col.column().box()
                colsub = box.column()
                row = colsub.row(align=True)

                row.label(text="", icon='ERROR')

                if is_enabled:
                    row.operator(
                        "wm.addon_disable", icon='CHECKBOX_HLT', text="", emboss=False,
                    ).module = module_name

                row.label(text=module_name, translate=False)


class StudioLightPanelMixin():
    bl_space_type = 'USER_PREFERENCES'
    bl_region_type = 'WINDOW'

    @classmethod
    def poll(cls, context):
        userpref = context.user_preferences
        return (userpref.active_section == 'LIGHTS')

    def _get_lights(self, userpref):
        return [light for light in userpref.studio_lights if light.is_user_defined and light.type == self.sl_type]

    def draw(self, context):
        layout = self.layout
        userpref = context.user_preferences
        lights = self._get_lights(userpref)

        self.draw_light_list(layout, lights)

    def draw_light_list(self, layout, lights):
        if lights:
            flow = layout.column_flow(columns=4)
            for studio_light in lights:
                self.draw_studio_light(flow, studio_light)
        else:
            layout.label(text="No custom {} configured".format(self.bl_label))

    def draw_studio_light(self, layout, studio_light):
        box = layout.box()
        row = box.row()

        row.template_icon(layout.icon(studio_light), scale=6.0)
        col = row.column()
        op = col.operator('wm.studiolight_uninstall', text="", icon='REMOVE')
        op.index = studio_light.index

        if studio_light.type == 'STUDIO':
            op = col.operator('wm.studiolight_copy_settings', text="", icon='IMPORT')
            op.index = studio_light.index

        box.label(text=studio_light.name)


class USERPREF_PT_studiolight_matcaps(Panel, StudioLightPanelMixin):
    bl_label = "MatCaps"
    sl_type = 'MATCAP'


class USERPREF_PT_studiolight_world(Panel, StudioLightPanelMixin):
    bl_label = "LookDev HDRIs"
    sl_type = 'WORLD'


class USERPREF_PT_studiolight_lights(Panel, StudioLightPanelMixin):
    bl_label = "Studio Lights"
    sl_type = 'STUDIO'


class USERPREF_PT_studiolight_light_editor(Panel):
    bl_label = "Studio Light Editor"
    bl_parent_id = "USERPREF_PT_studiolight_lights"
    bl_space_type = 'USER_PREFERENCES'
    bl_region_type = 'WINDOW'

    def opengl_light_buttons(self, layout, light):

        col = layout.column()
        col.active = light.use

        col.prop(light, "use", text="Use Light")
        col.prop(light, "diffuse_color", text="Diffuse")
        col.prop(light, "specular_color", text="Specular")
        col.prop(light, "smooth")
        col.prop(light, "direction")

    def draw(self, context):
        layout = self.layout

        userpref = context.user_preferences
        system = userpref.system

        row = layout.row()
        row.prop(system, "edit_studio_light", toggle=True)
        row.operator('wm.studiolight_new', text="Save as Studio light", icon="FILE_TICK")

        layout.separator()

        layout.use_property_split = True
        column = layout.split()
        column.active = system.edit_studio_light

        light = system.solid_lights[0]
        colsplit = column.split(factor=0.85)
        self.opengl_light_buttons(colsplit, light)

        light = system.solid_lights[1]
        colsplit = column.split(factor=0.85)
        self.opengl_light_buttons(colsplit, light)

        light = system.solid_lights[2]
        colsplit = column.split(factor=0.85)
        self.opengl_light_buttons(colsplit, light)

        light = system.solid_lights[3]
        self.opengl_light_buttons(column, light)

        layout.separator()

        layout.prop(system, "light_ambient")


classes = (
    USERPREF_HT_header,
    USERPREF_PT_navigation,

    USERPREF_PT_interface_display,
    USERPREF_PT_interface_display_info,
    USERPREF_PT_interface_view_manipulation,
    USERPREF_PT_interface_viewports,
    USERPREF_PT_interface_viewports_3d,
    USERPREF_PT_interface_viewports_3d_weight_paint,
    USERPREF_PT_interface_viewports_2d,
    USERPREF_PT_interface_menus,
    USERPREF_PT_interface_menus_mouse_over,
    USERPREF_PT_interface_menus_pie,
    USERPREF_PT_interface_develop,
    USERPREF_PT_interface_templates,

    USERPREF_PT_edit_undo,
    USERPREF_PT_edit_objects,
    USERPREF_PT_edit_animation,
    USERPREF_PT_edit_animation_autokey,
    USERPREF_PT_edit_animation_fcurves,
    USERPREF_PT_edit_transform,
    USERPREF_PT_edit_duplicate_data,
    USERPREF_PT_edit_gpencil,
    USERPREF_PT_edit_annotations,
    USERPREF_PT_edit_misc,

    USERPREF_PT_interface_system_opengl,
    USERPREF_PT_interface_system_opengl_selection,
    USERPREF_PT_interface_system_sound,
    USERPREF_PT_interface_system_compute_device,
    USERPREF_PT_interface_system_textures,
    USERPREF_PT_interface_system_text,
    USERPREF_PT_interface_system_text_translate,

    USERPREF_MT_interface_theme_presets,

    USERPREF_PT_theme,

    USERPREF_PT_file_paths,
    USERPREF_PT_file_autorun,
    USERPREF_PT_file_saveload,
    USERPREF_PT_file_saveload_autosave,
    USERPREF_PT_file_saveload_texteditor,

    USERPREF_MT_ndof_settings,
    USERPREF_MT_keyconfigs,

    USERPREF_PT_input_mouse,
    USERPREF_PT_input_view,
    USERPREF_PT_input_view_fly_walk,
    USERPREF_PT_input_view_fly_walk_gravity,
    USERPREF_PT_input_devices,
    USERPREF_PT_input_devices_tablet,
    USERPREF_PT_input_devices_ndof,

    USERPREF_PT_keymap,
    USERPREF_MT_addons_online_resources,
    USERPREF_PT_addons,

    USERPREF_PT_studiolight_lights,
    USERPREF_PT_studiolight_light_editor,
    USERPREF_PT_studiolight_matcaps,
    USERPREF_PT_studiolight_world,
)

if __name__ == "__main__":  # only for live edit.
    from bpy.utils import register_class
    for cls in classes:
        register_class(cls)<|MERGE_RESOLUTION|>--- conflicted
+++ resolved
@@ -263,17 +263,8 @@
         userpref = context.user_preferences
         view = userpref.view
 
-<<<<<<< HEAD
         layout.prop(view, "show_splash")
         layout.prop(view, "use_quit_dialog")
-=======
-        col.label(text="Header:")
-        sub = col.split()
-        sub.label(text="Default Position")
-        sub.row().prop(view, "header_align_default", expand=True)
-
-        col.prop(view, "show_splash")
->>>>>>> 3e311fdc
 
 
 class USERPREF_PT_interface_menus_mouse_over(PreferencePanel):
