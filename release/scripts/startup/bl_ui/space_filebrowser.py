# ##### BEGIN GPL LICENSE BLOCK #####
#
#  This program is free software; you can redistribute it and/or
#  modify it under the terms of the GNU General Public License
#  as published by the Free Software Foundation; either version 2
#  of the License, or (at your option) any later version.
#
#  This program is distributed in the hope that it will be useful,
#  but WITHOUT ANY WARRANTY; without even the implied warranty of
#  MERCHANTABILITY or FITNESS FOR A PARTICULAR PURPOSE.  See the
#  GNU General Public License for more details.
#
#  You should have received a copy of the GNU General Public License
#  along with this program; if not, write to the Free Software Foundation,
#  Inc., 51 Franklin Street, Fifth Floor, Boston, MA 02110-1301, USA.
#
# ##### END GPL LICENSE BLOCK #####

# <pep8 compliant>
import bpy
from bpy.types import Header, Panel, Menu


class FILEBROWSER_HT_header(Header):
    bl_space_type = 'FILE_BROWSER'

    def draw(self, context):
        layout = self.layout
        st = context.space_data

        layout.template_header()

        row = layout.row()
        row.prop(st, "asset_engine_type", text="")
        row.separator()

        row = layout.row(align=True)
        row.operator("file.previous", text="", icon='BACK')
        row.operator("file.next", text="", icon='FORWARD')
        row.operator("file.parent", text="", icon='FILE_PARENT')
        row.operator("file.refresh", text="", icon='FILE_REFRESH')

        row = layout.row()
        row.separator()

<<<<<<< HEAD
        if st.asset_engine:
            draw_header = getattr(st.asset_engine, "draw_header", None)
            if draw_header:
                draw_header(row, context)
        else:
=======
        row = layout.row(align=True)
        layout.operator_context = 'EXEC_DEFAULT'
        row.operator("file.directory_new", icon='NEWFOLDER')

        layout.operator_context = 'INVOKE_DEFAULT'
        params = st.params

        # can be None when save/reload with a file selector open
        if params:
            is_lib_browser = params.use_library_browsing

            layout.prop(params, "display_type", expand=True, text="")

            if params.display_type == 'FILE_IMGDISPLAY':
                layout.prop(params, "thumbnail_size", text="")

            layout.prop(params, "sort_method", expand=True, text="")

            layout.prop(params, "recursion_level")
            layout.prop(params, "show_hidden", text="", icon='FILE_HIDDEN')
            layout.prop(params, "use_filter", text="", icon='FILTER')

>>>>>>> 756bb6b4
            row = layout.row(align=True)
            layout.operator_context = 'EXEC_DEFAULT'
            row.operator("file.directory_new", icon='NEWFOLDER')
            layout.operator_context = 'INVOKE_DEFAULT'

            params = st.params

            # can be None when save/reload with a file selector open
            if params:
                is_lib_browser = params.use_library_browsing

                layout.prop(params, "display_type", expand=True, text="")
                layout.prop(params, "sort_method", expand=True, text="")

                layout.prop(params, "recursion_level")
                layout.prop(params, "show_hidden", text="", icon='FILE_HIDDEN')
                layout.prop(params, "use_filter", text="", icon='FILTER')

                row = layout.row(align=True)
                row.active = params.use_filter

                row.prop(params, "use_filter_folder", text="")

                if params.filter_glob:
                    #if st.active_operator and hasattr(st.active_operator, "filter_glob"):
                    #    row.prop(params, "filter_glob", text="")
                    row.label(params.filter_glob)
                else:
                    row.prop(params, "use_filter_blender", text="")
                    row.prop(params, "use_filter_backup", text="")
                    row.prop(params, "use_filter_image", text="")
                    row.prop(params, "use_filter_movie", text="")
                    row.prop(params, "use_filter_script", text="")
                    row.prop(params, "use_filter_font", text="")
                    row.prop(params, "use_filter_sound", text="")
                    row.prop(params, "use_filter_text", text="")

                if is_lib_browser:
                    row.prop(params, "use_filter_blendid", text="")
                    if (params.use_filter_blendid) :
                        row.separator()
                        row.prop(params, "filter_id", text="")

                row.separator()
                row.prop(params, "filter_search", text="", icon='VIEWZOOM')

        layout.template_running_jobs()


class FILEBROWSER_UL_dir(bpy.types.UIList):
    def draw_item(self, context, layout, data, item, icon, active_data, active_propname, index):
        direntry = item
        space = context.space_data
        icon = 'NONE'
        if active_propname == "system_folders_active":
            icon = 'DISK_DRIVE'
        if active_propname == "system_bookmarks_active":
            icon = 'BOOKMARKS'
        if active_propname == "bookmarks_active":
            icon = 'BOOKMARKS'
        if active_propname == "recent_folders_active":
            icon = 'FILE_FOLDER'

        if self.layout_type in {'DEFAULT', 'COMPACT'}:
            row = layout.row(align=True)
            row.prop(direntry, "name", text="", emboss=False, icon=icon)

        elif self.layout_type in {'GRID'}:
            layout.alignment = 'CENTER'
            layout.prop(direntry, "path", text="")


class FILEBROWSER_PT_system_folders(Panel):
    bl_space_type = 'FILE_BROWSER'
    bl_region_type = 'TOOLS'
    bl_category = "Bookmarks"
    bl_label = "System"

    def draw(self, context):
        layout = self.layout
        space = context.space_data

        if space.system_folders:
            row = layout.row()
            row.template_list("FILEBROWSER_UL_dir", "system_folders", space, "system_folders",
                              space, "system_folders_active", rows=1, maxrows=6)


class FILEBROWSER_PT_system_bookmarks(Panel):
    bl_space_type = 'FILE_BROWSER'
    bl_region_type = 'TOOLS'
    bl_category = "Bookmarks"
    bl_label = "System Bookmarks"

    @classmethod
    def poll(cls, context):
        return not context.user_preferences.filepaths.hide_system_bookmarks

    def draw(self, context):
        layout = self.layout
        space = context.space_data

        if space.system_bookmarks:
            row = layout.row()
            row.template_list("FILEBROWSER_UL_dir", "system_bookmarks", space, "system_bookmarks",
                              space, "system_bookmarks_active", rows=1, maxrows=6)


class FILEBROWSER_MT_bookmarks_specials(Menu):
    bl_label = "Bookmarks Specials"

    def draw(self, context):
        layout = self.layout

        layout.operator("file.bookmark_move", icon='TRIA_UP_BAR', text="Move To Top").direction = 'TOP'
        layout.operator("file.bookmark_move", icon='TRIA_DOWN_BAR', text="Move To Bottom").direction = 'BOTTOM'


class FILEBROWSER_PT_bookmarks(Panel):
    bl_space_type = 'FILE_BROWSER'
    bl_region_type = 'TOOLS'
    bl_category = "Bookmarks"
    bl_label = "Bookmarks"

    def draw(self, context):
        layout = self.layout
        space = context.space_data

        if space.bookmarks:
            row = layout.row()
            num_rows = len(space.bookmarks)
            row.template_list("FILEBROWSER_UL_dir", "bookmarks", space, "bookmarks",
                              space, "bookmarks_active", rows=(2 if num_rows < 2 else 4), maxrows=6)

            col = row.column(align=True)
            col.operator("file.bookmark_add", icon='ZOOMIN', text="")
            col.operator("file.bookmark_delete", icon='ZOOMOUT', text="")
            col.menu("FILEBROWSER_MT_bookmarks_specials", icon='DOWNARROW_HLT', text="")

            if num_rows > 1:
                col.separator()
                col.operator("file.bookmark_move", icon='TRIA_UP', text="").direction = 'UP'
                col.operator("file.bookmark_move", icon='TRIA_DOWN', text="").direction = 'DOWN'


class FILEBROWSER_PT_recent_folders(Panel):
    bl_space_type = 'FILE_BROWSER'
    bl_region_type = 'TOOLS'
    bl_category = "Bookmarks"
    bl_label = "Recent"

    @classmethod
    def poll(cls, context):
        return not context.user_preferences.filepaths.hide_recent_locations

    def draw(self, context):
        layout = self.layout
        space = context.space_data

        if space.recent_folders:
            row = layout.row()
            row.template_list("FILEBROWSER_UL_dir", "recent_folders", space, "recent_folders",
                                 space, "recent_folders_active", rows=1, maxrows=6)

            col = row.column(align=True)
            col.operator("file.reset_recent", icon='X', text="")


class FILEBROWSER_UL_dir(bpy.types.UIList):
    def draw_item(self, context, layout, data, item, icon, active_data, active_propname, index):
        direntry = item
        # space = context.space_data
        icon = 'NONE'
        if active_propname == "system_folders_active":
            icon = 'DISK_DRIVE'
        if active_propname == "system_bookmarks_active":
            icon = 'BOOKMARKS'
        if active_propname == "bookmarks_active":
            icon = 'BOOKMARKS'
        if active_propname == "recent_folders_active":
            icon = 'FILE_FOLDER'

        if self.layout_type in {'DEFAULT', 'COMPACT'}:
            row = layout.row(align=True)
            row.enabled = direntry.is_valid
            # Non-editable entries would show grayed-out, which is bad in this specific case, so switch to mere label.
            if direntry.is_property_readonly("name"):
                row.label(text=direntry.name, icon=icon)
            else:
                row.prop(direntry, "name", text="", emboss=False, icon=icon)

        elif self.layout_type == 'GRID':
            layout.alignment = 'CENTER'
            layout.prop(direntry, "path", text="")


class FILEBROWSER_PT_system_folders(Panel):
    bl_space_type = 'FILE_BROWSER'
    bl_region_type = 'TOOLS'
    bl_category = "Bookmarks"
    bl_label = "System"

    def draw(self, context):
        layout = self.layout
        space = context.space_data

        if space.system_folders:
            row = layout.row()
            row.template_list("FILEBROWSER_UL_dir", "system_folders", space, "system_folders",
                              space, "system_folders_active", item_dyntip_propname="path", rows=1, maxrows=10)

class FILEBROWSER_PT_system_bookmarks(Panel):
    bl_space_type = 'FILE_BROWSER'
    bl_region_type = 'TOOLS'
    bl_category = "Bookmarks"
    bl_label = "System Bookmarks"

    @classmethod
    def poll(cls, context):
        return not context.user_preferences.filepaths.hide_system_bookmarks

    def draw(self, context):
        layout = self.layout
        space = context.space_data

        if space.system_bookmarks:
            row = layout.row()
            row.template_list("FILEBROWSER_UL_dir", "system_bookmarks", space, "system_bookmarks",
                              space, "system_bookmarks_active", item_dyntip_propname="path", rows=1, maxrows=10)


class FILEBROWSER_MT_bookmarks_specials(Menu):
    bl_label = "Bookmarks Specials"

    def draw(self, context):
        layout = self.layout
        layout.operator("file.bookmark_cleanup", icon='X', text="Cleanup")

        layout.separator()
        layout.operator("file.bookmark_move", icon='TRIA_UP_BAR', text="Move To Top").direction = 'TOP'
        layout.operator("file.bookmark_move", icon='TRIA_DOWN_BAR', text="Move To Bottom").direction = 'BOTTOM'


class FILEBROWSER_PT_bookmarks(Panel):
    bl_space_type = 'FILE_BROWSER'
    bl_region_type = 'TOOLS'
    bl_category = "Bookmarks"
    bl_label = "Bookmarks"

    def draw(self, context):
        layout = self.layout
        space = context.space_data

        if space.bookmarks:
            row = layout.row()
            num_rows = len(space.bookmarks)
            row.template_list("FILEBROWSER_UL_dir", "bookmarks", space, "bookmarks",
                              space, "bookmarks_active", item_dyntip_propname="path",
                              rows=(2 if num_rows < 2 else 4), maxrows=10)

            col = row.column(align=True)
            col.operator("file.bookmark_add", icon='ZOOMIN', text="")
            col.operator("file.bookmark_delete", icon='ZOOMOUT', text="")
            col.menu("FILEBROWSER_MT_bookmarks_specials", icon='DOWNARROW_HLT', text="")

            if num_rows > 1:
                col.separator()
                col.operator("file.bookmark_move", icon='TRIA_UP', text="").direction = 'UP'
                col.operator("file.bookmark_move", icon='TRIA_DOWN', text="").direction = 'DOWN'
        else:
            layout.operator("file.bookmark_add", icon='ZOOMIN')


class FILEBROWSER_PT_recent_folders(Panel):
    bl_space_type = 'FILE_BROWSER'
    bl_region_type = 'TOOLS'
    bl_category = "Bookmarks"
    bl_label = "Recent"

    @classmethod
    def poll(cls, context):
        return not context.user_preferences.filepaths.hide_recent_locations

    def draw(self, context):
        layout = self.layout
        space = context.space_data

        if space.recent_folders:
            row = layout.row()
            row.template_list("FILEBROWSER_UL_dir", "recent_folders", space, "recent_folders",
                              space, "recent_folders_active", item_dyntip_propname="path", rows=1, maxrows=10)

            col = row.column(align=True)
            col.operator("file.reset_recent", icon='X', text="")


if __name__ == "__main__":  # only for live edit.
    bpy.utils.register_module(__name__)<|MERGE_RESOLUTION|>--- conflicted
+++ resolved
@@ -43,36 +43,11 @@
         row = layout.row()
         row.separator()
 
-<<<<<<< HEAD
         if st.asset_engine:
             draw_header = getattr(st.asset_engine, "draw_header", None)
             if draw_header:
                 draw_header(row, context)
         else:
-=======
-        row = layout.row(align=True)
-        layout.operator_context = 'EXEC_DEFAULT'
-        row.operator("file.directory_new", icon='NEWFOLDER')
-
-        layout.operator_context = 'INVOKE_DEFAULT'
-        params = st.params
-
-        # can be None when save/reload with a file selector open
-        if params:
-            is_lib_browser = params.use_library_browsing
-
-            layout.prop(params, "display_type", expand=True, text="")
-
-            if params.display_type == 'FILE_IMGDISPLAY':
-                layout.prop(params, "thumbnail_size", text="")
-
-            layout.prop(params, "sort_method", expand=True, text="")
-
-            layout.prop(params, "recursion_level")
-            layout.prop(params, "show_hidden", text="", icon='FILE_HIDDEN')
-            layout.prop(params, "use_filter", text="", icon='FILTER')
-
->>>>>>> 756bb6b4
             row = layout.row(align=True)
             layout.operator_context = 'EXEC_DEFAULT'
             row.operator("file.directory_new", icon='NEWFOLDER')
@@ -85,6 +60,10 @@
                 is_lib_browser = params.use_library_browsing
 
                 layout.prop(params, "display_type", expand=True, text="")
+
+                if params.display_type == 'FILE_IMGDISPLAY':
+                    layout.prop(params, "thumbnail_size", text="")
+
                 layout.prop(params, "sort_method", expand=True, text="")
 
                 layout.prop(params, "recursion_level")
