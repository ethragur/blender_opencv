--- conflicted
+++ resolved
@@ -19,11 +19,8 @@
 # <pep8 compliant>
 
 import bpy
-<<<<<<< HEAD
+from bpy.types import Header, Menu
 from blf import gettext as _
-=======
-from bpy.types import Header, Menu
->>>>>>> 2365c640
 
 
 class NLA_HT_header(Header):
@@ -51,13 +48,8 @@
         layout.prop(st, "auto_snap", text="")
 
 
-<<<<<<< HEAD
-class NLA_MT_view(bpy.types.Menu):
+class NLA_MT_view(Menu):
     bl_label = _("View")
-=======
-class NLA_MT_view(Menu):
-    bl_label = "View"
->>>>>>> 2365c640
 
     def draw(self, context):
         layout = self.layout
@@ -88,13 +80,8 @@
         layout.operator("screen.screen_full_area")
 
 
-<<<<<<< HEAD
-class NLA_MT_select(bpy.types.Menu):
+class NLA_MT_select(Menu):
     bl_label = _("Select")
-=======
-class NLA_MT_select(Menu):
-    bl_label = "Select"
->>>>>>> 2365c640
 
     def draw(self, context):
         layout = self.layout
@@ -112,29 +99,17 @@
         layout.operator("nla.select_leftright", text=_("After Current Frame")).mode = 'RIGHT'
 
 
-<<<<<<< HEAD
-class NLA_MT_marker(bpy.types.Menu):
+class NLA_MT_marker(Menu):
     bl_label = _("Marker")
-=======
-class NLA_MT_marker(Menu):
-    bl_label = "Marker"
->>>>>>> 2365c640
 
     def draw(self, context):
         layout = self.layout
 
         #layout.operator_context = 'EXEC_REGION_WIN'
 
-<<<<<<< HEAD
-        layout.column()
         layout.operator("marker.add", _("Add Marker"))
         layout.operator("marker.duplicate", text=_("Duplicate Marker"))
         layout.operator("marker.delete", text=_("Delete Marker"))
-=======
-        layout.operator("marker.add", "Add Marker")
-        layout.operator("marker.duplicate", text="Duplicate Marker")
-        layout.operator("marker.delete", text="Delete Marker")
->>>>>>> 2365c640
 
         layout.separator()
 
@@ -142,25 +117,15 @@
         layout.operator("marker.move", text=_("Grab/Move Marker"))
 
 
-<<<<<<< HEAD
-class NLA_MT_edit(bpy.types.Menu):
+class NLA_MT_edit(Menu):
     bl_label = _("Edit")
-=======
-class NLA_MT_edit(Menu):
-    bl_label = "Edit"
->>>>>>> 2365c640
 
     def draw(self, context):
         layout = self.layout
 
         scene = context.scene
 
-<<<<<<< HEAD
-        layout.column()
         layout.menu("NLA_MT_edit_transform", text=_("Transform"))
-=======
-        layout.menu("NLA_MT_edit_transform", text="Transform")
->>>>>>> 2365c640
 
         layout.operator_menu_enum("nla.snap", "type", text=_("Snap"))
 
@@ -194,13 +159,8 @@
             layout.operator("nla.tweakmode_enter", text=_("Start Tweaking Strip Actions"))
 
 
-<<<<<<< HEAD
-class NLA_MT_add(bpy.types.Menu):
+class NLA_MT_add(Menu):
     bl_label = _("Add")
-=======
-class NLA_MT_add(Menu):
-    bl_label = "Add"
->>>>>>> 2365c640
 
     def draw(self, context):
         layout = self.layout
@@ -218,27 +178,15 @@
         layout.operator("nla.tracks_add", text=_("Add Tracks Above Selected")).above_selected = True
 
 
-<<<<<<< HEAD
-class NLA_MT_edit_transform(bpy.types.Menu):
+class NLA_MT_edit_transform(Menu):
     bl_label = _("Transform")
-=======
-class NLA_MT_edit_transform(Menu):
-    bl_label = "Transform"
->>>>>>> 2365c640
 
     def draw(self, context):
         layout = self.layout
 
-<<<<<<< HEAD
-        layout.column()
         layout.operator("transform.translate", text=_("Grab/Move"))
         layout.operator("transform.transform", text=_("Extend")).mode = 'TIME_EXTEND'
         layout.operator("transform.transform", text=_("Scale")).mode = 'TIME_SCALE'
-=======
-        layout.operator("transform.translate", text="Grab/Move")
-        layout.operator("transform.transform", text="Extend").mode = 'TIME_EXTEND'
-        layout.operator("transform.transform", text="Scale").mode = 'TIME_SCALE'
->>>>>>> 2365c640
 
 if __name__ == "__main__":  # only for live edit.
     bpy.utils.register_module(__name__)