--- conflicted
+++ resolved
@@ -253,7 +253,6 @@
             row.prop_enum(context.space_data.shading, "color_type", "VERTEX", text="Colors")
             row.prop_enum(context.space_data.shading, "color_type", "MATERIAL", text="Normal")
 
-<<<<<<< HEAD
         sculpt = tool_settings.sculpt
 
         row1 = layout.row(align=True)
@@ -313,32 +312,6 @@
                         pressurech = sd.channels[ch.idname]
                 else:
                     pressurech = ch
-=======
-        UnifiedPaintPanel.prop_unified(
-            layout,
-            context,
-            brush,
-            size,
-            pressure_name="use_pressure_size",
-            unified_name="use_unified_size",
-            text="Radius",
-            slider=True,
-            header=True,
-        )
-
-        # strength, use_strength_pressure
-        pressure_name = "use_pressure_strength" if capabilities.has_strength_pressure else None
-        UnifiedPaintPanel.prop_unified(
-            layout,
-            context,
-            brush,
-            "strength",
-            pressure_name=pressure_name,
-            unified_name="use_unified_strength",
-            text="Strength",
-            header=True,
-        )
->>>>>>> 3b0a08b7
 
                 if ch.type in ["FLOAT", "INT"]:
                     row.prop(pressurech.mappings["PRESSURE"], "enabled", text="", icon="STYLUS_PRESSURE")
@@ -399,12 +372,7 @@
                 "weight",
                 unified_name="use_unified_weight",
                 slider=True,
-<<<<<<< HEAD
                 header=True)
-=======
-                header=True,
-            )
->>>>>>> 3b0a08b7
 
         UnifiedPaintPanel.prop_unified(layout,
             context,
@@ -414,26 +382,15 @@
             unified_name="use_unified_size",
             slider=True,
             text="Radius",
-<<<<<<< HEAD
             header=True)
         UnifiedPaintPanel.prop_unified(layout,
-=======
-            header=True,
-        )
-        UnifiedPaintPanel.prop_unified(
-            layout,
->>>>>>> 3b0a08b7
             context,
             brush,
             "strength",
             pressure_name="use_pressure_strength",
             unified_name="use_unified_strength",
-<<<<<<< HEAD
-            header=True)
-=======
-            header=True,
+            header=True
         )
->>>>>>> 3b0a08b7
 
         return True
 
