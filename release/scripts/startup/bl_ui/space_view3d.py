--- conflicted
+++ resolved
@@ -502,13 +502,10 @@
                 header=True
             )
 
-<<<<<<< HEAD
-=======
         if brush.curves_sculpt_tool == 'COMB':
             layout.prop(brush, "falloff_shape", expand=True)
             layout.prop(brush, "curve_preset")
 
->>>>>>> a6214ce7
         if brush.curves_sculpt_tool == 'ADD':
             layout.prop(brush, "use_frontface")
             layout.prop(brush, "falloff_shape", expand=True)
