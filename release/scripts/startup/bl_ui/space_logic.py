--- conflicted
+++ resolved
@@ -70,13 +70,9 @@
         layout.template_header()
 
         if context.area.show_menus:
-<<<<<<< HEAD
             sub = row.row(align=True)
             sub.menu("LOGIC_MT_view")
             sub.menu("LOGIC_MT_logicbricks_add")
-=======
-            layout.menu("LOGIC_MT_view")
->>>>>>> 5f66f37e
 
 
 class LOGIC_MT_view(Menu):
