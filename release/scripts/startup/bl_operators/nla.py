# ##### BEGIN GPL LICENSE BLOCK #####
#
#  This program is free software; you can redistribute it and/or
#  modify it under the terms of the GNU General Public License
#  as published by the Free Software Foundation; either version 2
#  of the License, or (at your option) any later version.
#
#  This program is distributed in the hope that it will be useful,
#  but WITHOUT ANY WARRANTY; without even the implied warranty of
#  MERCHANTABILITY or FITNESS FOR A PARTICULAR PURPOSE.  See the
#  GNU General Public License for more details.
#
#  You should have received a copy of the GNU General Public License
#  along with this program; if not, write to the Free Software Foundation,
#  Inc., 51 Franklin Street, Fifth Floor, Boston, MA 02110-1301, USA.
#
# ##### END GPL LICENSE BLOCK #####

# <pep8-80 compliant>

import bpy
from bpy.types import Operator


def pose_frame_info(obj):
    from mathutils import Matrix

    info = {}

    pose = obj.pose

    pose_items = pose.bones.items()

    for name, pbone in pose_items:
        binfo = {}
        bone = pbone.bone

        binfo["parent"] = getattr(bone.parent, "name", None)
        binfo["bone"] = bone
        binfo["pbone"] = pbone
        binfo["matrix_local"] = bone.matrix_local.copy()
        try:
            binfo["matrix_local_inv"] = binfo["matrix_local"].inverted()
        except:
            binfo["matrix_local_inv"] = Matrix()

        binfo["matrix"] = bone.matrix.copy()
        binfo["matrix_pose"] = pbone.matrix.copy()
        try:
            binfo["matrix_pose_inv"] = binfo["matrix_pose"].inverted()
        except:
            binfo["matrix_pose_inv"] = Matrix()

        info[name] = binfo

    for name, pbone in pose_items:
        binfo = info[name]
        binfo_parent = binfo.get("parent", None)
        if binfo_parent:
            binfo_parent = info[binfo_parent]

        matrix = binfo["matrix_pose"]
        rest_matrix = binfo["matrix_local"]

        if binfo_parent:
            matrix = binfo_parent["matrix_pose_inv"] * matrix
            rest_matrix = binfo_parent["matrix_local_inv"] * rest_matrix

        binfo["matrix_key"] = rest_matrix.inverted() * matrix

    return info


def obj_frame_info(obj):
    info = {}
    # parent = obj.parent
    info["matrix_key"] = obj.matrix_local.copy()
    return info


def bake(frame_start,
         frame_end, step=1,
         only_selected=False,
         do_pose=True,
         do_object=True,
         do_constraint_clear=False,
<<<<<<< HEAD
         action=None):
=======
         action=None,
         ):
>>>>>>> 6a374d26

    scene = bpy.context.scene
    obj = bpy.context.object
    pose = obj.pose
    frame_back = scene.frame_current

    if pose is None:
        do_pose = False

    if do_pose is None and do_object is None:
        return None

    pose_info = []
    obj_info = []

    frame_range = range(frame_start, frame_end + 1, step)

    # -------------------------------------------------------------------------
    # Collect transformations

    # could speed this up by applying steps here too...
    for f in frame_range:
        scene.frame_set(f)

        if do_pose:
            pose_info.append(pose_frame_info(obj))
        if do_object:
            obj_info.append(obj_frame_info(obj))

        f += 1

    # -------------------------------------------------------------------------
    # Create action

    # incase animation data hassnt been created
    atd = obj.animation_data_create()
<<<<<<< HEAD
    if action == None:
=======
    if action is None:
>>>>>>> 6a374d26
        action = bpy.data.actions.new("Action")
    atd.action = action

    if do_pose:
        pose_items = pose.bones.items()
    else:
        pose_items = []  # skip

    # -------------------------------------------------------------------------
    # Apply transformations to action

    # pose
    for name, pbone in (pose_items if do_pose else ()):
        if only_selected and not pbone.bone.select:
            continue

        if do_constraint_clear:
            while pbone.constraints:
                pbone.constraints.remove(pbone.constraints[0])

        for f in frame_range:
            matrix = pose_info[(f - frame_start) // step][name]["matrix_key"]

            # pbone.location = matrix.to_translation()
            # pbone.rotation_quaternion = matrix.to_quaternion()
            pbone.matrix_basis = matrix

            pbone.keyframe_insert("location", -1, f, name)

            rotation_mode = pbone.rotation_mode

            if rotation_mode == 'QUATERNION':
                pbone.keyframe_insert("rotation_quaternion", -1, f, name)
            elif rotation_mode == 'AXIS_ANGLE':
                pbone.keyframe_insert("rotation_axis_angle", -1, f, name)
            else:  # euler, XYZ, ZXY etc
                pbone.keyframe_insert("rotation_euler", -1, f, name)

            pbone.keyframe_insert("scale", -1, f, name)

    # object. TODO. multiple objects
    if do_object:
        if do_constraint_clear:
            while obj.constraints:
                obj.constraints.remove(obj.constraints[0])

        for f in frame_range:
            matrix = obj_info[(f - frame_start) // step]["matrix_key"]
            obj.matrix_local = matrix

            obj.keyframe_insert("location", -1, f)

            rotation_mode = obj.rotation_mode

            if rotation_mode == 'QUATERNION':
                obj.keyframe_insert("rotation_quaternion", -1, f)
            elif rotation_mode == 'AXIS_ANGLE':
                obj.keyframe_insert("rotation_axis_angle", -1, f)
            else:  # euler, XYZ, ZXY etc
                obj.keyframe_insert("rotation_euler", -1, f)

            obj.keyframe_insert("scale", -1, f)

    scene.frame_set(frame_back)

    return action


from bpy.props import IntProperty, BoolProperty, EnumProperty


class BakeAction(Operator):
    '''Bake animation to an Action'''
    bl_idname = "nla.bake"
    bl_label = "Bake Action"
    bl_options = {'REGISTER', 'UNDO'}

    frame_start = IntProperty(name="Start Frame",
            description="Start frame for baking",
            default=1, min=1, max=300000)
    frame_end = IntProperty(name="End Frame",
            description="End frame for baking",
            default=250, min=1, max=300000)
    step = IntProperty(name="Frame Step",
            description="Frame Step",
            default=1, min=1, max=120)
    only_selected = BoolProperty(name="Only Selected",
            default=True)
    clear_consraints = BoolProperty(name="Clear Constraints",
            default=False)
    bake_types = EnumProperty(
            name="Bake Data",
            options={'ENUM_FLAG'},
            items=(('POSE', "Pose", ""),
                   ('OBJECT', "Object", ""),
                   ),
            default={'POSE'},
            )

    def execute(self, context):

        action = bake(self.frame_start,
                      self.frame_end,
                      self.step,
                      self.only_selected,
                      'POSE' in self.bake_types,
                      'OBJECT' in self.bake_types,
                      self.clear_consraints,
                      )

        if action is None:
            self.report({'INFO'}, "Nothing to bake")
            return {'CANCELLED'}

        # basic cleanup, could move elsewhere
        for fcu in action.fcurves:
            keyframe_points = fcu.keyframe_points
            i = 1
            while i < len(fcu.keyframe_points) - 1:
                val_prev = keyframe_points[i - 1].co[1]
                val_next = keyframe_points[i + 1].co[1]
                val = keyframe_points[i].co[1]

                if abs(val - val_prev) + abs(val - val_next) < 0.0001:
                    keyframe_points.remove(keyframe_points[i])
                else:
                    i += 1

        return {'FINISHED'}

    def invoke(self, context, event):
        wm = context.window_manager
        return wm.invoke_props_dialog(self)

#################################


class ClearUselessActions(bpy.types.Operator):
    '''Mark actions with no F-Curves for deletion after save+reload of file preserving "action libraries"'''
    bl_idname = "anim.clear_useless_actions"
    bl_label = "Clear Useless Actions"
    bl_options = {'REGISTER', 'UNDO'}

    only_unused = BoolProperty(name="Only Unused",
            description="Only unused (Fake User only) actions get considered",
            default=True)

    @classmethod
    def poll(cls, context):
        return len(bpy.data.actions) != 0

    def execute(self, context):
        removed = 0

        for action in bpy.data.actions:
            # if only user is "fake" user...
            if ((self.only_unused is False) or
                (action.use_fake_user and action.users == 1)):

                # if it has F-Curves, then it's a "action library" (i.e. walk, wave, jump, etc.)
                # and should be left alone as that's what fake users are for!
                if not action.fcurves:
                    # mark action for deletion
                    action.user_clear()
                    removed += 1

        self.report({'INFO'}, "Removed %d empty and/or fake-user only Actions" % (removed))
        return {'FINISHED'}<|MERGE_RESOLUTION|>--- conflicted
+++ resolved
@@ -84,12 +84,7 @@
          do_pose=True,
          do_object=True,
          do_constraint_clear=False,
-<<<<<<< HEAD
          action=None):
-=======
-         action=None,
-         ):
->>>>>>> 6a374d26
 
     scene = bpy.context.scene
     obj = bpy.context.object
@@ -126,11 +121,7 @@
 
     # incase animation data hassnt been created
     atd = obj.animation_data_create()
-<<<<<<< HEAD
-    if action == None:
-=======
     if action is None:
->>>>>>> 6a374d26
         action = bpy.data.actions.new("Action")
     atd.action = action
 
