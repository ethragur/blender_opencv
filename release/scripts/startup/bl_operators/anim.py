--- conflicted
+++ resolved
@@ -27,20 +27,12 @@
 
 import bpy
 from bpy.types import Operator
-<<<<<<< HEAD
-from bpy.props import (IntProperty,
-                    BoolProperty,
-                    EnumProperty,
-                    StringProperty,
-                    )
-=======
 from bpy.props import (
         IntProperty,
         BoolProperty,
         EnumProperty,
         StringProperty,
         )
->>>>>>> e17c6f79
 
 
 class ANIM_OT_keying_set_export(Operator):
