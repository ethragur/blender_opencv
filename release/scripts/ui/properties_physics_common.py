--- conflicted
+++ resolved
@@ -46,7 +46,7 @@
         row = layout.row()
         row.label(text="File Path:")
         row.prop(cache, "use_library_path", "Use Lib Path")
-
+        
         layout.prop(cache, "filepath", text="")
 
         layout.label(text=cache.info)
@@ -97,12 +97,7 @@
         sub.enabled = enabled
         sub.operator("ptcache.bake_from_cache", text="Current Cache to Bake")
 
-<<<<<<< HEAD
-
             col = split.column()
-=======
-        col = split.column()
->>>>>>> 36c273b1
         col.operator("ptcache.bake_all", text="Bake All Dynamics").bake = True
         col.operator("ptcache.free_bake_all", text="Free All Bakes")
         col.operator("ptcache.bake_all", text="Update All To Frame").bake = False
