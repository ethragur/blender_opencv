--- conflicted
+++ resolved
@@ -423,15 +423,9 @@
             box = col.box()
             row = box.row(align=True)
 
-<<<<<<< HEAD
-            userpref = context.user_preferences
-            keymappref = userpref.keymap
+            pref = context.preferences
+            keymappref = pref.keymap
             show_ui_keyconfig = keymappref.show_ui_keyconfig
-=======
-            prefs = context.preferences
-            inputs = prefs.inputs
-            show_ui_keyconfig = inputs.show_ui_keyconfig
->>>>>>> 1574b691
             row.prop(
                 keymappref,
                 "show_ui_keyconfig",
