--- conflicted
+++ resolved
@@ -633,18 +633,18 @@
 
 static PyObject *oiio_make_tx(PyObject * /*self*/, PyObject *args)
 {
-	const char *inputfile = NULL, *outputfile = NULL;
-	int srgb = 1;
-	int extension = EXTENSION_CLIP;
-
-	if(!PyArg_ParseTuple(args, "sspi", &inputfile, &outputfile, &srgb, &extension))
-		return NULL;
-	
-	/* return */
-	if(!ImageManager::make_tx(inputfile, outputfile, srgb, (ExtensionType)extension))
-		Py_RETURN_FALSE;
-
-	Py_RETURN_TRUE;
+  const char *inputfile = NULL, *outputfile = NULL;
+  int srgb = 1;
+  int extension = EXTENSION_CLIP;
+
+  if (!PyArg_ParseTuple(args, "sspi", &inputfile, &outputfile, &srgb, &extension))
+    return NULL;
+
+  /* return */
+  if (!ImageManager::make_tx(inputfile, outputfile, srgb, (ExtensionType)extension))
+    Py_RETURN_FALSE;
+
+  Py_RETURN_TRUE;
 }
 
 static PyObject *system_info_func(PyObject * /*self*/, PyObject * /*value*/)
@@ -987,14 +987,9 @@
     {"osl_update_node", osl_update_node_func, METH_VARARGS, ""},
     {"osl_compile", osl_compile_func, METH_VARARGS, ""},
 #endif
-<<<<<<< HEAD
-	{"oiio_make_tx", oiio_make_tx, METH_VARARGS, ""},
-	{"available_devices", available_devices_func, METH_VARARGS, ""},
-	{"system_info", system_info_func, METH_NOARGS, ""},
-=======
+    {"oiio_make_tx", oiio_make_tx, METH_VARARGS, ""},
     {"available_devices", available_devices_func, METH_VARARGS, ""},
     {"system_info", system_info_func, METH_NOARGS, ""},
->>>>>>> 3076d95b
 #ifdef WITH_OPENCL
     {"opencl_disable", opencl_disable_func, METH_NOARGS, ""},
     {"opencl_compile", opencl_compile_func, METH_VARARGS, ""},
