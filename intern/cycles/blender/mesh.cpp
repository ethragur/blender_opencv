/* SPDX-License-Identifier: Apache-2.0
 * Copyright 2011-2022 Blender Foundation */

#include "blender/session.h"
#include "blender/sync.h"
#include "blender/util.h"

#include "scene/camera.h"
#include "scene/colorspace.h"
#include "scene/mesh.h"
#include "scene/object.h"
#include "scene/scene.h"

#include "subd/patch.h"
#include "subd/split.h"

#include "util/algorithm.h"
#include "util/color.h"
#include "util/disjoint_set.h"
#include "util/foreach.h"
#include "util/hash.h"
#include "util/log.h"
#include "util/math.h"

#include "mikktspace.h"

CCL_NAMESPACE_BEGIN

/* Tangent Space */

struct MikkUserData {
  MikkUserData(const BL::Mesh &b_mesh,
               const char *layer_name,
               const Mesh *mesh,
               float3 *tangent,
               float *tangent_sign)
      : mesh(mesh), texface(NULL), orco(NULL), tangent(tangent), tangent_sign(tangent_sign)
  {
    const AttributeSet &attributes = (mesh->get_num_subd_faces()) ? mesh->subd_attributes :
                                                                    mesh->attributes;

    Attribute *attr_vN = attributes.find(ATTR_STD_VERTEX_NORMAL);
    vertex_normal = attr_vN->data_float3();

    if (layer_name == NULL) {
      Attribute *attr_orco = attributes.find(ATTR_STD_GENERATED);

      if (attr_orco) {
        orco = attr_orco->data_float3();
        mesh_texture_space(*(BL::Mesh *)&b_mesh, orco_loc, orco_size);
      }
    }
    else {
      Attribute *attr_uv = attributes.find(ustring(layer_name));
      if (attr_uv != NULL) {
        texface = attr_uv->data_float2();
      }
    }
  }

  const Mesh *mesh;
  int num_faces;

  float3 *vertex_normal;
  float2 *texface;
  float3 *orco;
  float3 orco_loc, orco_size;

  float3 *tangent;
  float *tangent_sign;
};

static int mikk_get_num_faces(const SMikkTSpaceContext *context)
{
  const MikkUserData *userdata = (const MikkUserData *)context->m_pUserData;
  if (userdata->mesh->get_num_subd_faces()) {
    return userdata->mesh->get_num_subd_faces();
  }
  else {
    return userdata->mesh->num_triangles();
  }
}

static int mikk_get_num_verts_of_face(const SMikkTSpaceContext *context, const int face_num)
{
  const MikkUserData *userdata = (const MikkUserData *)context->m_pUserData;
  if (userdata->mesh->get_num_subd_faces()) {
    const Mesh *mesh = userdata->mesh;
    return mesh->get_subd_num_corners()[face_num];
  }
  else {
    return 3;
  }
}

static int mikk_vertex_index(const Mesh *mesh, const int face_num, const int vert_num)
{
  if (mesh->get_num_subd_faces()) {
    const Mesh::SubdFace &face = mesh->get_subd_face(face_num);
    return mesh->get_subd_face_corners()[face.start_corner + vert_num];
  }
  else {
    return mesh->get_triangles()[face_num * 3 + vert_num];
  }
}

static int mikk_corner_index(const Mesh *mesh, const int face_num, const int vert_num)
{
  if (mesh->get_num_subd_faces()) {
    const Mesh::SubdFace &face = mesh->get_subd_face(face_num);
    return face.start_corner + vert_num;
  }
  else {
    return face_num * 3 + vert_num;
  }
}

static void mikk_get_position(const SMikkTSpaceContext *context,
                              float P[3],
                              const int face_num,
                              const int vert_num)
{
  const MikkUserData *userdata = (const MikkUserData *)context->m_pUserData;
  const Mesh *mesh = userdata->mesh;
  const int vertex_index = mikk_vertex_index(mesh, face_num, vert_num);
  const float3 vP = mesh->get_verts()[vertex_index];
  P[0] = vP.x;
  P[1] = vP.y;
  P[2] = vP.z;
}

static void mikk_get_texture_coordinate(const SMikkTSpaceContext *context,
                                        float uv[2],
                                        const int face_num,
                                        const int vert_num)
{
  const MikkUserData *userdata = (const MikkUserData *)context->m_pUserData;
  const Mesh *mesh = userdata->mesh;
  if (userdata->texface != NULL) {
    const int corner_index = mikk_corner_index(mesh, face_num, vert_num);
    float2 tfuv = userdata->texface[corner_index];
    uv[0] = tfuv.x;
    uv[1] = tfuv.y;
  }
  else if (userdata->orco != NULL) {
    const int vertex_index = mikk_vertex_index(mesh, face_num, vert_num);
    const float3 orco_loc = userdata->orco_loc;
    const float3 orco_size = userdata->orco_size;
    const float3 orco = (userdata->orco[vertex_index] + orco_loc) / orco_size;

    const float2 tmp = map_to_sphere(orco);
    uv[0] = tmp.x;
    uv[1] = tmp.y;
  }
  else {
    uv[0] = 0.0f;
    uv[1] = 0.0f;
  }
}

static void mikk_get_normal(const SMikkTSpaceContext *context,
                            float N[3],
                            const int face_num,
                            const int vert_num)
{
  const MikkUserData *userdata = (const MikkUserData *)context->m_pUserData;
  const Mesh *mesh = userdata->mesh;
  float3 vN;
  if (mesh->get_num_subd_faces()) {
    const Mesh::SubdFace &face = mesh->get_subd_face(face_num);
    if (face.smooth) {
      const int vertex_index = mikk_vertex_index(mesh, face_num, vert_num);
      vN = userdata->vertex_normal[vertex_index];
    }
    else {
      vN = face.normal(mesh);
    }
  }
  else {
    if (mesh->get_smooth()[face_num]) {
      const int vertex_index = mikk_vertex_index(mesh, face_num, vert_num);
      vN = userdata->vertex_normal[vertex_index];
    }
    else {
      const Mesh::Triangle tri = mesh->get_triangle(face_num);
      vN = tri.compute_normal(&mesh->get_verts()[0]);
    }
  }
  N[0] = vN.x;
  N[1] = vN.y;
  N[2] = vN.z;
}

static void mikk_set_tangent_space(const SMikkTSpaceContext *context,
                                   const float T[],
                                   const float sign,
                                   const int face_num,
                                   const int vert_num)
{
  MikkUserData *userdata = (MikkUserData *)context->m_pUserData;
  const Mesh *mesh = userdata->mesh;
  const int corner_index = mikk_corner_index(mesh, face_num, vert_num);
  userdata->tangent[corner_index] = make_float3(T[0], T[1], T[2]);
  if (userdata->tangent_sign != NULL) {
    userdata->tangent_sign[corner_index] = sign;
  }
}

static void mikk_compute_tangents(
    const BL::Mesh &b_mesh, const char *layer_name, Mesh *mesh, bool need_sign, bool active_render)
{
  /* Create tangent attributes. */
  AttributeSet &attributes = (mesh->get_num_subd_faces()) ? mesh->subd_attributes :
                                                            mesh->attributes;
  Attribute *attr;
  ustring name;
  if (layer_name != NULL) {
    name = ustring((string(layer_name) + ".tangent").c_str());
  }
  else {
    name = ustring("orco.tangent");
  }
  if (active_render) {
    attr = attributes.add(ATTR_STD_UV_TANGENT, name);
  }
  else {
    attr = attributes.add(name, TypeDesc::TypeVector, ATTR_ELEMENT_CORNER);
  }
  float3 *tangent = attr->data_float3();
  /* Create bitangent sign attribute. */
  float *tangent_sign = NULL;
  if (need_sign) {
    Attribute *attr_sign;
    ustring name_sign;
    if (layer_name != NULL) {
      name_sign = ustring((string(layer_name) + ".tangent_sign").c_str());
    }
    else {
      name_sign = ustring("orco.tangent_sign");
    }

    if (active_render) {
      attr_sign = attributes.add(ATTR_STD_UV_TANGENT_SIGN, name_sign);
    }
    else {
      attr_sign = attributes.add(name_sign, TypeDesc::TypeFloat, ATTR_ELEMENT_CORNER);
    }
    tangent_sign = attr_sign->data_float();
  }
  /* Setup userdata. */
  MikkUserData userdata(b_mesh, layer_name, mesh, tangent, tangent_sign);
  /* Setup interface. */
  SMikkTSpaceInterface sm_interface;
  memset(&sm_interface, 0, sizeof(sm_interface));
  sm_interface.m_getNumFaces = mikk_get_num_faces;
  sm_interface.m_getNumVerticesOfFace = mikk_get_num_verts_of_face;
  sm_interface.m_getPosition = mikk_get_position;
  sm_interface.m_getTexCoord = mikk_get_texture_coordinate;
  sm_interface.m_getNormal = mikk_get_normal;
  sm_interface.m_setTSpaceBasic = mikk_set_tangent_space;
  /* Setup context. */
  SMikkTSpaceContext context;
  memset(&context, 0, sizeof(context));
  context.m_pUserData = &userdata;
  context.m_pInterface = &sm_interface;
  /* Compute tangents. */
  genTangSpaceDefault(&context);
}

template<typename TypeInCycles, typename GetValueAtIndex>
static void fill_generic_attribute(BL::Mesh &b_mesh,
                                   TypeInCycles *data,
                                   const BL::Attribute::domain_enum b_domain,
<<<<<<< HEAD
=======
                                   const bool subdivision,
>>>>>>> f4456a4d
                                   const GetValueAtIndex &get_value_at_index)
{
  switch (b_domain) {
    case BL::Attribute::domain_CORNER: {
<<<<<<< HEAD
      for (BL::MeshLoopTriangle &t : b_mesh.loop_triangles) {
        const int index = t.index() * 3;
        BL::Array<int, 3> loops = t.loops();
        data[index] = get_value_at_index(loops[0]);
        data[index + 1] = get_value_at_index(loops[1]);
        data[index + 2] = get_value_at_index(loops[2]);
=======
      if (subdivision) {
        for (BL::MeshPolygon &p : b_mesh.polygons) {
          int n = p.loop_total();
          for (int i = 0; i < n; i++) {
            *data = get_value_at_index(p.loop_start() + i);
            data++;
          }
        }
      }
      else {
        for (BL::MeshLoopTriangle &t : b_mesh.loop_triangles) {
          const int index = t.index() * 3;
          BL::Array<int, 3> loops = t.loops();
          data[index] = get_value_at_index(loops[0]);
          data[index + 1] = get_value_at_index(loops[1]);
          data[index + 2] = get_value_at_index(loops[2]);
        }
>>>>>>> f4456a4d
      }
      break;
    }
    case BL::Attribute::domain_EDGE: {
<<<<<<< HEAD
      /* Average edge attributes at vertices. */
      const size_t num_verts = b_mesh.vertices.length();
      vector<int> count(num_verts, 0);

      for (BL::MeshEdge &e : b_mesh.edges) {
        BL::Array<int, 2> vertices = e.vertices();
        TypeInCycles value = get_value_at_index(e.index());

        data[vertices[0]] += value;
        data[vertices[1]] += value;
        count[vertices[0]]++;
        count[vertices[1]]++;
      }

      for (size_t i = 0; i < num_verts; i++) {
        if (count[i] > 1) {
          data[i] /= (float)count[i];
        }
      }

=======
      if constexpr (std::is_same_v<TypeInCycles, uchar4>) {
        /* uchar4 edge attributes do not exist, and averaging in place
         * would not work. */
        assert(0);
      }
      else {
        /* Average edge attributes at vertices. */
        const size_t num_verts = b_mesh.vertices.length();
        vector<int> count(num_verts, 0);

        for (BL::MeshEdge &e : b_mesh.edges) {
          BL::Array<int, 2> vertices = e.vertices();
          TypeInCycles value = get_value_at_index(e.index());

          data[vertices[0]] += value;
          data[vertices[1]] += value;
          count[vertices[0]]++;
          count[vertices[1]]++;
        }

        for (size_t i = 0; i < num_verts; i++) {
          if (count[i] > 1) {
            data[i] /= (float)count[i];
          }
        }
      }
>>>>>>> f4456a4d
      break;
    }
    case BL::Attribute::domain_POINT: {
      const int num_verts = b_mesh.vertices.length();
      for (int i = 0; i < num_verts; i++) {
        data[i] = get_value_at_index(i);
      }
      break;
    }
    case BL::Attribute::domain_FACE: {
<<<<<<< HEAD
      for (BL::MeshLoopTriangle &t : b_mesh.loop_triangles) {
        data[t.index()] = get_value_at_index(t.polygon_index());
=======
      if (subdivision) {
        const int num_polygons = b_mesh.polygons.length();
        for (int i = 0; i < num_polygons; i++) {
          data[i] = get_value_at_index(i);
        }
      }
      else {
        for (BL::MeshLoopTriangle &t : b_mesh.loop_triangles) {
          data[t.index()] = get_value_at_index(t.polygon_index());
        }
>>>>>>> f4456a4d
      }
      break;
    }
    default: {
      assert(false);
      break;
    }
  }
}

static void attr_create_motion(Mesh *mesh, BL::Attribute &b_attribute, const float motion_scale)
{
  if (!(b_attribute.domain() == BL::Attribute::domain_POINT) &&
      (b_attribute.data_type() == BL::Attribute::data_type_FLOAT_VECTOR)) {
    return;
  }

  BL::FloatVectorAttribute b_vector_attribute(b_attribute);
  const int numverts = mesh->get_verts().size();

  /* Find or add attribute */
  float3 *P = &mesh->get_verts()[0];
  Attribute *attr_mP = mesh->attributes.find(ATTR_STD_MOTION_VERTEX_POSITION);

  if (!attr_mP) {
    attr_mP = mesh->attributes.add(ATTR_STD_MOTION_VERTEX_POSITION);
  }

  /* Only export previous and next frame, we don't have any in between data. */
  float motion_times[2] = {-1.0f, 1.0f};
  for (int step = 0; step < 2; step++) {
    const float relative_time = motion_times[step] * 0.5f * motion_scale;
    float3 *mP = attr_mP->data_float3() + step * numverts;

    for (int i = 0; i < numverts; i++) {
      mP[i] = P[i] + get_float3(b_vector_attribute.data[i].vector()) * relative_time;
    }
  }
}

static void attr_create_generic(Scene *scene,
                                Mesh *mesh,
                                BL::Mesh &b_mesh,
                                const bool subdivision,
                                const bool need_motion,
                                const float motion_scale)
{
  AttributeSet &attributes = (subdivision) ? mesh->subd_attributes : mesh->attributes;
  static const ustring u_velocity("velocity");

  int attribute_index = 0;
  int render_color_index = b_mesh.attributes.render_color_index();

  for (BL::Attribute &b_attribute : b_mesh.attributes) {
    const ustring name{b_attribute.name().c_str()};
    const bool is_render_color = (attribute_index++ == render_color_index);

    if (need_motion && name == u_velocity) {
      attr_create_motion(mesh, b_attribute, motion_scale);
    }

    if (!(mesh->need_attribute(scene, name) ||
          (is_render_color && mesh->need_attribute(scene, ATTR_STD_VERTEX_COLOR)))) {
      continue;
    }
    if (attributes.find(name)) {
      continue;
    }

    const BL::Attribute::domain_enum b_domain = b_attribute.domain();
    const BL::Attribute::data_type_enum b_data_type = b_attribute.data_type();

    AttributeElement element = ATTR_ELEMENT_NONE;
    switch (b_domain) {
      case BL::Attribute::domain_CORNER:
        element = ATTR_ELEMENT_CORNER;
        break;
      case BL::Attribute::domain_POINT:
        element = ATTR_ELEMENT_VERTEX;
        break;
      case BL::Attribute::domain_EDGE:
        element = ATTR_ELEMENT_VERTEX;
        break;
      case BL::Attribute::domain_FACE:
        element = ATTR_ELEMENT_FACE;
        break;
      default:
        break;
    }
    if (element == ATTR_ELEMENT_NONE) {
      /* Not supported. */
      continue;
    }
    switch (b_data_type) {
      case BL::Attribute::data_type_FLOAT: {
        BL::FloatAttribute b_float_attribute{b_attribute};
        Attribute *attr = attributes.add(name, TypeFloat, element);
        float *data = attr->data_float();
<<<<<<< HEAD
        fill_generic_attribute(
            b_mesh, data, b_domain, [&](int i) { return b_float_attribute.data[i].value(); });
=======
        fill_generic_attribute(b_mesh, data, b_domain, subdivision, [&](int i) {
          return b_float_attribute.data[i].value();
        });
>>>>>>> f4456a4d
        break;
      }
      case BL::Attribute::data_type_BOOLEAN: {
        BL::BoolAttribute b_bool_attribute{b_attribute};
        Attribute *attr = attributes.add(name, TypeFloat, element);
        float *data = attr->data_float();
<<<<<<< HEAD
        fill_generic_attribute(b_mesh, data, b_domain, [&](int i) {
=======
        fill_generic_attribute(b_mesh, data, b_domain, subdivision, [&](int i) {
>>>>>>> f4456a4d
          return (float)b_bool_attribute.data[i].value();
        });
        break;
      }
      case BL::Attribute::data_type_INT: {
        BL::IntAttribute b_int_attribute{b_attribute};
        Attribute *attr = attributes.add(name, TypeFloat, element);
        float *data = attr->data_float();
<<<<<<< HEAD
        fill_generic_attribute(
            b_mesh, data, b_domain, [&](int i) { return (float)b_int_attribute.data[i].value(); });
=======
        fill_generic_attribute(b_mesh, data, b_domain, subdivision, [&](int i) {
          return (float)b_int_attribute.data[i].value();
        });
>>>>>>> f4456a4d
        break;
      }
      case BL::Attribute::data_type_FLOAT_VECTOR: {
        BL::FloatVectorAttribute b_vector_attribute{b_attribute};
        Attribute *attr = attributes.add(name, TypeVector, element);
        float3 *data = attr->data_float3();
<<<<<<< HEAD
        fill_generic_attribute(b_mesh, data, b_domain, [&](int i) {
=======
        fill_generic_attribute(b_mesh, data, b_domain, subdivision, [&](int i) {
>>>>>>> f4456a4d
          BL::Array<float, 3> v = b_vector_attribute.data[i].vector();
          return make_float3(v[0], v[1], v[2]);
        });
        break;
      }
      case BL::Attribute::data_type_BYTE_COLOR: {
        BL::ByteColorAttribute b_color_attribute{b_attribute};

        if (element == ATTR_ELEMENT_CORNER) {
          element = ATTR_ELEMENT_CORNER_BYTE;
        }
        Attribute *attr = attributes.add(name, TypeRGBA, element);
        if (is_render_color) {
          attr->std = ATTR_STD_VERTEX_COLOR;
        }

        if (element == ATTR_ELEMENT_CORNER_BYTE) {
          uchar4 *data = attr->data_uchar4();
          fill_generic_attribute(b_mesh, data, b_domain, subdivision, [&](int i) {
            /* Compress/encode vertex color using the sRGB curve. */
            const float4 c = get_float4(b_color_attribute.data[i].color());
            return color_float4_to_uchar4(color_linear_to_srgb_v4(c));
          });
        }
        else {
          float4 *data = attr->data_float4();
          fill_generic_attribute(b_mesh, data, b_domain, subdivision, [&](int i) {
            BL::Array<float, 4> v = b_color_attribute.data[i].color();
            return make_float4(v[0], v[1], v[2], v[3]);
          });
        }
        break;
      }
      case BL::Attribute::data_type_FLOAT_COLOR: {
        BL::FloatColorAttribute b_color_attribute{b_attribute};

        Attribute *attr = attributes.add(name, TypeRGBA, element);
        if (is_render_color) {
          attr->std = ATTR_STD_VERTEX_COLOR;
        }

        float4 *data = attr->data_float4();
<<<<<<< HEAD
        fill_generic_attribute(b_mesh, data, b_domain, [&](int i) {
=======
        fill_generic_attribute(b_mesh, data, b_domain, subdivision, [&](int i) {
>>>>>>> f4456a4d
          BL::Array<float, 4> v = b_color_attribute.data[i].color();
          return make_float4(v[0], v[1], v[2], v[3]);
        });
        break;
      }
      case BL::Attribute::data_type_FLOAT2: {
        BL::Float2Attribute b_float2_attribute{b_attribute};
        Attribute *attr = attributes.add(name, TypeFloat2, element);
        float2 *data = attr->data_float2();
<<<<<<< HEAD
        fill_generic_attribute(b_mesh, data, b_domain, [&](int i) {
=======
        fill_generic_attribute(b_mesh, data, b_domain, subdivision, [&](int i) {
>>>>>>> f4456a4d
          BL::Array<float, 2> v = b_float2_attribute.data[i].vector();
          return make_float2(v[0], v[1]);
        });
        break;
      }
      default:
        /* Not supported. */
        break;
    }
  }
}

/* Create uv map attributes. */
static void attr_create_uv_map(Scene *scene, Mesh *mesh, BL::Mesh &b_mesh)
{
  if (!b_mesh.uv_layers.empty()) {
    for (BL::MeshUVLoopLayer &l : b_mesh.uv_layers) {
      const bool active_render = l.active_render();
      AttributeStandard uv_std = (active_render) ? ATTR_STD_UV : ATTR_STD_NONE;
      ustring uv_name = ustring(l.name().c_str());
      AttributeStandard tangent_std = (active_render) ? ATTR_STD_UV_TANGENT : ATTR_STD_NONE;
      ustring tangent_name = ustring((string(l.name().c_str()) + ".tangent").c_str());

      /* Denotes whether UV map was requested directly. */
      const bool need_uv = mesh->need_attribute(scene, uv_name) ||
                           mesh->need_attribute(scene, uv_std);
      /* Denotes whether tangent was requested directly. */
      const bool need_tangent = mesh->need_attribute(scene, tangent_name) ||
                                (active_render && mesh->need_attribute(scene, tangent_std));

      /* UV map */
      /* NOTE: We create temporary UV layer if its needed for tangent but
       * wasn't requested by other nodes in shaders.
       */
      Attribute *uv_attr = NULL;
      if (need_uv || need_tangent) {
        if (active_render) {
          uv_attr = mesh->attributes.add(uv_std, uv_name);
        }
        else {
          uv_attr = mesh->attributes.add(uv_name, TypeFloat2, ATTR_ELEMENT_CORNER);
        }

        float2 *fdata = uv_attr->data_float2();

        for (BL::MeshLoopTriangle &t : b_mesh.loop_triangles) {
          int3 li = get_int3(t.loops());
          fdata[0] = get_float2(l.data[li[0]].uv());
          fdata[1] = get_float2(l.data[li[1]].uv());
          fdata[2] = get_float2(l.data[li[2]].uv());
          fdata += 3;
        }
      }

      /* UV tangent */
      if (need_tangent) {
        AttributeStandard sign_std = (active_render) ? ATTR_STD_UV_TANGENT_SIGN : ATTR_STD_NONE;
        ustring sign_name = ustring((string(l.name().c_str()) + ".tangent_sign").c_str());
        bool need_sign = (mesh->need_attribute(scene, sign_name) ||
                          mesh->need_attribute(scene, sign_std));
        mikk_compute_tangents(b_mesh, l.name().c_str(), mesh, need_sign, active_render);
      }
      /* Remove temporarily created UV attribute. */
      if (!need_uv && uv_attr != NULL) {
        mesh->attributes.remove(uv_attr);
      }
    }
  }
  else if (mesh->need_attribute(scene, ATTR_STD_UV_TANGENT)) {
    bool need_sign = mesh->need_attribute(scene, ATTR_STD_UV_TANGENT_SIGN);
    mikk_compute_tangents(b_mesh, NULL, mesh, need_sign, true);
    if (!mesh->need_attribute(scene, ATTR_STD_GENERATED)) {
      mesh->attributes.remove(ATTR_STD_GENERATED);
    }
  }
}

static void attr_create_subd_uv_map(Scene *scene, Mesh *mesh, BL::Mesh &b_mesh, bool subdivide_uvs)
{
  if (!b_mesh.uv_layers.empty()) {
    BL::Mesh::uv_layers_iterator l;
    int i = 0;

    for (b_mesh.uv_layers.begin(l); l != b_mesh.uv_layers.end(); ++l, ++i) {
      bool active_render = l->active_render();
      AttributeStandard uv_std = (active_render) ? ATTR_STD_UV : ATTR_STD_NONE;
      ustring uv_name = ustring(l->name().c_str());
      AttributeStandard tangent_std = (active_render) ? ATTR_STD_UV_TANGENT : ATTR_STD_NONE;
      ustring tangent_name = ustring((string(l->name().c_str()) + ".tangent").c_str());

      /* Denotes whether UV map was requested directly. */
      const bool need_uv = mesh->need_attribute(scene, uv_name) ||
                           mesh->need_attribute(scene, uv_std);
      /* Denotes whether tangent was requested directly. */
      const bool need_tangent = mesh->need_attribute(scene, tangent_name) ||
                                (active_render && mesh->need_attribute(scene, tangent_std));

      Attribute *uv_attr = NULL;

      /* UV map */
      if (need_uv || need_tangent) {
        if (active_render)
          uv_attr = mesh->subd_attributes.add(uv_std, uv_name);
        else
          uv_attr = mesh->subd_attributes.add(uv_name, TypeFloat2, ATTR_ELEMENT_CORNER);

        if (subdivide_uvs) {
          uv_attr->flags |= ATTR_SUBDIVIDED;
        }

        float2 *fdata = uv_attr->data_float2();

        for (BL::MeshPolygon &p : b_mesh.polygons) {
          int n = p.loop_total();
          for (int j = 0; j < n; j++) {
            *(fdata++) = get_float2(l->data[p.loop_start() + j].uv());
          }
        }
      }

      /* UV tangent */
      if (need_tangent) {
        AttributeStandard sign_std = (active_render) ? ATTR_STD_UV_TANGENT_SIGN : ATTR_STD_NONE;
        ustring sign_name = ustring((string(l->name().c_str()) + ".tangent_sign").c_str());
        bool need_sign = (mesh->need_attribute(scene, sign_name) ||
                          mesh->need_attribute(scene, sign_std));
        mikk_compute_tangents(b_mesh, l->name().c_str(), mesh, need_sign, active_render);
      }
      /* Remove temporarily created UV attribute. */
      if (!need_uv && uv_attr != NULL) {
        mesh->subd_attributes.remove(uv_attr);
      }
    }
  }
  else if (mesh->need_attribute(scene, ATTR_STD_UV_TANGENT)) {
    bool need_sign = mesh->need_attribute(scene, ATTR_STD_UV_TANGENT_SIGN);
    mikk_compute_tangents(b_mesh, NULL, mesh, need_sign, true);
    if (!mesh->need_attribute(scene, ATTR_STD_GENERATED)) {
      mesh->subd_attributes.remove(ATTR_STD_GENERATED);
    }
  }
}

/* Create vertex pointiness attributes. */

/* Compare vertices by sum of their coordinates. */
class VertexAverageComparator {
 public:
  VertexAverageComparator(const array<float3> &verts) : verts_(verts)
  {
  }

  bool operator()(const int &vert_idx_a, const int &vert_idx_b)
  {
    const float3 &vert_a = verts_[vert_idx_a];
    const float3 &vert_b = verts_[vert_idx_b];
    if (vert_a == vert_b) {
      /* Special case for doubles, so we ensure ordering. */
      return vert_idx_a > vert_idx_b;
    }
    const float x1 = vert_a.x + vert_a.y + vert_a.z;
    const float x2 = vert_b.x + vert_b.y + vert_b.z;
    return x1 < x2;
  }

 protected:
  const array<float3> &verts_;
};

static void attr_create_pointiness(Scene *scene, Mesh *mesh, BL::Mesh &b_mesh, bool subdivision)
{
  if (!mesh->need_attribute(scene, ATTR_STD_POINTINESS)) {
    return;
  }
  const int num_verts = b_mesh.vertices.length();
  if (num_verts == 0) {
    return;
  }
  /* STEP 1: Find out duplicated vertices and point duplicates to a single
   *         original vertex.
   */
  vector<int> sorted_vert_indeices(num_verts);
  for (int vert_index = 0; vert_index < num_verts; ++vert_index) {
    sorted_vert_indeices[vert_index] = vert_index;
  }
  VertexAverageComparator compare(mesh->get_verts());
  sort(sorted_vert_indeices.begin(), sorted_vert_indeices.end(), compare);
  /* This array stores index of the original vertex for the given vertex
   * index.
   */
  vector<int> vert_orig_index(num_verts);
  for (int sorted_vert_index = 0; sorted_vert_index < num_verts; ++sorted_vert_index) {
    const int vert_index = sorted_vert_indeices[sorted_vert_index];
    const float3 &vert_co = mesh->get_verts()[vert_index];
    bool found = false;
    for (int other_sorted_vert_index = sorted_vert_index + 1; other_sorted_vert_index < num_verts;
         ++other_sorted_vert_index) {
      const int other_vert_index = sorted_vert_indeices[other_sorted_vert_index];
      const float3 &other_vert_co = mesh->get_verts()[other_vert_index];
      /* We are too far away now, we wouldn't have duplicate. */
      if ((other_vert_co.x + other_vert_co.y + other_vert_co.z) -
              (vert_co.x + vert_co.y + vert_co.z) >
          3 * FLT_EPSILON) {
        break;
      }
      /* Found duplicate. */
      if (len_squared(other_vert_co - vert_co) < FLT_EPSILON) {
        found = true;
        vert_orig_index[vert_index] = other_vert_index;
        break;
      }
    }
    if (!found) {
      vert_orig_index[vert_index] = vert_index;
    }
  }
  /* Make sure we always points to the very first orig vertex. */
  for (int vert_index = 0; vert_index < num_verts; ++vert_index) {
    int orig_index = vert_orig_index[vert_index];
    while (orig_index != vert_orig_index[orig_index]) {
      orig_index = vert_orig_index[orig_index];
    }
    vert_orig_index[vert_index] = orig_index;
  }
  sorted_vert_indeices.free_memory();
  /* STEP 2: Calculate vertex normals taking into account their possible
   *         duplicates which gets "welded" together.
   */
  vector<float3> vert_normal(num_verts, zero_float3());
  /* First we accumulate all vertex normals in the original index. */
  for (int vert_index = 0; vert_index < num_verts; ++vert_index) {
    const float3 normal = get_float3(b_mesh.vertices[vert_index].normal());
    const int orig_index = vert_orig_index[vert_index];
    vert_normal[orig_index] += normal;
  }
  /* Then we normalize the accumulated result and flush it to all duplicates
   * as well.
   */
  for (int vert_index = 0; vert_index < num_verts; ++vert_index) {
    const int orig_index = vert_orig_index[vert_index];
    vert_normal[vert_index] = normalize(vert_normal[orig_index]);
  }
  /* STEP 3: Calculate pointiness using single ring neighborhood. */
  vector<int> counter(num_verts, 0);
  vector<float> raw_data(num_verts, 0.0f);
  vector<float3> edge_accum(num_verts, zero_float3());
  BL::Mesh::edges_iterator e;
  EdgeMap visited_edges;
  int edge_index = 0;
  memset(&counter[0], 0, sizeof(int) * counter.size());
  for (b_mesh.edges.begin(e); e != b_mesh.edges.end(); ++e, ++edge_index) {
    const int v0 = vert_orig_index[b_mesh.edges[edge_index].vertices()[0]],
              v1 = vert_orig_index[b_mesh.edges[edge_index].vertices()[1]];
    if (visited_edges.exists(v0, v1)) {
      continue;
    }
    visited_edges.insert(v0, v1);
    float3 co0 = get_float3(b_mesh.vertices[v0].co()), co1 = get_float3(b_mesh.vertices[v1].co());
    float3 edge = normalize(co1 - co0);
    edge_accum[v0] += edge;
    edge_accum[v1] += -edge;
    ++counter[v0];
    ++counter[v1];
  }
  for (int vert_index = 0; vert_index < num_verts; ++vert_index) {
    const int orig_index = vert_orig_index[vert_index];
    if (orig_index != vert_index) {
      /* Skip duplicates, they'll be overwritten later on. */
      continue;
    }
    if (counter[vert_index] > 0) {
      const float3 normal = vert_normal[vert_index];
      const float angle = safe_acosf(dot(normal, edge_accum[vert_index] / counter[vert_index]));
      raw_data[vert_index] = angle * M_1_PI_F;
    }
    else {
      raw_data[vert_index] = 0.0f;
    }
  }
  /* STEP 3: Blur vertices to approximate 2 ring neighborhood. */
  AttributeSet &attributes = (subdivision) ? mesh->subd_attributes : mesh->attributes;
  Attribute *attr = attributes.add(ATTR_STD_POINTINESS);
  float *data = attr->data_float();
  memcpy(data, &raw_data[0], sizeof(float) * raw_data.size());
  memset(&counter[0], 0, sizeof(int) * counter.size());
  edge_index = 0;
  visited_edges.clear();
  for (b_mesh.edges.begin(e); e != b_mesh.edges.end(); ++e, ++edge_index) {
    const int v0 = vert_orig_index[b_mesh.edges[edge_index].vertices()[0]],
              v1 = vert_orig_index[b_mesh.edges[edge_index].vertices()[1]];
    if (visited_edges.exists(v0, v1)) {
      continue;
    }
    visited_edges.insert(v0, v1);
    data[v0] += raw_data[v1];
    data[v1] += raw_data[v0];
    ++counter[v0];
    ++counter[v1];
  }
  for (int vert_index = 0; vert_index < num_verts; ++vert_index) {
    data[vert_index] /= counter[vert_index] + 1;
  }
  /* STEP 4: Copy attribute to the duplicated vertices. */
  for (int vert_index = 0; vert_index < num_verts; ++vert_index) {
    const int orig_index = vert_orig_index[vert_index];
    data[vert_index] = data[orig_index];
  }
}

/* The Random Per Island attribute is a random float associated with each
 * connected component (island) of the mesh. The attribute is computed by
 * first classifying the vertices into different sets using a Disjoint Set
 * data structure. Then the index of the root of each vertex (Which is the
 * representative of the set the vertex belongs to) is hashed and stored.
 *
 * We are using a face attribute to avoid interpolation during rendering,
 * allowing the user to safely hash the output further. Had we used vertex
 * attribute, the interpolation will introduce very slight variations,
 * making the output unsafe to hash. */
static void attr_create_random_per_island(Scene *scene,
                                          Mesh *mesh,
                                          BL::Mesh &b_mesh,
                                          bool subdivision)
{
  if (!mesh->need_attribute(scene, ATTR_STD_RANDOM_PER_ISLAND)) {
    return;
  }

  int number_of_vertices = b_mesh.vertices.length();
  if (number_of_vertices == 0) {
    return;
  }

  DisjointSet vertices_sets(number_of_vertices);

  for (BL::MeshEdge &e : b_mesh.edges) {
    vertices_sets.join(e.vertices()[0], e.vertices()[1]);
  }

  AttributeSet &attributes = (subdivision) ? mesh->subd_attributes : mesh->attributes;
  Attribute *attribute = attributes.add(ATTR_STD_RANDOM_PER_ISLAND);
  float *data = attribute->data_float();

  if (!subdivision) {
    for (BL::MeshLoopTriangle &t : b_mesh.loop_triangles) {
      data[t.index()] = hash_uint_to_float(vertices_sets.find(t.vertices()[0]));
    }
  }
  else {
    for (BL::MeshPolygon &p : b_mesh.polygons) {
      data[p.index()] = hash_uint_to_float(vertices_sets.find(p.vertices()[0]));
    }
  }
}

/* Create Mesh */

static void create_mesh(Scene *scene,
                        Mesh *mesh,
                        BL::Mesh &b_mesh,
                        const array<Node *> &used_shaders,
                        const bool need_motion,
                        const float motion_scale,
                        const bool subdivision = false,
                        const bool subdivide_uvs = true)
{
  /* count vertices and faces */
  int numverts = b_mesh.vertices.length();
  int numfaces = (!subdivision) ? b_mesh.loop_triangles.length() : b_mesh.polygons.length();
  int numtris = 0;
  int numcorners = 0;
  int numngons = 0;
  bool use_loop_normals = b_mesh.use_auto_smooth() &&
                          (mesh->get_subdivision_type() != Mesh::SUBDIVISION_CATMULL_CLARK);

  /* If no faces, create empty mesh. */
  if (numfaces == 0) {
    return;
  }

  if (!subdivision) {
    numtris = numfaces;
  }
  else {
    for (BL::MeshPolygon &p : b_mesh.polygons) {
      numngons += (p.loop_total() == 4) ? 0 : 1;
      numcorners += p.loop_total();
    }
  }

  /* allocate memory */
  if (subdivision) {
    mesh->reserve_subd_faces(numfaces, numngons, numcorners);
  }

  mesh->reserve_mesh(numverts, numtris);

  /* create vertex coordinates and normals */
  BL::Mesh::vertices_iterator v;
  for (b_mesh.vertices.begin(v); v != b_mesh.vertices.end(); ++v)
    mesh->add_vertex(get_float3(v->co()));

  AttributeSet &attributes = (subdivision) ? mesh->subd_attributes : mesh->attributes;
  Attribute *attr_N = attributes.add(ATTR_STD_VERTEX_NORMAL);
  float3 *N = attr_N->data_float3();

  for (b_mesh.vertices.begin(v); v != b_mesh.vertices.end(); ++v, ++N)
    *N = get_float3(v->normal());
  N = attr_N->data_float3();

  /* create generated coordinates from undeformed coordinates */
  const bool need_default_tangent = (subdivision == false) && (b_mesh.uv_layers.empty()) &&
                                    (mesh->need_attribute(scene, ATTR_STD_UV_TANGENT));
  if (mesh->need_attribute(scene, ATTR_STD_GENERATED) || need_default_tangent) {
    Attribute *attr = attributes.add(ATTR_STD_GENERATED);
    attr->flags |= ATTR_SUBDIVIDED;

    float3 loc, size;
    mesh_texture_space(b_mesh, loc, size);

    float3 *generated = attr->data_float3();
    size_t i = 0;

    for (b_mesh.vertices.begin(v); v != b_mesh.vertices.end(); ++v) {
      generated[i++] = get_float3(v->undeformed_co()) * size - loc;
    }
  }

  /* create faces */
  if (!subdivision) {
    for (BL::MeshLoopTriangle &t : b_mesh.loop_triangles) {
      BL::MeshPolygon p = b_mesh.polygons[t.polygon_index()];
      int3 vi = get_int3(t.vertices());

      int shader = clamp(p.material_index(), 0, used_shaders.size() - 1);
      bool smooth = p.use_smooth() || use_loop_normals;

      if (use_loop_normals) {
        BL::Array<float, 9> loop_normals = t.split_normals();
        for (int i = 0; i < 3; i++) {
          N[vi[i]] = make_float3(
              loop_normals[i * 3], loop_normals[i * 3 + 1], loop_normals[i * 3 + 2]);
        }
      }

      /* Create triangles.
       *
       * NOTE: Autosmooth is already taken care about.
       */
      mesh->add_triangle(vi[0], vi[1], vi[2], shader, smooth);
    }
  }
  else {
    vector<int> vi;

    for (BL::MeshPolygon &p : b_mesh.polygons) {
      int n = p.loop_total();
      int shader = clamp(p.material_index(), 0, used_shaders.size() - 1);
      bool smooth = p.use_smooth() || use_loop_normals;

      vi.resize(n);
      for (int i = 0; i < n; i++) {
        /* NOTE: Autosmooth is already taken care about. */
        vi[i] = b_mesh.loops[p.loop_start() + i].vertex_index();
      }

      /* create subd faces */
      mesh->add_subd_face(&vi[0], n, shader, smooth);
    }
  }

  /* Create all needed attributes.
   * The calculate functions will check whether they're needed or not.
   */
  attr_create_pointiness(scene, mesh, b_mesh, subdivision);
  attr_create_random_per_island(scene, mesh, b_mesh, subdivision);
  attr_create_generic(scene, mesh, b_mesh, subdivision, need_motion, motion_scale);

  if (subdivision) {
    attr_create_subd_uv_map(scene, mesh, b_mesh, subdivide_uvs);
  }
  else {
    attr_create_uv_map(scene, mesh, b_mesh);
  }

  /* For volume objects, create a matrix to transform from object space to
   * mesh texture space. this does not work with deformations but that can
   * probably only be done well with a volume grid mapping of coordinates. */
  if (mesh->need_attribute(scene, ATTR_STD_GENERATED_TRANSFORM)) {
    Attribute *attr = mesh->attributes.add(ATTR_STD_GENERATED_TRANSFORM);
    Transform *tfm = attr->data_transform();

    float3 loc, size;
    mesh_texture_space(b_mesh, loc, size);

    *tfm = transform_translate(-loc) * transform_scale(size);
  }
}

static void create_subd_mesh(Scene *scene,
                             Mesh *mesh,
                             BObjectInfo &b_ob_info,
                             BL::Mesh &b_mesh,
                             const array<Node *> &used_shaders,
                             const bool need_motion,
                             const float motion_scale,
                             float dicing_rate,
                             int max_subdivisions)
{
  BL::Object b_ob = b_ob_info.real_object;

  BL::SubsurfModifier subsurf_mod(b_ob.modifiers[b_ob.modifiers.length() - 1]);
  bool subdivide_uvs = subsurf_mod.uv_smooth() != BL::SubsurfModifier::uv_smooth_NONE;

  create_mesh(scene, mesh, b_mesh, used_shaders, need_motion, motion_scale, true, subdivide_uvs);

  /* export creases */
  size_t num_creases = 0;

  for (BL::MeshEdge &e : b_mesh.edges) {
    if (e.crease() != 0.0f) {
      num_creases++;
    }
  }

  mesh->reserve_subd_creases(num_creases);

  for (BL::MeshEdge &e : b_mesh.edges) {
    if (e.crease() != 0.0f) {
      mesh->add_edge_crease(e.vertices()[0], e.vertices()[1], e.crease());
    }
  }

  for (BL::MeshVertexCreaseLayer &c : b_mesh.vertex_creases) {
    for (int i = 0; i < c.data.length(); ++i) {
      if (c.data[i].value() != 0.0f) {
        mesh->add_vertex_crease(i, c.data[i].value());
      }
    }
  }

  /* set subd params */
  PointerRNA cobj = RNA_pointer_get(&b_ob.ptr, "cycles");
  float subd_dicing_rate = max(0.1f, RNA_float_get(&cobj, "dicing_rate") * dicing_rate);

  mesh->set_subd_dicing_rate(subd_dicing_rate);
  mesh->set_subd_max_level(max_subdivisions);
  mesh->set_subd_objecttoworld(get_transform(b_ob.matrix_world()));
}

/* Sync */

void BlenderSync::sync_mesh(BL::Depsgraph b_depsgraph, BObjectInfo &b_ob_info, Mesh *mesh)
{
  /* make a copy of the shaders as the caller in the main thread still need them for syncing the
   * attributes */
  array<Node *> used_shaders = mesh->get_used_shaders();

  Mesh new_mesh;
  new_mesh.set_used_shaders(used_shaders);

  if (view_layer.use_surfaces) {
    /* Adaptive subdivision setup. Not for baking since that requires
     * exact mapping to the Blender mesh. */
    if (!scene->bake_manager->get_baking()) {
      new_mesh.set_subdivision_type(
          object_subdivision_type(b_ob_info.real_object, preview, experimental));
    }

    /* For some reason, meshes do not need this... */
    bool need_undeformed = new_mesh.need_attribute(scene, ATTR_STD_GENERATED);
    BL::Mesh b_mesh = object_to_mesh(
        b_data, b_ob_info, b_depsgraph, need_undeformed, new_mesh.get_subdivision_type());

    if (b_mesh) {
      /* Motion blur attribute is relative to seconds, we need it relative to frames. */
      const bool need_motion = object_need_motion_attribute(b_ob_info, scene);
      const float motion_scale = (need_motion) ?
                                     scene->motion_shutter_time() /
                                         (b_scene.render().fps() / b_scene.render().fps_base()) :
                                     0.0f;

      /* Sync mesh itself. */
      if (new_mesh.get_subdivision_type() != Mesh::SUBDIVISION_NONE)
        create_subd_mesh(scene,
                         &new_mesh,
                         b_ob_info,
                         b_mesh,
                         new_mesh.get_used_shaders(),
                         need_motion,
                         motion_scale,
                         dicing_rate,
                         max_subdivisions);
      else
        create_mesh(scene,
                    &new_mesh,
                    b_mesh,
                    new_mesh.get_used_shaders(),
                    need_motion,
                    motion_scale,
                    false);

      free_object_to_mesh(b_data, b_ob_info, b_mesh);
    }
  }

  /* update original sockets */

  mesh->clear_non_sockets();

  for (const SocketType &socket : new_mesh.type->inputs) {
    /* Those sockets are updated in sync_object, so do not modify them. */
    if (socket.name == "use_motion_blur" || socket.name == "motion_steps" ||
        socket.name == "used_shaders") {
      continue;
    }
    mesh->set_value(socket, new_mesh, socket);
  }

  mesh->attributes.update(std::move(new_mesh.attributes));
  mesh->subd_attributes.update(std::move(new_mesh.subd_attributes));

  mesh->set_num_subd_faces(new_mesh.get_num_subd_faces());

  /* tag update */
  bool rebuild = (mesh->triangles_is_modified()) || (mesh->subd_num_corners_is_modified()) ||
                 (mesh->subd_shader_is_modified()) || (mesh->subd_smooth_is_modified()) ||
                 (mesh->subd_ptex_offset_is_modified()) ||
                 (mesh->subd_start_corner_is_modified()) ||
                 (mesh->subd_face_corners_is_modified());

  mesh->tag_update(scene, rebuild);
}

void BlenderSync::sync_mesh_motion(BL::Depsgraph b_depsgraph,
                                   BObjectInfo &b_ob_info,
                                   Mesh *mesh,
                                   int motion_step)
{
  /* Skip if no vertices were exported. */
  size_t numverts = mesh->get_verts().size();
  if (numverts == 0) {
    return;
  }

  /* Skip objects without deforming modifiers. this is not totally reliable,
   * would need a more extensive check to see which objects are animated. */
  BL::Mesh b_mesh(PointerRNA_NULL);
  if (ccl::BKE_object_is_deform_modified(b_ob_info, b_scene, preview)) {
    /* get derived mesh */
    b_mesh = object_to_mesh(b_data, b_ob_info, b_depsgraph, false, Mesh::SUBDIVISION_NONE);
  }

  const std::string ob_name = b_ob_info.real_object.name();

  /* TODO(sergey): Perform preliminary check for number of vertices. */
  if (b_mesh) {
    /* Export deformed coordinates. */
    /* Find attributes. */
    Attribute *attr_mP = mesh->attributes.find(ATTR_STD_MOTION_VERTEX_POSITION);
    Attribute *attr_mN = mesh->attributes.find(ATTR_STD_MOTION_VERTEX_NORMAL);
    Attribute *attr_N = mesh->attributes.find(ATTR_STD_VERTEX_NORMAL);
    bool new_attribute = false;
    /* Add new attributes if they don't exist already. */
    if (!attr_mP) {
      attr_mP = mesh->attributes.add(ATTR_STD_MOTION_VERTEX_POSITION);
      if (attr_N)
        attr_mN = mesh->attributes.add(ATTR_STD_MOTION_VERTEX_NORMAL);

      new_attribute = true;
    }
    /* Load vertex data from mesh. */
    float3 *mP = attr_mP->data_float3() + motion_step * numverts;
    float3 *mN = (attr_mN) ? attr_mN->data_float3() + motion_step * numverts : NULL;
    /* NOTE: We don't copy more that existing amount of vertices to prevent
     * possible memory corruption.
     */
    BL::Mesh::vertices_iterator v;
    int i = 0;
    for (b_mesh.vertices.begin(v); v != b_mesh.vertices.end() && i < numverts; ++v, ++i) {
      mP[i] = get_float3(v->co());
      if (mN)
        mN[i] = get_float3(v->normal());
    }
    if (new_attribute) {
      /* In case of new attribute, we verify if there really was any motion. */
      if (b_mesh.vertices.length() != numverts ||
          memcmp(mP, &mesh->get_verts()[0], sizeof(float3) * numverts) == 0) {
        /* no motion, remove attributes again */
        if (b_mesh.vertices.length() != numverts) {
          VLOG(1) << "Topology differs, disabling motion blur for object " << ob_name;
        }
        else {
          VLOG(1) << "No actual deformation motion for object " << ob_name;
        }
        mesh->attributes.remove(ATTR_STD_MOTION_VERTEX_POSITION);
        if (attr_mN)
          mesh->attributes.remove(ATTR_STD_MOTION_VERTEX_NORMAL);
      }
      else if (motion_step > 0) {
        VLOG(1) << "Filling deformation motion for object " << ob_name;
        /* motion, fill up previous steps that we might have skipped because
         * they had no motion, but we need them anyway now */
        float3 *P = &mesh->get_verts()[0];
        float3 *N = (attr_N) ? attr_N->data_float3() : NULL;
        for (int step = 0; step < motion_step; step++) {
          memcpy(attr_mP->data_float3() + step * numverts, P, sizeof(float3) * numverts);
          if (attr_mN)
            memcpy(attr_mN->data_float3() + step * numverts, N, sizeof(float3) * numverts);
        }
      }
    }
    else {
      if (b_mesh.vertices.length() != numverts) {
        VLOG(1) << "Topology differs, discarding motion blur for object " << ob_name << " at time "
                << motion_step;
        memcpy(mP, &mesh->get_verts()[0], sizeof(float3) * numverts);
        if (mN != NULL) {
          memcpy(mN, attr_N->data_float3(), sizeof(float3) * numverts);
        }
      }
    }

    free_object_to_mesh(b_data, b_ob_info, b_mesh);
    return;
  }

  /* No deformation on this frame, copy coordinates if other frames did have it. */
  mesh->copy_center_to_motion_step(motion_step);
}

CCL_NAMESPACE_END<|MERGE_RESOLUTION|>--- conflicted
+++ resolved
@@ -271,22 +271,11 @@
 static void fill_generic_attribute(BL::Mesh &b_mesh,
                                    TypeInCycles *data,
                                    const BL::Attribute::domain_enum b_domain,
-<<<<<<< HEAD
-=======
                                    const bool subdivision,
->>>>>>> f4456a4d
                                    const GetValueAtIndex &get_value_at_index)
 {
   switch (b_domain) {
     case BL::Attribute::domain_CORNER: {
-<<<<<<< HEAD
-      for (BL::MeshLoopTriangle &t : b_mesh.loop_triangles) {
-        const int index = t.index() * 3;
-        BL::Array<int, 3> loops = t.loops();
-        data[index] = get_value_at_index(loops[0]);
-        data[index + 1] = get_value_at_index(loops[1]);
-        data[index + 2] = get_value_at_index(loops[2]);
-=======
       if (subdivision) {
         for (BL::MeshPolygon &p : b_mesh.polygons) {
           int n = p.loop_total();
@@ -304,33 +293,10 @@
           data[index + 1] = get_value_at_index(loops[1]);
           data[index + 2] = get_value_at_index(loops[2]);
         }
->>>>>>> f4456a4d
       }
       break;
     }
     case BL::Attribute::domain_EDGE: {
-<<<<<<< HEAD
-      /* Average edge attributes at vertices. */
-      const size_t num_verts = b_mesh.vertices.length();
-      vector<int> count(num_verts, 0);
-
-      for (BL::MeshEdge &e : b_mesh.edges) {
-        BL::Array<int, 2> vertices = e.vertices();
-        TypeInCycles value = get_value_at_index(e.index());
-
-        data[vertices[0]] += value;
-        data[vertices[1]] += value;
-        count[vertices[0]]++;
-        count[vertices[1]]++;
-      }
-
-      for (size_t i = 0; i < num_verts; i++) {
-        if (count[i] > 1) {
-          data[i] /= (float)count[i];
-        }
-      }
-
-=======
       if constexpr (std::is_same_v<TypeInCycles, uchar4>) {
         /* uchar4 edge attributes do not exist, and averaging in place
          * would not work. */
@@ -357,7 +323,6 @@
           }
         }
       }
->>>>>>> f4456a4d
       break;
     }
     case BL::Attribute::domain_POINT: {
@@ -368,10 +333,6 @@
       break;
     }
     case BL::Attribute::domain_FACE: {
-<<<<<<< HEAD
-      for (BL::MeshLoopTriangle &t : b_mesh.loop_triangles) {
-        data[t.index()] = get_value_at_index(t.polygon_index());
-=======
       if (subdivision) {
         const int num_polygons = b_mesh.polygons.length();
         for (int i = 0; i < num_polygons; i++) {
@@ -382,7 +343,6 @@
         for (BL::MeshLoopTriangle &t : b_mesh.loop_triangles) {
           data[t.index()] = get_value_at_index(t.polygon_index());
         }
->>>>>>> f4456a4d
       }
       break;
     }
@@ -481,25 +441,16 @@
         BL::FloatAttribute b_float_attribute{b_attribute};
         Attribute *attr = attributes.add(name, TypeFloat, element);
         float *data = attr->data_float();
-<<<<<<< HEAD
-        fill_generic_attribute(
-            b_mesh, data, b_domain, [&](int i) { return b_float_attribute.data[i].value(); });
-=======
         fill_generic_attribute(b_mesh, data, b_domain, subdivision, [&](int i) {
           return b_float_attribute.data[i].value();
         });
->>>>>>> f4456a4d
         break;
       }
       case BL::Attribute::data_type_BOOLEAN: {
         BL::BoolAttribute b_bool_attribute{b_attribute};
         Attribute *attr = attributes.add(name, TypeFloat, element);
         float *data = attr->data_float();
-<<<<<<< HEAD
-        fill_generic_attribute(b_mesh, data, b_domain, [&](int i) {
-=======
         fill_generic_attribute(b_mesh, data, b_domain, subdivision, [&](int i) {
->>>>>>> f4456a4d
           return (float)b_bool_attribute.data[i].value();
         });
         break;
@@ -508,25 +459,16 @@
         BL::IntAttribute b_int_attribute{b_attribute};
         Attribute *attr = attributes.add(name, TypeFloat, element);
         float *data = attr->data_float();
-<<<<<<< HEAD
-        fill_generic_attribute(
-            b_mesh, data, b_domain, [&](int i) { return (float)b_int_attribute.data[i].value(); });
-=======
         fill_generic_attribute(b_mesh, data, b_domain, subdivision, [&](int i) {
           return (float)b_int_attribute.data[i].value();
         });
->>>>>>> f4456a4d
         break;
       }
       case BL::Attribute::data_type_FLOAT_VECTOR: {
         BL::FloatVectorAttribute b_vector_attribute{b_attribute};
         Attribute *attr = attributes.add(name, TypeVector, element);
         float3 *data = attr->data_float3();
-<<<<<<< HEAD
-        fill_generic_attribute(b_mesh, data, b_domain, [&](int i) {
-=======
         fill_generic_attribute(b_mesh, data, b_domain, subdivision, [&](int i) {
->>>>>>> f4456a4d
           BL::Array<float, 3> v = b_vector_attribute.data[i].vector();
           return make_float3(v[0], v[1], v[2]);
         });
@@ -569,11 +511,7 @@
         }
 
         float4 *data = attr->data_float4();
-<<<<<<< HEAD
-        fill_generic_attribute(b_mesh, data, b_domain, [&](int i) {
-=======
         fill_generic_attribute(b_mesh, data, b_domain, subdivision, [&](int i) {
->>>>>>> f4456a4d
           BL::Array<float, 4> v = b_color_attribute.data[i].color();
           return make_float4(v[0], v[1], v[2], v[3]);
         });
@@ -583,11 +521,7 @@
         BL::Float2Attribute b_float2_attribute{b_attribute};
         Attribute *attr = attributes.add(name, TypeFloat2, element);
         float2 *data = attr->data_float2();
-<<<<<<< HEAD
-        fill_generic_attribute(b_mesh, data, b_domain, [&](int i) {
-=======
         fill_generic_attribute(b_mesh, data, b_domain, subdivision, [&](int i) {
->>>>>>> f4456a4d
           BL::Array<float, 2> v = b_float2_attribute.data[i].vector();
           return make_float2(v[0], v[1]);
         });
