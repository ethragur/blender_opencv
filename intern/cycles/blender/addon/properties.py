#
# Copyright 2011-2013 Blender Foundation
#
# Licensed under the Apache License, Version 2.0 (the "License");
# you may not use this file except in compliance with the License.
# You may obtain a copy of the License at
#
# http://www.apache.org/licenses/LICENSE-2.0
#
# Unless required by applicable law or agreed to in writing, software
# distributed under the License is distributed on an "AS IS" BASIS,
# WITHOUT WARRANTIES OR CONDITIONS OF ANY KIND, either express or implied.
# See the License for the specific language governing permissions and
# limitations under the License.
#

# <pep8 compliant>

import bpy
from bpy.props import (
    BoolProperty,
    EnumProperty,
    FloatProperty,
    IntProperty,
    PointerProperty,
    StringProperty,
)

from math import pi

# enums

import _cycles

enum_devices = (
    ('CPU', "CPU", "Use CPU for rendering"),
    ('GPU', "GPU Compute", "Use GPU compute device for rendering, configured in the system tab in the user preferences"),
)

if _cycles.with_network:
    enum_devices += (('NETWORK', "Networked Device", "Use networked device for rendering"),)

enum_feature_set = (
    ('SUPPORTED', "Supported", "Only use finished and supported features"),
    ('EXPERIMENTAL', "Experimental", "Use experimental and incomplete features that might be broken or change in the future", 'ERROR', 1),
)

enum_displacement_methods = (
    ('BUMP', "Bump Only", "Bump mapping to simulate the appearance of displacement"),
    ('DISPLACEMENT', "Displacement Only", "Use true displacement of surface only, requires fine subdivision"),
    ('BOTH', "Displacement and Bump", "Combination of true displacement and bump mapping for finer detail"),
)

enum_bvh_layouts = (
    ('BVH2', "BVH2", "", 1),
    ('BVH4', "BVH4", "", 2),
    ('BVH8', "BVH8", "", 4),
)

enum_bvh_types = (
    ('DYNAMIC_BVH', "Dynamic BVH", "Objects can be individually updated, at the cost of slower render time"),
    ('STATIC_BVH', "Static BVH", "Any object modification requires a complete BVH rebuild, but renders faster"),
)

enum_filter_types = (
    ('BOX', "Box", "Box filter"),
    ('GAUSSIAN', "Gaussian", "Gaussian filter"),
    ('BLACKMAN_HARRIS', "Blackman-Harris", "Blackman-Harris filter"),
)

enum_aperture_types = (
    ('RADIUS', "Radius", "Directly change the size of the aperture"),
    ('FSTOP', "F-stop", "Change the size of the aperture by f-stop"),
)

enum_panorama_types = (
    ('EQUIRECTANGULAR', "Equirectangular", "Render the scene with a spherical camera, also known as Lat Long panorama"),
    ('FISHEYE_EQUIDISTANT', "Fisheye Equidistant", "Ideal for fulldomes, ignore the sensor dimensions"),
    ('FISHEYE_EQUISOLID', "Fisheye Equisolid",
                          "Similar to most fisheye modern lens, takes sensor dimensions into consideration"),
    ('MIRRORBALL', "Mirror Ball", "Uses the mirror ball mapping"),
)

enum_curve_primitives = (
    ('TRIANGLES', "Triangles", "Create triangle geometry around strands"),
    ('LINE_SEGMENTS', "Line Segments", "Use line segment primitives"),
    ('CURVE_SEGMENTS', "Curve Segments", "Use segmented cardinal curve primitives"),
)

enum_triangle_curves = (
    ('CAMERA_TRIANGLES', "Planes", "Create individual triangles forming planes that face camera"),
    ('TESSELLATED_TRIANGLES', "Tessellated", "Create mesh surrounding each strand"),
)

enum_curve_shape = (
    ('RIBBONS', "Ribbons", "Ignore thickness of each strand"),
    ('THICK', "Thick", "Use thickness of strand when rendering"),
)

enum_tile_order = (
    ('CENTER', "Center", "Render from center to the edges"),
    ('RIGHT_TO_LEFT', "Right to Left", "Render from right to left"),
    ('LEFT_TO_RIGHT', "Left to Right", "Render from left to right"),
    ('TOP_TO_BOTTOM', "Top to Bottom", "Render from top to bottom"),
    ('BOTTOM_TO_TOP', "Bottom to Top", "Render from bottom to top"),
    ('HILBERT_SPIRAL', "Hilbert Spiral", "Render in a Hilbert Spiral"),
)

enum_use_layer_samples = (
    ('USE', "Use", "Per render layer number of samples override scene samples"),
    ('BOUNDED', "Bounded", "Bound per render layer number of samples by global samples"),
    ('IGNORE', "Ignore", "Ignore per render layer number of samples"),
)

enum_sampling_pattern = (
    ('SOBOL', "Sobol", "Use Sobol random sampling pattern"),
    ('CORRELATED_MUTI_JITTER', "Correlated Multi-Jitter", "Use Correlated Multi-Jitter random sampling pattern"),
)

enum_integrator = (
    ('BRANCHED_PATH', "Branched Path Tracing", "Path tracing integrator that branches on the first bounce, giving more control over the number of light and material samples"),
    ('PATH', "Path Tracing", "Pure path tracing integrator"),
)

enum_volume_sampling = (
    ('DISTANCE', "Distance", "Use distance sampling, best for dense volumes with lights far away"),
    ('EQUIANGULAR', "Equiangular", "Use equiangular sampling, best for volumes with low density with light inside or near the volume"),
    ('MULTIPLE_IMPORTANCE', "Multiple Importance", "Combine distance and equi-angular sampling for volumes where neither method is ideal"),
)

enum_volume_interpolation = (
    ('LINEAR', "Linear", "Good smoothness and speed"),
    ('CUBIC', "Cubic", "Smoothed high quality interpolation, but slower")
)

enum_world_mis = (
    ('NONE', "None", "Don't sample the background, faster but might cause noise for non-solid backgrounds"),
    ('AUTOMATIC', "Auto", "Automatically try to determine the best setting"),
    ('MANUAL', "Manual", "Manually set the resolution of the sampling map, higher values are slower and require more memory but reduce noise")
)

enum_device_type = (
    ('CPU', "CPU", "CPU", 0),
    ('CUDA', "CUDA", "CUDA", 1),
    ('OPENCL', "OpenCL", "OpenCL", 2)
)

enum_texture_limit = (
    ('OFF', "No Limit", "No texture size limit", 0),
    ('128', "128", "Limit texture size to 128 pixels", 1),
    ('256', "256", "Limit texture size to 256 pixels", 2),
    ('512', "512", "Limit texture size to 512 pixels", 3),
    ('1024', "1024", "Limit texture size to 1024 pixels", 4),
    ('2048', "2048", "Limit texture size to 2048 pixels", 5),
    ('4096', "4096", "Limit texture size to 4096 pixels", 6),
    ('8192', "8192", "Limit texture size to 8192 pixels", 7),
)


class CyclesRenderSettings(bpy.types.PropertyGroup):

    device: EnumProperty(
        name="Device",
        description="Device to use for rendering",
        items=enum_devices,
        default='CPU',
    )
    feature_set: EnumProperty(
        name="Feature Set",
        description="Feature set to use for rendering",
        items=enum_feature_set,
        default='SUPPORTED',
    )
    shading_system: BoolProperty(
        name="Open Shading Language",
        description="Use Open Shading Language (CPU rendering only)",
    )

    progressive: EnumProperty(
        name="Integrator",
        description="Method to sample lights and materials",
        items=enum_integrator,
        default='PATH',
    )

    use_square_samples: BoolProperty(
        name="Square Samples",
        description="Square sampling values for easier artist control",
        default=False,
    )

    samples: IntProperty(
        name="Samples",
        description="Number of samples to render for each pixel",
        min=1, max=2147483647,
        default=128,
    )
    preview_samples: IntProperty(
        name="Preview Samples",
        description="Number of samples to render in the viewport, unlimited if 0",
        min=0, max=2147483647,
        default=32,
    )
    preview_pause: BoolProperty(
        name="Pause Preview",
        description="Pause all viewport preview renders",
        default=False,
    )
    aa_samples: IntProperty(
        name="AA Samples",
        description="Number of antialiasing samples to render for each pixel",
        min=1, max=2097151,
        default=128,
    )
    preview_aa_samples: IntProperty(
        name="AA Samples",
        description="Number of antialiasing samples to render in the viewport, unlimited if 0",
        min=0, max=2097151,
        default=32,
    )
    diffuse_samples: IntProperty(
        name="Diffuse Samples",
        description="Number of diffuse bounce samples to render for each AA sample",
        min=1, max=1024,
        default=1,
    )
    glossy_samples: IntProperty(
        name="Glossy Samples",
        description="Number of glossy bounce samples to render for each AA sample",
        min=1, max=1024,
        default=1,
    )
    transmission_samples: IntProperty(
        name="Transmission Samples",
        description="Number of transmission bounce samples to render for each AA sample",
        min=1, max=1024,
        default=1,
    )
    ao_samples: IntProperty(
        name="Ambient Occlusion Samples",
        description="Number of ambient occlusion samples to render for each AA sample",
        min=1, max=1024,
        default=1,
    )
    mesh_light_samples: IntProperty(
        name="Mesh Light Samples",
        description="Number of mesh emission light samples to render for each AA sample",
        min=1, max=1024,
        default=1,
    )

    subsurface_samples: IntProperty(
        name="Subsurface Samples",
        description="Number of subsurface scattering samples to render for each AA sample",
        min=1, max=1024,
        default=1,
    )

    volume_samples: IntProperty(
        name="Volume Samples",
        description="Number of volume scattering samples to render for each AA sample",
        min=1, max=1024,
        default=1,
    )

    sampling_pattern: EnumProperty(
        name="Sampling Pattern",
        description="Random sampling pattern used by the integrator",
        items=enum_sampling_pattern,
        default='SOBOL',
    )

    use_layer_samples: EnumProperty(
        name="Layer Samples",
        description="How to use per render layer sample settings",
        items=enum_use_layer_samples,
        default='USE',
    )

    sample_all_lights_direct: BoolProperty(
        name="Sample All Direct Lights",
        description="Sample all lights (for direct samples), rather than randomly picking one",
        default=True,
    )

    sample_all_lights_indirect: BoolProperty(
        name="Sample All Indirect Lights",
        description="Sample all lights (for indirect samples), rather than randomly picking one",
        default=True,
    )
    light_sampling_threshold: FloatProperty(
        name="Light Sampling Threshold",
        description="Probabilistically terminate light samples when the light contribution is below this threshold (more noise but faster rendering). "
        "Zero disables the test and never ignores lights",
        min=0.0, max=1.0,
        default=0.01,
    )

    caustics_reflective: BoolProperty(
        name="Reflective Caustics",
        description="Use reflective caustics, resulting in a brighter image (more noise but added realism)",
        default=True,
    )

    caustics_refractive: BoolProperty(
        name="Refractive Caustics",
        description="Use refractive caustics, resulting in a brighter image (more noise but added realism)",
        default=True,
    )

    blur_glossy: FloatProperty(
        name="Filter Glossy",
        description="Adaptively blur glossy shaders after blurry bounces, "
        "to reduce noise at the cost of accuracy",
        min=0.0, max=10.0,
        default=1.0,
    )

    max_bounces: IntProperty(
        name="Max Bounces",
        description="Total maximum number of bounces",
        min=0, max=1024,
        default=12,
    )

    diffuse_bounces: IntProperty(
        name="Diffuse Bounces",
        description="Maximum number of diffuse reflection bounces, bounded by total maximum",
        min=0, max=1024,
        default=4,
    )
    glossy_bounces: IntProperty(
        name="Glossy Bounces",
        description="Maximum number of glossy reflection bounces, bounded by total maximum",
        min=0, max=1024,
        default=4,
    )
    transmission_bounces: IntProperty(
        name="Transmission Bounces",
        description="Maximum number of transmission bounces, bounded by total maximum",
        min=0, max=1024,
        default=12,
    )
    volume_bounces: IntProperty(
        name="Volume Bounces",
        description="Maximum number of volumetric scattering events",
        min=0, max=1024,
        default=0,
    )

    transparent_max_bounces: IntProperty(
        name="Transparent Max Bounces",
        description="Maximum number of transparent bounces",
        min=0, max=1024,
        default=8,
    )

    volume_step_size: FloatProperty(
        name="Step Size",
        description="Distance between volume shader samples when rendering the volume "
        "(lower values give more accurate and detailed results, but also increased render time)",
        default=0.1,
        min=0.0000001, max=100000.0, soft_min=0.01, soft_max=1.0, precision=4
    )

    volume_max_steps: IntProperty(
        name="Max Steps",
        description="Maximum number of steps through the volume before giving up, "
        "to avoid extremely long render times with big objects or small step sizes",
        default=1024,
        min=2, max=65536
    )

    dicing_rate: FloatProperty(
        name="Dicing Rate",
        description="Size of a micropolygon in pixels",
        min=0.1, max=1000.0, soft_min=0.5,
        default=1.0,
        subtype="PIXEL"
    )
    preview_dicing_rate: FloatProperty(
        name="Preview Dicing Rate",
        description="Size of a micropolygon in pixels during preview render",
        min=0.1, max=1000.0, soft_min=0.5,
        default=8.0,
        subtype="PIXEL"
    )

    max_subdivisions: IntProperty(
        name="Max Subdivisions",
        description="Stop subdividing when this level is reached even if the dice rate would produce finer tessellation",
        min=0, max=16,
        default=12,
    )

    dicing_camera: PointerProperty(
        name="Dicing Camera",
        description="Camera to use as reference point when subdividing geometry, useful to avoid crawling "
        "artifacts in animations when the scene camera is moving",
        type=bpy.types.Object,
        poll=lambda self, obj: obj.type == 'CAMERA',
    )
    offscreen_dicing_scale: FloatProperty(
        name="Offscreen Dicing Scale",
        description="Multiplier for dicing rate of geometry outside of the camera view. The dicing rate "
        "of objects is gradually increased the further they are outside the camera view. "
        "Lower values provide higher quality reflections and shadows for off screen objects, "
        "while higher values use less memory",
        min=1.0, soft_max=25.0,
        default=4.0,
    )

    film_exposure: FloatProperty(
        name="Exposure",
        description="Image brightness scale",
        min=0.0, max=10.0,
        default=1.0,
    )
    film_transparent: BoolProperty(
        name="Transparent",
        description="World background is transparent, for compositing the render over another background",
        default=False,
    )
    film_transparent_glass: BoolProperty(
        name="Transparent Glass",
        description="Render transmissive surfaces as transparent, for compositing glass over another background",
        default=False,
    )
    film_transparent_roughness: FloatProperty(
        name="Transparent Roughness Threshold",
        description="For transparent transmission, keep surfaces with roughness above the threshold opaque",
        min=0.0, max=1.0,
        default=0.1,
    )

    # Really annoyingly, we have to keep it around for a few releases,
    # otherwise forward compatibility breaks in really bad manner: CRASH!
    #
    # TODO(sergey): Remove this during 2.8x series of Blender.
    filter_type: EnumProperty(
        name="Filter Type",
        description="Pixel filter type",
        items=enum_filter_types,
        default='BLACKMAN_HARRIS',
    )

    pixel_filter_type: EnumProperty(
        name="Filter Type",
        description="Pixel filter type",
        items=enum_filter_types,
        default='BLACKMAN_HARRIS',
    )

    filter_width: FloatProperty(
        name="Filter Width",
        description="Pixel filter width",
        min=0.01, max=10.0,
        default=1.5,
    )

    seed: IntProperty(
        name="Seed",
        description="Seed value for integrator to get different noise patterns",
        min=0, max=2147483647,
        default=0,
    )

    use_animated_seed: BoolProperty(
        name="Use Animated Seed",
        description="Use different seed values (and hence noise patterns) at different frames",
        default=False,
    )

    sample_clamp_direct: FloatProperty(
        name="Clamp Direct",
        description="If non-zero, the maximum value for a direct sample, "
        "higher values will be scaled down to avoid too "
        "much noise and slow convergence at the cost of accuracy",
        min=0.0, max=1e8,
        default=0.0,
    )

    sample_clamp_indirect: FloatProperty(
        name="Clamp Indirect",
        description="If non-zero, the maximum value for an indirect sample, "
        "higher values will be scaled down to avoid too "
        "much noise and slow convergence at the cost of accuracy",
        min=0.0, max=1e8,
        default=10.0,
    )

    debug_tile_size: IntProperty(
        name="Tile Size",
        description="",
        min=1, max=4096,
        default=1024,
    )

    preview_start_resolution: IntProperty(
        name="Start Resolution",
        description="Resolution to start rendering preview at, "
        "progressively increasing it to the full viewport size",
        min=8, max=16384,
        default=64,
    )

    debug_reset_timeout: FloatProperty(
        name="Reset timeout",
        description="",
        min=0.01, max=10.0,
        default=0.1,
    )
    debug_cancel_timeout: FloatProperty(
        name="Cancel timeout",
        description="",
        min=0.01, max=10.0,
        default=0.1,
    )
    debug_text_timeout: FloatProperty(
        name="Text timeout",
        description="",
        min=0.01, max=10.0,
        default=1.0,
    )

    debug_bvh_type: EnumProperty(
        name="Viewport BVH Type",
        description="Choose between faster updates, or faster render",
        items=enum_bvh_types,
        default='DYNAMIC_BVH',
    )
    use_bvh_embree: BoolProperty(
        name="Use Embree",
        description="Use Embree as ray accelerator",
        default=False,
    )
    debug_use_spatial_splits: BoolProperty(
        name="Use Spatial Splits",
        description="Use BVH spatial splits: longer builder time, faster render",
        default=False,
    )
    debug_use_hair_bvh: BoolProperty(
        name="Use Hair BVH",
        description="Use special type BVH optimized for hair (uses more ram but renders faster)",
        default=True,
    )
    debug_bvh_time_steps: IntProperty(
        name="BVH Time Steps",
        description="Split BVH primitives by this number of time steps to speed up render time in cost of memory",
        default=0,
        min=0, max=16,
    )
    tile_order: EnumProperty(
        name="Tile Order",
        description="Tile order for rendering",
        items=enum_tile_order,
        default='HILBERT_SPIRAL',
        options=set(),  # Not animatable!
    )
    use_progressive_refine: BoolProperty(
        name="Progressive Refine",
        description="Instead of rendering each tile until it is finished, "
        "refine the whole image progressively "
        "(this renders somewhat slower, "
        "but time can be saved by manually stopping the render when the noise is low enough)",
        default=False,
    )

    bake_type: EnumProperty(
        name="Bake Type",
        default='COMBINED',
        description="Type of pass to bake",
        items=(
            ('COMBINED', "Combined", ""),
            ('AO', "Ambient Occlusion", ""),
            ('SHADOW', "Shadow", ""),
            ('NORMAL', "Normal", ""),
            ('UV', "UV", ""),
            ('ROUGHNESS', "Roughness", ""),
            ('EMIT', "Emit", ""),
            ('ENVIRONMENT', "Environment", ""),
            ('DIFFUSE', "Diffuse", ""),
            ('GLOSSY', "Glossy", ""),
            ('TRANSMISSION', "Transmission", ""),
            ('SUBSURFACE', "Subsurface", ""),
        ),
    )

    use_camera_cull: BoolProperty(
        name="Use Camera Cull",
        description="Allow objects to be culled based on the camera frustum",
        default=False,
    )

    camera_cull_margin: FloatProperty(
        name="Camera Cull Margin",
        description="Margin for the camera space culling",
        default=0.1,
        min=0.0, max=5.0
    )

    use_distance_cull: BoolProperty(
        name="Use Distance Cull",
        description="Allow objects to be culled based on the distance from camera",
        default=False,
    )

    distance_cull_margin: FloatProperty(
        name="Cull Distance",
        description="Cull objects which are further away from camera than this distance",
        default=50,
        min=0.0
    )

    motion_blur_position: EnumProperty(
        name="Motion Blur Position",
        default='CENTER',
        description="Offset for the shutter's time interval, allows to change the motion blur trails",
        items=(
            ('START', "Start on Frame", "The shutter opens at the current frame"),
            ('CENTER', "Center on Frame", "The shutter is open during the current frame"),
            ('END', "End on Frame", "The shutter closes at the current frame"),
        ),
    )

    rolling_shutter_type: EnumProperty(
        name="Shutter Type",
        default='NONE',
        description="Type of rolling shutter effect matching CMOS-based cameras",
        items=(
            ('NONE', "None", "No rolling shutter effect used"),
            ('TOP', "Top-Bottom", "Sensor is being scanned from top to bottom")
            # TODO(seergey): Are there real cameras with different scanning direction?
        ),
    )

    rolling_shutter_duration: FloatProperty(
        name="Rolling Shutter Duration",
        description="Scanline \"exposure\" time for the rolling shutter effect",
        default=0.1,
        min=0.0, max=1.0,
    )

    texture_limit: EnumProperty(
        name="Viewport Texture Limit",
        default='OFF',
        description="Limit texture size used by viewport rendering",
        items=enum_texture_limit
    )

    texture_limit_render: EnumProperty(
        name="Render Texture Limit",
        default='OFF',
        description="Limit texture size used by final rendering",
        items=enum_texture_limit
    )

<<<<<<< HEAD
        cls.use_texture_cache = BoolProperty(
            name="Use Texture Cache",
            default=False,
            description="Enables out-of-core texturing to conserve RAM"
        )

        cls.texture_cache_size = IntProperty(
            name="Texture Cache Size (MB)",
            default=1024,
            description="The size of the OpenImageIO texture cache in MB",
            min=0
        )

        cls.texture_auto_convert = BoolProperty(
            name="Auto Convert Textures",
            default=True,
            description="Automatically convert textures to .tx files for optimal texture cache performance"
        )

        cls.texture_accept_unmipped = BoolProperty(
            name="Accept Unmipped",
            default=True,
            description="Texture cached rendering without mip mapping is very expensive. Uncheck to prevent Cycles from using textures that are not mip mapped"
        )

        cls.texture_accept_untiled = BoolProperty(
            name="Accept Untiled",
            default=True,
            description="Texture cached rendering without tiled textures is very expensive. Uncheck to prevent Cycles from using textures that are not tiled"
        )

        cls.texture_auto_tile = BoolProperty(
            name="Auto Tile",
            default=True,
            description="On the fly creation of tiled versions of textures that are not tiled. This can increase render time but helps reduce memory usage"
        )

        cls.texture_auto_mip = BoolProperty(
            name="Auto Mip",
            default=True,
            description="On the fly creation of mip maps of textures that are not mip mapped. This can increase render time but helps reduce memory usage"
        )
 
        cls.texture_tile_size = IntProperty(
            name="Tile Size",
            default=64,
            description="The size of tiles that Cycles uses for auto tiling"
        )

        cls.texture_blur_diffuse = FloatProperty(
            name="Diffuse Blur",
            default=0.0156,
            description="The amount of texture blur applied to diffuse bounces",
            min = 0.0, max = 1.0
        )

        cls.texture_blur_glossy = FloatProperty(
            name="Glossy Blur",
            default=0.0,
            description="The amount of texture blur applied to glossy bounces",
            min = 0.0, max = 1.0
        )

        cls.use_custom_cache_path = BoolProperty(
            name="Use Custom Cache Path",
            default=False,
            description="Use a custom path for the texture cache, as oppoosed to placing cache files next to the original file"
        )

        cls.custom_cache_path = StringProperty(
            name="Custom Cache Path",
            default="",
            subtype="DIR_PATH",
            description="Custom path for the texture cache"
        )

        cls.ao_bounces = IntProperty(
            name="AO Bounces",
            default=0,
            description="Approximate indirect light with background tinted ambient occlusion at the specified bounce, 0 disables this feature",
            min=0, max=1024,
        )
=======
    ao_bounces: IntProperty(
        name="AO Bounces",
        default=0,
        description="Approximate indirect light with background tinted ambient occlusion at the specified bounce, 0 disables this feature",
        min=0, max=1024,
    )
>>>>>>> c9df453c

    ao_bounces_render: IntProperty(
        name="AO Bounces Render",
        default=0,
        description="Approximate indirect light with background tinted ambient occlusion at the specified bounce, 0 disables this feature",
        min=0, max=1024,
    )

    # Various fine-tuning debug flags

    def _devices_update_callback(self, context):
        import _cycles
        scene = context.scene.as_pointer()
        return _cycles.debug_flags_update(scene)

    debug_use_cpu_avx2: BoolProperty(name="AVX2", default=True)
    debug_use_cpu_avx: BoolProperty(name="AVX", default=True)
    debug_use_cpu_sse41: BoolProperty(name="SSE41", default=True)
    debug_use_cpu_sse3: BoolProperty(name="SSE3", default=True)
    debug_use_cpu_sse2: BoolProperty(name="SSE2", default=True)
    debug_bvh_layout: EnumProperty(
        name="BVH Layout",
        items=enum_bvh_layouts,
        default='BVH8',
    )
    debug_use_cpu_split_kernel: BoolProperty(name="Split Kernel", default=False)

    debug_use_cuda_adaptive_compile: BoolProperty(name="Adaptive Compile", default=False)
    debug_use_cuda_split_kernel: BoolProperty(name="Split Kernel", default=False)

    debug_opencl_kernel_type: EnumProperty(
        name="OpenCL Kernel Type",
        default='DEFAULT',
        items=(
            ('DEFAULT', "Default", ""),
            ('MEGA', "Mega", ""),
            ('SPLIT', "Split", ""),
        ),
        update=_devices_update_callback
    )

    debug_opencl_device_type: EnumProperty(
        name="OpenCL Device Type",
        default='ALL',
        items=(
            ('NONE', "None", ""),
            ('ALL', "All", ""),
            ('DEFAULT', "Default", ""),
            ('CPU', "CPU", ""),
            ('GPU', "GPU", ""),
            ('ACCELERATOR', "Accelerator", ""),
        ),
        update=_devices_update_callback
    )

    debug_opencl_kernel_single_program: BoolProperty(
        name="Single Program",
        default=True,
        update=_devices_update_callback,
    )
    del _devices_update_callback

    debug_use_opencl_debug: BoolProperty(name="Debug OpenCL", default=False)

    debug_opencl_mem_limit: IntProperty(
        name="Memory limit",
        default=0,
        description="Artificial limit on OpenCL memory usage in MB (0 to disable limit)"
    )

    @classmethod
    def register(cls):
        bpy.types.Scene.cycles = PointerProperty(
            name="Cycles Render Settings",
            description="Cycles render settings",
            type=cls,
        )

    @classmethod
    def unregister(cls):
        del bpy.types.Scene.cycles


class CyclesCameraSettings(bpy.types.PropertyGroup):

    aperture_type: EnumProperty(
        name="Aperture Type",
        description="Use f-stop number or aperture radius",
        items=enum_aperture_types,
        default='RADIUS',
    )
    aperture_fstop: FloatProperty(
        name="Aperture f-stop",
        description="F-stop ratio (lower numbers give more defocus, higher numbers give a sharper image)",
        min=0.0, soft_min=0.1, soft_max=64.0,
        default=5.6,
        step=10,
        precision=1,
    )
    aperture_size: FloatProperty(
        name="Aperture Size",
        description="Radius of the aperture for depth of field (higher values give more defocus)",
        min=0.0, soft_max=10.0,
        default=0.0,
        step=1,
        precision=4,
        subtype='DISTANCE',
    )
    aperture_blades: IntProperty(
        name="Aperture Blades",
        description="Number of blades in aperture for polygonal bokeh (at least 3)",
        min=0, max=100,
        default=0,
    )
    aperture_rotation: FloatProperty(
        name="Aperture Rotation",
        description="Rotation of blades in aperture",
        soft_min=-pi, soft_max=pi,
        subtype='ANGLE',
        default=0,
    )
    aperture_ratio: FloatProperty(
        name="Aperture Ratio",
        description="Distortion to simulate anamorphic lens bokeh",
        min=0.01, soft_min=1.0, soft_max=2.0,
        default=1.0,
        precision=4,
    )
    panorama_type: EnumProperty(
        name="Panorama Type",
        description="Distortion to use for the calculation",
        items=enum_panorama_types,
        default='FISHEYE_EQUISOLID',
    )
    fisheye_fov: FloatProperty(
        name="Field of View",
        description="Field of view for the fisheye lens",
        min=0.1745, soft_max=2.0 * pi, max=10.0 * pi,
        subtype='ANGLE',
        default=pi,
    )
    fisheye_lens: FloatProperty(
        name="Fisheye Lens",
        description="Lens focal length (mm)",
        min=0.01, soft_max=15.0, max=100.0,
        default=10.5,
    )
    latitude_min: FloatProperty(
        name="Min Latitude",
        description="Minimum latitude (vertical angle) for the equirectangular lens",
        min=-0.5 * pi, max=0.5 * pi,
        subtype='ANGLE',
        default=-0.5 * pi,
    )
    latitude_max: FloatProperty(
        name="Max Latitude",
        description="Maximum latitude (vertical angle) for the equirectangular lens",
        min=-0.5 * pi, max=0.5 * pi,
        subtype='ANGLE',
        default=0.5 * pi,
    )
    longitude_min: FloatProperty(
        name="Min Longitude",
        description="Minimum longitude (horizontal angle) for the equirectangular lens",
        min=-pi, max=pi,
        subtype='ANGLE',
        default=-pi,
    )
    longitude_max: FloatProperty(
        name="Max Longitude",
        description="Maximum longitude (horizontal angle) for the equirectangular lens",
        min=-pi, max=pi,
        subtype='ANGLE',
        default=pi,
    )

    @classmethod
    def register(cls):
        bpy.types.Camera.cycles = PointerProperty(
            name="Cycles Camera Settings",
            description="Cycles camera settings",
            type=cls,
        )

    @classmethod
    def unregister(cls):
        del bpy.types.Camera.cycles


class CyclesMaterialSettings(bpy.types.PropertyGroup):

    sample_as_light: BoolProperty(
        name="Multiple Importance Sample",
        description="Use multiple importance sampling for this material, "
        "disabling may reduce overall noise for large "
        "objects that emit little light compared to other light sources",
        default=True,
    )
    use_transparent_shadow: BoolProperty(
        name="Transparent Shadows",
        description="Use transparent shadows for this material if it contains a Transparent BSDF, "
        "disabling will render faster but not give accurate shadows",
        default=True,
    )
    homogeneous_volume: BoolProperty(
        name="Homogeneous Volume",
        description="When using volume rendering, assume volume has the same density everywhere "
        "(not using any textures), for faster rendering",
        default=False,
    )
    volume_sampling: EnumProperty(
        name="Volume Sampling",
        description="Sampling method to use for volumes",
        items=enum_volume_sampling,
        default='MULTIPLE_IMPORTANCE',
    )

    volume_interpolation: EnumProperty(
        name="Volume Interpolation",
        description="Interpolation method to use for smoke/fire volumes",
        items=enum_volume_interpolation,
        default='LINEAR',
    )

    displacement_method: EnumProperty(
        name="Displacement Method",
        description="Method to use for the displacement",
        items=enum_displacement_methods,
        default='DISPLACEMENT',
    )

    @classmethod
    def register(cls):
        bpy.types.Material.cycles = PointerProperty(
            name="Cycles Material Settings",
            description="Cycles material settings",
            type=cls,
        )

    @classmethod
    def unregister(cls):
        del bpy.types.Material.cycles


class CyclesLightSettings(bpy.types.PropertyGroup):

    cast_shadow: BoolProperty(
        name="Cast Shadow",
        description="Light casts shadows",
        default=True,
    )
    samples: IntProperty(
        name="Samples",
        description="Number of light samples to render for each AA sample",
        min=1, max=10000,
        default=1,
    )
    max_bounces: IntProperty(
        name="Max Bounces",
        description="Maximum number of bounces the light will contribute to the render",
        min=0, max=1024,
        default=1024,
    )
    use_multiple_importance_sampling: BoolProperty(
        name="Multiple Importance Sample",
        description="Use multiple importance sampling for the light, "
        "reduces noise for area lights and sharp glossy materials",
        default=True,
    )
    is_portal: BoolProperty(
        name="Is Portal",
        description="Use this area light to guide sampling of the background, "
        "note that this will make the light invisible",
        default=False,
    )

    @classmethod
    def register(cls):
        bpy.types.Light.cycles = PointerProperty(
            name="Cycles Light Settings",
            description="Cycles light settings",
            type=cls,
        )

    @classmethod
    def unregister(cls):
        del bpy.types.Light.cycles


class CyclesWorldSettings(bpy.types.PropertyGroup):

    sampling_method: EnumProperty(
        name="Sampling method",
        description="How to sample the background light",
        items=enum_world_mis,
        default='AUTOMATIC',
    )
    sample_map_resolution: IntProperty(
        name="Map Resolution",
        description="Importance map size is resolution x resolution/2; "
        "higher values potentially produce less noise, at the cost of memory and speed",
        min=4, max=8192,
        default=1024,
    )
    samples: IntProperty(
        name="Samples",
        description="Number of light samples to render for each AA sample",
        min=1, max=10000,
        default=1,
    )
    max_bounces: IntProperty(
        name="Max Bounces",
        description="Maximum number of bounces the background light will contribute to the render",
        min=0, max=1024,
        default=1024,
    )
    homogeneous_volume: BoolProperty(
        name="Homogeneous Volume",
        description="When using volume rendering, assume volume has the same density everywhere"
        "(not using any textures), for faster rendering",
        default=False,
    )
    volume_sampling: EnumProperty(
        name="Volume Sampling",
        description="Sampling method to use for volumes",
        items=enum_volume_sampling,
        default='EQUIANGULAR',
    )
    volume_interpolation: EnumProperty(
        name="Volume Interpolation",
        description="Interpolation method to use for volumes",
        items=enum_volume_interpolation,
        default='LINEAR',
    )

    @classmethod
    def register(cls):
        bpy.types.World.cycles = PointerProperty(
            name="Cycles World Settings",
            description="Cycles world settings",
            type=cls,
        )

    @classmethod
    def unregister(cls):
        del bpy.types.World.cycles


class CyclesVisibilitySettings(bpy.types.PropertyGroup):

    camera: BoolProperty(
        name="Camera",
        description="Object visibility for camera rays",
        default=True,
    )
    diffuse: BoolProperty(
        name="Diffuse",
        description="Object visibility for diffuse reflection rays",
        default=True,
    )
    glossy: BoolProperty(
        name="Glossy",
        description="Object visibility for glossy reflection rays",
        default=True,
    )
    transmission: BoolProperty(
        name="Transmission",
        description="Object visibility for transmission rays",
        default=True,
    )
    shadow: BoolProperty(
        name="Shadow",
        description="Object visibility for shadow rays",
        default=True,
    )
    scatter: BoolProperty(
        name="Volume Scatter",
        description="Object visibility for volume scatter rays",
        default=True,
    )

    @classmethod
    def register(cls):
        bpy.types.Object.cycles_visibility = PointerProperty(
            name="Cycles Visibility Settings",
            description="Cycles visibility settings",
            type=cls,
        )

        bpy.types.World.cycles_visibility = PointerProperty(
            name="Cycles Visibility Settings",
            description="Cycles visibility settings",
            type=cls,
        )

    @classmethod
    def unregister(cls):
        del bpy.types.Object.cycles_visibility
        del bpy.types.World.cycles_visibility


class CyclesMeshSettings(bpy.types.PropertyGroup):
    @classmethod
    def register(cls):
        bpy.types.Mesh.cycles = PointerProperty(
            name="Cycles Mesh Settings",
            description="Cycles mesh settings",
            type=cls,
        )
        bpy.types.Curve.cycles = PointerProperty(
            name="Cycles Mesh Settings",
            description="Cycles mesh settings",
            type=cls,
        )
        bpy.types.MetaBall.cycles = PointerProperty(
            name="Cycles Mesh Settings",
            description="Cycles mesh settings",
            type=cls,
        )

    @classmethod
    def unregister(cls):
        del bpy.types.Mesh.cycles
        del bpy.types.Curve.cycles
        del bpy.types.MetaBall.cycles


class CyclesObjectSettings(bpy.types.PropertyGroup):

    use_motion_blur: BoolProperty(
        name="Use Motion Blur",
        description="Use motion blur for this object",
        default=True,
    )

    use_deform_motion: BoolProperty(
        name="Use Deformation Motion",
        description="Use deformation motion blur for this object",
        default=True,
    )

    motion_steps: IntProperty(
        name="Motion Steps",
        description="Control accuracy of motion blur, more steps gives more memory usage (actual number of steps is 2^(steps - 1))",
        min=1, soft_max=8,
        default=1,
    )

    use_camera_cull: BoolProperty(
        name="Use Camera Cull",
        description="Allow this object and its duplicators to be culled by camera space culling",
        default=False,
    )

    use_distance_cull: BoolProperty(
        name="Use Distance Cull",
        description="Allow this object and its duplicators to be culled by distance from camera",
        default=False,
    )

    use_adaptive_subdivision: BoolProperty(
        name="Use Adaptive Subdivision",
        description="Use adaptive render time subdivision",
        default=False,
    )

    dicing_rate: FloatProperty(
        name="Dicing Scale",
        description="Multiplier for scene dicing rate (located in the Subdivision panel)",
        min=0.1, max=1000.0, soft_min=0.5,
        default=1.0,
    )

    is_shadow_catcher: BoolProperty(
        name="Shadow Catcher",
        description="Only render shadows on this object, for compositing renders into real footage",
        default=False,
    )

    is_holdout: BoolProperty(
        name="Holdout",
        description="Render objects as a holdout or matte, creating a "
        "hole in the image with zero alpha, to fill out in "
        "compositing with real footange or another render",
        default=False,
    )

    @classmethod
    def register(cls):
        bpy.types.Object.cycles = PointerProperty(
            name="Cycles Object Settings",
            description="Cycles object settings",
            type=cls,
        )

    @classmethod
    def unregister(cls):
        del bpy.types.Object.cycles


class CyclesCurveRenderSettings(bpy.types.PropertyGroup):

    primitive: EnumProperty(
        name="Primitive",
        description="Type of primitive used for hair rendering",
        items=enum_curve_primitives,
        default='LINE_SEGMENTS',
    )
    shape: EnumProperty(
        name="Shape",
        description="Form of hair",
        items=enum_curve_shape,
        default='THICK',
    )
    cull_backfacing: BoolProperty(
        name="Cull Back-faces",
        description="Do not test the back-face of each strand",
        default=True,
    )
    use_curves: BoolProperty(
        name="Use Cycles Hair Rendering",
        description="Activate Cycles hair rendering for particle system",
        default=True,
    )
    resolution: IntProperty(
        name="Resolution",
        description="Resolution of generated mesh",
        min=3, max=64,
        default=3,
    )
    minimum_width: FloatProperty(
        name="Minimal width",
        description="Minimal pixel width for strands (0 - deactivated)",
        min=0.0, max=100.0,
        default=0.0,
    )
    maximum_width: FloatProperty(
        name="Maximal width",
        description="Maximum extension that strand radius can be increased by",
        min=0.0, max=100.0,
        default=0.1,
    )
    subdivisions: IntProperty(
        name="Subdivisions",
        description="Number of subdivisions used in Cardinal curve intersection (power of 2)",
        min=0, max=24,
        default=4,
    )

    @classmethod
    def register(cls):
        bpy.types.Scene.cycles_curves = PointerProperty(
            name="Cycles Hair Rendering Settings",
            description="Cycles hair rendering settings",
            type=cls,
        )

    @classmethod
    def unregister(cls):
        del bpy.types.Scene.cycles_curves


def update_render_passes(self, context):
    view_layer = context.view_layer
    view_layer.update_render_passes()


class CyclesRenderLayerSettings(bpy.types.PropertyGroup):

    pass_debug_bvh_traversed_nodes: BoolProperty(
        name="Debug BVH Traversed Nodes",
        description="Store Debug BVH Traversed Nodes pass",
        default=False,
        update=update_render_passes,
    )
    pass_debug_bvh_traversed_instances: BoolProperty(
        name="Debug BVH Traversed Instances",
        description="Store Debug BVH Traversed Instances pass",
        default=False,
        update=update_render_passes,
    )
    pass_debug_bvh_intersections: BoolProperty(
        name="Debug BVH Intersections",
        description="Store Debug BVH Intersections",
        default=False,
        update=update_render_passes,
    )
    pass_debug_ray_bounces: BoolProperty(
        name="Debug Ray Bounces",
        description="Store Debug Ray Bounces pass",
        default=False,
        update=update_render_passes,
    )
    pass_debug_render_time: BoolProperty(
        name="Debug Render Time",
        description="Render time in milliseconds per sample and pixel",
        default=False,
        update=update_render_passes,
    )
    use_pass_volume_direct: BoolProperty(
        name="Volume Direct",
        description="Deliver direct volumetric scattering pass",
        default=False,
        update=update_render_passes,
    )
    use_pass_volume_indirect: BoolProperty(
        name="Volume Indirect",
        description="Deliver indirect volumetric scattering pass",
        default=False,
        update=update_render_passes,
    )

    use_denoising: BoolProperty(
        name="Use Denoising",
        description="Denoise the rendered image",
        default=False,
        update=update_render_passes,
    )
    denoising_diffuse_direct: BoolProperty(
        name="Diffuse Direct",
        description="Denoise the direct diffuse lighting",
        default=True,
    )
    denoising_diffuse_indirect: BoolProperty(
        name="Diffuse Indirect",
        description="Denoise the indirect diffuse lighting",
        default=True,
    )
    denoising_glossy_direct: BoolProperty(
        name="Glossy Direct",
        description="Denoise the direct glossy lighting",
        default=True,
    )
    denoising_glossy_indirect: BoolProperty(
        name="Glossy Indirect",
        description="Denoise the indirect glossy lighting",
        default=True,
    )
    denoising_transmission_direct: BoolProperty(
        name="Transmission Direct",
        description="Denoise the direct transmission lighting",
        default=True,
    )
    denoising_transmission_indirect: BoolProperty(
        name="Transmission Indirect",
        description="Denoise the indirect transmission lighting",
        default=True,
    )
    denoising_subsurface_direct: BoolProperty(
        name="Subsurface Direct",
        description="Denoise the direct subsurface lighting",
        default=True,
    )
    denoising_subsurface_indirect: BoolProperty(
        name="Subsurface Indirect",
        description="Denoise the indirect subsurface lighting",
        default=True,
    )
    denoising_strength: FloatProperty(
        name="Denoising Strength",
        description="Controls neighbor pixel weighting for the denoising filter (lower values preserve more detail, but aren't as smooth)",
        min=0.0, max=1.0,
        default=0.5,
    )
    denoising_feature_strength: FloatProperty(
        name="Denoising Feature Strength",
        description="Controls removal of noisy image feature passes (lower values preserve more detail, but aren't as smooth)",
        min=0.0, max=1.0,
        default=0.5,
    )
    denoising_radius: IntProperty(
        name="Denoising Radius",
        description="Size of the image area that's used to denoise a pixel (higher values are smoother, but might lose detail and are slower)",
        min=1, max=25,
        default=8,
    )
    denoising_relative_pca: BoolProperty(
        name="Relative filter",
        description="When removing pixels that don't carry information, use a relative threshold instead of an absolute one (can help to reduce artifacts, but might cause detail loss around edges)",
        default=False,
    )
    denoising_store_passes: BoolProperty(
        name="Store denoising passes",
        description="Store the denoising feature passes and the noisy image",
        default=False,
        update=update_render_passes,
    )
    use_pass_crypto_object: BoolProperty(
        name="Cryptomatte Object",
        description="Render cryptomatte object pass, for isolating objects in compositing",
        default=False,
        update=update_render_passes,
        )
    use_pass_crypto_material: BoolProperty(
        name="Cryptomatte Material",
        description="Render cryptomatte material pass, for isolating materials in compositing",
        default=False,
        update=update_render_passes,
        )
    use_pass_crypto_asset: BoolProperty(
        name="Cryptomatte Asset",
        description="Render cryptomatte asset pass, for isolating groups of objects with the same parent",
        default=False,
        update=update_render_passes,
        )
    pass_crypto_depth: IntProperty(
        name="Cryptomatte Levels",
        description="Sets how many unique objects can be distinguished per pixel",
        default=6, min=2, max=16, step=2,
        update=update_render_passes,
        )
    pass_crypto_accurate: BoolProperty(
        name="Cryptomatte Accurate",
        description="Generate a more accurate Cryptomatte pass. CPU only, may render slower and use more memory",
        default=True,
        update=update_render_passes,
        )

    @classmethod
    def register(cls):
        bpy.types.ViewLayer.cycles = PointerProperty(
            name="Cycles ViewLayer Settings",
            description="Cycles ViewLayer Settings",
            type=cls,
        )

    @classmethod
    def unregister(cls):
        del bpy.types.ViewLayer.cycles


class CyclesDeviceSettings(bpy.types.PropertyGroup):
    id: StringProperty(name="ID")
    name: StringProperty(name="Name")
    use: BoolProperty(name="Use", default=True)
    type: EnumProperty(name="Type", items=enum_device_type, default='CUDA')


class CyclesPreferences(bpy.types.AddonPreferences):
    bl_idname = __package__

    def get_device_types(self, context):
        import _cycles
        has_cuda, has_opencl = _cycles.get_device_types()
        list = [('NONE', "None", "Don't use compute device", 0)]
        if has_cuda:
            list.append(('CUDA', "CUDA", "Use CUDA for GPU acceleration", 1))
        if has_opencl:
            list.append(('OPENCL', "OpenCL", "Use OpenCL for GPU acceleration", 2))
        return list

    compute_device_type: EnumProperty(
        name="Compute Device Type",
        description="Device to use for computation (rendering with Cycles)",
        items=get_device_types,
    )

    devices: bpy.props.CollectionProperty(type=CyclesDeviceSettings)

    def find_existing_device_entry(self, device):
        for device_entry in self.devices:
            if device_entry.id == device[2] and device_entry.type == device[1]:
                return device_entry
        return None

    def update_device_entries(self, device_list):
        for device in device_list:
            if not device[1] in {'CUDA', 'OPENCL', 'CPU'}:
                continue
            # Try to find existing Device entry
            entry = self.find_existing_device_entry(device)
            if not entry:
                # Create new entry if no existing one was found
                entry = self.devices.add()
                entry.id = device[2]
                entry.name = device[0]
                entry.type = device[1]
                entry.use = entry.type != 'CPU'
            elif entry.name != device[0]:
                # Update name in case it changed
                entry.name = device[0]

    def get_devices(self):
        import _cycles
        # Layout of the device tuples: (Name, Type, Persistent ID)
        device_list = _cycles.available_devices()
        # Make sure device entries are up to date and not referenced before
        # we know we don't add new devices. This way we guarantee to not
        # hold pointers to a resized array.
        self.update_device_entries(device_list)
        # Sort entries into lists
        cuda_devices = []
        opencl_devices = []
        cpu_devices = []
        for device in device_list:
            entry = self.find_existing_device_entry(device)
            if entry.type == 'CUDA':
                cuda_devices.append(entry)
            elif entry.type == 'OPENCL':
                opencl_devices.append(entry)
            elif entry.type == 'CPU':
                cpu_devices.append(entry)
        # Extend all GPU devices with CPU.
        cuda_devices.extend(cpu_devices)
        opencl_devices.extend(cpu_devices)
        return cuda_devices, opencl_devices

    def get_num_gpu_devices(self):
        import _cycles
        device_list = _cycles.available_devices()
        num = 0
        for device in device_list:
            if device[1] != self.compute_device_type:
                continue
            for dev in self.devices:
                if dev.use and dev.id == device[2]:
                    num += 1
        return num

    def has_active_device(self):
        return self.get_num_gpu_devices() > 0

    def draw_impl(self, layout, context):
        available_device_types = self.get_device_types(context)
        layout.label(text="Cycles Compute Device:")
        if len(available_device_types) == 1:
            layout.label(text="No compatible GPUs found", icon='INFO')
            return
        layout.row().prop(self, "compute_device_type", expand=True)

        cuda_devices, opencl_devices = self.get_devices()
        row = layout.row()

        if self.compute_device_type == 'CUDA' and cuda_devices:
            box = row.box()
            for device in cuda_devices:
                box.prop(device, "use", text=device.name)

        if self.compute_device_type == 'OPENCL' and opencl_devices:
            box = row.box()
            for device in opencl_devices:
                box.prop(device, "use", text=device.name)

    def draw(self, context):
        self.draw_impl(self.layout, context)


def register():
    bpy.utils.register_class(CyclesRenderSettings)
    bpy.utils.register_class(CyclesCameraSettings)
    bpy.utils.register_class(CyclesMaterialSettings)
    bpy.utils.register_class(CyclesLightSettings)
    bpy.utils.register_class(CyclesWorldSettings)
    bpy.utils.register_class(CyclesVisibilitySettings)
    bpy.utils.register_class(CyclesMeshSettings)
    bpy.utils.register_class(CyclesObjectSettings)
    bpy.utils.register_class(CyclesCurveRenderSettings)
    bpy.utils.register_class(CyclesDeviceSettings)
    bpy.utils.register_class(CyclesPreferences)
    bpy.utils.register_class(CyclesRenderLayerSettings)


def unregister():
    bpy.utils.unregister_class(CyclesRenderSettings)
    bpy.utils.unregister_class(CyclesCameraSettings)
    bpy.utils.unregister_class(CyclesMaterialSettings)
    bpy.utils.unregister_class(CyclesLightSettings)
    bpy.utils.unregister_class(CyclesWorldSettings)
    bpy.utils.unregister_class(CyclesMeshSettings)
    bpy.utils.unregister_class(CyclesObjectSettings)
    bpy.utils.unregister_class(CyclesVisibilitySettings)
    bpy.utils.unregister_class(CyclesCurveRenderSettings)
    bpy.utils.unregister_class(CyclesDeviceSettings)
    bpy.utils.unregister_class(CyclesPreferences)
    bpy.utils.unregister_class(CyclesRenderLayerSettings)<|MERGE_RESOLUTION|>--- conflicted
+++ resolved
@@ -655,97 +655,81 @@
         items=enum_texture_limit
     )
 
-<<<<<<< HEAD
-        cls.use_texture_cache = BoolProperty(
-            name="Use Texture Cache",
-            default=False,
-            description="Enables out-of-core texturing to conserve RAM"
-        )
-
-        cls.texture_cache_size = IntProperty(
-            name="Texture Cache Size (MB)",
-            default=1024,
-            description="The size of the OpenImageIO texture cache in MB",
-            min=0
-        )
-
-        cls.texture_auto_convert = BoolProperty(
-            name="Auto Convert Textures",
-            default=True,
-            description="Automatically convert textures to .tx files for optimal texture cache performance"
-        )
-
-        cls.texture_accept_unmipped = BoolProperty(
-            name="Accept Unmipped",
-            default=True,
-            description="Texture cached rendering without mip mapping is very expensive. Uncheck to prevent Cycles from using textures that are not mip mapped"
-        )
-
-        cls.texture_accept_untiled = BoolProperty(
-            name="Accept Untiled",
-            default=True,
-            description="Texture cached rendering without tiled textures is very expensive. Uncheck to prevent Cycles from using textures that are not tiled"
-        )
-
-        cls.texture_auto_tile = BoolProperty(
-            name="Auto Tile",
-            default=True,
-            description="On the fly creation of tiled versions of textures that are not tiled. This can increase render time but helps reduce memory usage"
-        )
-
-        cls.texture_auto_mip = BoolProperty(
-            name="Auto Mip",
-            default=True,
-            description="On the fly creation of mip maps of textures that are not mip mapped. This can increase render time but helps reduce memory usage"
-        )
- 
-        cls.texture_tile_size = IntProperty(
-            name="Tile Size",
-            default=64,
-            description="The size of tiles that Cycles uses for auto tiling"
-        )
-
-        cls.texture_blur_diffuse = FloatProperty(
-            name="Diffuse Blur",
-            default=0.0156,
-            description="The amount of texture blur applied to diffuse bounces",
-            min = 0.0, max = 1.0
-        )
-
-        cls.texture_blur_glossy = FloatProperty(
-            name="Glossy Blur",
-            default=0.0,
-            description="The amount of texture blur applied to glossy bounces",
-            min = 0.0, max = 1.0
-        )
-
-        cls.use_custom_cache_path = BoolProperty(
-            name="Use Custom Cache Path",
-            default=False,
-            description="Use a custom path for the texture cache, as oppoosed to placing cache files next to the original file"
-        )
-
-        cls.custom_cache_path = StringProperty(
-            name="Custom Cache Path",
-            default="",
-            subtype="DIR_PATH",
-            description="Custom path for the texture cache"
-        )
-
-        cls.ao_bounces = IntProperty(
-            name="AO Bounces",
-            default=0,
-            description="Approximate indirect light with background tinted ambient occlusion at the specified bounce, 0 disables this feature",
-            min=0, max=1024,
-        )
-=======
-    ao_bounces: IntProperty(
-        name="AO Bounces",
-        default=0,
-        description="Approximate indirect light with background tinted ambient occlusion at the specified bounce, 0 disables this feature",
-        min=0, max=1024,
-    )
->>>>>>> c9df453c
+    use_texture_cache: BoolProperty(
+        name="Use Texture Cache",
+        default=False,
+        description="Enables out-of-core texturing to conserve RAM"
+    )
+
+    texture_cache_size: IntProperty(
+        name="Texture Cache Size (MB)",
+        default=1024,
+        description="The size of the OpenImageIO texture cache in MB",
+        min=0
+    )
+
+    texture_auto_convert: BoolProperty(
+        name="Auto Convert Textures",
+        default=True,
+        description="Automatically convert textures to .tx files for optimal texture cache performance"
+    )
+
+    texture_accept_unmipped: BoolProperty(
+        name="Accept Unmipped",
+        default=True,
+        description="Texture cached rendering without mip mapping is very expensive. Uncheck to prevent Cycles from using textures that are not mip mapped"
+    )
+
+    texture_accept_untiled: BoolProperty(
+        name="Accept Untiled",
+        default=True,
+        description="Texture cached rendering without tiled textures is very expensive. Uncheck to prevent Cycles from using textures that are not tiled"
+    )
+
+    texture_auto_tile: BoolProperty(
+        name="Auto Tile",
+        default=True,
+        description="On the fly creation of tiled versions of textures that are not tiled. This can increase render time but helps reduce memory usage"
+    )
+
+    texture_auto_mip: BoolProperty(
+        name="Auto Mip",
+        default=True,
+        description="On the fly creation of mip maps of textures that are not mip mapped. This can increase render time but helps reduce memory usage"
+    )
+
+    texture_tile_size: IntProperty(
+        name="Tile Size",
+        default=64,
+        description="The size of tiles that Cycles uses for auto tiling"
+    )
+
+    texture_blur_diffuse: FloatProperty(
+        name="Diffuse Blur",
+        default=0.0156,
+        description="The amount of texture blur applied to diffuse bounces",
+        min = 0.0, max = 1.0
+    )
+
+    texture_blur_glossy: FloatProperty(
+        name="Glossy Blur",
+        default=0.0,
+        description="The amount of texture blur applied to glossy bounces",
+        min = 0.0, max = 1.0
+    )
+
+    use_custom_cache_path: BoolProperty(
+        name="Use Custom Cache Path",
+        default=False,
+        description="Use a custom path for the texture cache, as oppoosed to placing cache files next to the original file"
+    )
+
+    custom_cache_path: StringProperty(
+        name="Custom Cache Path",
+        default="",
+        subtype="DIR_PATH",
+        description="Custom path for the texture cache"
+    )
 
     ao_bounces_render: IntProperty(
         name="AO Bounces Render",
