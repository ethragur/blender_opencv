# SPDX-License-Identifier: Apache-2.0
# Copyright 2011-2022 Blender Foundation
from __future__ import annotations

import bpy
from bpy.props import (
    BoolProperty,
    CollectionProperty,
    EnumProperty,
    FloatProperty,
    IntProperty,
    PointerProperty,
    StringProperty,
)

from math import pi

# enums

from . import engine
from . import camera

enum_devices = (
    ('CPU', "CPU", "Use CPU for rendering"),
    ('GPU', "GPU Compute",
        "Use GPU compute device for rendering, configured in the system tab in the user preferences"),
)

enum_feature_set = (
    ('SUPPORTED',
     "Supported",
     "Only use finished and supported features"),
    ('EXPERIMENTAL',
     "Experimental",
     "Use experimental and incomplete features that might be broken or change in the future",
     'ERROR',
     1),
)

enum_displacement_methods = (
    ('BUMP', "Bump Only", "Bump mapping to simulate the appearance of displacement"),
    ('DISPLACEMENT', "Displacement Only", "Use true displacement of surface only, requires fine subdivision"),
    ('BOTH', "Displacement and Bump", "Combination of true displacement and bump mapping for finer detail"),
)

enum_bvh_layouts = (
    ('BVH2', "BVH2", "", 1),
    ('EMBREE', "Embree", "", 4),
)

enum_bvh_types = (
    ('DYNAMIC_BVH', "Dynamic BVH", "Objects can be individually updated, at the cost of slower render time"),
    ('STATIC_BVH', "Static BVH", "Any object modification requires a complete BVH rebuild, but renders faster"),
)

enum_filter_types = (
    ('BOX', "Box", "Box filter"),
    ('GAUSSIAN', "Gaussian", "Gaussian filter"),
    ('BLACKMAN_HARRIS', "Blackman-Harris", "Blackman-Harris filter"),
)

enum_panorama_types = (
    ('EQUIRECTANGULAR', "Equirectangular", "Spherical camera for environment maps, also known as Lat Long panorama", 0),
    ('EQUIANGULAR_CUBEMAP_FACE', "Equiangular Cubemap Face", "Single face of an equiangular cubemap", 5),
    ('MIRRORBALL', "Mirror Ball", "Mirror ball mapping for environment maps", 3),
    ('FISHEYE_EQUIDISTANT', "Fisheye Equidistant", "Ideal for fulldomes, ignore the sensor dimensions", 1),
    ('FISHEYE_EQUISOLID', "Fisheye Equisolid",
                          "Similar to most fisheye modern lens, takes sensor dimensions into consideration", 2),
    ('FISHEYE_LENS_POLYNOMIAL', "Fisheye Lens Polynomial",
<<<<<<< HEAD
     "Defines the lens projection as polynomial to allow real world camera lenses to be mimicked"),
    ('FISHEYE_OPENCV', "OpenCV Fisheye Camera", "Implements distortion based on the OpenCV camera Model"),
    ('OMNIDIRECTIONAL', "Omnidirectional Camera", "Implements the Omnidirectional camera model by Scaramuzza. Used by matlab"),
=======
     "Defines the lens projection as polynomial to allow real world camera lenses to be mimicked", 4),
>>>>>>> 8eab23bc
)

enum_curve_shape = (
    ('RIBBONS', "Rounded Ribbons", "Render curves as flat ribbons with rounded normals, for fast rendering"),
    ('THICK', "3D Curves", "Render curves as circular 3D geometry, for accurate results when viewing closely"),
)

enum_use_layer_samples = (
    ('USE', "Use", "Per render layer number of samples override scene samples"),
    ('BOUNDED', "Bounded", "Bound per render layer number of samples by global samples"),
    ('IGNORE', "Ignore", "Ignore per render layer number of samples"),
)

enum_sampling_pattern = (
    ('SOBOL', "Sobol-Burley", "Use Sobol-Burley random sampling pattern", 0),
    ('PROGRESSIVE_MULTI_JITTER', "Progressive Multi-Jitter", "Use Progressive Multi-Jitter random sampling pattern", 1),
)

enum_volume_sampling = (
    ('DISTANCE',
     "Distance",
     "Use distance sampling, best for dense volumes with lights far away"),
    ('EQUIANGULAR',
     "Equiangular",
     "Use equiangular sampling, best for volumes with low density with light inside or near the volume"),
    ('MULTIPLE_IMPORTANCE',
     "Multiple Importance",
     "Combine distance and equi-angular sampling for volumes where neither method is ideal"),
)

enum_volume_interpolation = (
    ('LINEAR', "Linear", "Good smoothness and speed"),
    ('CUBIC', "Cubic", "Smoothed high quality interpolation, but slower")
)

enum_world_mis = (
    ('NONE',
     "None",
     "Don't sample the background, faster but might cause noise for non-solid backgrounds"),
    ('AUTOMATIC',
     "Auto",
     "Automatically try to determine the best setting"),
    ('MANUAL',
     "Manual",
     "Manually set the resolution of the sampling map, higher values are slower and require more memory but reduce noise"))

enum_device_type = (
    ('CPU', "CPU", "CPU", 0),
    ('CUDA', "CUDA", "CUDA", 1),
    ('OPTIX', "OptiX", "OptiX", 3),
    ('HIP', "HIP", "HIP", 4),
    ('METAL', "Metal", "Metal", 5),
    ('ONEAPI', "oneAPI", "oneAPI", 6)
)

enum_texture_limit = (
    ('OFF', "No Limit", "No texture size limit", 0),
    ('128', "128", "Limit texture size to 128 pixels", 1),
    ('256', "256", "Limit texture size to 256 pixels", 2),
    ('512', "512", "Limit texture size to 512 pixels", 3),
    ('1024', "1024", "Limit texture size to 1024 pixels", 4),
    ('2048', "2048", "Limit texture size to 2048 pixels", 5),
    ('4096', "4096", "Limit texture size to 4096 pixels", 6),
    ('8192', "8192", "Limit texture size to 8192 pixels", 7),
)

enum_fast_gi_method = (
    ('REPLACE', "Replace", "Replace global illumination with ambient occlusion after a specified number of bounces"),
    ('ADD', "Add", "Add ambient occlusion to diffuse surfaces"),
)

# NOTE: Identifiers are expected to be an upper case version of identifiers from  `Pass::get_type_enum()`
enum_view3d_shading_render_pass = (
    ('', "General", ""),

    ('COMBINED', "Combined", "Show the Combined Render pass"),
    ('EMISSION', "Emission", "Show the Emission render pass"),
    ('BACKGROUND', "Background", "Show the Background render pass"),
    ('AO', "Ambient Occlusion", "Show the Ambient Occlusion render pass"),
    ('SHADOW', "Shadow", "Show the Shadow render pass"),
    ('SHADOW_CATCHER', "Shadow Catcher", "Show the Shadow Catcher render pass"),

    ('', "Light", ""),

    ('DIFFUSE_DIRECT', "Diffuse Direct", "Show the Diffuse Direct render pass"),
    ('DIFFUSE_INDIRECT', "Diffuse Indirect", "Show the Diffuse Indirect render pass"),
    ('DIFFUSE_COLOR', "Diffuse Color", "Show the Diffuse Color render pass"),

    ('GLOSSY_DIRECT', "Glossy Direct", "Show the Glossy Direct render pass"),
    ('GLOSSY_INDIRECT', "Glossy Indirect", "Show the Glossy Indirect render pass"),
    ('GLOSSY_COLOR', "Glossy Color", "Show the Glossy Color render pass"),

    ('', "", ""),

    ('TRANSMISSION_DIRECT', "Transmission Direct", "Show the Transmission Direct render pass"),
    ('TRANSMISSION_INDIRECT', "Transmission Indirect", "Show the Transmission Indirect render pass"),
    ('TRANSMISSION_COLOR', "Transmission Color", "Show the Transmission Color render pass"),

    ('VOLUME_DIRECT', "Volume Direct", "Show the Volume Direct render pass"),
    ('VOLUME_INDIRECT', "Volume Indirect", "Show the Volume Indirect render pass"),

    ('', "Data", ""),

    ('POSITION', "Position", "Show the Position render pass"),
    ('NORMAL', "Normal", "Show the Normal render pass"),
    ('UV', "UV", "Show the UV render pass"),
    ('MIST', "Mist", "Show the Mist render pass"),
    ('DENOISING_ALBEDO', "Denoising Albedo", "Albedo pass used by denoiser"),
    ('DENOISING_NORMAL', "Denoising Normal", "Normal pass used by denoiser"),
    ('SAMPLE_COUNT', "Sample Count", "Per-pixel number of samples"),
)

enum_guiding_distribution = (
    ('PARALLAX_AWARE_VMM', "Parallax-Aware VMM", "Use Parallax-aware von Mises-Fisher models as directional distribution", 0),
    ('DIRECTIONAL_QUAD_TREE', "Directional Quad Tree", "Use Directional Quad Trees as directional distribution", 1),
    ('VMM', "VMM", "Use von Mises-Fisher models as directional distribution", 2),
)


def enum_openimagedenoise_denoiser(self, context):
    import _cycles
    if _cycles.with_openimagedenoise:
        return [('OPENIMAGEDENOISE', "OpenImageDenoise", "Use Intel OpenImageDenoise AI denoiser running on the CPU", 4)]
    return []


def enum_optix_denoiser(self, context):
    if not context or bool(context.preferences.addons[__package__].preferences.get_devices_for_type('OPTIX')):
        return [('OPTIX', "OptiX", "Use the OptiX AI denoiser with GPU acceleration, only available on NVIDIA GPUs", 2)]
    return []


def enum_preview_denoiser(self, context):
    optix_items = enum_optix_denoiser(self, context)
    oidn_items = enum_openimagedenoise_denoiser(self, context)

    if len(optix_items) or len(oidn_items):
        items = [
            ('AUTO',
             "Automatic",
             ("Use the fastest available denoiser for viewport rendering "
              "(OptiX if available, OpenImageDenoise otherwise)"),
             0)]
    else:
        items = [('AUTO', "None", "Blender was compiled without a viewport denoiser", 0)]

    items += optix_items
    items += oidn_items
    return items


def enum_denoiser(self, context):
    items = []
    items += enum_optix_denoiser(self, context)
    items += enum_openimagedenoise_denoiser(self, context)
    return items


enum_denoising_input_passes = (
    ('RGB', "None", "Don't use utility passes for denoising", 1),
    ('RGB_ALBEDO', "Albedo", "Use albedo pass for denoising", 2),
    ('RGB_ALBEDO_NORMAL', "Albedo and Normal", "Use albedo and normal passes for denoising", 3),
)

enum_denoising_prefilter = (
    ('NONE',
     "None",
     "No prefiltering, use when guiding passes are noise-free",
     1),
    ('FAST',
     "Fast",
     "Denoise color and guiding passes together. Improves quality when guiding passes are noisy using least amount of extra processing time",
     2),
    ('ACCURATE',
     "Accurate",
     "Prefilter noisy guiding passes before denoising color. Improves quality when guiding passes are noisy using extra processing time",
     3),
)

enum_direct_light_sampling_type = (
    ('MULTIPLE_IMPORTANCE_SAMPLING',
     "Multiple Importance Sampling",
     "Multiple importance sampling is used to combine direct light contributions from next-event estimation and forward path tracing",
     0),
    ('FORWARD_PATH_TRACING',
     "Forward Path Tracing",
     "Direct light contributions are only sampled using forward path tracing",
     1),
    ('NEXT_EVENT_ESTIMATION',
     "Next-Event Estimation",
     "Direct light contributions are only sampled using next-event estimation",
     2),
)


def update_render_passes(self, context):
    view_layer = context.view_layer
    view_layer.update_render_passes()


def update_render_engine(self, context):
    scene = context.scene
    scene.update_render_engine()


class CyclesRenderSettings(bpy.types.PropertyGroup):

    device: EnumProperty(
        name="Device",
        description="Device to use for rendering",
        items=enum_devices,
        default='CPU',
    )
    feature_set: EnumProperty(
        name="Feature Set",
        description="Feature set to use for rendering",
        items=enum_feature_set,
        default='SUPPORTED',
        update=update_render_engine,
    )
    shading_system: BoolProperty(
        name="Open Shading Language",
        description="Use Open Shading Language (CPU rendering only)",
    )

    preview_pause: BoolProperty(
        name="Pause Preview",
        description="Pause all viewport preview renders",
        default=False,
    )

    use_denoising: BoolProperty(
        name="Use Denoising",
        description="Denoise the rendered image",
        default=True,
        update=update_render_passes,
    )
    denoiser: EnumProperty(
        name="Denoiser",
        description="Denoise the image with the selected denoiser. "
        "For denoising the image after rendering",
        items=enum_denoiser,
        default=4,  # Use integer to avoid error in builds without OpenImageDenoise.
        update=update_render_passes,
    )
    denoising_prefilter: EnumProperty(
        name="Denoising Prefilter",
        description="Prefilter noisy guiding (albedo and normal) passes to improve denoising quality when using OpenImageDenoiser",
        items=enum_denoising_prefilter,
        default='ACCURATE',
    )
    denoising_input_passes: EnumProperty(
        name="Denoising Input Passes",
        description="Passes used by the denoiser to distinguish noise from shader and geometry detail",
        items=enum_denoising_input_passes,
        default='RGB_ALBEDO_NORMAL',
    )

    use_preview_denoising: BoolProperty(
        name="Use Viewport Denoising",
        description="Denoise the image in the 3D viewport",
        default=False,
    )
    preview_denoiser: EnumProperty(
        name="Viewport Denoiser",
        description="Denoise the image after each preview update with the selected denoiser",
        items=enum_preview_denoiser,
        default=0,
    )
    preview_denoising_prefilter: EnumProperty(
        name="Viewport Denoising Prefilter",
        description="Prefilter noisy guiding (albedo and normal) passes to improve denoising quality when using OpenImageDenoiser",
        items=enum_denoising_prefilter,
        default='FAST',
    )
    preview_denoising_input_passes: EnumProperty(
        name="Viewport Denoising Input Passes",
        description="Passes used by the denoiser to distinguish noise from shader and geometry detail",
        items=enum_denoising_input_passes,
        default='RGB_ALBEDO',
    )
    preview_denoising_start_sample: IntProperty(
        name="Start Denoising",
        description="Sample to start denoising the preview at",
        min=0, max=(1 << 24),
        default=1,
    )

    samples: IntProperty(
        name="Samples",
        description="Number of samples to render for each pixel",
        min=1, max=(1 << 24),
        default=4096,
    )
    preview_samples: IntProperty(
        name="Viewport Samples",
        description="Number of samples to render in the viewport, unlimited if 0",
        min=0,
        soft_min=1,
        max=(1 << 24),
        default=1024,
    )

    sample_offset: IntProperty(
        name="Sample Offset",
        description="Number of samples to skip when starting render",
        min=0, max=(1 << 24),
        default=0,
    )

    time_limit: FloatProperty(
        name="Time Limit",
        description="Limit the render time (excluding synchronization time)."
        "Zero disables the limit",
        min=0.0,
        default=0.0,
        step=100.0,
        unit='TIME_ABSOLUTE',
    )

    sampling_pattern: EnumProperty(
        name="Sampling Pattern",
        description="Random sampling pattern used by the integrator. When adaptive sampling is enabled, Progressive Multi-Jitter is always used instead of Sobol-Burley",
        items=enum_sampling_pattern,
        default='PROGRESSIVE_MULTI_JITTER',
    )

    scrambling_distance: FloatProperty(
        name="Scrambling Distance",
        default=1.0,
        min=0.0,
        soft_max=1.0,
        description="Reduce randomization between pixels to improve GPU rendering performance, at the cost of possible rendering artifacts if set too low",
    )
    preview_scrambling_distance: BoolProperty(
        name="Scrambling Distance viewport",
        default=False,
        description="Uses the Scrambling Distance value for the viewport. Faster but may flicker",
    )

    auto_scrambling_distance: BoolProperty(
        name="Automatic Scrambling Distance",
        default=False,
        description="Automatically reduce the randomization between pixels to improve GPU rendering performance, at the cost of possible rendering artifacts",
    )

    use_layer_samples: EnumProperty(
        name="Layer Samples",
        description="How to use per view layer sample settings",
        items=enum_use_layer_samples,
        default='USE',
    )

    light_sampling_threshold: FloatProperty(
        name="Light Sampling Threshold",
        description="Probabilistically terminate light samples when the light contribution is below this threshold (more noise but faster rendering). "
        "Zero disables the test and never ignores lights",
        min=0.0,
        max=1.0,
        default=0.01,
    )

    use_adaptive_sampling: BoolProperty(
        name="Use Adaptive Sampling",
        description="Automatically reduce the number of samples per pixel based on estimated noise level",
        default=True,
    )
    adaptive_threshold: FloatProperty(
        name="Adaptive Sampling Threshold",
        description="Noise level step to stop sampling at, lower values reduce noise at the cost of render time. Zero for automatic setting based on number of AA samples",
        min=0.0,
        max=1.0,
        soft_min=0.001,
        default=0.01,
        precision=4,
    )
    adaptive_min_samples: IntProperty(
        name="Adaptive Min Samples",
        description="Minimum AA samples for adaptive sampling, to discover noisy features before stopping sampling. Zero for automatic setting based on noise threshold",
        min=0,
        max=4096,
        default=0,
    )

    use_preview_adaptive_sampling: BoolProperty(
        name="Use Adaptive Sampling",
        description="Automatically reduce the number of samples per pixel based on estimated noise level, for viewport renders",
        default=True,
    )
    preview_adaptive_threshold: FloatProperty(
        name="Adaptive Sampling Threshold",
        description="Noise level step to stop sampling at, lower values reduce noise at the cost of render time. Zero for automatic setting based on number of AA samples, for viewport renders",
        min=0.0,
        max=1.0,
        soft_min=0.001,
        default=0.1,
        precision=4,
    )
    preview_adaptive_min_samples: IntProperty(
        name="Adaptive Min Samples",
        description="Minimum AA samples for adaptive sampling, to discover noisy features before stopping sampling. Zero for automatic setting based on noise threshold, for viewport renders",
        min=0,
        max=4096,
        default=0,
    )

    direct_light_sampling_type: EnumProperty(
        name="Direct Light Sampling",
        description="The type of strategy used for sampling direct light contributions",
        items=enum_direct_light_sampling_type,
        default='MULTIPLE_IMPORTANCE_SAMPLING',
    )

    min_light_bounces: IntProperty(
        name="Min Light Bounces",
        description="Minimum number of light bounces. Setting this higher reduces noise in the first bounces, "
        "but can also be less efficient for more complex geometry like curves and volumes",
        min=0, max=1024,
        default=0,
    )
    min_transparent_bounces: IntProperty(
        name="Min Transparent Bounces",
        description="Minimum number of transparent bounces. Setting this higher reduces noise in the first bounces, "
        "but can also be less efficient for more complex geometry like curves and volumes",
        min=0, max=1024,
        default=0,
    )

    caustics_reflective: BoolProperty(
        name="Reflective Caustics",
        description="Use reflective caustics, resulting in a brighter image (more noise but added realism)",
        default=True,
    )

    caustics_refractive: BoolProperty(
        name="Refractive Caustics",
        description="Use refractive caustics, resulting in a brighter image (more noise but added realism)",
        default=True,
    )

    blur_glossy: FloatProperty(
        name="Filter Glossy",
        description="Adaptively blur glossy shaders after blurry bounces, "
        "to reduce noise at the cost of accuracy",
        min=0.0, max=10.0,
        default=1.0,
    )

    use_guiding: BoolProperty(
        name="Guiding",
        description="Use path guiding for sampling paths. Path guiding incrementally "
        "learns the light distribution of the scene and guides path into directions "
        "with high direct and indirect light contributions",
        default=False,
    )

    use_deterministic_guiding: BoolProperty(
        name="Deterministic",
        description="Makes path guiding deterministic which means renderings will be "
        "reproducible with the same pixel values every time. This feature slows down "
        "training",
        default=True,
    )

    guiding_distribution_type: EnumProperty(
        name="Guiding Distribution Type",
        description="Type of representation for the guiding distribution",
        items=enum_guiding_distribution,
        default='PARALLAX_AWARE_VMM',
    )

    use_surface_guiding: BoolProperty(
        name="Surface Guiding",
        description="Use guiding when sampling directions on a surface",
        default=True,
    )

    surface_guiding_probability: FloatProperty(
        name="Surface Guiding Probability",
        description="The probability of guiding a direction on a surface",
        min=0.0, max=1.0,
        default=0.5,
    )

    use_volume_guiding: BoolProperty(
        name="Volume Guiding",
        description="Use guiding when sampling directions inside a volume",
        default=True,
    )

    guiding_training_samples: IntProperty(
        name="Training Samples",
        description="The maximum number of samples used for training path guiding. "
        "Higher samples lead to more accurate guiding, however may also unnecessarily slow "
        "down rendering once guiding is accurate enough. "
        "A value of 0 will continue training until the last sample",
        min=0,
        soft_min=1,
        default=128,
    )

    volume_guiding_probability: FloatProperty(
        name="Volume Guiding Probability",
        description="The probability of guiding a direction inside a volume",
        min=0.0, max=1.0,
        default=0.5,
    )

    use_guiding_direct_light: BoolProperty(
        name="Guide Direct Light",
        description="Consider the contribution of directly visible light sources during guiding",
        default=True,
    )

    use_guiding_mis_weights: BoolProperty(
        name="Use MIS Weights",
        description="Use the MIS weight to weight the contribution of directly visible light sources during guiding",
        default=True,
    )

    max_bounces: IntProperty(
        name="Max Bounces",
        description="Total maximum number of bounces",
        min=0, max=1024,
        default=12,
    )

    diffuse_bounces: IntProperty(
        name="Diffuse Bounces",
        description="Maximum number of diffuse reflection bounces, bounded by total maximum",
        min=0, max=1024,
        default=4,
    )
    glossy_bounces: IntProperty(
        name="Glossy Bounces",
        description="Maximum number of glossy reflection bounces, bounded by total maximum",
        min=0, max=1024,
        default=4,
    )
    transmission_bounces: IntProperty(
        name="Transmission Bounces",
        description="Maximum number of transmission bounces, bounded by total maximum",
        min=0, max=1024,
        default=12,
    )
    volume_bounces: IntProperty(
        name="Volume Bounces",
        description="Maximum number of volumetric scattering events",
        min=0, max=1024,
        default=0,
    )

    transparent_max_bounces: IntProperty(
        name="Transparent Max Bounces",
        description="Maximum number of transparent bounces. This is independent of maximum number of other bounces ",
        min=0, max=1024,
        default=8,
    )

    volume_step_rate: FloatProperty(
        name="Step Rate",
        description="Globally adjust detail for volume rendering, on top of automatically estimated step size. "
                    "Higher values reduce render time, lower values render with more detail",
        default=1.0,
        min=0.01, max=100.0, soft_min=0.1, soft_max=10.0, precision=2
    )

    volume_preview_step_rate: FloatProperty(
        name="Step Rate",
        description="Globally adjust detail for volume rendering, on top of automatically estimated step size. "
                    "Higher values reduce render time, lower values render with more detail",
        default=1.0,
        min=0.01, max=100.0, soft_min=0.1, soft_max=10.0, precision=2
    )

    volume_max_steps: IntProperty(
        name="Max Steps",
        description="Maximum number of steps through the volume before giving up, "
        "to avoid extremely long render times with big objects or small step sizes",
        default=1024,
        min=2, max=65536
    )

    dicing_rate: FloatProperty(
        name="Dicing Rate",
        description="Size of a micropolygon in pixels",
        min=0.1, max=1000.0, soft_min=0.5,
        default=1.0,
        subtype='PIXEL'
    )
    preview_dicing_rate: FloatProperty(
        name="Viewport Dicing Rate",
        description="Size of a micropolygon in pixels during preview render",
        min=0.1, max=1000.0, soft_min=0.5,
        default=8.0,
        subtype='PIXEL'
    )

    max_subdivisions: IntProperty(
        name="Max Subdivisions",
        description="Stop subdividing when this level is reached even if the dice rate would produce finer tessellation",
        min=0,
        max=16,
        default=12,
    )

    dicing_camera: PointerProperty(
        name="Dicing Camera",
        description="Camera to use as reference point when subdividing geometry, useful to avoid crawling "
        "artifacts in animations when the scene camera is moving",
        type=bpy.types.Object,
        poll=lambda self, obj: obj.type == 'CAMERA',
    )
    offscreen_dicing_scale: FloatProperty(
        name="Offscreen Dicing Scale",
        description="Multiplier for dicing rate of geometry outside of the camera view. The dicing rate "
        "of objects is gradually increased the further they are outside the camera view. "
        "Lower values provide higher quality reflections and shadows for off screen objects, "
        "while higher values use less memory",
        min=1.0, soft_max=25.0,
        default=4.0,
    )

    film_exposure: FloatProperty(
        name="Exposure",
        description="Image brightness scale",
        min=0.0, max=10.0,
        default=1.0,
    )
    film_transparent_glass: BoolProperty(
        name="Transparent Glass",
        description="Render transmissive surfaces as transparent, for compositing glass over another background",
        default=False,
    )
    film_transparent_roughness: FloatProperty(
        name="Transparent Roughness Threshold",
        description="For transparent transmission, keep surfaces with roughness above the threshold opaque",
        min=0.0, max=1.0,
        default=0.1,
    )

    pixel_filter_type: EnumProperty(
        name="Filter Type",
        description="Pixel filter type",
        items=enum_filter_types,
        default='BLACKMAN_HARRIS',
    )

    filter_width: FloatProperty(
        name="Filter Width",
        description="Pixel filter width",
        min=0.01, max=10.0,
        default=1.5,
        subtype='PIXEL'
    )

    seed: IntProperty(
        name="Seed",
        description="Seed value for integrator to get different noise patterns",
        min=0, max=2147483647,
        default=0,
    )

    use_animated_seed: BoolProperty(
        name="Use Animated Seed",
        description="Use different seed values (and hence noise patterns) at different frames",
        default=False,
    )

    sample_clamp_direct: FloatProperty(
        name="Clamp Direct",
        description="If non-zero, the maximum value for a direct sample, "
        "higher values will be scaled down to avoid too "
        "much noise and slow convergence at the cost of accuracy",
        min=0.0, max=1e8,
        default=0.0,
    )

    sample_clamp_indirect: FloatProperty(
        name="Clamp Indirect",
        description="If non-zero, the maximum value for an indirect sample, "
        "higher values will be scaled down to avoid too "
        "much noise and slow convergence at the cost of accuracy",
        min=0.0, max=1e8,
        default=10.0,
    )

    debug_bvh_type: EnumProperty(
        name="Viewport BVH Type",
        description="Choose between faster updates, or faster render",
        items=enum_bvh_types,
        default='DYNAMIC_BVH',
    )
    debug_use_spatial_splits: BoolProperty(
        name="Use Spatial Splits",
        description="Use BVH spatial splits: longer builder time, faster render",
        default=False,
    )
    debug_use_hair_bvh: BoolProperty(
        name="Use Curves BVH",
        description="Use special type BVH optimized for curves (uses more ram but renders faster)",
        default=True,
    )
    debug_use_compact_bvh: BoolProperty(
        name="Use Compact BVH",
        description="Use compact BVH structure (uses less ram but renders slower)",
        default=False,
    )
    debug_bvh_time_steps: IntProperty(
        name="BVH Time Steps",
        description="Split BVH primitives by this number of time steps to speed up render time in cost of memory",
        default=0,
        min=0, max=16,
    )

    bake_type: EnumProperty(
        name="Bake Type",
        default='COMBINED',
        description="Type of pass to bake",
        items=(
            ('COMBINED', "Combined", "", 0),
            ('AO', "Ambient Occlusion", "", 1),
            ('SHADOW', "Shadow", "", 2),
            ('POSITION', "Position", "", 11),
            ('NORMAL', "Normal", "", 3),
            ('UV', "UV", "", 4),
            ('ROUGHNESS', "Roughness", "", 5),
            ('EMIT', "Emit", "", 6),
            ('ENVIRONMENT', "Environment", "", 7),
            ('DIFFUSE', "Diffuse", "", 8),
            ('GLOSSY', "Glossy", "", 9),
            ('TRANSMISSION', "Transmission", "", 10),
        ),
    )

    use_camera_cull: BoolProperty(
        name="Use Camera Cull",
        description="Allow objects to be culled based on the camera frustum",
        default=False,
    )

    camera_cull_margin: FloatProperty(
        name="Camera Cull Margin",
        description="Margin for the camera space culling",
        default=0.1,
        min=0.0, max=5.0,
        subtype='FACTOR'
    )

    use_distance_cull: BoolProperty(
        name="Use Distance Cull",
        description="Allow objects to be culled based on the distance from camera",
        default=False,
    )

    distance_cull_margin: FloatProperty(
        name="Cull Distance",
        description="Cull objects which are further away from camera than this distance",
        default=50,
        min=0.0,
        unit='LENGTH'
    )

    motion_blur_position: EnumProperty(
        name="Motion Blur Position",
        default='CENTER',
        description="Offset for the shutter's time interval, allows to change the motion blur trails",
        items=(
            ('START', "Start on Frame", "The shutter opens at the current frame"),
            ('CENTER', "Center on Frame", "The shutter is open during the current frame"),
            ('END', "End on Frame", "The shutter closes at the current frame"),
        ),
    )

    rolling_shutter_type: EnumProperty(
        name="Shutter Type",
        default='NONE',
        description="Type of rolling shutter effect matching CMOS-based cameras",
        items=(
            ('NONE', "None", "No rolling shutter effect used"),
            ('TOP', "Top-Bottom", "Sensor is being scanned from top to bottom")
            # TODO(seergey): Are there real cameras with different scanning direction?
        ),
    )

    rolling_shutter_duration: FloatProperty(
        name="Rolling Shutter Duration",
        description="Scanline \"exposure\" time for the rolling shutter effect",
        default=0.1,
        min=0.0, max=1.0,
        subtype='FACTOR',
    )

    texture_limit: EnumProperty(
        name="Viewport Texture Limit",
        default='OFF',
        description="Limit texture size used by viewport rendering",
        items=enum_texture_limit
    )

    texture_limit_render: EnumProperty(
        name="Render Texture Limit",
        default='OFF',
        description="Limit texture size used by final rendering",
        items=enum_texture_limit
    )

    use_fast_gi: BoolProperty(
        name="Fast GI Approximation",
        description="Approximate diffuse indirect light with background tinted ambient occlusion. This provides fast alternative to full global illumination, for interactive viewport rendering or final renders with reduced quality",
        default=False,
    )

    fast_gi_method: EnumProperty(
        name="Fast GI Method",
        default='REPLACE',
        description="Fast GI approximation method",
        items=enum_fast_gi_method
    )

    ao_bounces: IntProperty(
        name="AO Bounces",
        default=1,
        description="After this number of light bounces, use approximate global illumination. 0 disables this feature",
        min=0, max=1024,
    )

    ao_bounces_render: IntProperty(
        name="AO Bounces Render",
        default=1,
        description="After this number of light bounces, use approximate global illumination. 0 disables this feature",
        min=0, max=1024,
    )

    use_auto_tile: BoolProperty(
        name="Use Tiling",
        description="Render high resolution images in tiles to reduce memory usage, using the specified tile size. Tiles are cached to disk while rendering to save memory",
        default=True,
    )
    tile_size: IntProperty(
        name="Tile Size",
        default=2048,
        description="",
        min=8, max=8192,
    )

    # Various fine-tuning debug flags

    def _devices_update_callback(self, context):
        import _cycles
        scene = context.scene.as_pointer()
        return _cycles.debug_flags_update(scene)

    debug_use_cpu_avx2: BoolProperty(name="AVX2", default=True)
    debug_use_cpu_avx: BoolProperty(name="AVX", default=True)
    debug_use_cpu_sse41: BoolProperty(name="SSE41", default=True)
    debug_use_cpu_sse3: BoolProperty(name="SSE3", default=True)
    debug_use_cpu_sse2: BoolProperty(name="SSE2", default=True)
    debug_bvh_layout: EnumProperty(
        name="BVH Layout",
        items=enum_bvh_layouts,
        default='EMBREE',
    )

    debug_use_cuda_adaptive_compile: BoolProperty(name="Adaptive Compile", default=False)

    debug_use_optix_debug: BoolProperty(
        name="OptiX Module Debug",
        description="Load OptiX module in debug mode: lower logging verbosity level, enable validations, and lower optimization level",
        default=False)

    @classmethod
    def register(cls):
        bpy.types.Scene.cycles = PointerProperty(
            name="Cycles Render Settings",
            description="Cycles render settings",
            type=cls,
        )

    @classmethod
    def unregister(cls):
        del bpy.types.Scene.cycles


class CyclesCameraSettings(bpy.types.PropertyGroup):

    panorama_type: EnumProperty(
        name="Panorama Type",
        description="Distortion to use for the calculation",
        items=enum_panorama_types,
        default='FISHEYE_EQUISOLID',
    )
    fisheye_fov: FloatProperty(
        name="Field of View",
        description="Field of view for the fisheye lens",
        min=0.1745, soft_max=2.0 * pi, max=10.0 * pi,
        subtype='ANGLE',
        default=pi,
    )
    fisheye_lens: FloatProperty(
        name="Fisheye Lens",
        description="Lens focal length (mm)",
        min=0.01, soft_max=15.0, max=100.0,
        default=10.5,
    )
    latitude_min: FloatProperty(
        name="Min Latitude",
        description="Minimum latitude (vertical angle) for the equirectangular lens",
        min=-0.5 * pi, max=0.5 * pi,
        subtype='ANGLE',
        default=-0.5 * pi,
    )
    latitude_max: FloatProperty(
        name="Max Latitude",
        description="Maximum latitude (vertical angle) for the equirectangular lens",
        min=-0.5 * pi, max=0.5 * pi,
        subtype='ANGLE',
        default=0.5 * pi,
    )
    longitude_min: FloatProperty(
        name="Min Longitude",
        description="Minimum longitude (horizontal angle) for the equirectangular lens",
        min=-pi, max=pi,
        subtype='ANGLE',
        default=-pi,
    )
    longitude_max: FloatProperty(
        name="Max Longitude",
        description="Maximum longitude (horizontal angle) for the equirectangular lens",
        min=-pi, max=pi,
        subtype='ANGLE',
        default=pi,
    )

    fisheye_polynomial_k0: FloatProperty(
        name="Fisheye Polynomial K0",
        description="Coefficient K0 of the lens polynomial",
        default=camera.default_fisheye_polynomial[0], precision=10, step=0.1,
    )
    fisheye_polynomial_k1: FloatProperty(
        name="Fisheye Polynomial K1",
        description="Coefficient K1 of the lens polynomial",
        default=camera.default_fisheye_polynomial[1], precision=10, step=0.1,
    )
    fisheye_polynomial_k2: FloatProperty(
        name="Fisheye Polynomial K2",
        description="Coefficient K2 of the lens polynomial",
        default=camera.default_fisheye_polynomial[2], precision=10, step=0.1,
    )
    fisheye_polynomial_k3: FloatProperty(
        name="Fisheye Polynomial K3",
        description="Coefficient K3 of the lens polynomial",
        default=camera.default_fisheye_polynomial[3], precision=10, step=0.1,
    )
    fisheye_polynomial_k4: FloatProperty(
        name="Fisheye Polynomial K4",
        description="Coefficient K4 of the lens polynomial",
        default=camera.default_fisheye_polynomial[4], precision=10, step=0.1,
    )

    fisheye_focal_x: FloatProperty(
        name="Fisheye Focal X",
        description="Focal X of the opencv fisheye lens",
        default=0.0, precision=6, step=0.1,
    )

    fisheye_focal_y: FloatProperty(
        name="Fisheye Focal Y",
        description="Focal Y of the opencv fisheye lens",
        default=0.0, precision=6, step=0.1,
    )

    fisheye_optical_sensor_x: FloatProperty(
        name="Fisheye Optiocal Sensor X",
        description="Optical sensor x of the opencv fisheye lens",
        default=0.0, precision=6, step=0.1,
    )

    fisheye_optical_sensor_y: FloatProperty(
        name="Fisheye Optiocal Sensor y",
        description="Optical sensor y of the opencv fisheye lens",
        default=0.0, precision=6, step=0.1,
    )

    omni_shift_cx: FloatProperty(
            name="shift_cx",
            description="shift_cx",
            default=-21.763489, precision=6, step=0.1,
            )
    omni_shift_cy: FloatProperty(
            name="shift_cy",
            description="shift_cy",
            default=9.460006, precision=6, step=0.1,
            )
    omni_c: FloatProperty(
            name="c",
            description="c",
            default=0.999609, precision=6, step=0.1,
            )
    omni_d: FloatProperty(
            name="d",
            description="d",
            default=-0.000222, precision=6, step=0.1,
            )
    omni_e: FloatProperty(
            name="e",
            description="e",
            default=-0.000116, precision=6, step=0.1,
            )
    omni_radius: FloatProperty(
            name="radius",
            description="radius",
            default=0.0, precision=6, step=0.1,
            )

    @classmethod
    def register(cls):
        bpy.types.Camera.cycles = PointerProperty(
            name="Cycles Camera Settings",
            description="Cycles camera settings",
            type=cls,
        )

    @classmethod
    def unregister(cls):
        del bpy.types.Camera.cycles


class CyclesMaterialSettings(bpy.types.PropertyGroup):

    sample_as_light: BoolProperty(
        name="Multiple Importance Sample",
        description="Use multiple importance sampling for this material, "
        "disabling may reduce overall noise for large "
        "objects that emit little light compared to other light sources",
        default=True,
    )
    use_transparent_shadow: BoolProperty(
        name="Transparent Shadows",
        description="Use transparent shadows for this material if it contains a Transparent BSDF, "
        "disabling will render faster but not give accurate shadows",
        default=True,
    )
    homogeneous_volume: BoolProperty(
        name="Homogeneous Volume",
        description="When using volume rendering, assume volume has the same density everywhere "
        "(not using any textures), for faster rendering",
        default=False,
    )
    volume_sampling: EnumProperty(
        name="Volume Sampling",
        description="Sampling method to use for volumes",
        items=enum_volume_sampling,
        default='MULTIPLE_IMPORTANCE',
    )

    volume_interpolation: EnumProperty(
        name="Volume Interpolation",
        description="Interpolation method to use for smoke/fire volumes",
        items=enum_volume_interpolation,
        default='LINEAR',
    )

    volume_step_rate: FloatProperty(
        name="Step Rate",
        description="Scale the distance between volume shader samples when rendering the volume "
                    "(lower values give more accurate and detailed results, but also increased render time)",
        default=1.0,
        min=0.001, max=1000.0, soft_min=0.1, soft_max=10.0, precision=4
    )

    displacement_method: EnumProperty(
        name="Displacement Method",
        description="Method to use for the displacement",
        items=enum_displacement_methods,
        default='BUMP',
    )

    @classmethod
    def register(cls):
        bpy.types.Material.cycles = PointerProperty(
            name="Cycles Material Settings",
            description="Cycles material settings",
            type=cls,
        )

    @classmethod
    def unregister(cls):
        del bpy.types.Material.cycles


class CyclesLightSettings(bpy.types.PropertyGroup):

    cast_shadow: BoolProperty(
        name="Cast Shadow",
        description="Light casts shadows",
        default=True,
    )
    max_bounces: IntProperty(
        name="Max Bounces",
        description="Maximum number of bounces the light will contribute to the render",
        min=0, max=1024,
        default=1024,
    )
    use_multiple_importance_sampling: BoolProperty(
        name="Multiple Importance Sample",
        description="Use multiple importance sampling for the light, "
        "reduces noise for area lights and sharp glossy materials",
        default=True,
    )
    is_portal: BoolProperty(
        name="Is Portal",
        description="Use this area light to guide sampling of the background, "
        "note that this will make the light invisible",
        default=False,
    )
    is_caustics_light: BoolProperty(
        name="Shadow Caustics",
        description="Generate approximate caustics in shadows of refractive surfaces. "
        "Lights, caster and receiver objects must have shadow caustics options set to enable this",
        default=False,
    )

    @classmethod
    def register(cls):
        bpy.types.Light.cycles = PointerProperty(
            name="Cycles Light Settings",
            description="Cycles light settings",
            type=cls,
        )

    @classmethod
    def unregister(cls):
        del bpy.types.Light.cycles


class CyclesWorldSettings(bpy.types.PropertyGroup):

    is_caustics_light: BoolProperty(
        name="Shadow Caustics",
        description="Generate approximate caustics in shadows of refractive surfaces. "
        "Lights, caster and receiver objects must have shadow caustics options set to enable this",
        default=False,
    )
    sampling_method: EnumProperty(
        name="Sampling Method",
        description="How to sample the background light",
        items=enum_world_mis,
        default='AUTOMATIC',
    )
    sample_map_resolution: IntProperty(
        name="Map Resolution",
        description="Importance map size is resolution x resolution/2; "
        "higher values potentially produce less noise, at the cost of memory and speed",
        min=4, max=8192,
        default=1024,
    )
    max_bounces: IntProperty(
        name="Max Bounces",
        description="Maximum number of bounces the background light will contribute to the render",
        min=0, max=1024,
        default=1024,
    )
    homogeneous_volume: BoolProperty(
        name="Homogeneous Volume",
        description="When using volume rendering, assume volume has the same density everywhere"
        "(not using any textures), for faster rendering",
        default=False,
    )
    volume_sampling: EnumProperty(
        name="Volume Sampling",
        description="Sampling method to use for volumes",
        items=enum_volume_sampling,
        default='EQUIANGULAR',
    )
    volume_interpolation: EnumProperty(
        name="Volume Interpolation",
        description="Interpolation method to use for volumes",
        items=enum_volume_interpolation,
        default='LINEAR',
    )
    volume_step_size: FloatProperty(
        name="Step Size",
        description="Distance between volume shader samples when rendering the volume "
                    "(lower values give more accurate and detailed results, but also increased render time)",
        default=1.0,
        min=0.0000001, max=100000.0, soft_min=0.1, soft_max=100.0, precision=4
    )

    @classmethod
    def register(cls):
        bpy.types.World.cycles = PointerProperty(
            name="Cycles World Settings",
            description="Cycles world settings",
            type=cls,
        )

    @classmethod
    def unregister(cls):
        del bpy.types.World.cycles


class CyclesVisibilitySettings(bpy.types.PropertyGroup):

    camera: BoolProperty(
        name="Camera",
        description="Object visibility for camera rays",
        default=True,
    )
    diffuse: BoolProperty(
        name="Diffuse",
        description="Object visibility for diffuse reflection rays",
        default=True,
    )
    glossy: BoolProperty(
        name="Glossy",
        description="Object visibility for glossy reflection rays",
        default=True,
    )
    transmission: BoolProperty(
        name="Transmission",
        description="Object visibility for transmission rays",
        default=True,
    )
    shadow: BoolProperty(
        name="Shadow",
        description="Object visibility for shadow rays",
        default=True,
    )
    scatter: BoolProperty(
        name="Volume Scatter",
        description="Object visibility for volume scatter rays",
        default=True,
    )

    @classmethod
    def register(cls):
        bpy.types.World.cycles_visibility = PointerProperty(
            name="Cycles Visibility Settings",
            description="Cycles visibility settings",
            type=cls,
        )

    @classmethod
    def unregister(cls):
        del bpy.types.World.cycles_visibility


class CyclesMeshSettings(bpy.types.PropertyGroup):
    @classmethod
    def register(cls):
        bpy.types.Mesh.cycles = PointerProperty(
            name="Cycles Mesh Settings",
            description="Cycles mesh settings",
            type=cls,
        )
        bpy.types.Curve.cycles = PointerProperty(
            name="Cycles Mesh Settings",
            description="Cycles mesh settings",
            type=cls,
        )
        bpy.types.MetaBall.cycles = PointerProperty(
            name="Cycles Mesh Settings",
            description="Cycles mesh settings",
            type=cls,
        )

    @classmethod
    def unregister(cls):
        del bpy.types.Mesh.cycles
        del bpy.types.Curve.cycles
        del bpy.types.MetaBall.cycles


class CyclesObjectSettings(bpy.types.PropertyGroup):

    use_motion_blur: BoolProperty(
        name="Use Motion Blur",
        description="Use motion blur for this object",
        default=True,
    )

    use_deform_motion: BoolProperty(
        name="Use Deformation Motion",
        description="Use deformation motion blur for this object",
        default=True,
    )

    motion_steps: IntProperty(
        name="Motion Steps",
        description="Control accuracy of motion blur, more steps gives more memory usage (actual number of steps is 2^(steps - 1))",
        min=1,
        max=7,
        default=1,
    )

    use_camera_cull: BoolProperty(
        name="Use Camera Cull",
        description="Allow this object and its duplicators to be culled by camera space culling",
        default=False,
    )

    use_distance_cull: BoolProperty(
        name="Use Distance Cull",
        description="Allow this object and its duplicators to be culled by distance from camera",
        default=False,
    )

    use_adaptive_subdivision: BoolProperty(
        name="Use Adaptive Subdivision",
        description="Use adaptive render time subdivision",
        default=False,
    )

    dicing_rate: FloatProperty(
        name="Dicing Scale",
        description="Multiplier for scene dicing rate (located in the Subdivision panel)",
        min=0.1, max=1000.0, soft_min=0.5,
        default=1.0,
    )

    shadow_terminator_offset: FloatProperty(
        name="Shadow Terminator Shading Offset",
        description="Push the shadow terminator towards the light to hide artifacts on low poly geometry",
        min=0.0, max=1.0,
        default=0.0,
    )

    shadow_terminator_geometry_offset: FloatProperty(
        name="Shadow Terminator Geometry Offset",
        description="Offset rays from the surface to reduce shadow terminator artifact on low poly geometry. Only affects triangles at grazing angles to light",
        min=0.0,
        max=1.0,
        default=0.1,
    )

    ao_distance: FloatProperty(
        name="AO Distance",
        description="AO distance used for approximate global illumination (0 means use world setting)",
        min=0.0,
        default=0.0,
        subtype='DISTANCE',
    )

    is_caustics_caster: BoolProperty(
        name="Cast Shadow Caustics",
        description="With refractive materials, generate approximate caustics in shadows of this object. "
        "Up to 10 bounces inside this object are taken into account. Lights, caster and receiver objects "
        "must have shadow caustics options set to enable this",
        default=False,
    )

    is_caustics_receiver: BoolProperty(
        name="Receive Shadow Caustics",
        description="Receive approximate caustics from refractive materials in shadows on this object. "
        "Lights, caster and receiver objects must have shadow caustics options set to enable this",
        default=False,
    )

    @classmethod
    def register(cls):
        bpy.types.Object.cycles = PointerProperty(
            name="Cycles Object Settings",
            description="Cycles object settings",
            type=cls,
        )

    @classmethod
    def unregister(cls):
        del bpy.types.Object.cycles


class CyclesCurveRenderSettings(bpy.types.PropertyGroup):

    shape: EnumProperty(
        name="Shape",
        description="Form of curves",
        items=enum_curve_shape,
        default='RIBBONS',
    )
    subdivisions: IntProperty(
        name="Subdivisions",
        description="Number of subdivisions used in Cardinal curve intersection (power of 2)",
        min=0, max=24,
        default=2,
    )

    @classmethod
    def register(cls):
        bpy.types.Scene.cycles_curves = PointerProperty(
            name="Cycles Curves Rendering Settings",
            description="Cycles curves rendering settings",
            type=cls,
        )

    @classmethod
    def unregister(cls):
        del bpy.types.Scene.cycles_curves


class CyclesRenderLayerSettings(bpy.types.PropertyGroup):

    pass_debug_sample_count: BoolProperty(
        name="Debug Sample Count",
        description="Number of samples/camera rays per pixel",
        default=False,
        update=update_render_passes,
    )
    use_pass_volume_direct: BoolProperty(
        name="Volume Direct",
        description="Deliver direct volumetric scattering pass",
        default=False,
        update=update_render_passes,
    )
    use_pass_volume_indirect: BoolProperty(
        name="Volume Indirect",
        description="Deliver indirect volumetric scattering pass",
        default=False,
        update=update_render_passes,
    )

    use_pass_shadow_catcher: BoolProperty(
        name="Shadow Catcher",
        description="Pass containing shadows and light which is to be multiplied into backdrop",
        default=False,
        update=update_render_passes,
    )

    use_denoising: BoolProperty(
        name="Use Denoising",
        description="Denoise the rendered image",
        default=True,
        update=update_render_passes,
    )
    denoising_store_passes: BoolProperty(
        name="Store Denoising Passes",
        description="Store the denoising feature passes and the noisy image. The passes adapt to the denoiser selected for rendering",
        default=False,
        update=update_render_passes,
    )

    @classmethod
    def register(cls):
        bpy.types.ViewLayer.cycles = PointerProperty(
            name="Cycles ViewLayer Settings",
            description="Cycles ViewLayer Settings",
            type=cls,
        )

    @classmethod
    def unregister(cls):
        del bpy.types.ViewLayer.cycles


class CyclesDeviceSettings(bpy.types.PropertyGroup):
    id: StringProperty(name="ID")
    name: StringProperty(name="Name")
    use: BoolProperty(name="Use", default=True)
    type: EnumProperty(name="Type", items=enum_device_type, default='CUDA')


class CyclesPreferences(bpy.types.AddonPreferences):
    bl_idname = __package__

    def get_device_types(self, context):
        import _cycles
        has_cuda, has_optix, has_hip, has_metal, has_oneapi = _cycles.get_device_types()

        list = [('NONE', "None", "Don't use compute device", 0)]
        if has_cuda:
            list.append(('CUDA', "CUDA", "Use CUDA for GPU acceleration", 1))
        if has_optix:
            list.append(('OPTIX', "OptiX", "Use OptiX for GPU acceleration", 3))
        if has_hip:
            list.append(('HIP', "HIP", "Use HIP for GPU acceleration", 4))
        if has_metal:
            list.append(('METAL', "Metal", "Use Metal for GPU acceleration", 5))
        if has_oneapi:
            list.append(('ONEAPI', "oneAPI", "Use oneAPI for GPU acceleration", 6))

        return list

    compute_device_type: EnumProperty(
        name="Compute Device Type",
        description="Device to use for computation (rendering with Cycles)",
        items=CyclesPreferences.get_device_types,
    )

    devices: CollectionProperty(type=CyclesDeviceSettings)

    peer_memory: BoolProperty(
        name="Distribute memory across devices",
        description="Make more room for large scenes to fit by distributing memory across interconnected devices (e.g. via NVLink) rather than duplicating it",
        default=False,
    )

    use_metalrt: BoolProperty(
        name="MetalRT (Experimental)",
        description="MetalRT for ray tracing uses less memory for scenes which use curves extensively, and can give better performance in specific cases. However this support is experimental and some scenes may render incorrectly",
        default=False,
    )

    def find_existing_device_entry(self, device):
        for device_entry in self.devices:
            if device_entry.id == device[2] and device_entry.type == device[1]:
                return device_entry
        return None

    def update_device_entries(self, device_list):
        for device in device_list:
            if not device[1] in {'CUDA', 'OPTIX', 'CPU', 'HIP', 'METAL', 'ONEAPI'}:
                continue
            # Try to find existing Device entry
            entry = self.find_existing_device_entry(device)
            if not entry:
                # Create new entry if no existing one was found
                entry = self.devices.add()
                entry.id = device[2]
                entry.name = device[0]
                entry.type = device[1]
                entry.use = entry.type != 'CPU'
            elif entry.name != device[0]:
                # Update name in case it changed
                entry.name = device[0]

    # Gets all devices types for a compute device type.
    def get_devices_for_type(self, compute_device_type):
        import _cycles
        # Layout of the device tuples: (Name, Type, Persistent ID)
        device_list = _cycles.available_devices(compute_device_type)
        # Make sure device entries are up to date and not referenced before
        # we know we don't add new devices. This way we guarantee to not
        # hold pointers to a resized array.
        self.update_device_entries(device_list)
        # Sort entries into lists
        devices = []
        cpu_devices = []
        for device in device_list:
            entry = self.find_existing_device_entry(device)
            if entry.type == compute_device_type:
                devices.append(entry)
            elif entry.type == 'CPU':
                cpu_devices.append(entry)
        # Extend all GPU devices with CPU.
        if len(devices) and compute_device_type != 'CPU':
            devices.extend(cpu_devices)
        return devices

    # Refresh device list. This does not happen automatically on Blender
    # startup due to unstable OpenCL implementations that can cause crashes.
    def refresh_devices(self):
        import _cycles
        # Ensure `self.devices` is not re-allocated when the second call to
        # get_devices_for_type is made, freeing items from the first list.
        for device_type in ('CUDA', 'OPTIX', 'HIP', 'METAL', 'ONEAPI'):
            self.update_device_entries(_cycles.available_devices(device_type))

    # Deprecated: use refresh_devices instead.
    def get_devices(self, compute_device_type=''):
        self.refresh_devices()
        return None

    def get_compute_device_type(self):
        if self.compute_device_type == '':
            return 'NONE'
        return self.compute_device_type

    def get_num_gpu_devices(self):
        import _cycles
        compute_device_type = self.get_compute_device_type()
        device_list = _cycles.available_devices(compute_device_type)
        num = 0
        for device in device_list:
            if device[1] != compute_device_type:
                continue
            for dev in self.devices:
                if dev.use and dev.id == device[2]:
                    num += 1
        return num

    def has_multi_device(self):
        import _cycles
        compute_device_type = self.get_compute_device_type()
        device_list = _cycles.available_devices(compute_device_type)
        for device in device_list:
            if device[1] == compute_device_type:
                continue
            for dev in self.devices:
                if dev.use and dev.id == device[2]:
                    return True

        return False

    def has_active_device(self):
        return self.get_num_gpu_devices() > 0

    def _draw_devices(self, layout, device_type, devices):
        box = layout.box()

        found_device = False
        for device in devices:
            if device.type == device_type:
                found_device = True
                break

        if not found_device:
            col = box.column(align=True)
            col.label(text="No compatible GPUs found for Cycles", icon='INFO')

            if device_type == 'CUDA':
                col.label(text="Requires NVIDIA GPU with compute capability 3.0", icon='BLANK1')
            elif device_type == 'OPTIX':
                col.label(text="Requires NVIDIA GPU with compute capability 5.0", icon='BLANK1')
                col.label(text="and NVIDIA driver version 470 or newer", icon='BLANK1')
            elif device_type == 'HIP':
                import sys
                if sys.platform[:3] == "win":
                    col.label(text="Requires AMD GPU with Vega or RDNA architecture", icon='BLANK1')
                    col.label(text="and AMD Radeon Pro 21.Q4 driver or newer", icon='BLANK1')
                elif sys.platform.startswith("linux"):
                    col.label(text="Requires AMD GPU with Vega or RDNA architecture", icon='BLANK1')
                    col.label(text="and AMD driver version 22.10 or newer", icon='BLANK1')
            elif device_type == 'ONEAPI':
                import sys
                if sys.platform.startswith("win"):
                    col.label(text="Requires Intel GPU with Xe-HPG architecture", icon='BLANK1')
                    col.label(text="and Windows driver version 101.3430 or newer", icon='BLANK1')
                elif sys.platform.startswith("linux"):
                    col.label(text="Requires Intel GPU with Xe-HPG architecture and", icon='BLANK1')
                    col.label(text="  - Linux driver version xx.xx.23904 or newer", icon='BLANK1')
                    col.label(text="  - oneAPI Level-Zero Loader", icon='BLANK1')
            elif device_type == 'METAL':
                col.label(text="Requires Apple Silicon with macOS 12.2 or newer", icon='BLANK1')
                col.label(text="or AMD with macOS 12.3 or newer", icon='BLANK1')
            return

        for device in devices:
            import unicodedata
            box.prop(
                device, "use", text=device.name
                .replace('(TM)', unicodedata.lookup('TRADE MARK SIGN'))
                .replace('(tm)', unicodedata.lookup('TRADE MARK SIGN'))
                .replace('(R)', unicodedata.lookup('REGISTERED SIGN'))
                .replace('(C)', unicodedata.lookup('COPYRIGHT SIGN'))
            )

    def draw_impl(self, layout, context):
        row = layout.row()
        row.prop(self, "compute_device_type", expand=True)

        compute_device_type = self.get_compute_device_type()
        if compute_device_type == 'NONE':
            return
        row = layout.row()
        devices = self.get_devices_for_type(compute_device_type)
        self._draw_devices(row, compute_device_type, devices)

        import _cycles
        has_peer_memory = 0
        for device in _cycles.available_devices(compute_device_type):
            if device[3] and self.find_existing_device_entry(device).use:
                has_peer_memory += 1
        if has_peer_memory > 1:
            row = layout.row()
            row.use_property_split = True
            row.prop(self, "peer_memory")

        if compute_device_type == 'METAL':
            import platform
            # MetalRT only works on Apple Silicon at present, pending argument encoding fixes on AMD
            if platform.machine() == 'arm64':
                row = layout.row()
                row.use_property_split = True
                row.prop(self, "use_metalrt")

    def draw(self, context):
        self.draw_impl(self.layout, context)


class CyclesView3DShadingSettings(bpy.types.PropertyGroup):
    render_pass: EnumProperty(
        name="Render Pass",
        description="Render pass to show in the 3D Viewport",
        items=enum_view3d_shading_render_pass,
        default='COMBINED',
    )
    show_active_pixels: BoolProperty(
        name="Show Active Pixels",
        description="When using adaptive sampling highlight pixels which are being sampled",
    )


def register():
    bpy.utils.register_class(CyclesRenderSettings)
    bpy.utils.register_class(CyclesCameraSettings)
    bpy.utils.register_class(CyclesMaterialSettings)
    bpy.utils.register_class(CyclesLightSettings)
    bpy.utils.register_class(CyclesWorldSettings)
    bpy.utils.register_class(CyclesVisibilitySettings)
    bpy.utils.register_class(CyclesMeshSettings)
    bpy.utils.register_class(CyclesObjectSettings)
    bpy.utils.register_class(CyclesCurveRenderSettings)
    bpy.utils.register_class(CyclesDeviceSettings)
    bpy.utils.register_class(CyclesPreferences)
    bpy.utils.register_class(CyclesRenderLayerSettings)
    bpy.utils.register_class(CyclesView3DShadingSettings)

    bpy.types.View3DShading.cycles = bpy.props.PointerProperty(
        name="Cycles Settings",
        type=CyclesView3DShadingSettings,
    )


def unregister():
    bpy.utils.unregister_class(CyclesRenderSettings)
    bpy.utils.unregister_class(CyclesCameraSettings)
    bpy.utils.unregister_class(CyclesMaterialSettings)
    bpy.utils.unregister_class(CyclesLightSettings)
    bpy.utils.unregister_class(CyclesWorldSettings)
    bpy.utils.unregister_class(CyclesMeshSettings)
    bpy.utils.unregister_class(CyclesObjectSettings)
    bpy.utils.unregister_class(CyclesVisibilitySettings)
    bpy.utils.unregister_class(CyclesCurveRenderSettings)
    bpy.utils.unregister_class(CyclesDeviceSettings)
    bpy.utils.unregister_class(CyclesPreferences)
    bpy.utils.unregister_class(CyclesRenderLayerSettings)
    bpy.utils.unregister_class(CyclesView3DShadingSettings)<|MERGE_RESOLUTION|>--- conflicted
+++ resolved
@@ -67,13 +67,9 @@
     ('FISHEYE_EQUISOLID', "Fisheye Equisolid",
                           "Similar to most fisheye modern lens, takes sensor dimensions into consideration", 2),
     ('FISHEYE_LENS_POLYNOMIAL', "Fisheye Lens Polynomial",
-<<<<<<< HEAD
-     "Defines the lens projection as polynomial to allow real world camera lenses to be mimicked"),
-    ('FISHEYE_OPENCV', "OpenCV Fisheye Camera", "Implements distortion based on the OpenCV camera Model"),
-    ('OMNIDIRECTIONAL', "Omnidirectional Camera", "Implements the Omnidirectional camera model by Scaramuzza. Used by matlab"),
-=======
      "Defines the lens projection as polynomial to allow real world camera lenses to be mimicked", 4),
->>>>>>> 8eab23bc
+    ('FISHEYE_OPENCV', "OpenCV Fisheye Camera", "Implements distortion based on the OpenCV camera Model",6),
+    ('OMNIDIRECTIONAL', "Omnidirectional Camera", "Implements the Omnidirectional camera model by Scaramuzza. Used by matlab",7),
 )
 
 enum_curve_shape = (
