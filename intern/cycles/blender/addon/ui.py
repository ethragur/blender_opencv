#
# Copyright 2011-2013 Blender Foundation
#
# Licensed under the Apache License, Version 2.0 (the "License");
# you may not use this file except in compliance with the License.
# You may obtain a copy of the License at
#
# http://www.apache.org/licenses/LICENSE-2.0
#
# Unless required by applicable law or agreed to in writing, software
# distributed under the License is distributed on an "AS IS" BASIS,
# WITHOUT WARRANTIES OR CONDITIONS OF ANY KIND, either express or implied.
# See the License for the specific language governing permissions and
# limitations under the License.
#

# <pep8 compliant>
from __future__ import annotations

import bpy
from bpy_extras.node_utils import find_node_input
from bl_ui.utils import PresetPanel

from bpy.types import Panel

from bl_ui.properties_grease_pencil_common import GreasePencilSimplifyPanel
from bl_ui.properties_view_layer import ViewLayerCryptomattePanel, ViewLayerAOVPanel

class CyclesPresetPanel(PresetPanel, Panel):
    COMPAT_ENGINES = {'CYCLES'}
    preset_operator = "script.execute_preset"

    @staticmethod
    def post_cb(context):
        # Modify an arbitrary built-in scene property to force a depsgraph
        # update, because add-on properties don't. (see T62325)
        render = context.scene.render
        render.filter_size = render.filter_size

class CYCLES_PT_sampling_presets(CyclesPresetPanel):
    bl_label = "Sampling Presets"
    preset_subdir = "cycles/sampling"
    preset_add_operator = "render.cycles_sampling_preset_add"

class CYCLES_PT_viewport_sampling_presets(CyclesPresetPanel):
    bl_label = "Viewport Sampling Presets"
    preset_subdir = "cycles/viewport_sampling"
    preset_add_operator = "render.cycles_viewport_sampling_preset_add"

class CYCLES_PT_integrator_presets(CyclesPresetPanel):
    bl_label = "Integrator Presets"
    preset_subdir = "cycles/integrator"
    preset_add_operator = "render.cycles_integrator_preset_add"


class CyclesButtonsPanel:
    bl_space_type = "PROPERTIES"
    bl_region_type = "WINDOW"
    bl_context = "render"
    COMPAT_ENGINES = {'CYCLES'}

    @classmethod
    def poll(cls, context):
        return context.engine in cls.COMPAT_ENGINES


class CyclesDebugButtonsPanel(CyclesButtonsPanel):
    @classmethod
    def poll(cls, context):
        prefs = bpy.context.preferences
        return (CyclesButtonsPanel.poll(context)
                and prefs.experimental.use_cycles_debug
                and prefs.view.show_developer_ui)


# Adapt properties editor panel to display in node editor. We have to
# copy the class rather than inherit due to the way bpy registration works.
def node_panel(cls):
    node_cls = type('NODE_' + cls.__name__, cls.__bases__, dict(cls.__dict__))

    node_cls.bl_space_type = 'NODE_EDITOR'
    node_cls.bl_region_type = 'UI'
    node_cls.bl_category = "Options"
    if hasattr(node_cls, 'bl_parent_id'):
        node_cls.bl_parent_id = 'NODE_' + node_cls.bl_parent_id

    return node_cls


def get_device_type(context):
    return context.preferences.addons[__package__].preferences.compute_device_type


def use_cpu(context):
    cscene = context.scene.cycles

    return (get_device_type(context) == 'NONE' or cscene.device == 'CPU')


def use_metal(context):
    cscene = context.scene.cycles

    return (get_device_type(context) == 'METAL' and cscene.device == 'GPU')

def use_cuda(context):
    cscene = context.scene.cycles

    return (get_device_type(context) == 'CUDA' and cscene.device == 'GPU')


def use_hip(context):
    cscene = context.scene.cycles

    return (get_device_type(context) == 'HIP' and cscene.device == 'GPU')

def use_optix(context):
    cscene = context.scene.cycles

    return (get_device_type(context) == 'OPTIX' and cscene.device == 'GPU')

<<<<<<< HEAD
=======
def use_multi_device(context):
    cscene = context.scene.cycles
    if cscene.device != 'GPU':
        return False
    return context.preferences.addons[__package__].preferences.has_multi_device()

>>>>>>> ec2e9a43

def show_device_active(context):
    cscene = context.scene.cycles
    if cscene.device != 'GPU':
        return True
    return context.preferences.addons[__package__].preferences.has_active_device()


def get_effective_preview_denoiser(context):
    scene = context.scene
    cscene = scene.cycles

    if cscene.preview_denoiser != "AUTO":
        return cscene.preview_denoiser

    if context.preferences.addons[__package__].preferences.get_devices_for_type('OPTIX'):
        return 'OPTIX'

    return 'OIDN'



class CYCLES_RENDER_PT_sampling(CyclesButtonsPanel, Panel):
    bl_label = "Sampling"

    def draw(self, context):
        pass


class CYCLES_RENDER_PT_sampling_viewport(CyclesButtonsPanel, Panel):
    bl_label = "Viewport"
    bl_parent_id = "CYCLES_RENDER_PT_sampling"

    def draw_header_preset(self, context):
        CYCLES_PT_viewport_sampling_presets.draw_panel_header(self.layout)

    def draw(self, context):
        layout = self.layout

        scene = context.scene
        cscene = scene.cycles

        layout.use_property_split = True
        layout.use_property_decorate = False

        heading = layout.column(align=True, heading="Noise Threshold")
        row = heading.row(align=True)
        row.prop(cscene, "use_preview_adaptive_sampling", text="")
        sub = row.row()
        sub.active = cscene.use_preview_adaptive_sampling
        sub.prop(cscene, "preview_adaptive_threshold", text="")

        if cscene.use_preview_adaptive_sampling:
            col = layout.column(align=True)
            col.prop(cscene, "preview_samples", text=" Max Samples")
            col.prop(cscene, "preview_adaptive_min_samples", text="Min Samples")
        else:
            layout.prop(cscene, "preview_samples", text="Samples")


class CYCLES_RENDER_PT_sampling_viewport_denoise(CyclesButtonsPanel, Panel):
    bl_label = "Denoise"
    bl_parent_id = 'CYCLES_RENDER_PT_sampling_viewport'
    bl_options = {'DEFAULT_CLOSED'}

    def draw_header(self, context):
        scene = context.scene
        cscene = scene.cycles

        self.layout.prop(context.scene.cycles, "use_preview_denoising", text="")

    def draw(self, context):
        layout = self.layout
        layout.use_property_split = True
        layout.use_property_decorate = False

        scene = context.scene
        cscene = scene.cycles

        col = layout.column()
        col.active = cscene.use_preview_denoising
        col.prop(cscene, "preview_denoiser", text="Denoiser")
        col.prop(cscene, "preview_denoising_input_passes", text="Passes")

        effective_preview_denoiser = get_effective_preview_denoiser(context)
        if effective_preview_denoiser == 'OPENIMAGEDENOISE':
            col.prop(cscene, "preview_denoising_prefilter", text="Prefilter")

        col.prop(cscene, "preview_denoising_start_sample", text="Start Sample")


class CYCLES_RENDER_PT_sampling_render(CyclesButtonsPanel, Panel):
    bl_label = "Render"
    bl_parent_id = "CYCLES_RENDER_PT_sampling"

    def draw_header_preset(self, context):
        CYCLES_PT_sampling_presets.draw_panel_header(self.layout)

    def draw(self, context):
        layout = self.layout

        scene = context.scene
        cscene = scene.cycles

        layout.use_property_split = True
        layout.use_property_decorate = False

        heading = layout.column(align=True, heading="Noise Threshold")
        row = heading.row(align=True)
        row.prop(cscene, "use_adaptive_sampling", text="")
        sub = row.row()
        sub.active = cscene.use_adaptive_sampling
        sub.prop(cscene, "adaptive_threshold", text="")

        col = layout.column(align=True)
        if cscene.use_adaptive_sampling:
            col.prop(cscene, "samples", text=" Max Samples")
            col.prop(cscene, "adaptive_min_samples", text="Min Samples")
        else:
            col.prop(cscene, "samples", text="Samples")
        col.prop(cscene, "time_limit")


class CYCLES_RENDER_PT_sampling_render_denoise(CyclesButtonsPanel, Panel):
    bl_label = "Denoise"
    bl_parent_id = 'CYCLES_RENDER_PT_sampling_render'
    bl_options = {'DEFAULT_CLOSED'}

    def draw_header(self, context):
        scene = context.scene
        cscene = scene.cycles

        self.layout.prop(context.scene.cycles, "use_denoising", text="")

    def draw(self, context):
        layout = self.layout
        layout.use_property_split = True
        layout.use_property_decorate = False

        scene = context.scene
        cscene = scene.cycles

        col = layout.column()
        col.active = cscene.use_denoising
        col.prop(cscene, "denoiser", text="Denoiser")
        col.prop(cscene, "denoising_input_passes", text="Passes")
        if cscene.denoiser == 'OPENIMAGEDENOISE':
            col.prop(cscene, "denoising_prefilter", text="Prefilter")


class CYCLES_RENDER_PT_sampling_advanced(CyclesButtonsPanel, Panel):
    bl_label = "Advanced"
    bl_parent_id = "CYCLES_RENDER_PT_sampling"
    bl_options = {'DEFAULT_CLOSED'}

    def draw(self, context):
        layout = self.layout
        layout.use_property_split = True
        layout.use_property_decorate = False

        scene = context.scene
        cscene = scene.cycles

        row = layout.row(align=True)
        row.prop(cscene, "seed")
        row.prop(cscene, "use_animated_seed", text="", icon='TIME')

        col = layout.column(align=True)
        col.active = not (cscene.use_adaptive_sampling and cscene.use_preview_adaptive_sampling)
        col.prop(cscene, "sampling_pattern", text="Pattern")

        col = layout.column(align=True)
        col.prop(cscene, "sample_offset")

        layout.separator()

        heading = layout.column(align=True, heading="Scrambling Distance")
        heading.active = not (cscene.use_adaptive_sampling and cscene.use_preview_adaptive_sampling)
        heading.prop(cscene, "auto_scrambling_distance", text="Automatic")
        sub = heading.row()
        sub.active = not cscene.use_preview_adaptive_sampling
        sub.prop(cscene, "preview_scrambling_distance", text="Viewport")
        heading.prop(cscene, "scrambling_distance", text="Multiplier")

        layout.separator()

        col = layout.column(align=True)
        col.prop(cscene, "min_light_bounces")
        col.prop(cscene, "min_transparent_bounces")
        col.prop(cscene, "light_sampling_threshold", text="Light Threshold")

        for view_layer in scene.view_layers:
            if view_layer.samples > 0:
                layout.separator()
                layout.row().prop(cscene, "use_layer_samples")
                break


class CYCLES_RENDER_PT_subdivision(CyclesButtonsPanel, Panel):
    bl_label = "Subdivision"
    bl_options = {'DEFAULT_CLOSED'}

    @classmethod
    def poll(cls, context):
        return (context.scene.render.engine == 'CYCLES') and (context.scene.cycles.feature_set == 'EXPERIMENTAL')

    def draw(self, context):
        layout = self.layout
        layout.use_property_split = True
        layout.use_property_decorate = False

        scene = context.scene
        cscene = scene.cycles

        col = layout.column()
        sub = col.column(align=True)
        sub.prop(cscene, "dicing_rate", text="Dicing Rate Render")
        sub.prop(cscene, "preview_dicing_rate", text="Viewport")

        col.separator()

        col.prop(cscene, "offscreen_dicing_scale", text="Offscreen Scale")
        col.prop(cscene, "max_subdivisions")

        col.prop(cscene, "dicing_camera")


class CYCLES_RENDER_PT_hair(CyclesButtonsPanel, Panel):
    bl_label = "Hair"
    bl_options = {'DEFAULT_CLOSED'}

    def draw(self, context):
        layout = self.layout
        layout.use_property_split = True
        layout.use_property_decorate = False

        scene = context.scene
        ccscene = scene.cycles_curves

        col = layout.column()
        col.prop(ccscene, "shape", text="Shape")
        if ccscene.shape == 'RIBBONS':
            col.prop(ccscene, "subdivisions", text="Curve Subdivisions")


class CYCLES_RENDER_PT_volumes(CyclesButtonsPanel, Panel):
    bl_label = "Volumes"
    bl_options = {'DEFAULT_CLOSED'}

    def draw(self, context):
        layout = self.layout
        layout.use_property_split = True
        layout.use_property_decorate = False

        scene = context.scene
        cscene = scene.cycles

        col = layout.column(align=True)
        col.prop(cscene, "volume_step_rate", text="Step Rate Render")
        col.prop(cscene, "volume_preview_step_rate", text="Viewport")

        layout.prop(cscene, "volume_max_steps", text="Max Steps")


class CYCLES_RENDER_PT_light_paths(CyclesButtonsPanel, Panel):
    bl_label = "Light Paths"
    bl_options = {'DEFAULT_CLOSED'}

    def draw_header_preset(self, context):
        CYCLES_PT_integrator_presets.draw_panel_header(self.layout)

    def draw(self, context):
        pass


class CYCLES_RENDER_PT_light_paths_max_bounces(CyclesButtonsPanel, Panel):
    bl_label = "Max Bounces"
    bl_parent_id = "CYCLES_RENDER_PT_light_paths"

    def draw(self, context):
        layout = self.layout
        layout.use_property_split = True
        layout.use_property_decorate = False

        scene = context.scene
        cscene = scene.cycles

        col = layout.column(align=True)
        col.prop(cscene, "max_bounces", text="Total")

        col = layout.column(align=True)
        col.prop(cscene, "diffuse_bounces", text="Diffuse")
        col.prop(cscene, "glossy_bounces", text="Glossy")
        col.prop(cscene, "transmission_bounces", text="Transmission")
        col.prop(cscene, "volume_bounces", text="Volume")

        col = layout.column(align=True)
        col.prop(cscene, "transparent_max_bounces", text="Transparent")


class CYCLES_RENDER_PT_light_paths_clamping(CyclesButtonsPanel, Panel):
    bl_label = "Clamping"
    bl_parent_id = "CYCLES_RENDER_PT_light_paths"

    def draw(self, context):
        layout = self.layout
        layout.use_property_split = True
        layout.use_property_decorate = False

        scene = context.scene
        cscene = scene.cycles

        col = layout.column(align=True)
        col.prop(cscene, "sample_clamp_direct", text="Direct Light")
        col.prop(cscene, "sample_clamp_indirect", text="Indirect Light")


class CYCLES_RENDER_PT_light_paths_caustics(CyclesButtonsPanel, Panel):
    bl_label = "Caustics"
    bl_parent_id = "CYCLES_RENDER_PT_light_paths"

    def draw(self, context):
        layout = self.layout
        layout.use_property_split = True
        layout.use_property_decorate = False

        scene = context.scene
        cscene = scene.cycles

        col = layout.column()
        col.prop(cscene, "blur_glossy")
        col = layout.column(heading="Caustics", align=True)
        col.prop(cscene, "caustics_reflective", text="Reflective")
        col.prop(cscene, "caustics_refractive", text="Refractive")


class CYCLES_RENDER_PT_light_paths_fast_gi(CyclesButtonsPanel, Panel):
    bl_label = "Fast GI Approximation"
    bl_options = {'DEFAULT_CLOSED'}
    bl_parent_id = "CYCLES_RENDER_PT_light_paths"

    def draw_header(self, context):
        scene = context.scene
        cscene = scene.cycles

        self.layout.prop(cscene, "use_fast_gi", text="")

    def draw(self, context):
        scene = context.scene
        cscene = scene.cycles
        world = scene.world

        layout = self.layout
        layout.use_property_split = True
        layout.use_property_decorate = False

        layout.active = cscene.use_fast_gi

        col = layout.column(align=True)
        col.prop(cscene, "fast_gi_method", text="Method")

        if world:
          light = world.light_settings
          col = layout.column(align=True)
          col.prop(light, "ao_factor", text="AO Factor")
          col.prop(light, "distance", text="AO Distance")

        if cscene.fast_gi_method == 'REPLACE':
            col = layout.column(align=True)
            col.prop(cscene, "ao_bounces", text="Viewport Bounces")
            col.prop(cscene, "ao_bounces_render", text="Render Bounces")


class CYCLES_RENDER_PT_motion_blur(CyclesButtonsPanel, Panel):
    bl_label = "Motion Blur"
    bl_options = {'DEFAULT_CLOSED'}

    def draw_header(self, context):
        rd = context.scene.render

        self.layout.prop(rd, "use_motion_blur", text="")

    def draw(self, context):
        layout = self.layout
        layout.use_property_split = True
        layout.use_property_decorate = False

        scene = context.scene
        cscene = scene.cycles
        rd = scene.render
        layout.active = rd.use_motion_blur

        col = layout.column()
        col.prop(cscene, "motion_blur_position", text="Position")
        col.prop(rd, "motion_blur_shutter")
        col.separator()
        col.prop(cscene, "rolling_shutter_type", text="Rolling Shutter")
        sub = col.column()
        sub.active = cscene.rolling_shutter_type != 'NONE'
        sub.prop(cscene, "rolling_shutter_duration")


class CYCLES_RENDER_PT_motion_blur_curve(CyclesButtonsPanel, Panel):
    bl_label = "Shutter Curve"
    bl_parent_id = "CYCLES_RENDER_PT_motion_blur"
    bl_options = {'DEFAULT_CLOSED'}

    def draw(self, context):
        layout = self.layout
        layout.use_property_split = True
        layout.use_property_decorate = False

        scene = context.scene
        rd = scene.render
        layout.active = rd.use_motion_blur

        col = layout.column()

        col.template_curve_mapping(rd, "motion_blur_shutter_curve")

        col = layout.column(align=True)
        row = col.row(align=True)
        row.operator("render.shutter_curve_preset", icon='SMOOTHCURVE', text="").shape = 'SMOOTH'
        row.operator("render.shutter_curve_preset", icon='SPHERECURVE', text="").shape = 'ROUND'
        row.operator("render.shutter_curve_preset", icon='ROOTCURVE', text="").shape = 'ROOT'
        row.operator("render.shutter_curve_preset", icon='SHARPCURVE', text="").shape = 'SHARP'
        row.operator("render.shutter_curve_preset", icon='LINCURVE', text="").shape = 'LINE'
        row.operator("render.shutter_curve_preset", icon='NOCURVE', text="").shape = 'MAX'


class CYCLES_RENDER_PT_film(CyclesButtonsPanel, Panel):
    bl_label = "Film"
    bl_options = {'DEFAULT_CLOSED'}

    def draw(self, context):
        layout = self.layout
        layout.use_property_split = True
        layout.use_property_decorate = False
        scene = context.scene
        cscene = scene.cycles

        col = layout.column()
        col.prop(cscene, "film_exposure")


class CYCLES_RENDER_PT_film_transparency(CyclesButtonsPanel, Panel):
    bl_label = "Transparent"
    bl_parent_id = "CYCLES_RENDER_PT_film"

    def draw_header(self, context):
        layout = self.layout

        scene = context.scene
        rd = scene.render

        layout.prop(rd, "film_transparent", text="")

    def draw(self, context):
        layout = self.layout
        layout.use_property_split = True
        layout.use_property_decorate = False
        scene = context.scene
        rd = scene.render
        cscene = scene.cycles

        layout.active = rd.film_transparent

        col = layout.column()
        col.prop(cscene, "film_transparent_glass", text="Transparent Glass")

        sub = col.column()
        sub.active = rd.film_transparent and cscene.film_transparent_glass
        sub.prop(cscene, "film_transparent_roughness", text="Roughness Threshold")


class CYCLES_RENDER_PT_film_pixel_filter(CyclesButtonsPanel, Panel):
    bl_label = "Pixel Filter"
    bl_parent_id = "CYCLES_RENDER_PT_film"

    def draw(self, context):
        layout = self.layout
        layout.use_property_split = True
        layout.use_property_decorate = False
        scene = context.scene
        cscene = scene.cycles

        col = layout.column()
        col.prop(cscene, "pixel_filter_type", text="Type")
        if cscene.pixel_filter_type != 'BOX':
            col.prop(cscene, "filter_width", text="Width")


class CYCLES_RENDER_PT_performance(CyclesButtonsPanel, Panel):
    bl_label = "Performance"
    bl_options = {'DEFAULT_CLOSED'}

    def draw(self, context):
        pass


class CYCLES_RENDER_PT_performance_threads(CyclesButtonsPanel, Panel):
    bl_label = "Threads"
    bl_parent_id = "CYCLES_RENDER_PT_performance"

    def draw(self, context):
        layout = self.layout
        layout.use_property_split = True
        layout.use_property_decorate = False

        scene = context.scene
        rd = scene.render

        col = layout.column()

        col.prop(rd, "threads_mode")
        sub = col.column(align=True)
        sub.enabled = rd.threads_mode == 'FIXED'
        sub.prop(rd, "threads")


class CYCLES_RENDER_PT_performance_memory(CyclesButtonsPanel, Panel):
    bl_label = "Memory"
    bl_parent_id = "CYCLES_RENDER_PT_performance"

    def draw(self, context):
        layout = self.layout
        layout.use_property_split = True
        layout.use_property_decorate = False

        scene = context.scene
        cscene = scene.cycles

        col = layout.column()
        col.prop(cscene, "use_auto_tile")
        sub = col.column()
        sub.active = cscene.use_auto_tile
        sub.prop(cscene, "tile_size")


class CYCLES_RENDER_PT_performance_acceleration_structure(CyclesButtonsPanel, Panel):
    bl_label = "Acceleration Structure"
    bl_parent_id = "CYCLES_RENDER_PT_performance"

    @classmethod
    def poll(cls, context):
        return not use_optix(context) or has_multi_device(context)

    def draw(self, context):
        import _cycles

        layout = self.layout
        layout.use_property_split = True
        layout.use_property_decorate = False

        scene = context.scene
        cscene = scene.cycles

        col = layout.column()

        use_embree = _cycles.with_embree

        if use_cpu(context):
            col.prop(cscene, "debug_use_spatial_splits")
            if use_embree:
                col.prop(cscene, "debug_use_compact_bvh")
            else:
                sub = col.column()
                sub.active = not cscene.debug_use_spatial_splits
                sub.prop(cscene, "debug_bvh_time_steps")

                col.prop(cscene, "debug_use_hair_bvh")

                sub = col.column(align=True)
                sub.label(text="Cycles built without Embree support")
                sub.label(text="CPU raytracing performance will be poor")
        else:
            col.prop(cscene, "debug_use_spatial_splits")
            sub = col.column()
            sub.active = not cscene.debug_use_spatial_splits
            sub.prop(cscene, "debug_bvh_time_steps")

            col.prop(cscene, "debug_use_hair_bvh")

            # CPU is used in addition to a GPU
            if use_multi_device(context) and use_embree:
                col.prop(cscene, "debug_use_compact_bvh")


class CYCLES_RENDER_PT_performance_final_render(CyclesButtonsPanel, Panel):
    bl_label = "Final Render"
    bl_parent_id = "CYCLES_RENDER_PT_performance"

    def draw(self, context):
        layout = self.layout
        layout.use_property_split = True
        layout.use_property_decorate = False

        scene = context.scene
        rd = scene.render

        col = layout.column()

        col.prop(rd, "use_persistent_data", text="Persistent Data")


class CYCLES_RENDER_PT_performance_viewport(CyclesButtonsPanel, Panel):
    bl_label = "Viewport"
    bl_parent_id = "CYCLES_RENDER_PT_performance"

    def draw(self, context):
        layout = self.layout
        layout.use_property_split = True
        layout.use_property_decorate = False

        scene = context.scene
        rd = scene.render
        cscene = scene.cycles

        col = layout.column()
        col.prop(rd, "preview_pixel_size", text="Pixel Size")


class CYCLES_RENDER_PT_filter(CyclesButtonsPanel, Panel):
    bl_label = "Filter"
    bl_options = {'DEFAULT_CLOSED'}
    bl_context = "view_layer"

    def draw(self, context):
        layout = self.layout
        layout.use_property_split = True
        layout.use_property_decorate = False

        with_freestyle = bpy.app.build_options.freestyle

        scene = context.scene
        rd = scene.render
        view_layer = context.view_layer

        col = layout.column(heading="Include")
        col.prop(view_layer, "use_sky", text="Environment")
        col.prop(view_layer, "use_solid", text="Surfaces")
        col.prop(view_layer, "use_strand", text="Hair")
        col.prop(view_layer, "use_volumes", text="Volumes")

        col = layout.column(heading="Use")
        sub = col.row()
        sub.prop(view_layer, "use_motion_blur", text="Motion Blur")
        sub.active = rd.use_motion_blur
        sub = col.row()
        sub.prop(view_layer.cycles, 'use_denoising', text='Denoising')
        sub.active = scene.cycles.use_denoising


class CYCLES_RENDER_PT_override(CyclesButtonsPanel, Panel):
    bl_label = "Override"
    bl_options = {'DEFAULT_CLOSED'}
    bl_context = "view_layer"

    def draw(self, context):
        layout = self.layout
        layout.use_property_split = True
        layout.use_property_decorate = False

        view_layer = context.view_layer

        layout.prop(view_layer, "material_override")
        layout.prop(view_layer, "samples")


class CYCLES_RENDER_PT_passes(CyclesButtonsPanel, Panel):
    bl_label = "Passes"
    bl_context = "view_layer"

    def draw(self, context):
        pass


class CYCLES_RENDER_PT_passes_data(CyclesButtonsPanel, Panel):
    bl_label = "Data"
    bl_context = "view_layer"
    bl_parent_id = "CYCLES_RENDER_PT_passes"

    def draw(self, context):
        layout = self.layout
        layout.use_property_split = True
        layout.use_property_decorate = False

        scene = context.scene
        rd = scene.render
        view_layer = context.view_layer
        cycles_view_layer = view_layer.cycles

        col = layout.column(heading="Include", align=True)
        col.prop(view_layer, "use_pass_combined")
        col.prop(view_layer, "use_pass_z")
        col.prop(view_layer, "use_pass_mist")
        col.prop(view_layer, "use_pass_position")
        col.prop(view_layer, "use_pass_normal")
        sub = col.column()
        sub.active = not rd.use_motion_blur
        sub.prop(view_layer, "use_pass_vector")
        col.prop(view_layer, "use_pass_uv")

        col.prop(cycles_view_layer, "denoising_store_passes", text="Denoising Data")

        col = layout.column(heading="Indexes", align=True)
        col.prop(view_layer, "use_pass_object_index")
        col.prop(view_layer, "use_pass_material_index")

        col = layout.column(heading="Debug", align=True)
        col.prop(cycles_view_layer, "pass_debug_sample_count", text="Sample Count")

        layout.prop(view_layer, "pass_alpha_threshold")


class CYCLES_RENDER_PT_passes_light(CyclesButtonsPanel, Panel):
    bl_label = "Light"
    bl_context = "view_layer"
    bl_parent_id = "CYCLES_RENDER_PT_passes"

    def draw(self, context):
        layout = self.layout
        layout.use_property_split = True
        layout.use_property_decorate = False

        view_layer = context.view_layer
        cycles_view_layer = view_layer.cycles

        col = layout.column(heading="Diffuse", align=True)
        col.prop(view_layer, "use_pass_diffuse_direct", text="Direct")
        col.prop(view_layer, "use_pass_diffuse_indirect", text="Indirect")
        col.prop(view_layer, "use_pass_diffuse_color", text="Color")

        col = layout.column(heading="Glossy", align=True)
        col.prop(view_layer, "use_pass_glossy_direct", text="Direct")
        col.prop(view_layer, "use_pass_glossy_indirect", text="Indirect")
        col.prop(view_layer, "use_pass_glossy_color", text="Color")

        col = layout.column(heading="Transmission", align=True)
        col.prop(view_layer, "use_pass_transmission_direct", text="Direct")
        col.prop(view_layer, "use_pass_transmission_indirect", text="Indirect")
        col.prop(view_layer, "use_pass_transmission_color", text="Color")

        col = layout.column(heading="Volume", align=True)
        col.prop(cycles_view_layer, "use_pass_volume_direct", text="Direct")
        col.prop(cycles_view_layer, "use_pass_volume_indirect", text="Indirect")

        col = layout.column(heading="Other", align=True)
        col.prop(view_layer, "use_pass_emit", text="Emission")
        col.prop(view_layer, "use_pass_environment")
        col.prop(view_layer, "use_pass_shadow")
        col.prop(view_layer, "use_pass_ambient_occlusion", text="Ambient Occlusion")
        col.prop(cycles_view_layer, "use_pass_shadow_catcher")


class CYCLES_RENDER_PT_passes_crypto(CyclesButtonsPanel, ViewLayerCryptomattePanel, Panel):
    bl_label = "Cryptomatte"
    bl_context = "view_layer"
    bl_parent_id = "CYCLES_RENDER_PT_passes"


class CYCLES_RENDER_PT_passes_aov(CyclesButtonsPanel, ViewLayerAOVPanel):
    bl_label = "Shader AOV"
    bl_context = "view_layer"
    bl_parent_id = "CYCLES_RENDER_PT_passes"


class CYCLES_PT_post_processing(CyclesButtonsPanel, Panel):
    bl_label = "Post Processing"
    bl_options = {'DEFAULT_CLOSED'}
    bl_context = "output"

    def draw(self, context):
        layout = self.layout
        layout.use_property_split = True
        layout.use_property_decorate = False

        rd = context.scene.render

        col = layout.column(align=True, heading="Pipeline")
        col.prop(rd, "use_compositing")
        col.prop(rd, "use_sequencer")

        layout.prop(rd, "dither_intensity", text="Dither", slider=True)


class CYCLES_CAMERA_PT_dof(CyclesButtonsPanel, Panel):
    bl_label = "Depth of Field"
    bl_context = "data"

    @classmethod
    def poll(cls, context):
        return context.camera and CyclesButtonsPanel.poll(context)

    def draw_header(self, context):
        cam = context.camera
        dof = cam.dof
        self.layout.prop(dof, "use_dof", text="")

    def draw(self, context):
        layout = self.layout
        layout.use_property_split = True

        cam = context.camera
        dof = cam.dof
        layout.active = dof.use_dof

        split = layout.split()

        col = split.column()
        col.prop(dof, "focus_object", text="Focus Object")

        sub = col.row()
        sub.active = dof.focus_object is None
        sub.prop(dof, "focus_distance", text="Distance")


class CYCLES_CAMERA_PT_dof_aperture(CyclesButtonsPanel, Panel):
    bl_label = "Aperture"
    bl_parent_id = "CYCLES_CAMERA_PT_dof"

    @classmethod
    def poll(cls, context):
        return context.camera and CyclesButtonsPanel.poll(context)

    def draw(self, context):
        layout = self.layout
        layout.use_property_split = True

        cam = context.camera
        dof = cam.dof
        layout.active = dof.use_dof
        flow = layout.grid_flow(row_major=True, columns=0, even_columns=True, even_rows=False, align=False)

        col = flow.column()
        col.prop(dof, "aperture_fstop")
        col.prop(dof, "aperture_blades")
        col.prop(dof, "aperture_rotation")
        col.prop(dof, "aperture_ratio")


class CYCLES_PT_context_material(CyclesButtonsPanel, Panel):
    bl_label = ""
    bl_context = "material"
    bl_options = {'HIDE_HEADER'}

    @classmethod
    def poll(cls, context):
        if context.active_object and context.active_object.type == 'GPENCIL':
            return False
        else:
            return (context.material or context.object) and CyclesButtonsPanel.poll(context)

    def draw(self, context):
        layout = self.layout

        mat = context.material
        ob = context.object
        slot = context.material_slot
        space = context.space_data

        if ob:
            is_sortable = len(ob.material_slots) > 1
            rows = 3
            if (is_sortable):
                rows = 4

            row = layout.row()

            row.template_list("MATERIAL_UL_matslots", "", ob, "material_slots", ob, "active_material_index", rows=rows)

            col = row.column(align=True)
            col.operator("object.material_slot_add", icon='ADD', text="")
            col.operator("object.material_slot_remove", icon='REMOVE', text="")
            col.separator()
            col.menu("MATERIAL_MT_context_menu", icon='DOWNARROW_HLT', text="")

            if is_sortable:
                col.separator()

                col.operator("object.material_slot_move", icon='TRIA_UP', text="").direction = 'UP'
                col.operator("object.material_slot_move", icon='TRIA_DOWN', text="").direction = 'DOWN'

            if ob.mode == 'EDIT':
                row = layout.row(align=True)
                row.operator("object.material_slot_assign", text="Assign")
                row.operator("object.material_slot_select", text="Select")
                row.operator("object.material_slot_deselect", text="Deselect")

        row = layout.row()

        if ob:
            row.template_ID(ob, "active_material", new="material.new")

            if slot:
                icon_link = 'MESH_DATA' if slot.link == 'DATA' else 'OBJECT_DATA'
                row.prop(slot, "link", text="", icon=icon_link, icon_only=True)

        elif mat:
            layout.template_ID(space, "pin_id")
            layout.separator()


class CYCLES_OBJECT_PT_motion_blur(CyclesButtonsPanel, Panel):
    bl_label = "Motion Blur"
    bl_context = "object"
    bl_options = {'DEFAULT_CLOSED'}

    @classmethod
    def poll(cls, context):
        ob = context.object
        if CyclesButtonsPanel.poll(context) and ob:
            if ob.type in {'MESH', 'CURVE', 'CURVE', 'SURFACE', 'FONT', 'META', 'CAMERA', 'HAIR', 'POINTCLOUD'}:
                return True
            if ob.instance_type == 'COLLECTION' and ob.instance_collection:
                return True
            # TODO(sergey): More duplicator types here?
        return False

    def draw_header(self, context):
        layout = self.layout

        rd = context.scene.render
        # scene = context.scene

        layout.active = rd.use_motion_blur

        ob = context.object
        cob = ob.cycles

        layout.prop(cob, "use_motion_blur", text="")

    def draw(self, context):
        layout = self.layout
        layout.use_property_split = True

        rd = context.scene.render
        # scene = context.scene

        ob = context.object
        cob = ob.cycles

        layout.active = (rd.use_motion_blur and cob.use_motion_blur)

        col = layout.column()
        col.prop(cob, "motion_steps", text="Steps")
        if ob.type != 'CAMERA':
            col.prop(cob, "use_deform_motion", text="Deformation")


def has_geometry_visibility(ob):
    return ob and ((ob.type in {'MESH', 'CURVE', 'SURFACE', 'FONT', 'META', 'LIGHT', 'VOLUME', 'POINTCLOUD', 'HAIR'}) or
                   (ob.instance_type == 'COLLECTION' and ob.instance_collection))


class CYCLES_OBJECT_PT_shading(CyclesButtonsPanel, Panel):
    bl_label = "Shading"
    bl_context = "object"
    bl_options = {'DEFAULT_CLOSED'}

    @classmethod
    def poll(cls, context):
        if not CyclesButtonsPanel.poll(context):
            return False

        ob = context.object
        return ob and has_geometry_visibility(ob)

    def draw(self, context):
        pass


class CYCLES_OBJECT_PT_shading_shadow_terminator(CyclesButtonsPanel, Panel):
    bl_label = "Shadow Terminator"
    bl_parent_id = "CYCLES_OBJECT_PT_shading"
    bl_context = "object"

    def draw(self, context):
        layout = self.layout
        layout.use_property_split = True

        flow = layout.grid_flow(row_major=False, columns=0, even_columns=True, even_rows=False, align=True)

        ob = context.object
        cob = ob.cycles
        flow.prop(cob, "shadow_terminator_geometry_offset", text="Geometry Offset")
        flow.prop(cob, "shadow_terminator_offset", text="Shading Offset")


class CYCLES_OBJECT_PT_shading_gi_approximation(CyclesButtonsPanel, Panel):
    bl_label = "Fast GI Approximation"
    bl_parent_id = "CYCLES_OBJECT_PT_shading"
    bl_context = "object"

    def draw(self, context):
        layout = self.layout
        layout.use_property_split = True

        scene = context.scene
        ob = context.object

        cob = ob.cycles
        cscene = scene.cycles

        col = layout.column()
        col.active = cscene.use_fast_gi
        col.prop(cob, "ao_distance")


class CYCLES_OBJECT_PT_visibility(CyclesButtonsPanel, Panel):
    bl_label = "Visibility"
    bl_context = "object"
    bl_options = {'DEFAULT_CLOSED'}

    @classmethod
    def poll(cls, context):
        return CyclesButtonsPanel.poll(context) and (context.object)

    def draw(self, context):
        layout = self.layout
        layout.use_property_split = True

        ob = context.object

        layout.prop(ob, "hide_select", text="Selectable", invert_checkbox=True, toggle=False)

        col = layout.column(heading="Show In")
        col.prop(ob, "hide_viewport", text="Viewports", invert_checkbox=True, toggle=False)
        col.prop(ob, "hide_render", text="Renders", invert_checkbox=True, toggle=False)

        if has_geometry_visibility(ob):
            col = layout.column(heading="Mask")
            col.prop(ob, "is_shadow_catcher")
            col.prop(ob, "is_holdout")


class CYCLES_OBJECT_PT_visibility_ray_visibility(CyclesButtonsPanel, Panel):
    bl_label = "Ray Visibility"
    bl_parent_id = "CYCLES_OBJECT_PT_visibility"
    bl_context = "object"

    @classmethod
    def poll(cls, context):
        ob = context.object
        return CyclesButtonsPanel.poll(context) and has_geometry_visibility(ob)

    def draw(self, context):
        layout = self.layout
        layout.use_property_split = True
        layout.use_property_decorate = False

        scene = context.scene
        ob = context.object

        col = layout.column()
        col.prop(ob, "visible_camera", text="Camera")
        col.prop(ob, "visible_diffuse", text="Diffuse")
        col.prop(ob, "visible_glossy", text="Glossy")
        col.prop(ob, "visible_transmission", text="Transmission")
        col.prop(ob, "visible_volume_scatter", text="Volume Scatter")

        if ob.type != 'LIGHT':
            sub = col.column()
            sub.prop(ob, "visible_shadow", text="Shadow")


class CYCLES_OBJECT_PT_visibility_culling(CyclesButtonsPanel, Panel):
    bl_label = "Culling"
    bl_parent_id = "CYCLES_OBJECT_PT_visibility"
    bl_context = "object"

    @classmethod
    def poll(cls, context):
        ob = context.object
        return CyclesButtonsPanel.poll(context) and has_geometry_visibility(ob)

    def draw(self, context):
        layout = self.layout
        layout.use_property_split = True
        layout.use_property_decorate = False

        scene = context.scene
        cscene = scene.cycles
        ob = context.object
        cob = ob.cycles

        row = layout.row()
        row.active = scene.render.use_simplify and cscene.use_camera_cull
        row.prop(cob, "use_camera_cull")

        row = layout.row()
        row.active = scene.render.use_simplify and cscene.use_distance_cull
        row.prop(cob, "use_distance_cull")


def panel_node_draw(layout, id_data, output_type, input_name):
    if not id_data.use_nodes:
        layout.operator("cycles.use_shading_nodes", icon='NODETREE')
        return False

    ntree = id_data.node_tree

    node = ntree.get_output_node('CYCLES')
    if node:
        input = find_node_input(node, input_name)
        if input:
            layout.template_node_view(ntree, node, input)
        else:
            layout.label(text="Incompatible output node")
    else:
        layout.label(text="No output node")

    return True


class CYCLES_LIGHT_PT_preview(CyclesButtonsPanel, Panel):
    bl_label = "Preview"
    bl_context = "data"
    bl_options = {'DEFAULT_CLOSED'}

    @classmethod
    def poll(cls, context):
        return (
            context.light and
            not (
                context.light.type == 'AREA' and
                context.light.cycles.is_portal
            ) and
            CyclesButtonsPanel.poll(context)
        )

    def draw(self, context):
        self.layout.template_preview(context.light)


class CYCLES_LIGHT_PT_light(CyclesButtonsPanel, Panel):
    bl_label = "Light"
    bl_context = "data"

    @classmethod
    def poll(cls, context):
        return context.light and CyclesButtonsPanel.poll(context)

    def draw(self, context):
        layout = self.layout

        light = context.light
        clamp = light.cycles

        if self.bl_space_type == 'PROPERTIES':
            layout.row().prop(light, "type", expand=True)
            layout.use_property_split = True
        else:
            layout.use_property_split = True
            layout.row().prop(light, "type")

        col = layout.column()

        col.prop(light, "color")
        col.prop(light, "energy")
        col.separator()

        if light.type in {'POINT', 'SPOT'}:
            col.prop(light, "shadow_soft_size", text="Radius")
        elif light.type == 'SUN':
            col.prop(light, "angle")
        elif light.type == 'AREA':
            col.prop(light, "shape", text="Shape")
            sub = col.column(align=True)

            if light.shape in {'SQUARE', 'DISK'}:
                sub.prop(light, "size")
            elif light.shape in {'RECTANGLE', 'ELLIPSE'}:
                sub.prop(light, "size", text="Size X")
                sub.prop(light, "size_y", text="Y")

        if not (light.type == 'AREA' and clamp.is_portal):
            sub = col.column()
            sub.prop(clamp, "max_bounces")

        sub = col.column(align=True)
        sub.active = not (light.type == 'AREA' and clamp.is_portal)
        sub.prop(clamp, "cast_shadow")
        sub.prop(clamp, "use_multiple_importance_sampling", text="Multiple Importance")

        if light.type == 'AREA':
            col.prop(clamp, "is_portal", text="Portal")


class CYCLES_LIGHT_PT_nodes(CyclesButtonsPanel, Panel):
    bl_label = "Nodes"
    bl_context = "data"

    @classmethod
    def poll(cls, context):
        return context.light and not (context.light.type == 'AREA' and
                                      context.light.cycles.is_portal) and \
            CyclesButtonsPanel.poll(context)

    def draw(self, context):
        layout = self.layout

        layout.use_property_split = True

        light = context.light
        panel_node_draw(layout, light, 'OUTPUT_LIGHT', 'Surface')


class CYCLES_LIGHT_PT_beam_shape(CyclesButtonsPanel, Panel):
    bl_label = "Beam Shape"
    bl_parent_id = "CYCLES_LIGHT_PT_light"
    bl_context = "data"

    @classmethod
    def poll(cls, context):
        if context.light.type in {'SPOT', 'AREA'}:
            return context.light and CyclesButtonsPanel.poll(context)

    def draw(self, context):
        layout = self.layout
        light = context.light
        layout.use_property_split = True

        col = layout.column()
        if light.type == 'SPOT':
            col.prop(light, "spot_size", text="Spot Size")
            col.prop(light, "spot_blend", text="Blend", slider=True)
            col.prop(light, "show_cone")
        elif light.type == 'AREA':
            col.prop(light, "spread", text="Spread")


class CYCLES_WORLD_PT_preview(CyclesButtonsPanel, Panel):
    bl_label = "Preview"
    bl_context = "world"
    bl_options = {'DEFAULT_CLOSED'}

    @classmethod
    def poll(cls, context):
        return context.world and CyclesButtonsPanel.poll(context)

    def draw(self, context):
        self.layout.template_preview(context.world)


class CYCLES_WORLD_PT_surface(CyclesButtonsPanel, Panel):
    bl_label = "Surface"
    bl_context = "world"

    @classmethod
    def poll(cls, context):
        return context.world and CyclesButtonsPanel.poll(context)

    def draw(self, context):
        layout = self.layout

        layout.use_property_split = True

        world = context.world

        if not panel_node_draw(layout, world, 'OUTPUT_WORLD', 'Surface'):
            layout.prop(world, "color")


class CYCLES_WORLD_PT_volume(CyclesButtonsPanel, Panel):
    bl_label = "Volume"
    bl_context = "world"
    bl_options = {'DEFAULT_CLOSED'}

    @classmethod
    def poll(cls, context):
        world = context.world
        return world and world.node_tree and CyclesButtonsPanel.poll(context)

    def draw(self, context):
        layout = self.layout

        layout.use_property_split = True

        world = context.world
        panel_node_draw(layout, world, 'OUTPUT_WORLD', 'Volume')


class CYCLES_WORLD_PT_mist(CyclesButtonsPanel, Panel):
    bl_label = "Mist Pass"
    bl_context = "world"
    bl_options = {'DEFAULT_CLOSED'}

    @classmethod
    def poll(cls, context):
        if CyclesButtonsPanel.poll(context):
            if context.world:
                for view_layer in context.scene.view_layers:
                    if view_layer.use_pass_mist:
                        return True

        return False

    def draw(self, context):
        layout = self.layout
        layout.use_property_split = True

        world = context.world

        col = layout.column(align=True)
        col.prop(world.mist_settings, "start")
        col.prop(world.mist_settings, "depth")

        col = layout.column()
        col.prop(world.mist_settings, "falloff")


class CYCLES_WORLD_PT_ray_visibility(CyclesButtonsPanel, Panel):
    bl_label = "Ray Visibility"
    bl_context = "world"
    bl_options = {'DEFAULT_CLOSED'}

    @classmethod
    def poll(cls, context):
        return CyclesButtonsPanel.poll(context) and context.world

    def draw(self, context):
        layout = self.layout
        layout.use_property_split = True
        layout.use_property_decorate = False

        world = context.world
        visibility = world.cycles_visibility

        col = layout.column()
        col.prop(visibility, "camera")
        col.prop(visibility, "diffuse")
        col.prop(visibility, "glossy")
        col.prop(visibility, "transmission")
        col.prop(visibility, "scatter")


class CYCLES_WORLD_PT_settings(CyclesButtonsPanel, Panel):
    bl_label = "Settings"
    bl_context = "world"
    bl_options = {'DEFAULT_CLOSED'}

    @classmethod
    def poll(cls, context):
        return context.world and CyclesButtonsPanel.poll(context)

    def draw(self, context):
        layout = self.layout
        layout.use_property_split = True
        layout.use_property_decorate = False

        layout.column()


class CYCLES_WORLD_PT_settings_surface(CyclesButtonsPanel, Panel):
    bl_label = "Surface"
    bl_parent_id = "CYCLES_WORLD_PT_settings"
    bl_context = "world"

    @classmethod
    def poll(cls, context):
        return context.world and CyclesButtonsPanel.poll(context)

    def draw(self, context):
        layout = self.layout
        layout.use_property_split = True
        layout.use_property_decorate = False

        world = context.world
        cworld = world.cycles

        col = layout.column()
        col.prop(cworld, "sampling_method", text="Sampling")

        sub = col.column()
        sub.active = cworld.sampling_method != 'NONE'
        subsub = sub.row(align=True)
        subsub.active = cworld.sampling_method == 'MANUAL'
        subsub.prop(cworld, "sample_map_resolution")
        sub.prop(cworld, "max_bounces")


class CYCLES_WORLD_PT_settings_volume(CyclesButtonsPanel, Panel):
    bl_label = "Volume"
    bl_parent_id = "CYCLES_WORLD_PT_settings"
    bl_context = "world"

    @classmethod
    def poll(cls, context):
        return context.world and CyclesButtonsPanel.poll(context)

    def draw(self, context):
        layout = self.layout
        layout.use_property_split = True
        layout.use_property_decorate = False

        world = context.world
        cworld = world.cycles

        col = layout.column()

        sub = col.column()
        col.prop(cworld, "volume_sampling", text="Sampling")
        col.prop(cworld, "volume_interpolation", text="Interpolation")
        col.prop(cworld, "homogeneous_volume", text="Homogeneous")
        sub = col.column()
        sub.active = not cworld.homogeneous_volume
        sub.prop(cworld, "volume_step_size")


class CYCLES_MATERIAL_PT_preview(CyclesButtonsPanel, Panel):
    bl_label = "Preview"
    bl_context = "material"
    bl_options = {'DEFAULT_CLOSED'}

    @classmethod
    def poll(cls, context):
        mat = context.material
        return mat and (not mat.grease_pencil) and CyclesButtonsPanel.poll(context)

    def draw(self, context):
        self.layout.template_preview(context.material)


class CYCLES_MATERIAL_PT_surface(CyclesButtonsPanel, Panel):
    bl_label = "Surface"
    bl_context = "material"

    @classmethod
    def poll(cls, context):
        mat = context.material
        return mat and (not mat.grease_pencil) and CyclesButtonsPanel.poll(context)

    def draw(self, context):
        layout = self.layout

        layout.use_property_split = True

        mat = context.material
        if not panel_node_draw(layout, mat, 'OUTPUT_MATERIAL', 'Surface'):
            layout.prop(mat, "diffuse_color")


class CYCLES_MATERIAL_PT_volume(CyclesButtonsPanel, Panel):
    bl_label = "Volume"
    bl_context = "material"
    bl_options = {'DEFAULT_CLOSED'}

    @classmethod
    def poll(cls, context):
        mat = context.material
        return mat and (not mat.grease_pencil) and mat.node_tree and CyclesButtonsPanel.poll(context)

    def draw(self, context):
        layout = self.layout

        layout.use_property_split = True

        mat = context.material
        # cmat = mat.cycles

        panel_node_draw(layout, mat, 'OUTPUT_MATERIAL', 'Volume')


class CYCLES_MATERIAL_PT_displacement(CyclesButtonsPanel, Panel):
    bl_label = "Displacement"
    bl_context = "material"

    @classmethod
    def poll(cls, context):
        mat = context.material
        return mat and (not mat.grease_pencil) and mat.node_tree and CyclesButtonsPanel.poll(context)

    def draw(self, context):
        layout = self.layout

        layout.use_property_split = True

        mat = context.material
        panel_node_draw(layout, mat, 'OUTPUT_MATERIAL', 'Displacement')


class CYCLES_MATERIAL_PT_settings(CyclesButtonsPanel, Panel):
    bl_label = "Settings"
    bl_context = "material"
    bl_options = {'DEFAULT_CLOSED'}

    @classmethod
    def poll(cls, context):
        mat = context.material
        return mat and (not mat.grease_pencil) and CyclesButtonsPanel.poll(context)

    @staticmethod
    def draw_shared(self, mat):
        layout = self.layout
        layout.use_property_split = True
        layout.use_property_decorate = False

        layout.prop(mat, "pass_index")

    def draw(self, context):
        self.draw_shared(self, context.material)


class CYCLES_MATERIAL_PT_settings_surface(CyclesButtonsPanel, Panel):
    bl_label = "Surface"
    bl_parent_id = "CYCLES_MATERIAL_PT_settings"
    bl_context = "material"

    @staticmethod
    def draw_shared(self, mat):
        layout = self.layout
        layout.use_property_split = True
        layout.use_property_decorate = False

        cmat = mat.cycles

        col = layout.column()
        col.prop(cmat, "sample_as_light", text="Multiple Importance")
        col.prop(cmat, "use_transparent_shadow")
        col.prop(cmat, "displacement_method", text="Displacement")

    def draw(self, context):
        self.draw_shared(self, context.material)


class CYCLES_MATERIAL_PT_settings_volume(CyclesButtonsPanel, Panel):
    bl_label = "Volume"
    bl_parent_id = "CYCLES_MATERIAL_PT_settings"
    bl_context = "material"

    @staticmethod
    def draw_shared(self, context, mat):
        layout = self.layout
        layout.use_property_split = True
        layout.use_property_decorate = False

        cmat = mat.cycles

        col = layout.column()
        sub = col.column()
        col.prop(cmat, "volume_sampling", text="Sampling")
        col.prop(cmat, "volume_interpolation", text="Interpolation")
        col.prop(cmat, "homogeneous_volume", text="Homogeneous")
        sub = col.column()
        sub.active = not cmat.homogeneous_volume
        sub.prop(cmat, "volume_step_rate")

    def draw(self, context):
        self.draw_shared(self, context, context.material)


class CYCLES_RENDER_PT_bake(CyclesButtonsPanel, Panel):
    bl_label = "Bake"
    bl_context = "render"
    bl_options = {'DEFAULT_CLOSED'}
    COMPAT_ENGINES = {'CYCLES'}

    def draw(self, context):
        layout = self.layout
        layout.use_property_split = True
        layout.use_property_decorate = False  # No animation.

        scene = context.scene
        cscene = scene.cycles
        cbk = scene.render.bake
        rd = scene.render

        if rd.use_bake_multires:
            layout.operator("object.bake_image", icon='RENDER_STILL')
            layout.prop(rd, "use_bake_multires")
            layout.prop(rd, "bake_type")

        else:
            layout.operator("object.bake", icon='RENDER_STILL').type = cscene.bake_type
            layout.prop(rd, "use_bake_multires")
            layout.prop(cscene, "bake_type")


class CYCLES_RENDER_PT_bake_influence(CyclesButtonsPanel, Panel):
    bl_label = "Influence"
    bl_context = "render"
    bl_parent_id = "CYCLES_RENDER_PT_bake"
    COMPAT_ENGINES = {'CYCLES'}

    @classmethod
    def poll(cls, context):
        scene = context.scene
        cscene = scene.cycles
        rd = scene.render
        if rd.use_bake_multires == False and cscene.bake_type in {
                'NORMAL', 'COMBINED', 'DIFFUSE', 'GLOSSY', 'TRANSMISSION'}:
            return True

    def draw(self, context):
        layout = self.layout
        layout.use_property_split = True
        layout.use_property_decorate = False  # No animation.

        scene = context.scene
        cscene = scene.cycles
        cbk = scene.render.bake
        rd = scene.render

        col = layout.column()

        if cscene.bake_type == 'NORMAL':
            col.prop(cbk, "normal_space", text="Space")

            sub = col.column(align=True)
            sub.prop(cbk, "normal_r", text="Swizzle R")
            sub.prop(cbk, "normal_g", text="G")
            sub.prop(cbk, "normal_b", text="B")

        elif cscene.bake_type == 'COMBINED':

            col = layout.column(heading="Lighting", align=True)
            col.prop(cbk, "use_pass_direct")
            col.prop(cbk, "use_pass_indirect")

            col = layout.column(heading="Contributions", align=True)
            col.active = cbk.use_pass_direct or cbk.use_pass_indirect
            col.prop(cbk, "use_pass_diffuse")
            col.prop(cbk, "use_pass_glossy")
            col.prop(cbk, "use_pass_transmission")
            col.prop(cbk, "use_pass_emit")

        elif cscene.bake_type in {'DIFFUSE', 'GLOSSY', 'TRANSMISSION'}:
            col = layout.column(heading="Contributions", align=True)
            col.prop(cbk, "use_pass_direct")
            col.prop(cbk, "use_pass_indirect")
            col.prop(cbk, "use_pass_color")


class CYCLES_RENDER_PT_bake_selected_to_active(CyclesButtonsPanel, Panel):
    bl_label = "Selected to Active"
    bl_context = "render"
    bl_parent_id = "CYCLES_RENDER_PT_bake"
    bl_options = {'DEFAULT_CLOSED'}
    COMPAT_ENGINES = {'CYCLES'}

    @classmethod
    def poll(cls, context):
        scene = context.scene
        rd = scene.render
        return rd.use_bake_multires == False

    def draw_header(self, context):
        scene = context.scene
        cbk = scene.render.bake
        self.layout.prop(cbk, "use_selected_to_active", text="")

    def draw(self, context):
        layout = self.layout
        layout.use_property_split = True
        layout.use_property_decorate = False  # No animation.

        scene = context.scene
        cscene = scene.cycles
        cbk = scene.render.bake
        rd = scene.render

        layout.active = cbk.use_selected_to_active
        col = layout.column()

        col.prop(cbk, "use_cage", text="Cage")
        if cbk.use_cage:
            col.prop(cbk, "cage_object")
            col = layout.column()
            col.prop(cbk, "cage_extrusion")
            col.active = cbk.cage_object is None
        else:
            col.prop(cbk, "cage_extrusion", text="Extrusion")

        col = layout.column()
        col.prop(cbk, "max_ray_distance")


class CYCLES_RENDER_PT_bake_output(CyclesButtonsPanel, Panel):
    bl_label = "Output"
    bl_context = "render"
    bl_parent_id = "CYCLES_RENDER_PT_bake"
    COMPAT_ENGINES = {'CYCLES'}

    def draw(self, context):
        layout = self.layout
        layout.use_property_split = True
        layout.use_property_decorate = False  # No animation.

        scene = context.scene
        cscene = scene.cycles
        cbk = scene.render.bake
        rd = scene.render

        if rd.use_bake_multires:
            layout.prop(rd, "use_bake_clear", text="Clear Image")
            if rd.bake_type == 'DISPLACEMENT':
                layout.prop(rd, "use_bake_lores_mesh")
        else:
            layout.prop(cbk, "target")
            if cbk.target == 'IMAGE_TEXTURES':
                layout.prop(cbk, "use_clear", text="Clear Image")

class CYCLES_RENDER_PT_bake_output_margin(CyclesButtonsPanel, Panel):
    bl_label = "Margin"
    bl_context = "render"
    bl_parent_id = "CYCLES_RENDER_PT_bake_output"
    COMPAT_ENGINES = {'CYCLES'}

    @classmethod
    def poll(cls, context):
        scene = context.scene
        cbk = scene.render.bake
        return cbk.target == 'IMAGE_TEXTURES'

    def draw(self, context):
        layout = self.layout
        layout.use_property_split = True
        layout.use_property_decorate = False  # No animation.

        scene = context.scene
        cscene = scene.cycles
        cbk = scene.render.bake
        rd = scene.render

        if rd.use_bake_multires:
            layout.prop(rd, "bake_margin_type", text="Type")
            layout.prop(rd, "bake_margin", text="Size")
        else:
            if cbk.target == 'IMAGE_TEXTURES':
                layout.prop(cbk, "margin_type", text="Type")
                layout.prop(cbk, "margin", text="Size")



class CYCLES_RENDER_PT_debug(CyclesDebugButtonsPanel, Panel):
    bl_label = "Debug"
    bl_context = "render"
    bl_options = {'DEFAULT_CLOSED'}
    COMPAT_ENGINES = {'CYCLES'}

    def draw(self, context):
        layout = self.layout
        layout.use_property_split = True
        layout.use_property_decorate = False  # No animation.

        scene = context.scene
        cscene = scene.cycles

        col = layout.column(heading="CPU")

        row = col.row(align=True)
        row.prop(cscene, "debug_use_cpu_sse2", toggle=True)
        row.prop(cscene, "debug_use_cpu_sse3", toggle=True)
        row.prop(cscene, "debug_use_cpu_sse41", toggle=True)
        row.prop(cscene, "debug_use_cpu_avx", toggle=True)
        row.prop(cscene, "debug_use_cpu_avx2", toggle=True)
        col.prop(cscene, "debug_bvh_layout", text="BVH")

        col.separator()

        col = layout.column(heading="CUDA")
        col.prop(cscene, "debug_use_cuda_adaptive_compile")
        col = layout.column(heading="OptiX")
        col.prop(cscene, "debug_use_optix_debug", text="Module Debug")

        col.separator()

        col.prop(cscene, "debug_bvh_type", text="Viewport BVH")

        col.separator()

        import _cycles
        if _cycles.with_debug:
            col.prop(cscene, "direct_light_sampling_type")


class CYCLES_RENDER_PT_simplify(CyclesButtonsPanel, Panel):
    bl_label = "Simplify"
    bl_context = "render"
    bl_options = {'DEFAULT_CLOSED'}
    COMPAT_ENGINES = {'CYCLES'}

    def draw_header(self, context):
        rd = context.scene.render
        self.layout.prop(rd, "use_simplify", text="")

    def draw(self, context):
        pass


class CYCLES_RENDER_PT_simplify_viewport(CyclesButtonsPanel, Panel):
    bl_label = "Viewport"
    bl_context = "render"
    bl_parent_id = "CYCLES_RENDER_PT_simplify"
    COMPAT_ENGINES = {'CYCLES'}

    def draw(self, context):
        layout = self.layout
        layout.use_property_split = True
        layout.use_property_decorate = False

        scene = context.scene
        rd = scene.render
        cscene = scene.cycles

        layout.active = rd.use_simplify

        col = layout.column()
        col.prop(rd, "simplify_subdivision", text="Max Subdivision")
        col.prop(rd, "simplify_child_particles", text="Child Particles")
        col.prop(cscene, "texture_limit", text="Texture Limit")
        col.prop(rd, "simplify_volumes", text="Volume Resolution")


class CYCLES_RENDER_PT_simplify_render(CyclesButtonsPanel, Panel):
    bl_label = "Render"
    bl_context = "render"
    bl_parent_id = "CYCLES_RENDER_PT_simplify"
    COMPAT_ENGINES = {'CYCLES'}

    def draw(self, context):
        layout = self.layout
        layout.use_property_split = True
        layout.use_property_decorate = False

        scene = context.scene
        rd = scene.render
        cscene = scene.cycles

        layout.active = rd.use_simplify

        col = layout.column()

        col.prop(rd, "simplify_subdivision_render", text="Max Subdivision")
        col.prop(rd, "simplify_child_particles_render", text="Child Particles")
        col.prop(cscene, "texture_limit_render", text="Texture Limit")


class CYCLES_RENDER_PT_simplify_culling(CyclesButtonsPanel, Panel):
    bl_label = "Culling"
    bl_context = "render"
    bl_parent_id = "CYCLES_RENDER_PT_simplify"
    bl_options = {'DEFAULT_CLOSED'}
    COMPAT_ENGINES = {'CYCLES'}

    def draw(self, context):
        layout = self.layout
        layout.use_property_split = True
        layout.use_property_decorate = False

        scene = context.scene
        rd = scene.render
        cscene = scene.cycles

        layout.active = rd.use_simplify

        row = layout.row(heading="Camera Culling")
        row.prop(cscene, "use_camera_cull", text="")
        sub = row.column()
        sub.active = cscene.use_camera_cull
        sub.prop(cscene, "camera_cull_margin", text="")

        row = layout.row(heading="Distance Culling")
        row.prop(cscene, "use_distance_cull", text="")
        sub = row.column()
        sub.active = cscene.use_distance_cull
        sub.prop(cscene, "distance_cull_margin", text="")


class CyclesShadingButtonsPanel(CyclesButtonsPanel):
    bl_space_type = 'VIEW_3D'
    bl_region_type = 'HEADER'
    bl_parent_id = 'VIEW3D_PT_shading'

    @classmethod
    def poll(cls, context):
        return (
            CyclesButtonsPanel.poll(context) and
            context.space_data.shading.type == 'RENDERED'
        )


class CYCLES_VIEW3D_PT_shading_render_pass(CyclesShadingButtonsPanel, Panel):
    bl_label = "Render Pass"

    def draw(self, context):
        shading = context.space_data.shading

        layout = self.layout
        layout.prop(shading.cycles, "render_pass", text="")


class CYCLES_VIEW3D_PT_shading_debug(CyclesDebugButtonsPanel,
                                     CyclesShadingButtonsPanel,
                                     Panel):
    bl_label = "Debug"

    @classmethod
    def poll(cls, context):
        return (
            CyclesDebugButtonsPanel.poll(context) and
            CyclesShadingButtonsPanel.poll(context)
        )

    def draw(self, context):
        shading = context.space_data.shading

        layout = self.layout
        layout.active = context.scene.cycles.use_preview_adaptive_sampling
        layout.prop(shading.cycles, "show_active_pixels")


class CYCLES_VIEW3D_PT_shading_lighting(Panel):
    bl_space_type = 'VIEW_3D'
    bl_region_type = 'HEADER'
    bl_label = "Lighting"
    bl_parent_id = 'VIEW3D_PT_shading'
    COMPAT_ENGINES = {'CYCLES'}

    @classmethod
    def poll(cls, context):
        return (
            context.engine in cls.COMPAT_ENGINES and
            context.space_data.shading.type == 'RENDERED'
        )

    def draw(self, context):
        layout = self.layout
        col = layout.column()
        split = col.split(factor=0.9)

        shading = context.space_data.shading
        col.prop(shading, "use_scene_lights_render")
        col.prop(shading, "use_scene_world_render")

        if not shading.use_scene_world_render:
            col = layout.column()
            split = col.split(factor=0.9)

            col = split.column()
            sub = col.row()
            sub.scale_y = 0.6
            sub.template_icon_view(shading, "studio_light", scale_popup=3)

            col = split.column()
            col.operator("preferences.studiolight_show", emboss=False, text="", icon='PREFERENCES')

            split = layout.split(factor=0.9)
            col = split.column()
            col.prop(shading, "studiolight_rotate_z", text="Rotation")
            col.prop(shading, "studiolight_intensity")
            col.prop(shading, "studiolight_background_alpha")


class CYCLES_VIEW3D_PT_simplify_greasepencil(CyclesButtonsPanel, Panel, GreasePencilSimplifyPanel):
    bl_label = "Grease Pencil"
    bl_parent_id = "CYCLES_RENDER_PT_simplify"
    COMPAT_ENGINES = {'CYCLES'}
    bl_options = {'DEFAULT_CLOSED'}


def draw_device(self, context):
    scene = context.scene
    layout = self.layout
    layout.use_property_split = True
    layout.use_property_decorate = False

    if context.engine == 'CYCLES':
        from . import engine
        cscene = scene.cycles

        col = layout.column()
        col.prop(cscene, "feature_set")

        col = layout.column()
        col.active = show_device_active(context)
        col.prop(cscene, "device")

        from . import engine
        if engine.with_osl() and use_cpu(context):
            col.prop(cscene, "shading_system")


def draw_pause(self, context):
    layout = self.layout
    scene = context.scene

    if context.engine == "CYCLES":
        view = context.space_data

        if view.shading.type == 'RENDERED':
            cscene = scene.cycles
            layout.prop(cscene, "preview_pause", icon='PLAY' if cscene.preview_pause else 'PAUSE', text="")


def get_panels():
    exclude_panels = {
        'DATA_PT_area',
        'DATA_PT_camera_dof',
        'DATA_PT_falloff_curve',
        'DATA_PT_light',
        'DATA_PT_preview',
        'DATA_PT_spot',
        'MATERIAL_PT_context_material',
        'MATERIAL_PT_preview',
        'NODE_DATA_PT_light',
        'NODE_DATA_PT_spot',
        'OBJECT_PT_visibility',
        'VIEWLAYER_PT_filter',
        'VIEWLAYER_PT_layer_passes',
        'RENDER_PT_post_processing',
        'RENDER_PT_simplify',
    }

    panels = []
    for panel in bpy.types.Panel.__subclasses__():
        if hasattr(panel, 'COMPAT_ENGINES') and 'BLENDER_RENDER' in panel.COMPAT_ENGINES:
            if panel.__name__ not in exclude_panels:
                panels.append(panel)

    return panels


classes = (
    CYCLES_PT_sampling_presets,
    CYCLES_PT_viewport_sampling_presets,
    CYCLES_PT_integrator_presets,
    CYCLES_RENDER_PT_sampling,
    CYCLES_RENDER_PT_sampling_viewport,
    CYCLES_RENDER_PT_sampling_viewport_denoise,
    CYCLES_RENDER_PT_sampling_render,
    CYCLES_RENDER_PT_sampling_render_denoise,
    CYCLES_RENDER_PT_sampling_advanced,
    CYCLES_RENDER_PT_light_paths,
    CYCLES_RENDER_PT_light_paths_max_bounces,
    CYCLES_RENDER_PT_light_paths_clamping,
    CYCLES_RENDER_PT_light_paths_caustics,
    CYCLES_RENDER_PT_light_paths_fast_gi,
    CYCLES_RENDER_PT_volumes,
    CYCLES_RENDER_PT_subdivision,
    CYCLES_RENDER_PT_hair,
    CYCLES_RENDER_PT_simplify,
    CYCLES_RENDER_PT_simplify_viewport,
    CYCLES_RENDER_PT_simplify_render,
    CYCLES_RENDER_PT_simplify_culling,
    CYCLES_VIEW3D_PT_simplify_greasepencil,
    CYCLES_VIEW3D_PT_shading_lighting,
    CYCLES_VIEW3D_PT_shading_render_pass,
    CYCLES_VIEW3D_PT_shading_debug,
    CYCLES_RENDER_PT_motion_blur,
    CYCLES_RENDER_PT_motion_blur_curve,
    CYCLES_RENDER_PT_film,
    CYCLES_RENDER_PT_film_pixel_filter,
    CYCLES_RENDER_PT_film_transparency,
    CYCLES_RENDER_PT_performance,
    CYCLES_RENDER_PT_performance_threads,
    CYCLES_RENDER_PT_performance_memory,
    CYCLES_RENDER_PT_performance_acceleration_structure,
    CYCLES_RENDER_PT_performance_final_render,
    CYCLES_RENDER_PT_performance_viewport,
    CYCLES_RENDER_PT_passes,
    CYCLES_RENDER_PT_passes_data,
    CYCLES_RENDER_PT_passes_light,
    CYCLES_RENDER_PT_passes_crypto,
    CYCLES_RENDER_PT_passes_aov,
    CYCLES_RENDER_PT_filter,
    CYCLES_RENDER_PT_override,
    CYCLES_PT_post_processing,
    CYCLES_CAMERA_PT_dof,
    CYCLES_CAMERA_PT_dof_aperture,
    CYCLES_PT_context_material,
    CYCLES_OBJECT_PT_motion_blur,
    CYCLES_OBJECT_PT_shading,
    CYCLES_OBJECT_PT_shading_shadow_terminator,
    CYCLES_OBJECT_PT_shading_gi_approximation,
    CYCLES_OBJECT_PT_visibility,
    CYCLES_OBJECT_PT_visibility_ray_visibility,
    CYCLES_OBJECT_PT_visibility_culling,
    CYCLES_LIGHT_PT_preview,
    CYCLES_LIGHT_PT_light,
    CYCLES_LIGHT_PT_nodes,
    CYCLES_LIGHT_PT_beam_shape,
    CYCLES_WORLD_PT_preview,
    CYCLES_WORLD_PT_surface,
    CYCLES_WORLD_PT_volume,
    CYCLES_WORLD_PT_mist,
    CYCLES_WORLD_PT_ray_visibility,
    CYCLES_WORLD_PT_settings,
    CYCLES_WORLD_PT_settings_surface,
    CYCLES_WORLD_PT_settings_volume,
    CYCLES_MATERIAL_PT_preview,
    CYCLES_MATERIAL_PT_surface,
    CYCLES_MATERIAL_PT_volume,
    CYCLES_MATERIAL_PT_displacement,
    CYCLES_MATERIAL_PT_settings,
    CYCLES_MATERIAL_PT_settings_surface,
    CYCLES_MATERIAL_PT_settings_volume,
    CYCLES_RENDER_PT_bake,
    CYCLES_RENDER_PT_bake_influence,
    CYCLES_RENDER_PT_bake_selected_to_active,
    CYCLES_RENDER_PT_bake_output,
    CYCLES_RENDER_PT_bake_output_margin,
    CYCLES_RENDER_PT_debug,
    node_panel(CYCLES_MATERIAL_PT_settings),
    node_panel(CYCLES_MATERIAL_PT_settings_surface),
    node_panel(CYCLES_MATERIAL_PT_settings_volume),
    node_panel(CYCLES_WORLD_PT_ray_visibility),
    node_panel(CYCLES_WORLD_PT_settings),
    node_panel(CYCLES_WORLD_PT_settings_surface),
    node_panel(CYCLES_WORLD_PT_settings_volume),
    node_panel(CYCLES_LIGHT_PT_light),
    node_panel(CYCLES_LIGHT_PT_beam_shape)
)


def register():
    from bpy.utils import register_class

    bpy.types.RENDER_PT_context.append(draw_device)
    bpy.types.VIEW3D_HT_header.append(draw_pause)

    for panel in get_panels():
        panel.COMPAT_ENGINES.add('CYCLES')

    for cls in classes:
        register_class(cls)


def unregister():
    from bpy.utils import unregister_class

    bpy.types.RENDER_PT_context.remove(draw_device)
    bpy.types.VIEW3D_HT_header.remove(draw_pause)

    for panel in get_panels():
        if 'CYCLES' in panel.COMPAT_ENGINES:
            panel.COMPAT_ENGINES.remove('CYCLES')

    for cls in classes:
        unregister_class(cls)<|MERGE_RESOLUTION|>--- conflicted
+++ resolved
@@ -118,15 +118,12 @@
 
     return (get_device_type(context) == 'OPTIX' and cscene.device == 'GPU')
 
-<<<<<<< HEAD
-=======
 def use_multi_device(context):
     cscene = context.scene.cycles
     if cscene.device != 'GPU':
         return False
     return context.preferences.addons[__package__].preferences.has_multi_device()
 
->>>>>>> ec2e9a43
 
 def show_device_active(context):
     cscene = context.scene.cycles
