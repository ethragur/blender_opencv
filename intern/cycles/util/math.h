--- conflicted
+++ resolved
@@ -799,14 +799,11 @@
   return i & 1;
 }
 #  endif
-<<<<<<< HEAD
 #elif defined(__KERNEL_ONEAPI__)
 #  define popcount(x) sycl::popcount(x)
-=======
 #elif defined(__KERNEL_HIP__)
 /* Use popcll to support 64-bit wave for pre-RDNA AMD GPUs */
 #  define popcount(x) __popcll(x)
->>>>>>> 66f826ae
 #elif !defined(__KERNEL_METAL__)
 #  define popcount(x) __popc(x)
 #endif
