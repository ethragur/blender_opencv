/*
 * Adapted from code Copyright 2009-2010 NVIDIA Corporation,
 * and code copyright 2009-2012 Intel Corporation
 *
 * Modifications Copyright 2011-2013, Blender Foundation.
 *
 * Licensed under the Apache License, Version 2.0 (the "License");
 * you may not use this file except in compliance with the License.
 * You may obtain a copy of the License at
 *
 * http://www.apache.org/licenses/LICENSE-2.0
 *
 * Unless required by applicable law or agreed to in writing, software
 * distributed under the License is distributed on an "AS IS" BASIS,
 * WITHOUT WARRANTIES OR CONDITIONS OF ANY KIND, either express or implied.
 * See the License for the specific language governing permissions and
 * limitations under the License.
 */

/* This is a template BVH traversal function, where various features can be
 * enabled/disabled. This way we can compile optimized versions for each case
 * without new features slowing things down.
 *
 * BVH_INSTANCING: object instancing
 * BVH_HAIR: hair curve rendering
 * BVH_HAIR_MINIMUM_WIDTH: hair curve rendering with minimum width
 * BVH_MOTION: motion blur rendering
 *
 */

#define FEATURE(f) (((BVH_FUNCTION_FEATURES) & (f)) != 0)

ccl_device bool BVH_FUNCTION_NAME
(KernelGlobals *kg, const Ray *ray, Intersection *isect, const uint visibility
#if FEATURE(BVH_HAIR_MINIMUM_WIDTH)
, uint *lcg_state, float difl, float extmax
#endif
)
{
	/* todo:
	 * - test if pushing distance on the stack helps (for non shadow rays)
	 * - separate version for shadow rays
	 * - likely and unlikely for if() statements
	 * - test restrict attribute for pointers
	 */
	
	/* traversal stack in CUDA thread-local memory */
	int traversalStack[BVH_STACK_SIZE];
	traversalStack[0] = ENTRYPOINT_SENTINEL;

	/* traversal variables in registers */
	int stackPtr = 0;
	int nodeAddr = kernel_data.bvh.root;

	/* ray parameters in registers */
	float3 P = ray->P;
	float3 dir = bvh_clamp_direction(ray->D);
	float3 idir = bvh_inverse_direction(dir);
	int object = OBJECT_NONE;

#if FEATURE(BVH_MOTION)
	Transform ob_tfm;
#endif

	isect->t = ray->t;
	isect->object = OBJECT_NONE;
	isect->prim = PRIM_NONE;
	isect->u = 0.0f;
	isect->v = 0.0f;

#if defined(__KERNEL_SSE2__)
	const shuffle_swap_t shuf_identity = shuffle_swap_identity();
	const shuffle_swap_t shuf_swap = shuffle_swap_swap();
	
	const ssef pn = cast(ssei(0, 0, 0x80000000, 0x80000000));
	ssef Psplat[3], idirsplat[3];
	shuffle_swap_t shufflexyz[3];

	Psplat[0] = ssef(P.x);
	Psplat[1] = ssef(P.y);
	Psplat[2] = ssef(P.z);

	ssef tsplat(0.0f, 0.0f, -isect->t, -isect->t);

	gen_idirsplat_swap(pn, shuf_identity, shuf_swap, idir, idirsplat, shufflexyz);
#endif

	/* traversal loop */
	do {
		do {
			/* traverse internal nodes */
			while(nodeAddr >= 0 && nodeAddr != ENTRYPOINT_SENTINEL) {
				bool traverseChild0, traverseChild1;
				int nodeAddrChild1;

#if !defined(__KERNEL_SSE2__)
				/* Intersect two child bounding boxes, non-SSE version */
				float t = isect->t;

				/* fetch node data */
				float4 node0 = kernel_tex_fetch(__bvh_nodes, nodeAddr*BVH_NODE_SIZE+0);
				float4 node1 = kernel_tex_fetch(__bvh_nodes, nodeAddr*BVH_NODE_SIZE+1);
				float4 node2 = kernel_tex_fetch(__bvh_nodes, nodeAddr*BVH_NODE_SIZE+2);
				float4 cnodes = kernel_tex_fetch(__bvh_nodes, nodeAddr*BVH_NODE_SIZE+3);

				/* intersect ray against child nodes */
				NO_EXTENDED_PRECISION float c0lox = (node0.x - P.x) * idir.x;
				NO_EXTENDED_PRECISION float c0hix = (node0.z - P.x) * idir.x;
				NO_EXTENDED_PRECISION float c0loy = (node1.x - P.y) * idir.y;
				NO_EXTENDED_PRECISION float c0hiy = (node1.z - P.y) * idir.y;
				NO_EXTENDED_PRECISION float c0loz = (node2.x - P.z) * idir.z;
				NO_EXTENDED_PRECISION float c0hiz = (node2.z - P.z) * idir.z;
				NO_EXTENDED_PRECISION float c0min = max4(min(c0lox, c0hix), min(c0loy, c0hiy), min(c0loz, c0hiz), 0.0f);
				NO_EXTENDED_PRECISION float c0max = min4(max(c0lox, c0hix), max(c0loy, c0hiy), max(c0loz, c0hiz), t);

				NO_EXTENDED_PRECISION float c1lox = (node0.y - P.x) * idir.x;
				NO_EXTENDED_PRECISION float c1hix = (node0.w - P.x) * idir.x;
				NO_EXTENDED_PRECISION float c1loy = (node1.y - P.y) * idir.y;
				NO_EXTENDED_PRECISION float c1hiy = (node1.w - P.y) * idir.y;
				NO_EXTENDED_PRECISION float c1loz = (node2.y - P.z) * idir.z;
				NO_EXTENDED_PRECISION float c1hiz = (node2.w - P.z) * idir.z;
				NO_EXTENDED_PRECISION float c1min = max4(min(c1lox, c1hix), min(c1loy, c1hiy), min(c1loz, c1hiz), 0.0f);
				NO_EXTENDED_PRECISION float c1max = min4(max(c1lox, c1hix), max(c1loy, c1hiy), max(c1loz, c1hiz), t);

#if FEATURE(BVH_HAIR_MINIMUM_WIDTH)
				if(difl != 0.0f) {
					float hdiff = 1.0f + difl;
					float ldiff = 1.0f - difl;
					if(__float_as_int(cnodes.z) & PATH_RAY_CURVE) {
						c0min = max(ldiff * c0min, c0min - extmax);
						c0max = min(hdiff * c0max, c0max + extmax);
					}
					if(__float_as_int(cnodes.w) & PATH_RAY_CURVE) {
						c1min = max(ldiff * c1min, c1min - extmax);
						c1max = min(hdiff * c1max, c1max + extmax);
					}
				}
#endif

				/* decide which nodes to traverse next */
#ifdef __VISIBILITY_FLAG__
				/* this visibility test gives a 5% performance hit, how to solve? */
				traverseChild0 = (c0max >= c0min) && (__float_as_uint(cnodes.z) & visibility);
				traverseChild1 = (c1max >= c1min) && (__float_as_uint(cnodes.w) & visibility);
#else
				traverseChild0 = (c0max >= c0min);
				traverseChild1 = (c1max >= c1min);
#endif

#else // __KERNEL_SSE2__
				/* Intersect two child bounding boxes, SSE3 version adapted from Embree */

				/* fetch node data */
				const ssef *bvh_nodes = (ssef*)kg->__bvh_nodes.data + nodeAddr*BVH_NODE_SIZE;
				const float4 cnodes = ((float4*)bvh_nodes)[3];

				/* intersect ray against child nodes */
<<<<<<< HEAD
#ifdef __KERNEL_AVX2__
				const __m128 tminmaxx = fms(shuffle_swap(bvh_nodes[0], shufflexyz[0]), idirsplat[0], _mm_mul_ps(Psplat[0], idirsplat[0]));
				const __m128 tminmaxy = fms(shuffle_swap(bvh_nodes[1], shufflexyz[1]), idirsplat[1], _mm_mul_ps(Psplat[1], idirsplat[1]));
				const __m128 tminmaxz = fms(shuffle_swap(bvh_nodes[2], shufflexyz[2]), idirsplat[2], _mm_mul_ps(Psplat[2], idirsplat[2]));
#else
				const __m128 tminmaxx = _mm_mul_ps(_mm_sub_ps(shuffle_swap(bvh_nodes[0], shufflexyz[0]), Psplat[0]), idirsplat[0]);
				const __m128 tminmaxy = _mm_mul_ps(_mm_sub_ps(shuffle_swap(bvh_nodes[1], shufflexyz[1]), Psplat[1]), idirsplat[1]);
				const __m128 tminmaxz = _mm_mul_ps(_mm_sub_ps(shuffle_swap(bvh_nodes[2], shufflexyz[2]), Psplat[2]), idirsplat[2]);
#endif
=======
				const ssef tminmaxx = (shuffle_swap(bvh_nodes[0], shufflexyz[0]) - Psplat[0]) * idirsplat[0];
				const ssef tminmaxy = (shuffle_swap(bvh_nodes[1], shufflexyz[1]) - Psplat[1]) * idirsplat[1];
				const ssef tminmaxz = (shuffle_swap(bvh_nodes[2], shufflexyz[2]) - Psplat[2]) * idirsplat[2];
>>>>>>> ea3bca75

				/* calculate { c0min, c1min, -c0max, -c1max} */
				ssef minmax = max(max(tminmaxx, tminmaxy), max(tminmaxz, tsplat));
				const ssef tminmax = minmax ^ pn;

#if FEATURE(BVH_HAIR_MINIMUM_WIDTH)
				if(difl != 0.0f) {
					float4 *tminmaxview = (float4*)&tminmax;
					float &c0min = tminmaxview->x, &c1min = tminmaxview->y;
					float &c0max = tminmaxview->z, &c1max = tminmaxview->w;

					float hdiff = 1.0f + difl;
					float ldiff = 1.0f - difl;
					if(__float_as_int(cnodes.z) & PATH_RAY_CURVE) {
						c0min = max(ldiff * c0min, c0min - extmax);
						c0max = min(hdiff * c0max, c0max + extmax);
					}
					if(__float_as_int(cnodes.w) & PATH_RAY_CURVE) {
						c1min = max(ldiff * c1min, c1min - extmax);
						c1max = min(hdiff * c1max, c1max + extmax);
					}
				}
#endif

				const sseb lrhit = tminmax <= shuffle<2, 3, 0, 1>(tminmax);

				/* decide which nodes to traverse next */
#ifdef __VISIBILITY_FLAG__
				/* this visibility test gives a 5% performance hit, how to solve? */
				traverseChild0 = (movemask(lrhit) & 1) && (__float_as_uint(cnodes.z) & visibility);
				traverseChild1 = (movemask(lrhit) & 2) && (__float_as_uint(cnodes.w) & visibility);
#else
				traverseChild0 = (movemask(lrhit) & 1);
				traverseChild1 = (movemask(lrhit) & 2);
#endif
#endif // __KERNEL_SSE2__

				nodeAddr = __float_as_int(cnodes.x);
				nodeAddrChild1 = __float_as_int(cnodes.y);

				if(traverseChild0 && traverseChild1) {
					/* both children were intersected, push the farther one */
#if !defined(__KERNEL_SSE2__)
					bool closestChild1 = (c1min < c0min);
#else
					bool closestChild1 = tminmax[1] < tminmax[0];
#endif

					if(closestChild1) {
						int tmp = nodeAddr;
						nodeAddr = nodeAddrChild1;
						nodeAddrChild1 = tmp;
					}

					++stackPtr;
					traversalStack[stackPtr] = nodeAddrChild1;
				}
				else {
					/* one child was intersected */
					if(traverseChild1) {
						nodeAddr = nodeAddrChild1;
					}
					else if(!traverseChild0) {
						/* neither child was intersected */
						nodeAddr = traversalStack[stackPtr];
						--stackPtr;
					}
				}
			}

			/* if node is leaf, fetch triangle list */
			if(nodeAddr < 0) {
				float4 leaf = kernel_tex_fetch(__bvh_nodes, (-nodeAddr-1)*BVH_NODE_SIZE+(BVH_NODE_SIZE-1));
				int primAddr = __float_as_int(leaf.x);

#if FEATURE(BVH_INSTANCING)
				if(primAddr >= 0) {
#endif
					int primAddr2 = __float_as_int(leaf.y);

					/* pop */
					nodeAddr = traversalStack[stackPtr];
					--stackPtr;

					/* primitive intersection */
					while(primAddr < primAddr2) {
						bool hit;
						uint type = kernel_tex_fetch(__prim_type, primAddr);

						switch(type & PRIMITIVE_ALL) {
							case PRIMITIVE_TRIANGLE: {
								hit = triangle_intersect(kg, isect, P, dir, visibility, object, primAddr);
								break;
							}
#if FEATURE(BVH_MOTION)
							case PRIMITIVE_MOTION_TRIANGLE: {
								hit = motion_triangle_intersect(kg, isect, P, dir, ray->time, visibility, object, primAddr);
								break;
							}
#endif
#if FEATURE(BVH_HAIR)
							case PRIMITIVE_CURVE:
							case PRIMITIVE_MOTION_CURVE: {
								if(kernel_data.curve.curveflags & CURVE_KN_INTERPOLATE) 
									hit = bvh_cardinal_curve_intersect(kg, isect, P, dir, visibility, object, primAddr, ray->time, type, lcg_state, difl, extmax);
								else
									hit = bvh_curve_intersect(kg, isect, P, dir, visibility, object, primAddr, ray->time, type, lcg_state, difl, extmax);
								break;
							}
#endif
							default: {
								hit = false;
								break;
							}
						}

						/* shadow ray early termination */
#if defined(__KERNEL_SSE2__)
						if(hit) {
							if(visibility == PATH_RAY_SHADOW_OPAQUE)
								return true;

							tsplat = ssef(0.0f, 0.0f, -isect->t, -isect->t);
						}
#else
						if(hit && visibility == PATH_RAY_SHADOW_OPAQUE)
							return true;
#endif

						primAddr++;
					}
				}
#if FEATURE(BVH_INSTANCING)
				else {
					/* instance push */
					object = kernel_tex_fetch(__prim_object, -primAddr-1);

#if FEATURE(BVH_MOTION)
					bvh_instance_motion_push(kg, object, ray, &P, &dir, &idir, &isect->t, &ob_tfm);
#else
					bvh_instance_push(kg, object, ray, &P, &dir, &idir, &isect->t);
#endif

#if defined(__KERNEL_SSE2__)
					Psplat[0] = ssef(P.x);
					Psplat[1] = ssef(P.y);
					Psplat[2] = ssef(P.z);

					tsplat = ssef(0.0f, 0.0f, -isect->t, -isect->t);

					gen_idirsplat_swap(pn, shuf_identity, shuf_swap, idir, idirsplat, shufflexyz);
#endif

					++stackPtr;
					traversalStack[stackPtr] = ENTRYPOINT_SENTINEL;

					nodeAddr = kernel_tex_fetch(__object_node, object);
				}
			}
#endif
		} while(nodeAddr != ENTRYPOINT_SENTINEL);

#if FEATURE(BVH_INSTANCING)
		if(stackPtr >= 0) {
			kernel_assert(object != OBJECT_NONE);

			/* instance pop */
#if FEATURE(BVH_MOTION)
			bvh_instance_motion_pop(kg, object, ray, &P, &dir, &idir, &isect->t, &ob_tfm);
#else
			bvh_instance_pop(kg, object, ray, &P, &dir, &idir, &isect->t);
#endif

#if defined(__KERNEL_SSE2__)
			Psplat[0] = ssef(P.x);
			Psplat[1] = ssef(P.y);
			Psplat[2] = ssef(P.z);

			tsplat = ssef(0.0f, 0.0f, -isect->t, -isect->t);

			gen_idirsplat_swap(pn, shuf_identity, shuf_swap, idir, idirsplat, shufflexyz);
#endif

			object = OBJECT_NONE;
			nodeAddr = traversalStack[stackPtr];
			--stackPtr;
		}
#endif
	} while(nodeAddr != ENTRYPOINT_SENTINEL);

	return (isect->prim != PRIM_NONE);
}

#undef FEATURE
#undef BVH_FUNCTION_NAME
#undef BVH_FUNCTION_FEATURES
<|MERGE_RESOLUTION|>--- conflicted
+++ resolved
@@ -155,21 +155,9 @@
 				const float4 cnodes = ((float4*)bvh_nodes)[3];
 
 				/* intersect ray against child nodes */
-<<<<<<< HEAD
-#ifdef __KERNEL_AVX2__
-				const __m128 tminmaxx = fms(shuffle_swap(bvh_nodes[0], shufflexyz[0]), idirsplat[0], _mm_mul_ps(Psplat[0], idirsplat[0]));
-				const __m128 tminmaxy = fms(shuffle_swap(bvh_nodes[1], shufflexyz[1]), idirsplat[1], _mm_mul_ps(Psplat[1], idirsplat[1]));
-				const __m128 tminmaxz = fms(shuffle_swap(bvh_nodes[2], shufflexyz[2]), idirsplat[2], _mm_mul_ps(Psplat[2], idirsplat[2]));
-#else
-				const __m128 tminmaxx = _mm_mul_ps(_mm_sub_ps(shuffle_swap(bvh_nodes[0], shufflexyz[0]), Psplat[0]), idirsplat[0]);
-				const __m128 tminmaxy = _mm_mul_ps(_mm_sub_ps(shuffle_swap(bvh_nodes[1], shufflexyz[1]), Psplat[1]), idirsplat[1]);
-				const __m128 tminmaxz = _mm_mul_ps(_mm_sub_ps(shuffle_swap(bvh_nodes[2], shufflexyz[2]), Psplat[2]), idirsplat[2]);
-#endif
-=======
 				const ssef tminmaxx = (shuffle_swap(bvh_nodes[0], shufflexyz[0]) - Psplat[0]) * idirsplat[0];
 				const ssef tminmaxy = (shuffle_swap(bvh_nodes[1], shufflexyz[1]) - Psplat[1]) * idirsplat[1];
 				const ssef tminmaxz = (shuffle_swap(bvh_nodes[2], shufflexyz[2]) - Psplat[2]) * idirsplat[2];
->>>>>>> ea3bca75
 
 				/* calculate { c0min, c1min, -c0max, -c1max} */
 				ssef minmax = max(max(tminmaxx, tminmaxy), max(tminmaxz, tsplat));
