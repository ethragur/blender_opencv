/* SPDX-License-Identifier: Apache-2.0
 * Copyright 2011-2022 Blender Foundation */

#pragma once

#if !defined(__KERNEL_GPU__) && defined(WITH_EMBREE)
#  include <embree3/rtcore.h>
#  include <embree3/rtcore_scene.h>
#  define __EMBREE__
#endif

#include "util/math.h"
#include "util/math_fast.h"
#include "util/math_intersect.h"
#include "util/projection.h"
#include "util/static_assert.h"
#include "util/texture.h"
#include "util/transform.h"

#include "kernel/svm/types.h"

CCL_NAMESPACE_BEGIN

/* Constants */
#define OBJECT_MOTION_PASS_SIZE 2
#define FILTER_TABLE_SIZE 1024
#define RAMP_TABLE_SIZE 256
#define SHUTTER_TABLE_SIZE 256

#define BSSRDF_MIN_RADIUS 1e-8f
#define BSSRDF_MAX_HITS 4
#define BSSRDF_MAX_BOUNCES 256
#define LOCAL_MAX_HITS 4

#define VOLUME_BOUNDS_MAX 1024

#define BECKMANN_TABLE_SIZE 256

#define SHADER_NONE (~0)
#define OBJECT_NONE (~0)
#define PRIM_NONE (~0)
#define LAMP_NONE (~0)
#define ID_NONE (0.0f)
#define PASS_UNUSED (~0)
#define LIGHTGROUP_NONE (~0)

#define INTEGRATOR_SHADOW_ISECT_SIZE_CPU 1024U
#define INTEGRATOR_SHADOW_ISECT_SIZE_GPU 4U

#ifdef __KERNEL_GPU__
#  define INTEGRATOR_SHADOW_ISECT_SIZE INTEGRATOR_SHADOW_ISECT_SIZE_GPU
#else
#  define INTEGRATOR_SHADOW_ISECT_SIZE INTEGRATOR_SHADOW_ISECT_SIZE_CPU
#endif

/* Kernel features */
#define __AO__
#define __CAUSTICS_TRICKS__
#define __CLAMP_SAMPLE__
#define __DENOISING_FEATURES__
#define __DPDU__
#define __HAIR__
#define __OBJECT_MOTION__
#define __PASSES__
#define __PATCH_EVAL__
#define __POINTCLOUD__
#define __RAY_DIFFERENTIALS__
#define __SHADER_RAYTRACE__
#define __SHADOW_CATCHER__
#define __SHADOW_RECORD_ALL__
#define __SUBSURFACE__
#define __SVM__
#define __TRANSPARENT_SHADOWS__
#define __VISIBILITY_FLAG__
#define __VOLUME__

/* Device specific features */
#ifndef __KERNEL_GPU__
#  ifdef WITH_OSL
#    define __OSL__
#  endif
#  ifdef WITH_PATH_GUIDING
#    define __PATH_GUIDING__
#  endif
#  define __VOLUME_RECORD_ALL__
#endif /* !__KERNEL_GPU__ */

/* MNEE caused "Compute function exceeds available temporary registers" in macOS < 13 due to a bug
 * in spill buffer allocation sizing. */
#if !defined(__KERNEL_METAL__) || (__KERNEL_METAL_MACOS__ >= 13)
#  define __MNEE__
#endif

/* Scene-based selective features compilation. */
#ifdef __KERNEL_FEATURES__
#  if !(__KERNEL_FEATURES & KERNEL_FEATURE_OBJECT_MOTION)
#    undef __OBJECT_MOTION__
#  endif
#  if !(__KERNEL_FEATURES & KERNEL_FEATURE_HAIR)
#    undef __HAIR__
#  endif
#  if !(__KERNEL_FEATURES & KERNEL_FEATURE_POINTCLOUD)
#    undef __POINTCLOUD__
#  endif
#  if !(__KERNEL_FEATURES & KERNEL_FEATURE_VOLUME)
#    undef __VOLUME__
#  endif
#  if !(__KERNEL_FEATURES & KERNEL_FEATURE_SUBSURFACE)
#    undef __SUBSURFACE__
#  endif
#  if !(__KERNEL_FEATURES & KERNEL_FEATURE_PATCH_EVALUATION)
#    undef __PATCH_EVAL__
#  endif
#  if !(__KERNEL_FEATURES & KERNEL_FEATURE_TRANSPARENT)
#    undef __TRANSPARENT_SHADOWS__
#  endif
#  if !(__KERNEL_FEATURES & KERNEL_FEATURE_SHADOW_CATCHER)
#    undef __SHADOW_CATCHER__
#  endif
#  if !(__KERNEL_FEATURES & KERNEL_FEATURE_DENOISING)
#    undef __DENOISING_FEATURES__
#  endif
#endif

#ifdef WITH_CYCLES_DEBUG_NAN
#  define __KERNEL_DEBUG_NAN__
#endif

/* Features that enable others */

#if defined(__SUBSURFACE__) || defined(__SHADER_RAYTRACE__)
#  define __BVH_LOCAL__
#endif

/* Sampling Patterns */

/* Unique numbers for sampling patterns in each bounce. */
enum PathTraceDimension {
  /* Init bounce */
  PRNG_FILTER = 0,
  PRNG_LENS = 1,
  PRNG_TIME = 2,

  /* Shade bounce */
  PRNG_TERMINATE = 0,
  PRNG_LIGHT = 1,
  PRNG_LIGHT_TERMINATE = 2,
  /* Surface */
  PRNG_SURFACE_BSDF = 3,
  PRNG_SURFACE_AO = 4,
  PRNG_SURFACE_BEVEL = 5,
  PRNG_SURFACE_BSDF_GUIDING = 6,
  /* Volume */
  PRNG_VOLUME_PHASE = 3,
  PRNG_VOLUME_PHASE_CHANNEL = 4,
  PRNG_VOLUME_SCATTER_DISTANCE = 5,
  PRNG_VOLUME_OFFSET = 6,
  PRNG_VOLUME_SHADE_OFFSET = 7,
  PRNG_VOLUME_PHASE_GUIDING = 8,

  /* Subsurface random walk bounces */
  PRNG_SUBSURFACE_BSDF = 0,
  PRNG_SUBSURFACE_PHASE_CHANNEL = 1,
  PRNG_SUBSURFACE_SCATTER_DISTANCE = 2,
  PRNG_SUBSURFACE_GUIDE_STRATEGY = 3,
  PRNG_SUBSURFACE_GUIDE_DIRECTION = 4,

  /* Subsurface disk bounce */
  PRNG_SUBSURFACE_DISK = 0,
  PRNG_SUBSURFACE_DISK_RESAMPLE = 1,

  /* High enough number so we don't need to change it when adding new dimensions,
   * low enough so there is no uint16_t overflow with many bounces. */
  PRNG_BOUNCE_NUM = 16,
};

enum SamplingPattern {
  SAMPLING_PATTERN_SOBOL_BURLEY = 0,
  SAMPLING_PATTERN_PMJ = 1,

  SAMPLING_NUM_PATTERNS,
};

/* These flags values correspond to `raytypes` in `osl.cpp`, so keep them in sync! */

enum PathRayFlag : uint32_t {
  /* --------------------------------------------------------------------
   * Ray visibility.
   *
   * NOTE: Recalculated after a surface bounce.
   */

  PATH_RAY_CAMERA = (1U << 0U),
  PATH_RAY_REFLECT = (1U << 1U),
  PATH_RAY_TRANSMIT = (1U << 2U),
  PATH_RAY_DIFFUSE = (1U << 3U),
  PATH_RAY_GLOSSY = (1U << 4U),
  PATH_RAY_SINGULAR = (1U << 5U),
  PATH_RAY_TRANSPARENT = (1U << 6U),
  PATH_RAY_VOLUME_SCATTER = (1U << 7U),

  /* Shadow ray visibility. */
  PATH_RAY_SHADOW_OPAQUE = (1U << 8U),
  PATH_RAY_SHADOW_TRANSPARENT = (1U << 9U),
  PATH_RAY_SHADOW = (PATH_RAY_SHADOW_OPAQUE | PATH_RAY_SHADOW_TRANSPARENT),

  /* Special flag to tag unaligned BVH nodes.
   * Only set and used in BVH nodes to distinguish how to interpret bounding box information stored
   * in the node (either it should be intersected as AABB or as OBBU). */
  PATH_RAY_NODE_UNALIGNED = (1U << 10U),

  /* Subset of flags used for ray visibility for intersection.
   *
   * NOTE: SHADOW_CATCHER macros below assume there are no more than
   * 16 visibility bits. */
  PATH_RAY_ALL_VISIBILITY = ((1U << 11U) - 1U),

  /* --------------------------------------------------------------------
   * Path flags.
   */

  /* Don't apply multiple importance sampling weights to emission from
   * lamp or surface hits, because they were not direct light sampled. */
  PATH_RAY_MIS_SKIP = (1U << 11U),

  /* Diffuse bounce earlier in the path, skip SSS to improve performance
   * and avoid branching twice with disk sampling SSS. */
  PATH_RAY_DIFFUSE_ANCESTOR = (1U << 12U),

  /* Single pass has been written. */
  PATH_RAY_SINGLE_PASS_DONE = (1U << 13U),

  /* Zero background alpha, for camera or transparent glass rays. */
  PATH_RAY_TRANSPARENT_BACKGROUND = (1U << 14U),

  /* Terminate ray immediately at next bounce. */
  PATH_RAY_TERMINATE_ON_NEXT_SURFACE = (1U << 15U),
  PATH_RAY_TERMINATE_IN_NEXT_VOLUME = (1U << 16U),

  /* Ray is to be terminated, but continue with transparent bounces and
   * emission as long as we encounter them. This is required to make the
   * MIS between direct and indirect light rays match, as shadow rays go
   * through transparent surfaces to reach emission too. */
  PATH_RAY_TERMINATE_AFTER_TRANSPARENT = (1U << 17U),

  /* Terminate ray immediately after volume shading. */
  PATH_RAY_TERMINATE_AFTER_VOLUME = (1U << 18U),

  /* Ray is to be terminated. */
  PATH_RAY_TERMINATE = (PATH_RAY_TERMINATE_ON_NEXT_SURFACE | PATH_RAY_TERMINATE_IN_NEXT_VOLUME |
                        PATH_RAY_TERMINATE_AFTER_TRANSPARENT | PATH_RAY_TERMINATE_AFTER_VOLUME),

  /* Path and shader is being evaluated for direct lighting emission. */
  PATH_RAY_EMISSION = (1U << 19U),

  /* Perform subsurface scattering. */
  PATH_RAY_SUBSURFACE_RANDOM_WALK = (1U << 20U),
  PATH_RAY_SUBSURFACE_DISK = (1U << 21U),
  PATH_RAY_SUBSURFACE_USE_FRESNEL = (1U << 22U),
  PATH_RAY_SUBSURFACE_BACKFACING = (1U << 23U),
  PATH_RAY_SUBSURFACE = (PATH_RAY_SUBSURFACE_RANDOM_WALK | PATH_RAY_SUBSURFACE_DISK |
                         PATH_RAY_SUBSURFACE_USE_FRESNEL | PATH_RAY_SUBSURFACE_BACKFACING),

  /* Contribute to denoising features. */
  PATH_RAY_DENOISING_FEATURES = (1U << 24U),

  /* Render pass categories. */
  PATH_RAY_SURFACE_PASS = (1U << 25U),
  PATH_RAY_VOLUME_PASS = (1U << 26U),
  PATH_RAY_ANY_PASS = (PATH_RAY_SURFACE_PASS | PATH_RAY_VOLUME_PASS),

  /* Shadow ray is for a light or surface, or AO. */
  PATH_RAY_SHADOW_FOR_LIGHT = (1U << 27U),
  PATH_RAY_SHADOW_FOR_AO = (1U << 28U),

  /* A shadow catcher object was hit and the path was split into two. */
  PATH_RAY_SHADOW_CATCHER_HIT = (1U << 29U),

  /* A shadow catcher object was hit and this path traces only shadow catchers, writing them into
   * their dedicated pass for later division.
   *
   * NOTE: Is not covered with `PATH_RAY_ANY_PASS` because shadow catcher does special handling
   * which is separate from the light passes. */
  PATH_RAY_SHADOW_CATCHER_PASS = (1U << 30U),

  /* Path is evaluating background for an approximate shadow catcher with non-transparent film. */
  PATH_RAY_SHADOW_CATCHER_BACKGROUND = (1U << 31U),
};

// 8bit enum, just in case we need to move more variables in it
enum PathRayMNEE {
  PATH_MNEE_VALID = (1U << 0U),
  PATH_MNEE_RECEIVER_ANCESTOR = (1U << 1U),
  PATH_MNEE_CULL_LIGHT_CONNECTION = (1U << 2U),
};

/* Configure ray visibility bits for rays and objects respectively,
 * to make shadow catchers work.
 *
 * On shadow catcher paths we want to ignore any intersections with non-catchers,
 * whereas on regular paths we want to intersect all objects. */

#define SHADOW_CATCHER_VISIBILITY_SHIFT(visibility) ((visibility) << 16)

#define SHADOW_CATCHER_PATH_VISIBILITY(path_flag, visibility) \
  (((path_flag)&PATH_RAY_SHADOW_CATCHER_PASS) ? SHADOW_CATCHER_VISIBILITY_SHIFT(visibility) : \
                                                (visibility))

#define SHADOW_CATCHER_OBJECT_VISIBILITY(is_shadow_catcher, visibility) \
  (((is_shadow_catcher) ? SHADOW_CATCHER_VISIBILITY_SHIFT(visibility) : 0) | (visibility))

/* Closure Label */

typedef enum ClosureLabel {
  LABEL_NONE = 0,
  LABEL_TRANSMIT = 1,
  LABEL_REFLECT = 2,
  LABEL_DIFFUSE = 4,
  LABEL_GLOSSY = 8,
  LABEL_SINGULAR = 16,
  LABEL_TRANSPARENT = 32,
  LABEL_VOLUME_SCATTER = 64,
  LABEL_TRANSMIT_TRANSPARENT = 128,
  LABEL_SUBSURFACE_SCATTER = 256,
} ClosureLabel;

/* Render Passes */

#define PASS_NAME_JOIN(a, b) a##_##b
#define PASSMASK(pass) (1 << ((PASS_NAME_JOIN(PASS, pass)) % 32))

// NOTE: Keep in sync with `Pass::get_type_enum()`.
typedef enum PassType {
  PASS_NONE = 0,

  /* Light Passes */
  PASS_COMBINED = 1,
  PASS_EMISSION,
  PASS_BACKGROUND,
  PASS_AO,
  PASS_SHADOW,
  PASS_DIFFUSE,
  PASS_DIFFUSE_DIRECT,
  PASS_DIFFUSE_INDIRECT,
  PASS_GLOSSY,
  PASS_GLOSSY_DIRECT,
  PASS_GLOSSY_INDIRECT,
  PASS_TRANSMISSION,
  PASS_TRANSMISSION_DIRECT,
  PASS_TRANSMISSION_INDIRECT,
  PASS_VOLUME,
  PASS_VOLUME_DIRECT,
  PASS_VOLUME_INDIRECT,
  PASS_CATEGORY_LIGHT_END = 31,

  /* Data passes */
  PASS_DEPTH = 32,
  PASS_POSITION,
  PASS_NORMAL,
  PASS_ROUGHNESS,
  PASS_UV,
  PASS_OBJECT_ID,
  PASS_MATERIAL_ID,
  PASS_MOTION,
  PASS_MOTION_WEIGHT,
  PASS_CRYPTOMATTE,
  PASS_AOV_COLOR,
  PASS_AOV_VALUE,
  PASS_ADAPTIVE_AUX_BUFFER,
  PASS_SAMPLE_COUNT,
  PASS_DIFFUSE_COLOR,
  PASS_GLOSSY_COLOR,
  PASS_TRANSMISSION_COLOR,
  /* No Scatter color since it's tricky to define what it would even mean. */
  PASS_MIST,
  PASS_DENOISING_NORMAL,
  PASS_DENOISING_ALBEDO,
  PASS_DENOISING_DEPTH,
  PASS_DENOISING_PREVIOUS,

  /* PASS_SHADOW_CATCHER accumulates contribution of shadow catcher object which is not affected by
   * any other object. The pass accessor will divide the combined pass by the shadow catcher. The
   * result of this division is then to be multiplied with the backdrop. The alpha channel of this
   * pass contains number of samples which contributed to the color components of the pass.
   *
   * PASS_SHADOW_CATCHER_SAMPLE_COUNT contains number of samples for which the path split
   * happened.
   *
   * PASS_SHADOW_CATCHER_MATTE contains pass which contains non-catcher objects. This pass is to be
   * alpha-overed onto the backdrop (after multiplication). */
  PASS_SHADOW_CATCHER,
  PASS_SHADOW_CATCHER_SAMPLE_COUNT,
  PASS_SHADOW_CATCHER_MATTE,

  /* Guiding related debug rendering passes */
  /* The estimated sample color from the PathSegmentStorage. If everything is integrated correctly
   * the output should be similar to PASS_COMBINED. */
  PASS_GUIDING_COLOR,
  /* The guiding probability at the first bounce. */
  PASS_GUIDING_PROBABILITY,
  /* The avg. roughness at the first bounce. */
  PASS_GUIDING_AVG_ROUGHNESS,
  PASS_CATEGORY_DATA_END = 63,

  PASS_BAKE_PRIMITIVE,
  PASS_BAKE_DIFFERENTIAL,
  PASS_CATEGORY_BAKE_END = 95,

  PASS_NUM,
} PassType;

#define PASS_ANY (~0)

typedef enum CryptomatteType {
  CRYPT_NONE = 0,
  CRYPT_OBJECT = (1 << 0),
  CRYPT_MATERIAL = (1 << 1),
  CRYPT_ASSET = (1 << 2),
  CRYPT_ACCURATE = (1 << 3),
} CryptomatteType;

typedef struct BsdfEval {
  Spectrum diffuse;
  Spectrum glossy;
  Spectrum sum;
} BsdfEval;

/* Closure Filter */

typedef enum FilterClosures {
  FILTER_CLOSURE_EMISSION = (1 << 0),
  FILTER_CLOSURE_DIFFUSE = (1 << 1),
  FILTER_CLOSURE_GLOSSY = (1 << 2),
  FILTER_CLOSURE_TRANSMISSION = (1 << 3),
  FILTER_CLOSURE_TRANSPARENT = (1 << 4),
  FILTER_CLOSURE_DIRECT_LIGHT = (1 << 5),
} FilterClosures;

/* Shader Flag */

typedef enum ShaderFlag {
  SHADER_SMOOTH_NORMAL = (1 << 31),
  SHADER_CAST_SHADOW = (1 << 30),
  SHADER_AREA_LIGHT = (1 << 29),
  SHADER_USE_MIS = (1 << 28),
  SHADER_EXCLUDE_DIFFUSE = (1 << 27),
  SHADER_EXCLUDE_GLOSSY = (1 << 26),
  SHADER_EXCLUDE_TRANSMIT = (1 << 25),
  SHADER_EXCLUDE_CAMERA = (1 << 24),
  SHADER_EXCLUDE_SCATTER = (1 << 23),
  SHADER_EXCLUDE_SHADOW_CATCHER = (1 << 22),
  SHADER_EXCLUDE_ANY = (SHADER_EXCLUDE_DIFFUSE | SHADER_EXCLUDE_GLOSSY | SHADER_EXCLUDE_TRANSMIT |
                        SHADER_EXCLUDE_CAMERA | SHADER_EXCLUDE_SCATTER |
                        SHADER_EXCLUDE_SHADOW_CATCHER),

  SHADER_MASK = ~(SHADER_SMOOTH_NORMAL | SHADER_CAST_SHADOW | SHADER_AREA_LIGHT | SHADER_USE_MIS |
                  SHADER_EXCLUDE_ANY)
} ShaderFlag;

/* Light Type */

typedef enum LightType {
  LIGHT_POINT,
  LIGHT_DISTANT,
  LIGHT_BACKGROUND,
  LIGHT_AREA,
  LIGHT_SPOT,
  LIGHT_TRIANGLE
} LightType;

/* Guiding Distribution Type */

typedef enum GuidingDistributionType {
  GUIDING_TYPE_PARALLAX_AWARE_VMM = 0,
  GUIDING_TYPE_DIRECTIONAL_QUAD_TREE = 1,
  GUIDING_TYPE_VMM = 2,

  GUIDING_NUM_TYPES,
} GuidingDistributionType;

/* Camera Type */

enum CameraType { CAMERA_PERSPECTIVE, CAMERA_ORTHOGRAPHIC, CAMERA_PANORAMA };

/* Panorama Type */

enum PanoramaType {
  PANORAMA_EQUIRECTANGULAR = 0,
  PANORAMA_FISHEYE_EQUIDISTANT = 1,
  PANORAMA_FISHEYE_EQUISOLID = 2,
  PANORAMA_MIRRORBALL = 3,
  PANORAMA_FISHEYE_LENS_POLYNOMIAL = 4,
<<<<<<< HEAD
  PANORAMA_FISHEYE_OPENCV = 5,
  PANORAMA_OMNIDIRECTIONAL = 6,
=======
  PANORAMA_EQUIANGULAR_CUBEMAP_FACE = 5,
>>>>>>> 8eab23bc

  PANORAMA_NUM_TYPES,
};

/* Specifies an offset for the shutter's time interval. */
enum MotionPosition {
  /* Shutter opens at the current frame. */
  MOTION_POSITION_START = 0,
  /* Shutter is fully open at the current frame. */
  MOTION_POSITION_CENTER = 1,
  /* Shutter closes at the current frame. */
  MOTION_POSITION_END = 2,

  MOTION_NUM_POSITIONS,
};

/* Direct Light Sampling */

enum DirectLightSamplingType {
  DIRECT_LIGHT_SAMPLING_MIS = 0,
  DIRECT_LIGHT_SAMPLING_FORWARD = 1,
  DIRECT_LIGHT_SAMPLING_NEE = 2,

  DIRECT_LIGHT_SAMPLING_NUM,
};

/* Differential */

typedef struct differential3 {
  float3 dx;
  float3 dy;
} differential3;

typedef struct differential {
  float dx;
  float dy;
} differential;

/* Ray */

typedef struct RaySelfPrimitives {
  int prim;         /* Primitive the ray is starting from */
  int object;       /* Instance prim is a part of */
  int light_prim;   /* Light primitive */
  int light_object; /* Light object */
} RaySelfPrimitives;

typedef struct Ray {
  float3 P;   /* origin */
  float3 D;   /* direction */
  float tmin; /* start distance */
  float tmax; /* end distance */
  float time; /* time (for motion blur) */

  RaySelfPrimitives self;

#ifdef __RAY_DIFFERENTIALS__
  float dP;
  float dD;
#endif
} Ray;

/* Intersection */

typedef struct Intersection {
  float t, u, v;
  int prim;
  int object;
  int type;
} Intersection;

/* Primitives */

typedef enum PrimitiveType {
  PRIMITIVE_NONE = 0,
  PRIMITIVE_TRIANGLE = (1 << 0),
  PRIMITIVE_CURVE_THICK = (1 << 1),
  PRIMITIVE_CURVE_RIBBON = (1 << 2),
  PRIMITIVE_POINT = (1 << 3),
  PRIMITIVE_VOLUME = (1 << 4),
  PRIMITIVE_LAMP = (1 << 5),

  PRIMITIVE_MOTION = (1 << 6),
  PRIMITIVE_MOTION_TRIANGLE = (PRIMITIVE_TRIANGLE | PRIMITIVE_MOTION),
  PRIMITIVE_MOTION_CURVE_THICK = (PRIMITIVE_CURVE_THICK | PRIMITIVE_MOTION),
  PRIMITIVE_MOTION_CURVE_RIBBON = (PRIMITIVE_CURVE_RIBBON | PRIMITIVE_MOTION),
  PRIMITIVE_MOTION_POINT = (PRIMITIVE_POINT | PRIMITIVE_MOTION),

  PRIMITIVE_CURVE = (PRIMITIVE_CURVE_THICK | PRIMITIVE_CURVE_RIBBON),

  PRIMITIVE_ALL = (PRIMITIVE_TRIANGLE | PRIMITIVE_CURVE | PRIMITIVE_POINT | PRIMITIVE_VOLUME |
                   PRIMITIVE_LAMP | PRIMITIVE_MOTION),

  PRIMITIVE_NUM_SHAPES = 6,
  PRIMITIVE_NUM_BITS = PRIMITIVE_NUM_SHAPES + 1, /* All shapes + motion bit. */
  PRIMITIVE_NUM = PRIMITIVE_NUM_SHAPES * 2,      /* With and without motion. */
} PrimitiveType;

/* Convert type to index in range 0..PRIMITIVE_NUM-1. */
#define PRIMITIVE_INDEX(type) (bitscan((uint32_t)(type)) * 2 + (((type)&PRIMITIVE_MOTION) ? 1 : 0))

/* Pack segment into type value to save space. */
#define PRIMITIVE_PACK_SEGMENT(type, segment) ((segment << PRIMITIVE_NUM_BITS) | (type))
#define PRIMITIVE_UNPACK_SEGMENT(type) (type >> PRIMITIVE_NUM_BITS)

typedef enum CurveShapeType {
  CURVE_RIBBON = 0,
  CURVE_THICK = 1,

  CURVE_NUM_SHAPE_TYPES,
} CurveShapeType;

/* Attributes */

typedef enum AttributePrimitive {
  ATTR_PRIM_GEOMETRY = 0,
  ATTR_PRIM_SUBD,

  ATTR_PRIM_TYPES
} AttributePrimitive;

typedef enum AttributeElement {
  ATTR_ELEMENT_NONE = 0,
  ATTR_ELEMENT_OBJECT = (1 << 0),
  ATTR_ELEMENT_MESH = (1 << 1),
  ATTR_ELEMENT_FACE = (1 << 2),
  ATTR_ELEMENT_VERTEX = (1 << 3),
  ATTR_ELEMENT_VERTEX_MOTION = (1 << 4),
  ATTR_ELEMENT_CORNER = (1 << 5),
  ATTR_ELEMENT_CORNER_BYTE = (1 << 6),
  ATTR_ELEMENT_CURVE = (1 << 7),
  ATTR_ELEMENT_CURVE_KEY = (1 << 8),
  ATTR_ELEMENT_CURVE_KEY_MOTION = (1 << 9),
  ATTR_ELEMENT_VOXEL = (1 << 10)
} AttributeElement;

typedef enum AttributeStandard {
  ATTR_STD_NONE = 0,
  ATTR_STD_VERTEX_NORMAL,
  ATTR_STD_FACE_NORMAL,
  ATTR_STD_UV,
  ATTR_STD_UV_TANGENT,
  ATTR_STD_UV_TANGENT_SIGN,
  ATTR_STD_VERTEX_COLOR,
  ATTR_STD_GENERATED,
  ATTR_STD_GENERATED_TRANSFORM,
  ATTR_STD_POSITION_UNDEFORMED,
  ATTR_STD_POSITION_UNDISPLACED,
  ATTR_STD_MOTION_VERTEX_POSITION,
  ATTR_STD_MOTION_VERTEX_NORMAL,
  ATTR_STD_PARTICLE,
  ATTR_STD_CURVE_INTERCEPT,
  ATTR_STD_CURVE_LENGTH,
  ATTR_STD_CURVE_RANDOM,
  ATTR_STD_POINT_RANDOM,
  ATTR_STD_PTEX_FACE_ID,
  ATTR_STD_PTEX_UV,
  ATTR_STD_VOLUME_DENSITY,
  ATTR_STD_VOLUME_COLOR,
  ATTR_STD_VOLUME_FLAME,
  ATTR_STD_VOLUME_HEAT,
  ATTR_STD_VOLUME_TEMPERATURE,
  ATTR_STD_VOLUME_VELOCITY,
  ATTR_STD_VOLUME_VELOCITY_X,
  ATTR_STD_VOLUME_VELOCITY_Y,
  ATTR_STD_VOLUME_VELOCITY_Z,
  ATTR_STD_POINTINESS,
  ATTR_STD_RANDOM_PER_ISLAND,
  ATTR_STD_SHADOW_TRANSPARENCY,
  ATTR_STD_NUM,

  ATTR_STD_NOT_FOUND = ~0
} AttributeStandard;

typedef enum AttributeFlag {
  ATTR_FINAL_SIZE = (1 << 0),
  ATTR_SUBDIVIDED = (1 << 1),
} AttributeFlag;

typedef struct AttributeDescriptor {
  AttributeElement element;
  NodeAttributeType type;
  uint flags; /* see enum AttributeFlag */
  int offset;
} AttributeDescriptor;

/* For looking up attributes on objects and geometry. */
typedef struct AttributeMap {
  uint64_t id;      /* Global unique identifier. */
  int offset;       /* Offset into __attributes global arrays. */
  uint16_t element; /* AttributeElement. */
  uint8_t type;     /* NodeAttributeType. */
  uint8_t flags;    /* AttributeFlag. */
} AttributeMap;

/* Closure data */

#ifndef __MAX_CLOSURE__
#  define MAX_CLOSURE 64
#else
#  define MAX_CLOSURE __MAX_CLOSURE__
#endif

/* For manifold next event estimation, we need space to store and evaluate
 * 2 closures (with extra data) on the refractive interfaces, in addition
 * to keeping the full sd at the current shading point. We need 4 because a
 * refractive BSDF is instanced with a companion reflection BSDF, even though
 * we only need the refractive one, and each of them requires 2 slots. */
#ifndef __CAUSTICS_MAX_CLOSURE__
#  define CAUSTICS_MAX_CLOSURE 4
#else
#  define CAUSTICS_MAX_CLOSURE __CAUSTICS_MAX_CLOSURE__
#endif

#ifndef __MAX_VOLUME_STACK_SIZE__
#  define MAX_VOLUME_STACK_SIZE 32
#else
#  define MAX_VOLUME_STACK_SIZE __MAX_VOLUME_STACK_SIZE__
#endif

#define MAX_VOLUME_CLOSURE 8

/* This struct is the base class for all closures. The common members are
 * duplicated in all derived classes since we don't have C++ in the kernel
 * yet, and because it lets us lay out the members to minimize padding. The
 * weight member is located at the beginning of the struct for this reason.
 *
 * ShaderClosure has a fixed size, and any extra space must be allocated
 * with closure_alloc_extra().
 *
 * We pad the struct to align to 16 bytes. All shader closures are assumed
 * to fit in this struct size. CPU sizes are a bit larger because float3 is
 * padded to be 16 bytes, while it's only 12 bytes on the GPU. */

#define SHADER_CLOSURE_BASE \
  Spectrum weight; \
  ClosureType type; \
  float sample_weight; \
  float3 N

typedef struct ccl_align(16) ShaderClosure
{
  SHADER_CLOSURE_BASE;

  /* Extra space for closures to store data, somewhat arbitrary but closures
   * assert that their size fits. */
  char pad[sizeof(Spectrum) * 2 + sizeof(float) * 4];
}
ShaderClosure;

/* Shader Data
 *
 * Main shader state at a point on the surface or in a volume. All coordinates
 * are in world space.
 */

enum ShaderDataFlag {
  /* Runtime flags. */

  /* Set when ray hits backside of surface. */
  SD_BACKFACING = (1 << 0),
  /* Shader has non-zero emission. */
  SD_EMISSION = (1 << 1),
  /* Shader has BSDF closure. */
  SD_BSDF = (1 << 2),
  /* Shader has non-singular BSDF closure. */
  SD_BSDF_HAS_EVAL = (1 << 3),
  /* Shader has BSSRDF closure. */
  SD_BSSRDF = (1 << 4),
  /* Shader has holdout closure. */
  SD_HOLDOUT = (1 << 5),
  /* Shader has non-zero volume extinction. */
  SD_EXTINCTION = (1 << 6),
  /* Shader has have volume phase (scatter) closure. */
  SD_SCATTER = (1 << 7),
  /* Shader has transparent closure. */
  SD_TRANSPARENT = (1 << 9),
  /* BSDF requires LCG for evaluation. */
  SD_BSDF_NEEDS_LCG = (1 << 10),

  SD_CLOSURE_FLAGS = (SD_EMISSION | SD_BSDF | SD_BSDF_HAS_EVAL | SD_BSSRDF | SD_HOLDOUT |
                      SD_EXTINCTION | SD_SCATTER | SD_BSDF_NEEDS_LCG),

  /* Shader flags. */

  /* direct light sample */
  SD_USE_MIS = (1 << 16),
  /* Has transparent shadow. */
  SD_HAS_TRANSPARENT_SHADOW = (1 << 17),
  /* Has volume shader. */
  SD_HAS_VOLUME = (1 << 18),
  /* Has only volume shader, no surface. */
  SD_HAS_ONLY_VOLUME = (1 << 19),
  /* Has heterogeneous volume. */
  SD_HETEROGENEOUS_VOLUME = (1 << 20),
  /* BSSRDF normal uses bump. */
  SD_HAS_BSSRDF_BUMP = (1 << 21),
  /* Use equiangular volume sampling */
  SD_VOLUME_EQUIANGULAR = (1 << 22),
  /* Use multiple importance volume sampling. */
  SD_VOLUME_MIS = (1 << 23),
  /* Use cubic interpolation for voxels. */
  SD_VOLUME_CUBIC = (1 << 24),
  /* Has data connected to the displacement input or uses bump map. */
  SD_HAS_BUMP = (1 << 25),
  /* Has true displacement. */
  SD_HAS_DISPLACEMENT = (1 << 26),
  /* Has constant emission (value stored in __shaders) */
  SD_HAS_CONSTANT_EMISSION = (1 << 27),
  /* Needs to access attributes for volume rendering */
  SD_NEED_VOLUME_ATTRIBUTES = (1 << 28),
  /* Shader has emission */
  SD_HAS_EMISSION = (1 << 29),
  /* Shader has raytracing */
  SD_HAS_RAYTRACE = (1 << 30),

  SD_SHADER_FLAGS = (SD_USE_MIS | SD_HAS_TRANSPARENT_SHADOW | SD_HAS_VOLUME | SD_HAS_ONLY_VOLUME |
                     SD_HETEROGENEOUS_VOLUME | SD_HAS_BSSRDF_BUMP | SD_VOLUME_EQUIANGULAR |
                     SD_VOLUME_MIS | SD_VOLUME_CUBIC | SD_HAS_BUMP | SD_HAS_DISPLACEMENT |
                     SD_HAS_CONSTANT_EMISSION | SD_NEED_VOLUME_ATTRIBUTES | SD_HAS_EMISSION |
                     SD_HAS_RAYTRACE)
};

/* Object flags. */
enum ShaderDataObjectFlag {
  /* Holdout for camera rays. */
  SD_OBJECT_HOLDOUT_MASK = (1 << 0),
  /* Has object motion blur. */
  SD_OBJECT_MOTION = (1 << 1),
  /* Vertices have transform applied. */
  SD_OBJECT_TRANSFORM_APPLIED = (1 << 2),
  /* Vertices have negative scale applied. */
  SD_OBJECT_NEGATIVE_SCALE_APPLIED = (1 << 3),
  /* Object has a volume shader. */
  SD_OBJECT_HAS_VOLUME = (1 << 4),
  /* Object intersects AABB of an object with volume shader. */
  SD_OBJECT_INTERSECTS_VOLUME = (1 << 5),
  /* Has position for motion vertices. */
  SD_OBJECT_HAS_VERTEX_MOTION = (1 << 6),
  /* object is used to catch shadows */
  SD_OBJECT_SHADOW_CATCHER = (1 << 7),
  /* object has volume attributes */
  SD_OBJECT_HAS_VOLUME_ATTRIBUTES = (1 << 8),
  /* object is caustics caster */
  SD_OBJECT_CAUSTICS_CASTER = (1 << 9),
  /* object is caustics receiver */
  SD_OBJECT_CAUSTICS_RECEIVER = (1 << 10),
  /* object has attribute for volume motion */
  SD_OBJECT_HAS_VOLUME_MOTION = (1 << 11),

  /* object is using caustics */
  SD_OBJECT_CAUSTICS = (SD_OBJECT_CAUSTICS_CASTER | SD_OBJECT_CAUSTICS_RECEIVER),

  SD_OBJECT_FLAGS = (SD_OBJECT_HOLDOUT_MASK | SD_OBJECT_MOTION | SD_OBJECT_TRANSFORM_APPLIED |
                     SD_OBJECT_NEGATIVE_SCALE_APPLIED | SD_OBJECT_HAS_VOLUME |
                     SD_OBJECT_INTERSECTS_VOLUME | SD_OBJECT_SHADOW_CATCHER |
                     SD_OBJECT_HAS_VOLUME_ATTRIBUTES | SD_OBJECT_CAUSTICS |
                     SD_OBJECT_HAS_VOLUME_MOTION)
};

typedef struct ccl_align(16) ShaderData
{
  /* position */
  float3 P;
  /* smooth normal for shading */
  float3 N;
  /* true geometric normal */
  float3 Ng;
  /* view/incoming direction */
  float3 I;
  /* shader id */
  int shader;
  /* booleans describing shader, see ShaderDataFlag */
  int flag;
  /* booleans describing object of the shader, see ShaderDataObjectFlag */
  int object_flag;

  /* primitive id if there is one, ~0 otherwise */
  int prim;

  /* combined type and curve segment for hair */
  int type;

  /* parametric coordinates
   * - barycentric weights for triangles */
  float u;
  float v;
  /* object id if there is one, ~0 otherwise */
  int object;
  /* lamp id if there is one, ~0 otherwise */
  int lamp;

  /* motion blur sample time */
  float time;

  /* length of the ray being shaded */
  float ray_length;

#ifdef __RAY_DIFFERENTIALS__
  /* Radius of differential of P. */
  float dP;
  /* Radius of differential of I. */
  float dI;
  /* differential of u, v */
  differential du;
  differential dv;
#endif
#ifdef __DPDU__
  /* differential of P w.r.t. parametric coordinates. note that dPdu is
   * not readily suitable as a tangent for shading on triangles. */
  float3 dPdu;
  float3 dPdv;
#endif

#ifdef __OBJECT_MOTION__
  /* Object <-> world space transformations for motion blur, cached to avoid
   * re-interpolating them constantly for shading. */
  Transform ob_tfm_motion;
  Transform ob_itfm_motion;
#endif

  /* ray start position, only set for backgrounds */
  float3 ray_P;
  float ray_dP;

#ifdef __OSL__
  const struct KernelGlobalsCPU *osl_globals;
  const struct IntegratorStateCPU *osl_path_state;
  const struct IntegratorShadowStateCPU *osl_shadow_path_state;
#endif

  /* LCG state for closures that require additional random numbers. */
  uint lcg_state;

  /* Closure data, we store a fixed array of closures */
  int num_closure;
  int num_closure_left;
  Spectrum svm_closure_weight;

  /* Closure weights summed directly, so we can evaluate
   * emission and shadow transparency with MAX_CLOSURE 0. */
  Spectrum closure_emission_background;
  Spectrum closure_transparent_extinction;

  /* At the end so we can adjust size in ShaderDataTinyStorage. */
  struct ShaderClosure closure[MAX_CLOSURE];
}
ShaderData;

/* ShaderDataTinyStorage needs the same alignment as ShaderData, or else
 * the pointer cast in AS_SHADER_DATA invokes undefined behavior. */
typedef struct ccl_align(16) ShaderDataTinyStorage
{
  char pad[sizeof(ShaderData) - sizeof(ShaderClosure) * MAX_CLOSURE];
}
ShaderDataTinyStorage;

/* ShaderDataCausticsStorage needs the same alignment as ShaderData, or else
 * the pointer cast in AS_SHADER_DATA invokes undefined behavior. */
typedef struct ccl_align(16) ShaderDataCausticsStorage
{
  char pad[sizeof(ShaderData) - sizeof(ShaderClosure) * (MAX_CLOSURE - CAUSTICS_MAX_CLOSURE)];
}
ShaderDataCausticsStorage;

#define AS_SHADER_DATA(shader_data_tiny_storage) \
  ((ccl_private ShaderData *)shader_data_tiny_storage)

/* Compact volume closures storage.
 *
 * Used for decoupled direct/indirect light closure storage. */

typedef struct ShaderVolumeClosure {
  Spectrum weight;
  float sample_weight;
  float g;
} ShaderVolumeClosure;

typedef struct ShaderVolumePhases {
  ShaderVolumeClosure closure[MAX_VOLUME_CLOSURE];
  int num_closure;
} ShaderVolumePhases;

/* Volume Stack */

#ifdef __VOLUME__
typedef struct VolumeStack {
  int object;
  int shader;
} VolumeStack;
#endif

/* Struct to gather multiple nearby intersections. */
typedef struct LocalIntersection {
  int num_hits;
  struct Intersection hits[LOCAL_MAX_HITS];
  float3 Ng[LOCAL_MAX_HITS];
} LocalIntersection;

/* Constant Kernel Data
 *
 * These structs are passed from CPU to various devices, and the struct layout
 * must match exactly. Structs are padded to ensure 16 byte alignment, and we
 * do not use float3 because its size may not be the same on all devices. */

typedef struct KernelCamera {
  /* type */
  int type;

  /* panorama */
  int panorama_type;
  float fisheye_fov;
  float fisheye_lens;
  float4 equirectangular_range;
  float fisheye_lens_polynomial_bias;
  float4 fisheye_lens_polynomial_coefficients;
  float fisheye_focal_x;
  float fisheye_focal_y;
  float fisheye_optical_sensor_x;
  float fisheye_optical_sensor_y;

  float omni_shift_cx;
  float omni_shift_cy;
  float omni_c;
  float omni_d;
  float omni_e;
  float omni_radius;

  /* stereo */
  float interocular_offset;
  float convergence_distance;
  float pole_merge_angle_from;
  float pole_merge_angle_to;

  /* matrices */
  Transform cameratoworld;
  ProjectionTransform rastertocamera;

  /* differentials */
  float4 dx;
  float4 dy;

  /* depth of field */
  float aperturesize;
  float blades;
  float bladesrotation;
  float focaldistance;

  /* motion blur */
  float shuttertime;
  int num_motion_steps, have_perspective_motion;

  /* clipping */
  float nearclip;
  float cliplength;

  /* sensor size */
  float sensorwidth;
  float sensorheight;

  /* render size */
  float width, height;
  int pad1;

  /* anamorphic lens bokeh */
  float inv_aperture_ratio;

  int is_inside_volume;

  /* more matrices */
  ProjectionTransform screentoworld;
  ProjectionTransform rastertoworld;
  ProjectionTransform ndctoworld;
  ProjectionTransform worldtoscreen;
  ProjectionTransform worldtoraster;
  ProjectionTransform worldtondc;
  Transform worldtocamera;

  /* Stores changes in the projection matrix. Use for camera zoom motion
   * blur and motion pass output for perspective camera. */
  ProjectionTransform perspective_pre;
  ProjectionTransform perspective_post;

  /* Transforms for motion pass. */
  Transform motion_pass_pre;
  Transform motion_pass_post;

  int shutter_table_offset;

  /* Rolling shutter */
  int rolling_shutter_type;
  float rolling_shutter_duration;

  int motion_position;
} KernelCamera;
static_assert_align(KernelCamera, 16);

typedef struct KernelFilmConvert {
  int pass_offset;
  int pass_stride;

  int pass_use_exposure;
  int pass_use_filter;

  int pass_divide;
  int pass_indirect;

  int pass_combined;
  int pass_sample_count;
  int pass_adaptive_aux_buffer;
  int pass_motion_weight;
  int pass_shadow_catcher;
  int pass_shadow_catcher_sample_count;
  int pass_shadow_catcher_matte;
  int pass_background;

  float scale;
  float exposure;
  float scale_exposure;

  int use_approximate_shadow_catcher;
  int use_approximate_shadow_catcher_background;
  int show_active_pixels;

  /* Number of components to write to. */
  int num_components;

  /* Number of floats per pixel. When zero is the same as `num_components`.
   * NOTE: Is ignored for half4 destination. */
  int pixel_stride;

  int is_denoised;

  /* Padding. */
  int pad1;
} KernelFilmConvert;
static_assert_align(KernelFilmConvert, 16);

typedef enum KernelBVHLayout {
  BVH_LAYOUT_NONE = 0,

  BVH_LAYOUT_BVH2 = (1 << 0),
  BVH_LAYOUT_EMBREE = (1 << 1),
  BVH_LAYOUT_OPTIX = (1 << 2),
  BVH_LAYOUT_MULTI_OPTIX = (1 << 3),
  BVH_LAYOUT_MULTI_OPTIX_EMBREE = (1 << 4),
  BVH_LAYOUT_METAL = (1 << 5),
  BVH_LAYOUT_MULTI_METAL = (1 << 6),
  BVH_LAYOUT_MULTI_METAL_EMBREE = (1 << 7),

  /* Default BVH layout to use for CPU. */
  BVH_LAYOUT_AUTO = BVH_LAYOUT_EMBREE,
  BVH_LAYOUT_ALL = BVH_LAYOUT_BVH2 | BVH_LAYOUT_EMBREE | BVH_LAYOUT_OPTIX | BVH_LAYOUT_METAL,
} KernelBVHLayout;

/* Specialized struct that can become constants in dynamic compilation. */
#define KERNEL_STRUCT_BEGIN(name, parent) struct name {
#define KERNEL_STRUCT_END(name) \
  } \
  ; \
  static_assert_align(name, 16);

#ifdef __KERNEL_USE_DATA_CONSTANTS__
#  define KERNEL_STRUCT_MEMBER(parent, type, name) type __unused_##name;
#else
#  define KERNEL_STRUCT_MEMBER(parent, type, name) type name;
#endif

#include "kernel/data_template.h"

typedef struct KernelTables {
  int beckmann_offset;
  int filter_table_offset;
  int pad1, pad2;
} KernelTables;
static_assert_align(KernelTables, 16);

typedef struct KernelBake {
  int use;
  int object_index;
  int tri_offset;
  int use_camera;
} KernelBake;
static_assert_align(KernelBake, 16);

typedef struct KernelData {
  /* Features and limits. */
  uint kernel_features;
  uint max_closures;
  uint max_shaders;
  uint volume_stack_size;

  /* Always dynamic data members. */
  KernelCamera cam;
  KernelBake bake;
  KernelTables tables;

  /* Potentially specialized data members. */
#define KERNEL_STRUCT_BEGIN(name, parent) name parent;
#include "kernel/data_template.h"

  /* Device specific BVH. */
#ifdef __KERNEL_OPTIX__
  OptixTraversableHandle device_bvh;
#elif defined __METALRT__
  metalrt_as_type device_bvh;
#else
#  ifdef __EMBREE__
  RTCScene device_bvh;
#    ifndef __KERNEL_64_BIT__
  int pad1;
#    endif
#  else
  int device_bvh, pad1;
#  endif
#endif
  int pad2, pad3;
} KernelData;
static_assert_align(KernelData, 16);

/* Kernel data structures. */

typedef struct KernelObject {
  Transform tfm;
  Transform itfm;

  float volume_density;
  float pass_id;
  float random_number;
  float color[3];
  float alpha;
  int particle_index;

  float dupli_generated[3];
  float dupli_uv[2];

  int numkeys;
  int numsteps;
  int numverts;

  uint patch_map_offset;
  uint attribute_map_offset;
  uint motion_offset;

  float cryptomatte_object;
  float cryptomatte_asset;

  float shadow_terminator_shading_offset;
  float shadow_terminator_geometry_offset;

  float ao_distance;

  int lightgroup;

  uint visibility;
  int primitive_type;

  /* Volume velocity scale. */
  float velocity_scale;
} KernelObject;
static_assert_align(KernelObject, 16);

typedef struct KernelCurve {
  int shader_id;
  int first_key;
  int num_keys;
  int type;
} KernelCurve;
static_assert_align(KernelCurve, 16);

typedef struct KernelCurveSegment {
  int prim;
  int type;
} KernelCurveSegment;
static_assert_align(KernelCurveSegment, 8);

typedef struct KernelSpotLight {
  float radius;
  float invarea;
  float spot_angle;
  float spot_smooth;
  float dir[3];
  float pad;
} KernelSpotLight;

/* PointLight is SpotLight with only radius and invarea being used. */

typedef struct KernelAreaLight {
  float axisu[3];
  float invarea;
  float axisv[3];
  float tan_spread;
  float dir[3];
  float normalize_spread;
} KernelAreaLight;

typedef struct KernelDistantLight {
  float radius;
  float cosangle;
  float invarea;
  float pad;
} KernelDistantLight;

typedef struct KernelLight {
  int type;
  float co[3];
  int shader_id;
  float max_bounces;
  float random;
  float strength[3];
  int use_caustics;
  int lightgroup;
  Transform tfm;
  Transform itfm;
  union {
    KernelSpotLight spot;
    KernelAreaLight area;
    KernelDistantLight distant;
  };
} KernelLight;
static_assert_align(KernelLight, 16);

typedef struct KernelLightDistribution {
  float totarea;
  int prim;
  union {
    struct {
      int shader_flag;
      int object_id;
    } mesh_light;
    struct {
      float pad;
      float size;
    } lamp;
  };
} KernelLightDistribution;
static_assert_align(KernelLightDistribution, 16);

typedef struct KernelParticle {
  int index;
  float age;
  float lifetime;
  float size;
  float4 rotation;
  /* Only xyz are used of the following. float4 instead of float3 are used
   * to ensure consistent padding/alignment across devices. */
  float4 location;
  float4 velocity;
  float4 angular_velocity;
} KernelParticle;
static_assert_align(KernelParticle, 16);

typedef struct KernelShader {
  float constant_emission[3];
  float cryptomatte_id;
  int flags;
  int pass_id;
  int pad2, pad3;
} KernelShader;
static_assert_align(KernelShader, 16);

/* Patches */

#define PATCH_MAX_CONTROL_VERTS 16

/* Patch map node flags */

#define PATCH_MAP_NODE_IS_SET (1 << 30)
#define PATCH_MAP_NODE_IS_LEAF (1u << 31)
#define PATCH_MAP_NODE_INDEX_MASK (~(PATCH_MAP_NODE_IS_SET | PATCH_MAP_NODE_IS_LEAF))

/* Work Tiles */

typedef struct KernelWorkTile {
  uint x, y, w, h;

  uint start_sample;
  uint num_samples;
  uint sample_offset;

  int offset;
  uint stride;

  /* Precalculated parameters used by init_from_camera kernel on GPU. */
  int path_index_offset;
  int work_size;
} KernelWorkTile;

/* Shader Evaluation.
 *
 * Position on a primitive on an object at which we want to evaluate the
 * shader for e.g. mesh displacement or light importance map. */

typedef struct KernelShaderEvalInput {
  int object;
  int prim;
  float u, v;
} KernelShaderEvalInput;
static_assert_align(KernelShaderEvalInput, 16);

/* Pre-computed sample table sizes for PMJ02 sampler.
 *
 * NOTE: divisions *must* be a power of two, and patterns
 * ideally should be as well.
 */
#define NUM_PMJ_DIVISIONS 32
#define NUM_PMJ_SAMPLES ((NUM_PMJ_DIVISIONS) * (NUM_PMJ_DIVISIONS))
#define NUM_PMJ_PATTERNS 64

/* Device kernels.
 *
 * Identifier for kernels that can be executed in device queues.
 *
 * Some implementation details.
 *
 * If the kernel uses shared CUDA memory, `CUDADeviceQueue::enqueue` is to be modified.
 * The path iteration kernels are handled in `PathTraceWorkGPU::enqueue_path_iteration`. */

typedef enum DeviceKernel : int {
  DEVICE_KERNEL_INTEGRATOR_INIT_FROM_CAMERA = 0,
  DEVICE_KERNEL_INTEGRATOR_INIT_FROM_BAKE,
  DEVICE_KERNEL_INTEGRATOR_INTERSECT_CLOSEST,
  DEVICE_KERNEL_INTEGRATOR_INTERSECT_SHADOW,
  DEVICE_KERNEL_INTEGRATOR_INTERSECT_SUBSURFACE,
  DEVICE_KERNEL_INTEGRATOR_INTERSECT_VOLUME_STACK,
  DEVICE_KERNEL_INTEGRATOR_SHADE_BACKGROUND,
  DEVICE_KERNEL_INTEGRATOR_SHADE_LIGHT,
  DEVICE_KERNEL_INTEGRATOR_SHADE_SURFACE,
  DEVICE_KERNEL_INTEGRATOR_SHADE_SURFACE_RAYTRACE,
  DEVICE_KERNEL_INTEGRATOR_SHADE_SURFACE_MNEE,
  DEVICE_KERNEL_INTEGRATOR_SHADE_VOLUME,
  DEVICE_KERNEL_INTEGRATOR_SHADE_SHADOW,
  DEVICE_KERNEL_INTEGRATOR_MEGAKERNEL,

  DEVICE_KERNEL_INTEGRATOR_QUEUED_PATHS_ARRAY,
  DEVICE_KERNEL_INTEGRATOR_QUEUED_SHADOW_PATHS_ARRAY,
  DEVICE_KERNEL_INTEGRATOR_ACTIVE_PATHS_ARRAY,
  DEVICE_KERNEL_INTEGRATOR_TERMINATED_PATHS_ARRAY,
  DEVICE_KERNEL_INTEGRATOR_SORTED_PATHS_ARRAY,
  DEVICE_KERNEL_INTEGRATOR_COMPACT_PATHS_ARRAY,
  DEVICE_KERNEL_INTEGRATOR_COMPACT_STATES,
  DEVICE_KERNEL_INTEGRATOR_TERMINATED_SHADOW_PATHS_ARRAY,
  DEVICE_KERNEL_INTEGRATOR_COMPACT_SHADOW_PATHS_ARRAY,
  DEVICE_KERNEL_INTEGRATOR_COMPACT_SHADOW_STATES,
  DEVICE_KERNEL_INTEGRATOR_RESET,
  DEVICE_KERNEL_INTEGRATOR_SHADOW_CATCHER_COUNT_POSSIBLE_SPLITS,

  DEVICE_KERNEL_SHADER_EVAL_DISPLACE,
  DEVICE_KERNEL_SHADER_EVAL_BACKGROUND,
  DEVICE_KERNEL_SHADER_EVAL_CURVE_SHADOW_TRANSPARENCY,

#define DECLARE_FILM_CONVERT_KERNEL(variant) \
  DEVICE_KERNEL_FILM_CONVERT_##variant, DEVICE_KERNEL_FILM_CONVERT_##variant##_HALF_RGBA

  DECLARE_FILM_CONVERT_KERNEL(DEPTH),
  DECLARE_FILM_CONVERT_KERNEL(MIST),
  DECLARE_FILM_CONVERT_KERNEL(SAMPLE_COUNT),
  DECLARE_FILM_CONVERT_KERNEL(FLOAT),
  DECLARE_FILM_CONVERT_KERNEL(LIGHT_PATH),
  DECLARE_FILM_CONVERT_KERNEL(FLOAT3),
  DECLARE_FILM_CONVERT_KERNEL(MOTION),
  DECLARE_FILM_CONVERT_KERNEL(CRYPTOMATTE),
  DECLARE_FILM_CONVERT_KERNEL(SHADOW_CATCHER),
  DECLARE_FILM_CONVERT_KERNEL(SHADOW_CATCHER_MATTE_WITH_SHADOW),
  DECLARE_FILM_CONVERT_KERNEL(COMBINED),
  DECLARE_FILM_CONVERT_KERNEL(FLOAT4),

#undef DECLARE_FILM_CONVERT_KERNEL

  DEVICE_KERNEL_ADAPTIVE_SAMPLING_CONVERGENCE_CHECK,
  DEVICE_KERNEL_ADAPTIVE_SAMPLING_CONVERGENCE_FILTER_X,
  DEVICE_KERNEL_ADAPTIVE_SAMPLING_CONVERGENCE_FILTER_Y,

  DEVICE_KERNEL_FILTER_GUIDING_PREPROCESS,
  DEVICE_KERNEL_FILTER_GUIDING_SET_FAKE_ALBEDO,
  DEVICE_KERNEL_FILTER_COLOR_PREPROCESS,
  DEVICE_KERNEL_FILTER_COLOR_POSTPROCESS,

  DEVICE_KERNEL_CRYPTOMATTE_POSTPROCESS,

  DEVICE_KERNEL_PREFIX_SUM,

  DEVICE_KERNEL_NUM,
} DeviceKernel;

enum {
  DEVICE_KERNEL_INTEGRATOR_NUM = DEVICE_KERNEL_INTEGRATOR_MEGAKERNEL + 1,
};

/* Kernel Features */

enum KernelFeatureFlag : uint32_t {
  /* Shader nodes. */
  KERNEL_FEATURE_NODE_BSDF = (1U << 0U),
  KERNEL_FEATURE_NODE_EMISSION = (1U << 1U),
  KERNEL_FEATURE_NODE_VOLUME = (1U << 2U),
  KERNEL_FEATURE_NODE_BUMP = (1U << 3U),
  KERNEL_FEATURE_NODE_BUMP_STATE = (1U << 4U),
  KERNEL_FEATURE_NODE_VORONOI_EXTRA = (1U << 5U),
  KERNEL_FEATURE_NODE_RAYTRACE = (1U << 6U),
  KERNEL_FEATURE_NODE_AOV = (1U << 7U),
  KERNEL_FEATURE_NODE_LIGHT_PATH = (1U << 8U),

  /* Use denoising kernels and output denoising passes. */
  KERNEL_FEATURE_DENOISING = (1U << 9U),

  /* Use path tracing kernels. */
  KERNEL_FEATURE_PATH_TRACING = (1U << 10U),

  /* BVH/sampling kernel features. */
  KERNEL_FEATURE_POINTCLOUD = (1U << 11U),
  KERNEL_FEATURE_HAIR = (1U << 12U),
  KERNEL_FEATURE_HAIR_THICK = (1U << 13U),
  KERNEL_FEATURE_OBJECT_MOTION = (1U << 14U),

  /* Denotes whether baking functionality is needed. */
  KERNEL_FEATURE_BAKING = (1U << 15U),

  /* Use subsurface scattering materials. */
  KERNEL_FEATURE_SUBSURFACE = (1U << 16U),

  /* Use volume materials. */
  KERNEL_FEATURE_VOLUME = (1U << 17U),

  /* Use OpenSubdiv patch evaluation */
  KERNEL_FEATURE_PATCH_EVALUATION = (1U << 18U),

  /* Use Transparent shadows */
  KERNEL_FEATURE_TRANSPARENT = (1U << 19U),

  /* Use shadow catcher. */
  KERNEL_FEATURE_SHADOW_CATCHER = (1U << 29U),

  /* Light render passes. */
  KERNEL_FEATURE_LIGHT_PASSES = (1U << 21U),

  /* Shadow render pass. */
  KERNEL_FEATURE_SHADOW_PASS = (1U << 22U),

  /* AO. */
  KERNEL_FEATURE_AO_PASS = (1U << 23U),
  KERNEL_FEATURE_AO_ADDITIVE = (1U << 24U),
  KERNEL_FEATURE_AO = (KERNEL_FEATURE_AO_PASS | KERNEL_FEATURE_AO_ADDITIVE),

  /* MNEE. */
  KERNEL_FEATURE_MNEE = (1U << 25U),

  /* Path guiding. */
  KERNEL_FEATURE_PATH_GUIDING = (1U << 26U),
};

/* Shader node feature mask, to specialize shader evaluation for kernels. */

#define KERNEL_FEATURE_NODE_MASK_SURFACE_LIGHT \
  (KERNEL_FEATURE_NODE_EMISSION | KERNEL_FEATURE_NODE_VORONOI_EXTRA | \
   KERNEL_FEATURE_NODE_LIGHT_PATH)
#define KERNEL_FEATURE_NODE_MASK_SURFACE_BACKGROUND \
  (KERNEL_FEATURE_NODE_MASK_SURFACE_LIGHT | KERNEL_FEATURE_NODE_AOV)
#define KERNEL_FEATURE_NODE_MASK_SURFACE_SHADOW \
  (KERNEL_FEATURE_NODE_BSDF | KERNEL_FEATURE_NODE_EMISSION | KERNEL_FEATURE_NODE_VOLUME | \
   KERNEL_FEATURE_NODE_BUMP | KERNEL_FEATURE_NODE_BUMP_STATE | \
   KERNEL_FEATURE_NODE_VORONOI_EXTRA | KERNEL_FEATURE_NODE_LIGHT_PATH)
#define KERNEL_FEATURE_NODE_MASK_SURFACE \
  (KERNEL_FEATURE_NODE_MASK_SURFACE_SHADOW | KERNEL_FEATURE_NODE_RAYTRACE | \
   KERNEL_FEATURE_NODE_AOV | KERNEL_FEATURE_NODE_LIGHT_PATH)
#define KERNEL_FEATURE_NODE_MASK_VOLUME \
  (KERNEL_FEATURE_NODE_EMISSION | KERNEL_FEATURE_NODE_VOLUME | \
   KERNEL_FEATURE_NODE_VORONOI_EXTRA | KERNEL_FEATURE_NODE_LIGHT_PATH)
#define KERNEL_FEATURE_NODE_MASK_DISPLACEMENT \
  (KERNEL_FEATURE_NODE_VORONOI_EXTRA | KERNEL_FEATURE_NODE_BUMP | KERNEL_FEATURE_NODE_BUMP_STATE)
#define KERNEL_FEATURE_NODE_MASK_BUMP KERNEL_FEATURE_NODE_MASK_DISPLACEMENT

/* Must be constexpr on the CPU to avoid compile errors because the state types
 * are different depending on the main, shadow or null path. For GPU we don't have
 * C++17 everywhere so can't use it. */
#ifdef __KERNEL_GPU__
#  define IF_KERNEL_FEATURE(feature) if ((node_feature_mask & (KERNEL_FEATURE_##feature)) != 0U)
#  define IF_KERNEL_NODES_FEATURE(feature) \
    if ((node_feature_mask & (KERNEL_FEATURE_NODE_##feature)) != 0U)
#else
#  define IF_KERNEL_FEATURE(feature) \
    if constexpr ((node_feature_mask & (KERNEL_FEATURE_##feature)) != 0U)
#  define IF_KERNEL_NODES_FEATURE(feature) \
    if constexpr ((node_feature_mask & (KERNEL_FEATURE_NODE_##feature)) != 0U)
#endif

CCL_NAMESPACE_END<|MERGE_RESOLUTION|>--- conflicted
+++ resolved
@@ -490,12 +490,9 @@
   PANORAMA_FISHEYE_EQUISOLID = 2,
   PANORAMA_MIRRORBALL = 3,
   PANORAMA_FISHEYE_LENS_POLYNOMIAL = 4,
-<<<<<<< HEAD
-  PANORAMA_FISHEYE_OPENCV = 5,
-  PANORAMA_OMNIDIRECTIONAL = 6,
-=======
   PANORAMA_EQUIANGULAR_CUBEMAP_FACE = 5,
->>>>>>> 8eab23bc
+  PANORAMA_FISHEYE_OPENCV = 6,
+  PANORAMA_OMNIDIRECTIONAL = 7,
 
   PANORAMA_NUM_TYPES,
 };
