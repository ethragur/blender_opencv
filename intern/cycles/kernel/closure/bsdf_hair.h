--- conflicted
+++ resolved
@@ -46,31 +46,17 @@
 
 ccl_device int bsdf_hair_reflection_setup(HairBsdf *bsdf)
 {
-<<<<<<< HEAD
-	sc->type = CLOSURE_BSDF_HAIR_REFLECTION_ID;
-	sc->data0 = clamp(sc->data0, 0.001f, 1.0f);
-	sc->data1 = clamp(sc->data1, 0.001f, 1.0f);
-	sc->roughness = sqrtf(sc->data0*sc->data1);
-=======
 	bsdf->type = CLOSURE_BSDF_HAIR_REFLECTION_ID;
 	bsdf->roughness1 = clamp(bsdf->roughness1, 0.001f, 1.0f);
 	bsdf->roughness2 = clamp(bsdf->roughness2, 0.001f, 1.0f);
->>>>>>> c00b2d89
 	return SD_BSDF|SD_BSDF_HAS_EVAL;
 }
 
 ccl_device int bsdf_hair_transmission_setup(HairBsdf *bsdf)
 {
-<<<<<<< HEAD
-	sc->type = CLOSURE_BSDF_HAIR_TRANSMISSION_ID;
-	sc->data0 = clamp(sc->data0, 0.001f, 1.0f);
-	sc->data1 = clamp(sc->data1, 0.001f, 1.0f);
-	sc->roughness = sqrtf(sc->data0*sc->data1);
-=======
 	bsdf->type = CLOSURE_BSDF_HAIR_TRANSMISSION_ID;
 	bsdf->roughness1 = clamp(bsdf->roughness1, 0.001f, 1.0f);
 	bsdf->roughness2 = clamp(bsdf->roughness2, 0.001f, 1.0f);
->>>>>>> c00b2d89
 	return SD_BSDF|SD_BSDF_HAS_EVAL;
 }
 
