/*
 * Copyright 2011-2013 Blender Foundation
 *
 * Licensed under the Apache License, Version 2.0 (the "License");
 * you may not use this file except in compliance with the License.
 * You may obtain a copy of the License at
 *
 * http://www.apache.org/licenses/LICENSE-2.0
 *
 * Unless required by applicable law or agreed to in writing, software
 * distributed under the License is distributed on an "AS IS" BASIS,
 * WITHOUT WARRANTIES OR CONDITIONS OF ANY KIND, either express or implied.
 * See the License for the specific language governing permissions and
 * limitations under the License
 */

#ifndef __VOLUME_H__
#define __VOLUME_H__

CCL_NAMESPACE_BEGIN

/* HENYEY-GREENSTEIN CLOSURE */

/* Given cosine between rays, return probability density that photon bounce to that direction
 * g parameter controls how far it difference from uniform sphere. g=0 uniform diffusion-like, g=1 - very close to sharp single ray. */

<<<<<<< HEAD
__device float single_peaked_henyey_greenstein(float cos_theta, float m_g)
=======
ccl_device int volume_isotropic_setup(ShaderClosure *sc, float density)
>>>>>>> c18712e8
{
	float p = (1.0f - m_g * m_g) / pow(1.0f + m_g * m_g - 2.0f * m_g * cos_theta, 1.5f) / 4.0f / M_PI_F;

	return p;
};

__device int volume_henyey_greenstein_setup(ShaderClosure *sc)
{
	sc->type = CLOSURE_VOLUME_HENYEY_GREENSTEIN_ID;

	return SD_BSDF|SD_BSDF_HAS_EVAL;
}

<<<<<<< HEAD
// just return bsdf at input vector
__device float3 volume_henyey_greenstein_eval_phase(const ShaderClosure *sc, const float3 I, float3 omega_in, float *pdf)
=======
ccl_device float3 volume_isotropic_eval_phase(const ShaderClosure *sc, const float3 omega_in, const float3 omega_out)
>>>>>>> c18712e8
{
	float m_g = sc->data1;
	const float magic_eps = 0.001f;

//	WARNING! I point in backward direction!
//	float cos_theta = dot(I, omega_in);
	float cos_theta = dot(-I, omega_in);

	if(fabsf(m_g) <  magic_eps)
		*pdf = M_1_PI_F * 0.25f; // ?? double check it
	else
		*pdf = single_peaked_henyey_greenstein(cos_theta, m_g);

	return make_float3(*pdf, *pdf, *pdf);
}

__device int volume_henyey_greenstein_sample(const ShaderClosure *sc, float3 Ng, float3 I, float3 dIdx, float3 dIdy, float randu, float randv,
	float3 *eval, float3 *omega_in, float3 *domega_in_dx, float3 *domega_in_dy, float *pdf)
{
	float m_g = sc->data1;
	const float magic_eps = 0.001f;

	// WARNING! I point in backward direction!

	if(fabsf(m_g) <  magic_eps) {
		*omega_in = sample_uniform_sphere(randu, randv);
		*pdf = M_1_PI_F * 0.25f; // ?? double check it
	}
	else {
		float cos_phi, sin_phi, cos_theta;

		if(fabsf(m_g) <  magic_eps)
			cos_theta = (1.0f - 2.0f * randu);
		else {
			float k = (1.0f - m_g * m_g) / (1.0f - m_g + 2.0f * m_g * randu);
			cos_theta = (1.0f + m_g * m_g - k * k) / (2.0f * m_g);
		//	float cos_theta = 1.0f / (2.0f * m_g) * (1.0f + m_g * m_g - k*k);
		//	float cos_theta = (1.0f - 2.0f * randu);
		//	float cos_theta = randu;
		}
		float sin_theta = sqrt(1 - cos_theta * cos_theta);
		
		float3 T, B;
		make_orthonormals(-I, &T, &B);
		float phi = M_2PI_F * randv;
		cos_phi = cosf(phi);
		sin_phi = sinf(phi);
		*omega_in = sin_theta * cos_phi * T + sin_theta * sin_phi * B + cos_theta * (-I);
		*pdf = single_peaked_henyey_greenstein(cos_theta, m_g);
	}

	*eval = make_float3(*pdf, *pdf, *pdf); // perfect importance sampling
#ifdef __RAY_DIFFERENTIALS__
		// TODO: find a better approximation for the diffuse bounce
		*domega_in_dx = (2 * dot(Ng, dIdx)) * Ng - dIdx;
		*domega_in_dy = (2 * dot(Ng, dIdy)) * Ng - dIdy;
		*domega_in_dx *= 125.0f;
		*domega_in_dy *= 125.0f;
#endif
	return LABEL_REFLECT|LABEL_DIFFUSE;
}

/* TRANSPARENT VOLUME CLOSURE */

<<<<<<< HEAD
__device int volume_transparent_setup(ShaderClosure *sc)
=======
ccl_device int volume_transparent_setup(ShaderClosure *sc, float density)
>>>>>>> c18712e8
{
	sc->type = CLOSURE_VOLUME_TRANSPARENT_ID;

	return SD_VOLUME;
}

<<<<<<< HEAD
__device float3 volume_transparent_eval_phase(const ShaderClosure *sc, const float3 I, float3 omega_in, float *pdf)
=======
ccl_device float3 volume_transparent_eval_phase(const ShaderClosure *sc, const float3 omega_in, const float3 omega_out)
>>>>>>> c18712e8
{
	return make_float3(1.0f, 1.0f, 1.0f);
}

__device int volume_transparent_sample(const ShaderClosure *sc, float3 Ng, float3 I, float3 dIdx, float3 dIdy, float randu, float randv,
	float3 *eval, float3 *omega_in, float3 *domega_in_dx, float3 *domega_in_dy, float *pdf)
{
	/* XXX Implement */
	return LABEL_REFLECT|LABEL_DIFFUSE;
}

/* VOLUME CLOSURE */

<<<<<<< HEAD
__device float3 volume_eval_phase(KernelGlobals *kg, const ShaderClosure *sc, const float3 I, float3 omega_in, float *pdf)
=======
ccl_device float3 volume_eval_phase(KernelGlobals *kg, const ShaderClosure *sc, const float3 omega_in, const float3 omega_out)
>>>>>>> c18712e8
{
	float3 eval;

	switch(sc->type) {
		case CLOSURE_VOLUME_HENYEY_GREENSTEIN_ID:
			eval = volume_henyey_greenstein_eval_phase(sc, I, omega_in, pdf);
			break;
		case CLOSURE_VOLUME_TRANSPARENT_ID:
			eval = volume_transparent_eval_phase(sc, I, omega_in, pdf);
			break;
		default:
			eval = make_float3(0.0f, 0.0f, 0.0f);
			break;
	}

	return eval;
}

__device int volume_sample(KernelGlobals *kg, const ShaderData *sd, const ShaderClosure *sc, float randu,
	float randv, float3 *eval, float3 *omega_in, differential3 *domega_in, float *pdf)
{
	int label;

	switch(sc->type) {
		case CLOSURE_VOLUME_HENYEY_GREENSTEIN_ID:
			label = volume_henyey_greenstein_sample(sc, sd->Ng, sd->I, sd->dI.dx, sd->dI.dy, randu, randv, eval, omega_in, &domega_in->dx, &domega_in->dy, pdf);
			break;
		case CLOSURE_VOLUME_TRANSPARENT_ID:
			label = volume_transparent_sample(sc, sd->Ng, sd->I, sd->dI.dx, sd->dI.dy, randu, randv, eval, omega_in, &domega_in->dx, &domega_in->dy, pdf);
			break;
		default:
			*eval = make_float3(0.0f, 0.0f, 0.0f);
			label = LABEL_NONE;
			break;
	}

//	*eval *= sd->svm_closure_weight;

	return label;
}

CCL_NAMESPACE_END

#endif<|MERGE_RESOLUTION|>--- conflicted
+++ resolved
@@ -24,30 +24,22 @@
 /* Given cosine between rays, return probability density that photon bounce to that direction
  * g parameter controls how far it difference from uniform sphere. g=0 uniform diffusion-like, g=1 - very close to sharp single ray. */
 
-<<<<<<< HEAD
-__device float single_peaked_henyey_greenstein(float cos_theta, float m_g)
-=======
-ccl_device int volume_isotropic_setup(ShaderClosure *sc, float density)
->>>>>>> c18712e8
+ccl_device float single_peaked_henyey_greenstein(float cos_theta, float m_g)
 {
 	float p = (1.0f - m_g * m_g) / pow(1.0f + m_g * m_g - 2.0f * m_g * cos_theta, 1.5f) / 4.0f / M_PI_F;
 
 	return p;
 };
 
-__device int volume_henyey_greenstein_setup(ShaderClosure *sc)
+ccl_device int volume_henyey_greenstein_setup(ShaderClosure *sc)
 {
 	sc->type = CLOSURE_VOLUME_HENYEY_GREENSTEIN_ID;
 
 	return SD_BSDF|SD_BSDF_HAS_EVAL;
 }
 
-<<<<<<< HEAD
 // just return bsdf at input vector
-__device float3 volume_henyey_greenstein_eval_phase(const ShaderClosure *sc, const float3 I, float3 omega_in, float *pdf)
-=======
-ccl_device float3 volume_isotropic_eval_phase(const ShaderClosure *sc, const float3 omega_in, const float3 omega_out)
->>>>>>> c18712e8
+ccl_device float3 volume_henyey_greenstein_eval_phase(const ShaderClosure *sc, const float3 I, float3 omega_in, float *pdf)
 {
 	float m_g = sc->data1;
 	const float magic_eps = 0.001f;
@@ -64,7 +56,7 @@
 	return make_float3(*pdf, *pdf, *pdf);
 }
 
-__device int volume_henyey_greenstein_sample(const ShaderClosure *sc, float3 Ng, float3 I, float3 dIdx, float3 dIdy, float randu, float randv,
+ccl_device int volume_henyey_greenstein_sample(const ShaderClosure *sc, float3 Ng, float3 I, float3 dIdx, float3 dIdy, float randu, float randv,
 	float3 *eval, float3 *omega_in, float3 *domega_in_dx, float3 *domega_in_dy, float *pdf)
 {
 	float m_g = sc->data1;
@@ -112,27 +104,19 @@
 
 /* TRANSPARENT VOLUME CLOSURE */
 
-<<<<<<< HEAD
-__device int volume_transparent_setup(ShaderClosure *sc)
-=======
-ccl_device int volume_transparent_setup(ShaderClosure *sc, float density)
->>>>>>> c18712e8
+ccl_device int volume_transparent_setup(ShaderClosure *sc)
 {
 	sc->type = CLOSURE_VOLUME_TRANSPARENT_ID;
 
 	return SD_VOLUME;
 }
 
-<<<<<<< HEAD
-__device float3 volume_transparent_eval_phase(const ShaderClosure *sc, const float3 I, float3 omega_in, float *pdf)
-=======
-ccl_device float3 volume_transparent_eval_phase(const ShaderClosure *sc, const float3 omega_in, const float3 omega_out)
->>>>>>> c18712e8
+ccl_device float3 volume_transparent_eval_phase(const ShaderClosure *sc, const float3 I, float3 omega_in, float *pdf)
 {
 	return make_float3(1.0f, 1.0f, 1.0f);
 }
 
-__device int volume_transparent_sample(const ShaderClosure *sc, float3 Ng, float3 I, float3 dIdx, float3 dIdy, float randu, float randv,
+ccl_device int volume_transparent_sample(const ShaderClosure *sc, float3 Ng, float3 I, float3 dIdx, float3 dIdy, float randu, float randv,
 	float3 *eval, float3 *omega_in, float3 *domega_in_dx, float3 *domega_in_dy, float *pdf)
 {
 	/* XXX Implement */
@@ -141,11 +125,7 @@
 
 /* VOLUME CLOSURE */
 
-<<<<<<< HEAD
-__device float3 volume_eval_phase(KernelGlobals *kg, const ShaderClosure *sc, const float3 I, float3 omega_in, float *pdf)
-=======
-ccl_device float3 volume_eval_phase(KernelGlobals *kg, const ShaderClosure *sc, const float3 omega_in, const float3 omega_out)
->>>>>>> c18712e8
+ccl_device float3 volume_eval_phase(KernelGlobals *kg, const ShaderClosure *sc, const float3 I, float3 omega_in, float *pdf)
 {
 	float3 eval;
 
@@ -164,7 +144,7 @@
 	return eval;
 }
 
-__device int volume_sample(KernelGlobals *kg, const ShaderData *sd, const ShaderClosure *sc, float randu,
+ccl_device int volume_sample(KernelGlobals *kg, const ShaderData *sd, const ShaderClosure *sc, float randu,
 	float randv, float3 *eval, float3 *omega_in, differential3 *domega_in, float *pdf)
 {
 	int label;
