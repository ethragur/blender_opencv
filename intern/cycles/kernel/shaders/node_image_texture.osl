--- conflicted
+++ resolved
@@ -77,11 +77,7 @@
     flip_v = 1.0 - v;
   }
   color rgb = (color)texture(
-<<<<<<< HEAD
-      filename, u, v, "wrap", extension, "interp", interpolation, "alpha", Alpha);
-=======
       filename, u, flip_v, "wrap", extension, "interp", interpolation, "alpha", Alpha);
->>>>>>> e7e454f9
 
   if (ignore_alpha) {
     Alpha = 1.0;
