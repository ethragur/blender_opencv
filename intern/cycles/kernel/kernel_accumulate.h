/*
 * Copyright 2011-2013 Blender Foundation
 *
 * Licensed under the Apache License, Version 2.0 (the "License");
 * you may not use this file except in compliance with the License.
 * You may obtain a copy of the License at
 *
 * http://www.apache.org/licenses/LICENSE-2.0
 *
 * Unless required by applicable law or agreed to in writing, software
 * distributed under the License is distributed on an "AS IS" BASIS,
 * WITHOUT WARRANTIES OR CONDITIONS OF ANY KIND, either express or implied.
 * See the License for the specific language governing permissions and
 * limitations under the License.
 */

CCL_NAMESPACE_BEGIN

/* BSDF Eval
 *
 * BSDF evaluation result, split per BSDF type. This is used to accumulate
 * render passes separately. */

ccl_device_inline void bsdf_eval_init(BsdfEval *eval, ClosureType type, float3 value, int use_light_pass)
{
#ifdef __PASSES__
	eval->use_light_pass = use_light_pass;

	if(eval->use_light_pass) {
		eval->diffuse = make_float3(0.0f, 0.0f, 0.0f);
		eval->glossy = make_float3(0.0f, 0.0f, 0.0f);
		eval->transmission = make_float3(0.0f, 0.0f, 0.0f);
		eval->transparent = make_float3(0.0f, 0.0f, 0.0f);
		eval->subsurface = make_float3(0.0f, 0.0f, 0.0f);
		eval->scatter = make_float3(0.0f, 0.0f, 0.0f);

		if(type == CLOSURE_BSDF_TRANSPARENT_ID)
			eval->transparent = value;
		else if(CLOSURE_IS_BSDF_DIFFUSE(type))
			eval->diffuse = value;
		else if(CLOSURE_IS_BSDF_GLOSSY(type))
			eval->glossy = value;
		else if(CLOSURE_IS_BSDF_TRANSMISSION(type))
			eval->transmission = value;
		else if(CLOSURE_IS_BSDF_BSSRDF(type))
			eval->subsurface = value;
		else if(CLOSURE_IS_PHASE(type))
			eval->scatter = value;
	}
	else
#endif
	{
		eval->diffuse = value;
	}
#ifdef __SHADOW_TRICKS__
	eval->sum_no_mis = make_float3(0.0f, 0.0f, 0.0f);
#endif
}

ccl_device_inline void bsdf_eval_accum(BsdfEval *eval, ClosureType type, float3 value, float mis_weight)
{
#ifdef __SHADOW_TRICKS__
	eval->sum_no_mis += value;
#endif
	value *= mis_weight;
#ifdef __PASSES__
	if(eval->use_light_pass) {
		if(CLOSURE_IS_BSDF_DIFFUSE(type))
			eval->diffuse += value;
		else if(CLOSURE_IS_BSDF_GLOSSY(type))
			eval->glossy += value;
		else if(CLOSURE_IS_BSDF_TRANSMISSION(type))
			eval->transmission += value;
		else if(CLOSURE_IS_BSDF_BSSRDF(type))
			eval->subsurface += value;
		else if(CLOSURE_IS_PHASE(type))
			eval->scatter += value;

		/* skipping transparent, this function is used by for eval(), will be zero then */
	}
	else
#endif
	{
		eval->diffuse += value;
	}
}

ccl_device_inline bool bsdf_eval_is_zero(BsdfEval *eval)
{
#ifdef __PASSES__
	if(eval->use_light_pass) {
		return is_zero(eval->diffuse)
			&& is_zero(eval->glossy)
			&& is_zero(eval->transmission)
			&& is_zero(eval->transparent)
			&& is_zero(eval->subsurface)
			&& is_zero(eval->scatter);
	}
	else
#endif
	{
		return is_zero(eval->diffuse);
	}
}

ccl_device_inline void bsdf_eval_mis(BsdfEval *eval, float value)
{
#ifdef __PASSES__
	if(eval->use_light_pass) {
		eval->diffuse *= value;
		eval->glossy *= value;
		eval->transmission *= value;
		eval->subsurface *= value;
		eval->scatter *= value;

		/* skipping transparent, this function is used by for eval(), will be zero then */
	}
	else
#endif
	{
		eval->diffuse *= value;
	}
}

ccl_device_inline void bsdf_eval_mul(BsdfEval *eval, float value)
{
#ifdef __SHADOW_TRICKS__
	eval->sum_no_mis *= value;
#endif
	bsdf_eval_mis(eval, value);
}

ccl_device_inline void bsdf_eval_mul3(BsdfEval *eval, float3 value)
{
#ifdef __SHADOW_TRICKS__
	eval->sum_no_mis *= value;
#endif
#ifdef __PASSES__
	if(eval->use_light_pass) {
		eval->diffuse *= value;
		eval->glossy *= value;
		eval->transmission *= value;
		eval->subsurface *= value;
		eval->scatter *= value;

		/* skipping transparent, this function is used by for eval(), will be zero then */
	}
	else
		eval->diffuse *= value;
#else
	eval->diffuse *= value;
#endif
}

ccl_device_inline float3 bsdf_eval_sum(const BsdfEval *eval)
{
#ifdef __PASSES__
	if(eval->use_light_pass) {
		return eval->diffuse + eval->glossy + eval->transmission + eval->subsurface + eval->scatter;
	}
	else
#endif
	return eval->diffuse;
}

/* Path Radiance
 *
 * We accumulate different render passes separately. After summing at the end
 * to get the combined result, it should be identical. We definite directly
 * visible as the first non-transparent hit, while indirectly visible are the
 * bounces after that. */

ccl_device_inline void path_radiance_init(PathRadiance *L, int use_light_pass)
{
	/* clear all */
#ifdef __PASSES__
	L->use_light_pass = use_light_pass;

	if(use_light_pass) {
		L->indirect = make_float3(0.0f, 0.0f, 0.0f);
		L->direct_throughput = make_float3(0.0f, 0.0f, 0.0f);
		L->direct_emission = make_float3(0.0f, 0.0f, 0.0f);

		L->color_diffuse = make_float3(0.0f, 0.0f, 0.0f);
		L->color_glossy = make_float3(0.0f, 0.0f, 0.0f);
		L->color_transmission = make_float3(0.0f, 0.0f, 0.0f);
		L->color_subsurface = make_float3(0.0f, 0.0f, 0.0f);
		L->color_scatter = make_float3(0.0f, 0.0f, 0.0f);

		L->direct_diffuse = make_float3(0.0f, 0.0f, 0.0f);
		L->direct_glossy = make_float3(0.0f, 0.0f, 0.0f);
		L->direct_transmission = make_float3(0.0f, 0.0f, 0.0f);
		L->direct_subsurface = make_float3(0.0f, 0.0f, 0.0f);
		L->direct_scatter = make_float3(0.0f, 0.0f, 0.0f);

		L->indirect_diffuse = make_float3(0.0f, 0.0f, 0.0f);
		L->indirect_glossy = make_float3(0.0f, 0.0f, 0.0f);
		L->indirect_transmission = make_float3(0.0f, 0.0f, 0.0f);
		L->indirect_subsurface = make_float3(0.0f, 0.0f, 0.0f);
		L->indirect_scatter = make_float3(0.0f, 0.0f, 0.0f);

		L->path_diffuse = make_float3(0.0f, 0.0f, 0.0f);
		L->path_glossy = make_float3(0.0f, 0.0f, 0.0f);
		L->path_transmission = make_float3(0.0f, 0.0f, 0.0f);
		L->path_subsurface = make_float3(0.0f, 0.0f, 0.0f);
		L->path_scatter = make_float3(0.0f, 0.0f, 0.0f);

		L->emission = make_float3(0.0f, 0.0f, 0.0f);
		L->background = make_float3(0.0f, 0.0f, 0.0f);
		L->ao = make_float3(0.0f, 0.0f, 0.0f);
		L->shadow = make_float4(0.0f, 0.0f, 0.0f, 0.0f);
		L->mist = 0.0f;
	}
	else
#endif
	{
		L->emission = make_float3(0.0f, 0.0f, 0.0f);
	}

#ifdef __SHADOW_TRICKS__
	L->path_total = make_float3(0.0f, 0.0f, 0.0f);
	L->path_total_shaded = make_float3(0.0f, 0.0f, 0.0f);
	L->shadow_color = make_float3(0.0f, 0.0f, 0.0f);
#endif
<<<<<<< HEAD

#ifdef __DENOISING_FEATURES__
	L->denoising_normal = make_float3(0.0f, 0.0f, 0.0f);
	L->denoising_albedo = make_float3(0.0f, 0.0f, 0.0f);
	L->denoising_depth = 0.0f;
#endif  /* __DENOISING_FEATURES__ */
=======
>>>>>>> bd053ac7
}

ccl_device_inline void path_radiance_bsdf_bounce(PathRadiance *L, ccl_addr_space float3 *throughput,
	BsdfEval *bsdf_eval, float bsdf_pdf, int bounce, int bsdf_label)
{
	float inverse_pdf = 1.0f/bsdf_pdf;

#ifdef __PASSES__
	if(L->use_light_pass) {
		if(bounce == 0 && !(bsdf_label & LABEL_TRANSPARENT)) {
			/* first on directly visible surface */
			float3 value = *throughput*inverse_pdf;

			L->path_diffuse = bsdf_eval->diffuse*value;
			L->path_glossy = bsdf_eval->glossy*value;
			L->path_transmission = bsdf_eval->transmission*value;
			L->path_subsurface = bsdf_eval->subsurface*value;
			L->path_scatter = bsdf_eval->scatter*value;

			*throughput = L->path_diffuse + L->path_glossy + L->path_transmission + L->path_subsurface + L->path_scatter;
			
			L->direct_throughput = *throughput;
		}
		else {
			/* transparent bounce before first hit, or indirectly visible through BSDF */
			float3 sum = (bsdf_eval_sum(bsdf_eval) + bsdf_eval->transparent) * inverse_pdf;
			*throughput *= sum;
		}
	}
	else
#endif
	{
		*throughput *= bsdf_eval->diffuse*inverse_pdf;
	}
}

ccl_device_inline void path_radiance_accum_emission(PathRadiance *L, float3 throughput, float3 value, int bounce)
{
#ifdef __PASSES__
	if(L->use_light_pass) {
		if(bounce == 0)
			L->emission += throughput*value;
		else if(bounce == 1)
			L->direct_emission += throughput*value;
		else
			L->indirect += throughput*value;
	}
	else
#endif
	{
		L->emission += throughput*value;
	}
}

ccl_device_inline void path_radiance_accum_ao(PathRadiance *L,
<<<<<<< HEAD
                                              ccl_addr_space PathState *state,
                                              float3 throughput,
                                              float3 alpha,
                                              float3 bsdf,
                                              float3 ao)
=======
                                              float3 throughput,
                                              float3 alpha,
                                              float3 bsdf,
                                              float3 ao,
                                              int bounce)
>>>>>>> bd053ac7
{
#ifdef __PASSES__
	if(L->use_light_pass) {
		if(state->bounce == 0) {
			/* directly visible lighting */
			L->direct_diffuse += throughput*bsdf*ao;
			L->ao += alpha*throughput*ao;
		}
		else {
			/* indirectly visible lighting after BSDF bounce */
			L->indirect += throughput*bsdf*ao;
		}
	}
	else
#endif
	{
		L->emission += throughput*bsdf*ao;
	}

#ifdef __SHADOW_TRICKS__
<<<<<<< HEAD
	if(state->flag & PATH_RAY_STORE_SHADOW_INFO) {
		float3 light = throughput * bsdf;
		L->path_total += light;
		L->path_total_shaded += ao * light;
	}
=======
	float3 light = throughput * bsdf;
	L->path_total += light;
	L->path_total_shaded += ao * light;
>>>>>>> bd053ac7
#endif
}

ccl_device_inline void path_radiance_accum_total_ao(
        PathRadiance *L,
<<<<<<< HEAD
        ccl_addr_space PathState *state,
=======
>>>>>>> bd053ac7
        float3 throughput,
        float3 bsdf)
{
#ifdef __SHADOW_TRICKS__
<<<<<<< HEAD
	if(state->flag & PATH_RAY_STORE_SHADOW_INFO) {
		L->path_total += throughput * bsdf;
	}
#else
	(void) L;
	(void) state;
=======
	L->path_total += throughput * bsdf;
#else
	(void) L;
>>>>>>> bd053ac7
	(void) throughput;
	(void) bsdf;
#endif
}

ccl_device_inline void path_radiance_accum_light(PathRadiance *L,
                                                 ccl_addr_space PathState *state,
                                                 float3 throughput,
                                                 BsdfEval *bsdf_eval,
                                                 float3 shadow,
                                                 float shadow_fac,
                                                 bool is_lamp)
{
#ifdef __PASSES__
	if(L->use_light_pass) {
		if(state->bounce == 0) {
			/* directly visible lighting */
			L->direct_diffuse += throughput*bsdf_eval->diffuse*shadow;
			L->direct_glossy += throughput*bsdf_eval->glossy*shadow;
			L->direct_transmission += throughput*bsdf_eval->transmission*shadow;
			L->direct_subsurface += throughput*bsdf_eval->subsurface*shadow;
			L->direct_scatter += throughput*bsdf_eval->scatter*shadow;

			if(is_lamp) {
				L->shadow.x += shadow.x*shadow_fac;
				L->shadow.y += shadow.y*shadow_fac;
				L->shadow.z += shadow.z*shadow_fac;
			}
		}
		else {
			/* indirectly visible lighting after BSDF bounce */
			L->indirect += throughput*bsdf_eval_sum(bsdf_eval)*shadow;
		}
	}
	else
#endif
	{
		L->emission += throughput*bsdf_eval->diffuse*shadow;
	}

#ifdef __SHADOW_TRICKS__
<<<<<<< HEAD
	if(state->flag & PATH_RAY_STORE_SHADOW_INFO) {
		float3 light = throughput * bsdf_eval->sum_no_mis;
		L->path_total += light;
		L->path_total_shaded += shadow * light;
	}
=======
	float3 light = throughput * bsdf_eval->sum_no_mis;
	L->path_total += light;
	L->path_total_shaded += shadow * light;
>>>>>>> bd053ac7
#endif
}

ccl_device_inline void path_radiance_accum_total_light(
        PathRadiance *L,
<<<<<<< HEAD
        ccl_addr_space PathState *state,
=======
>>>>>>> bd053ac7
        float3 throughput,
        const BsdfEval *bsdf_eval)
{
#ifdef __SHADOW_TRICKS__
<<<<<<< HEAD
	if(state->flag & PATH_RAY_STORE_SHADOW_INFO) {
		L->path_total += throughput * bsdf_eval->sum_no_mis;
	}
#else
	(void) L;
	(void) state;
=======
	L->path_total += throughput * bsdf_eval->sum_no_mis;
#else
	(void) L;
>>>>>>> bd053ac7
	(void) throughput;
	(void) bsdf_eval;
#endif
}

ccl_device_inline void path_radiance_accum_background(PathRadiance *L,
                                                      ccl_addr_space PathState *state,
                                                      float3 throughput,
                                                      float3 value)
{
#ifdef __PASSES__
	if(L->use_light_pass) {
		if(state->bounce == 0)
			L->background += throughput*value;
		else if(state->bounce == 1)
			L->direct_emission += throughput*value;
		else
			L->indirect += throughput*value;
	}
	else
#endif
	{
		L->emission += throughput*value;
	}

#ifdef __SHADOW_TRICKS__
<<<<<<< HEAD
	if(state->flag & PATH_RAY_STORE_SHADOW_INFO) {
		L->path_total += throughput * value;
		if(state->flag & PATH_RAY_SHADOW_CATCHER_ONLY) {
			L->path_total_shaded += throughput * value;
		}
	}
#endif

#ifdef __DENOISING_FEATURES__
	L->denoising_albedo += state->denoising_feature_weight * value;
#endif  /* __DENOISING_FEATURES__ */
=======
	L->path_total += throughput * value;
	if(state->flag & PATH_RAY_SHADOW_CATCHER_ONLY) {
		L->path_total_shaded += throughput * value;
	}
#endif
>>>>>>> bd053ac7
}

ccl_device_inline void path_radiance_sum_indirect(PathRadiance *L)
{
#ifdef __PASSES__
	/* this division is a bit ugly, but means we only have to keep track of
	 * only a single throughput further along the path, here we recover just
	 * the indirect path that is not influenced by any particular BSDF type */
	if(L->use_light_pass) {
		L->direct_emission = safe_divide_color(L->direct_emission, L->direct_throughput);
		L->direct_diffuse += L->path_diffuse*L->direct_emission;
		L->direct_glossy += L->path_glossy*L->direct_emission;
		L->direct_transmission += L->path_transmission*L->direct_emission;
		L->direct_subsurface += L->path_subsurface*L->direct_emission;
		L->direct_scatter += L->path_scatter*L->direct_emission;

		L->indirect = safe_divide_color(L->indirect, L->direct_throughput);
		L->indirect_diffuse += L->path_diffuse*L->indirect;
		L->indirect_glossy += L->path_glossy*L->indirect;
		L->indirect_transmission += L->path_transmission*L->indirect;
		L->indirect_subsurface += L->path_subsurface*L->indirect;
		L->indirect_scatter += L->path_scatter*L->indirect;
	}
#endif
}

ccl_device_inline void path_radiance_reset_indirect(PathRadiance *L)
{
#ifdef __PASSES__
	if(L->use_light_pass) {
		L->path_diffuse = make_float3(0.0f, 0.0f, 0.0f);
		L->path_glossy = make_float3(0.0f, 0.0f, 0.0f);
		L->path_transmission = make_float3(0.0f, 0.0f, 0.0f);
		L->path_subsurface = make_float3(0.0f, 0.0f, 0.0f);
		L->path_scatter = make_float3(0.0f, 0.0f, 0.0f);

		L->direct_emission = make_float3(0.0f, 0.0f, 0.0f);
		L->indirect = make_float3(0.0f, 0.0f, 0.0f);
	}
#endif
}

ccl_device_inline void path_radiance_copy_indirect(PathRadiance *L,
                                                   const PathRadiance *L_src)
{
#ifdef __PASSES__
	if(L->use_light_pass) {
		L->path_diffuse = L_src->path_diffuse;
		L->path_glossy = L_src->path_glossy;
		L->path_transmission = L_src->path_transmission;
		L->path_subsurface = L_src->path_subsurface;
		L->path_scatter = L_src->path_scatter;

		L->direct_emission = L_src->direct_emission;
		L->indirect = L_src->indirect;
	}
#endif
}

ccl_device_inline float3 path_radiance_clamp_and_sum(KernelGlobals *kg, PathRadiance *L)
{
	float3 L_sum;
	/* Light Passes are used */
#ifdef __PASSES__
	float3 L_direct, L_indirect;
	float clamp_direct = kernel_data.integrator.sample_clamp_direct;
	float clamp_indirect = kernel_data.integrator.sample_clamp_indirect;
	if(L->use_light_pass) {
		path_radiance_sum_indirect(L);

		L_direct = L->direct_diffuse + L->direct_glossy + L->direct_transmission + L->direct_subsurface + L->direct_scatter + L->emission;
		L_indirect = L->indirect_diffuse + L->indirect_glossy + L->indirect_transmission + L->indirect_subsurface + L->indirect_scatter;

		if(!kernel_data.background.transparent)
			L_direct += L->background;

		L_sum = L_direct + L_indirect;
		float sum = fabsf((L_sum).x) + fabsf((L_sum).y) + fabsf((L_sum).z);

		/* Reject invalid value */
		if(!isfinite_safe(sum)) {
			kernel_assert(!"Non-finite sum in path_radiance_clamp_and_sum!");
			L_sum = make_float3(0.0f, 0.0f, 0.0f);

			L->direct_diffuse = make_float3(0.0f, 0.0f, 0.0f);
			L->direct_glossy = make_float3(0.0f, 0.0f, 0.0f);
			L->direct_transmission = make_float3(0.0f, 0.0f, 0.0f);
			L->direct_subsurface = make_float3(0.0f, 0.0f, 0.0f);
			L->direct_scatter = make_float3(0.0f, 0.0f, 0.0f);

			L->indirect_diffuse = make_float3(0.0f, 0.0f, 0.0f);
			L->indirect_glossy = make_float3(0.0f, 0.0f, 0.0f);
			L->indirect_transmission = make_float3(0.0f, 0.0f, 0.0f);
			L->indirect_subsurface = make_float3(0.0f, 0.0f, 0.0f);
			L->indirect_scatter = make_float3(0.0f, 0.0f, 0.0f);

			L->emission = make_float3(0.0f, 0.0f, 0.0f);
		}

		/* Clamp direct and indirect samples */
#ifdef __CLAMP_SAMPLE__
		else if(sum > clamp_direct || sum > clamp_indirect) {
			float scale;

			/* Direct */
			float sum_direct = fabsf(L_direct.x) + fabsf(L_direct.y) + fabsf(L_direct.z);
			if(sum_direct > clamp_direct) {
				scale = clamp_direct/sum_direct;
				L_direct *= scale;

				L->direct_diffuse *= scale;
				L->direct_glossy *= scale;
				L->direct_transmission *= scale;
				L->direct_subsurface *= scale;
				L->direct_scatter *= scale;
				L->emission *= scale;
				L->background *= scale;
			}

			/* Indirect */
			float sum_indirect = fabsf(L_indirect.x) + fabsf(L_indirect.y) + fabsf(L_indirect.z);
			if(sum_indirect > clamp_indirect) {
				scale = clamp_indirect/sum_indirect;
				L_indirect *= scale;

				L->indirect_diffuse *= scale;
				L->indirect_glossy *= scale;
				L->indirect_transmission *= scale;
				L->indirect_subsurface *= scale;
				L->indirect_scatter *= scale;
			}

			/* Sum again, after clamping */
			L_sum = L_direct + L_indirect;
		}
#endif

		return L_sum;
	}

	/* No Light Passes */
	else
#endif
	{
		L_sum = L->emission;
	}

	/* Reject invalid value */
	float sum = fabsf((L_sum).x) + fabsf((L_sum).y) + fabsf((L_sum).z);
	if(!isfinite_safe(sum)) {
		kernel_assert(!"Non-finite final sum in path_radiance_clamp_and_sum!");
		L_sum = make_float3(0.0f, 0.0f, 0.0f);
	}

	return L_sum;
}

ccl_device_inline void path_radiance_split_denoising(KernelGlobals *kg, PathRadiance *L, float3 *noisy, float3 *clean)
{
#ifdef __PASSES__
	kernel_assert(L->use_light_pass);

	*clean = L->emission + L->background;
	*noisy = L->direct_scatter + L->indirect_scatter;

#  define ADD_COMPONENT(flag, component)     \
	if(kernel_data.film.denoising_flags & flag) \
		*clean += component;                 \
	else                                     \
		*noisy += component;

	ADD_COMPONENT(DENOISING_CLEAN_DIFFUSE_DIR,      L->direct_diffuse);
	ADD_COMPONENT(DENOISING_CLEAN_DIFFUSE_IND,      L->indirect_diffuse);
	ADD_COMPONENT(DENOISING_CLEAN_GLOSSY_DIR,       L->direct_glossy);
	ADD_COMPONENT(DENOISING_CLEAN_GLOSSY_IND,       L->indirect_glossy);
	ADD_COMPONENT(DENOISING_CLEAN_TRANSMISSION_DIR, L->direct_transmission);
	ADD_COMPONENT(DENOISING_CLEAN_TRANSMISSION_IND, L->indirect_transmission);
	ADD_COMPONENT(DENOISING_CLEAN_SUBSURFACE_DIR,   L->direct_subsurface);
	ADD_COMPONENT(DENOISING_CLEAN_SUBSURFACE_IND,   L->indirect_subsurface);
#  undef ADD_COMPONENT
#else
	*noisy = L->emission;
	*clean = make_float3(0.0f, 0.0f, 0.0f);
#endif

	*noisy = ensure_finite3(*noisy);
	*clean = ensure_finite3(*clean);
}

ccl_device_inline void path_radiance_accum_sample(PathRadiance *L, PathRadiance *L_sample, int num_samples)
{
	float fac = 1.0f/num_samples;

#ifdef __PASSES__
	L->direct_diffuse += L_sample->direct_diffuse*fac;
	L->direct_glossy += L_sample->direct_glossy*fac;
	L->direct_transmission += L_sample->direct_transmission*fac;
	L->direct_subsurface += L_sample->direct_subsurface*fac;
	L->direct_scatter += L_sample->direct_scatter*fac;

	L->indirect_diffuse += L_sample->indirect_diffuse*fac;
	L->indirect_glossy += L_sample->indirect_glossy*fac;
	L->indirect_transmission += L_sample->indirect_transmission*fac;
	L->indirect_subsurface += L_sample->indirect_subsurface*fac;
	L->indirect_scatter += L_sample->indirect_scatter*fac;

	L->background += L_sample->background*fac;
	L->ao += L_sample->ao*fac;
	L->shadow += L_sample->shadow*fac;
	L->mist += L_sample->mist*fac;
#endif
	L->emission += L_sample->emission * fac;
}

#ifdef __SHADOW_TRICKS__
<<<<<<< HEAD
=======
/* Calculate current shadow of the path. */
>>>>>>> bd053ac7
ccl_device_inline float path_radiance_sum_shadow(const PathRadiance *L)
{
	float path_total = average(L->path_total);
	float path_total_shaded = average(L->path_total_shaded);
	if(path_total != 0.0f) {
		return path_total_shaded / path_total;
	}
	return 1.0f;
}
<<<<<<< HEAD
#endif

CCL_NAMESPACE_END
=======

/* Calculate final light sum and transparency for shadow catcher object. */
ccl_device_inline float3 path_radiance_sum_shadowcatcher(KernelGlobals *kg,
                                                         const PathRadiance *L,
                                                         ccl_addr_space float* L_transparent)
{
	const float shadow = path_radiance_sum_shadow(L);
	float3 L_sum;
	if(kernel_data.background.transparent) {
		*L_transparent = shadow;
		L_sum = make_float3(0.0f, 0.0f, 0.0f);
	}
	else {
		L_sum = L->shadow_color * shadow;
	}
	return L_sum;
}
#endif

CCL_NAMESPACE_END
>>>>>>> bd053ac7
<|MERGE_RESOLUTION|>--- conflicted
+++ resolved
@@ -222,15 +222,12 @@
 	L->path_total_shaded = make_float3(0.0f, 0.0f, 0.0f);
 	L->shadow_color = make_float3(0.0f, 0.0f, 0.0f);
 #endif
-<<<<<<< HEAD
 
 #ifdef __DENOISING_FEATURES__
 	L->denoising_normal = make_float3(0.0f, 0.0f, 0.0f);
 	L->denoising_albedo = make_float3(0.0f, 0.0f, 0.0f);
 	L->denoising_depth = 0.0f;
 #endif  /* __DENOISING_FEATURES__ */
-=======
->>>>>>> bd053ac7
 }
 
 ccl_device_inline void path_radiance_bsdf_bounce(PathRadiance *L, ccl_addr_space float3 *throughput,
@@ -286,19 +283,11 @@
 }
 
 ccl_device_inline void path_radiance_accum_ao(PathRadiance *L,
-<<<<<<< HEAD
                                               ccl_addr_space PathState *state,
                                               float3 throughput,
                                               float3 alpha,
                                               float3 bsdf,
                                               float3 ao)
-=======
-                                              float3 throughput,
-                                              float3 alpha,
-                                              float3 bsdf,
-                                              float3 ao,
-                                              int bounce)
->>>>>>> bd053ac7
 {
 #ifdef __PASSES__
 	if(L->use_light_pass) {
@@ -319,42 +308,27 @@
 	}
 
 #ifdef __SHADOW_TRICKS__
-<<<<<<< HEAD
 	if(state->flag & PATH_RAY_STORE_SHADOW_INFO) {
 		float3 light = throughput * bsdf;
 		L->path_total += light;
 		L->path_total_shaded += ao * light;
 	}
-=======
-	float3 light = throughput * bsdf;
-	L->path_total += light;
-	L->path_total_shaded += ao * light;
->>>>>>> bd053ac7
 #endif
 }
 
 ccl_device_inline void path_radiance_accum_total_ao(
         PathRadiance *L,
-<<<<<<< HEAD
         ccl_addr_space PathState *state,
-=======
->>>>>>> bd053ac7
         float3 throughput,
         float3 bsdf)
 {
 #ifdef __SHADOW_TRICKS__
-<<<<<<< HEAD
 	if(state->flag & PATH_RAY_STORE_SHADOW_INFO) {
 		L->path_total += throughput * bsdf;
 	}
 #else
 	(void) L;
 	(void) state;
-=======
-	L->path_total += throughput * bsdf;
-#else
-	(void) L;
->>>>>>> bd053ac7
 	(void) throughput;
 	(void) bsdf;
 #endif
@@ -396,42 +370,27 @@
 	}
 
 #ifdef __SHADOW_TRICKS__
-<<<<<<< HEAD
 	if(state->flag & PATH_RAY_STORE_SHADOW_INFO) {
 		float3 light = throughput * bsdf_eval->sum_no_mis;
 		L->path_total += light;
 		L->path_total_shaded += shadow * light;
 	}
-=======
-	float3 light = throughput * bsdf_eval->sum_no_mis;
-	L->path_total += light;
-	L->path_total_shaded += shadow * light;
->>>>>>> bd053ac7
 #endif
 }
 
 ccl_device_inline void path_radiance_accum_total_light(
         PathRadiance *L,
-<<<<<<< HEAD
         ccl_addr_space PathState *state,
-=======
->>>>>>> bd053ac7
         float3 throughput,
         const BsdfEval *bsdf_eval)
 {
 #ifdef __SHADOW_TRICKS__
-<<<<<<< HEAD
 	if(state->flag & PATH_RAY_STORE_SHADOW_INFO) {
 		L->path_total += throughput * bsdf_eval->sum_no_mis;
 	}
 #else
 	(void) L;
 	(void) state;
-=======
-	L->path_total += throughput * bsdf_eval->sum_no_mis;
-#else
-	(void) L;
->>>>>>> bd053ac7
 	(void) throughput;
 	(void) bsdf_eval;
 #endif
@@ -458,7 +417,6 @@
 	}
 
 #ifdef __SHADOW_TRICKS__
-<<<<<<< HEAD
 	if(state->flag & PATH_RAY_STORE_SHADOW_INFO) {
 		L->path_total += throughput * value;
 		if(state->flag & PATH_RAY_SHADOW_CATCHER_ONLY) {
@@ -470,13 +428,6 @@
 #ifdef __DENOISING_FEATURES__
 	L->denoising_albedo += state->denoising_feature_weight * value;
 #endif  /* __DENOISING_FEATURES__ */
-=======
-	L->path_total += throughput * value;
-	if(state->flag & PATH_RAY_SHADOW_CATCHER_ONLY) {
-		L->path_total_shaded += throughput * value;
-	}
-#endif
->>>>>>> bd053ac7
 }
 
 ccl_device_inline void path_radiance_sum_indirect(PathRadiance *L)
@@ -692,10 +643,7 @@
 }
 
 #ifdef __SHADOW_TRICKS__
-<<<<<<< HEAD
-=======
 /* Calculate current shadow of the path. */
->>>>>>> bd053ac7
 ccl_device_inline float path_radiance_sum_shadow(const PathRadiance *L)
 {
 	float path_total = average(L->path_total);
@@ -705,21 +653,16 @@
 	}
 	return 1.0f;
 }
-<<<<<<< HEAD
-#endif
-
-CCL_NAMESPACE_END
-=======
 
 /* Calculate final light sum and transparency for shadow catcher object. */
 ccl_device_inline float3 path_radiance_sum_shadowcatcher(KernelGlobals *kg,
                                                          const PathRadiance *L,
-                                                         ccl_addr_space float* L_transparent)
+                                                         float* alpha)
 {
 	const float shadow = path_radiance_sum_shadow(L);
 	float3 L_sum;
 	if(kernel_data.background.transparent) {
-		*L_transparent = shadow;
+		*alpha = 1.0f-shadow;
 		L_sum = make_float3(0.0f, 0.0f, 0.0f);
 	}
 	else {
@@ -729,5 +672,4 @@
 }
 #endif
 
-CCL_NAMESPACE_END
->>>>>>> bd053ac7
+CCL_NAMESPACE_END