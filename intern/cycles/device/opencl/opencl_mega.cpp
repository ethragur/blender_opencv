--- conflicted
+++ resolved
@@ -39,15 +39,11 @@
 	{
 	}
 
-<<<<<<< HEAD
-	virtual bool load_kernels(const DeviceRequestedFeatures& /*requested_features*/,
-=======
 	virtual bool show_samples() const {
 		return true;
 	}
 
-	virtual void load_kernels(const DeviceRequestedFeatures& /*requested_features*/,
->>>>>>> 4b69b6d3
+	virtual bool load_kernels(const DeviceRequestedFeatures& /*requested_features*/,
 	                          vector<OpenCLProgram*> &programs)
 	{
 		path_trace_program.add_kernel(ustring("path_trace"));
