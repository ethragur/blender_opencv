/*
 * This program is free software; you can redistribute it and/or
 * modify it under the terms of the GNU General Public License
 * as published by the Free Software Foundation; either version 2
 * of the License, or (at your option) any later version.
 *
 * This program is distributed in the hope that it will be useful,
 * but WITHOUT ANY WARRANTY; without even the implied warranty of
 * MERCHANTABILITY or FITNESS FOR A PARTICULAR PURPOSE.  See the
 * GNU General Public License for more details.
 *
 * You should have received a copy of the GNU General Public License
 * along with this program; if not, write to the Free Software Foundation,
 * Inc., 51 Franklin Street, Fifth Floor, Boston, MA 02110-1301, USA.
 *
 * The Original Code is Copyright (C) 2016 Blender Foundation.
 * All rights reserved.
 */

/** \file
 * \ingroup mantaflow
 */

#include <fstream>
#include <iomanip>
#include <iostream>
#include <sstream>
#include <zlib.h>

#include "MANTA_main.h"
#include "Python.h"
#include "fluid_script.h"
#include "liquid_script.h"
#include "manta.h"
#include "smoke_script.h"

#include "BLI_fileops.h"
#include "BLI_path_util.h"
#include "BLI_utildefines.h"

#include "DNA_fluid_types.h"
#include "DNA_modifier_types.h"
#include "DNA_scene_types.h"

#include "MEM_guardedalloc.h"

using std::cerr;
using std::cout;
using std::endl;
using std::ifstream;
using std::istringstream;
using std::ofstream;
using std::ostringstream;
using std::to_string;

atomic<int> MANTA::solverID(0);
int MANTA::with_debug(0);

MANTA::MANTA(int *res, FluidModifierData *fmd) : mCurrentID(++solverID)
{
  if (with_debug)
    cout << "FLUID: " << mCurrentID << " with res(" << res[0] << ", " << res[1] << ", " << res[2]
         << ")" << endl;

  FluidDomainSettings *fds = fmd->domain;
  fds->fluid = this;

  mUsingLiquid = (fds->type == FLUID_DOMAIN_TYPE_LIQUID);
  mUsingSmoke = (fds->type == FLUID_DOMAIN_TYPE_GAS);
  mUsingNoise = (fds->flags & FLUID_DOMAIN_USE_NOISE) && mUsingSmoke;
  mUsingFractions = (fds->flags & FLUID_DOMAIN_USE_FRACTIONS) && mUsingLiquid;
  mUsingMesh = (fds->flags & FLUID_DOMAIN_USE_MESH) && mUsingLiquid;
  mUsingDiffusion = (fds->flags & FLUID_DOMAIN_USE_DIFFUSION) && mUsingLiquid;
  mUsingMVel = (fds->flags & FLUID_DOMAIN_USE_SPEED_VECTORS) && mUsingLiquid;
  mUsingGuiding = (fds->flags & FLUID_DOMAIN_USE_GUIDE);
  mUsingDrops = (fds->particle_type & FLUID_DOMAIN_PARTICLE_SPRAY) && mUsingLiquid;
  mUsingBubbles = (fds->particle_type & FLUID_DOMAIN_PARTICLE_BUBBLE) && mUsingLiquid;
  mUsingFloats = (fds->particle_type & FLUID_DOMAIN_PARTICLE_FOAM) && mUsingLiquid;
  mUsingTracers = (fds->particle_type & FLUID_DOMAIN_PARTICLE_TRACER) && mUsingLiquid;

  mUsingHeat = (fds->active_fields & FLUID_DOMAIN_ACTIVE_HEAT) && mUsingSmoke;
  mUsingFire = (fds->active_fields & FLUID_DOMAIN_ACTIVE_FIRE) && mUsingSmoke;
  mUsingColors = (fds->active_fields & FLUID_DOMAIN_ACTIVE_COLORS) && mUsingSmoke;
  mUsingObstacle = (fds->active_fields & FLUID_DOMAIN_ACTIVE_OBSTACLE);
  mUsingInvel = (fds->active_fields & FLUID_DOMAIN_ACTIVE_INVEL);
  mUsingOutflow = (fds->active_fields & FLUID_DOMAIN_ACTIVE_OUTFLOW);

  /* Simulation constants. */
  mResX = res[0];
  mResY = res[1];
  mResZ = res[2];
  mMaxRes = MAX3(mResX, mResY, mResZ);
  mTotalCells = mResX * mResY * mResZ;
  mResGuiding = fds->res;

  /* Smoke low res grids. */
  mDensity = nullptr;
  mShadow = nullptr;
  mHeat = nullptr;
  mVelocityX = nullptr;
  mVelocityY = nullptr;
  mVelocityZ = nullptr;
  mForceX = nullptr;
  mForceY = nullptr;
  mForceZ = nullptr;
  mFlame = nullptr;
  mFuel = nullptr;
  mReact = nullptr;
  mColorR = nullptr;
  mColorG = nullptr;
  mColorB = nullptr;
  mFlags = nullptr;
  mDensityIn = nullptr;
  mHeatIn = nullptr;
  mColorRIn = nullptr;
  mColorGIn = nullptr;
  mColorBIn = nullptr;
  mFuelIn = nullptr;
  mReactIn = nullptr;
  mEmissionIn = nullptr;
  mPressure = nullptr;

  /* Smoke high res grids. */
  mDensityHigh = nullptr;
  mFlameHigh = nullptr;
  mFuelHigh = nullptr;
  mReactHigh = nullptr;
  mColorRHigh = nullptr;
  mColorGHigh = nullptr;
  mColorBHigh = nullptr;
  mTextureU = nullptr;
  mTextureV = nullptr;
  mTextureW = nullptr;
  mTextureU2 = nullptr;
  mTextureV2 = nullptr;
  mTextureW2 = nullptr;

  /* Fluid low res grids. */
  mPhiIn = nullptr;
  mPhiStaticIn = nullptr;
  mPhiOutIn = nullptr;
  mPhiOutStaticIn = nullptr;
  mPhi = nullptr;

  /* Mesh. */
  mMeshNodes = nullptr;
  mMeshTriangles = nullptr;
  mMeshVelocities = nullptr;

  /* Fluid obstacle. */
  mPhiObsIn = nullptr;
  mPhiObsStaticIn = nullptr;
  mNumObstacle = nullptr;
  mObVelocityX = nullptr;
  mObVelocityY = nullptr;
  mObVelocityZ = nullptr;

  /* Fluid guiding. */
  mPhiGuideIn = nullptr;
  mNumGuide = nullptr;
  mGuideVelocityX = nullptr;
  mGuideVelocityY = nullptr;
  mGuideVelocityZ = nullptr;

  /* Fluid initial velocity. */
  mInVelocityX = nullptr;
  mInVelocityY = nullptr;
  mInVelocityZ = nullptr;

  /* Secondary particles. */
  mFlipParticleData = nullptr;
  mFlipParticleVelocity = nullptr;
  mParticleData = nullptr;
  mParticleVelocity = nullptr;
  mParticleLife = nullptr;

  /* Cache read success indicators. */
  mFlipFromFile = false;
  mMeshFromFile = false;
  mParticlesFromFile = false;

  /* Setup Mantaflow in Python. */
  initializeMantaflow();

  /* Initializa RNA map with values that Python will need. */
  initializeRNAMap(fmd);

  bool initSuccess = true;
  /* Initialize Mantaflow variables in Python. */
  /* Liquid. */
  if (mUsingLiquid) {
    initSuccess &= initDomain();
    initSuccess &= initLiquid();
    if (mUsingObstacle)
      initSuccess &= initObstacle();
    if (mUsingInvel)
      initSuccess &= initInVelocity();
    if (mUsingOutflow)
      initSuccess &= initOutflow();

    if (mUsingDrops || mUsingBubbles || mUsingFloats || mUsingTracers) {
      mUpresParticle = fds->particle_scale;
      mResXParticle = mUpresParticle * mResX;
      mResYParticle = mUpresParticle * mResY;
      mResZParticle = mUpresParticle * mResZ;
      mTotalCellsParticles = mResXParticle * mResYParticle * mResZParticle;

      initSuccess &= initSndParts();
      initSuccess &= initLiquidSndParts();
    }

    if (mUsingMesh) {
      mUpresMesh = fds->mesh_scale;
      mResXMesh = mUpresMesh * mResX;
      mResYMesh = mUpresMesh * mResY;
      mResZMesh = mUpresMesh * mResZ;
      mTotalCellsMesh = mResXMesh * mResYMesh * mResZMesh;

      /* Initialize Mantaflow variables in Python. */
      initSuccess &= initMesh();
      initSuccess &= initLiquidMesh();
    }

    if (mUsingDiffusion) {
      initSuccess &= initCurvature();
    }

    if (mUsingGuiding) {
      mResGuiding = (fds->guide_parent) ? fds->guide_res : fds->res;
      initSuccess &= initGuiding();
    }
    if (mUsingFractions) {
      initSuccess &= initFractions();
    }
  }

  /* Smoke. */
  if (mUsingSmoke) {
    initSuccess &= initDomain();
    initSuccess &= initSmoke();
    if (mUsingHeat)
      initSuccess &= initHeat();
    if (mUsingFire)
      initSuccess &= initFire();
    if (mUsingColors)
      initSuccess &= initColors();
    if (mUsingObstacle)
      initSuccess &= initObstacle();
    if (mUsingInvel)
      initSuccess &= initInVelocity();
    if (mUsingOutflow)
      initSuccess &= initOutflow();

    if (mUsingGuiding) {
      mResGuiding = (fds->guide_parent) ? fds->guide_res : fds->res;
      initSuccess &= initGuiding();
    }

    if (mUsingNoise) {
      int amplify = fds->noise_scale;
      mResXNoise = amplify * mResX;
      mResYNoise = amplify * mResY;
      mResZNoise = amplify * mResZ;
      mTotalCellsHigh = mResXNoise * mResYNoise * mResZNoise;

      /* Initialize Mantaflow variables in Python. */
      initSuccess &= initNoise();
      initSuccess &= initSmokeNoise();
      if (mUsingFire)
        initSuccess &= initFireHigh();
      if (mUsingColors)
        initSuccess &= initColorsHigh();
    }
  }
  /* All requested initializations must not fail in constructor. */
  BLI_assert(initSuccess);
  updatePointers(fmd);
}

bool MANTA::initDomain(FluidModifierData *fmd)
{
  /* Vector will hold all python commands that are to be executed. */
  vector<string> pythonCommands;

  /* Set manta debug level first. */
  pythonCommands.push_back(manta_import + manta_debuglevel);

  ostringstream ss;
  ss << "set_manta_debuglevel(" << with_debug << ")";
  pythonCommands.push_back(ss.str());

  /* Now init basic fluid domain. */
  string tmpString = fluid_variables + fluid_solver + fluid_alloc + fluid_cache_helper +
                     fluid_bake_multiprocessing + fluid_bake_data + fluid_bake_noise +
                     fluid_bake_mesh + fluid_bake_particles + fluid_bake_guiding +
                     fluid_file_import + fluid_file_export + fluid_pre_step + fluid_post_step +
                     fluid_adapt_time_step + fluid_time_stepping;
  string finalString = parseScript(tmpString, fmd);
  pythonCommands.push_back(finalString);
  return runPythonString(pythonCommands);
}

bool MANTA::initNoise(FluidModifierData *fmd)
{
  vector<string> pythonCommands;
  string tmpString = fluid_variables_noise + fluid_solver_noise;
  string finalString = parseScript(tmpString, fmd);
  pythonCommands.push_back(finalString);

  return runPythonString(pythonCommands);
}

bool MANTA::initSmoke(FluidModifierData *fmd)
{
  vector<string> pythonCommands;
  string tmpString = smoke_variables + smoke_alloc + smoke_adaptive_step + smoke_save_data +
                     smoke_load_data + smoke_step;
  string finalString = parseScript(tmpString, fmd);
  pythonCommands.push_back(finalString);

  return runPythonString(pythonCommands);
}

bool MANTA::initSmokeNoise(FluidModifierData *fmd)
{
  vector<string> pythonCommands;
  string tmpString = smoke_variables_noise + smoke_alloc_noise + smoke_wavelet_noise +
                     smoke_save_noise + smoke_load_noise + smoke_step_noise;
  string finalString = parseScript(tmpString, fmd);
  pythonCommands.push_back(finalString);

  mUsingNoise = true;
  return runPythonString(pythonCommands);
}

bool MANTA::initHeat(FluidModifierData *fmd)
{
  if (!mHeat) {
    vector<string> pythonCommands;
    string tmpString = smoke_alloc_heat + smoke_with_heat;
    string finalString = parseScript(tmpString, fmd);
    pythonCommands.push_back(finalString);

    mUsingHeat = true;
    return runPythonString(pythonCommands);
  }
  return false;
}

bool MANTA::initFire(FluidModifierData *fmd)
{
  if (!mFuel) {
    vector<string> pythonCommands;
    string tmpString = smoke_alloc_fire + smoke_with_fire;
    string finalString = parseScript(tmpString, fmd);
    pythonCommands.push_back(finalString);

    mUsingFire = true;
    return runPythonString(pythonCommands);
  }
  return false;
}

bool MANTA::initFireHigh(FluidModifierData *fmd)
{
  if (!mFuelHigh) {
    vector<string> pythonCommands;
    string tmpString = smoke_alloc_fire_noise + smoke_with_fire;
    string finalString = parseScript(tmpString, fmd);
    pythonCommands.push_back(finalString);

    mUsingFire = true;
    return runPythonString(pythonCommands);
  }
  return false;
}

bool MANTA::initColors(FluidModifierData *fmd)
{
  if (!mColorR) {
    vector<string> pythonCommands;
    string tmpString = smoke_alloc_colors + smoke_init_colors + smoke_with_colors;
    string finalString = parseScript(tmpString, fmd);
    pythonCommands.push_back(finalString);

    mUsingColors = true;
    return runPythonString(pythonCommands);
  }
  return false;
}

bool MANTA::initColorsHigh(FluidModifierData *fmd)
{
  if (!mColorRHigh) {
    vector<string> pythonCommands;
    string tmpString = smoke_alloc_colors_noise + smoke_init_colors_noise + smoke_with_colors;
    string finalString = parseScript(tmpString, fmd);
    pythonCommands.push_back(finalString);

    mUsingColors = true;
    return runPythonString(pythonCommands);
  }
  return false;
}

bool MANTA::initLiquid(FluidModifierData *fmd)
{
  if (!mPhiIn) {
    vector<string> pythonCommands;
    string tmpString = liquid_variables + liquid_alloc + liquid_init_phi + liquid_save_data +
                       liquid_load_data + liquid_adaptive_step + liquid_step;
    string finalString = parseScript(tmpString, fmd);
    pythonCommands.push_back(finalString);

    mUsingLiquid = true;
    return runPythonString(pythonCommands);
  }
  return false;
}

bool MANTA::initMesh(FluidModifierData *fmd)
{
  vector<string> pythonCommands;
  string tmpString = fluid_variables_mesh + fluid_solver_mesh + liquid_load_mesh;
  string finalString = parseScript(tmpString, fmd);
  pythonCommands.push_back(finalString);

  mUsingMesh = true;
  return runPythonString(pythonCommands);
}

bool MANTA::initLiquidMesh(FluidModifierData *fmd)
{
  vector<string> pythonCommands;
  string tmpString = liquid_alloc_mesh + liquid_step_mesh + liquid_save_mesh;
  string finalString = parseScript(tmpString, fmd);
  pythonCommands.push_back(finalString);

  mUsingMesh = true;
  return runPythonString(pythonCommands);
}

bool MANTA::initCurvature(FluidModifierData *fmd)
{
  std::vector<std::string> pythonCommands;
  std::string finalString = parseScript(liquid_alloc_curvature, fmd);
  pythonCommands.push_back(finalString);

  mUsingDiffusion = true;
  return runPythonString(pythonCommands);
}

bool MANTA::initObstacle(FluidModifierData *fmd)
{
  if (!mPhiObsIn) {
    vector<string> pythonCommands;
    string tmpString = fluid_alloc_obstacle + fluid_with_obstacle;
    string finalString = parseScript(tmpString, fmd);
    pythonCommands.push_back(finalString);

    mUsingObstacle = true;
    return runPythonString(pythonCommands);
  }
  return false;
}

bool MANTA::initGuiding(FluidModifierData *fmd)
{
  if (!mPhiGuideIn) {
    vector<string> pythonCommands;
    string tmpString = fluid_variables_guiding + fluid_solver_guiding + fluid_alloc_guiding +
                       fluid_save_guiding + fluid_load_vel + fluid_load_guiding;
    string finalString = parseScript(tmpString, fmd);
    pythonCommands.push_back(finalString);

    mUsingGuiding = true;
    return runPythonString(pythonCommands);
  }
  return false;
}

bool MANTA::initFractions(FluidModifierData *fmd)
{
  vector<string> pythonCommands;
  string tmpString = fluid_alloc_fractions + fluid_with_fractions;
  string finalString = parseScript(tmpString, fmd);
  pythonCommands.push_back(finalString);

  mUsingFractions = true;
  return runPythonString(pythonCommands);
}

bool MANTA::initInVelocity(FluidModifierData *fmd)
{
  if (!mInVelocityX) {
    vector<string> pythonCommands;
    string tmpString = fluid_alloc_invel + fluid_with_invel;
    string finalString = parseScript(tmpString, fmd);
    pythonCommands.push_back(finalString);

    mUsingInvel = true;
    return runPythonString(pythonCommands);
  }
  return false;
}

bool MANTA::initOutflow(FluidModifierData *fmd)
{
  if (!mPhiOutIn) {
    vector<string> pythonCommands;
    string tmpString = fluid_alloc_outflow + fluid_with_outflow;
    string finalString = parseScript(tmpString, fmd);
    pythonCommands.push_back(finalString);

    mUsingOutflow = true;
    return runPythonString(pythonCommands);
  }
  return false;
}

bool MANTA::initSndParts(FluidModifierData *fmd)
{
  vector<string> pythonCommands;
  string tmpString = fluid_variables_particles + fluid_solver_particles;
  string finalString = parseScript(tmpString, fmd);
  pythonCommands.push_back(finalString);

  return runPythonString(pythonCommands);
}

bool MANTA::initLiquidSndParts(FluidModifierData *fmd)
{
  if (!mParticleData) {
    vector<string> pythonCommands;
    string tmpString = liquid_alloc_particles + liquid_variables_particles +
                       liquid_step_particles + fluid_with_sndparts + liquid_load_particles +
                       liquid_save_particles;
    string finalString = parseScript(tmpString, fmd);
    pythonCommands.push_back(finalString);

    return runPythonString(pythonCommands);
  }
  return false;
}

MANTA::~MANTA()
{
  if (with_debug)
    cout << "~FLUID: " << mCurrentID << " with res(" << mResX << ", " << mResY << ", " << mResZ
         << ")" << endl;

  /* Destruction string for Python. */
  string tmpString = "";
  vector<string> pythonCommands;
  bool result = false;

  tmpString += manta_import;
  tmpString += fluid_delete_all;

  /* Initializa RNA map with values that Python will need. */
  initializeRNAMap();

  /* Leave out fmd argument in parseScript since only looking up IDs. */
  string finalString = parseScript(tmpString);
  pythonCommands.push_back(finalString);
  result = runPythonString(pythonCommands);

  assert(result);
  UNUSED_VARS(result);
}

/**
 * Store a pointer to the __main__ module used by mantaflow. This is necessary, because sometimes
 * Blender will overwrite that module. That happens when e.g. scripts are executed in the text
 * editor.
 *
 * Mantaflow stores many variables in the globals() dict of the __main__ module. To be able to
 * access these variables, the same __main__ module has to be used every time.
 *
 * Unfortunately, we also depend on the fact that mantaflow dumps variables into this module using
 * PyRun_SimpleString. So we can't easily create a separate module without changing mantaflow.
 */
static PyObject *manta_main_module = nullptr;

bool MANTA::runPythonString(vector<string> commands)
{
  bool success = true;
  PyGILState_STATE gilstate = PyGILState_Ensure();

  if (manta_main_module == nullptr) {
    manta_main_module = PyImport_ImportModule("__main__");
  }

  for (vector<string>::iterator it = commands.begin(); it != commands.end(); ++it) {
    string command = *it;

    PyObject *globals_dict = PyModule_GetDict(manta_main_module);
    PyObject *return_value = PyRun_String(
        command.c_str(), Py_file_input, globals_dict, globals_dict);

    if (return_value == nullptr) {
      success = false;
      if (PyErr_Occurred()) {
        PyErr_Print();
      }
    }
    else {
      Py_DECREF(return_value);
    }
  }
  PyGILState_Release(gilstate);

  assert(success);
  return success;
}

void MANTA::initializeMantaflow()
{
  if (with_debug)
    cout << "Fluid: Initializing Mantaflow framework" << endl;

  string filename = "manta_scene_" + to_string(mCurrentID) + ".py";
  vector<string> fill = vector<string>();

  /* Initialize extension classes and wrappers. */
  srand(0);
  PyGILState_STATE gilstate = PyGILState_Ensure();
  Pb::setup(filename, fill); /* Namespace from Mantaflow (registry). */
  PyGILState_Release(gilstate);
}

void MANTA::terminateMantaflow()
{
  if (with_debug)
    cout << "Fluid: Releasing Mantaflow framework" << endl;

  PyGILState_STATE gilstate = PyGILState_Ensure();
  Pb::finalize(); /* Namespace from Mantaflow (registry). */
  PyGILState_Release(gilstate);
}

static string getCacheFileEnding(char cache_format)
{
  if (MANTA::with_debug)
    cout << "MANTA::getCacheFileEnding()" << endl;

  switch (cache_format) {
    case FLUID_DOMAIN_FILE_UNI:
      return FLUID_DOMAIN_EXTENSION_UNI;
    case FLUID_DOMAIN_FILE_OPENVDB:
      return FLUID_DOMAIN_EXTENSION_OPENVDB;
    case FLUID_DOMAIN_FILE_RAW:
      return FLUID_DOMAIN_EXTENSION_RAW;
    case FLUID_DOMAIN_FILE_BIN_OBJECT:
      return FLUID_DOMAIN_EXTENSION_BINOBJ;
    case FLUID_DOMAIN_FILE_OBJECT:
      return FLUID_DOMAIN_EXTENSION_OBJ;
    default:
      cerr << "Fluid Error -- Could not find file extension. Using default file extension."
           << endl;
      return FLUID_DOMAIN_EXTENSION_UNI;
  }
}

static string getBooleanString(int value)
{
  return (value) ? "True" : "False";
}

void MANTA::initializeRNAMap(FluidModifierData *fmd)
{
  if (with_debug)
    cout << "MANTA::initializeRNAMap()" << endl;

  mRNAMap["ID"] = to_string(mCurrentID);

  if (!fmd) {
    if (with_debug)
      cout << "Fluid: No modifier data given in RNA map setup - returning early" << endl;
    return;
  }

  FluidDomainSettings *fds = fmd->domain;
  bool is2D = (fds->solver_res == 2);

  string borderCollisions = "";
  if ((fds->border_collisions & FLUID_DOMAIN_BORDER_LEFT) == 0)
    borderCollisions += "x";
  if ((fds->border_collisions & FLUID_DOMAIN_BORDER_RIGHT) == 0)
    borderCollisions += "X";
  if ((fds->border_collisions & FLUID_DOMAIN_BORDER_FRONT) == 0)
    borderCollisions += "y";
  if ((fds->border_collisions & FLUID_DOMAIN_BORDER_BACK) == 0)
    borderCollisions += "Y";
  if ((fds->border_collisions & FLUID_DOMAIN_BORDER_BOTTOM) == 0)
    borderCollisions += "z";
  if ((fds->border_collisions & FLUID_DOMAIN_BORDER_TOP) == 0)
    borderCollisions += "Z";

  string simulationMethod = "";
  if (fds->simulation_method & FLUID_DOMAIN_METHOD_FLIP)
    simulationMethod += "'FLIP'";
  else if (fds->simulation_method & FLUID_DOMAIN_METHOD_APIC)
    simulationMethod += "'APIC'";

  string particleTypesStr = "";
  if (fds->particle_type & FLUID_DOMAIN_PARTICLE_SPRAY)
    particleTypesStr += "PtypeSpray";
  if (fds->particle_type & FLUID_DOMAIN_PARTICLE_BUBBLE) {
    if (!particleTypesStr.empty())
      particleTypesStr += "|";
    particleTypesStr += "PtypeBubble";
  }
  if (fds->particle_type & FLUID_DOMAIN_PARTICLE_FOAM) {
    if (!particleTypesStr.empty())
      particleTypesStr += "|";
    particleTypesStr += "PtypeFoam";
  }
  if (fds->particle_type & FLUID_DOMAIN_PARTICLE_TRACER) {
    if (!particleTypesStr.empty())
      particleTypesStr += "|";
    particleTypesStr += "PtypeTracer";
  }
  if (particleTypesStr.empty())
    particleTypesStr = "0";

  int particleTypes = (FLUID_DOMAIN_PARTICLE_SPRAY | FLUID_DOMAIN_PARTICLE_BUBBLE |
                       FLUID_DOMAIN_PARTICLE_FOAM | FLUID_DOMAIN_PARTICLE_TRACER);

  string cacheDirectory(fds->cache_directory);

  float viscosity = fds->viscosity_base * pow(10.0f, -fds->viscosity_exponent);
  float domainSize = MAX3(fds->global_size[0], fds->global_size[1], fds->global_size[2]);

  string vdbCompressionMethod = "Compression_None";
  if (fds->openvdb_compression == VDB_COMPRESSION_NONE)
    vdbCompressionMethod = "Compression_None";
  else if (fds->openvdb_compression == VDB_COMPRESSION_ZIP)
    vdbCompressionMethod = "Compression_Zip";
  else if (fds->openvdb_compression == VDB_COMPRESSION_BLOSC)
    vdbCompressionMethod = "Compression_Blosc";

  string vdbPrecisionHalf = "True";
  if (fds->openvdb_data_depth == VDB_PRECISION_HALF_FLOAT)
    vdbPrecisionHalf = "True";
  else if (fds->openvdb_data_depth == VDB_PRECISION_FULL_FLOAT)
    vdbPrecisionHalf = "False";

  mRNAMap["USING_SMOKE"] = getBooleanString(fds->type == FLUID_DOMAIN_TYPE_GAS);
  mRNAMap["USING_LIQUID"] = getBooleanString(fds->type == FLUID_DOMAIN_TYPE_LIQUID);
  mRNAMap["USING_COLORS"] = getBooleanString(fds->active_fields & FLUID_DOMAIN_ACTIVE_COLORS);
  mRNAMap["USING_HEAT"] = getBooleanString(fds->active_fields & FLUID_DOMAIN_ACTIVE_HEAT);
  mRNAMap["USING_FIRE"] = getBooleanString(fds->active_fields & FLUID_DOMAIN_ACTIVE_FIRE);
  mRNAMap["USING_NOISE"] = getBooleanString(fds->flags & FLUID_DOMAIN_USE_NOISE);
  mRNAMap["USING_OBSTACLE"] = getBooleanString(fds->active_fields & FLUID_DOMAIN_ACTIVE_OBSTACLE);
  mRNAMap["USING_GUIDING"] = getBooleanString(fds->flags & FLUID_DOMAIN_USE_GUIDE);
  mRNAMap["USING_INVEL"] = getBooleanString(fds->active_fields & FLUID_DOMAIN_ACTIVE_INVEL);
  mRNAMap["USING_OUTFLOW"] = getBooleanString(fds->active_fields & FLUID_DOMAIN_ACTIVE_OUTFLOW);
  mRNAMap["USING_LOG_DISSOLVE"] = getBooleanString(fds->flags & FLUID_DOMAIN_USE_DISSOLVE_LOG);
  mRNAMap["USING_DISSOLVE"] = getBooleanString(fds->flags & FLUID_DOMAIN_USE_DISSOLVE);
  mRNAMap["DOMAIN_CLOSED"] = getBooleanString(borderCollisions.compare("") == 0);
  mRNAMap["CACHE_RESUMABLE"] = getBooleanString(fds->flags & FLUID_DOMAIN_USE_RESUMABLE_CACHE);
  mRNAMap["USING_ADAPTIVETIME"] = getBooleanString(fds->flags & FLUID_DOMAIN_USE_ADAPTIVE_TIME);
  mRNAMap["USING_SPEEDVECTORS"] = getBooleanString(fds->flags & FLUID_DOMAIN_USE_SPEED_VECTORS);
  mRNAMap["USING_FRACTIONS"] = getBooleanString(fds->flags & FLUID_DOMAIN_USE_FRACTIONS);
  mRNAMap["DELETE_IN_OBSTACLE"] = getBooleanString(fds->flags & FLUID_DOMAIN_DELETE_IN_OBSTACLE);
  mRNAMap["USING_DIFFUSION"] = getBooleanString(fds->flags & FLUID_DOMAIN_USE_DIFFUSION);
  mRNAMap["USING_MESH"] = getBooleanString(fds->flags & FLUID_DOMAIN_USE_MESH);
  mRNAMap["USING_IMPROVED_MESH"] = getBooleanString(fds->mesh_generator ==
                                                    FLUID_DOMAIN_MESH_IMPROVED);
  mRNAMap["USING_SNDPARTS"] = getBooleanString(fds->particle_type & particleTypes);
  mRNAMap["SNDPARTICLE_BOUNDARY_DELETE"] = getBooleanString(fds->sndparticle_boundary ==
                                                            SNDPARTICLE_BOUNDARY_DELETE);
  mRNAMap["SNDPARTICLE_BOUNDARY_PUSHOUT"] = getBooleanString(fds->sndparticle_boundary ==
                                                             SNDPARTICLE_BOUNDARY_PUSHOUT);

  mRNAMap["SOLVER_DIM"] = to_string(fds->solver_res);
  mRNAMap["BOUND_CONDITIONS"] = borderCollisions;
  mRNAMap["BOUNDARY_WIDTH"] = to_string(fds->boundary_width);
  mRNAMap["RES"] = to_string(mMaxRes);
  mRNAMap["RESX"] = to_string(mResX);
  mRNAMap["RESY"] = (is2D) ? to_string(mResZ) : to_string(mResY);
  mRNAMap["RESZ"] = (is2D) ? to_string(1) : to_string(mResZ);
  mRNAMap["TIME_SCALE"] = to_string(fds->time_scale);
  mRNAMap["FRAME_LENGTH"] = to_string(fds->frame_length);
  mRNAMap["CFL"] = to_string(fds->cfl_condition);
  mRNAMap["DT"] = to_string(fds->dt);
  mRNAMap["TIMESTEPS_MIN"] = to_string(fds->timesteps_minimum);
  mRNAMap["TIMESTEPS_MAX"] = to_string(fds->timesteps_maximum);
  mRNAMap["TIME_TOTAL"] = to_string(fds->time_total);
  mRNAMap["TIME_PER_FRAME"] = to_string(fds->time_per_frame);
  mRNAMap["VORTICITY"] = to_string(fds->vorticity);
  mRNAMap["FLAME_VORTICITY"] = to_string(fds->flame_vorticity);
  mRNAMap["NOISE_SCALE"] = to_string(fds->noise_scale);
  mRNAMap["MESH_SCALE"] = to_string(fds->mesh_scale);
  mRNAMap["PARTICLE_SCALE"] = to_string(fds->particle_scale);
  mRNAMap["NOISE_RESX"] = to_string(mResXNoise);
  mRNAMap["NOISE_RESY"] = (is2D) ? to_string(mResZNoise) : to_string(mResYNoise);
  mRNAMap["NOISE_RESZ"] = (is2D) ? to_string(1) : to_string(mResZNoise);
  mRNAMap["MESH_RESX"] = to_string(mResXMesh);
  mRNAMap["MESH_RESY"] = (is2D) ? to_string(mResZMesh) : to_string(mResYMesh);
  mRNAMap["MESH_RESZ"] = (is2D) ? to_string(1) : to_string(mResZMesh);
  mRNAMap["PARTICLE_RESX"] = to_string(mResXParticle);
  mRNAMap["PARTICLE_RESY"] = (is2D) ? to_string(mResZParticle) : to_string(mResYParticle);
  mRNAMap["PARTICLE_RESZ"] = (is2D) ? to_string(1) : to_string(mResZParticle);
  mRNAMap["GUIDING_RESX"] = to_string(mResGuiding[0]);
  mRNAMap["GUIDING_RESY"] = (is2D) ? to_string(mResGuiding[2]) : to_string(mResGuiding[1]);
  mRNAMap["GUIDING_RESZ"] = (is2D) ? to_string(1) : to_string(mResGuiding[2]);
  mRNAMap["MIN_RESX"] = to_string(fds->res_min[0]);
  mRNAMap["MIN_RESY"] = to_string(fds->res_min[1]);
  mRNAMap["MIN_RESZ"] = to_string(fds->res_min[2]);
  mRNAMap["BASE_RESX"] = to_string(fds->base_res[0]);
  mRNAMap["BASE_RESY"] = to_string(fds->base_res[1]);
  mRNAMap["BASE_RESZ"] = to_string(fds->base_res[2]);
  mRNAMap["WLT_STR"] = to_string(fds->noise_strength);
  mRNAMap["NOISE_POSSCALE"] = to_string(fds->noise_pos_scale);
  mRNAMap["NOISE_TIMEANIM"] = to_string(fds->noise_time_anim);
  mRNAMap["COLOR_R"] = to_string(fds->active_color[0]);
  mRNAMap["COLOR_G"] = to_string(fds->active_color[1]);
  mRNAMap["COLOR_B"] = to_string(fds->active_color[2]);
  mRNAMap["BUOYANCY_ALPHA"] = to_string(fds->alpha);
  mRNAMap["BUOYANCY_BETA"] = to_string(fds->beta);
  mRNAMap["DISSOLVE_SPEED"] = to_string(fds->diss_speed);
  mRNAMap["BURNING_RATE"] = to_string(fds->burning_rate);
  mRNAMap["FLAME_SMOKE"] = to_string(fds->flame_smoke);
  mRNAMap["IGNITION_TEMP"] = to_string(fds->flame_ignition);
  mRNAMap["MAX_TEMP"] = to_string(fds->flame_max_temp);
  mRNAMap["FLAME_SMOKE_COLOR_X"] = to_string(fds->flame_smoke_color[0]);
  mRNAMap["FLAME_SMOKE_COLOR_Y"] = to_string(fds->flame_smoke_color[1]);
  mRNAMap["FLAME_SMOKE_COLOR_Z"] = to_string(fds->flame_smoke_color[2]);
  mRNAMap["CURRENT_FRAME"] = to_string(int(fmd->time));
  mRNAMap["START_FRAME"] = to_string(fds->cache_frame_start);
  mRNAMap["END_FRAME"] = to_string(fds->cache_frame_end);
  mRNAMap["CACHE_DATA_FORMAT"] = getCacheFileEnding(fds->cache_data_format);
  mRNAMap["CACHE_MESH_FORMAT"] = getCacheFileEnding(fds->cache_mesh_format);
  mRNAMap["CACHE_NOISE_FORMAT"] = getCacheFileEnding(fds->cache_noise_format);
  mRNAMap["CACHE_PARTICLE_FORMAT"] = getCacheFileEnding(fds->cache_particle_format);
  mRNAMap["SIMULATION_METHOD"] = simulationMethod;
  mRNAMap["FLIP_RATIO"] = to_string(fds->flip_ratio);
  mRNAMap["PARTICLE_RANDOMNESS"] = to_string(fds->particle_randomness);
  mRNAMap["PARTICLE_NUMBER"] = to_string(fds->particle_number);
  mRNAMap["PARTICLE_MINIMUM"] = to_string(fds->particle_minimum);
  mRNAMap["PARTICLE_MAXIMUM"] = to_string(fds->particle_maximum);
  mRNAMap["PARTICLE_RADIUS"] = to_string(fds->particle_radius);
  mRNAMap["FRACTIONS_THRESHOLD"] = to_string(fds->fractions_threshold);
  mRNAMap["MESH_CONCAVE_UPPER"] = to_string(fds->mesh_concave_upper);
  mRNAMap["MESH_CONCAVE_LOWER"] = to_string(fds->mesh_concave_lower);
  mRNAMap["MESH_PARTICLE_RADIUS"] = to_string(fds->mesh_particle_radius);
  mRNAMap["MESH_SMOOTHEN_POS"] = to_string(fds->mesh_smoothen_pos);
  mRNAMap["MESH_SMOOTHEN_NEG"] = to_string(fds->mesh_smoothen_neg);
  mRNAMap["PARTICLE_BAND_WIDTH"] = to_string(fds->particle_band_width);
  mRNAMap["SNDPARTICLE_TAU_MIN_WC"] = to_string(fds->sndparticle_tau_min_wc);
  mRNAMap["SNDPARTICLE_TAU_MAX_WC"] = to_string(fds->sndparticle_tau_max_wc);
  mRNAMap["SNDPARTICLE_TAU_MIN_TA"] = to_string(fds->sndparticle_tau_min_ta);
  mRNAMap["SNDPARTICLE_TAU_MAX_TA"] = to_string(fds->sndparticle_tau_max_ta);
  mRNAMap["SNDPARTICLE_TAU_MIN_K"] = to_string(fds->sndparticle_tau_min_k);
  mRNAMap["SNDPARTICLE_TAU_MAX_K"] = to_string(fds->sndparticle_tau_max_k);
  mRNAMap["SNDPARTICLE_K_WC"] = to_string(fds->sndparticle_k_wc);
  mRNAMap["SNDPARTICLE_K_TA"] = to_string(fds->sndparticle_k_ta);
  mRNAMap["SNDPARTICLE_K_B"] = to_string(fds->sndparticle_k_b);
  mRNAMap["SNDPARTICLE_K_D"] = to_string(fds->sndparticle_k_d);
  mRNAMap["SNDPARTICLE_L_MIN"] = to_string(fds->sndparticle_l_min);
  mRNAMap["SNDPARTICLE_L_MAX"] = to_string(fds->sndparticle_l_max);
  mRNAMap["SNDPARTICLE_POTENTIAL_RADIUS"] = to_string(fds->sndparticle_potential_radius);
  mRNAMap["SNDPARTICLE_UPDATE_RADIUS"] = to_string(fds->sndparticle_update_radius);
  mRNAMap["LIQUID_SURFACE_TENSION"] = to_string(fds->surface_tension);
  mRNAMap["FLUID_VISCOSITY"] = to_string(viscosity);
  mRNAMap["FLUID_DOMAIN_SIZE"] = to_string(domainSize);
  mRNAMap["FLUID_DOMAIN_SIZE_X"] = to_string(fds->global_size[0]);
  mRNAMap["FLUID_DOMAIN_SIZE_Y"] = to_string(fds->global_size[1]);
  mRNAMap["FLUID_DOMAIN_SIZE_Z"] = to_string(fds->global_size[2]);
  mRNAMap["SNDPARTICLE_TYPES"] = particleTypesStr;
  mRNAMap["GUIDING_ALPHA"] = to_string(fds->guide_alpha);
  mRNAMap["GUIDING_BETA"] = to_string(fds->guide_beta);
  mRNAMap["GUIDING_FACTOR"] = to_string(fds->guide_vel_factor);
  mRNAMap["GRAVITY_X"] = to_string(fds->gravity_final[0]);
  mRNAMap["GRAVITY_Y"] = to_string(fds->gravity_final[1]);
  mRNAMap["GRAVITY_Z"] = to_string(fds->gravity_final[2]);
  mRNAMap["CACHE_DIR"] = cacheDirectory;
  mRNAMap["COMPRESSION_OPENVDB"] = vdbCompressionMethod;
  mRNAMap["PRECISION_OPENVDB"] = vdbPrecisionHalf;
  mRNAMap["PP_PARTICLE_MAXIMUM"] = to_string(fds->sys_particle_maximum);

  /* Fluid object names. */
  mRNAMap["NAME_FLAGS"] = FLUID_NAME_FLAGS;
  mRNAMap["NAME_VELOCITY"] = FLUID_NAME_VELOCITY;
  mRNAMap["NAME_VELOCITYTMP"] = FLUID_NAME_VELOCITYTMP;
  mRNAMap["NAME_VELOCITY_X"] = FLUID_NAME_VELOCITYX;
  mRNAMap["NAME_VELOCITY_Y"] = FLUID_NAME_VELOCITYY;
  mRNAMap["NAME_VELOCITY_Z"] = FLUID_NAME_VELOCITYZ;
  mRNAMap["NAME_PRESSURE"] = FLUID_NAME_PRESSURE;
  mRNAMap["NAME_PHIOBS"] = FLUID_NAME_PHIOBS;
  mRNAMap["NAME_PHISIN"] = FLUID_NAME_PHISIN;
  mRNAMap["NAME_PHIIN"] = FLUID_NAME_PHIIN;
  mRNAMap["NAME_PHIOUT"] = FLUID_NAME_PHIOUT;
  mRNAMap["NAME_FORCES"] = FLUID_NAME_FORCES;
  mRNAMap["NAME_FORCES_X"] = FLUID_NAME_FORCE_X;
  mRNAMap["NAME_FORCES_Y"] = FLUID_NAME_FORCE_Y;
  mRNAMap["NAME_FORCES_Z"] = FLUID_NAME_FORCE_Z;
  mRNAMap["NAME_NUMOBS"] = FLUID_NAME_NUMOBS;
  mRNAMap["NAME_PHIOBSSIN"] = FLUID_NAME_PHIOBSSIN;
  mRNAMap["NAME_PHIOBSIN"] = FLUID_NAME_PHIOBSIN;
  mRNAMap["NAME_OBVEL"] = FLUID_NAME_OBVEL;
  mRNAMap["NAME_OBVELC"] = FLUID_NAME_OBVELC;
  mRNAMap["NAME_OBVEL_X"] = FLUID_NAME_OBVEL_X;
  mRNAMap["NAME_OBVEL_Y"] = FLUID_NAME_OBVEL_Y;
  mRNAMap["NAME_OBVEL_Z"] = FLUID_NAME_OBVEL_Z;
  mRNAMap["NAME_FRACTIONS"] = FLUID_NAME_FRACTIONS;
  mRNAMap["NAME_INVELC"] = FLUID_NAME_INVELC;
  mRNAMap["NAME_INVEL"] = FLUID_NAME_INVEL;
  mRNAMap["NAME_INVEL_X"] = FLUID_NAME_INVEL_X;
  mRNAMap["NAME_INVEL_Y"] = FLUID_NAME_INVEL_Y;
  mRNAMap["NAME_INVEL_Z"] = FLUID_NAME_INVEL_Z;
  mRNAMap["NAME_PHIOUTSIN"] = FLUID_NAME_PHIOUTSIN;
  mRNAMap["NAME_PHIOUTIN"] = FLUID_NAME_PHIOUTIN;

  /* Smoke object names. */
  mRNAMap["NAME_SHADOW"] = FLUID_NAME_SHADOW;
  mRNAMap["NAME_EMISSION"] = FLUID_NAME_EMISSION;
  mRNAMap["NAME_EMISSIONIN"] = FLUID_NAME_EMISSIONIN;
  mRNAMap["NAME_DENSITY"] = FLUID_NAME_DENSITY;
  mRNAMap["NAME_DENSITYIN"] = FLUID_NAME_DENSITYIN;
  mRNAMap["NAME_HEAT"] = FLUID_NAME_HEAT;
  mRNAMap["NAME_HEATIN"] = FLUID_NAME_HEATIN;
  mRNAMap["NAME_TEMPERATURE"] = FLUID_NAME_TEMPERATURE;
  mRNAMap["NAME_TEMPERATUREIN"] = FLUID_NAME_TEMPERATUREIN;
  mRNAMap["NAME_COLORR"] = FLUID_NAME_COLORR;
  mRNAMap["NAME_COLORG"] = FLUID_NAME_COLORG;
  mRNAMap["NAME_COLORB"] = FLUID_NAME_COLORB;
  mRNAMap["NAME_COLORRIN"] = FLUID_NAME_COLORRIN;
  mRNAMap["NAME_COLORGIN"] = FLUID_NAME_COLORGIN;
  mRNAMap["NAME_COLORBIN"] = FLUID_NAME_COLORBIN;
  mRNAMap["NAME_FLAME"] = FLUID_NAME_FLAME;
  mRNAMap["NAME_FUEL"] = FLUID_NAME_FUEL;
  mRNAMap["NAME_REACT"] = FLUID_NAME_REACT;
  mRNAMap["NAME_FUELIN"] = FLUID_NAME_FUELIN;
  mRNAMap["NAME_REACTIN"] = FLUID_NAME_REACTIN;

  /* Liquid object names. */
  mRNAMap["NAME_PHIPARTS"] = FLUID_NAME_PHIPARTS;
  mRNAMap["NAME_PHI"] = FLUID_NAME_PHI;
  mRNAMap["NAME_PHITMP"] = FLUID_NAME_PHITMP;
  mRNAMap["NAME_VELOLD"] = FLUID_NAME_VELOCITYOLD;
  mRNAMap["NAME_VELPARTS"] = FLUID_NAME_VELOCITYPARTS;
  mRNAMap["NAME_MAPWEIGHTS"] = FLUID_NAME_MAPWEIGHTS;
  mRNAMap["NAME_PP"] = FLUID_NAME_PP;
  mRNAMap["NAME_PVEL"] = FLUID_NAME_PVEL;
  mRNAMap["NAME_PARTS"] = FLUID_NAME_PARTS;
  mRNAMap["NAME_PARTSVELOCITY"] = FLUID_NAME_PARTSVELOCITY;
  mRNAMap["NAME_PINDEX"] = FLUID_NAME_PINDEX;
  mRNAMap["NAME_GPI"] = FLUID_NAME_GPI;
  mRNAMap["NAME_CURVATURE"] = FLUID_NAME_CURVATURE;

  /* Noise object names. */
  mRNAMap["NAME_VELOCITY_NOISE"] = FLUID_NAME_VELOCITY_NOISE;
  mRNAMap["NAME_DENSITY_NOISE"] = FLUID_NAME_DENSITY_NOISE;
  mRNAMap["NAME_PHIIN_NOISE"] = FLUID_NAME_PHIIN_NOISE;
  mRNAMap["NAME_PHIOUT_NOISE"] = FLUID_NAME_PHIOUT_NOISE;
  mRNAMap["NAME_PHIOBS_NOISE"] = FLUID_NAME_PHIOBS_NOISE;
  mRNAMap["NAME_FLAGS_NOISE"] = FLUID_NAME_FLAGS_NOISE;
  mRNAMap["NAME_TMPIN_NOISE"] = FLUID_NAME_TMPIN_NOISE;
  mRNAMap["NAME_EMISSIONIN_NOISE"] = FLUID_NAME_EMISSIONIN_NOISE;
  mRNAMap["NAME_ENERGY"] = FLUID_NAME_ENERGY;
  mRNAMap["NAME_TMPFLAGS"] = FLUID_NAME_TMPFLAGS;
  mRNAMap["NAME_TEXTURE_U"] = FLUID_NAME_TEXTURE_U;
  mRNAMap["NAME_TEXTURE_V"] = FLUID_NAME_TEXTURE_V;
  mRNAMap["NAME_TEXTURE_W"] = FLUID_NAME_TEXTURE_W;
  mRNAMap["NAME_TEXTURE_U2"] = FLUID_NAME_TEXTURE_U2;
  mRNAMap["NAME_TEXTURE_V2"] = FLUID_NAME_TEXTURE_V2;
  mRNAMap["NAME_TEXTURE_W2"] = FLUID_NAME_TEXTURE_W2;
  mRNAMap["NAME_UV0"] = FLUID_NAME_UV0;
  mRNAMap["NAME_UV1"] = FLUID_NAME_UV1;
  mRNAMap["NAME_COLORR_NOISE"] = FLUID_NAME_COLORR_NOISE;
  mRNAMap["NAME_COLORG_NOISE"] = FLUID_NAME_COLORG_NOISE;
  mRNAMap["NAME_COLORB_NOISE"] = FLUID_NAME_COLORB_NOISE;
  mRNAMap["NAME_FLAME_NOISE"] = FLUID_NAME_FLAME_NOISE;
  mRNAMap["NAME_FUEL_NOISE"] = FLUID_NAME_FUEL_NOISE;
  mRNAMap["NAME_REACT_NOISE"] = FLUID_NAME_REACT_NOISE;

  /* Mesh object names. */
  mRNAMap["NAME_PHIPARTS_MESH"] = FLUID_NAME_PHIPARTS_MESH;
  mRNAMap["NAME_PHI_MESH"] = FLUID_NAME_PHI_MESH;
  mRNAMap["NAME_PP_MESH"] = FLUID_NAME_PP_MESH;
  mRNAMap["NAME_FLAGS_MESH"] = FLUID_NAME_FLAGS_MESH;
  mRNAMap["NAME_LMESH"] = FLUID_NAME_LMESH;
  mRNAMap["NAME_VELOCITYVEC_MESH"] = FLUID_NAME_VELOCITYVEC_MESH;
  mRNAMap["NAME_VELOCITY_MESH"] = FLUID_NAME_VELOCITY_MESH;
  mRNAMap["NAME_PINDEX_MESH"] = FLUID_NAME_PINDEX_MESH;
  mRNAMap["NAME_GPI_MESH"] = FLUID_NAME_GPI_MESH;

  /* Particles object names. */
  mRNAMap["NAME_PP_PARTICLES"] = FLUID_NAME_PP_PARTICLES;
  mRNAMap["NAME_PVEL_PARTICLES"] = FLUID_NAME_PVEL_PARTICLES;
  mRNAMap["NAME_PFORCE_PARTICLES"] = FLUID_NAME_PFORCE_PARTICLES;
  mRNAMap["NAME_PLIFE_PARTICLES"] = FLUID_NAME_PLIFE_PARTICLES;
  mRNAMap["NAME_PARTS_PARTICLES"] = FLUID_NAME_PARTS_PARTICLES;
  mRNAMap["NAME_PARTSVEL_PARTICLES"] = FLUID_NAME_PARTSVEL_PARTICLES;
  mRNAMap["NAME_PARTSFORCE_PARTICLES"] = FLUID_NAME_PARTSFORCE_PARTICLES;
  mRNAMap["NAME_PARTSLIFE_PARTICLES"] = FLUID_NAME_PARTSLIFE_PARTICLES;
  mRNAMap["NAME_VELOCITY_PARTICLES"] = FLUID_NAME_VELOCITY_PARTICLES;
  mRNAMap["NAME_FLAGS_PARTICLES"] = FLUID_NAME_FLAGS_PARTICLES;
  mRNAMap["NAME_PHI_PARTICLES"] = FLUID_NAME_PHI_PARTICLES;
  mRNAMap["NAME_PHIOBS_PARTICLES"] = FLUID_NAME_PHIOBS_PARTICLES;
  mRNAMap["NAME_PHIOUT_PARTICLES"] = FLUID_NAME_PHIOUT_PARTICLES;
  mRNAMap["NAME_NORMAL_PARTICLES"] = FLUID_NAME_NORMAL_PARTICLES;
  mRNAMap["NAME_NEIGHBORRATIO_PARTICLES"] = FLUID_NAME_NEIGHBORRATIO_PARTICLES;
  mRNAMap["NAME_TRAPPEDAIR_PARTICLES"] = FLUID_NAME_TRAPPEDAIR_PARTICLES;
  mRNAMap["NAME_WAVECREST_PARTICLES"] = FLUID_NAME_WAVECREST_PARTICLES;
  mRNAMap["NAME_KINETICENERGY_PARTICLES"] = FLUID_NAME_KINETICENERGY_PARTICLES;

  /* Guiding object names. */
  mRNAMap["NAME_VELT"] = FLUID_NAME_VELT;
  mRNAMap["NAME_WEIGHTGUIDE"] = FLUID_NAME_WEIGHTGUIDE;
  mRNAMap["NAME_NUMGUIDES"] = FLUID_NAME_NUMGUIDES;
  mRNAMap["NAME_PHIGUIDEIN"] = FLUID_NAME_PHIGUIDEIN;
  mRNAMap["NAME_GUIDEVELC"] = FLUID_NAME_GUIDEVELC;
  mRNAMap["NAME_GUIDEVEL_X"] = FLUID_NAME_GUIDEVEL_X;
  mRNAMap["NAME_GUIDEVEL_Y"] = FLUID_NAME_GUIDEVEL_Y;
  mRNAMap["NAME_GUIDEVEL_Z"] = FLUID_NAME_GUIDEVEL_Z;
  mRNAMap["NAME_VELOCITY_GUIDE"] = FLUID_NAME_VELOCITY_GUIDE;

  /* Cache file names. */
  mRNAMap["NAME_CONFIG"] = FLUID_NAME_CONFIG;
  mRNAMap["NAME_DATA"] = FLUID_NAME_DATA;
  mRNAMap["NAME_NOISE"] = FLUID_NAME_NOISE;
  mRNAMap["NAME_MESH"] = FLUID_NAME_MESH;
  mRNAMap["NAME_PARTICLES"] = FLUID_NAME_PARTICLES;
  mRNAMap["NAME_GUIDING"] = FLUID_NAME_GUIDING;
}

string MANTA::getRealValue(const string &varName)
{
  unordered_map<string, string>::iterator it;
  it = mRNAMap.find(varName);

  if (it == mRNAMap.end()) {
    cerr << "Fluid Error -- variable " << varName << " not found in RNA map " << it->second
         << endl;
    return "";
  }

  return it->second;
}

string MANTA::parseLine(const string &line)
{
  if (line.size() == 0)
    return "";
  string res = "";
  int currPos = 0, start_del = 0, end_del = -1;
  bool readingVar = false;
  const char delimiter = '$';
  while (currPos < line.size()) {
    if (line[currPos] == delimiter && !readingVar) {
      readingVar = true;
      start_del = currPos + 1;
      res += line.substr(end_del + 1, currPos - end_del - 1);
    }
    else if (line[currPos] == delimiter && readingVar) {
      readingVar = false;
      end_del = currPos;
      res += getRealValue(line.substr(start_del, currPos - start_del));
    }
    currPos++;
  }
  res += line.substr(end_del + 1, line.size() - end_del);
  return res;
}

string MANTA::parseScript(const string &setup_string, FluidModifierData *fmd)
{
  if (MANTA::with_debug)
    cout << "MANTA::parseScript()" << endl;

  istringstream f(setup_string);
  ostringstream res;
  string line = "";

  /* Update RNA map if modifier data is handed over. */
  if (fmd) {
    initializeRNAMap(fmd);
  }
  while (getline(f, line)) {
    res << parseLine(line) << "\n";
  }
  return res.str();
}

/* Dirty hack: Needed to format paths from python code that is run via PyRun_SimpleString */
static string escapeSlashes(string const &s)
{
  string result = "";
  for (string::const_iterator i = s.begin(), end = s.end(); i != end; ++i) {
    unsigned char c = *i;
    if (c == '\\')
      result += "\\\\";
    else
      result += c;
  }
  return result;
}

bool MANTA::writeConfiguration(FluidModifierData *fmd, int framenr)
{
  if (with_debug)
    cout << "MANTA::writeConfiguration()" << endl;

  FluidDomainSettings *fds = fmd->domain;

  string directory = getDirectory(fmd, FLUID_DOMAIN_DIR_CONFIG);
  string format = FLUID_DOMAIN_EXTENSION_UNI;
  string file = getFile(fmd, FLUID_DOMAIN_DIR_CONFIG, FLUID_NAME_CONFIG, format, framenr);

  /* Create 'config' subdir if it does not exist already. */
  BLI_dir_create_recursive(directory.c_str());

  /* Open new file with some compression. */
  gzFile gzf = (gzFile)BLI_gzopen(file.c_str(), "wb1");
  if (!gzf) {
    cerr << "Fluid Error -- Cannot open file " << file << endl;
    return false;
  }

  gzwrite(gzf, &fds->active_fields, sizeof(int));
  gzwrite(gzf, &fds->res, 3 * sizeof(int));
  gzwrite(gzf, &fds->dx, sizeof(float));
  gzwrite(gzf, &fds->dt, sizeof(float));
  gzwrite(gzf, &fds->p0, 3 * sizeof(float));
  gzwrite(gzf, &fds->p1, 3 * sizeof(float));
  gzwrite(gzf, &fds->dp0, 3 * sizeof(float));
  gzwrite(gzf, &fds->shift, 3 * sizeof(int));
  gzwrite(gzf, &fds->obj_shift_f, 3 * sizeof(float));
  gzwrite(gzf, &fds->obmat, 16 * sizeof(float));
  gzwrite(gzf, &fds->base_res, 3 * sizeof(int));
  gzwrite(gzf, &fds->res_min, 3 * sizeof(int));
  gzwrite(gzf, &fds->res_max, 3 * sizeof(int));
  gzwrite(gzf, &fds->active_color, 3 * sizeof(float));
  gzwrite(gzf, &fds->time_total, sizeof(int));
  gzwrite(gzf, &FLUID_CACHE_VERSION, 4 * sizeof(char));

  return (gzclose(gzf) == Z_OK);
}

bool MANTA::writeData(FluidModifierData *fmd, int framenr)
{
  if (with_debug)
    cout << "MANTA::writeData()" << endl;

  ostringstream ss;
  vector<string> pythonCommands;
  FluidDomainSettings *fds = fmd->domain;

  string directory = getDirectory(fmd, FLUID_DOMAIN_DIR_DATA);
  string volume_format = getCacheFileEnding(fds->cache_data_format);
  string resumable_cache = !(fds->flags & FLUID_DOMAIN_USE_RESUMABLE_CACHE) ? "False" : "True";

  if (mUsingSmoke) {
    ss.str("");
    ss << "smoke_save_data_" << mCurrentID << "('" << escapeSlashes(directory) << "', " << framenr
       << ", '" << volume_format << "', " << resumable_cache << ")";
    pythonCommands.push_back(ss.str());
  }
  if (mUsingLiquid) {
    ss.str("");
    ss << "liquid_save_data_" << mCurrentID << "('" << escapeSlashes(directory) << "', " << framenr
       << ", '" << volume_format << "', " << resumable_cache << ")";
    pythonCommands.push_back(ss.str());
  }
  return runPythonString(pythonCommands);
}

bool MANTA::writeNoise(FluidModifierData *fmd, int framenr)
{
  if (with_debug)
    cout << "MANTA::writeNoise()" << endl;

  ostringstream ss;
  vector<string> pythonCommands;
  FluidDomainSettings *fds = fmd->domain;

  string directory = getDirectory(fmd, FLUID_DOMAIN_DIR_NOISE);
  string volume_format = getCacheFileEnding(fds->cache_data_format);
  string resumable_cache = !(fds->flags & FLUID_DOMAIN_USE_RESUMABLE_CACHE) ? "False" : "True";

  if (mUsingSmoke && mUsingNoise) {
    ss.str("");
    ss << "smoke_save_noise_" << mCurrentID << "('" << escapeSlashes(directory) << "', " << framenr
       << ", '" << volume_format << "', " << resumable_cache << ")";
    pythonCommands.push_back(ss.str());
  }
  return runPythonString(pythonCommands);
}

bool MANTA::readConfiguration(FluidModifierData *fmd, int framenr)
{
  if (with_debug)
    cout << "MANTA::readConfiguration()" << endl;

  FluidDomainSettings *fds = fmd->domain;
  float dummy;

  string directory = getDirectory(fmd, FLUID_DOMAIN_DIR_CONFIG);
  string format = FLUID_DOMAIN_EXTENSION_UNI;
  string file = getFile(fmd, FLUID_DOMAIN_DIR_CONFIG, FLUID_NAME_CONFIG, format, framenr);

  if (!hasConfig(fmd, framenr))
    return false;

  gzFile gzf = (gzFile)BLI_gzopen(file.c_str(), "rb"); /* Do some compression. */
  if (!gzf) {
    cerr << "Fluid Error -- Cannot open file " << file << endl;
    return false;
  }

  gzread(gzf, &fds->active_fields, sizeof(int));
  gzread(gzf, &fds->res, 3 * sizeof(int));
  gzread(gzf, &fds->dx, sizeof(float));
  gzread(gzf, &dummy, sizeof(float)); /* dt not needed right now. */
  gzread(gzf, &fds->p0, 3 * sizeof(float));
  gzread(gzf, &fds->p1, 3 * sizeof(float));
  gzread(gzf, &fds->dp0, 3 * sizeof(float));
  gzread(gzf, &fds->shift, 3 * sizeof(int));
  gzread(gzf, &fds->obj_shift_f, 3 * sizeof(float));
  gzread(gzf, &fds->obmat, 16 * sizeof(float));
  gzread(gzf, &fds->base_res, 3 * sizeof(int));
  gzread(gzf, &fds->res_min, 3 * sizeof(int));
  gzread(gzf, &fds->res_max, 3 * sizeof(int));
  gzread(gzf, &fds->active_color, 3 * sizeof(float));
  gzread(gzf, &fds->time_total, sizeof(int));
  gzread(gzf, &fds->cache_id, 4 * sizeof(char)); /* Older caches might have no id. */

  fds->total_cells = fds->res[0] * fds->res[1] * fds->res[2];

  return (gzclose(gzf) == Z_OK);
}

bool MANTA::readData(FluidModifierData *fmd, int framenr, bool resumable)
{
  if (with_debug)
    cout << "MANTA::readData()" << endl;

  if (!mUsingSmoke && !mUsingLiquid)
    return false;

  ostringstream ss;
  vector<string> pythonCommands;
  FluidDomainSettings *fds = fmd->domain;
  bool result = true;

  string directory = getDirectory(fmd, FLUID_DOMAIN_DIR_DATA);
  string volume_format = getCacheFileEnding(fds->cache_data_format);
  string resumable_cache = (!resumable) ? "False" : "True";

  /* Sanity check: Are cache files present? */
  if (!hasData(fmd, framenr))
    return false;

  if (mUsingSmoke) {
    ss.str("");
    ss << "smoke_load_data_" << mCurrentID << "('" << escapeSlashes(directory) << "', " << framenr
       << ", '" << volume_format << "', " << resumable_cache << ")";
    pythonCommands.push_back(ss.str());
    result &= runPythonString(pythonCommands);
    return (mSmokeFromFile = result);
  }
  if (mUsingLiquid) {
    ss.str("");
    ss << "liquid_load_data_" << mCurrentID << "('" << escapeSlashes(directory) << "', " << framenr
       << ", '" << volume_format << "', " << resumable_cache << ")";
    pythonCommands.push_back(ss.str());
    result &= runPythonString(pythonCommands);
    return (mFlipFromFile = result);
  }
  return result;
}

bool MANTA::readNoise(FluidModifierData *fmd, int framenr, bool resumable)
{
  if (with_debug)
    cout << "MANTA::readNoise()" << endl;

  if (!mUsingSmoke || !mUsingNoise)
    return false;

  ostringstream ss;
  vector<string> pythonCommands;
  FluidDomainSettings *fds = fmd->domain;

  string directory = getDirectory(fmd, FLUID_DOMAIN_DIR_NOISE);
  string resumable_cache = (!resumable) ? "False" : "True";

  /* Support older caches which had more granular file format control. */
  char format = (!strcmp(fds->cache_id, FLUID_CACHE_VERSION)) ? fds->cache_data_format :
                                                                fds->cache_noise_format;
  string volume_format = getCacheFileEnding(format);

  /* Sanity check: Are cache files present? */
  if (!hasNoise(fmd, framenr))
    return false;

  ss.str("");
  ss << "smoke_load_noise_" << mCurrentID << "('" << escapeSlashes(directory) << "', " << framenr
     << ", '" << volume_format << "', " << resumable_cache << ")";
  pythonCommands.push_back(ss.str());

  return (mNoiseFromFile = runPythonString(pythonCommands));
}

bool MANTA::readMesh(FluidModifierData *fmd, int framenr)
{
  if (with_debug)
    cout << "MANTA::readMesh()" << endl;

  if (!mUsingLiquid || !mUsingMesh)
    return false;

  ostringstream ss;
  vector<string> pythonCommands;
  FluidDomainSettings *fds = fmd->domain;

  string directory = getDirectory(fmd, FLUID_DOMAIN_DIR_MESH);
  string mesh_format = getCacheFileEnding(fds->cache_mesh_format);
  string volume_format = getCacheFileEnding(fds->cache_data_format);

  /* Sanity check: Are cache files present? */
  if (!hasMesh(fmd, framenr))
    return false;

  ss.str("");
  ss << "liquid_load_mesh_" << mCurrentID << "('" << escapeSlashes(directory) << "', " << framenr
     << ", '" << mesh_format << "')";
  pythonCommands.push_back(ss.str());

  if (mUsingMVel) {
    ss.str("");
    ss << "liquid_load_meshvel_" << mCurrentID << "('" << escapeSlashes(directory) << "', "
       << framenr << ", '" << volume_format << "')";
    pythonCommands.push_back(ss.str());
  }

  return (mMeshFromFile = runPythonString(pythonCommands));
}

bool MANTA::readParticles(FluidModifierData *fmd, int framenr, bool resumable)
{
  if (with_debug)
    cout << "MANTA::readParticles()" << endl;

  if (!mUsingLiquid)
    return false;
  if (!mUsingDrops && !mUsingBubbles && !mUsingFloats && !mUsingTracers)
    return false;

  ostringstream ss;
  vector<string> pythonCommands;
  FluidDomainSettings *fds = fmd->domain;

  string directory = getDirectory(fmd, FLUID_DOMAIN_DIR_PARTICLES);
  string resumable_cache = (!resumable) ? "False" : "True";

  /* Support older caches which had more granular file format control. */
  char format = (!strcmp(fds->cache_id, FLUID_CACHE_VERSION)) ? fds->cache_data_format :
                                                                fds->cache_particle_format;
  string volume_format = getCacheFileEnding(format);

  /* Sanity check: Are cache files present? */
  if (!hasParticles(fmd, framenr))
    return false;

  ss.str("");
  ss << "liquid_load_particles_" << mCurrentID << "('" << escapeSlashes(directory) << "', "
     << framenr << ", '" << volume_format << "', " << resumable_cache << ")";
  pythonCommands.push_back(ss.str());

  return (mParticlesFromFile = runPythonString(pythonCommands));
}

bool MANTA::readGuiding(FluidModifierData *fmd, int framenr, bool sourceDomain)
{
  if (with_debug)
    cout << "MANTA::readGuiding()" << endl;

  FluidDomainSettings *fds = fmd->domain;

  if (!mUsingGuiding)
    return false;
  if (!fds)
    return false;

  ostringstream ss;
  vector<string> pythonCommands;

  string directory = (sourceDomain) ? getDirectory(fmd, FLUID_DOMAIN_DIR_DATA) :
                                      getDirectory(fmd, FLUID_DOMAIN_DIR_GUIDE);
  string volume_format = getCacheFileEnding(fds->cache_data_format);

  /* Sanity check: Are cache files present? */
  if (!hasGuiding(fmd, framenr, sourceDomain))
    return false;

  if (sourceDomain) {
    ss.str("");
    ss << "fluid_load_vel_" << mCurrentID << "('" << escapeSlashes(directory) << "', " << framenr
       << ", '" << volume_format << "')";
  }
  else {
    ss.str("");
    ss << "fluid_load_guiding_" << mCurrentID << "('" << escapeSlashes(directory) << "', "
       << framenr << ", '" << volume_format << "')";
  }
  pythonCommands.push_back(ss.str());

  return runPythonString(pythonCommands);
}

bool MANTA::bakeData(FluidModifierData *fmd, int framenr)
{
  if (with_debug)
    cout << "MANTA::bakeData()" << endl;

  string tmpString, finalString;
  ostringstream ss;
  vector<string> pythonCommands;
  FluidDomainSettings *fds = fmd->domain;

  char cacheDirData[FILE_MAX], cacheDirGuiding[FILE_MAX];
  cacheDirData[0] = '\0';
  cacheDirGuiding[0] = '\0';

  string volume_format = getCacheFileEnding(fds->cache_data_format);

  BLI_path_join(
      cacheDirData, sizeof(cacheDirData), fds->cache_directory, FLUID_DOMAIN_DIR_DATA, nullptr);
  BLI_path_join(cacheDirGuiding,
                sizeof(cacheDirGuiding),
                fds->cache_directory,
                FLUID_DOMAIN_DIR_GUIDE,
                nullptr);
  BLI_path_make_safe(cacheDirData);
  BLI_path_make_safe(cacheDirGuiding);

  ss.str("");
  ss << "bake_fluid_data_" << mCurrentID << "('" << escapeSlashes(cacheDirData) << "', " << framenr
     << ", '" << volume_format << "')";
  pythonCommands.push_back(ss.str());

  return runPythonString(pythonCommands);
}

bool MANTA::bakeNoise(FluidModifierData *fmd, int framenr)
{
  if (with_debug)
    cout << "MANTA::bakeNoise()" << endl;

  ostringstream ss;
  vector<string> pythonCommands;
  FluidDomainSettings *fds = fmd->domain;

  char cacheDirNoise[FILE_MAX];
  cacheDirNoise[0] = '\0';

  string volume_format = getCacheFileEnding(fds->cache_data_format);

  BLI_path_join(
      cacheDirNoise, sizeof(cacheDirNoise), fds->cache_directory, FLUID_DOMAIN_DIR_NOISE, nullptr);
  BLI_path_make_safe(cacheDirNoise);

  ss.str("");
  ss << "bake_noise_" << mCurrentID << "('" << escapeSlashes(cacheDirNoise) << "', " << framenr
     << ", '" << volume_format << "')";
  pythonCommands.push_back(ss.str());

  return runPythonString(pythonCommands);
}

bool MANTA::bakeMesh(FluidModifierData *fmd, int framenr)
{
  if (with_debug)
    cout << "MANTA::bakeMesh()" << endl;

  ostringstream ss;
  vector<string> pythonCommands;
  FluidDomainSettings *fds = fmd->domain;

  char cacheDirMesh[FILE_MAX];
  cacheDirMesh[0] = '\0';

  string volume_format = getCacheFileEnding(fds->cache_data_format);
  string mesh_format = getCacheFileEnding(fds->cache_mesh_format);

  BLI_path_join(
      cacheDirMesh, sizeof(cacheDirMesh), fds->cache_directory, FLUID_DOMAIN_DIR_MESH, nullptr);
  BLI_path_make_safe(cacheDirMesh);

  ss.str("");
  ss << "bake_mesh_" << mCurrentID << "('" << escapeSlashes(cacheDirMesh) << "', " << framenr
     << ", '" << volume_format << "', '" << mesh_format << "')";
  pythonCommands.push_back(ss.str());

  return runPythonString(pythonCommands);
}

bool MANTA::bakeParticles(FluidModifierData *fmd, int framenr)
{
  if (with_debug)
    cout << "MANTA::bakeParticles()" << endl;

  ostringstream ss;
  vector<string> pythonCommands;
  FluidDomainSettings *fds = fmd->domain;

  char cacheDirParticles[FILE_MAX];
  cacheDirParticles[0] = '\0';

  string volume_format = getCacheFileEnding(fds->cache_data_format);
  string resumable_cache = !(fds->flags & FLUID_DOMAIN_USE_RESUMABLE_CACHE) ? "False" : "True";

  BLI_path_join(cacheDirParticles,
                sizeof(cacheDirParticles),
                fds->cache_directory,
                FLUID_DOMAIN_DIR_PARTICLES,
                nullptr);
  BLI_path_make_safe(cacheDirParticles);

  ss.str("");
  ss << "bake_particles_" << mCurrentID << "('" << escapeSlashes(cacheDirParticles) << "', "
     << framenr << ", '" << volume_format << "', " << resumable_cache << ")";
  pythonCommands.push_back(ss.str());

  return runPythonString(pythonCommands);
}

bool MANTA::bakeGuiding(FluidModifierData *fmd, int framenr)
{
  if (with_debug)
    cout << "MANTA::bakeGuiding()" << endl;

  ostringstream ss;
  vector<string> pythonCommands;
  FluidDomainSettings *fds = fmd->domain;

  char cacheDirGuiding[FILE_MAX];
  cacheDirGuiding[0] = '\0';

  string volume_format = getCacheFileEnding(fds->cache_data_format);
  string resumable_cache = !(fds->flags & FLUID_DOMAIN_USE_RESUMABLE_CACHE) ? "False" : "True";

  BLI_path_join(cacheDirGuiding,
                sizeof(cacheDirGuiding),
                fds->cache_directory,
                FLUID_DOMAIN_DIR_GUIDE,
                nullptr);
  BLI_path_make_safe(cacheDirGuiding);

  ss.str("");
  ss << "bake_guiding_" << mCurrentID << "('" << escapeSlashes(cacheDirGuiding) << "', " << framenr
     << ", '" << volume_format << "', " << resumable_cache << ")";
  pythonCommands.push_back(ss.str());

  return runPythonString(pythonCommands);
}

bool MANTA::updateVariables(FluidModifierData *fmd)
{
  string tmpString, finalString;
  vector<string> pythonCommands;

  tmpString += fluid_variables;
  if (mUsingSmoke)
    tmpString += smoke_variables;
  if (mUsingLiquid)
    tmpString += liquid_variables;
  if (mUsingGuiding)
    tmpString += fluid_variables_guiding;
  if (mUsingNoise) {
    tmpString += fluid_variables_noise;
    tmpString += smoke_variables_noise;
    tmpString += smoke_wavelet_noise;
  }
  if (mUsingDrops || mUsingBubbles || mUsingFloats || mUsingTracers) {
    tmpString += fluid_variables_particles;
    tmpString += liquid_variables_particles;
  }
  if (mUsingMesh)
    tmpString += fluid_variables_mesh;

  finalString = parseScript(tmpString, fmd);
  pythonCommands.push_back(finalString);

  return runPythonString(pythonCommands);
}

void MANTA::exportSmokeScript(FluidModifierData *fmd)
{
  if (with_debug)
    cout << "MANTA::exportSmokeScript()" << endl;

  char cacheDir[FILE_MAX] = "\0";
  char cacheDirScript[FILE_MAX] = "\0";

  FluidDomainSettings *fds = fmd->domain;

  BLI_path_join(
      cacheDir, sizeof(cacheDir), fds->cache_directory, FLUID_DOMAIN_DIR_SCRIPT, nullptr);
  BLI_path_make_safe(cacheDir);
  /* Create 'script' subdir if it does not exist already */
  BLI_dir_create_recursive(cacheDir);
  BLI_path_join(
      cacheDirScript, sizeof(cacheDirScript), cacheDir, FLUID_DOMAIN_SMOKE_SCRIPT, nullptr);
  BLI_path_make_safe(cacheDir);

  bool noise = fds->flags & FLUID_DOMAIN_USE_NOISE;
  bool heat = fds->active_fields & FLUID_DOMAIN_ACTIVE_HEAT;
  bool colors = fds->active_fields & FLUID_DOMAIN_ACTIVE_COLORS;
  bool fire = fds->active_fields & FLUID_DOMAIN_ACTIVE_FIRE;
  bool obstacle = fds->active_fields & FLUID_DOMAIN_ACTIVE_OBSTACLE;
  bool guiding = fds->active_fields & FLUID_DOMAIN_ACTIVE_GUIDE;
  bool invel = fds->active_fields & FLUID_DOMAIN_ACTIVE_INVEL;
  bool outflow = fds->active_fields & FLUID_DOMAIN_ACTIVE_OUTFLOW;

  string manta_script;

  /* Libraries. */
  manta_script += header_libraries + manta_import;

  /* Variables. */
  manta_script += header_variables + fluid_variables + smoke_variables;
  if (noise) {
    manta_script += fluid_variables_noise + smoke_variables_noise;
  }
  if (guiding)
    manta_script += fluid_variables_guiding;

  /* Solvers. */
  manta_script += header_solvers + fluid_solver;
  if (noise)
    manta_script += fluid_solver_noise;
  if (guiding)
    manta_script += fluid_solver_guiding;

  /* Grids. */
  manta_script += header_grids + fluid_alloc + smoke_alloc;
  if (noise) {
    manta_script += smoke_alloc_noise;
    if (colors)
      manta_script += smoke_alloc_colors_noise;
    if (fire)
      manta_script += smoke_alloc_fire_noise;
  }
  if (heat)
    manta_script += smoke_alloc_heat;
  if (colors)
    manta_script += smoke_alloc_colors;
  if (fire)
    manta_script += smoke_alloc_fire;
  if (guiding)
    manta_script += fluid_alloc_guiding;
  if (obstacle)
    manta_script += fluid_alloc_obstacle;
  if (invel)
    manta_script += fluid_alloc_invel;
  if (outflow)
    manta_script += fluid_alloc_outflow;

  /* Noise field. */
  if (noise)
    manta_script += smoke_wavelet_noise;

  /* Time. */
  manta_script += header_time + fluid_time_stepping + fluid_adapt_time_step;

  /* Import. */
  manta_script += header_import + fluid_file_import + fluid_cache_helper + smoke_load_data;
  if (noise)
    manta_script += smoke_load_noise;
  if (guiding)
    manta_script += fluid_load_guiding;

  /* Pre/Post Steps. */
  manta_script += header_prepost + fluid_pre_step + fluid_post_step;

  /* Steps. */
  manta_script += header_steps + smoke_adaptive_step + smoke_step;
  if (noise) {
    manta_script += smoke_step_noise;
  }

  /* Main. */
  manta_script += header_main + smoke_standalone + fluid_standalone;

  /* Fill in missing variables in script. */
  string final_script = MANTA::parseScript(manta_script, fmd);

  /* Write script. */
  ofstream myfile;
  myfile.open(cacheDirScript);
  myfile << final_script;
  myfile.close();
}

void MANTA::exportLiquidScript(FluidModifierData *fmd)
{
  if (with_debug)
    cout << "MANTA::exportLiquidScript()" << endl;

  char cacheDir[FILE_MAX] = "\0";
  char cacheDirScript[FILE_MAX] = "\0";

  FluidDomainSettings *fds = fmd->domain;

  BLI_path_join(
      cacheDir, sizeof(cacheDir), fds->cache_directory, FLUID_DOMAIN_DIR_SCRIPT, nullptr);
  BLI_path_make_safe(cacheDir);
  /* Create 'script' subdir if it does not exist already */
  BLI_dir_create_recursive(cacheDir);
  BLI_path_join(
      cacheDirScript, sizeof(cacheDirScript), cacheDir, FLUID_DOMAIN_LIQUID_SCRIPT, nullptr);
  BLI_path_make_safe(cacheDirScript);

  bool mesh = fds->flags & FLUID_DOMAIN_USE_MESH;
  bool drops = fds->particle_type & FLUID_DOMAIN_PARTICLE_SPRAY;
  bool bubble = fds->particle_type & FLUID_DOMAIN_PARTICLE_BUBBLE;
  bool floater = fds->particle_type & FLUID_DOMAIN_PARTICLE_FOAM;
  bool tracer = fds->particle_type & FLUID_DOMAIN_PARTICLE_TRACER;
  bool obstacle = fds->active_fields & FLUID_DOMAIN_ACTIVE_OBSTACLE;
  bool fractions = fds->flags & FLUID_DOMAIN_USE_FRACTIONS;
  bool guiding = fds->active_fields & FLUID_DOMAIN_ACTIVE_GUIDE;
  bool invel = fds->active_fields & FLUID_DOMAIN_ACTIVE_INVEL;
  bool outflow = fds->active_fields & FLUID_DOMAIN_ACTIVE_OUTFLOW;

  string manta_script;

  /* Libraries. */
  manta_script += header_libraries + manta_import;

  /* Variables. */
  manta_script += header_variables + fluid_variables + liquid_variables;
  if (mesh)
    manta_script += fluid_variables_mesh;
  if (drops || bubble || floater || tracer)
    manta_script += fluid_variables_particles + liquid_variables_particles;
  if (guiding)
    manta_script += fluid_variables_guiding;

  /* Solvers. */
  manta_script += header_solvers + fluid_solver;
  if (mesh)
    manta_script += fluid_solver_mesh;
  if (drops || bubble || floater || tracer)
    manta_script += fluid_solver_particles;
  if (guiding)
    manta_script += fluid_solver_guiding;

  /* Grids. */
  manta_script += header_grids + fluid_alloc + liquid_alloc;
  if (mesh)
    manta_script += liquid_alloc_mesh;
  if (drops || bubble || floater || tracer)
    manta_script += liquid_alloc_particles;
  if (guiding)
    manta_script += fluid_alloc_guiding;
  if (obstacle)
    manta_script += fluid_alloc_obstacle;
  if (fractions)
    manta_script += fluid_alloc_fractions;
  if (invel)
    manta_script += fluid_alloc_invel;
  if (outflow)
    manta_script += fluid_alloc_outflow;

  /* Domain init. */
  manta_script += header_gridinit + liquid_init_phi;

  /* Time. */
  manta_script += header_time + fluid_time_stepping + fluid_adapt_time_step;

  /* Import. */
  manta_script += header_import + fluid_file_import + fluid_cache_helper + liquid_load_data;
  if (mesh)
    manta_script += liquid_load_mesh;
  if (drops || bubble || floater || tracer)
    manta_script += liquid_load_particles;
  if (guiding)
    manta_script += fluid_load_guiding;

  /* Pre/Post Steps. */
  manta_script += header_prepost + fluid_pre_step + fluid_post_step;

  /* Steps. */
  manta_script += header_steps + liquid_adaptive_step + liquid_step;
  if (mesh)
    manta_script += liquid_step_mesh;
  if (drops || bubble || floater || tracer)
    manta_script += liquid_step_particles;

  /* Main. */
  manta_script += header_main + liquid_standalone + fluid_standalone;

  /* Fill in missing variables in script. */
  string final_script = MANTA::parseScript(manta_script, fmd);

  /* Write script. */
  ofstream myfile;
  myfile.open(cacheDirScript);
  myfile << final_script;
  myfile.close();
}

/* Call Mantaflow Python functions through this function. Use isAttribute for object attributes,
 * e.g. s.cfl (here 's' is varname, 'cfl' functionName, and isAttribute true) or
 *      grid.getDataPointer (here 's' is varname, 'getDataPointer' functionName, and isAttribute
 * false)
 *
 * Important! Return value: New reference or nullptr
 * Caller of this function needs to handle reference count of returned object. */
static PyObject *callPythonFunction(string varName, string functionName, bool isAttribute = false)
{
  if ((varName == "") || (functionName == "")) {
    if (MANTA::with_debug)
      cout << "Fluid: Missing Python variable name and/or function name -- name is: " << varName
           << ", function name is: " << functionName << endl;
    return nullptr;
  }

  PyGILState_STATE gilstate = PyGILState_Ensure();
  PyObject *var = nullptr, *func = nullptr, *returnedValue = nullptr;

  /* Be sure to initialize Python before using it. */
  Py_Initialize();

  /* Get pyobject that holds result value. */
  if (!manta_main_module) {
    PyGILState_Release(gilstate);
    return nullptr;
  }

  /* Ensure that requested variable is present in module - avoid attribute errors later on. */
  if (!PyObject_HasAttrString(manta_main_module, varName.c_str())) {
    PyGILState_Release(gilstate);
    return nullptr;
  }

  var = PyObject_GetAttrString(manta_main_module, varName.c_str());
  if (!var) {
    PyGILState_Release(gilstate);
    return nullptr;
  }

  func = PyObject_GetAttrString(var, functionName.c_str());

  Py_DECREF(var);
  if (!func) {
    PyGILState_Release(gilstate);
    return nullptr;
  }

  if (!isAttribute) {
    returnedValue = PyObject_CallObject(func, nullptr);
    Py_DECREF(func);
  }

  PyGILState_Release(gilstate);
  return (!isAttribute) ? returnedValue : func;
}

/* Argument of this function may be a nullptr.
 * If it's not function will handle the reference count decrement of that argument. */
static void *pyObjectToPointer(PyObject *inputObject)
{
  if (!inputObject)
    return nullptr;

  PyGILState_STATE gilstate = PyGILState_Ensure();

  PyObject *encoded = PyUnicode_AsUTF8String(inputObject);
  char *result = PyBytes_AsString(encoded);

  Py_DECREF(inputObject);

  string str(result);
  istringstream in(str);
  void *dataPointer = nullptr;
  in >> dataPointer;

  Py_DECREF(encoded);

  PyGILState_Release(gilstate);
  return dataPointer;
}

/* Argument of this function may be a nullptr.
 * If it's not function will handle the reference count decrement of that argument. */
static double pyObjectToDouble(PyObject *inputObject)
{
  if (!inputObject)
    return 0.0;

  PyGILState_STATE gilstate = PyGILState_Ensure();

  /* Cannot use PyFloat_AsDouble() since its error check crashes.
   * Likely because of typedef 'Real' for 'float' types in Mantaflow. */
  double result = PyFloat_AS_DOUBLE(inputObject);
  Py_DECREF(inputObject);

  PyGILState_Release(gilstate);
  return result;
}

/* Argument of this function may be a nullptr.
 * If it's not function will handle the reference count decrement of that argument. */
static long pyObjectToLong(PyObject *inputObject)
{
  if (!inputObject)
    return 0;

  PyGILState_STATE gilstate = PyGILState_Ensure();

  long result = PyLong_AsLong(inputObject);
  Py_DECREF(inputObject);

  PyGILState_Release(gilstate);
  return result;
}

template<class T> static T *getPointer(string pyObjectName, string pyFunctionName)
{
  return static_cast<T *>(pyObjectToPointer(callPythonFunction(pyObjectName, pyFunctionName)));
}

int MANTA::getFrame()
{
  if (with_debug)
    cout << "MANTA::getFrame()" << endl;

  string func = "frame";
  string id = to_string(mCurrentID);
  string solver = "s" + id;

  return pyObjectToLong(callPythonFunction(solver, func, true));
}

float MANTA::getTimestep()
{
  if (with_debug)
    cout << "MANTA::getTimestep()" << endl;

  string func = "timestep";
  string id = to_string(mCurrentID);
  string solver = "s" + id;

  return (float)pyObjectToDouble(callPythonFunction(solver, func, true));
}

bool MANTA::needsRealloc(FluidModifierData *fmd)
{
  FluidDomainSettings *fds = fmd->domain;
  return (fds->res[0] != mResX || fds->res[1] != mResY || fds->res[2] != mResZ);
}

void MANTA::adaptTimestep()
{
  if (with_debug)
    cout << "MANTA::adaptTimestep()" << endl;

  vector<string> pythonCommands;
  ostringstream ss;

  ss << "fluid_adapt_time_step_" << mCurrentID << "()";
  pythonCommands.push_back(ss.str());

  runPythonString(pythonCommands);
}

void MANTA::updatePointers(FluidModifierData *fmd, bool flush)
{
  if (with_debug)
    cout << "MANTA::updatePointers()" << endl;

  FluidDomainSettings *fds = fmd->domain;

  bool liquid = !flush && (fds->type == FLUID_DOMAIN_TYPE_LIQUID);
  bool smoke = !flush && (fds->type == FLUID_DOMAIN_TYPE_GAS);
  bool noise = !flush && smoke && fds->flags & FLUID_DOMAIN_USE_NOISE;
  bool heat = !flush && smoke && fds->active_fields & FLUID_DOMAIN_ACTIVE_HEAT;
  bool colors = !flush && smoke && fds->active_fields & FLUID_DOMAIN_ACTIVE_COLORS;
  bool fire = !flush && smoke && fds->active_fields & FLUID_DOMAIN_ACTIVE_FIRE;
  bool obstacle = !flush && fds->active_fields & FLUID_DOMAIN_ACTIVE_OBSTACLE;
  bool guiding = !flush && fds->active_fields & FLUID_DOMAIN_ACTIVE_GUIDE;
  bool invel = !flush && fds->active_fields & FLUID_DOMAIN_ACTIVE_INVEL;
  bool outflow = !flush && fds->active_fields & FLUID_DOMAIN_ACTIVE_OUTFLOW;
  bool drops = !flush && liquid && fds->particle_type & FLUID_DOMAIN_PARTICLE_SPRAY;
  bool bubble = !flush && liquid && fds->particle_type & FLUID_DOMAIN_PARTICLE_BUBBLE;
  bool floater = !flush && liquid && fds->particle_type & FLUID_DOMAIN_PARTICLE_FOAM;
  bool tracer = !flush && liquid && fds->particle_type & FLUID_DOMAIN_PARTICLE_TRACER;
  bool parts = !flush && liquid && (drops | bubble | floater | tracer);
  bool mesh = !flush && liquid && fds->flags & FLUID_DOMAIN_USE_MESH;
  bool meshvel = !flush && liquid && mesh && fds->flags & FLUID_DOMAIN_USE_SPEED_VECTORS;

  string func = "getDataPointer";
  string funcNodes = "getNodesDataPointer";
  string funcTris = "getTrisDataPointer";

  string id = to_string(mCurrentID);
  string s_ext = "_s" + id;
  string pp_ext = "_pp" + id;
  string snd_ext = "_sp" + id;
  string sm_ext = "_sm" + id;
  string mesh_ext = "_mesh" + id;
  string sn_ext = "_sn" + id;

<<<<<<< HEAD
  mFlags = getPointer<int>("flags" + s_ext, func);
  mPhiIn = getPointer<float>("phiIn" + s_ext, func);
  mPhiStaticIn = getPointer<float>("phiSIn" + s_ext, func);
  mVelocityX = getPointer<float>("x_vel" + s_ext, func);
  mVelocityY = getPointer<float>("y_vel" + s_ext, func);
  mVelocityZ = getPointer<float>("z_vel" + s_ext, func);
  mForceX = getPointer<float>("x_force" + s_ext, func);
  mForceY = getPointer<float>("y_force" + s_ext, func);
  mForceZ = getPointer<float>("z_force" + s_ext, func);
  mPressure = getPointer<float>("pressure" + s_ext, func);
=======
  mFlags = (smoke || liquid) ? getPointer<int>("flags" + s_ext, func) : nullptr;
  mPhiIn = (smoke || liquid) ? getPointer<float>("phiIn" + s_ext, func) : nullptr;
  mPhiStaticIn = (smoke || liquid) ? getPointer<float>("phiSIn" + s_ext, func) : nullptr;
  mVelocityX = (smoke || liquid) ? getPointer<float>("x_vel" + s_ext, func) : nullptr;
  mVelocityY = (smoke || liquid) ? getPointer<float>("y_vel" + s_ext, func) : nullptr;
  mVelocityZ = (smoke || liquid) ? getPointer<float>("z_vel" + s_ext, func) : nullptr;
  mForceX = (smoke || liquid) ? getPointer<float>("x_force" + s_ext, func) : nullptr;
  mForceY = (smoke || liquid) ? getPointer<float>("y_force" + s_ext, func) : nullptr;
  mForceZ = (smoke || liquid) ? getPointer<float>("z_force" + s_ext, func) : nullptr;
>>>>>>> 52a57af3

  /* Outflow. */
  mPhiOutIn = (outflow) ? getPointer<float>("phiOutIn" + s_ext, func) : nullptr;
  mPhiOutStaticIn = (outflow) ? getPointer<float>("phiOutSIn" + s_ext, func) : nullptr;

  /* Obstacles. */
  mPhiObsIn = (obstacle) ? getPointer<float>("phiObsIn" + s_ext, func) : nullptr;
  mPhiObsStaticIn = (obstacle) ? getPointer<float>("phiObsSIn" + s_ext, func) : nullptr;
  mObVelocityX = (obstacle) ? getPointer<float>("x_obvel" + s_ext, func) : nullptr;
  mObVelocityY = (obstacle) ? getPointer<float>("y_obvel" + s_ext, func) : nullptr;
  mObVelocityZ = (obstacle) ? getPointer<float>("z_obvel" + s_ext, func) : nullptr;
  mNumObstacle = (obstacle) ? getPointer<float>("numObs" + s_ext, func) : nullptr;

  /* Guiding. */
  mPhiGuideIn = (guiding) ? getPointer<float>("phiGuideIn" + s_ext, func) : nullptr;
  mGuideVelocityX = (guiding) ? getPointer<float>("x_guidevel" + s_ext, func) : nullptr;
  mGuideVelocityY = (guiding) ? getPointer<float>("y_guidevel" + s_ext, func) : nullptr;
  mGuideVelocityZ = (guiding) ? getPointer<float>("z_guidevel" + s_ext, func) : nullptr;
  mNumGuide = (guiding) ? getPointer<float>("numGuides" + s_ext, func) : nullptr;

  /* Initial velocities. */
  mInVelocityX = (invel) ? getPointer<float>("x_invel" + s_ext, func) : nullptr;
  mInVelocityY = (invel) ? getPointer<float>("y_invel" + s_ext, func) : nullptr;
  mInVelocityZ = (invel) ? getPointer<float>("z_invel" + s_ext, func) : nullptr;

  /* Smoke. */
  mDensity = (smoke) ? getPointer<float>("density" + s_ext, func) : nullptr;
  mDensityIn = (smoke) ? getPointer<float>("densityIn" + s_ext, func) : nullptr;
  mShadow = (smoke) ? getPointer<float>("shadow" + s_ext, func) : nullptr;
  mEmissionIn = (smoke) ? getPointer<float>("emissionIn" + s_ext, func) : nullptr;

  /* Heat. */
  mHeat = (heat) ? getPointer<float>("heat" + s_ext, func) : nullptr;
  mHeatIn = (heat) ? getPointer<float>("heatIn" + s_ext, func) : nullptr;

  /* Fire. */
  mFlame = (fire) ? getPointer<float>("flame" + s_ext, func) : nullptr;
  mFuel = (fire) ? getPointer<float>("fuel" + s_ext, func) : nullptr;
  mReact = (fire) ? getPointer<float>("react" + s_ext, func) : nullptr;
  mFuelIn = (fire) ? getPointer<float>("fuelIn" + s_ext, func) : nullptr;
  mReactIn = (fire) ? getPointer<float>("reactIn" + s_ext, func) : nullptr;

  /* Colors. */
  mColorR = (colors) ? getPointer<float>("color_r" + s_ext, func) : nullptr;
  mColorG = (colors) ? getPointer<float>("color_g" + s_ext, func) : nullptr;
  mColorB = (colors) ? getPointer<float>("color_b" + s_ext, func) : nullptr;
  mColorRIn = (colors) ? getPointer<float>("color_r_in" + s_ext, func) : nullptr;
  mColorGIn = (colors) ? getPointer<float>("color_g_in" + s_ext, func) : nullptr;
  mColorBIn = (colors) ? getPointer<float>("color_b_in" + s_ext, func) : nullptr;

  /* Noise. */
  mDensityHigh = (noise) ? getPointer<float>("density" + sn_ext, func) : nullptr;
  mTextureU = (noise) ? getPointer<float>("texture_u" + s_ext, func) : nullptr;
  mTextureV = (noise) ? getPointer<float>("texture_v" + s_ext, func) : nullptr;
  mTextureW = (noise) ? getPointer<float>("texture_w" + s_ext, func) : nullptr;
  mTextureU2 = (noise) ? getPointer<float>("texture_u2" + s_ext, func) : nullptr;
  mTextureV2 = (noise) ? getPointer<float>("texture_v2" + s_ext, func) : nullptr;
  mTextureW2 = (noise) ? getPointer<float>("texture_w2" + s_ext, func) : nullptr;

  /* Fire with noise. */
  mFlameHigh = (noise && fire) ? getPointer<float>("flame" + sn_ext, func) : nullptr;
  mFuelHigh = (noise && fire) ? getPointer<float>("fuel" + sn_ext, func) : nullptr;
  mReactHigh = (noise && fire) ? getPointer<float>("react" + sn_ext, func) : nullptr;

  /* Colors with noise. */
  mColorRHigh = (noise && colors) ? getPointer<float>("color_r" + sn_ext, func) : nullptr;
  mColorGHigh = (noise && colors) ? getPointer<float>("color_g" + sn_ext, func) : nullptr;
  mColorBHigh = (noise && colors) ? getPointer<float>("color_b" + sn_ext, func) : nullptr;

  /* Liquid. */
  mPhi = (liquid) ? getPointer<float>("phi" + s_ext, func) : nullptr;
  mFlipParticleData = (liquid) ? getPointer<vector<pData>>("pp" + s_ext, func) : nullptr;
  mFlipParticleVelocity = (liquid) ? getPointer<vector<pVel>>("pVel" + pp_ext, func) : nullptr;

  /* Mesh. */
  mMeshNodes = (mesh) ? getPointer<vector<Node>>("mesh" + sm_ext, funcNodes) : nullptr;
  mMeshTriangles = (mesh) ? getPointer<vector<Triangle>>("mesh" + sm_ext, funcTris) : nullptr;

  /* Mesh velocities. */
  mMeshVelocities = (meshvel) ? getPointer<vector<pVel>>("mVel" + mesh_ext, func) : nullptr;

  /* Secondary particles. */
  mParticleData = (parts) ? getPointer<vector<pData>>("ppSnd" + snd_ext, func) : nullptr;
  mParticleVelocity = (parts) ? getPointer<vector<pVel>>("pVelSnd" + pp_ext, func) : nullptr;
  mParticleLife = (parts) ? getPointer<vector<float>>("pLifeSnd" + pp_ext, func) : nullptr;

  mFlipFromFile = false;
  mMeshFromFile = false;
  mParticlesFromFile = false;
  mSmokeFromFile = false;
  mNoiseFromFile = false;
}

bool MANTA::hasConfig(FluidModifierData *fmd, int framenr)
{
  string extension = FLUID_DOMAIN_EXTENSION_UNI;
  return BLI_exists(
      getFile(fmd, FLUID_DOMAIN_DIR_CONFIG, FLUID_NAME_CONFIG, extension, framenr).c_str());
}

bool MANTA::hasData(FluidModifierData *fmd, int framenr)
{
  string extension = getCacheFileEnding(fmd->domain->cache_data_format);
  bool exists = BLI_exists(
      getFile(fmd, FLUID_DOMAIN_DIR_DATA, FLUID_NAME_DATA, extension, framenr).c_str());

  /* Check single file naming. */
  if (!exists) {
    string filename = (mUsingSmoke) ? FLUID_NAME_DENSITY : FLUID_NAME_PP;
    exists = BLI_exists(getFile(fmd, FLUID_DOMAIN_DIR_DATA, filename, extension, framenr).c_str());
  }
  if (with_debug)
    cout << "Fluid: Has Data: " << exists << endl;

  return exists;
}

bool MANTA::hasNoise(FluidModifierData *fmd, int framenr)
{
  string extension = getCacheFileEnding(fmd->domain->cache_data_format);
  bool exists = BLI_exists(
      getFile(fmd, FLUID_DOMAIN_DIR_NOISE, FLUID_NAME_NOISE, extension, framenr).c_str());

  /* Check single file naming. */
  if (!exists) {
    extension = getCacheFileEnding(fmd->domain->cache_data_format);
    exists = BLI_exists(
        getFile(fmd, FLUID_DOMAIN_DIR_NOISE, FLUID_NAME_DENSITY_NOISE, extension, framenr)
            .c_str());
  }
  /* Check single file naming with deprecated extension. */
  if (!exists) {
    extension = getCacheFileEnding(fmd->domain->cache_noise_format);
    exists = BLI_exists(
        getFile(fmd, FLUID_DOMAIN_DIR_NOISE, FLUID_NAME_DENSITY_NOISE, extension, framenr)
            .c_str());
  }
  if (with_debug)
    cout << "Fluid: Has Noise: " << exists << endl;

  return exists;
}

bool MANTA::hasMesh(FluidModifierData *fmd, int framenr)
{
  string extension = getCacheFileEnding(fmd->domain->cache_mesh_format);
  bool exists = BLI_exists(
      getFile(fmd, FLUID_DOMAIN_DIR_MESH, FLUID_NAME_MESH, extension, framenr).c_str());

  /* Check old file naming. */
  if (!exists) {
    exists = BLI_exists(
        getFile(fmd, FLUID_DOMAIN_DIR_MESH, FLUID_NAME_LMESH, extension, framenr).c_str());
  }
  if (with_debug)
    cout << "Fluid: Has Mesh: " << exists << endl;

  return exists;
}

bool MANTA::hasParticles(FluidModifierData *fmd, int framenr)
{
  string extension = getCacheFileEnding(fmd->domain->cache_data_format);
  bool exists = BLI_exists(
      getFile(fmd, FLUID_DOMAIN_DIR_PARTICLES, FLUID_NAME_PARTICLES, extension, framenr).c_str());

  /* Check single file naming. */
  if (!exists) {
    extension = getCacheFileEnding(fmd->domain->cache_data_format);
    exists = BLI_exists(
        getFile(fmd, FLUID_DOMAIN_DIR_PARTICLES, FLUID_NAME_PP_PARTICLES, extension, framenr)
            .c_str());
  }
  /* Check single file naming with deprecated extension. */
  if (!exists) {
    extension = getCacheFileEnding(fmd->domain->cache_particle_format);
    exists = BLI_exists(
        getFile(fmd, FLUID_DOMAIN_DIR_PARTICLES, FLUID_NAME_PP_PARTICLES, extension, framenr)
            .c_str());
  }
  if (with_debug)
    cout << "Fluid: Has Particles: " << exists << endl;

  return exists;
}

bool MANTA::hasGuiding(FluidModifierData *fmd, int framenr, bool sourceDomain)
{
  string subdirectory = (sourceDomain) ? FLUID_DOMAIN_DIR_DATA : FLUID_DOMAIN_DIR_GUIDE;
  string filename = (sourceDomain) ? FLUID_NAME_DATA : FLUID_NAME_GUIDING;
  string extension = getCacheFileEnding(fmd->domain->cache_data_format);
  bool exists = BLI_exists(getFile(fmd, subdirectory, filename, extension, framenr).c_str());

  /* Check old file naming. */
  if (!exists) {
    filename = (sourceDomain) ? FLUID_NAME_VEL : FLUID_NAME_GUIDEVEL;
    exists = BLI_exists(getFile(fmd, subdirectory, filename, extension, framenr).c_str());
  }

  if (with_debug)
    cout << "Fluid: Has Guiding: " << exists << endl;

  return exists;
}

string MANTA::getDirectory(FluidModifierData *fmd, string subdirectory)
{
  char directory[FILE_MAX];
  BLI_path_join(
      directory, sizeof(directory), fmd->domain->cache_directory, subdirectory.c_str(), nullptr);
  BLI_path_make_safe(directory);
  return directory;
}

string MANTA::getFile(
    FluidModifierData *fmd, string subdirectory, string fname, string extension, int framenr)
{
  char targetFile[FILE_MAX];
  string path = getDirectory(fmd, subdirectory);
  string filename = fname + "_####" + extension;
  BLI_join_dirfile(targetFile, sizeof(targetFile), path.c_str(), filename.c_str());
  BLI_path_frame(targetFile, framenr, 0);
  return targetFile;
}<|MERGE_RESOLUTION|>--- conflicted
+++ resolved
@@ -2008,18 +2008,6 @@
   string mesh_ext = "_mesh" + id;
   string sn_ext = "_sn" + id;
 
-<<<<<<< HEAD
-  mFlags = getPointer<int>("flags" + s_ext, func);
-  mPhiIn = getPointer<float>("phiIn" + s_ext, func);
-  mPhiStaticIn = getPointer<float>("phiSIn" + s_ext, func);
-  mVelocityX = getPointer<float>("x_vel" + s_ext, func);
-  mVelocityY = getPointer<float>("y_vel" + s_ext, func);
-  mVelocityZ = getPointer<float>("z_vel" + s_ext, func);
-  mForceX = getPointer<float>("x_force" + s_ext, func);
-  mForceY = getPointer<float>("y_force" + s_ext, func);
-  mForceZ = getPointer<float>("z_force" + s_ext, func);
-  mPressure = getPointer<float>("pressure" + s_ext, func);
-=======
   mFlags = (smoke || liquid) ? getPointer<int>("flags" + s_ext, func) : nullptr;
   mPhiIn = (smoke || liquid) ? getPointer<float>("phiIn" + s_ext, func) : nullptr;
   mPhiStaticIn = (smoke || liquid) ? getPointer<float>("phiSIn" + s_ext, func) : nullptr;
@@ -2029,7 +2017,7 @@
   mForceX = (smoke || liquid) ? getPointer<float>("x_force" + s_ext, func) : nullptr;
   mForceY = (smoke || liquid) ? getPointer<float>("y_force" + s_ext, func) : nullptr;
   mForceZ = (smoke || liquid) ? getPointer<float>("z_force" + s_ext, func) : nullptr;
->>>>>>> 52a57af3
+  mPressure = (smoke || liquid) ? getPointer<float>("pressure" + s_ext, func) : nullptr;
 
   /* Outflow. */
   mPhiOutIn = (outflow) ? getPointer<float>("phiOutIn" + s_ext, func) : nullptr;
