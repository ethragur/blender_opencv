/*
 * This program is free software; you can redistribute it and/or
 * modify it under the terms of the GNU General Public License
 * as published by the Free Software Foundation; either version 2
 * of the License, or (at your option) any later version.
 *
 * This program is distributed in the hope that it will be useful,
 * but WITHOUT ANY WARRANTY; without even the implied warranty of
 * MERCHANTABILITY or FITNESS FOR A PARTICULAR PURPOSE.  See the
 * GNU General Public License for more details.
 *
 * You should have received a copy of the GNU General Public License
 * along with this program; if not, write to the Free Software Foundation,
 * Inc., 51 Franklin Street, Fifth Floor, Boston, MA 02110-1301, USA.
 *
 * The Original Code is Copyright (C) 2001-2002 by NaN Holding BV.
 * All rights reserved.
 */

/** \file
 * \ingroup GHOST
 */

#include "GHOST_ContextD3D.h"
#include "GHOST_SystemWin32.h"
#include "GHOST_EventDragnDrop.h"

#ifndef _WIN32_IE
#  define _WIN32_IE 0x0501 /* shipped before XP, so doesn't impose additional requirements */
#endif

#include <commctrl.h>
#include <shlobj.h>
#include <tlhelp32.h>
#include <psapi.h>
#include <shellapi.h>
#include <windowsx.h>

#include "utfconv.h"
#include "utf_winfunc.h"

#include "GHOST_DisplayManagerWin32.h"
#include "GHOST_EventButton.h"
#include "GHOST_EventCursor.h"
#include "GHOST_EventKey.h"
#include "GHOST_EventWheel.h"
#include "GHOST_TimerTask.h"
#include "GHOST_TimerManager.h"
#include "GHOST_WindowManager.h"
#include "GHOST_WindowWin32.h"

#if defined(WITH_GL_EGL)
#  include "GHOST_ContextEGL.h"
#else
#  include "GHOST_ContextWGL.h"
#endif

#ifdef WITH_INPUT_NDOF
#  include "GHOST_NDOFManagerWin32.h"
#endif

// Key code values not found in winuser.h
#ifndef VK_MINUS
#  define VK_MINUS 0xBD
#endif  // VK_MINUS
#ifndef VK_SEMICOLON
#  define VK_SEMICOLON 0xBA
#endif  // VK_SEMICOLON
#ifndef VK_PERIOD
#  define VK_PERIOD 0xBE
#endif  // VK_PERIOD
#ifndef VK_COMMA
#  define VK_COMMA 0xBC
#endif  // VK_COMMA
#ifndef VK_QUOTE
#  define VK_QUOTE 0xDE
#endif  // VK_QUOTE
#ifndef VK_BACK_QUOTE
#  define VK_BACK_QUOTE 0xC0
#endif  // VK_BACK_QUOTE
#ifndef VK_SLASH
#  define VK_SLASH 0xBF
#endif  // VK_SLASH
#ifndef VK_BACK_SLASH
#  define VK_BACK_SLASH 0xDC
#endif  // VK_BACK_SLASH
#ifndef VK_EQUALS
#  define VK_EQUALS 0xBB
#endif  // VK_EQUALS
#ifndef VK_OPEN_BRACKET
#  define VK_OPEN_BRACKET 0xDB
#endif  // VK_OPEN_BRACKET
#ifndef VK_CLOSE_BRACKET
#  define VK_CLOSE_BRACKET 0xDD
#endif  // VK_CLOSE_BRACKET
#ifndef VK_GR_LESS
#  define VK_GR_LESS 0xE2
#endif  // VK_GR_LESS

#ifndef VK_MEDIA_NEXT_TRACK
#  define VK_MEDIA_NEXT_TRACK 0xB0
#endif  // VK_MEDIA_NEXT_TRACK
#ifndef VK_MEDIA_PREV_TRACK
#  define VK_MEDIA_PREV_TRACK 0xB1
#endif  // VK_MEDIA_PREV_TRACK
#ifndef VK_MEDIA_STOP
#  define VK_MEDIA_STOP 0xB2
#endif  // VK_MEDIA_STOP
#ifndef VK_MEDIA_PLAY_PAUSE
#  define VK_MEDIA_PLAY_PAUSE 0xB3
#endif  // VK_MEDIA_PLAY_PAUSE

// Window message newer than Windows 7
#ifndef WM_DPICHANGED
#  define WM_DPICHANGED 0x02E0
#endif  // WM_DPICHANGED

#ifndef WM_POINTERUPDATE
#  define WM_POINTERUPDATE 0x0245
#endif  // WM_POINTERUPDATE

#define WM_POINTERDOWN 0x0246
#define WM_POINTERUP 0x0247

/* Workaround for some laptop touchpads, some of which seems to
 * have driver issues which makes it so window function receives
 * the message, but PeekMessage doesn't pick those messages for
 * some reason.
 *
 * We send a dummy WM_USER message to force PeekMessage to receive
 * something, making it so blender's window manager sees the new
 * messages coming in.
 */
#define BROKEN_PEEK_TOUCHPAD

static void initRawInput()
{
#ifdef WITH_INPUT_NDOF
#  define DEVICE_COUNT 2
#else
#  define DEVICE_COUNT 1
#endif

  RAWINPUTDEVICE devices[DEVICE_COUNT];
  memset(devices, 0, DEVICE_COUNT * sizeof(RAWINPUTDEVICE));

  // Initiates WM_INPUT messages from keyboard
  // That way GHOST can retrieve true keys
  devices[0].usUsagePage = 0x01;
  devices[0].usUsage = 0x06; /* http://msdn.microsoft.com/en-us/windows/hardware/gg487473.aspx */

#ifdef WITH_INPUT_NDOF
  // multi-axis mouse (SpaceNavigator, etc.)
  devices[1].usUsagePage = 0x01;
  devices[1].usUsage = 0x08;
#endif

  if (RegisterRawInputDevices(devices, DEVICE_COUNT, sizeof(RAWINPUTDEVICE)))
    ;  // yay!
  else
    GHOST_PRINTF("could not register for RawInput: %d\n", (int)GetLastError());

#undef DEVICE_COUNT
}

#ifndef DPI_ENUMS_DECLARED
typedef enum PROCESS_DPI_AWARENESS {
  PROCESS_DPI_UNAWARE = 0,
  PROCESS_SYSTEM_DPI_AWARE = 1,
  PROCESS_PER_MONITOR_DPI_AWARE = 2
} PROCESS_DPI_AWARENESS;

typedef enum MONITOR_DPI_TYPE {
  MDT_EFFECTIVE_DPI = 0,
  MDT_ANGULAR_DPI = 1,
  MDT_RAW_DPI = 2,
  MDT_DEFAULT = MDT_EFFECTIVE_DPI
} MONITOR_DPI_TYPE;

#  define USER_DEFAULT_SCREEN_DPI 96

#  define DPI_ENUMS_DECLARED
#endif
typedef HRESULT(API *GHOST_WIN32_SetProcessDpiAwareness)(PROCESS_DPI_AWARENESS);
typedef BOOL(API *GHOST_WIN32_EnableNonClientDpiScaling)(HWND);

GHOST_SystemWin32::GHOST_SystemWin32() : m_hasPerformanceCounter(false), m_freq(0), m_start(0)
{
  m_displayManager = new GHOST_DisplayManagerWin32();
  GHOST_ASSERT(m_displayManager, "GHOST_SystemWin32::GHOST_SystemWin32(): m_displayManager==0\n");
  m_displayManager->initialize();

  m_consoleStatus = 1;

  // Tell Windows we are per monitor DPI aware. This disables the default
  // blurry scaling and enables WM_DPICHANGED to allow us to draw at proper DPI.
  HMODULE m_shcore = ::LoadLibrary("Shcore.dll");
  if (m_shcore) {
    GHOST_WIN32_SetProcessDpiAwareness fpSetProcessDpiAwareness =
        (GHOST_WIN32_SetProcessDpiAwareness)::GetProcAddress(m_shcore, "SetProcessDpiAwareness");

    if (fpSetProcessDpiAwareness) {
      fpSetProcessDpiAwareness(PROCESS_PER_MONITOR_DPI_AWARE);
    }
  }

  // Check if current keyboard layout uses AltGr and save keylayout ID for
  // specialized handling if keys like VK_OEM_*. I.e. french keylayout
  // generates VK_OEM_8 for their exclamation key (key left of right shift)
  this->handleKeyboardChange();
  // Require COM for GHOST_DropTargetWin32 created in GHOST_WindowWin32.
  OleInitialize(0);

#ifdef WITH_INPUT_NDOF
  m_ndofManager = new GHOST_NDOFManagerWin32(*this);
#endif
}

GHOST_SystemWin32::~GHOST_SystemWin32()
{
  // Shutdown COM
  OleUninitialize();
  toggleConsole(1);
}

GHOST_TUns64 GHOST_SystemWin32::getMilliSeconds() const
{
  // Hardware does not support high resolution timers. We will use GetTickCount instead then.
  if (!m_hasPerformanceCounter) {
    return ::GetTickCount();
  }

  // Retrieve current count
  __int64 count = 0;
  ::QueryPerformanceCounter((LARGE_INTEGER *)&count);

  // Calculate the time passed since system initialization.
  __int64 delta = 1000 * (count - m_start);

  GHOST_TUns64 t = (GHOST_TUns64)(delta / m_freq);
  return t;
}

GHOST_TUns8 GHOST_SystemWin32::getNumDisplays() const
{
  GHOST_ASSERT(m_displayManager, "GHOST_SystemWin32::getNumDisplays(): m_displayManager==0\n");
  GHOST_TUns8 numDisplays;
  m_displayManager->getNumDisplays(numDisplays);
  return numDisplays;
}

void GHOST_SystemWin32::getMainDisplayDimensions(GHOST_TUns32 &width, GHOST_TUns32 &height) const
{
  width = ::GetSystemMetrics(SM_CXSCREEN);
  height = ::GetSystemMetrics(SM_CYSCREEN);
}

void GHOST_SystemWin32::getAllDisplayDimensions(GHOST_TUns32 &width, GHOST_TUns32 &height) const
{
  width = ::GetSystemMetrics(SM_CXVIRTUALSCREEN);
  height = ::GetSystemMetrics(SM_CYVIRTUALSCREEN);
}

GHOST_IWindow *GHOST_SystemWin32::createWindow(const STR_String &title,
                                               GHOST_TInt32 left,
                                               GHOST_TInt32 top,
                                               GHOST_TUns32 width,
                                               GHOST_TUns32 height,
                                               GHOST_TWindowState state,
                                               GHOST_TDrawingContextType type,
                                               GHOST_GLSettings glSettings,
                                               const bool exclusive,
                                               const bool is_dialog,
                                               const GHOST_IWindow *parentWindow)
{
  GHOST_WindowWin32 *window = new GHOST_WindowWin32(
      this,
      title,
      left,
      top,
      width,
      height,
      state,
      type,
      ((glSettings.flags & GHOST_glStereoVisual) != 0),
      ((glSettings.flags & GHOST_glAlphaBackground) != 0),
      (GHOST_WindowWin32 *)parentWindow,
      ((glSettings.flags & GHOST_glDebugContext) != 0),
      is_dialog);

  if (window->getValid()) {
    // Store the pointer to the window
    m_windowManager->addWindow(window);
    m_windowManager->setActiveWindow(window);
  }
  else {
    GHOST_PRINT("GHOST_SystemWin32::createWindow(): window invalid\n");
    delete window;
    window = NULL;
  }

  return window;
}

/**
 * Create a new offscreen context.
 * Never explicitly delete the window, use #disposeContext() instead.
 * \return The new context (or 0 if creation failed).
 */
GHOST_IContext *GHOST_SystemWin32::createOffscreenContext()
{
  bool debug_context = false; /* TODO: inform as a parameter */

  GHOST_Context *context;

  HWND wnd = CreateWindowA("STATIC",
                           "BlenderGLEW",
                           WS_OVERLAPPEDWINDOW | WS_CLIPSIBLINGS | WS_CLIPCHILDREN,
                           0,
                           0,
                           64,
                           64,
                           NULL,
                           NULL,
                           GetModuleHandle(NULL),
                           NULL);

  HDC mHDC = GetDC(wnd);
  HDC prev_hdc = wglGetCurrentDC();
  HGLRC prev_context = wglGetCurrentContext();
#if defined(WITH_GL_PROFILE_CORE)
  for (int minor = 5; minor >= 0; --minor) {
    context = new GHOST_ContextWGL(false,
                                   true,
                                   wnd,
                                   mHDC,
                                   WGL_CONTEXT_CORE_PROFILE_BIT_ARB,
                                   4,
                                   minor,
                                   (debug_context ? WGL_CONTEXT_DEBUG_BIT_ARB : 0),
                                   GHOST_OPENGL_WGL_RESET_NOTIFICATION_STRATEGY);

    if (context->initializeDrawingContext()) {
      goto finished;
    }
    else {
      delete context;
    }
  }

  context = new GHOST_ContextWGL(false,
                                 true,
                                 wnd,
                                 mHDC,
                                 WGL_CONTEXT_CORE_PROFILE_BIT_ARB,
                                 3,
                                 3,
                                 (debug_context ? WGL_CONTEXT_DEBUG_BIT_ARB : 0),
                                 GHOST_OPENGL_WGL_RESET_NOTIFICATION_STRATEGY);

  if (context->initializeDrawingContext()) {
    goto finished;
  }
  else {
    delete context;
    return NULL;
  }

#elif defined(WITH_GL_PROFILE_COMPAT)
  // ask for 2.1 context, driver gives any GL version >= 2.1
  // (hopefully the latest compatibility profile)
  // 2.1 ignores the profile bit & is incompatible with core profile
  context = new GHOST_ContextWGL(false,
                                 true,
                                 NULL,
                                 NULL,
                                 0,  // no profile bit
                                 2,
                                 1,
                                 (debug_context ? WGL_CONTEXT_DEBUG_BIT_ARB : 0),
                                 GHOST_OPENGL_WGL_RESET_NOTIFICATION_STRATEGY);

  if (context->initializeDrawingContext()) {
    return context;
  }
  else {
    delete context;
  }
#else
#  error  // must specify either core or compat at build time
#endif
finished:
  wglMakeCurrent(prev_hdc, prev_context);
  return context;
}

/**
 * Dispose of a context.
 * \param   context Pointer to the context to be disposed.
 * \return  Indication of success.
 */
GHOST_TSuccess GHOST_SystemWin32::disposeContext(GHOST_IContext *context)
{
  delete context;

  return GHOST_kSuccess;
}

/**
 * Create a new offscreen DirectX 11 context.
 * Never explicitly delete the window, use #disposeContext() instead.
 * \return The new context (or 0 if creation failed).
 */
GHOST_IContext *GHOST_SystemWin32::createOffscreenContextD3D()
{
  GHOST_Context *context;

  HWND wnd = CreateWindowA("STATIC",
<<<<<<< HEAD
                           "BlenderD3D",
=======
                           "Blender XR",
>>>>>>> f881162f
                           WS_OVERLAPPEDWINDOW | WS_CLIPSIBLINGS | WS_CLIPCHILDREN,
                           0,
                           0,
                           64,
                           64,
                           NULL,
                           NULL,
                           GetModuleHandle(NULL),
                           NULL);

  context = new GHOST_ContextD3D(false, wnd);
  if (context->initializeDrawingContext() == GHOST_kFailure) {
    delete context;
  }

  return context;
}

GHOST_IContext *GHOST_SystemWin32::createOffscreenContext(GHOST_TDrawingContextType type)
{
  switch (type) {
    case GHOST_kDrawingContextTypeOpenGL:
      return createOffscreenContext();
    case GHOST_kDrawingContextTypeD3D:
      return createOffscreenContextD3D();
    default:
      return NULL;
  }
}

bool GHOST_SystemWin32::processEvents(bool waitForEvent)
{
  MSG msg;
  bool hasEventHandled = false;

  do {
    GHOST_TimerManager *timerMgr = getTimerManager();

    if (waitForEvent && !::PeekMessage(&msg, NULL, 0, 0, PM_NOREMOVE)) {
#if 1
      ::Sleep(1);
#else
      GHOST_TUns64 next = timerMgr->nextFireTime();
      GHOST_TInt64 maxSleep = next - getMilliSeconds();

      if (next == GHOST_kFireTimeNever) {
        ::WaitMessage();
      }
      else if (maxSleep >= 0.0) {
        ::SetTimer(NULL, 0, maxSleep, NULL);
        ::WaitMessage();
        ::KillTimer(NULL, 0);
      }
#endif
    }

    if (timerMgr->fireTimers(getMilliSeconds())) {
      hasEventHandled = true;
    }

    // Process all the events waiting for us
    while (::PeekMessageW(&msg, NULL, 0, 0, PM_REMOVE) != 0) {
      // TranslateMessage doesn't alter the message, and doesn't change our raw keyboard data.
      // Needed for MapVirtualKey or if we ever need to get chars from wm_ime_char or similar.
      ::TranslateMessage(&msg);
      ::DispatchMessageW(&msg);
      hasEventHandled = true;
    }

    /* PeekMessage above is allowed to dispatch messages to the wndproc without us
     * noticing, so we need to check the event manager here to see if there are
     * events waiting in the queue.
     */
    hasEventHandled |= this->m_eventManager->getNumEvents() > 0;

  } while (waitForEvent && !hasEventHandled);

  return hasEventHandled;
}

GHOST_TSuccess GHOST_SystemWin32::getCursorPosition(GHOST_TInt32 &x, GHOST_TInt32 &y) const
{
  POINT point;
  if (::GetCursorPos(&point)) {
    x = point.x;
    y = point.y;
    return GHOST_kSuccess;
  }
  return GHOST_kFailure;
}

GHOST_TSuccess GHOST_SystemWin32::setCursorPosition(GHOST_TInt32 x, GHOST_TInt32 y)
{
  if (!::GetActiveWindow())
    return GHOST_kFailure;
  return ::SetCursorPos(x, y) == TRUE ? GHOST_kSuccess : GHOST_kFailure;
}

GHOST_TSuccess GHOST_SystemWin32::getModifierKeys(GHOST_ModifierKeys &keys) const
{
  bool down = HIBYTE(::GetKeyState(VK_LSHIFT)) != 0;
  keys.set(GHOST_kModifierKeyLeftShift, down);
  down = HIBYTE(::GetKeyState(VK_RSHIFT)) != 0;
  keys.set(GHOST_kModifierKeyRightShift, down);

  down = HIBYTE(::GetKeyState(VK_LMENU)) != 0;
  keys.set(GHOST_kModifierKeyLeftAlt, down);
  down = HIBYTE(::GetKeyState(VK_RMENU)) != 0;
  keys.set(GHOST_kModifierKeyRightAlt, down);

  down = HIBYTE(::GetKeyState(VK_LCONTROL)) != 0;
  keys.set(GHOST_kModifierKeyLeftControl, down);
  down = HIBYTE(::GetKeyState(VK_RCONTROL)) != 0;
  keys.set(GHOST_kModifierKeyRightControl, down);

  bool lwindown = HIBYTE(::GetKeyState(VK_LWIN)) != 0;
  bool rwindown = HIBYTE(::GetKeyState(VK_RWIN)) != 0;
  if (lwindown || rwindown)
    keys.set(GHOST_kModifierKeyOS, true);
  else
    keys.set(GHOST_kModifierKeyOS, false);
  return GHOST_kSuccess;
}

GHOST_TSuccess GHOST_SystemWin32::getButtons(GHOST_Buttons &buttons) const
{
  /* Check for swapped buttons (left-handed mouse buttons)
   * GetAsyncKeyState() will give back the state of the physical mouse buttons.
   */
  bool swapped = ::GetSystemMetrics(SM_SWAPBUTTON) == TRUE;

  bool down = HIBYTE(::GetKeyState(VK_LBUTTON)) != 0;
  buttons.set(swapped ? GHOST_kButtonMaskRight : GHOST_kButtonMaskLeft, down);

  down = HIBYTE(::GetKeyState(VK_MBUTTON)) != 0;
  buttons.set(GHOST_kButtonMaskMiddle, down);

  down = HIBYTE(::GetKeyState(VK_RBUTTON)) != 0;
  buttons.set(swapped ? GHOST_kButtonMaskLeft : GHOST_kButtonMaskRight, down);
  return GHOST_kSuccess;
}

GHOST_TSuccess GHOST_SystemWin32::init()
{
  GHOST_TSuccess success = GHOST_System::init();
  InitCommonControls();

  /* Disable scaling on high DPI displays on Vista */
  HMODULE
  user32 = ::LoadLibraryA("user32.dll");
  typedef BOOL(WINAPI * LPFNSETPROCESSDPIAWARE)();
  LPFNSETPROCESSDPIAWARE SetProcessDPIAware = (LPFNSETPROCESSDPIAWARE)GetProcAddress(
      user32, "SetProcessDPIAware");
  if (SetProcessDPIAware)
    SetProcessDPIAware();
  FreeLibrary(user32);
  initRawInput();

  // Determine whether this system has a high frequency performance counter. */
  m_hasPerformanceCounter = ::QueryPerformanceFrequency((LARGE_INTEGER *)&m_freq) == TRUE;
  if (m_hasPerformanceCounter) {
    GHOST_PRINT("GHOST_SystemWin32::init: High Frequency Performance Timer available\n");
    ::QueryPerformanceCounter((LARGE_INTEGER *)&m_start);
  }
  else {
    GHOST_PRINT("GHOST_SystemWin32::init: High Frequency Performance Timer not available\n");
  }

  if (success) {
    WNDCLASSW wc = {0};
    wc.style = CS_HREDRAW | CS_VREDRAW;
    wc.lpfnWndProc = s_wndProc;
    wc.cbClsExtra = 0;
    wc.cbWndExtra = 0;
    wc.hInstance = ::GetModuleHandle(0);
    wc.hIcon = ::LoadIcon(wc.hInstance, "APPICON");

    if (!wc.hIcon) {
      ::LoadIcon(NULL, IDI_APPLICATION);
    }
    wc.hCursor = ::LoadCursor(0, IDC_ARROW);
    wc.hbrBackground =
#ifdef INW32_COMPISITING
        (HBRUSH)CreateSolidBrush
#endif
        (0x00000000);
    wc.lpszMenuName = 0;
    wc.lpszClassName = L"GHOST_WindowClass";

    // Use RegisterClassEx for setting small icon
    if (::RegisterClassW(&wc) == 0) {
      success = GHOST_kFailure;
    }
  }

  return success;
}

GHOST_TSuccess GHOST_SystemWin32::exit()
{
  return GHOST_System::exit();
}

GHOST_TKey GHOST_SystemWin32::hardKey(RAWINPUT const &raw, int *keyDown, char *vk)
{
  GHOST_SystemWin32 *system = (GHOST_SystemWin32 *)getSystem();
  GHOST_TKey key = GHOST_kKeyUnknown;
  GHOST_ModifierKeys modifiers;
  system->retrieveModifierKeys(modifiers);

  // RI_KEY_BREAK doesn't work for sticky keys release, so we also
  // check for the up message
  unsigned int msg = raw.data.keyboard.Message;
  *keyDown = !(raw.data.keyboard.Flags & RI_KEY_BREAK) && msg != WM_KEYUP && msg != WM_SYSKEYUP;

  key = this->convertKey(raw.data.keyboard.VKey,
                         raw.data.keyboard.MakeCode,
                         (raw.data.keyboard.Flags & (RI_KEY_E1 | RI_KEY_E0)));

  // extra handling of modifier keys: don't send repeats out from GHOST
  if (key >= GHOST_kKeyLeftShift && key <= GHOST_kKeyRightAlt) {
    bool changed = false;
    GHOST_TModifierKeyMask modifier;
    switch (key) {
      case GHOST_kKeyLeftShift: {
        changed = (modifiers.get(GHOST_kModifierKeyLeftShift) != (bool)*keyDown);
        modifier = GHOST_kModifierKeyLeftShift;
        break;
      }
      case GHOST_kKeyRightShift: {
        changed = (modifiers.get(GHOST_kModifierKeyRightShift) != (bool)*keyDown);
        modifier = GHOST_kModifierKeyRightShift;
        break;
      }
      case GHOST_kKeyLeftControl: {
        changed = (modifiers.get(GHOST_kModifierKeyLeftControl) != (bool)*keyDown);
        modifier = GHOST_kModifierKeyLeftControl;
        break;
      }
      case GHOST_kKeyRightControl: {
        changed = (modifiers.get(GHOST_kModifierKeyRightControl) != (bool)*keyDown);
        modifier = GHOST_kModifierKeyRightControl;
        break;
      }
      case GHOST_kKeyLeftAlt: {
        changed = (modifiers.get(GHOST_kModifierKeyLeftAlt) != (bool)*keyDown);
        modifier = GHOST_kModifierKeyLeftAlt;
        break;
      }
      case GHOST_kKeyRightAlt: {
        changed = (modifiers.get(GHOST_kModifierKeyRightAlt) != (bool)*keyDown);
        modifier = GHOST_kModifierKeyRightAlt;
        break;
      }
      default:
        break;
    }

    if (changed) {
      modifiers.set(modifier, (bool)*keyDown);
      system->storeModifierKeys(modifiers);
    }
    else {
      key = GHOST_kKeyUnknown;
    }
  }

  if (vk)
    *vk = raw.data.keyboard.VKey;

  return key;
}

//! note: this function can be extended to include other exotic cases as they arise.
// This function was added in response to bug [#25715]
// This is going to be a long list [T42426]
GHOST_TKey GHOST_SystemWin32::processSpecialKey(short vKey, short scanCode) const
{
  GHOST_TKey key = GHOST_kKeyUnknown;
  switch (PRIMARYLANGID(m_langId)) {
    case LANG_FRENCH:
      if (vKey == VK_OEM_8)
        key = GHOST_kKeyF13;  // oem key; used purely for shortcuts .
      break;
    case LANG_ENGLISH:
      if (SUBLANGID(m_langId) == SUBLANG_ENGLISH_UK && vKey == VK_OEM_8)  // "`¬"
        key = GHOST_kKeyAccentGrave;
      break;
  }

  return key;
}

GHOST_TKey GHOST_SystemWin32::convertKey(short vKey, short scanCode, short extend) const
{
  GHOST_TKey key;

  if ((vKey >= '0') && (vKey <= '9')) {
    // VK_0 thru VK_9 are the same as ASCII '0' thru '9' (0x30 - 0x39)
    key = (GHOST_TKey)(vKey - '0' + GHOST_kKey0);
  }
  else if ((vKey >= 'A') && (vKey <= 'Z')) {
    // VK_A thru VK_Z are the same as ASCII 'A' thru 'Z' (0x41 - 0x5A)
    key = (GHOST_TKey)(vKey - 'A' + GHOST_kKeyA);
  }
  else if ((vKey >= VK_F1) && (vKey <= VK_F24)) {
    key = (GHOST_TKey)(vKey - VK_F1 + GHOST_kKeyF1);
  }
  else {
    switch (vKey) {
      case VK_RETURN:
        key = (extend) ? GHOST_kKeyNumpadEnter : GHOST_kKeyEnter;
        break;

      case VK_BACK:
        key = GHOST_kKeyBackSpace;
        break;
      case VK_TAB:
        key = GHOST_kKeyTab;
        break;
      case VK_ESCAPE:
        key = GHOST_kKeyEsc;
        break;
      case VK_SPACE:
        key = GHOST_kKeySpace;
        break;

      case VK_INSERT:
      case VK_NUMPAD0:
        key = (extend) ? GHOST_kKeyInsert : GHOST_kKeyNumpad0;
        break;
      case VK_END:
      case VK_NUMPAD1:
        key = (extend) ? GHOST_kKeyEnd : GHOST_kKeyNumpad1;
        break;
      case VK_DOWN:
      case VK_NUMPAD2:
        key = (extend) ? GHOST_kKeyDownArrow : GHOST_kKeyNumpad2;
        break;
      case VK_NEXT:
      case VK_NUMPAD3:
        key = (extend) ? GHOST_kKeyDownPage : GHOST_kKeyNumpad3;
        break;
      case VK_LEFT:
      case VK_NUMPAD4:
        key = (extend) ? GHOST_kKeyLeftArrow : GHOST_kKeyNumpad4;
        break;
      case VK_CLEAR:
      case VK_NUMPAD5:
        key = (extend) ? GHOST_kKeyUnknown : GHOST_kKeyNumpad5;
        break;
      case VK_RIGHT:
      case VK_NUMPAD6:
        key = (extend) ? GHOST_kKeyRightArrow : GHOST_kKeyNumpad6;
        break;
      case VK_HOME:
      case VK_NUMPAD7:
        key = (extend) ? GHOST_kKeyHome : GHOST_kKeyNumpad7;
        break;
      case VK_UP:
      case VK_NUMPAD8:
        key = (extend) ? GHOST_kKeyUpArrow : GHOST_kKeyNumpad8;
        break;
      case VK_PRIOR:
      case VK_NUMPAD9:
        key = (extend) ? GHOST_kKeyUpPage : GHOST_kKeyNumpad9;
        break;
      case VK_DECIMAL:
      case VK_DELETE:
        key = (extend) ? GHOST_kKeyDelete : GHOST_kKeyNumpadPeriod;
        break;

      case VK_SNAPSHOT:
        key = GHOST_kKeyPrintScreen;
        break;
      case VK_PAUSE:
        key = GHOST_kKeyPause;
        break;
      case VK_MULTIPLY:
        key = GHOST_kKeyNumpadAsterisk;
        break;
      case VK_SUBTRACT:
        key = GHOST_kKeyNumpadMinus;
        break;
      case VK_DIVIDE:
        key = GHOST_kKeyNumpadSlash;
        break;
      case VK_ADD:
        key = GHOST_kKeyNumpadPlus;
        break;

      case VK_SEMICOLON:
        key = GHOST_kKeySemicolon;
        break;
      case VK_EQUALS:
        key = GHOST_kKeyEqual;
        break;
      case VK_COMMA:
        key = GHOST_kKeyComma;
        break;
      case VK_MINUS:
        key = GHOST_kKeyMinus;
        break;
      case VK_PERIOD:
        key = GHOST_kKeyPeriod;
        break;
      case VK_SLASH:
        key = GHOST_kKeySlash;
        break;
      case VK_BACK_QUOTE:
        key = GHOST_kKeyAccentGrave;
        break;
      case VK_OPEN_BRACKET:
        key = GHOST_kKeyLeftBracket;
        break;
      case VK_BACK_SLASH:
        key = GHOST_kKeyBackslash;
        break;
      case VK_CLOSE_BRACKET:
        key = GHOST_kKeyRightBracket;
        break;
      case VK_QUOTE:
        key = GHOST_kKeyQuote;
        break;
      case VK_GR_LESS:
        key = GHOST_kKeyGrLess;
        break;

      case VK_SHIFT:
        /* Check single shift presses */
        if (scanCode == 0x36) {
          key = GHOST_kKeyRightShift;
        }
        else if (scanCode == 0x2a) {
          key = GHOST_kKeyLeftShift;
        }
        else {
          /* Must be a combination SHIFT (Left or Right) + a Key
           * Ignore this as the next message will contain
           * the desired "Key" */
          key = GHOST_kKeyUnknown;
        }
        break;
      case VK_CONTROL:
        key = (extend) ? GHOST_kKeyRightControl : GHOST_kKeyLeftControl;
        break;
      case VK_MENU:
        key = (extend) ? GHOST_kKeyRightAlt : GHOST_kKeyLeftAlt;
        break;
      case VK_LWIN:
      case VK_RWIN:
        key = GHOST_kKeyOS;
        break;
      case VK_APPS:
        key = GHOST_kKeyApp;
        break;
      case VK_NUMLOCK:
        key = GHOST_kKeyNumLock;
        break;
      case VK_SCROLL:
        key = GHOST_kKeyScrollLock;
        break;
      case VK_CAPITAL:
        key = GHOST_kKeyCapsLock;
        break;
      case VK_OEM_8:
        key = ((GHOST_SystemWin32 *)getSystem())->processSpecialKey(vKey, scanCode);
        break;
      case VK_MEDIA_PLAY_PAUSE:
        key = GHOST_kKeyMediaPlay;
        break;
      case VK_MEDIA_STOP:
        key = GHOST_kKeyMediaStop;
        break;
      case VK_MEDIA_PREV_TRACK:
        key = GHOST_kKeyMediaFirst;
        break;
      case VK_MEDIA_NEXT_TRACK:
        key = GHOST_kKeyMediaLast;
        break;
      default:
        key = GHOST_kKeyUnknown;
        break;
    }
  }

  return key;
}

GHOST_EventButton *GHOST_SystemWin32::processButtonEvent(GHOST_TEventType type,
                                                         GHOST_WindowWin32 *window,
                                                         GHOST_TButtonMask mask)
{
  GHOST_SystemWin32 *system = (GHOST_SystemWin32 *)getSystem();
  if (window->useTabletAPI(GHOST_kTabletNative)) {
    window->setTabletData(NULL);
  }
  return new GHOST_EventButton(system->getMilliSeconds(), type, window, mask);
}

GHOST_Event *GHOST_SystemWin32::processPointerEvent(GHOST_TEventType type,
                                                    GHOST_WindowWin32 *window,
                                                    WPARAM wParam,
                                                    LPARAM lParam,
                                                    bool &eventHandled)
{
  GHOST_PointerInfoWin32 pointerInfo;
  GHOST_SystemWin32 *system = (GHOST_SystemWin32 *)getSystem();

  if (!window->useTabletAPI(GHOST_kTabletNative)) {
    return NULL;
  }

  if (window->getPointerInfo(&pointerInfo, wParam, lParam) != GHOST_kSuccess) {
    return NULL;
  }

  if (!pointerInfo.isPrimary) {
    eventHandled = true;
    return NULL;  // For multi-touch displays we ignore these events
  }

  system->setCursorPosition(pointerInfo.pixelLocation.x, pointerInfo.pixelLocation.y);

  switch (type) {
    case GHOST_kEventButtonDown:
      /* Update window tablet data to be included in event. */
      window->setTabletData(&pointerInfo.tabletData);
      eventHandled = true;
      return new GHOST_EventButton(
          system->getMilliSeconds(), GHOST_kEventButtonDown, window, pointerInfo.buttonMask);
    case GHOST_kEventButtonUp:
      eventHandled = true;
      return new GHOST_EventButton(
          system->getMilliSeconds(), GHOST_kEventButtonUp, window, pointerInfo.buttonMask);
    case GHOST_kEventCursorMove:
      /* Update window tablet data to be included in event. */
      window->setTabletData(&pointerInfo.tabletData);
      eventHandled = true;
      return new GHOST_EventCursor(system->getMilliSeconds(),
                                   GHOST_kEventCursorMove,
                                   window,
                                   pointerInfo.pixelLocation.x,
                                   pointerInfo.pixelLocation.y);
    default:
      return NULL;
  }
}

GHOST_EventCursor *GHOST_SystemWin32::processCursorEvent(GHOST_TEventType type,
                                                         GHOST_WindowWin32 *window)
{
  GHOST_TInt32 x_screen, y_screen;
  GHOST_SystemWin32 *system = (GHOST_SystemWin32 *)getSystem();

  system->getCursorPosition(x_screen, y_screen);

  /* TODO: CHECK IF THIS IS A TABLET EVENT */
  bool is_tablet = false;

  if (is_tablet == false && window->getCursorGrabModeIsWarp()) {
    GHOST_TInt32 x_new = x_screen;
    GHOST_TInt32 y_new = y_screen;
    GHOST_TInt32 x_accum, y_accum;
    GHOST_Rect bounds;

    /* fallback to window bounds */
    if (window->getCursorGrabBounds(bounds) == GHOST_kFailure) {
      window->getClientBounds(bounds);
    }

    /* Could also clamp to screen bounds wrap with a window outside the view will fail atm.
     * Use offset of 8 in case the window is at screen bounds. */
    bounds.wrapPoint(x_new, y_new, 2, window->getCursorGrabAxis());

    window->getCursorGrabAccum(x_accum, y_accum);
    if (x_new != x_screen || y_new != y_screen) {
      /* when wrapping we don't need to add an event because the
       * setCursorPosition call will cause a new event after */
      system->setCursorPosition(x_new, y_new); /* wrap */
      window->setCursorGrabAccum(x_accum + (x_screen - x_new), y_accum + (y_screen - y_new));
    }
    else {
      return new GHOST_EventCursor(system->getMilliSeconds(),
                                   GHOST_kEventCursorMove,
                                   window,
                                   x_screen + x_accum,
                                   y_screen + y_accum);
    }
  }
  else {
    return new GHOST_EventCursor(
        system->getMilliSeconds(), GHOST_kEventCursorMove, window, x_screen, y_screen);
  }
  return NULL;
}

void GHOST_SystemWin32::processWheelEvent(GHOST_WindowWin32 *window, WPARAM wParam, LPARAM lParam)
{
  GHOST_SystemWin32 *system = (GHOST_SystemWin32 *)getSystem();

  int acc = system->m_wheelDeltaAccum;
  int delta = GET_WHEEL_DELTA_WPARAM(wParam);

  if (acc * delta < 0) {
    // scroll direction reversed.
    acc = 0;
  }
  acc += delta;
  int direction = (acc >= 0) ? 1 : -1;
  acc = abs(acc);

  while (acc >= WHEEL_DELTA) {
    system->pushEvent(new GHOST_EventWheel(system->getMilliSeconds(), window, direction));
    acc -= WHEEL_DELTA;
  }
  system->m_wheelDeltaAccum = acc * direction;
}

GHOST_EventKey *GHOST_SystemWin32::processKeyEvent(GHOST_WindowWin32 *window, RAWINPUT const &raw)
{
  int keyDown = 0;
  char vk;
  GHOST_SystemWin32 *system = (GHOST_SystemWin32 *)getSystem();
  GHOST_TKey key = system->hardKey(raw, &keyDown, &vk);
  GHOST_EventKey *event;

  if (key != GHOST_kKeyUnknown) {
    char utf8_char[6] = {0};
    char ascii = 0;
    bool is_repeat = false;

    /* Unlike on Linux, not all keys can send repeat events. E.g. modifier keys don't. */
    if (keyDown) {
      if (system->m_keycode_last_repeat_key == vk) {
          is_repeat = true;
      }
      system->m_keycode_last_repeat_key = vk;
    }
    else {
      if (system->m_keycode_last_repeat_key == vk) {
        system->m_keycode_last_repeat_key = 0;
      }
    }

    wchar_t utf16[3] = {0};
    BYTE state[256] = {0};
    int r;
    GetKeyboardState((PBYTE)state);

    // Don't call ToUnicodeEx on dead keys as it clears the buffer and so won't allow diacritical
    // composition.
    if (MapVirtualKeyW(vk, 2) != 0) {
      // todo: ToUnicodeEx can respond with up to 4 utf16 chars (only 2 here).
      // Could be up to 24 utf8 bytes.
      if ((r = ToUnicodeEx(
               vk, raw.data.keyboard.MakeCode, state, utf16, 2, 0, system->m_keylayout))) {
        if ((r > 0 && r < 3)) {
          utf16[r] = 0;
          conv_utf_16_to_8(utf16, utf8_char, 6);
        }
        else if (r == -1) {
          utf8_char[0] = '\0';
        }
      }
    }

    if (!keyDown) {
      utf8_char[0] = '\0';
      ascii = '\0';
    }
    else {
      ascii = utf8_char[0] & 0x80 ? '?' : utf8_char[0];
    }

    event = new GHOST_EventKey(system->getMilliSeconds(),
                               keyDown ? GHOST_kEventKeyDown : GHOST_kEventKeyUp,
                               window,
                               key,
                               ascii,
                               utf8_char,
                               is_repeat);

    // GHOST_PRINTF("%c\n", ascii); // we already get this info via EventPrinter
  }
  else {
    event = NULL;
  }
  return event;
}

GHOST_Event *GHOST_SystemWin32::processWindowEvent(GHOST_TEventType type,
                                                   GHOST_WindowWin32 *window)
{
  GHOST_SystemWin32 *system = (GHOST_SystemWin32 *)getSystem();

  if (type == GHOST_kEventWindowActivate) {
    system->getWindowManager()->setActiveWindow(window);
    window->bringTabletContextToFront();
  }

  return new GHOST_Event(system->getMilliSeconds(), type, window);
}

#ifdef WITH_INPUT_IME
GHOST_Event *GHOST_SystemWin32::processImeEvent(GHOST_TEventType type,
                                                GHOST_WindowWin32 *window,
                                                GHOST_TEventImeData *data)
{
  GHOST_SystemWin32 *system = (GHOST_SystemWin32 *)getSystem();
  return new GHOST_EventIME(system->getMilliSeconds(), type, window, data);
}
#endif

GHOST_TSuccess GHOST_SystemWin32::pushDragDropEvent(GHOST_TEventType eventType,
                                                    GHOST_TDragnDropTypes draggedObjectType,
                                                    GHOST_WindowWin32 *window,
                                                    int mouseX,
                                                    int mouseY,
                                                    void *data)
{
  GHOST_SystemWin32 *system = (GHOST_SystemWin32 *)getSystem();
  return system->pushEvent(new GHOST_EventDragnDrop(
      system->getMilliSeconds(), eventType, draggedObjectType, window, mouseX, mouseY, data));
}

void GHOST_SystemWin32::processMinMaxInfo(MINMAXINFO *minmax)
{
  minmax->ptMinTrackSize.x = 320;
  minmax->ptMinTrackSize.y = 240;
}

#ifdef WITH_INPUT_NDOF
bool GHOST_SystemWin32::processNDOF(RAWINPUT const &raw)
{
  bool eventSent = false;
  GHOST_TUns64 now = getMilliSeconds();

  static bool firstEvent = true;
  if (firstEvent) {  // determine exactly which device is plugged in
    RID_DEVICE_INFO info;
    unsigned infoSize = sizeof(RID_DEVICE_INFO);
    info.cbSize = infoSize;

    GetRawInputDeviceInfo(raw.header.hDevice, RIDI_DEVICEINFO, &info, &infoSize);
    if (info.dwType == RIM_TYPEHID)
      m_ndofManager->setDevice(info.hid.dwVendorId, info.hid.dwProductId);
    else
      GHOST_PRINT("<!> not a HID device... mouse/kb perhaps?\n");

    firstEvent = false;
  }

  // The NDOF manager sends button changes immediately, and *pretends* to
  // send motion. Mark as 'sent' so motion will always get dispatched.
  eventSent = true;

  BYTE const *data = raw.data.hid.bRawData;

  BYTE packetType = data[0];
  switch (packetType) {
    case 1:  // translation
    {
      const short *axis = (short *)(data + 1);
      // massage into blender view coords (same goes for rotation)
      const int t[3] = {axis[0], -axis[2], axis[1]};
      m_ndofManager->updateTranslation(t, now);

      if (raw.data.hid.dwSizeHid == 13) {
        // this report also includes rotation
        const int r[3] = {-axis[3], axis[5], -axis[4]};
        m_ndofManager->updateRotation(r, now);

        // I've never gotten one of these, has anyone else?
        GHOST_PRINT("ndof: combined T + R\n");
      }
      break;
    }
    case 2:  // rotation
    {
      const short *axis = (short *)(data + 1);
      const int r[3] = {-axis[0], axis[2], -axis[1]};
      m_ndofManager->updateRotation(r, now);
      break;
    }
    case 3:  // buttons
    {
      int button_bits;
      memcpy(&button_bits, data + 1, sizeof(button_bits));
      m_ndofManager->updateButtons(button_bits, now);
      break;
    }
  }
  return eventSent;
}
#endif  // WITH_INPUT_NDOF

LRESULT WINAPI GHOST_SystemWin32::s_wndProc(HWND hwnd, UINT msg, WPARAM wParam, LPARAM lParam)
{
  GHOST_Event *event = NULL;
  bool eventHandled = false;

  LRESULT lResult = 0;
  GHOST_SystemWin32 *system = (GHOST_SystemWin32 *)getSystem();
  GHOST_EventManager *eventManager = system->getEventManager();
  GHOST_ASSERT(system, "GHOST_SystemWin32::s_wndProc(): system not initialized");

  if (hwnd) {

    if (msg == WM_NCCREATE) {
      // Tell Windows to automatically handle scaling of non-client areas
      // such as the caption bar. EnableNonClientDpiScaling was introduced in Windows 10
      HMODULE m_user32 = ::LoadLibrary("User32.dll");
      if (m_user32) {
        GHOST_WIN32_EnableNonClientDpiScaling fpEnableNonClientDpiScaling =
            (GHOST_WIN32_EnableNonClientDpiScaling)::GetProcAddress(m_user32,
                                                                    "EnableNonClientDpiScaling");
        if (fpEnableNonClientDpiScaling) {
          fpEnableNonClientDpiScaling(hwnd);
        }
      }
    }

    GHOST_WindowWin32 *window = (GHOST_WindowWin32 *)::GetWindowLongPtr(hwnd, GWLP_USERDATA);
    if (window) {
      switch (msg) {
        // we need to check if new key layout has AltGr
        case WM_INPUTLANGCHANGE: {
          system->handleKeyboardChange();
#ifdef WITH_INPUT_IME
          window->getImeInput()->SetInputLanguage();
#endif
          break;
        }
        ////////////////////////////////////////////////////////////////////////
        // Keyboard events, processed
        ////////////////////////////////////////////////////////////////////////
        case WM_INPUT: {
          // check WM_INPUT from input sink when ghost window is not in the foreground
          if (wParam == RIM_INPUTSINK) {
            if (GetFocus() != hwnd)  // WM_INPUT message not for this window
              return 0;
          }  // else wParam == RIM_INPUT

          RAWINPUT raw;
          RAWINPUT *raw_ptr = &raw;
          UINT rawSize = sizeof(RAWINPUT);

          GetRawInputData((HRAWINPUT)lParam, RID_INPUT, raw_ptr, &rawSize, sizeof(RAWINPUTHEADER));

          switch (raw.header.dwType) {
            case RIM_TYPEKEYBOARD:
              event = processKeyEvent(window, raw);
              if (!event) {
                GHOST_PRINT("GHOST_SystemWin32::wndProc: key event ");
                GHOST_PRINT(msg);
                GHOST_PRINT(" key ignored\n");
              }
              break;
#ifdef WITH_INPUT_NDOF
            case RIM_TYPEHID:
              if (system->processNDOF(raw)) {
                eventHandled = true;
              }
              break;
#endif
          }
          break;
        }
#ifdef WITH_INPUT_IME
        ////////////////////////////////////////////////////////////////////////
        // IME events, processed, read more in GHOST_IME.h
        ////////////////////////////////////////////////////////////////////////
        case WM_IME_SETCONTEXT: {
          GHOST_ImeWin32 *ime = window->getImeInput();
          ime->SetInputLanguage();
          ime->CreateImeWindow(hwnd);
          ime->CleanupComposition(hwnd);
          ime->CheckFirst(hwnd);
          break;
        }
        case WM_IME_STARTCOMPOSITION: {
          GHOST_ImeWin32 *ime = window->getImeInput();
          eventHandled = true;
          /* remove input event before start comp event, avoid redundant input */
          eventManager->removeTypeEvents(GHOST_kEventKeyDown, window);
          ime->CreateImeWindow(hwnd);
          ime->ResetComposition(hwnd);
          event = processImeEvent(GHOST_kEventImeCompositionStart, window, &ime->eventImeData);
          break;
        }
        case WM_IME_COMPOSITION: {
          GHOST_ImeWin32 *ime = window->getImeInput();
          eventHandled = true;
          ime->UpdateImeWindow(hwnd);
          ime->UpdateInfo(hwnd);
          if (ime->eventImeData.result_len) {
            /* remove redundant IME event */
            eventManager->removeTypeEvents(GHOST_kEventImeComposition, window);
          }
          event = processImeEvent(GHOST_kEventImeComposition, window, &ime->eventImeData);
          break;
        }
        case WM_IME_ENDCOMPOSITION: {
          GHOST_ImeWin32 *ime = window->getImeInput();
          eventHandled = true;
          /* remove input event after end comp event, avoid redundant input */
          eventManager->removeTypeEvents(GHOST_kEventKeyDown, window);
          ime->ResetComposition(hwnd);
          ime->DestroyImeWindow(hwnd);
          event = processImeEvent(GHOST_kEventImeCompositionEnd, window, &ime->eventImeData);
          break;
        }
#endif /* WITH_INPUT_IME */
        ////////////////////////////////////////////////////////////////////////
        // Keyboard events, ignored
        ////////////////////////////////////////////////////////////////////////
        case WM_KEYDOWN:
        case WM_SYSKEYDOWN:
        case WM_KEYUP:
        case WM_SYSKEYUP:
        /* These functions were replaced by WM_INPUT*/
        case WM_CHAR:
        /* The WM_CHAR message is posted to the window with the keyboard focus when
         * a WM_KEYDOWN message is translated by the TranslateMessage function. WM_CHAR
         * contains the character code of the key that was pressed.
         */
        case WM_DEADCHAR:
          /* The WM_DEADCHAR message is posted to the window with the keyboard focus when a
           * WM_KEYUP message is translated by the TranslateMessage function. WM_DEADCHAR
           * specifies a character code generated by a dead key. A dead key is a key that
           * generates a character, such as the umlaut (double-dot), that is combined with
           * another character to form a composite character. For example, the umlaut-O
           * character (Ö) is generated by typing the dead key for the umlaut character, and
           * then typing the O key.
           */
          break;
        case WM_SYSDEADCHAR:
        /* The WM_SYSDEADCHAR message is sent to the window with the keyboard focus when
         * a WM_SYSKEYDOWN message is translated by the TranslateMessage function.
         * WM_SYSDEADCHAR specifies the character code of a system dead key - that is,
         * a dead key that is pressed while holding down the alt key.
         */
        case WM_SYSCHAR:
          /* The WM_SYSCHAR message is sent to the window with the keyboard focus when
           * a WM_SYSCHAR message is translated by the TranslateMessage function.
           * WM_SYSCHAR specifies the character code of a dead key - that is,
           * a dead key that is pressed while holding down the alt key.
           * To prevent the sound, DefWindowProc must be avoided by return
           */
          break;
        case WM_SYSCOMMAND:
          /* The WM_SYSCHAR message is sent to the window when system commands such as
           * maximize, minimize  or close the window are triggered. Also it is sent when ALT
           * button is press for menu. To prevent this we must return preventing DefWindowProc.
           */
          if (wParam == SC_KEYMENU) {
            eventHandled = true;
          }
          break;
        ////////////////////////////////////////////////////////////////////////
        // Tablet events, processed
        ////////////////////////////////////////////////////////////////////////
        case WT_PACKET:
          window->processWin32TabletEvent(wParam, lParam);
          break;
        case WT_CSRCHANGE:
        case WT_PROXIMITY:
          window->processWin32TabletInitEvent();
          break;
        ////////////////////////////////////////////////////////////////////////
        // Pointer events, processed
        ////////////////////////////////////////////////////////////////////////
        case WM_POINTERDOWN:
          event = processPointerEvent(
              GHOST_kEventButtonDown, window, wParam, lParam, eventHandled);
          if (event && eventHandled) {
            window->registerMouseClickEvent(0);
          }
          break;
        case WM_POINTERUP:
          event = processPointerEvent(GHOST_kEventButtonUp, window, wParam, lParam, eventHandled);
          if (event && eventHandled) {
            window->registerMouseClickEvent(1);
          }
          break;
        case WM_POINTERUPDATE:
          event = processPointerEvent(
              GHOST_kEventCursorMove, window, wParam, lParam, eventHandled);
          break;
        ////////////////////////////////////////////////////////////////////////
        // Mouse events, processed
        ////////////////////////////////////////////////////////////////////////
        case WM_LBUTTONDOWN:
          window->registerMouseClickEvent(0);
          event = processButtonEvent(GHOST_kEventButtonDown, window, GHOST_kButtonMaskLeft);
          break;
        case WM_MBUTTONDOWN:
          window->registerMouseClickEvent(0);
          event = processButtonEvent(GHOST_kEventButtonDown, window, GHOST_kButtonMaskMiddle);
          break;
        case WM_RBUTTONDOWN:
          window->registerMouseClickEvent(0);
          event = processButtonEvent(GHOST_kEventButtonDown, window, GHOST_kButtonMaskRight);
          break;
        case WM_XBUTTONDOWN:
          window->registerMouseClickEvent(0);
          if ((short)HIWORD(wParam) == XBUTTON1) {
            event = processButtonEvent(GHOST_kEventButtonDown, window, GHOST_kButtonMaskButton4);
          }
          else if ((short)HIWORD(wParam) == XBUTTON2) {
            event = processButtonEvent(GHOST_kEventButtonDown, window, GHOST_kButtonMaskButton5);
          }
          break;
        case WM_LBUTTONUP:
          window->registerMouseClickEvent(1);
          event = processButtonEvent(GHOST_kEventButtonUp, window, GHOST_kButtonMaskLeft);
          break;
        case WM_MBUTTONUP:
          window->registerMouseClickEvent(1);
          event = processButtonEvent(GHOST_kEventButtonUp, window, GHOST_kButtonMaskMiddle);
          break;
        case WM_RBUTTONUP:
          window->registerMouseClickEvent(1);
          event = processButtonEvent(GHOST_kEventButtonUp, window, GHOST_kButtonMaskRight);
          break;
        case WM_XBUTTONUP:
          window->registerMouseClickEvent(1);
          if ((short)HIWORD(wParam) == XBUTTON1) {
            event = processButtonEvent(GHOST_kEventButtonUp, window, GHOST_kButtonMaskButton4);
          }
          else if ((short)HIWORD(wParam) == XBUTTON2) {
            event = processButtonEvent(GHOST_kEventButtonUp, window, GHOST_kButtonMaskButton5);
          }
          break;
        case WM_MOUSEMOVE:
          event = processCursorEvent(GHOST_kEventCursorMove, window);
          break;
        case WM_MOUSEWHEEL: {
          /* The WM_MOUSEWHEEL message is sent to the focus window
           * when the mouse wheel is rotated. The DefWindowProc
           * function propagates the message to the window's parent.
           * There should be no internal forwarding of the message,
           * since DefWindowProc propagates it up the parent chain
           * until it finds a window that processes it.
           */

          /* Get the window under the mouse and send event to its queue. */
          POINT mouse_pos = {GET_X_LPARAM(lParam), GET_Y_LPARAM(lParam)};
          HWND mouse_hwnd = ChildWindowFromPoint(HWND_DESKTOP, mouse_pos);
          GHOST_WindowWin32 *mouse_window = (GHOST_WindowWin32 *)::GetWindowLongPtr(mouse_hwnd,
                                                                                    GWLP_USERDATA);

          processWheelEvent(mouse_window ? mouse_window : window, wParam, lParam);
          eventHandled = true;
#ifdef BROKEN_PEEK_TOUCHPAD
          PostMessage(hwnd, WM_USER, 0, 0);
#endif
          break;
        }
        case WM_SETCURSOR:
          /* The WM_SETCURSOR message is sent to a window if the mouse causes the cursor
           * to move within a window and mouse input is not captured.
           * This means we have to set the cursor shape every time the mouse moves!
           * The DefWindowProc function uses this message to set the cursor to an
           * arrow if it is not in the client area.
           */
          if (LOWORD(lParam) == HTCLIENT) {
            // Load the current cursor
            window->loadCursor(window->getCursorVisibility(), window->getCursorShape());
            // Bypass call to DefWindowProc
            return 0;
          }
          else {
            // Outside of client area show standard cursor
            window->loadCursor(true, GHOST_kStandardCursorDefault);
          }
          break;

        ////////////////////////////////////////////////////////////////////////
        // Mouse events, ignored
        ////////////////////////////////////////////////////////////////////////
        case WM_NCMOUSEMOVE:
        /* The WM_NCMOUSEMOVE message is posted to a window when the cursor is moved
         * within the non-client area of the window. This message is posted to the window that
         * contains the cursor. If a window has captured the mouse, this message is not posted.
         */
        case WM_NCHITTEST:
          /* The WM_NCHITTEST message is sent to a window when the cursor moves, or
           * when a mouse button is pressed or released. If the mouse is not captured,
           * the message is sent to the window beneath the cursor. Otherwise, the message
           * is sent to the window that has captured the mouse.
           */
          break;

        ////////////////////////////////////////////////////////////////////////
        // Window events, processed
        ////////////////////////////////////////////////////////////////////////
        case WM_CLOSE:
          /* The WM_CLOSE message is sent as a signal that a window
           * or an application should terminate. Restore if minimized. */
          if (IsIconic(hwnd)) {
            ShowWindow(hwnd, SW_RESTORE);
          }
          event = processWindowEvent(GHOST_kEventWindowClose, window);
          break;
        case WM_ACTIVATE:
          /* The WM_ACTIVATE message is sent to both the window being activated and the window
           * being deactivated. If the windows use the same input queue, the message is sent
           * synchronously, first to the window procedure of the top-level window being
           * deactivated, then to the window procedure of the top-level window being activated.
           * If the windows use different input queues, the message is sent asynchronously,
           * so the window is activated immediately. */
          {
            GHOST_ModifierKeys modifiers;
            modifiers.clear();
            system->storeModifierKeys(modifiers);
            system->m_wheelDeltaAccum = 0;
            system->m_keycode_last_repeat_key = 0;
            event = processWindowEvent(LOWORD(wParam) ? GHOST_kEventWindowActivate :
                                                        GHOST_kEventWindowDeactivate,
                                       window);
            /* WARNING: Let DefWindowProc handle WM_ACTIVATE, otherwise WM_MOUSEWHEEL
             * will not be dispatched to OUR active window if we minimize one of OUR windows. */
            if (LOWORD(wParam) == WA_INACTIVE)
              window->lostMouseCapture();
            window->processWin32TabletActivateEvent(GET_WM_ACTIVATE_STATE(wParam, lParam));
            lResult = ::DefWindowProc(hwnd, msg, wParam, lParam);
            break;
          }
        case WM_ENTERSIZEMOVE:
          /* The WM_ENTERSIZEMOVE message is sent one time to a window after it enters the moving
           * or sizing modal loop. The window enters the moving or sizing modal loop when the user
           * clicks the window's title bar or sizing border, or when the window passes the
           * WM_SYSCOMMAND message to the DefWindowProc function and the wParam parameter of the
           * message specifies the SC_MOVE or SC_SIZE value. The operation is complete when
           * DefWindowProc returns.
           */
          window->m_inLiveResize = 1;
          break;
        case WM_EXITSIZEMOVE:
          window->m_inLiveResize = 0;
          break;
        case WM_PAINT:
          /* An application sends the WM_PAINT message when the system or another application
           * makes a request to paint a portion of an application's window. The message is sent
           * when the UpdateWindow or RedrawWindow function is called, or by the DispatchMessage
           * function when the application obtains a WM_PAINT message by using the GetMessage or
           * PeekMessage function.
           */
          if (!window->m_inLiveResize) {
            event = processWindowEvent(GHOST_kEventWindowUpdate, window);
            ::ValidateRect(hwnd, NULL);
          }
          else {
            eventHandled = true;
          }
          break;
        case WM_GETMINMAXINFO:
          /* The WM_GETMINMAXINFO message is sent to a window when the size or
           * position of the window is about to change. An application can use
           * this message to override the window's default maximized size and
           * position, or its default minimum or maximum tracking size.
           */
          processMinMaxInfo((MINMAXINFO *)lParam);
          /* Let DefWindowProc handle it. */
          break;
        case WM_SIZING:
        case WM_SIZE:
          /* The WM_SIZE message is sent to a window after its size has changed.
           * The WM_SIZE and WM_MOVE messages are not sent if an application handles the
           * WM_WINDOWPOSCHANGED message without calling DefWindowProc. It is more efficient
           * to perform any move or size change processing during the WM_WINDOWPOSCHANGED
           * message without calling DefWindowProc.
           */
          /* we get first WM_SIZE before we fully init.
           * So, do not dispatch before we continuously resizing. */
          if (window->m_inLiveResize) {
            system->pushEvent(processWindowEvent(GHOST_kEventWindowSize, window));
            system->dispatchEvents();
          }
          else {
            event = processWindowEvent(GHOST_kEventWindowSize, window);
          }
          break;
        case WM_CAPTURECHANGED:
          window->lostMouseCapture();
          break;
        case WM_MOVING:
          /* The WM_MOVING message is sent to a window that the user is moving. By processing
           * this message, an application can monitor the size and position of the drag rectangle
           * and, if needed, change its size or position.
           */
        case WM_MOVE:
          /* The WM_SIZE and WM_MOVE messages are not sent if an application handles the
           * WM_WINDOWPOSCHANGED message without calling DefWindowProc. It is more efficient
           * to perform any move or size change processing during the WM_WINDOWPOSCHANGED
           * message without calling DefWindowProc.
           */
          /* see WM_SIZE comment*/
          if (window->m_inLiveResize) {
            system->pushEvent(processWindowEvent(GHOST_kEventWindowMove, window));
            system->dispatchEvents();
          }
          else {
            event = processWindowEvent(GHOST_kEventWindowMove, window);
          }

          break;
        case WM_DPICHANGED:
          /* The WM_DPICHANGED message is sent when the effective dots per inch (dpi) for a
           * window has changed. The DPI is the scale factor for a window. There are multiple
           * events that can cause the DPI to change such as when the window is moved to a monitor
           * with a different DPI.
           */
          {
            // The suggested new size and position of the window.
            RECT *const suggestedWindowRect = (RECT *)lParam;

            // Push DPI change event first
            system->pushEvent(processWindowEvent(GHOST_kEventWindowDPIHintChanged, window));
            system->dispatchEvents();
            eventHandled = true;

            // Then move and resize window
            SetWindowPos(hwnd,
                         NULL,
                         suggestedWindowRect->left,
                         suggestedWindowRect->top,
                         suggestedWindowRect->right - suggestedWindowRect->left,
                         suggestedWindowRect->bottom - suggestedWindowRect->top,
                         SWP_NOZORDER | SWP_NOACTIVATE);
          }
          break;
        ////////////////////////////////////////////////////////////////////////
        // Window events, ignored
        ////////////////////////////////////////////////////////////////////////
        case WM_WINDOWPOSCHANGED:
        /* The WM_WINDOWPOSCHANGED message is sent to a window whose size, position, or place
         * in the Z order has changed as a result of a call to the SetWindowPos function or
         * another window-management function.
         * The WM_SIZE and WM_MOVE messages are not sent if an application handles the
         * WM_WINDOWPOSCHANGED message without calling DefWindowProc. It is more efficient
         * to perform any move or size change processing during the WM_WINDOWPOSCHANGED
         * message without calling DefWindowProc.
         */
        case WM_ERASEBKGND:
        /* An application sends the WM_ERASEBKGND message when the window background must be
         * erased (for example, when a window is resized). The message is sent to prepare an
         * invalidated portion of a window for painting.
         */
        case WM_NCPAINT:
        /* An application sends the WM_NCPAINT message to a window
         * when its frame must be painted. */
        case WM_NCACTIVATE:
        /* The WM_NCACTIVATE message is sent to a window when its non-client area needs to be
         * changed to indicate an active or inactive state. */
        case WM_DESTROY:
        /* The WM_DESTROY message is sent when a window is being destroyed. It is sent to the
         * window procedure of the window being destroyed after the window is removed from the
         * screen. This message is sent first to the window being destroyed and then to the child
         * windows (if any) as they are destroyed. During the processing of the message, it can
         * be assumed that all child windows still exist. */
        case WM_NCDESTROY:
          /* The WM_NCDESTROY message informs a window that its non-client area is being
           * destroyed. The DestroyWindow function sends the WM_NCDESTROY message to the window
           * following the WM_DESTROY message. WM_DESTROY is used to free the allocated memory
           * object associated with the window.
           */
          break;
        case WM_KILLFOCUS:
          /* The WM_KILLFOCUS message is sent to a window immediately before it loses the
           * keyboard focus. We want to prevent this if a window is still active and it loses
           * focus to nowhere. */
          if (!wParam && hwnd == ::GetActiveWindow())
            ::SetFocus(hwnd);
        case WM_SHOWWINDOW:
        /* The WM_SHOWWINDOW message is sent to a window when the window is
         * about to be hidden or shown. */
        case WM_WINDOWPOSCHANGING:
        /* The WM_WINDOWPOSCHANGING message is sent to a window whose size, position, or place in
         * the Z order is about to change as a result of a call to the SetWindowPos function or
         * another window-management function.
         */
        case WM_SETFOCUS:
          /* The WM_SETFOCUS message is sent to a window after it has gained the keyboard focus. */
          break;
        ////////////////////////////////////////////////////////////////////////
        // Other events
        ////////////////////////////////////////////////////////////////////////
        case WM_GETTEXT:
        /* An application sends a WM_GETTEXT message to copy the text that
         * corresponds to a window into a buffer provided by the caller.
         */
        case WM_ACTIVATEAPP:
        /* The WM_ACTIVATEAPP message is sent when a window belonging to a
         * different application than the active window is about to be activated.
         * The message is sent to the application whose window is being activated
         * and to the application whose window is being deactivated.
         */
        case WM_TIMER:
          /* The WIN32 docs say:
           * The WM_TIMER message is posted to the installing thread's message queue
           * when a timer expires. You can process the message by providing a WM_TIMER
           * case in the window procedure. Otherwise, the default window procedure will
           * call the TimerProc callback function specified in the call to the SetTimer
           * function used to install the timer.
           *
           * In GHOST, we let DefWindowProc call the timer callback.
           */
          break;
      }
    }
    else {
      // Event found for a window before the pointer to the class has been set.
      GHOST_PRINT("GHOST_SystemWin32::wndProc: GHOST window event before creation\n");
      /* These are events we typically miss at this point:
       * WM_GETMINMAXINFO 0x24
       * WM_NCCREATE          0x81
       * WM_NCCALCSIZE        0x83
       * WM_CREATE            0x01
       * We let DefWindowProc do the work.
       */
    }
  }
  else {
    // Events without valid hwnd
    GHOST_PRINT("GHOST_SystemWin32::wndProc: event without window\n");
  }

  if (event) {
    system->pushEvent(event);
    eventHandled = true;
  }

  if (!eventHandled)
    lResult = ::DefWindowProcW(hwnd, msg, wParam, lParam);

  return lResult;
}

GHOST_TUns8 *GHOST_SystemWin32::getClipboard(bool selection) const
{
  char *temp_buff;

  if (IsClipboardFormatAvailable(CF_UNICODETEXT) && OpenClipboard(NULL)) {
    wchar_t *buffer;
    HANDLE hData = GetClipboardData(CF_UNICODETEXT);
    if (hData == NULL) {
      CloseClipboard();
      return NULL;
    }
    buffer = (wchar_t *)GlobalLock(hData);
    if (!buffer) {
      CloseClipboard();
      return NULL;
    }

    temp_buff = alloc_utf_8_from_16(buffer, 0);

    /* Buffer mustn't be accessed after CloseClipboard
     * it would like accessing free-d memory */
    GlobalUnlock(hData);
    CloseClipboard();

    return (GHOST_TUns8 *)temp_buff;
  }
  else if (IsClipboardFormatAvailable(CF_TEXT) && OpenClipboard(NULL)) {
    char *buffer;
    size_t len = 0;
    HANDLE hData = GetClipboardData(CF_TEXT);
    if (hData == NULL) {
      CloseClipboard();
      return NULL;
    }
    buffer = (char *)GlobalLock(hData);
    if (!buffer) {
      CloseClipboard();
      return NULL;
    }

    len = strlen(buffer);
    temp_buff = (char *)malloc(len + 1);
    strncpy(temp_buff, buffer, len);
    temp_buff[len] = '\0';

    /* Buffer mustn't be accessed after CloseClipboard
     * it would like accessing free-d memory */
    GlobalUnlock(hData);
    CloseClipboard();

    return (GHOST_TUns8 *)temp_buff;
  }
  else {
    return NULL;
  }
}

void GHOST_SystemWin32::putClipboard(GHOST_TInt8 *buffer, bool selection) const
{
  if (selection) {
    return;
  }  // for copying the selection, used on X11

  if (OpenClipboard(NULL)) {
    HLOCAL clipbuffer;
    wchar_t *data;

    if (buffer) {
      size_t len = count_utf_16_from_8(buffer);
      EmptyClipboard();

      clipbuffer = LocalAlloc(LMEM_FIXED, sizeof(wchar_t) * len);
      data = (wchar_t *)GlobalLock(clipbuffer);

      conv_utf_8_to_16(buffer, data, len);

      LocalUnlock(clipbuffer);
      SetClipboardData(CF_UNICODETEXT, clipbuffer);
    }
    CloseClipboard();
  }
  else {
    return;
  }
}

/** \name Message Box
 * \{ */
GHOST_TSuccess GHOST_SystemWin32::showMessageBox(const char *title,
                                                 const char *message,
                                                 const char *help_label,
                                                 const char *continue_label,
                                                 const char *link,
                                                 GHOST_DialogOptions dialog_options) const
{
  const wchar_t *title_16 = alloc_utf16_from_8(title, 0);
  const wchar_t *message_16 = alloc_utf16_from_8(message, 0);
  const wchar_t *help_label_16 = alloc_utf16_from_8(help_label, 0);
  const wchar_t *continue_label_16 = alloc_utf16_from_8(continue_label, 0);

  int nButtonPressed = 0;
  TASKDIALOGCONFIG config = {0};
  const TASKDIALOG_BUTTON buttons[] = {{IDOK, help_label_16}, {IDCONTINUE, continue_label_16}};

  config.cbSize = sizeof(config);
  config.hInstance = 0;
  config.dwCommonButtons = 0;
  config.pszMainIcon = (dialog_options & GHOST_DialogError ?
                            TD_ERROR_ICON :
                            dialog_options & GHOST_DialogWarning ? TD_WARNING_ICON :
                                                                   TD_INFORMATION_ICON);
  config.pszWindowTitle = L"Blender";
  config.pszMainInstruction = title_16;
  config.pszContent = message_16;
  config.pButtons = (link) ? buttons : buttons + 1;
  config.cButtons = (link) ? 2 : 1;

  TaskDialogIndirect(&config, &nButtonPressed, NULL, NULL);
  switch (nButtonPressed) {
    case IDOK:
      ShellExecute(NULL, "open", link, NULL, NULL, SW_SHOWNORMAL);
      break;
    case IDCONTINUE:
      break;
    default:
      break;  // should never happen
  }

  free((void *)title_16);
  free((void *)message_16);
  free((void *)help_label_16);
  free((void *)continue_label_16);

  return GHOST_kSuccess;
}
/* \} */

static DWORD GetParentProcessID(void)
{
  HANDLE snapshot;
  PROCESSENTRY32 pe32 = {0};
  DWORD ppid = 0, pid = GetCurrentProcessId();
  snapshot = CreateToolhelp32Snapshot(TH32CS_SNAPPROCESS, 0);
  if (snapshot == INVALID_HANDLE_VALUE) {
    return -1;
  }
  pe32.dwSize = sizeof(pe32);
  if (!Process32First(snapshot, &pe32)) {
    CloseHandle(snapshot);
    return -1;
  }
  do {
    if (pe32.th32ProcessID == pid) {
      ppid = pe32.th32ParentProcessID;
      break;
    }
  } while (Process32Next(snapshot, &pe32));
  CloseHandle(snapshot);
  return ppid;
}

static bool getProcessName(int pid, char *buffer, int max_len)
{
  bool result = false;
  HANDLE handle = OpenProcess(PROCESS_QUERY_INFORMATION | PROCESS_VM_READ, FALSE, pid);
  if (handle) {
    GetModuleFileNameEx(handle, 0, buffer, max_len);
    result = true;
  }
  CloseHandle(handle);
  return result;
}

static bool isStartedFromCommandPrompt()
{
  HWND hwnd = GetConsoleWindow();

  if (hwnd) {
    DWORD pid = (DWORD)-1;
    DWORD ppid = GetParentProcessID();
    char parent_name[MAX_PATH];
    bool start_from_launcher = false;

    GetWindowThreadProcessId(hwnd, &pid);
    if (getProcessName(ppid, parent_name, sizeof(parent_name))) {
      char *filename = strrchr(parent_name, '\\');
      if (filename != NULL) {
        start_from_launcher = strstr(filename, "blender.exe") != NULL;
      }
    }

    /* When we're starting from a wrapper we need to compare with parent process ID. */
    if (pid != (start_from_launcher ? ppid : GetCurrentProcessId()))
      return true;
  }

  return false;
}

int GHOST_SystemWin32::toggleConsole(int action)
{
  HWND wnd = GetConsoleWindow();

  switch (action) {
    case 3:  // startup: hide if not started from command prompt
    {
      if (!isStartedFromCommandPrompt()) {
        ShowWindow(wnd, SW_HIDE);
        m_consoleStatus = 0;
      }
      break;
    }
    case 0:  // hide
      ShowWindow(wnd, SW_HIDE);
      m_consoleStatus = 0;
      break;
    case 1:  // show
      ShowWindow(wnd, SW_SHOW);
      if (!isStartedFromCommandPrompt()) {
        DeleteMenu(GetSystemMenu(wnd, FALSE), SC_CLOSE, MF_BYCOMMAND);
      }
      m_consoleStatus = 1;
      break;
    case 2:  // toggle
      ShowWindow(wnd, m_consoleStatus ? SW_HIDE : SW_SHOW);
      m_consoleStatus = !m_consoleStatus;
      if (m_consoleStatus && !isStartedFromCommandPrompt()) {
        DeleteMenu(GetSystemMenu(wnd, FALSE), SC_CLOSE, MF_BYCOMMAND);
      }
      break;
  }

  return m_consoleStatus;
}<|MERGE_RESOLUTION|>--- conflicted
+++ resolved
@@ -416,11 +416,7 @@
   GHOST_Context *context;
 
   HWND wnd = CreateWindowA("STATIC",
-<<<<<<< HEAD
-                           "BlenderD3D",
-=======
                            "Blender XR",
->>>>>>> f881162f
                            WS_OVERLAPPEDWINDOW | WS_CLIPSIBLINGS | WS_CLIPCHILDREN,
                            0,
                            0,
