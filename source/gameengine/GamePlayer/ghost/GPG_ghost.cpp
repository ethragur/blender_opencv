/*
 * ***** BEGIN GPL LICENSE BLOCK *****
 *
 * This program is free software; you can redistribute it and/or
 * modify it under the terms of the GNU General Public License
 * as published by the Free Software Foundation; either version 2
 * of the License, or (at your option) any later version.
 *
 * This program is distributed in the hope that it will be useful,
 * but WITHOUT ANY WARRANTY; without even the implied warranty of
 * MERCHANTABILITY or FITNESS FOR A PARTICULAR PURPOSE.  See the
 * GNU General Public License for more details.
 *
 * You should have received a copy of the GNU General Public License
 * along with this program; if not, write to the Free Software Foundation,
 * Inc., 51 Franklin Street, Fifth Floor, Boston, MA 02110-1301, USA.
 *
 * The Original Code is Copyright (C) 2001-2002 by NaN Holding BV.
 * All rights reserved.
 *
 * The Original Code is: all of this file.
 *
 * Contributor(s): none yet.
 *
 * ***** END GPL LICENSE BLOCK *****
 * Start up of the Blender Player on GHOST.
 */

/** \file gameengine/GamePlayer/ghost/GPG_ghost.cpp
 *  \ingroup player
 */


#include <iostream>
#include <math.h>

#include <stdlib.h>

#ifdef __linux__
#ifdef __alpha__
#include <signal.h>
#endif /* __alpha__ */
#endif /* __linux__ */

#ifdef __APPLE__
// Can't use Carbon right now because of double defined type ID (In Carbon.h and DNA_ID.h, sigh)
//#include <Carbon/Carbon.h>
//#include <CFBundle.h>
#endif // __APPLE__
#include "KX_KetsjiEngine.h"
#include "KX_PythonInit.h"
#include "KX_PythonMain.h"

/**********************************
* Begin Blender include block
**********************************/
#ifdef __cplusplus
extern "C"
{
#endif  // __cplusplus
#include "MEM_guardedalloc.h"
#include "BKE_blender.h"
#include "BKE_global.h"
#include "BKE_icons.h"
#include "BKE_node.h"
#include "BKE_report.h"
#include "BKE_library.h"
#include "BLI_threads.h"
#include "BLI_blenlib.h"
#include "DNA_scene_types.h"
#include "DNA_userdef_types.h"
#include "BLO_readfile.h"
#include "BLO_runtime.h"
#include "IMB_imbuf.h"
#include "BKE_text.h"
#include "BKE_sound.h"
	
	int GHOST_HACK_getFirstFile(char buf[]);
	
// For BLF
#include "BLF_api.h"
#include "BLF_translation.h"
extern int datatoc_bfont_ttf_size;
extern char datatoc_bfont_ttf[];

#ifdef __cplusplus
}
#endif // __cplusplus

#include "GPU_compatibility.h"
#include "GPU_extensions.h"
#include "GPU_draw.h"

/**********************************
* End Blender include block
**********************************/

#include "BL_System.h"
#include "GPG_Application.h"

#include "GHOST_ISystem.h"
#include "RAS_IRasterizer.h"

#include "BKE_main.h"

#include "RNA_define.h"

#ifdef WIN32
#include <windows.h>
#if !defined(DEBUG)
#include <wincon.h>
#endif // !defined(DEBUG)
#endif // WIN32

const int kMinWindowWidth = 100;
const int kMinWindowHeight = 100;

static void mem_error_cb(const char *errorStr)
{
	fprintf(stderr, "%s", errorStr);
	fflush(stderr);
}

#ifdef WIN32
typedef enum {
  SCREEN_SAVER_MODE_NONE = 0,
  SCREEN_SAVER_MODE_PREVIEW,
  SCREEN_SAVER_MODE_SAVER,
  SCREEN_SAVER_MODE_CONFIGURATION,
  SCREEN_SAVER_MODE_PASSWORD,
} ScreenSaverMode;

static ScreenSaverMode scr_saver_mode = SCREEN_SAVER_MODE_NONE;
static HWND scr_saver_hwnd = NULL;

static BOOL scr_saver_init(int argc, char **argv) 
{
	scr_saver_mode = SCREEN_SAVER_MODE_NONE;
	scr_saver_hwnd = NULL;
	BOOL ret = FALSE;

	int len = ::strlen(argv[0]);
	if (len > 4 && !::stricmp(".scr", argv[0] + len - 4))
	{
		scr_saver_mode = SCREEN_SAVER_MODE_CONFIGURATION;
		ret = TRUE;
		if (argc >= 2)
		{
			if (argc >= 3)
			{
				scr_saver_hwnd = (HWND) ::atoi(argv[2]);
			}
			if (!::stricmp("/c", argv[1]))
			{
				scr_saver_mode = SCREEN_SAVER_MODE_CONFIGURATION;
				if (scr_saver_hwnd == NULL)
					scr_saver_hwnd = ::GetForegroundWindow();
			}
			else if (!::stricmp("/s", argv[1]))
			{
				scr_saver_mode = SCREEN_SAVER_MODE_SAVER;
			}
			else if (!::stricmp("/a", argv[1]))
			{
				scr_saver_mode = SCREEN_SAVER_MODE_PASSWORD;
			}
			else if (!::stricmp("/p", argv[1])
				 || !::stricmp("/l", argv[1]))
			{
				scr_saver_mode = SCREEN_SAVER_MODE_PREVIEW;
			}
		}
	}
	return ret;
}

#endif /* WIN32 */

void usage(const char* program, bool isBlenderPlayer)
{
	const char * consoleoption;
	const char * example_filename = "";
	const char * example_pathname = "";

#ifdef _WIN32
	consoleoption = "-c ";
#else
	consoleoption = "";
#endif

	if (isBlenderPlayer) {
		example_filename = "filename.blend";
#ifdef _WIN32
		example_pathname = "c:\\";
#else
		example_pathname = "/home/user/";
#endif
	}
	
	printf("usage:   %s [-w [w h l t]] [-f [fw fh fb ff]] %s[-g gamengineoptions] "
	       "[-s stereomode] [-m aasamples] %s\n", program, consoleoption, example_filename);
	printf("  -h: Prints this command summary\n\n");
	printf("  -w: display in a window\n");
	printf("       --Optional parameters--\n"); 
	printf("       w = window width\n");
	printf("       h = window height\n\n");
	printf("       l = window left coordinate\n");
	printf("       t = window top coordinate\n");
	printf("       Note: If w or h is defined, both must be defined.\n");
	printf("          Also, if l or t is defined, all options must be used.\n\n");
	printf("  -f: start game in full screen mode\n");
	printf("       --Optional parameters--\n");
	printf("       fw = full screen mode pixel width\n");
	printf("       fh = full screen mode pixel height\n\n");
	printf("       fb = full screen mode bits per pixel\n");
	printf("       ff = full screen mode frequency\n");
	printf("       Note: If fw or fh is defined, both must be defined.\n");
	printf("          Also, if fb is used, fw and fh must be used. ff requires all options.\n\n");
	printf("  -s: start player in stereo\n");
	printf("       stereomode: hwpageflip       (Quad buffered shutter glasses)\n");
	printf("                   syncdoubling     (Above Below)\n");
	printf("                   sidebyside       (Left Right)\n");
	printf("                   anaglyph         (Red-Blue glasses)\n");
	printf("                   vinterlace       (Vertical interlace for autostereo display)\n");
	printf("                             depending on the type of stereo you want\n\n");
	printf("  -D: start player in dome mode\n");
	printf("       --Optional parameters--\n");
	printf("       angle    = field of view in degrees\n");
	printf("       tilt     = tilt angle in degrees\n");
	printf("       warpdata = a file to use for warping the image (absolute path)\n");
	printf("       mode: fisheye                (Fisheye)\n");
	printf("             truncatedfront         (Front-Truncated)\n");
	printf("             truncatedrear          (Rear-Truncated)\n");
	printf("             cubemap                (Cube Map)\n");
	printf("             sphericalpanoramic     (Spherical Panoramic)\n");
	printf("                             depending on the type of dome you are using\n\n");
	printf("  -m: maximum anti-aliasing (eg. 2,4,8,16)\n\n");
	printf("  -i: parent windows ID\n\n");
#ifdef _WIN32
	printf("  -c: keep console window open\n\n");
#endif
	printf("  -d: turn debugging on\n\n");
	printf("  -g: game engine options:\n\n");
	printf("       Name                       Default      Description\n");
	printf("       ------------------------------------------------------------------------\n");
	printf("       fixedtime                      0         \"Enable all frames\"\n");
	printf("       nomipmap                       0         Disable mipmaps\n");
	printf("       show_framerate                 0         Show the frame rate\n");
	printf("       show_properties                0         Show debug properties\n");
	printf("       show_profile                   0         Show profiling information\n");
	printf("       blender_material               0         Enable material settings\n");
	printf("       ignore_deprecation_warnings    1         Ignore deprecation warnings\n");
	printf("\n");
	printf("  - : all arguments after this are ignored, allowing python to access them from sys.argv\n");
	printf("\n");
	printf("example: %s -w 320 200 10 10 -g noaudio%s%s\n", program, example_pathname, example_filename);
	printf("example: %s -g show_framerate = 0 %s%s\n", program, example_pathname, example_filename);
	printf("example: %s -i 232421 -m 16 %s%s\n\n", program, example_pathname, example_filename);
}

static void get_filename(int argc, char **argv, char *filename)
{
#ifdef __APPLE__
/* On Mac we park the game file (called game.blend) in the application bundle.
* The executable is located in the bundle as well.
* Therefore, we can locate the game relative to the executable.
	*/
	int srclen = ::strlen(argv[0]);
	int len = 0;
	char *gamefile = NULL;
	
	filename[0] = '\0';

	if (argc > 1) {
		if (BLI_exists(argv[argc-1])) {
			BLI_strncpy(filename, argv[argc-1], FILE_MAX);
		}
		if (::strncmp(argv[argc-1], "-psn_", 5)==0) {
			static char firstfilebuf[512];
			if (GHOST_HACK_getFirstFile(firstfilebuf)) {
				BLI_strncpy(filename, firstfilebuf, FILE_MAX);
			}
		}                        
	}
	
	srclen -= ::strlen("MacOS/blenderplayer");
	if (srclen > 0) {
		len = srclen + ::strlen("Resources/game.blend"); 
		gamefile = new char [len + 1];
		::strcpy(gamefile, argv[0]);
		::strcpy(gamefile + srclen, "Resources/game.blend");
		//::printf("looking for file: %s\n", filename);
		
		if (BLI_exists(gamefile))
			BLI_strncpy(filename, gamefile, FILE_MAX);

		delete [] gamefile;
	}
	
#else
	filename[0] = '\0';

	if (argc > 1)
		BLI_strncpy(filename, argv[argc-1], FILE_MAX);
#endif // !_APPLE
}

static BlendFileData *load_game_data(const char *progname, char *filename = NULL, char *relativename = NULL)
{
	ReportList reports;
	BlendFileData *bfd = NULL;

	BKE_reports_init(&reports, RPT_STORE);
	
	/* try to load ourself, will only work if we are a runtime */
	if (BLO_is_a_runtime(progname)) {
		bfd= BLO_read_runtime(progname, &reports);
		if (bfd) {
			bfd->type= BLENFILETYPE_RUNTIME;
			BLI_strncpy(bfd->main->name, progname, sizeof(bfd->main->name));
		}
	} else {	
		bfd= BLO_read_from_file(progname, &reports);
	}
	
	if (!bfd && filename) {
		bfd = load_game_data(filename);
		if (!bfd) {
			printf("Loading %s failed: ", filename);
			BKE_reports_print(&reports, RPT_ERROR);
		}
	}

	BKE_reports_clear(&reports);
	
	return bfd;
}

bool GPG_NextFrame(GHOST_ISystem* system, GPG_Application *app, int &exitcode, STR_String &exitstring, GlobalSettings *gs)
{
<<<<<<< HEAD
    bool run = true;
    system->processEvents(false);
    system->dispatchEvents();
    if ((exitcode = app->getExitRequested()))
    {
        run = false;
        exitstring = app->getExitString();
        *gs = *app->getGlobalSettings();
    }
    return run;
=======
	bool run = true;
	system->processEvents(false);
	system->dispatchEvents();
	app->EngineNextFrame();
	if ((exitcode = app->getExitRequested())) {
		run = false;
		exitstring = app->getExitString();
		*gs = *app->getGlobalSettings();
	}
	return run;
>>>>>>> 7748133b
}

struct GPG_NextFrameState {
	GHOST_ISystem* system;
	GPG_Application *app;
	GlobalSettings *gs;
} gpg_nextframestate;

int GPG_PyNextFrame(void *state0)
{
	GPG_NextFrameState *state = (GPG_NextFrameState *) state0;
	int exitcode;
	STR_String exitstring;
	bool run = GPG_NextFrame(state->system, state->app, exitcode, exitstring, state->gs);
	if (run) return 0;  
	else {
		if (exitcode) 
			fprintf(stderr, "Exit code %d: %s\n", exitcode, exitstring.ReadPtr());
		return 1;
	}
}

int main(int argc, char** argv)
{
	int i;
	int argc_py_clamped= argc; /* use this so python args can be added after ' - ' */
	bool error = false;
	SYS_SystemHandle syshandle = SYS_GetSystem();
	bool fullScreen = false;
	bool fullScreenParFound = false;
	bool windowParFound = false;
#ifdef WIN32
	bool closeConsole = true;
#endif
	RAS_IRasterizer::StereoMode stereomode = RAS_IRasterizer::RAS_STEREO_NOSTEREO;
	bool stereoWindow = false;
	bool stereoParFound = false;
	int stereoFlag = STEREO_NOSTEREO;
	int domeFov = -1;
	int domeTilt = -200;
	int domeMode = 0;
	char* domeWarp = NULL;
	Text *domeText  = NULL;
	int windowLeft = 100;
	int windowTop = 100;
	int windowWidth = 640;
	int windowHeight = 480;
	GHOST_TUns32 fullScreenWidth = 0;
	GHOST_TUns32 fullScreenHeight= 0;
	int fullScreenBpp = 32;
	int fullScreenFrequency = 60;
	GHOST_TEmbedderWindowID parentWindow = 0;
	bool isBlenderPlayer = false;
	int validArguments=0;
	bool samplesParFound = false;
	GHOST_TUns16 aasamples = 0;
	
#ifdef __linux__
#ifdef __alpha__
	signal (SIGFPE, SIG_IGN);
#endif /* __alpha__ */
#endif /* __linux__ */
	BLI_init_program_path(argv[0]);
	BLI_init_temporary_dir(NULL);
#ifdef __APPLE__
	// Can't use Carbon right now because of double defined type ID (In Carbon.h and DNA_ID.h, sigh)
	/*
	IBNibRef 		nibRef;
	WindowRef 		window;
	OSStatus		err;

	  // Create a Nib reference passing the name of the nib file (without the .nib extension)
	  // CreateNibReference only searches into the application bundle.
	  err = ::CreateNibReference(CFSTR("main"), &nibRef);
	  if (err) return -1;
	  
		// Once the nib reference is created, set the menu bar. "MainMenu" is the name of the menu bar
		// object. This name is set in InterfaceBuilder when the nib is created.
		err = ::SetMenuBarFromNib(nibRef, CFSTR("MenuBar"));
		if (err) return -1;
		
		  // We don't need the nib reference anymore.
		  ::DisposeNibReference(nibRef);
	*/
#endif // __APPLE__
	
	// We don't use threads directly in the BGE, but we need to call this so things like
	// freeing up GPU_Textures works correctly.
	BLI_threadapi_init();

	RNA_init();

	init_nodesystem();
	
	initglobals();

	U.gameflags |= USER_DISABLE_VBO;
	// We load our own G.main, so free the one that initglobals() gives us
	free_main(G.main);
	G.main = NULL;

	IMB_init();

	// Setup builtin font for BLF (mostly copied from creator.c, wm_init_exit.c and interface_style.c)
	BLF_init(11, U.dpi);
	BLF_lang_init();
	BLF_lang_encoding("");
	BLF_lang_set("");

	BLF_load_mem("default", (unsigned char*)datatoc_bfont_ttf, datatoc_bfont_ttf_size);

	// Parse command line options
#if defined(DEBUG)
	printf("argv[0] = '%s'\n", argv[0]);
#endif

#ifdef WIN32
	if (scr_saver_init(argc, argv))
	{
		switch (scr_saver_mode)
		{
		case SCREEN_SAVER_MODE_CONFIGURATION:
			MessageBox(scr_saver_hwnd, "This screen saver has no options that you can set", "Screen Saver", MB_OK);
			break;
		case SCREEN_SAVER_MODE_PASSWORD:
			/* This is W95 only, which we currently do not support.
			   Fall-back to normal screen saver behavior in that case... */
		case SCREEN_SAVER_MODE_SAVER:
			fullScreen = true;
			fullScreenParFound = true;
			break;

		case SCREEN_SAVER_MODE_PREVIEW:
			/* This will actually be handled somewhere below... */
			break;
		}
	}
#endif
	// XXX add the ability to change this values to the command line parsing.
	U.mixbufsize = 2048;
	U.audiodevice = 2;
	U.audiorate = 44100;
	U.audioformat = 0x24;
	U.audiochannels = 2;

	// XXX this one too
	U.anisotropic_filter = 2;

	sound_init_once();

	/* if running blenderplayer the last argument can't be parsed since it has to be the filename. */
	isBlenderPlayer = !BLO_is_a_runtime(argv[0]);
	if (isBlenderPlayer)
		validArguments = argc - 1;
	else
		validArguments = argc;

	for (i = 1; (i < validArguments) && !error 
#ifdef WIN32
		&& scr_saver_mode == SCREEN_SAVER_MODE_NONE
#endif
		;)

	{
#if defined(DEBUG)
		printf("argv[%d] = '%s', %i\n", i, argv[i],argc);
#endif
		if (argv[i][0] == '-')
		{
			/* ignore all args after " - ", allow python to have own args */
			if (argv[i][1]=='\0') {
				argc_py_clamped= i;
				break;
			}
			
			switch (argv[i][1])
			{
			case 'g':
				// Parse game options
				{
					i++;
					if (i <= validArguments)
					{
						char* paramname = argv[i];
						// Check for single value versus assignment
						if (i+1 <= validArguments && (*(argv[i+1]) == '='))
						{
							i++;
							if (i + 1 <= validArguments)
							{
								i++;
								// Assignment
								SYS_WriteCommandLineInt(syshandle, paramname, atoi(argv[i]));
								SYS_WriteCommandLineFloat(syshandle, paramname, atof(argv[i]));
								SYS_WriteCommandLineString(syshandle, paramname, argv[i]);
#if defined(DEBUG)
								printf("%s = '%s'\n", paramname, argv[i]);
#endif
								i++;
							}
							else
							{
								error = true;
								printf("error: argument assignment %s without value.\n", paramname);
							}
						}
						else
						{
//							SYS_WriteCommandLineInt(syshandle, argv[i++], 1);
						}
					}
				}
				break;

			case 'd':
				i++;
				G.debug |= G_DEBUG;     /* std output printf's */
				MEM_set_memory_debug();
				break;

			case 'f':
				i++;
				fullScreen = true;
				fullScreenParFound = true;
				if ((i + 2) <= validArguments && argv[i][0] != '-' && argv[i+1][0] != '-')
				{
					fullScreenWidth = atoi(argv[i++]);
					fullScreenHeight = atoi(argv[i++]);
					if ((i + 1) <= validArguments && argv[i][0] != '-')
					{
						fullScreenBpp = atoi(argv[i++]);
						if ((i + 1) <= validArguments && argv[i][0] != '-')
							fullScreenFrequency = atoi(argv[i++]);
					}
				}
				break;
			case 'w':
				// Parse window position and size options
				i++;
				fullScreen = false;
				windowParFound = true;

				if ((i + 2) <= validArguments && argv[i][0] != '-' && argv[i+1][0] != '-')
				{
					windowWidth = atoi(argv[i++]);
					windowHeight = atoi(argv[i++]);
					if ((i + 2) <= validArguments && argv[i][0] != '-' && argv[i+1][0] != '-')
					{
						windowLeft = atoi(argv[i++]);
						windowTop = atoi(argv[i++]);
					}
				}
				break;
					
			case 'h':
				usage(argv[0], isBlenderPlayer);
				return 0;
				break;
			case 'i':
				i++;
				if ( (i + 1) <= validArguments )
					parentWindow = atoi(argv[i++]); 
				else {
					error = true;
					printf("error: too few options for parent window argument.\n");
				}
#if defined(DEBUG)
				printf("XWindows ID = %d\n", parentWindow);
#endif // defined(DEBUG)
				break;
			case 'm':
				i++;
				samplesParFound = true;
				if ((i+1) <= validArguments )
					aasamples = atoi(argv[i++]);
				else
				{
					error = true;
					printf("error: No argument supplied for -m");
				}
				break;
			case 'c':
				i++;
#ifdef WIN32
				closeConsole = false;
#endif
				break;
			case 's':  // stereo
				i++;
				if ((i + 1) <= validArguments)
				{
					stereomode = (RAS_IRasterizer::StereoMode) atoi(argv[i]);
					if (stereomode < RAS_IRasterizer::RAS_STEREO_NOSTEREO || stereomode >= RAS_IRasterizer::RAS_STEREO_MAXSTEREO)
						stereomode = RAS_IRasterizer::RAS_STEREO_NOSTEREO;
					
					if (!strcmp(argv[i], "nostereo"))  // ok, redundant but clear
						stereomode = RAS_IRasterizer::RAS_STEREO_NOSTEREO;
					
					// only the hardware pageflip method needs a stereo window
					else if (!strcmp(argv[i], "hwpageflip")) {
						stereomode = RAS_IRasterizer::RAS_STEREO_QUADBUFFERED;
						stereoWindow = true;
					}
					else if (!strcmp(argv[i], "syncdoubling"))
						stereomode = RAS_IRasterizer::RAS_STEREO_ABOVEBELOW;
					
					else if (!strcmp(argv[i], "anaglyph"))
						stereomode = RAS_IRasterizer::RAS_STEREO_ANAGLYPH;
					
					else if (!strcmp(argv[i], "sidebyside"))
						stereomode = RAS_IRasterizer::RAS_STEREO_SIDEBYSIDE;
					
					else if (!strcmp(argv[i], "vinterlace"))
						stereomode = RAS_IRasterizer::RAS_STEREO_VINTERLACE;
					
#if 0
					// future stuff
					else if (!strcmp(argv[i], "stencil")
						stereomode = RAS_STEREO_STENCIL;
#endif
					
					i++;
					stereoParFound = true;
					stereoFlag = STEREO_ENABLED;
				}
				else
				{
					error = true;
					printf("error: too few options for stereo argument.\n");
				}
				break;
			case 'D':
				stereoFlag = STEREO_DOME;
				stereomode = RAS_IRasterizer::RAS_STEREO_DOME;
				i++;
				if ((i + 1) <= validArguments)
				{
					if (!strcmp(argv[i], "angle")) {
						i++;
						domeFov = atoi(argv[i++]);
					}
					if (!strcmp(argv[i], "tilt")) {
						i++;
						domeTilt = atoi(argv[i++]);
					}
					if (!strcmp(argv[i], "warpdata")) {
						i++;
						domeWarp = argv[i++];
					}
					if (!strcmp(argv[i], "mode")) {
						i++;
						if (!strcmp(argv[i], "fisheye"))
							domeMode = DOME_FISHEYE;
							
						else if (!strcmp(argv[i], "truncatedfront"))
							domeMode = DOME_TRUNCATED_FRONT;
							
						else if (!strcmp(argv[i], "truncatedrear"))
							domeMode = DOME_TRUNCATED_REAR;
							
						else if (!strcmp(argv[i], "cubemap"))
							domeMode = DOME_ENVMAP;
							
						else if (!strcmp(argv[i], "sphericalpanoramic"))
							domeMode = DOME_PANORAM_SPH;

						else
							printf("error: %s is not a valid dome mode.\n", argv[i]);
					}
					i++;
				}
				break;
			default:
				printf("Unknown argument: %s\n", argv[i++]);
				break;
			}
		}
		else
		{
			i++;
		}
	}
	
	if ((windowWidth < kMinWindowWidth) || (windowHeight < kMinWindowHeight))
	{
		error = true;
		printf("error: window size too small.\n");
	}
	
	if (error )
	{
		usage(argv[0], isBlenderPlayer);
		return 0;
	}

#ifdef WIN32
	if (scr_saver_mode != SCREEN_SAVER_MODE_CONFIGURATION)
#endif
	{
#ifdef __APPLE__
		//SYS_WriteCommandLineInt(syshandle, "show_framerate", 1);
		//SYS_WriteCommandLineInt(syshandle, "nomipmap", 1);
		//fullScreen = false;		// Can't use full screen
#endif

		if (SYS_GetCommandLineInt(syshandle, "nomipmap", 0))
		{
			GPU_set_mipmap(0);
		}

		GPU_set_anisotropic(U.anisotropic_filter);

		GPU_init_graphics_type();

		GPUimmediate *immediate = gpuNewImmediate();
		gpuImmediateMakeCurrent(immediate);
		gpuImmediateMaxVertexCount(500000); // XXX: temporary!

		GPUindex *gindex = gpuNewIndex();
		gpuImmediateIndex(gindex);
		gpuImmediateMaxIndexCount(500000); // XXX: temporary!

		gpuInitializeLighting();

		// Create the system
		if (GHOST_ISystem::createSystem() == GHOST_kSuccess)
		{
			GHOST_ISystem* system = GHOST_ISystem::getSystem();
			assertd(system);
			
			if (!fullScreenWidth || !fullScreenHeight)
				system->getMainDisplayDimensions(fullScreenWidth, fullScreenHeight);
			// process first batch of events. If the user
			// drops a file on top off the blenderplayer icon, we 
			// receive an event with the filename
			
			system->processEvents(0);
			
			// this bracket is needed for app (see below) to get out
			// of scope before GHOST_ISystem::disposeSystem() is called.
			{
				int exitcode = KX_EXIT_REQUEST_NO_REQUEST;
				STR_String exitstring = "";
				GPG_Application app(system);
				bool firstTimeRunning = true;
				char filename[FILE_MAX];
				char pathname[FILE_MAX];
				char *titlename;

				get_filename(argc_py_clamped, argv, filename);
				if (filename[0])
					BLI_path_cwd(filename);
				

				// fill the GlobalSettings with the first scene files
				// those may change during the game and persist after using Game Actuator
				GlobalSettings gs;

				do
				{
					// Read the Blender file
					BlendFileData *bfd;
					
					// if we got an exitcode 3 (KX_EXIT_REQUEST_START_OTHER_GAME) load a different file
					if (exitcode == KX_EXIT_REQUEST_START_OTHER_GAME)
					{
						char basedpath[FILE_MAX];
						
						// base the actuator filename relative to the last file
						BLI_strncpy(basedpath, exitstring.Ptr(), sizeof(basedpath));
						BLI_path_abs(basedpath, pathname);
						
						bfd = load_game_data(basedpath);

						if (!bfd)
						{
							// just add "//" in front of it
							char temppath[242];
							strcpy(temppath, "//");
							strcat(temppath, basedpath);
				
							BLI_path_abs(temppath, pathname);
							bfd = load_game_data(temppath);
						}
					}
					else
					{
						bfd = load_game_data(BLI_program_path(), filename[0]? filename: NULL);
					}
					
					//::printf("game data loaded from %s\n", filename);
					
					if (!bfd) {
						usage(argv[0], isBlenderPlayer);
						error = true;
						exitcode = KX_EXIT_REQUEST_QUIT_GAME;
					} 
					else 
					{
#ifdef WIN32
#if !defined(DEBUG)
						if (closeConsole)
						{
							system->toggleConsole(0); // Close a console window
						}
#endif // !defined(DEBUG)
#endif // WIN32
						Main *maggie = bfd->main;
						Scene *scene = bfd->curscene;
						G.main = maggie;

						if (firstTimeRunning) {
							G.fileflags  = bfd->fileflags;

							gs.matmode= scene->gm.matmode;
							gs.glslflag= scene->gm.flag;
						}

						//Seg Fault; icon.c gIcons == 0
						BKE_icons_init(1);
						
						titlename = maggie->name;
						
						// Check whether the game should be displayed full-screen
						if ((!fullScreenParFound) && (!windowParFound))
						{
							// Only use file settings when command line did not override
							if ((scene->gm.playerflag & GAME_PLAYER_FULLSCREEN)) {
								//printf("fullscreen option found in Blender file\n");
								fullScreen = true;
								fullScreenWidth= scene->gm.xplay;
								fullScreenHeight= scene->gm.yplay;
								fullScreenFrequency= scene->gm.freqplay;
								fullScreenBpp = scene->gm.depth;
							}
							else
							{
								fullScreen = false;
								windowWidth = scene->gm.xplay;
								windowHeight = scene->gm.yplay;
							}
						}
						
						
						// Check whether the game should be displayed in stereo
						if (!stereoParFound)
						{
							if (scene->gm.stereoflag == STEREO_ENABLED) {
								stereomode = (RAS_IRasterizer::StereoMode) scene->gm.stereomode;
								if (stereomode == RAS_IRasterizer::RAS_STEREO_QUADBUFFERED)
									stereoWindow = true;
							}
						}
						else
							scene->gm.stereoflag = STEREO_ENABLED;

						if (!samplesParFound)
							aasamples = scene->gm.aasamples;

						if (stereoFlag == STEREO_DOME) {
							stereomode = RAS_IRasterizer::RAS_STEREO_DOME;
							scene->gm.stereoflag = STEREO_DOME;
							if (domeFov > 89)
								scene->gm.dome.angle = domeFov;
							if (domeTilt > -180)
								scene->gm.dome.tilt = domeTilt;
							if (domeMode > 0)
								scene->gm.dome.mode = domeMode;
							if (domeWarp)
							{
								//XXX to do: convert relative to absolute path
								domeText= BKE_text_load(domeWarp, "");
								if (!domeText)
									printf("error: invalid warpdata text file - %s\n", domeWarp);
								else
									scene->gm.dome.warptext = domeText;
							}
						}
						
						//					GPG_Application app (system, maggie, startscenename);
						app.SetGameEngineData(maggie, scene, &gs, argc, argv); /* this argc cant be argc_py_clamped, since python uses it */
						BLI_strncpy(pathname, maggie->name, sizeof(pathname));
						if (G.main != maggie) {
							BLI_strncpy(G.main->name, maggie->name, sizeof(G.main->name));
						}
#ifdef WITH_PYTHON
						setGamePythonPath(G.main->name);
#endif
						if (firstTimeRunning)
						{
							firstTimeRunning = false;

							if (fullScreen)
							{
#ifdef WIN32
								if (scr_saver_mode == SCREEN_SAVER_MODE_SAVER)
								{
									app.startScreenSaverFullScreen(fullScreenWidth, fullScreenHeight, fullScreenBpp, fullScreenFrequency,
										stereoWindow, stereomode, aasamples);
								}
								else
#endif
								{
									app.startFullScreen(fullScreenWidth, fullScreenHeight, fullScreenBpp, fullScreenFrequency,
										stereoWindow, stereomode, aasamples, (scene->gm.playerflag & GAME_PLAYER_DESKTOP_RESOLUTION));
								}
							}
							else
							{
#ifdef __APPLE__
								// on Mac's we'll show the executable name instead of the 'game.blend' name
								char tempname[1024], *appstring;
								::strcpy(tempname, titlename);
								
								appstring = strstr(tempname, ".app/");
								if (appstring) {
									appstring[2] = 0;
									titlename = &tempname[0];
								}
#endif
								// Strip the path so that we have the name of the game file
								STR_String path = titlename;
#ifndef WIN32
								vector<STR_String> parts = path.Explode('/');
#else  // WIN32
								vector<STR_String> parts = path.Explode('\\');
#endif // WIN32                        
								STR_String title;
								if (parts.size())
								{
									title = parts[parts.size()-1];
									parts = title.Explode('.');
									if (parts.size() > 1)
									{
										title = parts[0];
									}
								}
								else
								{
									title = "blenderplayer";
								}
#ifdef WIN32
								if (scr_saver_mode == SCREEN_SAVER_MODE_PREVIEW)
								{
									app.startScreenSaverPreview(scr_saver_hwnd, stereoWindow, stereomode, aasamples);
								}
								else
#endif
								{
																										if (parentWindow != 0)
										app.startEmbeddedWindow(title, parentWindow, stereoWindow, stereomode, aasamples);
									else
										app.startWindow(title, windowLeft, windowTop, windowWidth, windowHeight,
										stereoWindow, stereomode, aasamples);
								}
							}
						}
						else
						{
							app.StartGameEngine(stereomode);
							exitcode = KX_EXIT_REQUEST_NO_REQUEST;
						}
						
						// Add the application as event consumer
						system->addEventConsumer(&app);
						
						// Enter main loop
						bool run = true;
                        char *python_main = NULL;
<<<<<<< HEAD
#ifdef WITH_PYTHON
						pynextframestate.state = NULL;
						pynextframestate.func = NULL;

=======
						pynextframestate.state = NULL;
						pynextframestate.func = NULL;
#ifdef WITH_PYTHON
>>>>>>> 7748133b
						python_main = KX_GetPythonMain(scene);
#endif // WITH_PYTHON
						if (python_main) 
						{
							char *python_code = KX_GetPythonCode(maggie, python_main);
							if (python_code)
<<<<<<< HEAD
							{
#ifdef WITH_PYTHON			    
								gpg_nextframestate.system = system;
								gpg_nextframestate.app = &app;
								gpg_nextframestate.gs = &gs;
								pynextframestate.state = &gpg_nextframestate;
								pynextframestate.func = &GPG_PyNextFrame;			

                                printf("Yielding control to Python script '%s'...\n", python_main);
                                PyRun_SimpleString(python_code);
                                printf("Exit Python script '%s'\n", python_main);
#endif // WITH_PYTHON				
                                MEM_freeN(python_code);
                            }
                            else {
                                fprintf(stderr, "ERROR: cannot yield control to Python: no Python text data block named '%s'\n", python_main);
                            }
                        }
                        else
						{
							while (run)
							{
=======
							{
#ifdef WITH_PYTHON			    
								gpg_nextframestate.system = system;
								gpg_nextframestate.app = &app;
								gpg_nextframestate.gs = &gs;
								pynextframestate.state = &gpg_nextframestate;
								pynextframestate.func = &GPG_PyNextFrame;

                                printf("Yielding control to Python script '%s'...\n", python_main);
                                PyRun_SimpleString(python_code);
                                printf("Exit Python script '%s'\n", python_main);
#endif // WITH_PYTHON
                                MEM_freeN(python_code);
                            }
                            else {
                                fprintf(stderr, "ERROR: cannot yield control to Python: no Python text data block named '%s'\n", python_main);
                            }
                        }
                        else
						{
							while (run)
							{
>>>>>>> 7748133b
								run = GPG_NextFrame(system, &app, exitcode, exitstring, &gs);
							}
						}
						app.StopGameEngine();

						/* 'app' is freed automatic when out of scope. 
						 * removal is needed else the system will free an already freed value */
						system->removeEventConsumer(&app);

						BLO_blendfiledata_free(bfd);
						if (python_main) MEM_freeN(python_main);
					}
				} while (exitcode == KX_EXIT_REQUEST_RESTART_GAME || exitcode == KX_EXIT_REQUEST_START_OTHER_GAME);
			}

			// Seg Fault; icon.c gIcons == 0
			BKE_icons_free();

			// Dispose the system
			GHOST_ISystem::disposeSystem();
		} else {
			error = true;
			printf("error: couldn't create a system.\n");
		}

		gpuShutdownLighting();

		gpuDeleteIndex(gindex);
		gpuImmediateIndex(NULL);

		gpuImmediateMakeCurrent(NULL);
		gpuDeleteImmediate(immediate);
	}

	// Cleanup
	RNA_exit();
	BLF_exit();

#ifdef WITH_INTERNATIONAL
	BLF_free_unifont();
#endif

	IMB_exit();
	free_nodesystem();

	SYS_DeleteSystem(syshandle);

	int totblock= MEM_get_memory_blocks_in_use();
	if (totblock!=0) {
		printf("Error Totblock: %d\n",totblock);
		MEM_set_error_callback(mem_error_cb);
		MEM_printmemlist();
	}

	return error ? -1 : 0;
}

<|MERGE_RESOLUTION|>--- conflicted
+++ resolved
@@ -338,18 +338,6 @@
 
 bool GPG_NextFrame(GHOST_ISystem* system, GPG_Application *app, int &exitcode, STR_String &exitstring, GlobalSettings *gs)
 {
-<<<<<<< HEAD
-    bool run = true;
-    system->processEvents(false);
-    system->dispatchEvents();
-    if ((exitcode = app->getExitRequested()))
-    {
-        run = false;
-        exitstring = app->getExitString();
-        *gs = *app->getGlobalSettings();
-    }
-    return run;
-=======
 	bool run = true;
 	system->processEvents(false);
 	system->dispatchEvents();
@@ -360,7 +348,6 @@
 		*gs = *app->getGlobalSettings();
 	}
 	return run;
->>>>>>> 7748133b
 }
 
 struct GPG_NextFrameState {
@@ -1030,46 +1017,16 @@
 						// Enter main loop
 						bool run = true;
                         char *python_main = NULL;
-<<<<<<< HEAD
-#ifdef WITH_PYTHON
-						pynextframestate.state = NULL;
-						pynextframestate.func = NULL;
-
-=======
 						pynextframestate.state = NULL;
 						pynextframestate.func = NULL;
 #ifdef WITH_PYTHON
->>>>>>> 7748133b
 						python_main = KX_GetPythonMain(scene);
 #endif // WITH_PYTHON
+						if (python_main) 
 						if (python_main) 
 						{
 							char *python_code = KX_GetPythonCode(maggie, python_main);
 							if (python_code)
-<<<<<<< HEAD
-							{
-#ifdef WITH_PYTHON			    
-								gpg_nextframestate.system = system;
-								gpg_nextframestate.app = &app;
-								gpg_nextframestate.gs = &gs;
-								pynextframestate.state = &gpg_nextframestate;
-								pynextframestate.func = &GPG_PyNextFrame;			
-
-                                printf("Yielding control to Python script '%s'...\n", python_main);
-                                PyRun_SimpleString(python_code);
-                                printf("Exit Python script '%s'\n", python_main);
-#endif // WITH_PYTHON				
-                                MEM_freeN(python_code);
-                            }
-                            else {
-                                fprintf(stderr, "ERROR: cannot yield control to Python: no Python text data block named '%s'\n", python_main);
-                            }
-                        }
-                        else
-						{
-							while (run)
-							{
-=======
 							{
 #ifdef WITH_PYTHON			    
 								gpg_nextframestate.system = system;
@@ -1092,7 +1049,6 @@
 						{
 							while (run)
 							{
->>>>>>> 7748133b
 								run = GPG_NextFrame(system, &app, exitcode, exitstring, &gs);
 							}
 						}
