--- conflicted
+++ resolved
@@ -432,11 +432,7 @@
 	// reverting to texunit 0, without this we get bug [#28462]
 	glActiveTextureARB(GL_TEXTURE0);
 
-<<<<<<< HEAD
-	glViewport(rect.GetLeft(), rect.GetBottom(), rect.GetWidth()+1, rect.GetHeight()+1);
-=======
 	glViewport(rect.GetLeft(), rect.GetBottom(), rect_width, rect.GetHeight()+1);
->>>>>>> 9b515033
 
 	glDisable(GL_DEPTH_TEST);
 	// in case the previous material was wire
