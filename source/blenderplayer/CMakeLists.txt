--- conflicted
+++ resolved
@@ -124,14 +124,6 @@
 		bf_nodes
 		bf_gpu
 		bf_imbuf
-<<<<<<< HEAD
-		bf_avi 
-		ge_logic_network 
-		ge_logic_ngnetwork 
-		ge_logic_loopbacknetwork 
-		bf_intern_guardedalloc 
-		bf_intern_memutil 
-=======
 		bf_avi
 		ge_logic_network
 		ge_logic_ngnetwork
@@ -139,7 +131,6 @@
 		extern_bullet
 		bf_intern_guardedalloc
 		bf_intern_memutil
->>>>>>> 51f14cfa
 		bf_python_ext
 		bf_python_mathutils
 		bf_python_bmesh
