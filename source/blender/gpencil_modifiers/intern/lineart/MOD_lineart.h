/* SPDX-License-Identifier: GPL-2.0-or-later
 * Copyright 2008 Blender Foundation. All rights reserved. */

/** \file
 * \ingroup editors
 */

#pragma once

#include "BLI_linklist.h"
#include "BLI_listbase.h"
#include "BLI_math.h" /* Needed here for inline functions. */
#include "BLI_threads.h"

#include <math.h>

typedef struct LineartStaticMemPoolNode {
  Link item;
  size_t size;
  size_t used_byte;
  /* User memory starts here */
} LineartStaticMemPoolNode;

typedef struct LineartStaticMemPool {
  ListBase pools;
  SpinLock lock_mem;
} LineartStaticMemPool;

typedef struct LineartTriangleAdjacent {
  struct LineartEdge *e[3];
} LineartTriangleAdjacent;

typedef struct LineartTriangle {
  struct LineartVert *v[3];

  /* first culled in line list to use adjacent triangle info, then go through triangle list. */
  double gn[3];

  unsigned char material_mask_bits;
  unsigned char intersection_mask;
  unsigned char mat_occlusion;
  unsigned char flags; /* #eLineartTriangleFlags */

  /* target_reference = (obi->obindex | triangle_index) */
  /*        higher 12 bits-------^         ^-----index in object, lower 20 bits */
  int target_reference;

  unsigned char silhouette_group;

  /**
   * Only use single link list, because we don't need to go back in order.
   * This variable is also reused to store the pointer to adjacent lines of this triangle
   * before intersection stage.
   */
  struct LinkNode *intersecting_verts;
} LineartTriangle;

typedef struct LineartTriangleThread {
  struct LineartTriangle base;
  /**
   * This variable is used to store per-thread triangle-line testing pair,
   * also re-used to store triangle-triangle pair for intersection testing stage.
   * Do not directly use #LineartTriangleThread.
   * The size of #LineartTriangle is dynamically allocated to contain set thread number of
   * "testing_e" field. Worker threads will test lines against the "base" triangle.
   * At least one thread is present, thus we always have at least `testing_e[0]`.
   */
  struct LineartEdge *testing_e[1];
} LineartTriangleThread;

typedef enum eLineArtElementNodeFlag {
  LRT_ELEMENT_IS_ADDITIONAL = (1 << 0),
  LRT_ELEMENT_BORDER_ONLY = (1 << 1),
  LRT_ELEMENT_NO_INTERSECTION = (1 << 2),
  LRT_ELEMENT_INTERSECTION_DATA = (1 << 3),
} eLineArtElementNodeFlag;

typedef struct LineartElementLinkNode {
  struct LineartElementLinkNode *next, *prev;
  void *pointer;
  int element_count;
  void *object_ref;
  eLineArtElementNodeFlag flags;

  /* For edge element link nodes, used for shadow edge matching. */
  int obindex;

  /** Per object value, always set, if not enabled by #ObjectLineArt, then it's set to global. */
  float crease_threshold;
} LineartElementLinkNode;

typedef struct LineartEdgeSegment {
  struct LineartEdgeSegment *next, *prev;
  /** at==0: left  at==1: right  (this is in 2D projected space) */
  double at;
  /** Occlusion level after "at" point */
  unsigned char occlusion;

  /* Used to filter line art occlusion edges */
  unsigned char material_mask_bits;

  /* Only used to mark "lit/shade" for now, But reserverd bits for material info.
   * TODO(Yiming): Transfer material masks from shadow results
   * onto here so then we can even filter transparent shadows. */
  unsigned char shadow_mask_bits;
  unsigned char silhouette_group;
} LineartEdgeSegment;

typedef struct LineartShadowSegmentContainer {
  struct LineartShadowSegmentContainer *next, *prev;
  /* Two end points in framebuffer coordinates viewed from the light source. */
  double fbc1[4], fbc2[4];
  double g1[3], g2[3];
  struct LineartEdge *e_ref;
  struct LineartEdge *e_ref_light_contour;
  struct LineartEdgeSegment *es_ref; /* Only for 3rd stage casting. */
  ListBase shadow_segments;
} LineartShadowSegmentContainer;

enum eLineartShadowSegmentFlag {
  LRT_SHADOW_CASTED = 1,
  LRT_SHADOW_FACING_LIGHT = 2,
};

typedef struct LineartShadowSegment {
  struct LineartShadowSegment *next, *prev;
  /* eLineartShadowSegmentFlag */
  int flag;
  /* In NDC, not in global linear. */
  double at;
  /* Left and right pos, because when casting shadows at some point there will be
   * non-continuous cuts. */
  double fbc1[4], fbc2[4];
  /* Global position. */
  double g1[4], g2[4];
  int target_reference;
  uint8_t silhouette_group;
} LineartShadowSegment;

typedef struct LineartVert {
  double gloc[3];
  double fbcoord[4];

  /* Scene global index. */
  int index;

  /**
   * Intersection data flag is here, when LRT_VERT_HAS_INTERSECTION_DATA is set,
   * size of the struct is extended to include intersection data.
   * See #eLineArtVertFlags.
   */
  char flag;

} LineartVert;

typedef struct LineartVertIntersection {
  struct LineartVert base;
  /** Use vert index because we only use this to check vertex equal. This way we save 8 Bytes. */
  int isec1, isec2;
  struct LineartTriangle *intersecting_with;
} LineartVertIntersection;

typedef enum eLineArtVertFlags {
  LRT_VERT_HAS_INTERSECTION_DATA = (1 << 0),
  LRT_VERT_EDGE_USED = (1 << 1),
} eLineArtVertFlags;

typedef struct LineartEdge {
  struct LineartVert *v1, *v2;

  /** These two variables are also used to specify original edge and segment during 3rd stage
   * reprojection, So we can easily find out the line which results come from. */
  struct LineartTriangle *t1, *t2;

  ListBase segments;
  char min_occ;

  /** Also for line type determination on chaining. */
  uint16_t flags;
  uint8_t intersection_mask;

  /** Matches the shadow result, used to determine whether a line is in the shadow or not.
   * Usages:
   * - Intersection lines: ((e->t1->target_reference << 32) | e->t2->target_reference);
   * - Other lines: LRT_EDGE_IDENTIFIER(obi, e);
   * - After shadow calculation: (search the shadow result and set reference to that);
   */
  struct LineartEdge *from_shadow;
  int target_reference;

  uint8_t silhouette_group;

  /**
   * Still need this entry because culled lines will not add to object
   * #LineartElementLinkNode node (known as `eln` internally).
   *
   * TODO: If really need more savings, we can allocate this in a "extended" way too, but we
   * need another bit in flags to be able to show the difference.
   */
  struct Object *object_ref;
} LineartEdge;

typedef struct LineartEdgeChain {
  struct LineartEdgeChain *next, *prev;
  ListBase chain;

  /** Calculated before draw command. */
  float length;

  /** Used when re-connecting and grease-pencil stroke generation. */
  char picked;
  char level;

  /** Chain now only contains one type of segments */
  int type;
  /** Will only connect chains that has the same loop id. */
  int loop_id;
  unsigned char material_mask_bits;
  unsigned char intersection_mask;
  unsigned char shadow_mask_bits;
  unsigned char silhouette_group;

  struct Object *object_ref;
} LineartEdgeChain;

typedef struct LineartEdgeChainItem {
  struct LineartEdgeChainItem *next, *prev;
  /** Need z value for fading, w value for image frame clipping. */
  float pos[4];
  /** For restoring position to 3d space. */
  float gpos[3];
  float normal[3];
  uint16_t line_type;
  char occlusion;
  unsigned char material_mask_bits;
  unsigned char intersection_mask;
  unsigned char shadow_mask_bits;
  unsigned char silhouette_group;
  size_t index;
} LineartEdgeChainItem;

typedef struct LineartChainRegisterEntry {
  struct LineartChainRegisterEntry *next, *prev;
  LineartEdgeChain *ec;
  LineartEdgeChainItem *eci;
  char picked;

  /* left/right mark.
   * Because we revert list in chaining so we need the flag. */
  char is_left;
} LineartChainRegisterEntry;

typedef struct LineartAdjacentEdge {
  unsigned int v1;
  unsigned int v2;
  unsigned int e;
} LineartAdjacentEdge;

enum eLineArtTileRecursiveLimit {
  /* If tile gets this small, it's already much smaller than a pixel. No need to continue
   * splitting. */
  LRT_TILE_RECURSIVE_PERSPECTIVE = 16,
  /* This is a tried-and-true safe value for high poly models that also needed ortho rendering. */
  LRT_TILE_RECURSIVE_ORTHO = 10,
};

#define LRT_TILE_SPLITTING_TRIANGLE_LIMIT 100
#define LRT_TILE_EDGE_COUNT_INITIAL 32

enum eLineartShadowCameraType {
  LRT_SHADOW_CAMERA_DIRECTIONAL = 1,
  LRT_SHADOW_CAMERA_POINT = 2,
};

typedef struct LineartPendingEdges {
  LineartEdge **array;
  int max;
  int next;
} LineartPendingEdges;

typedef struct LineartRenderBuffer {
  struct LineartRenderBuffer *prev, *next;

  int thread_count;

  int w, h;
  int tile_size_w, tile_size_h;
  int tile_count_x, tile_count_y;
  double width_per_tile, height_per_tile;
  double view_projection[4][4];
  double view[4][4];

  bool do_shadow_cast;

  float overscan;

  struct LineartBoundingArea *initial_bounding_areas;
  unsigned int bounding_area_initial_count;

  /* When splitting bounding areas, if there's an ortho camera placed at a straight angle, there
   * will be a lot of triangles aligned in line which can not be separated by continue subdividing
   * the tile. So we set a strict limit when using ortho camera. See eLineArtTileRecursiveLimit. */
  int tile_recursive_level;

  ListBase vertex_buffer_pointers;
  ListBase line_buffer_pointers;
  ListBase triangle_buffer_pointers;

  /** This one's memory is not from main pool and is free()ed after culling stage. */
  ListBase triangle_adjacent_pointers;

  ListBase intersecting_vertex_buffer;
  /** Use the one comes with Line Art. */
  LineartStaticMemPool render_data_pool;
  ListBase wasted_cuts;
  ListBase wasted_shadow_cuts;
  SpinLock lock_cuts;

  /* This is just a reference to LineartCache::chain_data_pool, which is not cleared after line art
   * completes which serves as a cache. */
  LineartStaticMemPool *chain_data_pool;

  /* Reference to LineartCache::shadow_data_pool, stay available until the final round of line art
   * calculation is finished. */
  LineartStaticMemPool *shadow_data_pool;

  /* Storing shadow edge eln, array, and cuts for shadow information, so it's avaliable when line
   * art runs the second time for occlusion. Either a reference to LineartCache::shadow_data_pool
   * (shadow stage) or a reference to LineartRenderBuffer::render_data_pool (final stage). */
  LineartStaticMemPool *edge_data_pool;

  /*  Render status */
  double view_vector[3];
  double view_vector_secondary[3]; /* For shadow. */

  int triangle_size;

<<<<<<< HEAD
  /* Although using ListBase here, LineartEdge is single linked list.
   * list.last is used to store worker progress along the list.
   * See lineart_main_occlusion_begin() for more info. */
  ListBase contour;
  ListBase intersection;
  ListBase crease;
  ListBase material;
  ListBase edge_mark;
  ListBase floating;
  ListBase light_contour;
  ListBase shadow;

  /* Note: Data here are allocated with MEM_xxx call instead of in pool. */
=======
  /* Note: Data inside #pending_edges are allocated with MEM_xxx call instead of in pool. */
>>>>>>> c4e9966f
  struct LineartPendingEdges pending_edges;
  int scheduled_count;

  ListBase chains;

  /* Intermediate shadow results, list of LineartShadowSegmentContainer */
  ListBase shadow_containers;

  /* For managing calculation tasks for multiple threads. */
  SpinLock lock_task;

  /*  settings */

  int max_occlusion_level;
  double crease_angle;
  double crease_cos;

  int draw_material_preview;
  double material_transparency;

  bool use_contour;
  bool use_crease;
  bool use_material;
  bool use_edge_marks;
  bool use_intersections;
  bool use_loose;
  bool use_light_contour;
  bool use_shadow;
  bool use_contour_secondary; /* From viewing camera, during shadow calculation. */

  int shadow_selection; /* Needs to be numeric because it's not just on/off. */
  bool shadow_enclose_shapes;
  bool shadow_use_silhouette;

  bool fuzzy_intersections;
  bool fuzzy_everything;
  bool allow_boundaries;
  bool allow_overlapping_edges;
  bool allow_duplicated_types;
  bool remove_doubles;
  bool use_loose_as_contour;
  bool use_loose_edge_chain;
  bool use_geometry_space_chain;
  bool use_back_face_culling;
  bool use_image_boundary_trimming;

  bool filter_face_mark;
  bool filter_face_mark_invert;
  bool filter_face_mark_boundaries;
  bool filter_face_mark_keep_contour;

  bool force_crease;
  bool sharp_as_crease;

  bool chain_preserve_details;

  /* Keep an copy of these data so when line art is running it's self-contained. */
  bool cam_is_persp;
  bool cam_is_persp_secondary; /* "Secondary" ones are from viewing camera (as opposed to shadow
                                  camera), during shadow calculation. */
  float cam_obmat[4][4];
  float cam_obmat_secondary[4][4];
  double camera_pos[3];
  double camera_pos_secondary[3];
  double active_camera_pos[3]; /* Stroke offset calculation may use active or selected camera. */
  double near_clip, far_clip;
  float shift_x, shift_y;

  float crease_threshold;
  float chaining_image_threshold;
  float angle_splitting_threshold;
  float chain_smooth_tolerance;

  /* Could be direction or position, depends on light_is_sun. */
  double light_vector[3];
  bool light_is_sun;

  /* FIXME(Yiming): Temporary solution for speeding up calculation by not including lines that
   * are not in the selected source. This will not be needed after we have a proper scene-wise
   * cache running because multiple modifiers can then select results from that without further
   * calculation. */
  int _source_type;
  struct Collection *_source_collection;
  struct Object *_source_object;

} LineartRenderBuffer;

typedef struct LineartCache {
  /** Separate memory pool for chain data and shadow, this goes to the cache, so when we free the
   * main pool, chains and shadows will still be available. */
  LineartStaticMemPool chain_data_pool;
  LineartStaticMemPool shadow_data_pool;

  /** A copy of rb->Chains after calculation is done, then we can destroy rb. */
  ListBase chains;

  /** Shadow-computed feature lines from original meshes to be matched with the second load of
   * meshes thus providing lit/shade info in the second run of line art. */
  ListBase shadow_elns;

  /** Cache only contains edge types specified in this variable. */
  uint16_t rb_edge_types;
} LineartCache;

#define DBL_TRIANGLE_LIM 1e-8
#define DBL_EDGE_LIM 1e-9
#define DBL_SHADOW_LIM 1e-6

#define LRT_MEMORY_POOL_1MB (1 << 20)

typedef enum eLineartTriangleFlags {
  LRT_CULL_DONT_CARE = 0,
  LRT_CULL_USED = (1 << 0),
  LRT_CULL_DISCARD = (1 << 1),
  LRT_CULL_GENERATED = (1 << 2),
  LRT_TRIANGLE_INTERSECTION_ONLY = (1 << 3),
  LRT_TRIANGLE_NO_INTERSECTION = (1 << 4),
  LRT_TRIANGLE_MAT_BACK_FACE_CULLING = (1 << 5),
} eLineartTriangleFlags;

/**
 * Controls how many edges a worker thread is processing at one request.
 * There's no significant performance impact on choosing different values.
 * Don't make it too small so that the worker thread won't request too many times.
 */
#define LRT_THREAD_EDGE_COUNT 1000

typedef struct LineartRenderTaskInfo {
  struct LineartRenderBuffer *rb;

  int thread_id;

<<<<<<< HEAD
  /* These lists only denote the part of the main edge list that the thread should iterate over.
   * Be careful to not iterate outside of these bounds as it is not thread safe to do so. */
  ListBase contour;
  ListBase intersection;
  ListBase crease;
  ListBase material;
  ListBase edge_mark;
  ListBase floating;
  ListBase light_contour;
  ListBase shadow;

  /* Here it doesn't really hold memory, it just stores a refernce to a portion in
   * rb->pending_edges. */
=======
  /* #pending_edges here only stores a refernce to a portion in LineartRenderbuffer::pending_edges,
   * assigned by the occlusion scheduler. */
>>>>>>> c4e9966f
  struct LineartPendingEdges pending_edges;

} LineartRenderTaskInfo;

#define LRT_OBINDEX_SHIFT 20
#define LRT_OBINDEX_LOWER 0x0fffff /* Lower 20 bits. */
#define LRT_EDGE_IDENTIFIER(obi, e) \
  (((uint64_t)((obi->obindex << 0) | (e->v1->index & LRT_OBINDEX_LOWER)) << 32) | \
   ((obi->obindex << 0) | (e->v2->index & LRT_OBINDEX_LOWER)))

typedef struct LineartObjectInfo {
  struct LineartObjectInfo *next;
  struct Object *original_ob;
  struct Mesh *original_me;
  double model_view_proj[4][4];
  double model_view[4][4];
  double normal[4][4];
  LineartElementLinkNode *eln;
  int usage;
  uint8_t override_intersection_mask;
  uint8_t silhouette_group;
  int global_i_offset;

  /* Shifted LRT_OBINDEX_SHIFT bits to be combined with object triangle index. */
  int obindex;

  bool free_use_mesh;

<<<<<<< HEAD
  /* Threads will add lines inside here, when all threads are done, we combine those into the
   * ones in LineartRenderBuffer. */
  ListBase contour;
  ListBase intersection;
  ListBase crease;
  ListBase material;
  ListBase edge_mark;
  ListBase floating;
  ListBase light_contour;
  ListBase shadow;

  /* Note: Data here are allocated with MEM_xxx call instead of in pool. */
=======
  /* Note: Data inside #pending_edges are allocated with MEM_xxx call instead of in pool. */
>>>>>>> c4e9966f
  struct LineartPendingEdges pending_edges;

} LineartObjectInfo;

typedef struct LineartObjectLoadTaskInfo {
  struct LineartRenderBuffer *rb;
  int thread_id;
  /* LinkNode styled list */
  LineartObjectInfo *pending;
  /* Used to spread the load across several threads. This can not overflow. */
  uint64_t total_faces;
  ListBase *shadow_elns;
} LineartObjectLoadTaskInfo;

/**
 * Bounding area diagram:
 * \code{.txt}
 * +----+ <----U (Upper edge Y value)
 * |    |
 * +----+ <----B (Bottom edge Y value)
 * ^    ^
 * L    R (Left/Right edge X value)
 * \endcode
 *
 * Example structure when subdividing 1 bounding areas:
 * 1 area can be divided into 4 smaller children to
 * accommodate image areas with denser triangle distribution.
 * \code{.txt}
 * +--+--+-----+
 * +--+--+     |
 * +--+--+-----+
 * |     |     |
 * +-----+-----+
 * \endcode
 *
 * lp/rp/up/bp is the list for
 * storing pointers to adjacent bounding areas.
 */
typedef struct LineartBoundingArea {
  double l, r, u, b;
  double cx, cy;

  /** 1,2,3,4 quadrant */
  struct LineartBoundingArea *child;

  SpinLock lock;

  ListBase lp;
  ListBase rp;
  ListBase up;
  ListBase bp;

  uint16_t triangle_count;
  uint16_t max_triangle_count;
  uint16_t line_count;
  uint16_t max_line_count;

  /* Use array for speeding up multiple accesses. */
  struct LineartTriangle **linked_triangles;
  struct LineartEdge **linked_lines;

  /** Reserved for image space reduction && multi-thread chaining. */
  ListBase linked_chains;
} LineartBoundingArea;

#define LRT_TILE(tile, r, c, CCount) tile[r * CCount + c]

#define LRT_CLAMP(a, Min, Max) a = a < Min ? Min : (a > Max ? Max : a)

#define LRT_MAX3_INDEX(a, b, c) (a > b ? (a > c ? 0 : (b > c ? 1 : 2)) : (b > c ? 1 : 2))

#define LRT_MIN3_INDEX(a, b, c) (a < b ? (a < c ? 0 : (b < c ? 1 : 2)) : (b < c ? 1 : 2))

#define LRT_MAX3_INDEX_ABC(x, y, z) (x > y ? (x > z ? a : (y > z ? b : c)) : (y > z ? b : c))

#define LRT_MIN3_INDEX_ABC(x, y, z) (x < y ? (x < z ? a : (y < z ? b : c)) : (y < z ? b : c))

#define LRT_ABC(index) (index == 0 ? a : (index == 1 ? b : c))
#define LRT_PABC(index) (index == 0 ? pa : (index == 1 ? pb : pc))

#define DBL_LOOSER 1e-5
#define LRT_DOUBLE_CLOSE_LOOSER(a, b) (((a) + DBL_LOOSER) >= (b) && ((a)-DBL_LOOSER) <= (b))
#define LRT_DOUBLE_CLOSE_ENOUGH(a, b) (((a) + DBL_EDGE_LIM) >= (b) && ((a)-DBL_EDGE_LIM) <= (b))

#define LRT_SHADOW_CLOSE_ENOUGH(a, b) \
  (((a) + DBL_SHADOW_LIM) >= (b) && ((a)-DBL_SHADOW_LIM) <= (b))

#define LRT_DOUBLE_CLOSE_ENOUGH_TRI(a, b) \
  (((a) + DBL_TRIANGLE_LIM) >= (b) && ((a)-DBL_TRIANGLE_LIM) <= (b))

/* Notes on this function:
 *
 * r_ratio: The ratio on segment a1-a2. When r_ratio is very close to zero or one, it
 * fixes the value to zero or one, this makes it easier to identify "on the tip" situations.
 *
 * r_aligned: True when 1) a and b is exactly on the same straight line and 2) a and b share a
 * common end-point.
 *
 * IMPORTANT: if r_aligned is true, r_ratio will be either 0 or 1 depending on which point from
 * segment a is shared with segment b. If it's a1 then r_ratio is 0, else then r_ratio is 1. This
 * extra information is needed for line art occlusion stage to work correctly in such cases.
 */
BLI_INLINE int lineart_intersect_seg_seg(const double *a1,
                                         const double *a2,
                                         const double *b1,
                                         const double *b2,
                                         double *r_ratio,
                                         bool *r_aligned)
{
/* Legacy intersection math aligns better with occlusion function quirks. */
/* #define USE_VECTOR_LINE_INTERSECTION */
#ifdef USE_VECTOR_LINE_INTERSECTION

  /* from isect_line_line_v2_point() */

  double s10[2], s32[2];
  double div;

  sub_v2_v2v2_db(s10, a2, a1);
  sub_v2_v2v2_db(s32, b2, b1);

  div = cross_v2v2_db(s10, s32);
  if (div != 0.0f) {
    const double u = cross_v2v2_db(a2, a1);
    const double v = cross_v2v2_db(b2, b1);

    const double rx = ((s32[0] * u) - (s10[0] * v)) / div;
    const double ry = ((s32[1] * u) - (s10[1] * v)) / div;
    double rr;

    if (fabs(a2[0] - a1[0]) > fabs(a2[1] - a1[1])) {
      *r_ratio = ratiod(a1[0], a2[0], rx);
      if (fabs(b2[0] - b1[0]) > fabs(b2[1] - b1[1])) {
        rr = ratiod(b1[0], b2[0], rx);
      }
      else {
        rr = ratiod(b1[1], b2[1], ry);
      }
      if ((*r_ratio) > 0 && (*r_ratio) < 1 && rr > 0 && rr < 1) {
        return 1;
      }
      return 0;
    }

    *r_ratio = ratiod(a1[1], a2[1], ry);
    if (fabs(b2[0] - b1[0]) > fabs(b2[1] - b1[1])) {
      rr = ratiod(b1[0], b2[0], rx);
    }
    else {
      rr = ratiod(b1[1], b2[1], ry);
    }
    if ((*r_ratio) > 0 && (*r_ratio) < 1 && rr > 0 && rr < 1) {
      return 1;
    }
    return 0;
  }
  return 0;

#else
  double k1, k2;
  double x;
  double y;
  double ratio;
  double x_diff = (a2[0] - a1[0]);
  double x_diff2 = (b2[0] - b1[0]);

  *r_aligned = false;

  if (LRT_DOUBLE_CLOSE_ENOUGH(x_diff, 0)) {
    if (LRT_DOUBLE_CLOSE_ENOUGH(x_diff2, 0)) {
      /* This means two segments are both vertical. */
      if ((LRT_DOUBLE_CLOSE_ENOUGH(a2[0], b1[0]) && LRT_DOUBLE_CLOSE_ENOUGH(a2[1], b1[1])) ||
          (LRT_DOUBLE_CLOSE_ENOUGH(a2[0], b2[0]) && LRT_DOUBLE_CLOSE_ENOUGH(a2[1], b2[1]))) {
        *r_aligned = true;
        *r_ratio = 1;
      }
      else if ((LRT_DOUBLE_CLOSE_ENOUGH(a1[0], b1[0]) && LRT_DOUBLE_CLOSE_ENOUGH(a1[1], b1[1])) ||
               (LRT_DOUBLE_CLOSE_ENOUGH(a1[0], b2[0]) && LRT_DOUBLE_CLOSE_ENOUGH(a1[1], b2[1]))) {
        *r_aligned = true;
        *r_ratio = 0;
      }
      return 0;
    }
    double r2 = ratiod(b1[0], b2[0], a1[0]);
    x = interpd(b2[0], b1[0], r2);
    y = interpd(b2[1], b1[1], r2);
    *r_ratio = ratio = ratiod(a1[1], a2[1], y);
  }
  else {
    if (LRT_DOUBLE_CLOSE_ENOUGH(x_diff2, 0)) {
      ratio = ratiod(a1[0], a2[0], b1[0]);
      x = interpd(a2[0], a1[0], ratio);
      *r_ratio = ratio;
    }
    else {
      double y_diff = a2[1] - a1[1], y_diff2 = b2[1] - b1[1];
      k1 = y_diff / x_diff;
      k2 = y_diff2 / x_diff2;

      if (LRT_DOUBLE_CLOSE_ENOUGH_TRI(k2, k1)) {
        /* This means two segments are parallel. This also handles k==0 (both completely
         * horizontal) cases. */
        if ((LRT_DOUBLE_CLOSE_ENOUGH(a2[0], b1[0]) && LRT_DOUBLE_CLOSE_ENOUGH(a2[1], b1[1])) ||
            (LRT_DOUBLE_CLOSE_ENOUGH(a2[0], b2[0]) && LRT_DOUBLE_CLOSE_ENOUGH(a2[1], b2[1]))) {
          *r_aligned = true;
          *r_ratio = 1;
        }
        else if ((LRT_DOUBLE_CLOSE_ENOUGH(a1[0], b1[0]) &&
                  LRT_DOUBLE_CLOSE_ENOUGH(a1[1], b1[1])) ||
                 (LRT_DOUBLE_CLOSE_ENOUGH(a1[0], b2[0]) &&
                  LRT_DOUBLE_CLOSE_ENOUGH(a1[1], b2[1]))) {
          *r_aligned = true;
          *r_ratio = 0;
        }
        return 0;
      }

      x = (a1[1] - b1[1] - k1 * a1[0] + k2 * b1[0]) / (k2 - k1);

      ratio = (x - a1[0]) / x_diff;

      *r_ratio = ratio;
    }
  }

  if (LRT_DOUBLE_CLOSE_ENOUGH(b1[0], b2[0])) {
    y = interpd(a2[1], a1[1], ratio);
    if (y > MAX2(b1[1], b2[1]) || y < MIN2(b1[1], b2[1]))
      return 0;
  }
  else if (ratio <= 0 || ratio > 1 || (b1[0] > b2[0] && x > b1[0]) ||
           (b1[0] < b2[0] && x < b1[0]) || (b2[0] > b1[0] && x > b2[0]) ||
           (b2[0] < b1[0] && x < b2[0]))
    return 0;

  if (LRT_DOUBLE_CLOSE_ENOUGH_TRI(*r_ratio, 1)) {
    *r_ratio = 1;
  }
  else if (LRT_DOUBLE_CLOSE_ENOUGH_TRI(*r_ratio, 0)) {
    *r_ratio = 0;
  }

  return 1;
#endif
}

BLI_INLINE int lineart_line_isec_2d_ignore_line2pos(
    const double *a1, const double *a2, const double *b1, const double *b2, double *aRatio)
{
#define USE_VECTOR_LINE_INTERSECTION_IGN
#ifdef USE_VECTOR_LINE_INTERSECTION_IGN

  /* from isect_line_line_v2_point() */

  double s10[2], s32[2];
  double div;

  sub_v2_v2v2_db(s10, a2, a1);
  sub_v2_v2v2_db(s32, b2, b1);

  div = cross_v2v2_db(s10, s32);
  if (div != 0.0f) {
    const double u = cross_v2v2_db(a2, a1);
    const double v = cross_v2v2_db(b2, b1);

    const double rx = ((s32[0] * u) - (s10[0] * v)) / div;
    const double ry = ((s32[1] * u) - (s10[1] * v)) / div;

    if (fabs(a2[0] - a1[0]) > fabs(a2[1] - a1[1])) {
      *aRatio = ratiod(a1[0], a2[0], rx);
      if ((*aRatio) >= -DBL_EDGE_LIM && (*aRatio) <= 1 + DBL_EDGE_LIM) {
        return 1;
      }
      return 0;
    }

    *aRatio = ratiod(a1[1], a2[1], ry);
    if ((*aRatio) >= -DBL_EDGE_LIM && (*aRatio) <= 1 + DBL_EDGE_LIM) {
      return 1;
    }
    return 0;
  }
  return 0;

#else
  double k1, k2;
  double x;
  double y;
  double ratio;
  double x_diff = (a2[0] - a1[0]);
  double x_diff2 = (b2[0] - b1[0]);

  if (LRT_DOUBLE_CLOSE_ENOUGH(x_diff, 0)) {
    if (LRT_DOUBLE_CLOSE_ENOUGH(x_diff2, 0)) {
      *aRatio = 0;
      return 0;
    }
    double r2 = ratiod(b1[0], b2[0], a1[0]);
    x = interpd(b2[0], b1[0], r2);
    y = interpd(b2[1], b1[1], r2);
    *aRatio = ratio = ratiod(a1[1], a2[1], y);
  }
  else {
    if (LRT_DOUBLE_CLOSE_ENOUGH(x_diff2, 0)) {
      ratio = ratiod(a1[0], a2[0], b1[0]);
      x = interpd(a2[0], a1[0], ratio);
      *aRatio = ratio;
    }
    else {
      k1 = (a2[1] - a1[1]) / x_diff;
      k2 = (b2[1] - b1[1]) / x_diff2;

      if ((k1 == k2))
        return 0;

      x = (a1[1] - b1[1] - k1 * a1[0] + k2 * b1[0]) / (k2 - k1);

      ratio = (x - a1[0]) / x_diff;

      *aRatio = ratio;
    }
  }

  if (ratio <= 0 || ratio >= 1)
    return 0;

  return 1;
#endif
}

struct Depsgraph;
struct LineartGpencilModifierData;
struct LineartRenderBuffer;
struct Scene;

void MOD_lineart_destroy_render_data(struct LineartGpencilModifierData *lmd);

void MOD_lineart_chain_feature_lines(LineartRenderBuffer *rb);
void MOD_lineart_chain_split_for_fixed_occlusion(LineartRenderBuffer *rb);
/**
 * This function only connects two different chains. It will not do any clean up or smart chaining.
 * So no: removing overlapping chains, removal of short isolated segments, and no loop reduction is
 * implemented yet.
 */
void MOD_lineart_chain_connect(LineartRenderBuffer *rb);
void MOD_lineart_chain_discard_short(LineartRenderBuffer *rb, float threshold);
void MOD_lineart_chain_clip_at_border(LineartRenderBuffer *rb);
/**
 * This should always be the last stage!, see the end of
 * #MOD_lineart_chain_split_for_fixed_occlusion().
 */
void MOD_lineart_chain_split_angle(LineartRenderBuffer *rb, float angle_threshold_rad);
void MOD_lineart_smooth_chains(LineartRenderBuffer *rb, float tolerance);
void MOD_lineart_chain_offset_towards_camera(LineartRenderBuffer *rb,
                                             float dist,
                                             bool use_custom_camera);

int MOD_lineart_chain_count(const LineartEdgeChain *ec);
void MOD_lineart_chain_clear_picked_flag(LineartCache *lc);

/**
 * This is the entry point of all line art calculations.
 *
 * \return True when a change is made.
 */
bool MOD_lineart_compute_feature_lines(struct Depsgraph *depsgraph,
                                       struct LineartGpencilModifierData *lmd,
                                       struct LineartCache **cached_result,
                                       bool enable_stroke_offset);

struct Scene;

/**
 * This only gets initial "biggest" tile.
 */
LineartBoundingArea *MOD_lineart_get_parent_bounding_area(LineartRenderBuffer *rb,
                                                          double x,
                                                          double y);

/**
 * Wrapper for more convenience.
 */
LineartBoundingArea *MOD_lineart_get_bounding_area(LineartRenderBuffer *rb, double x, double y);

struct bGPDframe;
struct bGPDlayer;

/**
 * Wrapper for external calls.
 */
void MOD_lineart_gpencil_generate(LineartCache *cache,
                                  struct Depsgraph *depsgraph,
                                  struct Object *ob,
                                  struct bGPDlayer *gpl,
                                  struct bGPDframe *gpf,
                                  char source_type,
                                  void *source_reference,
                                  int level_start,
                                  int level_end,
                                  int mat_nr,
                                  short edge_types,
                                  unsigned char mask_switches,
                                  unsigned char material_mask_bits,
                                  unsigned char intersection_mask,
                                  short thickness,
                                  float opacity,
                                  unsigned char shadow_selection,
                                  unsigned char silhouette_mode,
                                  unsigned char silhouette_group,
                                  const char *source_vgname,
                                  const char *vgname,
                                  int modifier_flags);

/**
 * Length is in image space.
 */
float MOD_lineart_chain_compute_length(LineartEdgeChain *ec);

void ED_operatortypes_lineart(void);<|MERGE_RESOLUTION|>--- conflicted
+++ resolved
@@ -335,23 +335,7 @@
 
   int triangle_size;
 
-<<<<<<< HEAD
-  /* Although using ListBase here, LineartEdge is single linked list.
-   * list.last is used to store worker progress along the list.
-   * See lineart_main_occlusion_begin() for more info. */
-  ListBase contour;
-  ListBase intersection;
-  ListBase crease;
-  ListBase material;
-  ListBase edge_mark;
-  ListBase floating;
-  ListBase light_contour;
-  ListBase shadow;
-
-  /* Note: Data here are allocated with MEM_xxx call instead of in pool. */
-=======
   /* Note: Data inside #pending_edges are allocated with MEM_xxx call instead of in pool. */
->>>>>>> c4e9966f
   struct LineartPendingEdges pending_edges;
   int scheduled_count;
 
@@ -484,24 +468,8 @@
 
   int thread_id;
 
-<<<<<<< HEAD
-  /* These lists only denote the part of the main edge list that the thread should iterate over.
-   * Be careful to not iterate outside of these bounds as it is not thread safe to do so. */
-  ListBase contour;
-  ListBase intersection;
-  ListBase crease;
-  ListBase material;
-  ListBase edge_mark;
-  ListBase floating;
-  ListBase light_contour;
-  ListBase shadow;
-
-  /* Here it doesn't really hold memory, it just stores a refernce to a portion in
-   * rb->pending_edges. */
-=======
   /* #pending_edges here only stores a refernce to a portion in LineartRenderbuffer::pending_edges,
    * assigned by the occlusion scheduler. */
->>>>>>> c4e9966f
   struct LineartPendingEdges pending_edges;
 
 } LineartRenderTaskInfo;
@@ -530,22 +498,7 @@
 
   bool free_use_mesh;
 
-<<<<<<< HEAD
-  /* Threads will add lines inside here, when all threads are done, we combine those into the
-   * ones in LineartRenderBuffer. */
-  ListBase contour;
-  ListBase intersection;
-  ListBase crease;
-  ListBase material;
-  ListBase edge_mark;
-  ListBase floating;
-  ListBase light_contour;
-  ListBase shadow;
-
-  /* Note: Data here are allocated with MEM_xxx call instead of in pool. */
-=======
   /* Note: Data inside #pending_edges are allocated with MEM_xxx call instead of in pool. */
->>>>>>> c4e9966f
   struct LineartPendingEdges pending_edges;
 
 } LineartObjectInfo;
