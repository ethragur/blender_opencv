--- conflicted
+++ resolved
@@ -130,11 +130,7 @@
                                                         double *from,
                                                         double *to);
 
-<<<<<<< HEAD
-static void lineart_add_edge_to_list(LineartPendingEdges *pe, LineartEdge *e);
-=======
 static void lineart_add_edge_to_array(LineartPendingEdges *pe, LineartEdge *e);
->>>>>>> 6f00b150
 
 static LineartCache *lineart_init_cache(void);
 
@@ -497,19 +493,6 @@
                                            "Task Pool");
   int i;
 
-<<<<<<< HEAD
-  /* The "last" entry is used to store worker progress in the whole list.
-   * These list themselves are single-direction linked, with list.first being the head. */
-  rb->contour.last = rb->contour.first;
-  rb->crease.last = rb->crease.first;
-  rb->intersection.last = rb->intersection.first;
-  rb->material.last = rb->material.first;
-  rb->edge_mark.last = rb->edge_mark.first;
-  rb->floating.last = rb->floating.first;
-  rb->light_contour.last = rb->light_contour.first;
-
-=======
->>>>>>> 6f00b150
   TaskPool *tp = BLI_task_pool_create(NULL, TASK_PRIORITY_HIGH);
 
   for (i = 0; i < thread_count; i++) {
@@ -840,11 +823,7 @@
     old_e = ta->e[e_num]; \
     new_flag = old_e->flags; \
     old_e->flags = LRT_EDGE_FLAG_CHAIN_PICKED; \
-<<<<<<< HEAD
-    lineart_discard_duplicated_edges(old_e, old_e->v1->index, old_e->v2->index); \
-=======
     lineart_discard_duplicated_edges(old_e); \
->>>>>>> 6f00b150
     INCREASE_EDGE \
     e->v1 = (v1_link); \
     e->v2 = (v2_link); \
@@ -854,11 +833,7 @@
     e->object_ref = ob; \
     e->t1 = ((old_e->t1 == tri) ? (new_tri) : (old_e->t1)); \
     e->t2 = ((old_e->t2 == tri) ? (new_tri) : (old_e->t2)); \
-<<<<<<< HEAD
-    lineart_add_edge_to_list(&rb->pending_edges, e); \
-=======
     lineart_add_edge_to_array(&rb->pending_edges, e); \
->>>>>>> 6f00b150
   }
 
 #define RELINK_EDGE(e_num, new_tri) \
@@ -871,17 +846,6 @@
 #define REMOVE_TRIANGLE_EDGE \
   if (ta->e[0]) { \
     ta->e[0]->flags = LRT_EDGE_FLAG_CHAIN_PICKED; \
-<<<<<<< HEAD
-    lineart_discard_duplicated_edges(ta->e[0], ta->e[0]->v1->index, ta->e[0]->v2->index); \
-  } \
-  if (ta->e[1]) { \
-    ta->e[1]->flags = LRT_EDGE_FLAG_CHAIN_PICKED; \
-    lineart_discard_duplicated_edges(ta->e[1], ta->e[1]->v1->index, ta->e[1]->v2->index); \
-  } \
-  if (ta->e[2]) { \
-    ta->e[2]->flags = LRT_EDGE_FLAG_CHAIN_PICKED; \
-    lineart_discard_duplicated_edges(ta->e[2], ta->e[2]->v1->index, ta->e[2]->v2->index); \
-=======
     lineart_discard_duplicated_edges(ta->e[0]); \
   } \
   if (ta->e[1]) { \
@@ -891,7 +855,6 @@
   if (ta->e[2]) { \
     ta->e[2]->flags = LRT_EDGE_FLAG_CHAIN_PICKED; \
     lineart_discard_duplicated_edges(ta->e[2]); \
->>>>>>> 6f00b150
   }
 
   switch (in0 + in1 + in2) {
@@ -956,11 +919,7 @@
         INCREASE_EDGE
         if (allow_boundaries) {
           e->flags = LRT_EDGE_FLAG_CONTOUR;
-<<<<<<< HEAD
-          lineart_add_edge_to_list(&rb->pending_edges, e);
-=======
           lineart_add_edge_to_array(&rb->pending_edges, e);
->>>>>>> 6f00b150
         }
         /* NOTE: inverting `e->v1/v2` (left/right point) doesn't matter as long as
          * `tri->edge` and `tri->v` has the same sequence. and the winding direction
@@ -1009,11 +968,7 @@
         INCREASE_EDGE
         if (allow_boundaries) {
           e->flags = LRT_EDGE_FLAG_CONTOUR;
-<<<<<<< HEAD
-          lineart_add_edge_to_list(&rb->pending_edges, e);
-=======
           lineart_add_edge_to_array(&rb->pending_edges, e);
->>>>>>> 6f00b150
         }
         e->v1 = &vt[0];
         e->v2 = &vt[1];
@@ -1054,11 +1009,7 @@
         INCREASE_EDGE
         if (allow_boundaries) {
           e->flags = LRT_EDGE_FLAG_CONTOUR;
-<<<<<<< HEAD
-          lineart_add_edge_to_list(&rb->pending_edges, e);
-=======
           lineart_add_edge_to_array(&rb->pending_edges, e);
->>>>>>> 6f00b150
         }
         e->v1 = &vt[1];
         e->v2 = &vt[0];
@@ -1133,11 +1084,7 @@
         INCREASE_EDGE
         if (allow_boundaries) {
           e->flags = LRT_EDGE_FLAG_CONTOUR;
-<<<<<<< HEAD
-          lineart_add_edge_to_list(&rb->pending_edges, e);
-=======
           lineart_add_edge_to_array(&rb->pending_edges, e);
->>>>>>> 6f00b150
         }
         e->v1 = &vt[1];
         e->v2 = &vt[0];
@@ -1189,11 +1136,7 @@
         INCREASE_EDGE
         if (allow_boundaries) {
           e->flags = LRT_EDGE_FLAG_CONTOUR;
-<<<<<<< HEAD
-          lineart_add_edge_to_list(&rb->pending_edges, e);
-=======
           lineart_add_edge_to_array(&rb->pending_edges, e);
->>>>>>> 6f00b150
         }
         e->v1 = &vt[1];
         e->v2 = &vt[0];
@@ -1242,11 +1185,7 @@
         INCREASE_EDGE
         if (allow_boundaries) {
           e->flags = LRT_EDGE_FLAG_CONTOUR;
-<<<<<<< HEAD
-          lineart_add_edge_to_list(&rb->pending_edges, e);
-=======
           lineart_add_edge_to_array(&rb->pending_edges, e);
->>>>>>> 6f00b150
         }
         e->v1 = &vt[1];
         e->v2 = &vt[0];
@@ -1809,11 +1748,7 @@
   lineart_join_loose_edge_arr(final, loose_chunk);
 }
 
-<<<<<<< HEAD
-static void lineart_add_edge_to_list(LineartPendingEdges *pe, LineartEdge *e)
-=======
 static void lineart_add_edge_to_array(LineartPendingEdges *pe, LineartEdge *e)
->>>>>>> 6f00b150
 {
   if (pe->next >= pe->max || !pe->max) {
     if (!pe->max) {
@@ -1835,20 +1770,12 @@
 
 static void lineart_add_edge_to_array_thread(LineartObjectInfo *obi, LineartEdge *e)
 {
-<<<<<<< HEAD
-  lineart_add_edge_to_list(&obi->pending_edges, e);
-=======
   lineart_add_edge_to_array(&obi->pending_edges, e);
->>>>>>> 6f00b150
 }
 
 /* Note: For simplicity, this function doesn't actually do anything if you already have data in
  * #pe.  */
-<<<<<<< HEAD
-static void lineart_finalize_object_edge_list_reserve(LineartPendingEdges *pe, int count)
-=======
 static void lineart_finalize_object_edge_array_reserve(LineartPendingEdges *pe, int count)
->>>>>>> 6f00b150
 {
   if (pe->max || pe->array) {
     return;
@@ -1860,16 +1787,8 @@
   pe->array = new_array;
 }
 
-<<<<<<< HEAD
-static void lineart_finalize_object_edge_list(LineartPendingEdges *pe, LineartObjectInfo *obi)
-{
-  if (!obi->pending_edges.array) {
-    return;
-  }
-=======
 static void lineart_finalize_object_edge_array(LineartPendingEdges *pe, LineartObjectInfo *obi)
 {
->>>>>>> 6f00b150
   memcpy(&pe->array[pe->next],
          obi->pending_edges.array,
          sizeof(LineartEdge *) * obi->pending_edges.next);
@@ -2269,13 +2188,6 @@
         edge_added->flags |= LRT_EDGE_FLAG_NEXT_IS_DUPLICATION;
       }
 
-<<<<<<< HEAD
-      if (edge_added) {
-        edge_added->flags |= LRT_EDGE_FLAG_NEXT_IS_DUPLICATION;
-      }
-
-=======
->>>>>>> 6f00b150
       edge_added = la_edge;
 
       la_edge++;
@@ -2620,21 +2532,13 @@
   int edge_count = 0;
   for (int i = 0; i < thread_count; i++) {
     for (LineartObjectInfo *obi = olti[i].pending; obi; obi = obi->next) {
-<<<<<<< HEAD
       if (!obi->eln) {
-=======
-      if (!obi->v_eln) {
->>>>>>> 6f00b150
         continue;
       }
       edge_count += obi->pending_edges.next;
     }
   }
-<<<<<<< HEAD
-  lineart_finalize_object_edge_list_reserve(&rb->pending_edges, edge_count);
-=======
   lineart_finalize_object_edge_array_reserve(&rb->pending_edges, edge_count);
->>>>>>> 6f00b150
 
   for (int i = 0; i < thread_count; i++) {
     for (LineartObjectInfo *obi = olti[i].pending; obi; obi = obi->next) {
@@ -2652,12 +2556,7 @@
        * same numeric index to come close together. */
       obi->global_i_offset = global_i;
       global_i += v_count;
-<<<<<<< HEAD
-
-      lineart_finalize_object_edge_list(&rb->pending_edges, obi);
-=======
       lineart_finalize_object_edge_array(&rb->pending_edges, obi);
->>>>>>> 6f00b150
     }
   }
 
@@ -3321,7 +3220,6 @@
   }
 }
 
-<<<<<<< HEAD
 static void lineart_destroy_isec_thread(LineartIsecData *d)
 {
   for (int i = 0; i < d->thread_count; i++) {
@@ -3330,46 +3228,6 @@
     MEM_freeN(it->pending_triangle_nodes);
   }
   MEM_freeN(d->threads);
-=======
-  /* The intersection line has been generated only in geometry space, so we need to transform
-   * them as well. */
-  mul_v4_m4v3_db(v1->fbcoord, rb->view_projection, v1->gloc);
-  mul_v4_m4v3_db(v2->fbcoord, rb->view_projection, v2->gloc);
-  if (rb->cam_is_persp) {
-    mul_v3db_db(v1->fbcoord, (1 / v1->fbcoord[3]));
-    mul_v3db_db(v2->fbcoord, (1 / v2->fbcoord[3]));
-  }
-  v1->fbcoord[0] -= rb->shift_x * 2;
-  v1->fbcoord[1] -= rb->shift_y * 2;
-  v2->fbcoord[0] -= rb->shift_x * 2;
-  v2->fbcoord[1] -= rb->shift_y * 2;
-
-  /* This z transformation is not the same as the rest of the part, because the data don't go
-   * through normal perspective division calls in the pipeline, but this way the 3D result and
-   * occlusion on the generated line is correct, and we don't really use 2D for viewport stroke
-   * generation anyway. */
-  v1->fbcoord[2] = ZMin * ZMax / (ZMax - fabs(v1->fbcoord[2]) * (ZMax - ZMin));
-  v2->fbcoord[2] = ZMin * ZMax / (ZMax - fabs(v2->fbcoord[2]) * (ZMax - ZMin));
-
-  ((LineartVertIntersection *)v1)->intersecting_with = tri;
-  ((LineartVertIntersection *)v2)->intersecting_with = testing;
-
-  result = lineart_mem_acquire(&rb->render_data_pool, sizeof(LineartEdge));
-  result->v1 = v1;
-  result->v2 = v2;
-  result->t1 = tri;
-  result->t2 = testing;
-
-  LineartEdgeSegment *es = lineart_mem_acquire(&rb->render_data_pool, sizeof(LineartEdgeSegment));
-  BLI_addtail(&result->segments, es);
-  /* Don't need to OR flags right now, just a type mark. */
-  result->flags = LRT_EDGE_FLAG_INTERSECTION;
-  result->intersection_mask = (tri->intersection_mask | testing->intersection_mask);
-
-  lineart_add_edge_to_array(&rb->pending_edges, result);
-
-  return result;
->>>>>>> 6f00b150
 }
 
 static void lineart_triangle_intersect_in_bounding_area(LineartRenderBuffer *rb,
@@ -3471,17 +3329,6 @@
     return;
   }
 
-<<<<<<< HEAD
-  memset(&rb->contour, 0, sizeof(ListBase));
-  memset(&rb->crease, 0, sizeof(ListBase));
-  memset(&rb->intersection, 0, sizeof(ListBase));
-  memset(&rb->edge_mark, 0, sizeof(ListBase));
-  memset(&rb->material, 0, sizeof(ListBase));
-  memset(&rb->floating, 0, sizeof(ListBase));
-  memset(&rb->light_contour, 0, sizeof(ListBase));
-
-=======
->>>>>>> 6f00b150
   BLI_listbase_clear(&rb->chains);
   BLI_listbase_clear(&rb->wasted_cuts);
 
@@ -3493,13 +3340,10 @@
   BLI_spin_end(&rb->lock_cuts);
   BLI_spin_end(&rb->render_data_pool.lock_mem);
 
-<<<<<<< HEAD
   for (int i = 0; i < rb->bounding_area_initial_count; i++) {
     lineart_end_bounding_area_recursive(&rb->initial_bounding_areas[i]);
   }
 
-=======
->>>>>>> 6f00b150
   if (rb->pending_edges.array) {
     MEM_freeN(rb->pending_edges.array);
   }
