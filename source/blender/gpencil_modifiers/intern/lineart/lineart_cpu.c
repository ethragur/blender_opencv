--- conflicted
+++ resolved
@@ -2555,16 +2555,20 @@
                                                 float use_mat[4][4],
                                                 bool is_render,
                                                 LineartObjectLoadTaskInfo *olti,
-                                                int thread_count)
+                                                int thread_count,
+                                                int obindex)
 {
   LineartObjectInfo *obi = lineart_mem_acquire(&rb->render_data_pool, sizeof(LineartObjectInfo));
   obi->usage = lineart_usage_check(scene->master_collection, ob, is_render);
   obi->override_intersection_mask = lineart_intersection_mask_check(scene->master_collection, ob);
+  obi->silhouette_group = lineart_silhouette_group_check(scene->master_collection, ob);
   Mesh *use_mesh;
 
   if (obi->usage == OBJECT_LRT_EXCLUDE) {
     return;
   }
+
+  obi->obindex = obindex << LRT_OBINDEX_SHIFT;
 
   /* Prepare the matrix used for transforming this specific object (instance). This has to be
    * done before mesh boundbox check because the function needs that. */
@@ -2667,6 +2671,10 @@
   bool is_render = eval_mode == DAG_EVAL_RENDER;
 
   FOREACH_SCENE_OBJECT_BEGIN (scene, ob) {
+    /* Do the increment even for discarded objects, so that in different culling conditions we can
+     * get the same reference to the same object. */
+    obindex++;
+
     Object *eval_ob = DEG_get_evaluated_object(depsgraph, ob);
 
     if (!eval_ob) {
@@ -2674,17 +2682,34 @@
     }
 
     if (BKE_object_visibility(eval_ob, eval_mode) & OB_VISIBLE_SELF) {
-      lineart_object_load_single_instance(
-          rb, depsgraph, scene, eval_ob, eval_ob, eval_ob->obmat, is_render, olti, thread_count);
+      lineart_object_load_single_instance(rb,
+                                          depsgraph,
+                                          scene,
+                                          eval_ob,
+                                          eval_ob,
+                                          eval_ob->obmat,
+                                          is_render,
+                                          olti,
+                                          thread_count,
+                                          obindex);
     }
     if (allow_duplicates) {
       ListBase *dupli = object_duplilist(depsgraph, scene, eval_ob);
       LISTBASE_FOREACH (DupliObject *, dob, dupli) {
+        obindex++;
         if (BKE_object_visibility(eval_ob, eval_mode) &
             (OB_VISIBLE_PARTICLES | OB_VISIBLE_INSTANCES)) {
           Object *ob_ref = (dob->type & OB_DUPLIPARTS) ? eval_ob : dob->ob;
-          lineart_object_load_single_instance(
-              rb, depsgraph, scene, dob->ob, ob_ref, dob->mat, is_render, olti, thread_count);
+          lineart_object_load_single_instance(rb,
+                                              depsgraph,
+                                              scene,
+                                              dob->ob,
+                                              ob_ref,
+                                              dob->mat,
+                                              is_render,
+                                              olti,
+                                              thread_count,
+                                              obindex);
         }
       }
       free_object_duplilist(dupli);
@@ -3562,6 +3587,7 @@
   for (int i = 0; i < rb->bounding_area_initial_count; i++) {
     lineart_end_bounding_area_recursive(&rb->initial_bounding_areas[i]);
   }
+  lineart_free_bounding_area_memories(rb);
 
   lineart_mem_destroy(&rb->render_data_pool);
 }
@@ -3572,17 +3598,13 @@
     return;
   }
 
-<<<<<<< HEAD
   BLI_spin_end(&rb->lock_task);
   BLI_spin_end(&rb->lock_cuts);
   BLI_spin_end(&rb->render_data_pool.lock_mem);
 
   lineart_destroy_render_data_keep_init(rb);
-=======
-  lineart_free_bounding_area_memories(rb);
 
   lineart_mem_destroy(&rb->render_data_pool);
->>>>>>> 0d959dcc
 }
 
 void MOD_lineart_destroy_render_data(LineartGpencilModifierData *lmd)
@@ -4191,44 +4213,12 @@
     return;
   }
 
-<<<<<<< HEAD
-  /* Lock is spatial, pre-assigned during initial bounding area creation. We lock the entire
-   * bounding area r/w access for now, so whether we split or do anything inside the bounding
-   * area, it's not relevant to other threads. */
-  if (do_lock) {
-    BLI_spin_lock(&root_ba->lock);
-  }
-
-  if (root_ba->child == NULL) {
-    lineart_bounding_area_triangle_add(rb, root_ba, tri);
-    /* If splitting doesn't improve triangle separation, then shouldn't allow splitting
-     * anymore. Here we use recursive limit. This is especially useful in orthographic render,
-     * where a lot of faces could easily line up perfectly in image space,
-     * which can not be separated by simply slicing the image tile. */
-    if (root_ba->triangle_count >= LRT_TILE_SPLITTING_TRIANGLE_LIMIT && recursive &&
-        recursive_level < rb->tile_recursive_level) {
-      lineart_bounding_area_split(rb, root_ba, recursive_level);
-    }
-    if (recursive && do_intersection && rb->use_intersections) {
-      lineart_triangle_intersect_in_bounding_area(rb, tri, root_ba, th);
-    }
-    if (do_lock) {
-      BLI_spin_unlock(&root_ba->lock);
-    }
-  }
-  else {
-    if (do_lock) {
-      BLI_spin_unlock(&root_ba->lock);
-    }
-    LineartBoundingArea *ba = root_ba->child;
-=======
   LineartBoundingArea *old_ba = root_ba;
 
   if (old_ba->child) {
     /* Wait for splitting thread to fully initialize child tiles. */
     BLI_spin_lock(&old_ba->lock);
     BLI_spin_unlock(&old_ba->lock);
->>>>>>> 0d959dcc
     double *B1 = LRUB;
     double b[4];
     if (!LRUB) {
@@ -4358,19 +4348,20 @@
       lineart_clear_linked_edges_recursive(rb, &root_ba->child[i]);
     }
   }
-  else {
-    root_ba->line_count = 0;
-    root_ba->max_line_count = 128;
-    root_ba->linked_lines = lineart_mem_acquire(&rb->render_data_pool,
-                                                sizeof(LineartEdge *) * root_ba->max_line_count);
-  }
+  if (root_ba->linked_lines) {
+    MEM_freeN(root_ba->linked_lines);
+  }
+  root_ba->line_count = 0;
+  root_ba->max_line_count = 128;
+  root_ba->linked_lines = MEM_callocN(sizeof(LineartEdge *) * root_ba->max_line_count,
+                                      "cleared lineart edges");
 }
 static void lineart_clear_linked_edges(LineartRenderBuffer *rb)
 {
   LineartBoundingArea *ba = rb->initial_bounding_areas;
-  for (int i = 0; i < rb->tile_count_x; i++) {
+  for (int i = 0; i < rb->tile_count_y; i++) {
     for (int j = 0; j < rb->tile_count_x; j++) {
-      lineart_clear_linked_edges_recursive(rb, &ba[i * LRT_BA_ROWS + j]);
+      lineart_clear_linked_edges_recursive(rb, &ba[i * rb->tile_count_x + j]);
     }
   }
 }
@@ -4614,7 +4605,6 @@
   double ZMax = rb->far_clip;
   double ZMin = rb->near_clip;
 
-  int total_lines = 0;
   for (int i = 0; i < d->thread_count; i++) {
     LineartIsecThread *th = &d->threads[i];
     if (G.debug_value == 4000) {
@@ -4623,34 +4613,6 @@
     if (!th->current) {
       continue;
     }
-<<<<<<< HEAD
-    total_lines += th->current;
-  }
-
-  if (!total_lines) {
-    return;
-  }
-
-  /* We don't care about removing duplicated vert in this method, chaning can handle that,
-   * and it saves us from using locks and look up tables. */
-  LineartVert *v = lineart_mem_acquire(rb->edge_data_pool, sizeof(LineartVert) * total_lines * 2);
-  LineartEdge *e = lineart_mem_acquire(rb->edge_data_pool, sizeof(LineartEdge) * total_lines);
-  LineartEdgeSegment *es = lineart_mem_acquire(rb->edge_data_pool,
-                                               sizeof(LineartEdgeSegment) * total_lines);
-
-  LineartElementLinkNode *eln = lineart_mem_acquire(rb->edge_data_pool,
-                                                    sizeof(LineartElementLinkNode));
-  eln->element_count = total_lines;
-  eln->pointer = e;
-  eln->flags |= LRT_ELEMENT_INTERSECTION_DATA;
-  BLI_addhead(&rb->line_buffer_pointers, eln);
-
-  for (int i = 0; i < d->thread_count; i++) {
-    LineartIsecThread *th = &d->threads[i];
-    if (!th->current) {
-      continue;
-    }
-=======
     /* We don't care about removing duplicated vert in this method, chaning can handle that, and it
      * saves us from using locks and look up tables. */
     LineartVertIntersection *v = lineart_mem_acquire(
@@ -4658,7 +4620,6 @@
     LineartEdge *e = lineart_mem_acquire(&rb->render_data_pool, sizeof(LineartEdge) * th->current);
     LineartEdgeSegment *es = lineart_mem_acquire(&rb->render_data_pool,
                                                  sizeof(LineartEdgeSegment) * th->current);
->>>>>>> 0d959dcc
     for (int j = 0; j < th->current; j++) {
       LineartVertIntersection *v1i = v;
       LineartVertIntersection *v2i = v + 1;
@@ -5994,7 +5955,7 @@
   }
   LineartEdge *e = eeln->pointer;
   for (int i = 0; i < eeln->element_count; i++) {
-    lineart_add_edge_to_list(&rb->pending_edges, &e[i]);
+    lineart_add_edge_to_array(&rb->pending_edges, &e[i]);
   }
   BLI_addtail(&rb->vertex_buffer_pointers, veln);
   BLI_addtail(&rb->line_buffer_pointers, eeln);
@@ -6037,11 +5998,12 @@
     }
   }
 
-  lineart_finalize_object_edge_list_reserve(&shadow_rb->pending_edges, shadow_eeln->element_count);
+  lineart_finalize_object_edge_array_reserve(&shadow_rb->pending_edges,
+                                             shadow_eeln->element_count);
 
   LineartEdge *se = shadow_eeln->pointer;
   for (int i = 0; i < shadow_eeln->element_count; i++) {
-    lineart_add_edge_to_list(&shadow_rb->pending_edges, &se[i]);
+    lineart_add_edge_to_array(&shadow_rb->pending_edges, &se[i]);
   }
 
   shadow_rb->scheduled_count = 0;
