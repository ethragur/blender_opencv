/* SPDX-License-Identifier: GPL-2.0-or-later
 * Copyright 2019 Blender Foundation. All rights reserved. */

/** \file
 * \ingroup editors
 */

#include "BLI_linklist.h"
#include "BLI_listbase.h"
#include "BLI_math.h"

#include "MOD_lineart.h"

#include "lineart_intern.h"

#include <math.h>

#define LRT_OTHER_VERT(e, vt) ((vt) == (e)->v1 ? (e)->v2 : ((vt) == (e)->v2 ? (e)->v1 : NULL))

/* Get a connected line, only for lines who has the exact given vert, or (in the case of
 * intersection lines) who has a vert that has the exact same position. */
static LineartEdge *lineart_line_get_connected(LineartBoundingArea *ba,
                                               LineartVert *vt,
                                               LineartVert **new_vt,
                                               int match_flag,
                                               unsigned char match_isec_mask)
{
  for (int i = 0; i < ba->line_count; i++) {
    LineartEdge *n_e = ba->linked_lines[i];

    if ((!(n_e->flags & LRT_EDGE_FLAG_ALL_TYPE)) || (n_e->flags & LRT_EDGE_FLAG_CHAIN_PICKED)) {
      continue;
    }

    if (match_flag && ((n_e->flags & LRT_EDGE_FLAG_ALL_TYPE) & match_flag) == 0) {
      continue;
    }

    if (n_e->intersection_mask != match_isec_mask) {
      continue;
    }

    *new_vt = LRT_OTHER_VERT(n_e, vt);
    if (*new_vt) {
      return n_e;
    }

    if (n_e->flags & LRT_EDGE_FLAG_INTERSECTION) {
      if (vt->fbcoord[0] == n_e->v1->fbcoord[0] && vt->fbcoord[1] == n_e->v1->fbcoord[1]) {
        *new_vt = LRT_OTHER_VERT(n_e, n_e->v1);
        return n_e;
      }
      if (vt->fbcoord[0] == n_e->v2->fbcoord[0] && vt->fbcoord[1] == n_e->v2->fbcoord[1]) {
        *new_vt = LRT_OTHER_VERT(n_e, n_e->v2);
        return n_e;
      }
    }
  }

  return NULL;
}

static LineartEdgeChain *lineart_chain_create(LineartRenderBuffer *rb)
{
  LineartEdgeChain *ec;
  ec = lineart_mem_acquire(rb->chain_data_pool, sizeof(LineartEdgeChain));

  BLI_addtail(&rb->chains, ec);

  return ec;
}

static bool lineart_point_overlapping(LineartEdgeChainItem *eci,
                                      float x,
                                      float y,
                                      double threshold)
{
  if (!eci) {
    return false;
  }
  if (((eci->pos[0] + threshold) >= x) && ((eci->pos[0] - threshold) <= x) &&
      ((eci->pos[1] + threshold) >= y) && ((eci->pos[1] - threshold) <= y)) {
    return true;
  }
  return false;
}

static LineartEdgeChainItem *lineart_chain_append_point(LineartRenderBuffer *rb,
                                                        LineartEdgeChain *ec,
                                                        float *fbcoord,
                                                        float *gpos,
                                                        float *normal,
                                                        char type,
                                                        int level,
                                                        unsigned char material_mask_bits,
                                                        size_t index)
{
  LineartEdgeChainItem *eci;

  if (lineart_point_overlapping(ec->chain.last, fbcoord[0], fbcoord[1], 1e-5)) {
    /* Because the new chain point is overlapping, just replace the type and occlusion level of the
     * current point. This makes it so that the line to the point after this one has the correct
     * type and level. */
    LineartEdgeChainItem *old_eci = ec->chain.last;
    old_eci->line_type = type;
    old_eci->occlusion = level;
    old_eci->material_mask_bits = material_mask_bits;
    return old_eci;
  }

  eci = lineart_mem_acquire(rb->chain_data_pool, sizeof(LineartEdgeChainItem));

  copy_v4_v4(eci->pos, fbcoord);
  copy_v3_v3(eci->gpos, gpos);
  eci->index = index;
  copy_v3_v3(eci->normal, normal);
  eci->line_type = type & LRT_EDGE_FLAG_ALL_TYPE;
  eci->occlusion = level;
  eci->material_mask_bits = material_mask_bits;
  BLI_addtail(&ec->chain, eci);

  return eci;
}

static LineartEdgeChainItem *lineart_chain_prepend_point(LineartRenderBuffer *rb,
                                                         LineartEdgeChain *ec,
                                                         float *fbcoord,
                                                         float *gpos,
                                                         float *normal,
                                                         char type,
                                                         int level,
                                                         unsigned char material_mask_bits,
                                                         size_t index)
{
  LineartEdgeChainItem *eci;

  if (lineart_point_overlapping(ec->chain.first, fbcoord[0], fbcoord[1], 1e-5)) {
    return ec->chain.first;
  }

  eci = lineart_mem_acquire(rb->chain_data_pool, sizeof(LineartEdgeChainItem));

  copy_v4_v4(eci->pos, fbcoord);
  copy_v3_v3(eci->gpos, gpos);
  eci->index = index;
  copy_v3_v3(eci->normal, normal);
  eci->line_type = type & LRT_EDGE_FLAG_ALL_TYPE;
  eci->occlusion = level;
  eci->material_mask_bits = material_mask_bits;
  BLI_addhead(&ec->chain, eci);

  return eci;
}

void MOD_lineart_chain_feature_lines(LineartRenderBuffer *rb)
{
  LineartEdgeChain *ec;
  LineartEdgeChainItem *eci;
  LineartBoundingArea *ba;
  LineartEdgeSegment *es;
  int last_occlusion;
  unsigned char last_transparency;
  /* Used when converting from double. */
  float use_fbcoord[4];
  float use_gpos[3];

#define VERT_COORD_TO_FLOAT(a) \
  copy_v4fl_v4db(use_fbcoord, (a)->fbcoord); \
  copy_v3fl_v3db(use_gpos, (a)->gloc);

#define POS_TO_FLOAT(lpos, gpos) \
  copy_v3fl_v3db(use_fbcoord, lpos); \
  copy_v3fl_v3db(use_gpos, gpos);

  LRT_ITER_ALL_LINES_BEGIN
  {
    if ((!(e->flags & LRT_EDGE_FLAG_ALL_TYPE)) || (e->flags & LRT_EDGE_FLAG_CHAIN_PICKED)) {
      LRT_ITER_ALL_LINES_NEXT
      continue;
    }

    e->flags |= LRT_EDGE_FLAG_CHAIN_PICKED;

    ec = lineart_chain_create(rb);

    /* One chain can only have one object_ref and intersection_mask,
     * so we assign them based on the first segment we found. */
    ec->object_ref = e->object_ref;
    ec->intersection_mask = e->intersection_mask;

    LineartEdge *new_e;
    LineartVert *new_vt;
    float N[3] = {0};

    if (e->t1) {
      N[0] += e->t1->gn[0];
      N[1] += e->t1->gn[1];
      N[2] += e->t1->gn[2];
    }
    if (e->t2) {
      N[0] += e->t2->gn[0];
      N[1] += e->t2->gn[1];
      N[2] += e->t2->gn[2];
    }
    if (e->t1 || e->t2) {
      normalize_v3(N);
    }

    /*  Step 1: grow left. */
    ba = MOD_lineart_get_bounding_area(rb, e->v1->fbcoord[0], e->v1->fbcoord[1]);
    new_vt = e->v1;
    es = e->segments.first;
    VERT_COORD_TO_FLOAT(new_vt);
    lineart_chain_prepend_point(rb,
                                ec,
                                use_fbcoord,
                                use_gpos,
                                N,
                                e->flags,
                                es->occlusion,
                                es->material_mask_bits,
                                e->v1->index);
    while (ba && (new_e = lineart_line_get_connected(
                      ba, new_vt, &new_vt, e->flags, ec->intersection_mask))) {
      new_e->flags |= LRT_EDGE_FLAG_CHAIN_PICKED;

      if (new_e->t1 || new_e->t2) {
        zero_v3(N);
        if (new_e->t1) {
          N[0] += new_e->t1->gn[0];
          N[1] += new_e->t1->gn[1];
          N[2] += new_e->t1->gn[2];
        }
        if (new_e->t2) {
          N[0] += new_e->t2->gn[0];
          N[1] += new_e->t2->gn[1];
          N[2] += new_e->t2->gn[2];
        }
        normalize_v3(N);
      }

      if (new_vt == new_e->v1) {
        for (es = new_e->segments.last; es; es = es->prev) {
          double gpos[3], lpos[3];
          double *lfb = new_e->v1->fbcoord, *rfb = new_e->v2->fbcoord;
          double global_at = lfb[3] * es->at / (es->at * lfb[3] + (1 - es->at) * rfb[3]);
          interp_v3_v3v3_db(lpos, new_e->v1->fbcoord, new_e->v2->fbcoord, es->at);
          interp_v3_v3v3_db(gpos, new_e->v1->gloc, new_e->v2->gloc, global_at);
          use_fbcoord[3] = interpf(new_e->v2->fbcoord[3], new_e->v1->fbcoord[3], global_at);
          POS_TO_FLOAT(lpos, gpos)
          lineart_chain_prepend_point(rb,
                                      ec,
                                      use_fbcoord,
                                      use_gpos,
                                      N,
                                      new_e->flags,
                                      es->occlusion,
                                      es->material_mask_bits,
                                      new_e->v1->index);
          last_occlusion = es->occlusion;
          last_transparency = es->material_mask_bits;
        }
      }
      else if (new_vt == new_e->v2) {
        es = new_e->segments.first;
        last_occlusion = es->occlusion;
        last_transparency = es->material_mask_bits;
        es = es->next;
        for (; es; es = es->next) {
          double gpos[3], lpos[3];
          double *lfb = new_e->v1->fbcoord, *rfb = new_e->v2->fbcoord;
          double global_at = lfb[3] * es->at / (es->at * lfb[3] + (1 - es->at) * rfb[3]);
          interp_v3_v3v3_db(lpos, new_e->v1->fbcoord, new_e->v2->fbcoord, es->at);
          interp_v3_v3v3_db(gpos, new_e->v1->gloc, new_e->v2->gloc, global_at);
          use_fbcoord[3] = interpf(new_e->v2->fbcoord[3], new_e->v1->fbcoord[3], global_at);
          POS_TO_FLOAT(lpos, gpos)
          lineart_chain_prepend_point(rb,
                                      ec,
                                      use_fbcoord,
                                      use_gpos,
                                      N,
                                      new_e->flags,
                                      last_occlusion,
                                      last_transparency,
                                      new_e->v2->index);
          last_occlusion = es->occlusion;
          last_transparency = es->material_mask_bits;
        }
        VERT_COORD_TO_FLOAT(new_e->v2);
        lineart_chain_prepend_point(rb,
                                    ec,
                                    use_fbcoord,
                                    use_gpos,
                                    N,
                                    new_e->flags,
                                    last_occlusion,
                                    last_transparency,
                                    new_e->v2->index);
      }
      ba = MOD_lineart_get_bounding_area(rb, new_vt->fbcoord[0], new_vt->fbcoord[1]);
    }

    /* Restore normal value. */
    if (e->t1 || e->t2) {
      zero_v3(N);
      if (e->t1) {
        N[0] += e->t1->gn[0];
        N[1] += e->t1->gn[1];
        N[2] += e->t1->gn[2];
      }
      if (e->t2) {
        N[0] += e->t2->gn[0];
        N[1] += e->t2->gn[1];
        N[2] += e->t2->gn[2];
      }
      normalize_v3(N);
    }
    /*  Step 2: Adding all cuts from the given line, so we can continue connecting the right side
     * of the line. */
    es = e->segments.first;
    last_occlusion = ((LineartEdgeSegment *)es)->occlusion;
    last_transparency = ((LineartEdgeSegment *)es)->material_mask_bits;
    for (es = es->next; es; es = es->next) {
      double gpos[3], lpos[3];
      double *lfb = e->v1->fbcoord, *rfb = e->v2->fbcoord;
      double global_at = lfb[3] * es->at / (es->at * lfb[3] + (1 - es->at) * rfb[3]);
      interp_v3_v3v3_db(lpos, e->v1->fbcoord, e->v2->fbcoord, es->at);
      interp_v3_v3v3_db(gpos, e->v1->gloc, e->v2->gloc, global_at);
      use_fbcoord[3] = interpf(e->v2->fbcoord[3], e->v1->fbcoord[3], global_at);
      POS_TO_FLOAT(lpos, gpos)
      lineart_chain_append_point(rb,
                                 ec,
                                 use_fbcoord,
                                 use_gpos,
                                 N,
                                 e->flags,
                                 es->occlusion,
                                 es->material_mask_bits,
                                 e->v1->index);
      last_occlusion = es->occlusion;
      last_transparency = es->material_mask_bits;
    }
    VERT_COORD_TO_FLOAT(e->v2)
    lineart_chain_append_point(rb,
                               ec,
                               use_fbcoord,
                               use_gpos,
                               N,
                               e->flags,
                               last_occlusion,
                               last_transparency,
                               e->v2->index);

    /*  Step 3: grow right. */
    ba = MOD_lineart_get_bounding_area(rb, e->v2->fbcoord[0], e->v2->fbcoord[1]);
    new_vt = e->v2;
    while (ba && (new_e = lineart_line_get_connected(
                      ba, new_vt, &new_vt, e->flags, ec->intersection_mask))) {
      new_e->flags |= LRT_EDGE_FLAG_CHAIN_PICKED;

      if (new_e->t1 || new_e->t2) {
        zero_v3(N);
        if (new_e->t1) {
          N[0] += new_e->t1->gn[0];
          N[1] += new_e->t1->gn[1];
          N[2] += new_e->t1->gn[2];
        }
        if (new_e->t2) {
          N[0] += new_e->t2->gn[0];
          N[1] += new_e->t2->gn[1];
          N[2] += new_e->t2->gn[2];
        }
        normalize_v3(N);
      }

      /* Fix leading vertex type. */
      eci = ec->chain.last;
      eci->line_type = new_e->flags & LRT_EDGE_FLAG_ALL_TYPE;

      if (new_vt == new_e->v1) {
        es = new_e->segments.last;
        last_occlusion = es->occlusion;
        last_transparency = es->material_mask_bits;
        /* Fix leading vertex occlusion. */
        eci->occlusion = last_occlusion;
        eci->material_mask_bits = last_transparency;
        for (es = new_e->segments.last; es; es = es->prev) {
          double gpos[3], lpos[3];
          double *lfb = new_e->v1->fbcoord, *rfb = new_e->v2->fbcoord;
          double global_at = lfb[3] * es->at / (es->at * lfb[3] + (1 - es->at) * rfb[3]);
          interp_v3_v3v3_db(lpos, new_e->v1->fbcoord, new_e->v2->fbcoord, es->at);
          interp_v3_v3v3_db(gpos, new_e->v1->gloc, new_e->v2->gloc, global_at);
          use_fbcoord[3] = interpf(new_e->v2->fbcoord[3], new_e->v1->fbcoord[3], global_at);
          last_occlusion = es->prev ? es->prev->occlusion : last_occlusion;
          last_transparency = es->prev ? es->prev->material_mask_bits : last_transparency;
          POS_TO_FLOAT(lpos, gpos)
          lineart_chain_append_point(rb,
                                     ec,
                                     use_fbcoord,
                                     use_gpos,
                                     N,
                                     new_e->flags,
                                     last_occlusion,
                                     last_transparency,
                                     new_e->v1->index);
        }
      }
      else if (new_vt == new_e->v2) {
        es = new_e->segments.first;
        last_occlusion = es->occlusion;
        last_transparency = es->material_mask_bits;
        eci->occlusion = last_occlusion;
        eci->material_mask_bits = last_transparency;
        es = es->next;
        for (; es; es = es->next) {
          double gpos[3], lpos[3];
          double *lfb = new_e->v1->fbcoord, *rfb = new_e->v2->fbcoord;
          double global_at = lfb[3] * es->at / (es->at * lfb[3] + (1 - es->at) * rfb[3]);
          interp_v3_v3v3_db(lpos, new_e->v1->fbcoord, new_e->v2->fbcoord, es->at);
          interp_v3_v3v3_db(gpos, new_e->v1->gloc, new_e->v2->gloc, global_at);
          use_fbcoord[3] = interpf(new_e->v2->fbcoord[3], new_e->v1->fbcoord[3], global_at);
          POS_TO_FLOAT(lpos, gpos)
          lineart_chain_append_point(rb,
                                     ec,
                                     use_fbcoord,
                                     use_gpos,
                                     N,
                                     new_e->flags,
                                     es->occlusion,
                                     es->material_mask_bits,
                                     new_e->v2->index);
          last_occlusion = es->occlusion;
          last_transparency = es->material_mask_bits;
        }
        VERT_COORD_TO_FLOAT(new_e->v2)
        lineart_chain_append_point(rb,
                                   ec,
                                   use_fbcoord,
                                   use_gpos,
                                   N,
                                   new_e->flags,
                                   last_occlusion,
                                   last_transparency,
                                   new_e->v2->index);
      }
      ba = MOD_lineart_get_bounding_area(rb, new_vt->fbcoord[0], new_vt->fbcoord[1]);
    }
    if (rb->fuzzy_everything) {
      ec->type = LRT_EDGE_FLAG_CONTOUR;
    }
    else {
      ec->type = (e->flags & LRT_EDGE_FLAG_ALL_TYPE);
    }
  }
  LRT_ITER_ALL_LINES_END
}

static LineartBoundingArea *lineart_bounding_area_get_eci_recursive(LineartRenderBuffer *rb,
                                                                    LineartBoundingArea *root,
                                                                    LineartEdgeChainItem *eci)
{
  if (root->child == NULL) {
    return root;
  }

  LineartBoundingArea *ch = root->child;
#define IN_BOUND(ba, eci) \
  ba.l <= eci->pos[0] && ba.r >= eci->pos[0] && ba.b <= eci->pos[1] && ba.u >= eci->pos[1]

  if (IN_BOUND(ch[0], eci)) {
    return lineart_bounding_area_get_eci_recursive(rb, &ch[0], eci);
  }
  if (IN_BOUND(ch[1], eci)) {
    return lineart_bounding_area_get_eci_recursive(rb, &ch[1], eci);
  }
  if (IN_BOUND(ch[2], eci)) {
    return lineart_bounding_area_get_eci_recursive(rb, &ch[2], eci);
  }
  if (IN_BOUND(ch[3], eci)) {
    return lineart_bounding_area_get_eci_recursive(rb, &ch[3], eci);
  }
#undef IN_BOUND
  return NULL;
}

static LineartBoundingArea *lineart_bounding_area_get_end_point(LineartRenderBuffer *rb,
                                                                LineartEdgeChainItem *eci)
{
  if (!eci) {
    return NULL;
  }
  LineartBoundingArea *root = MOD_lineart_get_parent_bounding_area(rb, eci->pos[0], eci->pos[1]);
  if (root == NULL) {
    return NULL;
  }
  return lineart_bounding_area_get_eci_recursive(rb, root, eci);
}

/**
 * Here we will try to connect geometry space chains together in image space. However we can't
 * chain two chains together if their end and start points lie on the border between two bounding
 * areas, this happens either when 1) the geometry is way too dense, or 2) the chaining threshold
 * is too big that it covers multiple small bounding areas.
 */
static void lineart_bounding_area_link_point_recursive(LineartRenderBuffer *rb,
                                                       LineartBoundingArea *root,
                                                       LineartEdgeChain *ec,
                                                       LineartEdgeChainItem *eci)
{
  if (root->child == NULL) {
    LineartChainRegisterEntry *cre = lineart_list_append_pointer_pool_sized(
        &root->linked_chains, rb->chain_data_pool, ec, sizeof(LineartChainRegisterEntry));

    cre->eci = eci;

    if (eci == ec->chain.first) {
      cre->is_left = 1;
    }
  }
  else {
    LineartBoundingArea *ch = root->child;

#define IN_BOUND(ba, eci) \
  ba.l <= eci->pos[0] && ba.r >= eci->pos[0] && ba.b <= eci->pos[1] && ba.u >= eci->pos[1]

    if (IN_BOUND(ch[0], eci)) {
      lineart_bounding_area_link_point_recursive(rb, &ch[0], ec, eci);
    }
    else if (IN_BOUND(ch[1], eci)) {
      lineart_bounding_area_link_point_recursive(rb, &ch[1], ec, eci);
    }
    else if (IN_BOUND(ch[2], eci)) {
      lineart_bounding_area_link_point_recursive(rb, &ch[2], ec, eci);
    }
    else if (IN_BOUND(ch[3], eci)) {
      lineart_bounding_area_link_point_recursive(rb, &ch[3], ec, eci);
    }

#undef IN_BOUND
  }
}

static void lineart_bounding_area_link_chain(LineartRenderBuffer *rb, LineartEdgeChain *ec)
{
  LineartEdgeChainItem *pl = ec->chain.first;
  LineartEdgeChainItem *pr = ec->chain.last;
  LineartBoundingArea *ba1 = MOD_lineart_get_parent_bounding_area(rb, pl->pos[0], pl->pos[1]);
  LineartBoundingArea *ba2 = MOD_lineart_get_parent_bounding_area(rb, pr->pos[0], pr->pos[1]);

  if (ba1) {
    lineart_bounding_area_link_point_recursive(rb, ba1, ec, pl);
  }
  if (ba2) {
    lineart_bounding_area_link_point_recursive(rb, ba2, ec, pr);
  }
}

static bool lineart_chain_fix_ambiguous_segments(LineartEdgeChain *ec,
                                                 LineartEdgeChainItem *last_matching_eci,
                                                 float distance_threshold,
                                                 bool preserve_details,
                                                 LineartEdgeChainItem **r_next_eci)
{
  float dist_accum = 0;

  int fixed_occ = last_matching_eci->occlusion;
  unsigned char fixed_mask = last_matching_eci->material_mask_bits;

  LineartEdgeChainItem *can_skip_to = NULL;
  LineartEdgeChainItem *last_eci = last_matching_eci;
  for (LineartEdgeChainItem *eci = last_matching_eci->next; eci; eci = eci->next) {
    dist_accum += len_v2v2(last_eci->pos, eci->pos);
    if (dist_accum > distance_threshold) {
      break;
    }
    last_eci = eci;
    /* The reason for this is because we don't want visible segments to be "skipped" into
     * connecting with invisible segments. */
    if (eci->occlusion < fixed_occ) {
      break;
    }
    if (eci->material_mask_bits == fixed_mask && eci->occlusion == fixed_occ) {
      can_skip_to = eci;
    }
  }
  if (can_skip_to) {
    /* Either mark all in-between segments with the same occlusion and mask or delete those
     * different ones. */
    LineartEdgeChainItem *next_eci;
    for (LineartEdgeChainItem *eci = last_matching_eci->next; eci != can_skip_to; eci = next_eci) {
      next_eci = eci->next;
      if (eci->material_mask_bits == fixed_mask && eci->occlusion == fixed_occ) {
        continue;
      }
      if (preserve_details) {
        eci->material_mask_bits = fixed_mask;
        eci->occlusion = fixed_occ;
      }
      else {
        BLI_remlink(&ec->chain, eci);
      }
    }
    *r_next_eci = can_skip_to;
    return true;
  }
  return false;
}

void MOD_lineart_chain_split_for_fixed_occlusion(LineartRenderBuffer *rb)
{
  LineartEdgeChain *ec, *new_ec;
  LineartEdgeChainItem *eci, *next_eci;
  ListBase swap = {0};

  swap.first = rb->chains.first;
  swap.last = rb->chains.last;

  rb->chains.last = rb->chains.first = NULL;

  int loop_id = 0;
  while ((ec = BLI_pophead(&swap)) != NULL) {
    ec->next = ec->prev = NULL;
    BLI_addtail(&rb->chains, ec);

    ec->loop_id = loop_id;
    loop_id++;

    LineartEdgeChainItem *first_eci = (LineartEdgeChainItem *)ec->chain.first;
    int fixed_occ = first_eci->occlusion;
    unsigned char fixed_mask = first_eci->material_mask_bits;
    ec->level = fixed_occ;
    ec->material_mask_bits = fixed_mask;
    for (eci = first_eci->next; eci; eci = next_eci) {
      next_eci = eci->next;
      if (eci->occlusion != fixed_occ || eci->material_mask_bits != fixed_mask) {
        if (next_eci) {
          if (lineart_point_overlapping(next_eci, eci->pos[0], eci->pos[1], 1e-5)) {
            continue;
          }
          if (lineart_chain_fix_ambiguous_segments(ec,
                                                   eci->prev,
                                                   rb->chaining_image_threshold,
                                                   rb->chain_preserve_details,
                                                   &next_eci)) {
            continue;
          }
        }
        else {
          /* Set the same occlusion level for the end vertex, so when further connection is needed
           * the backwards occlusion info is also correct. */
          eci->occlusion = fixed_occ;
          eci->material_mask_bits = fixed_mask;
          /* No need to split at the last point anyway. */
          break;
        }
        new_ec = lineart_chain_create(rb);
        new_ec->chain.first = eci;
        new_ec->chain.last = ec->chain.last;
        new_ec->loop_id = loop_id;
        ec->chain.last = eci->prev;
        ((LineartEdgeChainItem *)ec->chain.last)->next = 0;
        eci->prev = 0;

        /* End the previous one. */
        lineart_chain_append_point(rb,
                                   ec,
                                   eci->pos,
                                   eci->gpos,
                                   eci->normal,
                                   eci->line_type,
                                   fixed_occ,
                                   fixed_mask,
                                   eci->index);
        new_ec->object_ref = ec->object_ref;
        new_ec->type = ec->type;
        new_ec->intersection_mask = ec->intersection_mask;
        ec = new_ec;
        fixed_occ = eci->occlusion;
        fixed_mask = eci->material_mask_bits;
        ec->level = fixed_occ;
        ec->material_mask_bits = fixed_mask;
      }
    }
  }
  /* Get rid of those very short "zig-zag" lines that jumps around visibility. */
  MOD_lineart_chain_discard_short(rb, DBL_EDGE_LIM);
  LISTBASE_FOREACH (LineartEdgeChain *, iec, &rb->chains) {
    lineart_bounding_area_link_chain(rb, iec);
  }
}

/**
 * NOTE: segment type (crease/material/contour...) is ambiguous after this.
 */
static void lineart_chain_connect(LineartRenderBuffer *UNUSED(rb),
                                  LineartEdgeChain *onto,
                                  LineartEdgeChain *sub,
                                  int reverse_1,
                                  int reverse_2)
{
  LineartEdgeChainItem *eci;
  if (onto->type == LRT_EDGE_FLAG_INTERSECTION) {
    if (sub->object_ref) {
      onto->object_ref = sub->object_ref;
      onto->type = LRT_EDGE_FLAG_CONTOUR;
    }
  }
  else if (sub->type == LRT_EDGE_FLAG_INTERSECTION) {
    if (onto->type != LRT_EDGE_FLAG_INTERSECTION) {
      onto->type = LRT_EDGE_FLAG_CONTOUR;
    }
  }
  if (!reverse_1) {  /*  L--R L-R. */
    if (reverse_2) { /*  L--R R-L. */
      BLI_listbase_reverse(&sub->chain);
    }
    eci = sub->chain.first;
    if (lineart_point_overlapping(onto->chain.last, eci->pos[0], eci->pos[1], 1e-5)) {
      BLI_pophead(&sub->chain);
      if (sub->chain.first == NULL) {
        return;
      }
    }
    ((LineartEdgeChainItem *)onto->chain.last)->next = sub->chain.first;
    ((LineartEdgeChainItem *)sub->chain.first)->prev = onto->chain.last;
    onto->chain.last = sub->chain.last;
  }
  else {              /*  L-R L--R. */
    if (!reverse_2) { /*  R-L L--R. */
      BLI_listbase_reverse(&sub->chain);
    }
    eci = onto->chain.first;
    if (lineart_point_overlapping(sub->chain.last, eci->pos[0], eci->pos[1], 1e-5)) {
      BLI_pophead(&onto->chain);
      if (onto->chain.first == NULL) {
        return;
      }
    }
    ((LineartEdgeChainItem *)sub->chain.last)->next = onto->chain.first;
    ((LineartEdgeChainItem *)onto->chain.first)->prev = sub->chain.last;
    onto->chain.first = sub->chain.first;
  }
}

static LineartChainRegisterEntry *lineart_chain_get_closest_cre(LineartRenderBuffer *rb,
                                                                LineartBoundingArea *ba,
                                                                LineartEdgeChain *ec,
                                                                LineartEdgeChainItem *eci,
                                                                int occlusion,
                                                                unsigned char material_mask_bits,
                                                                unsigned char isec_mask,
                                                                int loop_id,
                                                                float dist,
                                                                float *result_new_len,
                                                                LineartBoundingArea *caller_ba)
{

  LineartChainRegisterEntry *closest_cre = NULL;

  /* Keep using for loop because `cre` could be removed from the iteration before getting to the
   * next one. */
  LISTBASE_FOREACH_MUTABLE (LineartChainRegisterEntry *, cre, &ba->linked_chains) {
    if (cre->ec->object_ref != ec->object_ref) {
      if (!rb->fuzzy_everything) {
        if (rb->fuzzy_intersections) {
          /* If none of those are intersection lines... */
          if ((!(cre->ec->type & LRT_EDGE_FLAG_INTERSECTION)) &&
              (!(ec->type & LRT_EDGE_FLAG_INTERSECTION))) {
            continue; /* We don't want to chain along different objects at the moment. */
          }
        }
        else {
          continue;
        }
      }
    }
    if (cre->ec->picked || cre->picked) {
      continue;
    }
    if (cre->ec == ec || (!cre->ec->chain.first) || (cre->ec->level != occlusion) ||
        (cre->ec->material_mask_bits != material_mask_bits) ||
        (cre->ec->intersection_mask != isec_mask)) {
      continue;
    }
    if (!rb->fuzzy_everything) {
      if (cre->ec->type != ec->type) {
        if (rb->fuzzy_intersections) {
          if (!(cre->ec->type == LRT_EDGE_FLAG_INTERSECTION ||
                ec->type == LRT_EDGE_FLAG_INTERSECTION)) {
            continue; /* Fuzzy intersections but no intersection line found. */
          }
        }
        else { /* Line type different but no fuzzy. */
          continue;
        }
      }
    }

    float new_len = rb->use_geometry_space_chain ? len_v3v3(cre->eci->gpos, eci->gpos) :
                                                   len_v2v2(cre->eci->pos, eci->pos);
<<<<<<< HEAD
    /* If the vertex is not from the same contour loop, then we tighten up the range, this way we
     * could chain small loops better and later smooth out. */
=======
    /* Even if the vertex is not from the same contour loop, we try to chain it still if the
     * distance is small enough. This way we can better chain smaller loops and smooth them out
     * later. */
>>>>>>> 6f00b150
    if (((cre->ec->loop_id == loop_id) && (new_len < dist)) ||
        ((cre->ec->loop_id != loop_id) && (new_len < dist / 10))) {
      closest_cre = cre;
      dist = new_len;
      if (result_new_len) {
        (*result_new_len) = new_len;
      }
    }
  }

  /* We want a closer point anyway. So using modified dist is fine. */
  float adjacent_new_len = dist;
  LineartChainRegisterEntry *adjacent_closest;

#define LRT_TEST_ADJACENT_AREAS(dist_to, list) \
  if (dist_to < dist && dist_to > 0) { \
    LISTBASE_FOREACH (LinkData *, ld, list) { \
      LineartBoundingArea *sba = (LineartBoundingArea *)ld->data; \
      adjacent_closest = lineart_chain_get_closest_cre(rb, \
                                                       sba, \
                                                       ec, \
                                                       eci, \
                                                       occlusion, \
                                                       material_mask_bits, \
                                                       isec_mask, \
                                                       loop_id, \
                                                       dist, \
                                                       &adjacent_new_len, \
                                                       ba); \
      if (adjacent_new_len < dist) { \
        dist = adjacent_new_len; \
        closest_cre = adjacent_closest; \
      } \
    } \
  }
  if (!caller_ba) {
    LRT_TEST_ADJACENT_AREAS(eci->pos[0] - ba->l, &ba->lp);
    LRT_TEST_ADJACENT_AREAS(ba->r - eci->pos[0], &ba->rp);
    LRT_TEST_ADJACENT_AREAS(ba->u - eci->pos[1], &ba->up);
    LRT_TEST_ADJACENT_AREAS(eci->pos[1] - ba->b, &ba->bp);
  }
  if (result_new_len) {
    (*result_new_len) = dist;
  }
  return closest_cre;
}

void MOD_lineart_chain_connect(LineartRenderBuffer *rb)
{
  LineartEdgeChain *ec;
  LineartEdgeChainItem *eci_l, *eci_r;
  LineartBoundingArea *ba_l, *ba_r;
  LineartChainRegisterEntry *closest_cre_l, *closest_cre_r, *closest_cre;
  float dist = rb->chaining_image_threshold;
  float dist_l, dist_r;
  int occlusion, reverse_main, loop_id;
  unsigned char material_mask_bits, isec_mask;
  ListBase swap = {0};

  if (rb->chaining_image_threshold < 0.0001) {
    return;
  }

  swap.first = rb->chains.first;
  swap.last = rb->chains.last;

  rb->chains.last = rb->chains.first = NULL;

  while ((ec = BLI_pophead(&swap)) != NULL) {
    ec->next = ec->prev = NULL;
    if (ec->picked) {
      continue;
    }
    BLI_addtail(&rb->chains, ec);
    loop_id = ec->loop_id;

    if (ec->type == LRT_EDGE_FLAG_LOOSE && (!rb->use_loose_edge_chain)) {
      continue;
    }

    occlusion = ec->level;
    material_mask_bits = ec->material_mask_bits;
    isec_mask = ec->intersection_mask;

    eci_l = ec->chain.first;
    eci_r = ec->chain.last;
    while ((ba_l = lineart_bounding_area_get_end_point(rb, eci_l)) &&
           (ba_r = lineart_bounding_area_get_end_point(rb, eci_r))) {
      closest_cre_l = lineart_chain_get_closest_cre(rb,
                                                    ba_l,
                                                    ec,
                                                    eci_l,
                                                    occlusion,
                                                    material_mask_bits,
                                                    isec_mask,
                                                    loop_id,
                                                    dist,
                                                    &dist_l,
                                                    NULL);
      closest_cre_r = lineart_chain_get_closest_cre(rb,
                                                    ba_r,
                                                    ec,
                                                    eci_r,
                                                    occlusion,
                                                    material_mask_bits,
                                                    isec_mask,
                                                    loop_id,
                                                    dist,
                                                    &dist_r,
                                                    NULL);
      if (closest_cre_l && closest_cre_r) {
        if (dist_l < dist_r) {
          closest_cre = closest_cre_l;
          reverse_main = 1;
        }
        else {
          closest_cre = closest_cre_r;
          reverse_main = 0;
        }
      }
      else if (closest_cre_l) {
        closest_cre = closest_cre_l;
        reverse_main = 1;
      }
      else if (closest_cre_r) {
        closest_cre = closest_cre_r;
        BLI_remlink(&ba_r->linked_chains, closest_cre_r);
        reverse_main = 0;
      }
      else {
        break;
      }
      closest_cre->picked = 1;
      closest_cre->ec->picked = 1;
      if (closest_cre->is_left) {
        lineart_chain_connect(rb, ec, closest_cre->ec, reverse_main, 0);
      }
      else {
        lineart_chain_connect(rb, ec, closest_cre->ec, reverse_main, 1);
      }
      BLI_remlink(&swap, closest_cre->ec);
      eci_l = ec->chain.first;
      eci_r = ec->chain.last;
    }
    ec->picked = 1;
  }
}

float MOD_lineart_chain_compute_length(LineartEdgeChain *ec)
{
  LineartEdgeChainItem *eci;
  float offset_accum = 0;
  float dist;
  float last_point[2];

  eci = ec->chain.first;
  if (!eci) {
    return 0;
  }
  copy_v2_v2(last_point, eci->pos);
  for (eci = ec->chain.first; eci; eci = eci->next) {
    dist = len_v2v2(eci->pos, last_point);
    offset_accum += dist;
    copy_v2_v2(last_point, eci->pos);
  }
  return offset_accum;
}

void MOD_lineart_chain_discard_short(LineartRenderBuffer *rb, const float threshold)
{
  LineartEdgeChain *ec, *next_ec;
  for (ec = rb->chains.first; ec; ec = next_ec) {
    next_ec = ec->next;
    if (MOD_lineart_chain_compute_length(ec) < threshold) {
      BLI_remlink(&rb->chains, ec);
    }
  }
}

int MOD_lineart_chain_count(const LineartEdgeChain *ec)
{
  int count = 0;
  LISTBASE_FOREACH (LineartEdgeChainItem *, eci, &ec->chain) {
    count++;
  }
  return count;
}

void MOD_lineart_chain_clear_picked_flag(LineartCache *lc)
{
  if (lc == NULL) {
    return;
  }
  LISTBASE_FOREACH (LineartEdgeChain *, ec, &lc->chains) {
    ec->picked = 0;
  }
}

void MOD_lineart_smooth_chains(LineartRenderBuffer *rb, float tolerance)
{
  LISTBASE_FOREACH (LineartEdgeChain *, ec, &rb->chains) {
    /* Go through the chain two times, once from each direction. */
    for (int times = 0; times < 2; times++) {
      for (LineartEdgeChainItem *eci = ec->chain.first, *next_eci = eci->next; eci;
           eci = next_eci) {
        LineartEdgeChainItem *eci2, *eci3, *eci4;

        if ((!(eci2 = eci->next)) || (!(eci3 = eci2->next))) {
          /* Not enough points to simplify. */
          next_eci = eci->next;
          continue;
        }
        /* No need to care for different line types/occlusion and so on, because at this stage they
         * are all the same within a chain.
         *
         * We need to simplify a chain from this:
         * 1-----------2
         *        3-----------4
         * to this:
         * 1-----------2--_
         *                 `--4 */

        /* If p3 is within the p1-p2 segment of a width of "tolerance", in other words, p3 is
         * approximately on the segment of p1-p2. */
        if (dist_to_line_segment_v2(eci3->pos, eci->pos, eci2->pos) < tolerance) {
          float vec2[2], vec3[2], v2n[2], ratio, len2;
          sub_v2_v2v2(vec2, eci2->pos, eci->pos);
          sub_v2_v2v2(vec3, eci3->pos, eci->pos);
          normalize_v2_v2(v2n, vec2);
          ratio = dot_v2v2(v2n, vec3);
          len2 = len_v2(vec2);
          /* Because this smoothing applies on geometries of different scales in the same scene,
           * some small scale features (e.g. the "tails" on the inner ring of a torus geometry)
           * could be completely erased if the tolerance value is set for accommodating the entire
           * scene. Those situations typically result in (ratio << 0), looks like this:
           *                         1---2
           * 3-------------------------------4
           * (this sort of long zigzag obviously are "features" that can't be erased)
           * setting a ratio of -10 turned out to be a reasonable threshold in tests. */
          if (ratio < len2 && ratio > -len2 * 10) {
            /* We only remove p3 if p4 is on the extension of p1->p2. */
            if ((eci4 = eci3->next) &&
                (dist_to_line_v2(eci4->pos, eci->pos, eci2->pos) < tolerance)) {
              BLI_remlink(&ec->chain, eci3);
              next_eci = eci;
              continue;
            }
            if (!eci4) {
              /* See if the last segment's direction is reversed, if so remove that.
               * Basically we don't need to preserve p3 if the entire chain looked like this:
               * ...----1----3===2 */
              if (len_v2(vec2) > len_v2(vec3)) {
                BLI_remlink(&ec->chain, eci3);
              }
              next_eci = NULL;
              continue;
            }
          }
        }
        next_eci = eci->next;
      }
      BLI_listbase_reverse(&ec->chain);
    }
  }
}

static LineartEdgeChainItem *lineart_chain_create_crossing_point(LineartRenderBuffer *rb,
                                                                 LineartEdgeChainItem *eci_inside,
                                                                 LineartEdgeChainItem *eci_outside)
{
  float isec[2];
  float ref_lu[2] = {-1.0f, 1.0f}, ref_lb[2] = {-1.0f, -1.0f}, ref_ru[2] = {1.0f, 1.0f},
        ref_rb[2] = {1.0f, -1.0f};
  bool found = false;
  LineartEdgeChainItem *eci2 = eci_outside, *eci1 = eci_inside;
  if (eci2->pos[0] < -1.0f) {
    found = (isect_seg_seg_v2_point(eci1->pos, eci2->pos, ref_lu, ref_lb, isec) > 0);
  }
  if (!found && eci2->pos[0] > 1.0f) {
    found = (isect_seg_seg_v2_point(eci1->pos, eci2->pos, ref_ru, ref_rb, isec) > 0);
  }
  if (!found && eci2->pos[1] < -1.0f) {
    found = (isect_seg_seg_v2_point(eci1->pos, eci2->pos, ref_lb, ref_rb, isec) > 0);
  }
  if (!found && eci2->pos[1] > 1.0f) {
    found = (isect_seg_seg_v2_point(eci1->pos, eci2->pos, ref_lu, ref_ru, isec) > 0);
  }

  if (UNLIKELY(!found)) {
    return NULL;
  }

  float ratio = (fabs(eci2->pos[0] - eci1->pos[0]) > fabs(eci2->pos[1] - eci1->pos[1])) ?
                    ratiof(eci1->pos[0], eci2->pos[0], isec[0]) :
                    ratiof(eci1->pos[1], eci2->pos[1], isec[1]);
  float gratio = eci1->pos[3] * ratio / (ratio * eci1->pos[3] + (1 - ratio) * eci2->pos[3]);

  LineartEdgeChainItem *eci = lineart_mem_acquire(rb->chain_data_pool,
                                                  sizeof(LineartEdgeChainItem));
  memcpy(eci, eci1, sizeof(LineartEdgeChainItem));
  interp_v3_v3v3(eci->gpos, eci1->gpos, eci2->gpos, gratio);
  interp_v3_v3v3(eci->pos, eci1->pos, eci2->pos, ratio);
  eci->pos[3] = interpf(eci2->pos[3], eci1->pos[3], gratio);
  eci->next = eci->prev = NULL;
  return eci;
}

#define LRT_ECI_INSIDE(eci) \
  ((eci)->pos[0] >= -1.0f && (eci)->pos[0] <= 1.0f && (eci)->pos[1] >= -1.0f && \
   (eci)->pos[1] <= 1.0f)

void MOD_lineart_chain_clip_at_border(LineartRenderBuffer *rb)
{
  LineartEdgeChain *ec;
  LineartEdgeChainItem *eci, *next_eci, *prev_eci, *new_eci;
  bool is_inside, new_inside;
  ListBase swap = {0};
  swap.first = rb->chains.first;
  swap.last = rb->chains.last;

  rb->chains.last = rb->chains.first = NULL;
  while ((ec = BLI_pophead(&swap)) != NULL) {
    bool ec_added = false;
    LineartEdgeChainItem *first_eci = (LineartEdgeChainItem *)ec->chain.first;
    is_inside = LRT_ECI_INSIDE(first_eci) ? true : false;
    if (!is_inside) {
      ec->picked = true;
    }
    for (eci = first_eci->next; eci; eci = next_eci) {
      next_eci = eci->next;
      prev_eci = eci->prev;

      /* We only need to do something if the edge crossed from outside to the inside or from inside
       * to the outside. */
      if ((new_inside = LRT_ECI_INSIDE(eci)) != is_inside) {
        if (new_inside == false) {
          /* Stroke goes out. */
          new_eci = lineart_chain_create_crossing_point(rb, prev_eci, eci);

          LineartEdgeChain *new_ec = lineart_mem_acquire(rb->chain_data_pool,
                                                         sizeof(LineartEdgeChain));
          memcpy(new_ec, ec, sizeof(LineartEdgeChain));
          new_ec->chain.first = next_eci;
          eci->prev = NULL;
          prev_eci->next = NULL;
          ec->chain.last = prev_eci;
          BLI_addtail(&ec->chain, new_eci);
          BLI_addtail(&rb->chains, ec);
          ec_added = true;
          ec = new_ec;

          next_eci = eci->next;
          is_inside = new_inside;
          continue;
        }
        else {
          /* Stroke comes in. */
          new_eci = lineart_chain_create_crossing_point(rb, eci, prev_eci);

          ec->chain.first = eci;
          eci->prev = NULL;

          BLI_addhead(&ec->chain, new_eci);

          ec_added = false;

          next_eci = eci->next;
          is_inside = new_inside;
          continue;
        }
      }
    }

    if ((!ec_added) && is_inside) {
      BLI_addtail(&rb->chains, ec);
    }
  }
}

void MOD_lineart_chain_split_angle(LineartRenderBuffer *rb, float angle_threshold_rad)
{
  LineartEdgeChain *ec, *new_ec;
  LineartEdgeChainItem *eci, *next_eci, *prev_eci;
  ListBase swap = {0};

  swap.first = rb->chains.first;
  swap.last = rb->chains.last;

  rb->chains.last = rb->chains.first = NULL;

  while ((ec = BLI_pophead(&swap)) != NULL) {
    ec->next = ec->prev = NULL;
    BLI_addtail(&rb->chains, ec);
    LineartEdgeChainItem *first_eci = (LineartEdgeChainItem *)ec->chain.first;
    for (eci = first_eci->next; eci; eci = next_eci) {
      next_eci = eci->next;
      prev_eci = eci->prev;
      float angle = M_PI;
      if (next_eci && prev_eci) {
        angle = angle_v2v2v2(prev_eci->pos, eci->pos, next_eci->pos);
      }
      else {
        break; /* No need to split at the last point anyway. */
      }
      if (angle < angle_threshold_rad) {
        new_ec = lineart_chain_create(rb);
        new_ec->chain.first = eci;
        new_ec->chain.last = ec->chain.last;
        ec->chain.last = eci->prev;
        ((LineartEdgeChainItem *)ec->chain.last)->next = 0;
        eci->prev = 0;

        /* End the previous one. */
        lineart_chain_append_point(rb,
                                   ec,
                                   eci->pos,
                                   eci->gpos,
                                   eci->normal,
                                   eci->line_type,
                                   ec->level,
                                   eci->material_mask_bits,
                                   eci->index);
        new_ec->object_ref = ec->object_ref;
        new_ec->type = ec->type;
        new_ec->level = ec->level;
        new_ec->loop_id = ec->loop_id;
        new_ec->intersection_mask = ec->intersection_mask;
        new_ec->material_mask_bits = ec->material_mask_bits;
        ec = new_ec;
      }
    }
  }
}

void MOD_lineart_chain_offset_towards_camera(LineartRenderBuffer *rb,
                                             float dist,
                                             bool use_custom_camera)
{
  float dir[3];
  float cam[3];
  float view[3];
  float view_clamp[3];

  if (use_custom_camera) {
    copy_v3fl_v3db(cam, rb->camera_pos);
  }
  else {
    copy_v3fl_v3db(cam, rb->active_camera_pos);
  }

  if (rb->cam_is_persp) {
    LISTBASE_FOREACH (LineartEdgeChain *, ec, &rb->chains) {
      LISTBASE_FOREACH (LineartEdgeChainItem *, eci, &ec->chain) {
        sub_v3_v3v3(dir, cam, eci->gpos);
        float orig_len = len_v3(dir);
        normalize_v3(dir);
        mul_v3_fl(dir, MIN2(dist, orig_len - rb->near_clip));
        add_v3_v3(eci->gpos, dir);
      }
    }
  }
  else {
    copy_v3fl_v3db(view, rb->view_vector);
    LISTBASE_FOREACH (LineartEdgeChain *, ec, &rb->chains) {
      LISTBASE_FOREACH (LineartEdgeChainItem *, eci, &ec->chain) {
        sub_v3_v3v3(dir, cam, eci->gpos);
        float len_lim = dot_v3v3(view, dir) - rb->near_clip;
        normalize_v3_v3(view_clamp, view);
        mul_v3_fl(view_clamp, MIN2(dist, len_lim));
        add_v3_v3(eci->gpos, view_clamp);
      }
    }
  }
}<|MERGE_RESOLUTION|>--- conflicted
+++ resolved
@@ -798,14 +798,9 @@
 
     float new_len = rb->use_geometry_space_chain ? len_v3v3(cre->eci->gpos, eci->gpos) :
                                                    len_v2v2(cre->eci->pos, eci->pos);
-<<<<<<< HEAD
-    /* If the vertex is not from the same contour loop, then we tighten up the range, this way we
-     * could chain small loops better and later smooth out. */
-=======
     /* Even if the vertex is not from the same contour loop, we try to chain it still if the
      * distance is small enough. This way we can better chain smaller loops and smooth them out
      * later. */
->>>>>>> 6f00b150
     if (((cre->ec->loop_id == loop_id) && (new_len < dist)) ||
         ((cre->ec->loop_id != loop_id) && (new_len < dist / 10))) {
       closest_cre = cre;
