/*
 * This program is free software; you can redistribute it and/or
 * modify it under the terms of the GNU General Public License
 * as published by the Free Software Foundation; either version 2
 * of the License, or (at your option) any later version.
 *
 * This program is distributed in the hope that it will be useful,
 * but WITHOUT ANY WARRANTY; without even the implied warranty of
 * MERCHANTABILITY or FITNESS FOR A PARTICULAR PURPOSE.  See the
 * GNU General Public License for more details.
 *
 * You should have received a copy of the GNU General Public License
 * along with this program; if not, write to the Free Software Foundation,
 * Inc., 51 Franklin Street, Fifth Floor, Boston, MA 02110-1301, USA.
 *
 * The Original Code is Copyright (C) 2019 Blender Foundation.
 * All rights reserved.
 */

/** \file
 * \ingroup editors
 */

#include "BLI_linklist.h"
#include "BLI_listbase.h"
#include "BLI_math.h"

#include "MOD_lineart.h"

#include "lineart_intern.h"

#include <math.h>

#define LRT_OTHER_VERT(e, vt) ((vt) == (e)->v1 ? (e)->v2 : ((vt) == (e)->v2 ? (e)->v1 : NULL))

/* Get a connected line, only for lines who has the exact given vert, or (in the case of
 * intersection lines) who has a vert that has the exact same position. */
static LineartEdge *lineart_line_get_connected(LineartBoundingArea *ba,
                                               LineartVert *vt,
                                               LineartVert **new_vt,
                                               int match_flag,
                                               unsigned char match_isec_mask)
{
  for (int i = 0; i < ba->line_count; i++) {
    LineartEdge *n_e = ba->linked_lines[i];

    if ((!(n_e->flags & LRT_EDGE_FLAG_ALL_TYPE)) || (n_e->flags & LRT_EDGE_FLAG_CHAIN_PICKED)) {
      continue;
    }

    if (match_flag && ((n_e->flags & LRT_EDGE_FLAG_ALL_TYPE) & match_flag) == 0) {
      continue;
    }

    if (n_e->intersection_mask != match_isec_mask) {
      continue;
    }

    *new_vt = LRT_OTHER_VERT(n_e, vt);
    if (*new_vt) {
      return n_e;
    }

    if (n_e->flags & LRT_EDGE_FLAG_INTERSECTION) {
      if (vt->fbcoord[0] == n_e->v1->fbcoord[0] && vt->fbcoord[1] == n_e->v1->fbcoord[1]) {
        *new_vt = LRT_OTHER_VERT(n_e, n_e->v1);
        return n_e;
      }
      if (vt->fbcoord[0] == n_e->v2->fbcoord[0] && vt->fbcoord[1] == n_e->v2->fbcoord[1]) {
        *new_vt = LRT_OTHER_VERT(n_e, n_e->v2);
        return n_e;
      }
    }
  }

  return NULL;
}

static LineartEdgeChain *lineart_chain_create(LineartRenderBuffer *rb)
{
  LineartEdgeChain *ec;
  ec = lineart_mem_acquire(rb->chain_data_pool, sizeof(LineartEdgeChain));

  BLI_addtail(&rb->chains, ec);

  return ec;
}

static bool lineart_point_overlapping(LineartEdgeChainItem *eci,
                                      float x,
                                      float y,
                                      double threshold)
{
  if (!eci) {
    return false;
  }
  if (((eci->pos[0] + threshold) >= x) && ((eci->pos[0] - threshold) <= x) &&
      ((eci->pos[1] + threshold) >= y) && ((eci->pos[1] - threshold) <= y)) {
    return true;
  }
  return false;
}

static LineartEdgeChainItem *lineart_chain_append_point(LineartRenderBuffer *rb,
                                                        LineartEdgeChain *ec,
                                                        float *fbcoord,
                                                        float *gpos,
                                                        float *normal,
                                                        char type,
                                                        int level,
                                                        unsigned char material_mask_bits,
                                                        size_t index)
{
  LineartEdgeChainItem *eci;

  if (lineart_point_overlapping(ec->chain.last, fbcoord[0], fbcoord[1], 1e-5)) {
    /* Because the new chain point is overlapping, just replace the type and occlusion level of the
     * current point. This makes it so that the line to the point after this one has the correct
     * type and level. */
    LineartEdgeChainItem *old_eci = ec->chain.last;
    old_eci->line_type = type;
    old_eci->occlusion = level;
    old_eci->material_mask_bits = material_mask_bits;
    return old_eci;
  }

  eci = lineart_mem_acquire(rb->chain_data_pool, sizeof(LineartEdgeChainItem));

  copy_v4_v4(eci->pos, fbcoord);
  copy_v3_v3(eci->gpos, gpos);
  eci->index = index;
  copy_v3_v3(eci->normal, normal);
  eci->line_type = type & LRT_EDGE_FLAG_ALL_TYPE;
  eci->occlusion = level;
  eci->material_mask_bits = material_mask_bits;
  BLI_addtail(&ec->chain, eci);

  return eci;
}

static LineartEdgeChainItem *lineart_chain_prepend_point(LineartRenderBuffer *rb,
                                                         LineartEdgeChain *ec,
                                                         float *fbcoord,
                                                         float *gpos,
                                                         float *normal,
                                                         char type,
                                                         int level,
                                                         unsigned char material_mask_bits,
                                                         size_t index)
{
  LineartEdgeChainItem *eci;

  if (lineart_point_overlapping(ec->chain.first, fbcoord[0], fbcoord[1], 1e-5)) {
    return ec->chain.first;
  }

  eci = lineart_mem_acquire(rb->chain_data_pool, sizeof(LineartEdgeChainItem));

  copy_v4_v4(eci->pos, fbcoord);
  copy_v3_v3(eci->gpos, gpos);
  eci->index = index;
  copy_v3_v3(eci->normal, normal);
  eci->line_type = type & LRT_EDGE_FLAG_ALL_TYPE;
  eci->occlusion = level;
  eci->material_mask_bits = material_mask_bits;
  BLI_addhead(&ec->chain, eci);

  return eci;
}

void MOD_lineart_chain_feature_lines(LineartRenderBuffer *rb)
{
  LineartEdgeChain *ec;
  LineartEdgeChainItem *eci;
  LineartBoundingArea *ba;
  LineartEdgeSegment *es;
  int last_occlusion;
  unsigned char last_transparency;
  /* Used when converting from double. */
  float use_fbcoord[4];
  float use_gpos[3];

#define VERT_COORD_TO_FLOAT(a) \
  copy_v4fl_v4db(use_fbcoord, (a)->fbcoord); \
  copy_v3fl_v3db(use_gpos, (a)->gloc);

#define POS_TO_FLOAT(lpos, gpos) \
  copy_v3fl_v3db(use_fbcoord, lpos); \
  copy_v3fl_v3db(use_gpos, gpos);

  LRT_ITER_ALL_LINES_BEGIN
  {
    if ((!(e->flags & LRT_EDGE_FLAG_ALL_TYPE)) || (e->flags & LRT_EDGE_FLAG_CHAIN_PICKED)) {
      LRT_ITER_ALL_LINES_NEXT
      continue;
    }

    e->flags |= LRT_EDGE_FLAG_CHAIN_PICKED;

    ec = lineart_chain_create(rb);

    /* One chain can only have one object_ref and intersection_mask,
     * so we assign them based on the first segment we found. */
    ec->object_ref = e->object_ref;
    ec->intersection_mask = e->intersection_mask;

    LineartEdge *new_e;
    LineartVert *new_vt;
    float N[3] = {0};

    if (e->t1) {
      N[0] += e->t1->gn[0];
      N[1] += e->t1->gn[1];
      N[2] += e->t1->gn[2];
    }
    if (e->t2) {
      N[0] += e->t2->gn[0];
      N[1] += e->t2->gn[1];
      N[2] += e->t2->gn[2];
    }
    if (e->t1 || e->t2) {
      normalize_v3(N);
    }

    /*  Step 1: grow left. */
    ba = MOD_lineart_get_bounding_area(rb, e->v1->fbcoord[0], e->v1->fbcoord[1]);
    new_vt = e->v1;
    es = e->segments.first;
    VERT_COORD_TO_FLOAT(new_vt);
    lineart_chain_prepend_point(rb,
                                ec,
                                use_fbcoord,
                                use_gpos,
                                N,
                                e->flags,
                                es->occlusion,
                                es->material_mask_bits,
                                e->v1_obindex);
    while (ba && (new_e = lineart_line_get_connected(
                      ba, new_vt, &new_vt, e->flags, ec->intersection_mask))) {
      new_e->flags |= LRT_EDGE_FLAG_CHAIN_PICKED;

      if (new_e->t1 || new_e->t2) {
        zero_v3(N);
        if (new_e->t1) {
          N[0] += new_e->t1->gn[0];
          N[1] += new_e->t1->gn[1];
          N[2] += new_e->t1->gn[2];
        }
        if (new_e->t2) {
          N[0] += new_e->t2->gn[0];
          N[1] += new_e->t2->gn[1];
          N[2] += new_e->t2->gn[2];
        }
        normalize_v3(N);
      }

      if (new_vt == new_e->v1) {
        for (es = new_e->segments.last; es; es = es->prev) {
          double gpos[3], lpos[3];
          double *lfb = new_e->v1->fbcoord, *rfb = new_e->v2->fbcoord;
          double global_at = lfb[3] * es->at / (es->at * lfb[3] + (1 - es->at) * rfb[3]);
          interp_v3_v3v3_db(lpos, new_e->v1->fbcoord, new_e->v2->fbcoord, es->at);
          interp_v3_v3v3_db(gpos, new_e->v1->gloc, new_e->v2->gloc, global_at);
          use_fbcoord[3] = interpf(new_e->v2->fbcoord[3], new_e->v1->fbcoord[3], global_at);
          POS_TO_FLOAT(lpos, gpos)
          lineart_chain_prepend_point(rb,
                                      ec,
                                      use_fbcoord,
                                      use_gpos,
                                      N,
                                      new_e->flags,
                                      es->occlusion,
                                      es->material_mask_bits,
                                      new_e->v1_obindex);
          last_occlusion = es->occlusion;
          last_transparency = es->material_mask_bits;
        }
      }
      else if (new_vt == new_e->v2) {
        es = new_e->segments.first;
        last_occlusion = es->occlusion;
        last_transparency = es->material_mask_bits;
        es = es->next;
        for (; es; es = es->next) {
          double gpos[3], lpos[3];
          double *lfb = new_e->v1->fbcoord, *rfb = new_e->v2->fbcoord;
          double global_at = lfb[3] * es->at / (es->at * lfb[3] + (1 - es->at) * rfb[3]);
          interp_v3_v3v3_db(lpos, new_e->v1->fbcoord, new_e->v2->fbcoord, es->at);
          interp_v3_v3v3_db(gpos, new_e->v1->gloc, new_e->v2->gloc, global_at);
          use_fbcoord[3] = interpf(new_e->v2->fbcoord[3], new_e->v1->fbcoord[3], global_at);
          POS_TO_FLOAT(lpos, gpos)
          lineart_chain_prepend_point(rb,
                                      ec,
                                      use_fbcoord,
                                      use_gpos,
                                      N,
                                      new_e->flags,
                                      last_occlusion,
                                      last_transparency,
                                      new_e->v2_obindex);
          last_occlusion = es->occlusion;
          last_transparency = es->material_mask_bits;
        }
        VERT_COORD_TO_FLOAT(new_e->v2);
        lineart_chain_prepend_point(rb,
                                    ec,
                                    use_fbcoord,
                                    use_gpos,
                                    N,
                                    new_e->flags,
                                    last_occlusion,
                                    last_transparency,
                                    new_e->v2_obindex);
      }
      ba = MOD_lineart_get_bounding_area(rb, new_vt->fbcoord[0], new_vt->fbcoord[1]);
    }

    /* Restore normal value. */
    if (e->t1 || e->t2) {
      zero_v3(N);
      if (e->t1) {
        N[0] += e->t1->gn[0];
        N[1] += e->t1->gn[1];
        N[2] += e->t1->gn[2];
      }
      if (e->t2) {
        N[0] += e->t2->gn[0];
        N[1] += e->t2->gn[1];
        N[2] += e->t2->gn[2];
      }
      normalize_v3(N);
    }
    /*  Step 2: Adding all cuts from the given line, so we can continue connecting the right side
     * of the line. */
    es = e->segments.first;
    last_occlusion = ((LineartEdgeSegment *)es)->occlusion;
    last_transparency = ((LineartEdgeSegment *)es)->material_mask_bits;
    for (es = es->next; es; es = es->next) {
      double gpos[3], lpos[3];
      double *lfb = e->v1->fbcoord, *rfb = e->v2->fbcoord;
      double global_at = lfb[3] * es->at / (es->at * lfb[3] + (1 - es->at) * rfb[3]);
      interp_v3_v3v3_db(lpos, e->v1->fbcoord, e->v2->fbcoord, es->at);
      interp_v3_v3v3_db(gpos, e->v1->gloc, e->v2->gloc, global_at);
      use_fbcoord[3] = interpf(e->v2->fbcoord[3], e->v1->fbcoord[3], global_at);
      POS_TO_FLOAT(lpos, gpos)
      lineart_chain_append_point(rb,
                                 ec,
                                 use_fbcoord,
                                 use_gpos,
                                 N,
                                 e->flags,
                                 es->occlusion,
                                 es->material_mask_bits,
                                 e->v1_obindex);
      last_occlusion = es->occlusion;
      last_transparency = es->material_mask_bits;
    }
    VERT_COORD_TO_FLOAT(e->v2)
    lineart_chain_append_point(rb,
                               ec,
                               use_fbcoord,
                               use_gpos,
                               N,
                               e->flags,
                               last_occlusion,
                               last_transparency,
                               e->v2_obindex);

    /*  Step 3: grow right. */
    ba = MOD_lineart_get_bounding_area(rb, e->v2->fbcoord[0], e->v2->fbcoord[1]);
    new_vt = e->v2;
    while (ba && (new_e = lineart_line_get_connected(
                      ba, new_vt, &new_vt, e->flags, ec->intersection_mask))) {
      new_e->flags |= LRT_EDGE_FLAG_CHAIN_PICKED;

      if (new_e->t1 || new_e->t2) {
        zero_v3(N);
        if (new_e->t1) {
          N[0] += new_e->t1->gn[0];
          N[1] += new_e->t1->gn[1];
          N[2] += new_e->t1->gn[2];
        }
        if (new_e->t2) {
          N[0] += new_e->t2->gn[0];
          N[1] += new_e->t2->gn[1];
          N[2] += new_e->t2->gn[2];
        }
        normalize_v3(N);
      }

      /* Fix leading vertex type. */
      eci = ec->chain.last;
      eci->line_type = new_e->flags & LRT_EDGE_FLAG_ALL_TYPE;

      if (new_vt == new_e->v1) {
        es = new_e->segments.last;
        last_occlusion = es->occlusion;
        last_transparency = es->material_mask_bits;
        /* Fix leading vertex occlusion. */
        eci->occlusion = last_occlusion;
        eci->material_mask_bits = last_transparency;
        for (es = new_e->segments.last; es; es = es->prev) {
          double gpos[3], lpos[3];
          double *lfb = new_e->v1->fbcoord, *rfb = new_e->v2->fbcoord;
          double global_at = lfb[3] * es->at / (es->at * lfb[3] + (1 - es->at) * rfb[3]);
          interp_v3_v3v3_db(lpos, new_e->v1->fbcoord, new_e->v2->fbcoord, es->at);
          interp_v3_v3v3_db(gpos, new_e->v1->gloc, new_e->v2->gloc, global_at);
          use_fbcoord[3] = interpf(new_e->v2->fbcoord[3], new_e->v1->fbcoord[3], global_at);
          last_occlusion = es->prev ? es->prev->occlusion : last_occlusion;
          last_transparency = es->prev ? es->prev->material_mask_bits : last_transparency;
          POS_TO_FLOAT(lpos, gpos)
          lineart_chain_append_point(rb,
                                     ec,
                                     use_fbcoord,
                                     use_gpos,
                                     N,
                                     new_e->flags,
                                     last_occlusion,
                                     last_transparency,
                                     new_e->v1_obindex);
        }
      }
      else if (new_vt == new_e->v2) {
        es = new_e->segments.first;
        last_occlusion = es->occlusion;
        last_transparency = es->material_mask_bits;
        eci->occlusion = last_occlusion;
        eci->material_mask_bits = last_transparency;
        es = es->next;
        for (; es; es = es->next) {
          double gpos[3], lpos[3];
          double *lfb = new_e->v1->fbcoord, *rfb = new_e->v2->fbcoord;
          double global_at = lfb[3] * es->at / (es->at * lfb[3] + (1 - es->at) * rfb[3]);
          interp_v3_v3v3_db(lpos, new_e->v1->fbcoord, new_e->v2->fbcoord, es->at);
          interp_v3_v3v3_db(gpos, new_e->v1->gloc, new_e->v2->gloc, global_at);
          use_fbcoord[3] = interpf(new_e->v2->fbcoord[3], new_e->v1->fbcoord[3], global_at);
          POS_TO_FLOAT(lpos, gpos)
          lineart_chain_append_point(rb,
                                     ec,
                                     use_fbcoord,
                                     use_gpos,
                                     N,
                                     new_e->flags,
                                     es->occlusion,
                                     es->material_mask_bits,
                                     new_e->v2_obindex);
          last_occlusion = es->occlusion;
          last_transparency = es->material_mask_bits;
        }
        VERT_COORD_TO_FLOAT(new_e->v2)
        lineart_chain_append_point(rb,
                                   ec,
                                   use_fbcoord,
                                   use_gpos,
                                   N,
                                   new_e->flags,
                                   last_occlusion,
                                   last_transparency,
                                   new_e->v2_obindex);
      }
      ba = MOD_lineart_get_bounding_area(rb, new_vt->fbcoord[0], new_vt->fbcoord[1]);
    }
    if (rb->fuzzy_everything) {
      ec->type = LRT_EDGE_FLAG_CONTOUR;
    }
    else {
      ec->type = (e->flags & LRT_EDGE_FLAG_ALL_TYPE);
    }
  }
  LRT_ITER_ALL_LINES_END
}

static LineartBoundingArea *lineart_bounding_area_get_eci_recursive(LineartRenderBuffer *rb,
                                                                    LineartBoundingArea *root,
                                                                    LineartEdgeChainItem *eci)
{
  if (root->child == NULL) {
    return root;
  }

  LineartBoundingArea *ch = root->child;
#define IN_BOUND(ba, eci) \
  ba.l <= eci->pos[0] && ba.r >= eci->pos[0] && ba.b <= eci->pos[1] && ba.u >= eci->pos[1]

  if (IN_BOUND(ch[0], eci)) {
    return lineart_bounding_area_get_eci_recursive(rb, &ch[0], eci);
  }
  if (IN_BOUND(ch[1], eci)) {
    return lineart_bounding_area_get_eci_recursive(rb, &ch[1], eci);
  }
  if (IN_BOUND(ch[2], eci)) {
    return lineart_bounding_area_get_eci_recursive(rb, &ch[2], eci);
  }
  if (IN_BOUND(ch[3], eci)) {
    return lineart_bounding_area_get_eci_recursive(rb, &ch[3], eci);
  }
#undef IN_BOUND
  return NULL;
}

static LineartBoundingArea *lineart_bounding_area_get_end_point(LineartRenderBuffer *rb,
                                                                LineartEdgeChainItem *eci)
{
  if (!eci) {
    return NULL;
  }
  LineartBoundingArea *root = MOD_lineart_get_parent_bounding_area(rb, eci->pos[0], eci->pos[1]);
  if (root == NULL) {
    return NULL;
  }
  return lineart_bounding_area_get_eci_recursive(rb, root, eci);
}

/**
 * Here we will try to connect geometry space chains together in image space. However we can't
 * chain two chains together if their end and start points lie on the border between two bounding
 * areas, this happens either when 1) the geometry is way too dense, or 2) the chaining threshold
 * is too big that it covers multiple small bounding areas.
 */
static void lineart_bounding_area_link_point_recursive(LineartRenderBuffer *rb,
                                                       LineartBoundingArea *root,
                                                       LineartEdgeChain *ec,
                                                       LineartEdgeChainItem *eci)
{
  if (root->child == NULL) {
    LineartChainRegisterEntry *cre = lineart_list_append_pointer_pool_sized(
        &root->linked_chains, rb->chain_data_pool, ec, sizeof(LineartChainRegisterEntry));

    cre->eci = eci;

    if (eci == ec->chain.first) {
      cre->is_left = 1;
    }
  }
  else {
    LineartBoundingArea *ch = root->child;

#define IN_BOUND(ba, eci) \
  ba.l <= eci->pos[0] && ba.r >= eci->pos[0] && ba.b <= eci->pos[1] && ba.u >= eci->pos[1]

    if (IN_BOUND(ch[0], eci)) {
      lineart_bounding_area_link_point_recursive(rb, &ch[0], ec, eci);
    }
    else if (IN_BOUND(ch[1], eci)) {
      lineart_bounding_area_link_point_recursive(rb, &ch[1], ec, eci);
    }
    else if (IN_BOUND(ch[2], eci)) {
      lineart_bounding_area_link_point_recursive(rb, &ch[2], ec, eci);
    }
    else if (IN_BOUND(ch[3], eci)) {
      lineart_bounding_area_link_point_recursive(rb, &ch[3], ec, eci);
    }

#undef IN_BOUND
  }
}

static void lineart_bounding_area_link_chain(LineartRenderBuffer *rb, LineartEdgeChain *ec)
{
  LineartEdgeChainItem *pl = ec->chain.first;
  LineartEdgeChainItem *pr = ec->chain.last;
  LineartBoundingArea *ba1 = MOD_lineart_get_parent_bounding_area(rb, pl->pos[0], pl->pos[1]);
  LineartBoundingArea *ba2 = MOD_lineart_get_parent_bounding_area(rb, pr->pos[0], pr->pos[1]);

  if (ba1) {
    lineart_bounding_area_link_point_recursive(rb, ba1, ec, pl);
  }
  if (ba2) {
    lineart_bounding_area_link_point_recursive(rb, ba2, ec, pr);
  }
}

void MOD_lineart_chain_split_for_fixed_occlusion(LineartRenderBuffer *rb)
{
  LineartEdgeChain *ec, *new_ec;
  LineartEdgeChainItem *eci, *next_eci;
  ListBase swap = {0};

  swap.first = rb->chains.first;
  swap.last = rb->chains.last;

  rb->chains.last = rb->chains.first = NULL;

  int loop_id = 0;
  while ((ec = BLI_pophead(&swap)) != NULL) {
    ec->next = ec->prev = NULL;
    BLI_addtail(&rb->chains, ec);

    ec->loop_id = loop_id;
    loop_id++;

    LineartEdgeChainItem *first_eci = (LineartEdgeChainItem *)ec->chain.first;
    int fixed_occ = first_eci->occlusion;
    unsigned char fixed_mask = first_eci->material_mask_bits;
    ec->level = fixed_occ;
    ec->material_mask_bits = fixed_mask;
    for (eci = first_eci->next; eci; eci = next_eci) {
      next_eci = eci->next;
      if (eci->occlusion != fixed_occ || eci->material_mask_bits != fixed_mask) {
        if (next_eci) {
          if (lineart_point_overlapping(next_eci, eci->pos[0], eci->pos[1], 1e-5)) {
            continue;
          }
        }
        else {
          /* Set the same occlusion level for the end vertex, so when further connection is needed
           * the backwards occlusion info is also correct. */
          eci->occlusion = fixed_occ;
          eci->material_mask_bits = fixed_mask;
          /* No need to split at the last point anyway. */
          break;
        }
        new_ec = lineart_chain_create(rb);
        new_ec->chain.first = eci;
        new_ec->chain.last = ec->chain.last;
        new_ec->loop_id = loop_id;
        ec->chain.last = eci->prev;
        ((LineartEdgeChainItem *)ec->chain.last)->next = 0;
        eci->prev = 0;

        /* End the previous one. */
        lineart_chain_append_point(rb,
                                   ec,
                                   eci->pos,
                                   eci->gpos,
                                   eci->normal,
                                   eci->line_type,
                                   fixed_occ,
                                   fixed_mask,
                                   eci->index);
        new_ec->object_ref = ec->object_ref;
        new_ec->type = ec->type;
        new_ec->intersection_mask = ec->intersection_mask;
        ec = new_ec;
        fixed_occ = eci->occlusion;
        fixed_mask = eci->material_mask_bits;
        ec->level = fixed_occ;
        ec->material_mask_bits = fixed_mask;
      }
    }
  }
  LISTBASE_FOREACH (LineartEdgeChain *, iec, &rb->chains) {
    lineart_bounding_area_link_chain(rb, iec);
  }
}

/**
 * NOTE: segment type (crease/material/contour...) is ambiguous after this.
 */
static void lineart_chain_connect(LineartRenderBuffer *UNUSED(rb),
                                  LineartEdgeChain *onto,
                                  LineartEdgeChain *sub,
                                  int reverse_1,
                                  int reverse_2)
{
  LineartEdgeChainItem *eci;
  if (onto->type == LRT_EDGE_FLAG_INTERSECTION) {
    if (sub->object_ref) {
      onto->object_ref = sub->object_ref;
      onto->type = LRT_EDGE_FLAG_CONTOUR;
    }
  }
  else if (sub->type == LRT_EDGE_FLAG_INTERSECTION) {
    if (onto->type != LRT_EDGE_FLAG_INTERSECTION) {
      onto->type = LRT_EDGE_FLAG_CONTOUR;
    }
  }
  if (!reverse_1) {  /*  L--R L-R. */
    if (reverse_2) { /*  L--R R-L. */
      BLI_listbase_reverse(&sub->chain);
    }
    eci = sub->chain.first;
    if (lineart_point_overlapping(onto->chain.last, eci->pos[0], eci->pos[1], 1e-5)) {
      BLI_pophead(&sub->chain);
      if (sub->chain.first == NULL) {
        return;
      }
    }
    ((LineartEdgeChainItem *)onto->chain.last)->next = sub->chain.first;
    ((LineartEdgeChainItem *)sub->chain.first)->prev = onto->chain.last;
    onto->chain.last = sub->chain.last;
  }
  else {              /*  L-R L--R. */
    if (!reverse_2) { /*  R-L L--R. */
      BLI_listbase_reverse(&sub->chain);
    }
    eci = onto->chain.first;
    if (lineart_point_overlapping(sub->chain.last, eci->pos[0], eci->pos[1], 1e-5)) {
      BLI_pophead(&onto->chain);
      if (onto->chain.first == NULL) {
        return;
      }
    }
    ((LineartEdgeChainItem *)sub->chain.last)->next = onto->chain.first;
    ((LineartEdgeChainItem *)onto->chain.first)->prev = sub->chain.last;
    onto->chain.first = sub->chain.first;
  }
}

static LineartChainRegisterEntry *lineart_chain_get_closest_cre(LineartRenderBuffer *rb,
                                                                LineartBoundingArea *ba,
                                                                LineartEdgeChain *ec,
                                                                LineartEdgeChainItem *eci,
                                                                int occlusion,
                                                                unsigned char material_mask_bits,
                                                                unsigned char isec_mask,
                                                                int loop_id,
                                                                float dist,
                                                                float *result_new_len,
                                                                LineartBoundingArea *caller_ba)
{

  LineartChainRegisterEntry *closest_cre = NULL;

  /* Keep using for loop because `cre` could be removed from the iteration before getting to the
   * next one. */
  LISTBASE_FOREACH_MUTABLE (LineartChainRegisterEntry *, cre, &ba->linked_chains) {
    if (cre->ec->object_ref != ec->object_ref) {
      if (!rb->fuzzy_everything) {
        if (rb->fuzzy_intersections) {
          /* If none of those are intersection lines... */
          if ((!(cre->ec->type & LRT_EDGE_FLAG_INTERSECTION)) &&
              (!(ec->type & LRT_EDGE_FLAG_INTERSECTION))) {
            continue; /* We don't want to chain along different objects at the moment. */
          }
        }
        else {
          continue;
        }
      }
    }
    if (cre->ec->picked || cre->picked) {
      continue;
    }
    if (cre->ec == ec || (!cre->ec->chain.first) || (cre->ec->level != occlusion) ||
        (cre->ec->material_mask_bits != material_mask_bits) ||
        (cre->ec->intersection_mask != isec_mask)) {
      continue;
    }
    if (!rb->fuzzy_everything) {
      if (cre->ec->type != ec->type) {
        if (rb->fuzzy_intersections) {
          if (!(cre->ec->type == LRT_EDGE_FLAG_INTERSECTION ||
                ec->type == LRT_EDGE_FLAG_INTERSECTION)) {
            continue; /* Fuzzy intersections but no intersection line found. */
          }
        }
        else { /* Line type different but no fuzzy. */
          continue;
        }
      }
    }

    float new_len = rb->use_geometry_space_chain ? len_v3v3(cre->eci->gpos, eci->gpos) :
                                                   len_v2v2(cre->eci->pos, eci->pos);
    /* If the vertex is not from the same contour loop, then we tighten up the range, this way we
     * could chain small loops better and later smooth out. */
    if (((cre->ec->loop_id == loop_id) && (new_len < dist)) ||
        ((cre->ec->loop_id != loop_id) && (new_len < dist / 10))) {
      closest_cre = cre;
      dist = new_len;
      if (result_new_len) {
        (*result_new_len) = new_len;
      }
    }
  }

  /* We want a closer point anyway. So using modified dist is fine. */
  float adjacent_new_len = dist;
  LineartChainRegisterEntry *adjacent_closest;

#define LRT_TEST_ADJACENT_AREAS(dist_to, list) \
  if (dist_to < dist && dist_to > 0) { \
    LISTBASE_FOREACH (LinkData *, ld, list) { \
      LineartBoundingArea *sba = (LineartBoundingArea *)ld->data; \
      adjacent_closest = lineart_chain_get_closest_cre(rb, \
                                                       sba, \
                                                       ec, \
                                                       eci, \
                                                       occlusion, \
                                                       material_mask_bits, \
                                                       isec_mask, \
                                                       loop_id, \
                                                       dist, \
                                                       &adjacent_new_len, \
                                                       ba); \
      if (adjacent_new_len < dist) { \
        dist = adjacent_new_len; \
        closest_cre = adjacent_closest; \
      } \
    } \
  }
  if (!caller_ba) {
    LRT_TEST_ADJACENT_AREAS(eci->pos[0] - ba->l, &ba->lp);
    LRT_TEST_ADJACENT_AREAS(ba->r - eci->pos[0], &ba->rp);
    LRT_TEST_ADJACENT_AREAS(ba->u - eci->pos[1], &ba->up);
    LRT_TEST_ADJACENT_AREAS(eci->pos[1] - ba->b, &ba->bp);
  }
  if (result_new_len) {
    (*result_new_len) = dist;
  }
  return closest_cre;
}

/**
 * This function only connects two different chains. It will not do any clean up or smart chaining.
 * So no: removing overlapping chains, removal of short isolated segments, and no loop reduction is
 * implemented yet.
 */
void MOD_lineart_chain_connect(LineartRenderBuffer *rb)
{
  LineartEdgeChain *ec;
  LineartEdgeChainItem *eci_l, *eci_r;
  LineartBoundingArea *ba_l, *ba_r;
  LineartChainRegisterEntry *closest_cre_l, *closest_cre_r, *closest_cre;
  float dist = rb->chaining_image_threshold;
  float dist_l, dist_r;
  int occlusion, reverse_main, loop_id;
  unsigned char material_mask_bits, isec_mask;
  ListBase swap = {0};

  if (rb->chaining_image_threshold < 0.0001) {
    return;
  }

  swap.first = rb->chains.first;
  swap.last = rb->chains.last;

  rb->chains.last = rb->chains.first = NULL;

  while ((ec = BLI_pophead(&swap)) != NULL) {
    ec->next = ec->prev = NULL;
    if (ec->picked) {
      continue;
    }
    BLI_addtail(&rb->chains, ec);
    loop_id = ec->loop_id;

    if (ec->type == LRT_EDGE_FLAG_LOOSE && (!rb->use_loose_edge_chain)) {
      continue;
    }

    occlusion = ec->level;
    material_mask_bits = ec->material_mask_bits;
    isec_mask = ec->intersection_mask;

    eci_l = ec->chain.first;
    eci_r = ec->chain.last;
    while ((ba_l = lineart_bounding_area_get_end_point(rb, eci_l)) &&
           (ba_r = lineart_bounding_area_get_end_point(rb, eci_r))) {
      closest_cre_l = lineart_chain_get_closest_cre(rb,
                                                    ba_l,
                                                    ec,
                                                    eci_l,
                                                    occlusion,
                                                    material_mask_bits,
                                                    isec_mask,
                                                    loop_id,
                                                    dist,
                                                    &dist_l,
                                                    NULL);
      closest_cre_r = lineart_chain_get_closest_cre(rb,
                                                    ba_r,
                                                    ec,
                                                    eci_r,
                                                    occlusion,
                                                    material_mask_bits,
                                                    isec_mask,
                                                    loop_id,
                                                    dist,
                                                    &dist_r,
                                                    NULL);
      if (closest_cre_l && closest_cre_r) {
        if (dist_l < dist_r) {
          closest_cre = closest_cre_l;
          reverse_main = 1;
        }
        else {
          closest_cre = closest_cre_r;
          reverse_main = 0;
        }
      }
      else if (closest_cre_l) {
        closest_cre = closest_cre_l;
        reverse_main = 1;
      }
      else if (closest_cre_r) {
        closest_cre = closest_cre_r;
        BLI_remlink(&ba_r->linked_chains, closest_cre_r);
        reverse_main = 0;
      }
      else {
        break;
      }
      closest_cre->picked = 1;
      closest_cre->ec->picked = 1;
      if (closest_cre->is_left) {
        lineart_chain_connect(rb, ec, closest_cre->ec, reverse_main, 0);
      }
      else {
        lineart_chain_connect(rb, ec, closest_cre->ec, reverse_main, 1);
      }
      BLI_remlink(&swap, closest_cre->ec);
      eci_l = ec->chain.first;
      eci_r = ec->chain.last;
    }
    ec->picked = 1;
  }
}

/**
 * Length is in image space.
 */
float MOD_lineart_chain_compute_length(LineartEdgeChain *ec)
{
  LineartEdgeChainItem *eci;
  float offset_accum = 0;
  float dist;
  float last_point[2];

  eci = ec->chain.first;
  copy_v2_v2(last_point, eci->pos);
  for (eci = ec->chain.first; eci; eci = eci->next) {
    dist = len_v2v2(eci->pos, last_point);
    offset_accum += dist;
    copy_v2_v2(last_point, eci->pos);
  }
  return offset_accum;
}

void MOD_lineart_chain_discard_short(LineartRenderBuffer *rb, const float threshold)
{
  LineartEdgeChain *ec, *next_ec;
  for (ec = rb->chains.first; ec; ec = next_ec) {
    next_ec = ec->next;
    if (MOD_lineart_chain_compute_length(ec) < threshold) {
      BLI_remlink(&rb->chains, ec);
    }
  }
}

int MOD_lineart_chain_count(const LineartEdgeChain *ec)
{
  int count = 0;
  LISTBASE_FOREACH (LineartEdgeChainItem *, eci, &ec->chain) {
    count++;
  }
  return count;
}

void MOD_lineart_chain_clear_picked_flag(LineartCache *lc)
{
  if (lc == NULL) {
    return;
  }
  LISTBASE_FOREACH (LineartEdgeChain *, ec, &lc->chains) {
    ec->picked = 0;
  }
}

void MOD_lineart_smooth_chains(LineartRenderBuffer *rb, float tolerance)
{
  LISTBASE_FOREACH (LineartEdgeChain *, ec, &rb->chains) {
<<<<<<< HEAD
    for (int times = 0; times < 2; times++) {
      for (LineartEdgeChainItem *eci = ec->chain.first, *next_eci = eci->next; eci;
           eci = next_eci) {
        LineartEdgeChainItem *eci2, *eci3, *eci4;

        /* Not enough point to do simplify. */
        if ((!(eci2 = eci->next)) || (!(eci3 = eci2->next))) {
          next_eci = eci->next;
          continue;
        }
=======
    LineartEdgeChainItem *next_eci;
    for (LineartEdgeChainItem *eci = ec->chain.first; eci; eci = next_eci) {
      next_eci = eci->next;
      LineartEdgeChainItem *eci2, *eci3, *eci4;
>>>>>>> 45439dfe

        /* No need to care for different line types/occlusion and so on, because at this stage they
         * are all the same within a chain. */

        /* If p3 is within the p1-p2 segment of a width of "tolerance"  */
        if (dist_to_line_segment_v2(eci3->pos, eci->pos, eci2->pos) < tolerance) {
          float vec2[2], vec3[2], v2n[2], ratio, len2;
          sub_v2_v2v2(vec2, eci2->pos, eci->pos);
          sub_v2_v2v2(vec3, eci3->pos, eci->pos);
          normalize_v2_v2(v2n, vec2);
          ratio = dot_v2v2(v2n, vec3);
          len2 = len_v2(vec2);
          /* Don't remove a feature when the sharp turn stretches far behind. */
          if (ratio < len2 && ratio > -len2 * 10) {
            /* And if p4 is on the extension of p1-p2 , we remove p3. */
            if ((eci4 = eci3->next) &&
                (dist_to_line_v2(eci4->pos, eci->pos, eci2->pos) < tolerance)) {
              BLI_remlink(&ec->chain, eci3);
              next_eci = eci;
              continue;
            }
            if (!eci4) {
              /* See if the last segment's direction is reversed, if so remove that. */
              if (len_v2(vec2) > len_v2(vec3)) {
                BLI_remlink(&ec->chain, eci3);
              }
              next_eci = NULL;
              continue;
            }
          }
        }
        next_eci = eci->next;
      }
      BLI_listbase_reverse(&ec->chain);
    }
  }
}

static LineartEdgeChainItem *lineart_chain_create_crossing_point(LineartRenderBuffer *rb,
                                                                 LineartEdgeChainItem *eci_inside,
                                                                 LineartEdgeChainItem *eci_outside)
{
  float isec[2];
  float ref_lu[2] = {-1.0f, 1.0f}, ref_lb[2] = {-1.0f, -1.0f}, ref_ru[2] = {1.0f, 1.0f},
        ref_rb[2] = {1.0f, -1.0f};
  bool found = false;
  LineartEdgeChainItem *eci2 = eci_outside, *eci1 = eci_inside;
  if (eci2->pos[0] < -1.0f) {
    found = (isect_seg_seg_v2_point(eci1->pos, eci2->pos, ref_lu, ref_lb, isec) > 0);
  }
  if (!found && eci2->pos[0] > 1.0f) {
    found = (isect_seg_seg_v2_point(eci1->pos, eci2->pos, ref_ru, ref_rb, isec) > 0);
  }
  if (!found && eci2->pos[1] < -1.0f) {
    found = (isect_seg_seg_v2_point(eci1->pos, eci2->pos, ref_lb, ref_rb, isec) > 0);
  }
  if (!found && eci2->pos[1] > 1.0f) {
    found = (isect_seg_seg_v2_point(eci1->pos, eci2->pos, ref_lu, ref_ru, isec) > 0);
  }

  if (UNLIKELY(!found)) {
    return NULL;
  }

  float ratio = (fabs(eci2->pos[0] - eci1->pos[0]) > fabs(eci2->pos[1] - eci1->pos[1])) ?
                    ratiof(eci1->pos[0], eci2->pos[0], isec[0]) :
                    ratiof(eci1->pos[1], eci2->pos[1], isec[1]);
  float gratio = eci1->pos[3] * ratio / (ratio * eci1->pos[3] + (1 - ratio) * eci2->pos[3]);

  LineartEdgeChainItem *eci = lineart_mem_acquire(rb->chain_data_pool,
                                                  sizeof(LineartEdgeChainItem));
  memcpy(eci, eci1, sizeof(LineartEdgeChainItem));
  interp_v3_v3v3(eci->gpos, eci1->gpos, eci2->gpos, gratio);
  interp_v3_v3v3(eci->pos, eci1->pos, eci2->pos, ratio);
  eci->pos[3] = interpf(eci2->pos[3], eci1->pos[3], gratio);
  eci->next = eci->prev = NULL;
  return eci;
}

#define LRT_ECI_INSIDE(eci) \
  ((eci)->pos[0] >= -1.0f && (eci)->pos[0] <= 1.0f && (eci)->pos[1] >= -1.0f && \
   (eci)->pos[1] <= 1.0f)

void MOD_lineart_chain_clip_at_border(LineartRenderBuffer *rb)
{
  LineartEdgeChain *ec;
  LineartEdgeChainItem *eci, *next_eci, *prev_eci, *new_eci;
  bool is_inside, new_inside;
  ListBase swap = {0};
  swap.first = rb->chains.first;
  swap.last = rb->chains.last;

  rb->chains.last = rb->chains.first = NULL;
  while ((ec = BLI_pophead(&swap)) != NULL) {
    bool ec_added = false;
    LineartEdgeChainItem *first_eci = (LineartEdgeChainItem *)ec->chain.first;
    is_inside = LRT_ECI_INSIDE(first_eci) ? true : false;
    if (!is_inside) {
      ec->picked = true;
    }
    for (eci = first_eci->next; eci; eci = next_eci) {
      next_eci = eci->next;
      prev_eci = eci->prev;

      /* We only need to do something if the edge crossed from outside to the inside or from inside
       * to the outside. */
      if ((new_inside = LRT_ECI_INSIDE(eci)) != is_inside) {
        if (new_inside == false) {
          /* Stroke goes out. */
          new_eci = lineart_chain_create_crossing_point(rb, prev_eci, eci);

          LineartEdgeChain *new_ec = lineart_mem_acquire(rb->chain_data_pool,
                                                         sizeof(LineartEdgeChain));
          memcpy(new_ec, ec, sizeof(LineartEdgeChain));
          new_ec->chain.first = next_eci;
          eci->prev = NULL;
          prev_eci->next = NULL;
          ec->chain.last = prev_eci;
          BLI_addtail(&ec->chain, new_eci);
          BLI_addtail(&rb->chains, ec);
          ec_added = true;
          ec = new_ec;

          next_eci = eci->next;
          is_inside = new_inside;
          continue;
        }
        else {
          /* Stroke comes in. */
          new_eci = lineart_chain_create_crossing_point(rb, eci, prev_eci);

          ec->chain.first = eci;
          eci->prev = NULL;

          BLI_addhead(&ec->chain, new_eci);

<<<<<<< HEAD
          ec_added = false;

          next_eci = eci->next;
          is_inside = new_inside;
          continue;
=======
      /* If p3 is within the p1-p2 segment of a width of "tolerance"  */
      if (dist_to_line_segment_v2(eci3->pos, eci->pos, eci2->pos) < tolerance) {
        /* And if p4 is on the extension of p1-p2 , we remove p3. */
        if ((eci4 = eci3->next) && (dist_to_line_v2(eci4->pos, eci->pos, eci2->pos) < tolerance)) {
          BLI_remlink(&ec->chain, eci3);
          next_eci = eci;
>>>>>>> 45439dfe
        }
      }
    }

    if ((!ec_added) && is_inside) {
      BLI_addtail(&rb->chains, ec);
    }
  }
}

static LineartEdgeChainItem *lineart_chain_create_crossing_point(LineartRenderBuffer *rb,
                                                                 LineartEdgeChainItem *eci_inside,
                                                                 LineartEdgeChainItem *eci_outside)
{
  float isec[2];
  float LU[2] = {-1.0f, 1.0f}, LB[2] = {-1.0f, -1.0f}, RU[2] = {1.0f, 1.0f}, RB[2] = {1.0f, -1.0f};
  bool found = false;
  LineartEdgeChainItem *eci2 = eci_outside, *eci1 = eci_inside;
  if (eci2->pos[0] < -1.0f) {
    found = (isect_seg_seg_v2_point(eci1->pos, eci2->pos, LU, LB, isec) > 0);
  }
  if (!found && eci2->pos[0] > 1.0f) {
    found = (isect_seg_seg_v2_point(eci1->pos, eci2->pos, RU, RB, isec) > 0);
  }
  if (!found && eci2->pos[1] < -1.0f) {
    found = (isect_seg_seg_v2_point(eci1->pos, eci2->pos, LB, RB, isec) > 0);
  }
  if (!found && eci2->pos[1] > 1.0f) {
    found = (isect_seg_seg_v2_point(eci1->pos, eci2->pos, LU, RU, isec) > 0);
  }

  if (UNLIKELY(!found)) {
    return NULL;
  }

  float ratio = (fabs(eci2->pos[0] - eci1->pos[0]) > fabs(eci2->pos[1] - eci1->pos[1])) ?
                    ratiof(eci1->pos[0], eci2->pos[0], isec[0]) :
                    ratiof(eci1->pos[1], eci2->pos[1], isec[1]);
  float gratio = eci1->pos[3] * ratio / (ratio * eci1->pos[3] + (1 - ratio) * eci2->pos[3]);

  LineartEdgeChainItem *eci = lineart_mem_acquire(rb->chain_data_pool,
                                                  sizeof(LineartEdgeChainItem));
  memcpy(eci, eci1, sizeof(LineartEdgeChainItem));
  interp_v3_v3v3(eci->gpos, eci1->gpos, eci2->gpos, gratio);
  interp_v3_v3v3(eci->pos, eci1->pos, eci2->pos, ratio);
  eci->pos[3] = interpf(eci2->pos[3], eci1->pos[3], gratio);
  eci->next = eci->prev = NULL;
  return eci;
}

#define LRT_ECI_INSIDE(eci) \
  ((eci)->pos[0] >= -1.0f && (eci)->pos[0] <= 1.0f && (eci)->pos[1] >= -1.0f && \
   (eci)->pos[1] <= 1.0f)

void MOD_lineart_chain_clip_at_border(LineartRenderBuffer *rb)
{
  LineartEdgeChain *ec;
  LineartEdgeChainItem *eci, *next_eci, *prev_eci, *new_eci;
  bool is_inside, new_inside;
  ListBase swap = {0};
  swap.first = rb->chains.first;
  swap.last = rb->chains.last;

  rb->chains.last = rb->chains.first = NULL;
  while ((ec = BLI_pophead(&swap)) != NULL) {
    bool ec_added = false;
    LineartEdgeChainItem *first_eci = (LineartEdgeChainItem *)ec->chain.first;
    is_inside = LRT_ECI_INSIDE(first_eci) ? true : false;
    if (!is_inside) {
      ec->picked = true;
    }
    for (eci = first_eci->next; eci; eci = next_eci) {
      next_eci = eci->next;
      prev_eci = eci->prev;

      /* We only need to do something if the edge crossed from outside to the inside or from inside
       * to the outside. */
      if ((new_inside = LRT_ECI_INSIDE(eci)) != is_inside) {
        if (new_inside == false) {
          /* Stroke goes out. */
          new_eci = lineart_chain_create_crossing_point(rb, prev_eci, eci);

          LineartEdgeChain *new_ec = lineart_mem_acquire(rb->chain_data_pool,
                                                         sizeof(LineartEdgeChain));
          memcpy(new_ec, ec, sizeof(LineartEdgeChain));
          new_ec->chain.first = next_eci;
          eci->prev = NULL;
          prev_eci->next = NULL;
          ec->chain.last = prev_eci;
          BLI_addtail(&ec->chain, new_eci);
          BLI_addtail(&rb->chains, ec);
          ec_added = true;
          ec = new_ec;

          next_eci = eci->next;
          is_inside = new_inside;
          continue;
        }
        /* Stroke comes in. */
        new_eci = lineart_chain_create_crossing_point(rb, eci, prev_eci);

        ec->chain.first = eci;
        eci->prev = NULL;

        BLI_addhead(&ec->chain, new_eci);

        ec_added = false;

        next_eci = eci->next;
        is_inside = new_inside;
        continue;
      }
    }

    if ((!ec_added) && is_inside) {
      BLI_addtail(&rb->chains, ec);
    }
  }
}

/**
 * This should always be the last stage!, see the end of
 * #MOD_lineart_chain_split_for_fixed_occlusion().
 */
void MOD_lineart_chain_split_angle(LineartRenderBuffer *rb, float angle_threshold_rad)
{
  LineartEdgeChain *ec, *new_ec;
  LineartEdgeChainItem *eci, *next_eci, *prev_eci;
  ListBase swap = {0};

  swap.first = rb->chains.first;
  swap.last = rb->chains.last;

  rb->chains.last = rb->chains.first = NULL;

  while ((ec = BLI_pophead(&swap)) != NULL) {
    ec->next = ec->prev = NULL;
    BLI_addtail(&rb->chains, ec);
    LineartEdgeChainItem *first_eci = (LineartEdgeChainItem *)ec->chain.first;
    for (eci = first_eci->next; eci; eci = next_eci) {
      next_eci = eci->next;
      prev_eci = eci->prev;
      float angle = M_PI;
      if (next_eci && prev_eci) {
        angle = angle_v2v2v2(prev_eci->pos, eci->pos, next_eci->pos);
      }
      else {
        break; /* No need to split at the last point anyway. */
      }
      if (angle < angle_threshold_rad) {
        new_ec = lineart_chain_create(rb);
        new_ec->chain.first = eci;
        new_ec->chain.last = ec->chain.last;
        ec->chain.last = eci->prev;
        ((LineartEdgeChainItem *)ec->chain.last)->next = 0;
        eci->prev = 0;

        /* End the previous one. */
        lineart_chain_append_point(rb,
                                   ec,
                                   eci->pos,
                                   eci->gpos,
                                   eci->normal,
                                   eci->line_type,
                                   ec->level,
                                   eci->material_mask_bits,
                                   eci->index);
        new_ec->object_ref = ec->object_ref;
        new_ec->type = ec->type;
        new_ec->level = ec->level;
        new_ec->loop_id = ec->loop_id;
        new_ec->intersection_mask = ec->intersection_mask;
        new_ec->material_mask_bits = ec->material_mask_bits;
        ec = new_ec;
      }
    }
  }
}

void MOD_lineart_chain_offset_towards_camera(LineartRenderBuffer *rb,
                                             float dist,
                                             bool use_custom_camera)
{
  float dir[3];
  float cam[3];
  float view[3];
  float view_clamp[3];
<<<<<<< HEAD
=======
  copy_v3fl_v3db(cam, rb->camera_pos);
  copy_v3fl_v3db(view, rb->view_vector);

>>>>>>> 45439dfe
  if (use_custom_camera) {
    copy_v3fl_v3db(cam, rb->camera_pos);
  }
  else {
    copy_v3fl_v3db(cam, rb->active_camera_pos);
  }
<<<<<<< HEAD
  copy_v3fl_v3db(view, rb->view_vector);
  if (rb->cam_is_persp) {
    LISTBASE_FOREACH (LineartEdgeChain *, rlc, &rb->chains) {
      LISTBASE_FOREACH (LineartEdgeChainItem *, rlci, &rlc->chain) {
        sub_v3_v3v3(dir, cam, rlci->gpos);
        float orig_len = len_v3(dir);
        normalize_v3(dir);
        mul_v3_fl(dir, MIN2(dist, orig_len - rb->near_clip));
        add_v3_v3(rlci->gpos, dir);
=======

  if (rb->cam_is_persp) {
    LISTBASE_FOREACH (LineartEdgeChain *, ec, &rb->chains) {
      LISTBASE_FOREACH (LineartEdgeChainItem *, eci, &ec->chain) {
        sub_v3_v3v3(dir, cam, eci->gpos);
        float orig_len = len_v3(dir);
        normalize_v3(dir);
        mul_v3_fl(dir, MIN2(dist, orig_len - rb->near_clip));
        add_v3_v3(eci->gpos, dir);
>>>>>>> 45439dfe
      }
    }
  }
  else {
<<<<<<< HEAD
    LISTBASE_FOREACH (LineartEdgeChain *, rlc, &rb->chains) {
      LISTBASE_FOREACH (LineartEdgeChainItem *, rlci, &rlc->chain) {
        sub_v3_v3v3(dir, cam, rlci->gpos);
        float len_lim = dot_v3v3(view, dir) - rb->near_clip;
        normalize_v3_v3(view_clamp, view);
        mul_v3_fl(view_clamp, MIN2(dist, len_lim));
        add_v3_v3(rlci->gpos, view_clamp);
=======
    LISTBASE_FOREACH (LineartEdgeChain *, ec, &rb->chains) {
      LISTBASE_FOREACH (LineartEdgeChainItem *, eci, &ec->chain) {
        sub_v3_v3v3(dir, cam, eci->gpos);
        float len_lim = dot_v3v3(view, dir) - rb->near_clip;
        normalize_v3_v3(view_clamp, view);
        mul_v3_fl(view_clamp, MIN2(dist, len_lim));
        add_v3_v3(eci->gpos, view_clamp);
>>>>>>> 45439dfe
      }
    }
  }
}<|MERGE_RESOLUTION|>--- conflicted
+++ resolved
@@ -962,7 +962,6 @@
 void MOD_lineart_smooth_chains(LineartRenderBuffer *rb, float tolerance)
 {
   LISTBASE_FOREACH (LineartEdgeChain *, ec, &rb->chains) {
-<<<<<<< HEAD
     for (int times = 0; times < 2; times++) {
       for (LineartEdgeChainItem *eci = ec->chain.first, *next_eci = eci->next; eci;
            eci = next_eci) {
@@ -973,12 +972,6 @@
           next_eci = eci->next;
           continue;
         }
-=======
-    LineartEdgeChainItem *next_eci;
-    for (LineartEdgeChainItem *eci = ec->chain.first; eci; eci = next_eci) {
-      next_eci = eci->next;
-      LineartEdgeChainItem *eci2, *eci3, *eci4;
->>>>>>> 45439dfe
 
         /* No need to care for different line types/occlusion and so on, because at this stage they
          * are all the same within a chain. */
@@ -1115,131 +1108,12 @@
 
           BLI_addhead(&ec->chain, new_eci);
 
-<<<<<<< HEAD
           ec_added = false;
 
           next_eci = eci->next;
           is_inside = new_inside;
           continue;
-=======
-      /* If p3 is within the p1-p2 segment of a width of "tolerance"  */
-      if (dist_to_line_segment_v2(eci3->pos, eci->pos, eci2->pos) < tolerance) {
-        /* And if p4 is on the extension of p1-p2 , we remove p3. */
-        if ((eci4 = eci3->next) && (dist_to_line_v2(eci4->pos, eci->pos, eci2->pos) < tolerance)) {
-          BLI_remlink(&ec->chain, eci3);
-          next_eci = eci;
->>>>>>> 45439dfe
-        }
-      }
-    }
-
-    if ((!ec_added) && is_inside) {
-      BLI_addtail(&rb->chains, ec);
-    }
-  }
-}
-
-static LineartEdgeChainItem *lineart_chain_create_crossing_point(LineartRenderBuffer *rb,
-                                                                 LineartEdgeChainItem *eci_inside,
-                                                                 LineartEdgeChainItem *eci_outside)
-{
-  float isec[2];
-  float LU[2] = {-1.0f, 1.0f}, LB[2] = {-1.0f, -1.0f}, RU[2] = {1.0f, 1.0f}, RB[2] = {1.0f, -1.0f};
-  bool found = false;
-  LineartEdgeChainItem *eci2 = eci_outside, *eci1 = eci_inside;
-  if (eci2->pos[0] < -1.0f) {
-    found = (isect_seg_seg_v2_point(eci1->pos, eci2->pos, LU, LB, isec) > 0);
-  }
-  if (!found && eci2->pos[0] > 1.0f) {
-    found = (isect_seg_seg_v2_point(eci1->pos, eci2->pos, RU, RB, isec) > 0);
-  }
-  if (!found && eci2->pos[1] < -1.0f) {
-    found = (isect_seg_seg_v2_point(eci1->pos, eci2->pos, LB, RB, isec) > 0);
-  }
-  if (!found && eci2->pos[1] > 1.0f) {
-    found = (isect_seg_seg_v2_point(eci1->pos, eci2->pos, LU, RU, isec) > 0);
-  }
-
-  if (UNLIKELY(!found)) {
-    return NULL;
-  }
-
-  float ratio = (fabs(eci2->pos[0] - eci1->pos[0]) > fabs(eci2->pos[1] - eci1->pos[1])) ?
-                    ratiof(eci1->pos[0], eci2->pos[0], isec[0]) :
-                    ratiof(eci1->pos[1], eci2->pos[1], isec[1]);
-  float gratio = eci1->pos[3] * ratio / (ratio * eci1->pos[3] + (1 - ratio) * eci2->pos[3]);
-
-  LineartEdgeChainItem *eci = lineart_mem_acquire(rb->chain_data_pool,
-                                                  sizeof(LineartEdgeChainItem));
-  memcpy(eci, eci1, sizeof(LineartEdgeChainItem));
-  interp_v3_v3v3(eci->gpos, eci1->gpos, eci2->gpos, gratio);
-  interp_v3_v3v3(eci->pos, eci1->pos, eci2->pos, ratio);
-  eci->pos[3] = interpf(eci2->pos[3], eci1->pos[3], gratio);
-  eci->next = eci->prev = NULL;
-  return eci;
-}
-
-#define LRT_ECI_INSIDE(eci) \
-  ((eci)->pos[0] >= -1.0f && (eci)->pos[0] <= 1.0f && (eci)->pos[1] >= -1.0f && \
-   (eci)->pos[1] <= 1.0f)
-
-void MOD_lineart_chain_clip_at_border(LineartRenderBuffer *rb)
-{
-  LineartEdgeChain *ec;
-  LineartEdgeChainItem *eci, *next_eci, *prev_eci, *new_eci;
-  bool is_inside, new_inside;
-  ListBase swap = {0};
-  swap.first = rb->chains.first;
-  swap.last = rb->chains.last;
-
-  rb->chains.last = rb->chains.first = NULL;
-  while ((ec = BLI_pophead(&swap)) != NULL) {
-    bool ec_added = false;
-    LineartEdgeChainItem *first_eci = (LineartEdgeChainItem *)ec->chain.first;
-    is_inside = LRT_ECI_INSIDE(first_eci) ? true : false;
-    if (!is_inside) {
-      ec->picked = true;
-    }
-    for (eci = first_eci->next; eci; eci = next_eci) {
-      next_eci = eci->next;
-      prev_eci = eci->prev;
-
-      /* We only need to do something if the edge crossed from outside to the inside or from inside
-       * to the outside. */
-      if ((new_inside = LRT_ECI_INSIDE(eci)) != is_inside) {
-        if (new_inside == false) {
-          /* Stroke goes out. */
-          new_eci = lineart_chain_create_crossing_point(rb, prev_eci, eci);
-
-          LineartEdgeChain *new_ec = lineart_mem_acquire(rb->chain_data_pool,
-                                                         sizeof(LineartEdgeChain));
-          memcpy(new_ec, ec, sizeof(LineartEdgeChain));
-          new_ec->chain.first = next_eci;
-          eci->prev = NULL;
-          prev_eci->next = NULL;
-          ec->chain.last = prev_eci;
-          BLI_addtail(&ec->chain, new_eci);
-          BLI_addtail(&rb->chains, ec);
-          ec_added = true;
-          ec = new_ec;
-
-          next_eci = eci->next;
-          is_inside = new_inside;
-          continue;
-        }
-        /* Stroke comes in. */
-        new_eci = lineart_chain_create_crossing_point(rb, eci, prev_eci);
-
-        ec->chain.first = eci;
-        eci->prev = NULL;
-
-        BLI_addhead(&ec->chain, new_eci);
-
-        ec_added = false;
-
-        next_eci = eci->next;
-        is_inside = new_inside;
-        continue;
+        }
       }
     }
 
@@ -1316,29 +1190,13 @@
   float cam[3];
   float view[3];
   float view_clamp[3];
-<<<<<<< HEAD
-=======
-  copy_v3fl_v3db(cam, rb->camera_pos);
-  copy_v3fl_v3db(view, rb->view_vector);
-
->>>>>>> 45439dfe
+
   if (use_custom_camera) {
     copy_v3fl_v3db(cam, rb->camera_pos);
   }
   else {
     copy_v3fl_v3db(cam, rb->active_camera_pos);
   }
-<<<<<<< HEAD
-  copy_v3fl_v3db(view, rb->view_vector);
-  if (rb->cam_is_persp) {
-    LISTBASE_FOREACH (LineartEdgeChain *, rlc, &rb->chains) {
-      LISTBASE_FOREACH (LineartEdgeChainItem *, rlci, &rlc->chain) {
-        sub_v3_v3v3(dir, cam, rlci->gpos);
-        float orig_len = len_v3(dir);
-        normalize_v3(dir);
-        mul_v3_fl(dir, MIN2(dist, orig_len - rb->near_clip));
-        add_v3_v3(rlci->gpos, dir);
-=======
 
   if (rb->cam_is_persp) {
     LISTBASE_FOREACH (LineartEdgeChain *, ec, &rb->chains) {
@@ -1348,20 +1206,11 @@
         normalize_v3(dir);
         mul_v3_fl(dir, MIN2(dist, orig_len - rb->near_clip));
         add_v3_v3(eci->gpos, dir);
->>>>>>> 45439dfe
       }
     }
   }
   else {
-<<<<<<< HEAD
-    LISTBASE_FOREACH (LineartEdgeChain *, rlc, &rb->chains) {
-      LISTBASE_FOREACH (LineartEdgeChainItem *, rlci, &rlc->chain) {
-        sub_v3_v3v3(dir, cam, rlci->gpos);
-        float len_lim = dot_v3v3(view, dir) - rb->near_clip;
-        normalize_v3_v3(view_clamp, view);
-        mul_v3_fl(view_clamp, MIN2(dist, len_lim));
-        add_v3_v3(rlci->gpos, view_clamp);
-=======
+    copy_v3fl_v3db(view, rb->view_vector);
     LISTBASE_FOREACH (LineartEdgeChain *, ec, &rb->chains) {
       LISTBASE_FOREACH (LineartEdgeChainItem *, eci, &ec->chain) {
         sub_v3_v3v3(dir, cam, eci->gpos);
@@ -1369,7 +1218,6 @@
         normalize_v3_v3(view_clamp, view);
         mul_v3_fl(view_clamp, MIN2(dist, len_lim));
         add_v3_v3(eci->gpos, view_clamp);
->>>>>>> 45439dfe
       }
     }
   }
