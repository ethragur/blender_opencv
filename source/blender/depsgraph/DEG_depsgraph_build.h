--- conflicted
+++ resolved
@@ -121,7 +121,6 @@
 	DEG_OB_COMP_GEOMETRY,
 
 	/* Evaluation-Related Outer Types (with Subdata) */
-<<<<<<< HEAD
 
 	/* Pose Component - Owner/Container of Bones Eval */
 	DEG_OB_COMP_EVAL_POSE,
@@ -135,39 +134,6 @@
 	/* Cache Component */
 	DEG_OB_COMP_CACHE,
 } eDepsObjectComponentType;
-
-void DEG_add_scene_relation(struct DepsNodeHandle *node,
-                            struct Scene *scene,
-                            eDepsSceneComponentType component,
-                            const char *description);
-void DEG_add_object_relation(struct DepsNodeHandle *node, struct
-                             Object *ob,
-                             eDepsObjectComponentType component,
-                             const char *description);
-void DEG_add_bone_relation(struct DepsNodeHandle *handle,
-                           struct Object *ob,
-                           const char *bone_name,
-                           eDepsObjectComponentType component,
-                           const char *description);
-void DEG_add_object_cache_relation(struct DepsNodeHandle *handle,
-                                   struct CacheFile *cache_file,
-                                   eDepsObjectComponentType component,
-                                   const char *description);
-=======
-
-	/* Pose Component - Owner/Container of Bones Eval */
-	DEG_OB_COMP_EVAL_POSE,
-	/* Bone Component - Child/Subcomponent of Pose */
-	DEG_OB_COMP_BONE,
-
-	/* Particle Systems Component */
-	DEG_OB_COMP_EVAL_PARTICLES,
-	/* Material Shading Component */
-	DEG_OB_COMP_SHADING,
-	/* Cache Component */
-	DEG_OB_COMP_CACHE,
-} eDepsObjectComponentType;
->>>>>>> 5e9132b3
 
 void DEG_add_scene_relation(struct DepsNodeHandle *node,
                             struct Scene *scene,
