/*
 * ***** BEGIN GPL LICENSE BLOCK *****
 *
 * This program is free software; you can redistribute it and/or
 * modify it under the terms of the GNU General Public License
 * as published by the Free Software Foundation; either version 2
 * of the License, or (at your option) any later version.
 *
 * This program is distributed in the hope that it will be useful,
 * but WITHOUT ANY WARRANTY; without even the implied warranty of
 * MERCHANTABILITY or FITNESS FOR A PARTICULAR PURPOSE.  See the
 * GNU General Public License for more details.
 *
 * You should have received a copy of the GNU General Public License
 * along with this program; if not, write to the Free Software Foundation,
 * Inc., 51 Franklin Street, Fifth Floor, Boston, MA 02110-1301, USA.
 *
 * The Original Code is Copyright (C) 2013 Blender Foundation.
 * All rights reserved.
 *
 * Original Author: Joshua Leung
 * Contributor(s): None Yet
 *
 * ***** END GPL LICENSE BLOCK *****
 */

/** \file blender/depsgraph/intern/depsgraph_query.cc
 *  \ingroup depsgraph
 *
 * Implementation of Querying and Filtering API's
 */

#include "MEM_guardedalloc.h"

extern "C" {
<<<<<<< HEAD
=======
#include "BLI_ghash.h"
>>>>>>> 0a15b7da
#include "BLI_math.h"
#include "BKE_anim.h"
#include "BKE_idcode.h"
#include "BKE_layer.h"
#include "BKE_main.h"
} /* extern "C" */

#include "DNA_object_types.h"
#include "DNA_scene_types.h"

#include "DEG_depsgraph.h"
#include "DEG_depsgraph_query.h"

#include "intern/depsgraph_intern.h"
#include "util/deg_util_foreach.h"

#ifndef NDEBUG
#  include "intern/eval/deg_eval_copy_on_write.h"
#endif

bool DEG_id_type_tagged(Main *bmain, short id_type)
{
	return bmain->id_tag_update[BKE_idcode_to_index(id_type)] != 0;
}

short DEG_get_eval_flags_for_id(Depsgraph *graph, ID *id)
{
	if (graph == NULL) {
		/* Happens when converting objects to mesh from a python script
		 * after modifying scene graph.
		 *
		 * Currently harmless because it's only called for temporary
		 * objects which are out of the DAG anyway.
		 */
		return 0;
	}

	DEG::Depsgraph *deg_graph = reinterpret_cast<DEG::Depsgraph *>(graph);

	DEG::IDDepsNode *id_node = deg_graph->find_id_node(id);
	if (id_node == NULL) {
		/* TODO(sergey): Does it mean we need to check set scene? */
		return 0;
	}

	return id_node->eval_flags;
}

Scene *DEG_get_evaluated_scene(Depsgraph *graph)
{
	DEG::Depsgraph *deg_graph = reinterpret_cast<DEG::Depsgraph *>(graph);
	Scene *scene_orig = deg_graph->scene;
	return reinterpret_cast<Scene *>(deg_graph->get_cow_id(&scene_orig->id));
}

SceneLayer *DEG_get_evaluated_scene_layer(Depsgraph *graph)
{
	Scene *scene = DEG_get_evaluated_scene(graph);
	if (scene != NULL) {
		return BKE_scene_layer_context_active_PLACEHOLDER(scene);
	}
	return NULL;
}

Object *DEG_get_evaluated_object(Depsgraph *depsgraph, Object *object)
{
	return (Object *)DEG_get_evaluated_id(depsgraph, &object->id);
}

ID *DEG_get_evaluated_id(struct Depsgraph *depsgraph, ID *id)
{
	/* TODO(sergey): This is a duplicate of Depsgraph::get_cow_id(),
	 * but here we never do assert, since we don't know nature of the
	 * incoming ID datablock.
	 */
	DEG::Depsgraph *deg_graph = (DEG::Depsgraph *)depsgraph;
	DEG::IDDepsNode *id_node = deg_graph->find_id_node(id);
	if (id_node == NULL) {
		return id;
	}
	return id_node->id_cow;
}

<<<<<<< HEAD
/* ************************ DAG ITERATORS ********************* */

#define BASE_FLUSH_FLAGS (BASE_FROM_SET | BASE_FROMDUPLI)

void DEG_objects_iterator_begin(BLI_Iterator *iter, DEGObjectsIteratorData *data)
{
	Depsgraph *graph = data->graph;
	SceneLayer *scene_layer = DEG_get_evaluated_scene_layer(graph);

	iter->data = data;
	iter->valid = true;

	data->scene = DEG_get_evaluated_scene(graph);
	DEG_evaluation_context_init(&data->eval_ctx, DAG_EVAL_RENDER);

	/* TODO(sergey): It's really confusing to store pointer to a local data. */
	Base base = {(Base *)scene_layer->object_bases.first, NULL};
	data->base = &base;

	data->base_flag = ~(BASE_FLUSH_FLAGS);

	data->dupli_parent = NULL;
	data->dupli_list = NULL;
	data->dupli_object_next = NULL;
	data->dupli_object_current = NULL;

	DEG_objects_iterator_next(iter);
}

/**
 * Temporary function to flush depsgraph until we get copy on write (CoW)
 */
static void deg_flush_base_flags_and_settings(Object *ob, Base *base, const int flag)
{
	ob->base_flag = (base->flag | BASE_FLUSH_FLAGS) & flag;
	ob->base_collection_properties = base->collection_properties;
=======
/* ************************ DEG ITERATORS ********************* */

/**
 * XXX (dfelinto/sergey) big hack, waiting for:
 * "Reshuffle collections base flags evaluation, make it so object is gathering its base flags from collections."
 *
 * Returns false if object shouldn't be found (which should never happen in the final implementation
 * and instead we should have a tag to the objects that were not directly part of the depsgraph).
 *
 * That means that the object is not in a collection but it's part of depsgraph, or the object is simply
 * not in the current SceneLayer - Depsgraph at the moment includes all the SceneLayer in the Scene.
 */
static bool deg_flush_base_flags_and_settings(
        DEGObjectsIteratorData *data, Object *ob_dst, Object *ob_src, const bool is_dupli)
{
	Base *base;
	Depsgraph *graph = data->graph;
	SceneLayer *scene_layer = DEG_get_evaluated_scene_layer(graph);
	int flag = is_dupli ? BASE_FROMDUPLI : 0;

	/* First attempt, see if object is in the current SceneLayer. */
	base = (Base *)BLI_findptr(&scene_layer->object_bases, ob_src, offsetof(Base, object));

	/* Next attempt, see if object is in one of the sets. */
	if (base == NULL) {
		Scene *scene_iter, *scene = DEG_get_evaluated_scene(graph);
		scene_iter = scene;

		while ((scene_iter = (scene_iter)->set)) {
			SceneLayer *scene_layer_set = BKE_scene_layer_from_scene_get(scene_iter);
			base = (Base *)BLI_findptr(&scene_layer_set->object_bases, ob_src, offsetof(Base, object));
			if (base != NULL) {
				flag |= BASE_FROM_SET;
				flag &= ~(BASE_SELECTED | BASE_SELECTABLED);
				break;
			}
		}
	}

	if (base == NULL) {
		return false;
	}

	/* Make sure we have the base collection settings is already populated.
	 * This will fail when BKE_layer_eval_layer_collection_pre hasn't run yet
	 * Which usually means a missing call to DEG_id_tag_update(). */
	BLI_assert(!BLI_listbase_is_empty(&base->collection_properties->data.group));

	ob_dst->base_flag = base->flag | flag;
	ob_dst->base_collection_properties = base->collection_properties;
	return true;
>>>>>>> 0a15b7da
}

static bool deg_objects_dupli_iterator_next(BLI_Iterator *iter)
{
	DEGObjectsIteratorData *data = (DEGObjectsIteratorData *)iter->data;
	while (data->dupli_object_next != NULL) {
		DupliObject *dob = data->dupli_object_next;
		Object *obd = dob->ob;

		data->dupli_object_next = data->dupli_object_next->next;

		/* Group duplis need to set ob matrices correct, for deform. so no_draw
		 * is part handled.
		 */
		if ((obd->transflag & OB_RENDER_DUPLI) == 0 && dob->no_draw) {
			continue;
		}

		if (obd->type == OB_MBALL) {
			continue;
		}

		data->dupli_object_current = dob;

		/* Temporary object to evaluate. */
		data->temp_dupli_object = *dob->ob;
		data->temp_dupli_object.select_color = data->dupli_parent->select_color;
		copy_m4_m4(data->temp_dupli_object.obmat, dob->mat);

<<<<<<< HEAD
		deg_flush_base_flags_and_settings(&data->temp_dupli_object,
		                                  data->base,
		                                  data->base_flag | BASE_FROMDUPLI);
=======
		deg_flush_base_flags_and_settings(data,
		                                  &data->temp_dupli_object,
		                                  data->dupli_parent,
		                                  true);
>>>>>>> 0a15b7da
		iter->current = &data->temp_dupli_object;
		BLI_assert(DEG::deg_validate_copy_on_write_datablock(&data->temp_dupli_object.id));
		return true;
	}

	return false;
}

<<<<<<< HEAD
void DEG_objects_iterator_next(BLI_Iterator *iter)
{
	DEGObjectsIteratorData *data = (DEGObjectsIteratorData *)iter->data;
	Base *base;

	if (data->dupli_list) {
		if (deg_objects_dupli_iterator_next(iter)) {
			return;
		}
		else {
			free_object_duplilist(data->dupli_list);
			data->dupli_parent = NULL;
			data->dupli_list = NULL;
			data->dupli_object_next = NULL;
			data->dupli_object_current = NULL;
		}
	}

	base = data->base->next;
	if (base != NULL) {
		// Object *ob = DEG_get_evaluated_object(data->graph, base->object);
		Object *ob = base->object;
		iter->current = ob;
		data->base = base;

		BLI_assert(DEG::deg_validate_copy_on_write_datablock(&ob->id));

		/* Make sure we have the base collection settings is already populated.
		 * This will fail when BKE_layer_eval_layer_collection_pre hasn't run yet
		 * Which usually means a missing call to DEG_id_tag_update(). */
		BLI_assert(!BLI_listbase_is_empty(&base->collection_properties->data.group));

		/* Flushing depsgraph data. */
		deg_flush_base_flags_and_settings(
		        ob, base, data->base_flag);

		if ((data->flag & DEG_OBJECT_ITER_FLAG_DUPLI) && (ob->transflag & OB_DUPLI)) {
			data->dupli_parent = ob;
			data->dupli_list = object_duplilist(&data->eval_ctx, data->scene, ob);
			data->dupli_object_next = (DupliObject *)data->dupli_list->first;
		}
		return;
	}

	/* Look for an object in the next set. */
	if ((data->flag & DEG_OBJECT_ITER_FLAG_SET) && data->scene->set) {
		SceneLayer *scene_layer;
		data->scene = data->scene->set;
		data->base_flag = ~(BASE_SELECTED | BASE_SELECTABLED);

		/* For the sets we use the layer used for rendering. */
		scene_layer = BKE_scene_layer_from_scene_get(data->scene);

		/* TODO(sergey): It's really confusing to store pointer to a local data. */
		Base base = {(Base *)scene_layer->object_bases.first, NULL};
		data->base = &base;
		DEG_objects_iterator_next(iter);
		return;
	}

	iter->current = NULL;
	iter->valid = false;
=======
static void deg_objects_iterator_step(BLI_Iterator *iter, DEG::IDDepsNode *id_node)
{
	/* Reset the skip in case we are running from within a loop. */
	iter->skip = false;

	DEGObjectsIteratorData *data = (DEGObjectsIteratorData *)iter->data;
	const ID_Type id_type = GS(id_node->id_orig->name);

	if (id_type != ID_OB) {
		iter->skip = true;
		return;
	}

	switch (id_node->linked_state) {
		case DEG::DEG_ID_LINKED_DIRECTLY:
			break;
		case DEG::DEG_ID_LINKED_VIA_SET:
			if (data->flag & DEG_OBJECT_ITER_FLAG_SET) {
				break;
			}
			else {
				ATTR_FALLTHROUGH;
			}
		case DEG::DEG_ID_LINKED_INDIRECTLY:
			iter->skip = true;
			return;
	}

	Object *ob = (Object *)id_node->id_cow;
	BLI_assert(DEG::deg_validate_copy_on_write_datablock(&ob->id));

	if (deg_flush_base_flags_and_settings(data, ob, ob, false) == false) {
		iter->skip = true;
		return;
	}

	if ((data->flag & DEG_OBJECT_ITER_FLAG_DUPLI) && (ob->transflag & OB_DUPLI)) {
		data->dupli_parent = ob;
		data->dupli_list = object_duplilist(&data->eval_ctx, data->scene, ob);
		data->dupli_object_next = (DupliObject *)data->dupli_list->first;
	}

	iter->current = ob;
}

void DEG_objects_iterator_begin(BLI_Iterator *iter, DEGObjectsIteratorData *data)
{
	Depsgraph *graph = data->graph;

	iter->data = data;
	iter->valid = true;

	DEG_evaluation_context_init(&data->eval_ctx, DAG_EVAL_RENDER);

	data->dupli_parent = NULL;
	data->dupli_list = NULL;
	data->dupli_object_next = NULL;
	data->dupli_object_current = NULL;
	data->scene = DEG_get_evaluated_scene(graph);

	DEG::Depsgraph *deg_graph = reinterpret_cast<DEG::Depsgraph *>(graph);
	BLI_ghashIterator_init(&data->gh_iter, deg_graph->id_hash);

	DEG::IDDepsNode *id_node = (DEG::IDDepsNode *) BLI_ghashIterator_getValue(&data->gh_iter);
	deg_objects_iterator_step(iter, id_node);

	if (iter->valid && iter->skip) {
		DEG_objects_iterator_next(iter);
	}
}

void DEG_objects_iterator_next(BLI_Iterator *iter)
{
	DEGObjectsIteratorData *data = (DEGObjectsIteratorData *)iter->data;
	do {
		if (data->dupli_list) {
			if (deg_objects_dupli_iterator_next(iter)) {
				return;
			}
			else {
				free_object_duplilist(data->dupli_list);
				data->dupli_parent = NULL;
				data->dupli_list = NULL;
				data->dupli_object_next = NULL;
				data->dupli_object_current = NULL;
			}
		}

		BLI_ghashIterator_step(&data->gh_iter);
		if (BLI_ghashIterator_done(&data->gh_iter)) {
			iter->current = NULL;
			iter->valid = false;
			return;
		}

		DEG::IDDepsNode *id_node = (DEG::IDDepsNode *) BLI_ghashIterator_getValue(&data->gh_iter);

		deg_objects_iterator_step(iter, id_node);
	} while (iter->valid && iter->skip);
>>>>>>> 0a15b7da
}

void DEG_objects_iterator_end(BLI_Iterator *iter)
{
#ifndef NDEBUG
	DEGObjectsIteratorData *data = (DEGObjectsIteratorData *)iter->data;
	/* Force crash in case the iterator data is referenced and accessed down the line. (T51718) */
	memset(&data->temp_dupli_object, 0xff, sizeof(data->temp_dupli_object));
#else
	(void) iter;
#endif
}<|MERGE_RESOLUTION|>--- conflicted
+++ resolved
@@ -33,10 +33,7 @@
 #include "MEM_guardedalloc.h"
 
 extern "C" {
-<<<<<<< HEAD
-=======
 #include "BLI_ghash.h"
->>>>>>> 0a15b7da
 #include "BLI_math.h"
 #include "BKE_anim.h"
 #include "BKE_idcode.h"
@@ -120,44 +117,6 @@
 	return id_node->id_cow;
 }
 
-<<<<<<< HEAD
-/* ************************ DAG ITERATORS ********************* */
-
-#define BASE_FLUSH_FLAGS (BASE_FROM_SET | BASE_FROMDUPLI)
-
-void DEG_objects_iterator_begin(BLI_Iterator *iter, DEGObjectsIteratorData *data)
-{
-	Depsgraph *graph = data->graph;
-	SceneLayer *scene_layer = DEG_get_evaluated_scene_layer(graph);
-
-	iter->data = data;
-	iter->valid = true;
-
-	data->scene = DEG_get_evaluated_scene(graph);
-	DEG_evaluation_context_init(&data->eval_ctx, DAG_EVAL_RENDER);
-
-	/* TODO(sergey): It's really confusing to store pointer to a local data. */
-	Base base = {(Base *)scene_layer->object_bases.first, NULL};
-	data->base = &base;
-
-	data->base_flag = ~(BASE_FLUSH_FLAGS);
-
-	data->dupli_parent = NULL;
-	data->dupli_list = NULL;
-	data->dupli_object_next = NULL;
-	data->dupli_object_current = NULL;
-
-	DEG_objects_iterator_next(iter);
-}
-
-/**
- * Temporary function to flush depsgraph until we get copy on write (CoW)
- */
-static void deg_flush_base_flags_and_settings(Object *ob, Base *base, const int flag)
-{
-	ob->base_flag = (base->flag | BASE_FLUSH_FLAGS) & flag;
-	ob->base_collection_properties = base->collection_properties;
-=======
 /* ************************ DEG ITERATORS ********************* */
 
 /**
@@ -209,7 +168,6 @@
 	ob_dst->base_flag = base->flag | flag;
 	ob_dst->base_collection_properties = base->collection_properties;
 	return true;
->>>>>>> 0a15b7da
 }
 
 static bool deg_objects_dupli_iterator_next(BLI_Iterator *iter)
@@ -239,16 +197,10 @@
 		data->temp_dupli_object.select_color = data->dupli_parent->select_color;
 		copy_m4_m4(data->temp_dupli_object.obmat, dob->mat);
 
-<<<<<<< HEAD
-		deg_flush_base_flags_and_settings(&data->temp_dupli_object,
-		                                  data->base,
-		                                  data->base_flag | BASE_FROMDUPLI);
-=======
 		deg_flush_base_flags_and_settings(data,
 		                                  &data->temp_dupli_object,
 		                                  data->dupli_parent,
 		                                  true);
->>>>>>> 0a15b7da
 		iter->current = &data->temp_dupli_object;
 		BLI_assert(DEG::deg_validate_copy_on_write_datablock(&data->temp_dupli_object.id));
 		return true;
@@ -257,70 +209,6 @@
 	return false;
 }
 
-<<<<<<< HEAD
-void DEG_objects_iterator_next(BLI_Iterator *iter)
-{
-	DEGObjectsIteratorData *data = (DEGObjectsIteratorData *)iter->data;
-	Base *base;
-
-	if (data->dupli_list) {
-		if (deg_objects_dupli_iterator_next(iter)) {
-			return;
-		}
-		else {
-			free_object_duplilist(data->dupli_list);
-			data->dupli_parent = NULL;
-			data->dupli_list = NULL;
-			data->dupli_object_next = NULL;
-			data->dupli_object_current = NULL;
-		}
-	}
-
-	base = data->base->next;
-	if (base != NULL) {
-		// Object *ob = DEG_get_evaluated_object(data->graph, base->object);
-		Object *ob = base->object;
-		iter->current = ob;
-		data->base = base;
-
-		BLI_assert(DEG::deg_validate_copy_on_write_datablock(&ob->id));
-
-		/* Make sure we have the base collection settings is already populated.
-		 * This will fail when BKE_layer_eval_layer_collection_pre hasn't run yet
-		 * Which usually means a missing call to DEG_id_tag_update(). */
-		BLI_assert(!BLI_listbase_is_empty(&base->collection_properties->data.group));
-
-		/* Flushing depsgraph data. */
-		deg_flush_base_flags_and_settings(
-		        ob, base, data->base_flag);
-
-		if ((data->flag & DEG_OBJECT_ITER_FLAG_DUPLI) && (ob->transflag & OB_DUPLI)) {
-			data->dupli_parent = ob;
-			data->dupli_list = object_duplilist(&data->eval_ctx, data->scene, ob);
-			data->dupli_object_next = (DupliObject *)data->dupli_list->first;
-		}
-		return;
-	}
-
-	/* Look for an object in the next set. */
-	if ((data->flag & DEG_OBJECT_ITER_FLAG_SET) && data->scene->set) {
-		SceneLayer *scene_layer;
-		data->scene = data->scene->set;
-		data->base_flag = ~(BASE_SELECTED | BASE_SELECTABLED);
-
-		/* For the sets we use the layer used for rendering. */
-		scene_layer = BKE_scene_layer_from_scene_get(data->scene);
-
-		/* TODO(sergey): It's really confusing to store pointer to a local data. */
-		Base base = {(Base *)scene_layer->object_bases.first, NULL};
-		data->base = &base;
-		DEG_objects_iterator_next(iter);
-		return;
-	}
-
-	iter->current = NULL;
-	iter->valid = false;
-=======
 static void deg_objects_iterator_step(BLI_Iterator *iter, DEG::IDDepsNode *id_node)
 {
 	/* Reset the skip in case we are running from within a loop. */
@@ -420,7 +308,6 @@
 
 		deg_objects_iterator_step(iter, id_node);
 	} while (iter->valid && iter->skip);
->>>>>>> 0a15b7da
 }
 
 void DEG_objects_iterator_end(BLI_Iterator *iter)
