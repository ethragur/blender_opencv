--- conflicted
+++ resolved
@@ -293,89 +293,9 @@
 {
 	(void) bmain;
 	DEG::Depsgraph *graph = reinterpret_cast<DEG::Depsgraph *>(scene->depsgraph);
-<<<<<<< HEAD
-	wmWindowManager *wm = (wmWindowManager *)bmain->wm.first;
-	int old_layers = graph->layers;
-	if (wm != NULL) {
-		BKE_main_id_tag_listbase(&bmain->scene, LIB_TAG_DOIT, true);
-		graph->layers = 0;
-		for (wmWindow *win = (wmWindow *)wm->windows.first;
-		     win != NULL;
-		     win = (wmWindow *)win->next)
-		{
-			if (win->scene->id.tag & LIB_TAG_DOIT) {
-				bScreen *screen = BKE_workspace_active_screen_get(win->workspace_hook);
-				graph->layers |= BKE_screen_visible_layers(screen, win->scene);
-				win->scene->id.tag &= ~LIB_TAG_DOIT;
-			}
-		}
-	}
-	else {
-		/* All the layers for background render for now. */
-		graph->layers = (1 << 20) - 1;
-	}
-	if (old_layers != graph->layers) {
-		/* Tag all objects which becomes visible (or which becomes needed for dependencies)
-		 * for recalc.
-		 *
-		 * This is mainly needed on file load only, after that updates of invisible objects
-		 * will be stored in the pending list.
-		 */
-		GHASH_FOREACH_BEGIN(DEG::IDDepsNode *, id_node, graph->id_hash)
-		{
-			ID *id = id_node->id;
-			if ((id->tag & LIB_TAG_ID_RECALC_ALL) != 0 ||
-			    (id_node->layers & scene->lay_updated) == 0)
-			{
-				id_node->tag_update(graph);
-			}
-			/* A bit of magic: if object->recalc is set it means somebody tagged
-			 * it for update. If corresponding ID recalc flags are zero it means
-			 * graph has been evaluated after that and the recalc was skipped
-			 * because of visibility check.
-			 */
-			if (GS(id->name) == ID_OB) {
-				Object *object = (Object *)id;
-				if ((id->tag & LIB_TAG_ID_RECALC_ALL) == 0 &&
-				    (object->recalc & OB_RECALC_ALL) != 0)
-				{
-					id_node->tag_update(graph);
-					DEG::ComponentDepsNode *anim_comp =
-					        id_node->find_component(DEG::DEPSNODE_TYPE_ANIMATION);
-					if (anim_comp != NULL && object->recalc & OB_RECALC_TIME) {
-						anim_comp->tag_update(graph);
-					}
-				}
-			}
-		}
-		GHASH_FOREACH_END();
-	}
-	scene->lay_updated |= graph->layers;
-	/* Special trick to get local view to work.  */
-	LINKLIST_FOREACH (Base *, base, &scene->base) {
-		Object *object = base->object;
-		DEG::IDDepsNode *id_node = graph->find_id_node(&object->id);
-		id_node->layers = 0;
-	}
-	LINKLIST_FOREACH (Base *, base, &scene->base) {
-		Object *object = base->object;
-		DEG::IDDepsNode *id_node = graph->find_id_node(&object->id);
-		id_node->layers |= base->lay;
-	}
-	DEG::deg_graph_build_flush_layers(graph);
-	LINKLIST_FOREACH (Base *, base, &scene->base) {
-		Object *object = base->object;
-		DEG::IDDepsNode *id_node = graph->find_id_node(&object->id);
-		GHASH_FOREACH_BEGIN(DEG::ComponentDepsNode *, comp, id_node->components)
-		{
-			id_node->layers |= comp->layers;
-		}
-		GHASH_FOREACH_END();
-=======
 	GHASH_FOREACH_BEGIN(DEG::IDDepsNode *, id_node, graph->id_hash)
 	{
 		id_node->tag_update(graph);
->>>>>>> 204e0671
 	}
 	GHASH_FOREACH_END();
 }
