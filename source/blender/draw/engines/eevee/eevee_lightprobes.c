/*
 * Copyright 2016, Blender Foundation.
 *
 * This program is free software; you can redistribute it and/or
 * modify it under the terms of the GNU General Public License
 * as published by the Free Software Foundation; either version 2
 * of the License, or (at your option) any later version.
 *
 * This program is distributed in the hope that it will be useful,
 * but WITHOUT ANY WARRANTY; without even the implied warranty of
 * MERCHANTABILITY or FITNESS FOR A PARTICULAR PURPOSE.  See the
 * GNU General Public License for more details.
 *
 * You should have received a copy of the GNU General Public License
 * along with this program; if not, write to the Free Software Foundation,
 * Inc., 51 Franklin Street, Fifth Floor, Boston, MA 02110-1301, USA.
 *
 * Contributor(s): Blender Institute
 *
 */

/** \file eevee_lightprobes.c
 *  \ingroup draw_engine
 */

#include "DRW_render.h"

#include "BLI_utildefines.h"
#include "BLI_string_utils.h"
#include "BLI_rand.h"

#include "DNA_world_types.h"
#include "DNA_texture_types.h"
#include "DNA_image_types.h"
#include "DNA_lightprobe_types.h"
#include "DNA_view3d_types.h"

#include "BKE_collection.h"
#include "BKE_object.h"
#include "MEM_guardedalloc.h"

#include "GPU_material.h"
#include "GPU_texture.h"
#include "GPU_glew.h"

#include "DEG_depsgraph_query.h"

#include "eevee_engine.h"
#include "eevee_lightcache.h"
#include "eevee_private.h"

#include "ED_screen.h"

#define HAMMERSLEY_SIZE 1024

static struct {
	struct GPUShader *probe_default_sh;
	struct GPUShader *probe_default_studiolight_sh;
	struct GPUShader *probe_filter_glossy_sh;
	struct GPUShader *probe_filter_diffuse_sh;
	struct GPUShader *probe_filter_visibility_sh;
	struct GPUShader *probe_grid_fill_sh;
	struct GPUShader *probe_grid_display_sh;
	struct GPUShader *probe_planar_display_sh;
	struct GPUShader *probe_planar_downsample_sh;
	struct GPUShader *probe_cube_display_sh;

	struct GPUTexture *hammersley;
	struct GPUTexture *planar_pool_placeholder;
	struct GPUTexture *depth_placeholder;
	struct GPUTexture *depth_array_placeholder;
	struct GPUTexture *cube_face_minmaxz;

	struct Gwn_VertFormat *format_probe_display_cube;
	struct Gwn_VertFormat *format_probe_display_planar;
} e_data = {NULL}; /* Engine data */

extern char datatoc_background_vert_glsl[];
extern char datatoc_default_world_frag_glsl[];
extern char datatoc_lightprobe_filter_glossy_frag_glsl[];
extern char datatoc_lightprobe_filter_diffuse_frag_glsl[];
extern char datatoc_lightprobe_filter_visibility_frag_glsl[];
extern char datatoc_lightprobe_geom_glsl[];
extern char datatoc_lightprobe_vert_glsl[];
extern char datatoc_lightprobe_planar_display_frag_glsl[];
extern char datatoc_lightprobe_planar_display_vert_glsl[];
extern char datatoc_lightprobe_planar_downsample_frag_glsl[];
extern char datatoc_lightprobe_planar_downsample_geom_glsl[];
extern char datatoc_lightprobe_planar_downsample_vert_glsl[];
extern char datatoc_lightprobe_cube_display_frag_glsl[];
extern char datatoc_lightprobe_cube_display_vert_glsl[];
extern char datatoc_lightprobe_grid_display_frag_glsl[];
extern char datatoc_lightprobe_grid_display_vert_glsl[];
extern char datatoc_lightprobe_grid_fill_frag_glsl[];
extern char datatoc_irradiance_lib_glsl[];
extern char datatoc_lightprobe_lib_glsl[];
extern char datatoc_octahedron_lib_glsl[];
extern char datatoc_bsdf_common_lib_glsl[];
extern char datatoc_common_uniforms_lib_glsl[];
extern char datatoc_common_view_lib_glsl[];
extern char datatoc_bsdf_sampling_lib_glsl[];

extern GlobalsUboStorage ts;

/* *********** FUNCTIONS *********** */

/* TODO find a better way than this. This does not support dupli objects if
 * the original object is hidden. */
bool EEVEE_lightprobes_obj_visibility_cb(bool vis_in, void *user_data)
{
	EEVEE_ObjectEngineData *oed = (EEVEE_ObjectEngineData *)user_data;

	/* test disabled if group is NULL */
	if (oed->test_data->collection == NULL)
		return vis_in;

	if (oed->test_data->cached == false)
		oed->ob_vis_dirty = true;

	/* early out, don't need to compute ob_vis yet. */
	if (vis_in == false)
		return vis_in;

	if (oed->ob_vis_dirty) {
		oed->ob_vis_dirty = false;
		oed->ob_vis = BKE_collection_has_object_recursive(oed->test_data->collection, oed->ob);
		oed->ob_vis = (oed->test_data->invert) ? !oed->ob_vis : oed->ob_vis;
	}

	return vis_in && oed->ob_vis;
}

static struct GPUTexture *create_hammersley_sample_texture(int samples)
{
	struct GPUTexture *tex;
	float (*texels)[2] = MEM_mallocN(sizeof(float[2]) * samples, "hammersley_tex");
	int i;

	for (i = 0; i < samples; i++) {
		double dphi;
		BLI_hammersley_1D(i, &dphi);
		float phi = (float)dphi * 2.0f * M_PI;
		texels[i][0] = cosf(phi);
		texels[i][1] = sinf(phi);
	}

	tex = DRW_texture_create_1D(samples, GPU_RG16F, DRW_TEX_WRAP, (float *)texels);
	MEM_freeN(texels);
	return tex;
}

static void planar_pool_ensure_alloc(EEVEE_Data *vedata, int num_planar_ref)
{
	EEVEE_TextureList *txl = vedata->txl;

	/* XXX TODO OPTIMISATION : This is a complete waist of texture memory.
	 * Instead of allocating each planar probe for each viewport,
	 * only alloc them once using the biggest viewport resolution. */
	const float *viewport_size = DRW_viewport_size_get();

	/* TODO get screen percentage from layer setting */
	// const DRWContextState *draw_ctx = DRW_context_state_get();
	// ViewLayer *view_layer = draw_ctx->view_layer;
	float screen_percentage = 1.0f;

	int width = (int)(viewport_size[0] * screen_percentage);
	int height = (int)(viewport_size[1] * screen_percentage);

	/* We need an Array texture so allocate it ourself */
	if (!txl->planar_pool) {
		if (num_planar_ref > 0) {
			txl->planar_pool = DRW_texture_create_2D_array(width, height, max_ff(1, num_planar_ref),
			                                                 GPU_R11F_G11F_B10F, DRW_TEX_FILTER | DRW_TEX_MIPMAP, NULL);
			txl->planar_depth = DRW_texture_create_2D_array(width, height, max_ff(1, num_planar_ref),
			                                                GPU_DEPTH_COMPONENT24, 0, NULL);
		}
		else if (num_planar_ref == 0) {
			/* Makes Opengl Happy : Create a placeholder texture that will never be sampled but still bound to shader. */
			txl->planar_pool = DRW_texture_create_2D_array(1, 1, 1, GPU_RGBA8, DRW_TEX_FILTER | DRW_TEX_MIPMAP, NULL);
			txl->planar_depth = DRW_texture_create_2D_array(1, 1, 1, GPU_DEPTH_COMPONENT24, 0, NULL);
		}
	}
}

static void lightprobe_shaders_init(void)
{
	const char *filter_defines = "#define HAMMERSLEY_SIZE " STRINGIFY(HAMMERSLEY_SIZE) "\n"
#if defined(IRRADIANCE_SH_L2)
	                             "#define IRRADIANCE_SH_L2\n"
#elif defined(IRRADIANCE_CUBEMAP)
	                             "#define IRRADIANCE_CUBEMAP\n"
#elif defined(IRRADIANCE_HL2)
	                             "#define IRRADIANCE_HL2\n"
#endif
	                             "#define NOISE_SIZE 64\n";

	char *shader_str = NULL;
	char *vert_str = NULL;

	shader_str = BLI_string_joinN(
	        datatoc_common_view_lib_glsl,
	        datatoc_common_uniforms_lib_glsl,
	        datatoc_bsdf_common_lib_glsl,
	        datatoc_bsdf_sampling_lib_glsl,
	        datatoc_lightprobe_filter_glossy_frag_glsl);

	e_data.probe_filter_glossy_sh = DRW_shader_create(
	        datatoc_lightprobe_vert_glsl, datatoc_lightprobe_geom_glsl, shader_str, filter_defines);

	e_data.probe_default_sh = DRW_shader_create(
	        datatoc_background_vert_glsl, NULL, datatoc_default_world_frag_glsl, NULL);

	e_data.probe_default_studiolight_sh = DRW_shader_create(
	        datatoc_background_vert_glsl, NULL, datatoc_default_world_frag_glsl, "#define LOOKDEV\n");

	MEM_freeN(shader_str);

	shader_str = BLI_string_joinN(
	        datatoc_common_view_lib_glsl,
	        datatoc_common_uniforms_lib_glsl,
	        datatoc_bsdf_common_lib_glsl,
	        datatoc_bsdf_sampling_lib_glsl,
	        datatoc_lightprobe_filter_diffuse_frag_glsl);

	e_data.probe_filter_diffuse_sh = DRW_shader_create_fullscreen(shader_str, filter_defines);

	MEM_freeN(shader_str);

	shader_str = BLI_string_joinN(
	        datatoc_common_view_lib_glsl,
	        datatoc_common_uniforms_lib_glsl,
	        datatoc_bsdf_common_lib_glsl,
	        datatoc_bsdf_sampling_lib_glsl,
	        datatoc_lightprobe_filter_visibility_frag_glsl);

	e_data.probe_filter_visibility_sh = DRW_shader_create_fullscreen(shader_str, filter_defines);

	MEM_freeN(shader_str);

	shader_str = BLI_string_joinN(
	        datatoc_octahedron_lib_glsl,
	        datatoc_common_view_lib_glsl,
	        datatoc_common_uniforms_lib_glsl,
	        datatoc_bsdf_common_lib_glsl,
	        datatoc_irradiance_lib_glsl,
	        datatoc_lightprobe_lib_glsl,
	        datatoc_lightprobe_grid_display_frag_glsl);

	vert_str = BLI_string_joinN(
	        datatoc_common_view_lib_glsl,
	        datatoc_lightprobe_grid_display_vert_glsl);

	e_data.probe_grid_display_sh = DRW_shader_create(vert_str, NULL, shader_str, filter_defines);

	MEM_freeN(vert_str);
	MEM_freeN(shader_str);

	e_data.probe_grid_fill_sh = DRW_shader_create_fullscreen(
	        datatoc_lightprobe_grid_fill_frag_glsl, filter_defines);

	shader_str = BLI_string_joinN(
	        datatoc_octahedron_lib_glsl,
	        datatoc_common_view_lib_glsl,
	        datatoc_common_uniforms_lib_glsl,
	        datatoc_bsdf_common_lib_glsl,
	        datatoc_lightprobe_lib_glsl,
	        datatoc_lightprobe_cube_display_frag_glsl);

	vert_str = BLI_string_joinN(
	        datatoc_common_view_lib_glsl,
	        datatoc_lightprobe_cube_display_vert_glsl);

	e_data.probe_cube_display_sh = DRW_shader_create(vert_str, NULL, shader_str, SHADER_DEFINES);

	MEM_freeN(vert_str);
	MEM_freeN(shader_str);

	vert_str = BLI_string_joinN(
	        datatoc_common_view_lib_glsl,
	        datatoc_lightprobe_planar_display_vert_glsl);

	shader_str = BLI_string_joinN(
	        datatoc_common_view_lib_glsl,
	        datatoc_lightprobe_planar_display_frag_glsl);

	e_data.probe_planar_display_sh = DRW_shader_create(vert_str, NULL, shader_str, NULL);

	MEM_freeN(vert_str);
	MEM_freeN(shader_str);

	e_data.probe_planar_downsample_sh = DRW_shader_create(
	        datatoc_lightprobe_planar_downsample_vert_glsl,
	        datatoc_lightprobe_planar_downsample_geom_glsl,
	        datatoc_lightprobe_planar_downsample_frag_glsl,
	        NULL);

	e_data.hammersley = create_hammersley_sample_texture(HAMMERSLEY_SIZE);
}

void EEVEE_lightprobes_init(EEVEE_ViewLayerData *sldata, EEVEE_Data *vedata)
{
	EEVEE_CommonUniformBuffer *common_data = &sldata->common_data;
	EEVEE_StorageList *stl = vedata->stl;

	const DRWContextState *draw_ctx = DRW_context_state_get();
	const Scene *scene_eval = DEG_get_evaluated_scene(draw_ctx->depsgraph);

	if (!e_data.probe_filter_glossy_sh) {
		lightprobe_shaders_init();
	}

	if ((scene_eval->eevee.light_cache == NULL) &&
	    (sldata->fallback_lightcache == NULL)) {
#if defined(IRRADIANCE_SH_L2)
		int grid_res = 4;
#elif defined(IRRADIANCE_CUBEMAP)
		int grid_res = 8;
#elif defined(IRRADIANCE_HL2)
		int grid_res = 4;
#endif
		int cube_res = OCTAHEDRAL_SIZE_FROM_CUBESIZE(scene_eval->eevee.gi_cubemap_resolution);
		int vis_res = scene_eval->eevee.gi_visibility_resolution;

		sldata->fallback_lightcache = EEVEE_lightcache_create(1, 1, cube_res, vis_res, (int[3]){grid_res, grid_res, 1});
	}

	stl->g_data->light_cache = (scene_eval->eevee.light_cache) ? scene_eval->eevee.light_cache : sldata->fallback_lightcache;

	EEVEE_lightcache_load(stl->g_data->light_cache);

	if (!sldata->probes) {
		sldata->probes = MEM_callocN(sizeof(EEVEE_LightProbesInfo), "EEVEE_LightProbesInfo");
		sldata->probe_ubo = DRW_uniformbuffer_create(sizeof(EEVEE_LightProbe) * MAX_PROBE, NULL);
		sldata->grid_ubo = DRW_uniformbuffer_create(sizeof(EEVEE_LightGrid) * MAX_GRID, NULL);
		sldata->planar_ubo = DRW_uniformbuffer_create(sizeof(EEVEE_PlanarReflection) * MAX_PLANAR, NULL);
	}

	common_data->prb_num_planar = 0;
	common_data->prb_num_render_cube = 1;
	common_data->prb_num_render_grid = 1;

	common_data->spec_toggle = true;
	common_data->ssr_toggle = true;
	common_data->sss_toggle = true;

	/* Placeholder planar pool: used when rendering planar reflections (avoid dependency loop). */
	if (!e_data.planar_pool_placeholder) {
		e_data.planar_pool_placeholder = DRW_texture_create_2D_array(1, 1, 1, GPU_RGBA8, DRW_TEX_FILTER, NULL);
	}
}

/* Only init the passes usefull for rendering the light cache. */
void EEVEE_lightbake_cache_init(EEVEE_ViewLayerData *sldata, EEVEE_Data *vedata, GPUTexture *rt_color, GPUTexture *rt_depth)
{
	EEVEE_PassList *psl = vedata->psl;
	LightCache *light_cache = vedata->stl->g_data->light_cache;
	EEVEE_LightProbesInfo *pinfo = sldata->probes;

	{
		psl->probe_glossy_compute = DRW_pass_create("LightProbe Glossy Compute", DRW_STATE_WRITE_COLOR);

		DRWShadingGroup *grp = DRW_shgroup_create(e_data.probe_filter_glossy_sh, psl->probe_glossy_compute);
		DRW_shgroup_uniform_float(grp, "intensityFac", &pinfo->intensity_fac, 1);
		DRW_shgroup_uniform_float(grp, "sampleCount", &pinfo->samples_ct, 1);
		DRW_shgroup_uniform_float(grp, "invSampleCount", &pinfo->invsamples_ct, 1);
		DRW_shgroup_uniform_float(grp, "roughnessSquared", &pinfo->roughness, 1);
		DRW_shgroup_uniform_float(grp, "lodFactor", &pinfo->lodfactor, 1);
		DRW_shgroup_uniform_float(grp, "lodMax", &pinfo->lod_rt_max, 1);
		DRW_shgroup_uniform_float(grp, "texelSize", &pinfo->texel_size, 1);
		DRW_shgroup_uniform_float(grp, "paddingSize", &pinfo->padding_size, 1);
		DRW_shgroup_uniform_int(grp, "Layer", &pinfo->layer, 1);
		DRW_shgroup_uniform_texture(grp, "texHammersley", e_data.hammersley);
		// DRW_shgroup_uniform_texture(grp, "texJitter", e_data.jitter);
		DRW_shgroup_uniform_texture(grp, "probeHdr", rt_color);
		DRW_shgroup_call_add(grp, DRW_cache_fullscreen_quad_get(), NULL);
	}

	{
		psl->probe_diffuse_compute = DRW_pass_create("LightProbe Diffuse Compute", DRW_STATE_WRITE_COLOR);

		DRWShadingGroup *grp = DRW_shgroup_create(e_data.probe_filter_diffuse_sh, psl->probe_diffuse_compute);
#ifdef IRRADIANCE_SH_L2
		DRW_shgroup_uniform_int(grp, "probeSize", &pinfo->shres, 1);
#else
		DRW_shgroup_uniform_float(grp, "sampleCount", &pinfo->samples_ct, 1);
		DRW_shgroup_uniform_float(grp, "invSampleCount", &pinfo->invsamples_ct, 1);
		DRW_shgroup_uniform_float(grp, "lodFactor", &pinfo->lodfactor, 1);
		DRW_shgroup_uniform_float(grp, "lodMax", &pinfo->lod_rt_max, 1);
		DRW_shgroup_uniform_texture(grp, "texHammersley", e_data.hammersley);
#endif
		DRW_shgroup_uniform_float(grp, "intensityFac", &pinfo->intensity_fac, 1);
		DRW_shgroup_uniform_texture(grp, "probeHdr", rt_color);

		struct Gwn_Batch *geom = DRW_cache_fullscreen_quad_get();
		DRW_shgroup_call_add(grp, geom, NULL);
	}

	{
		psl->probe_visibility_compute = DRW_pass_create("LightProbe Visibility Compute", DRW_STATE_WRITE_COLOR);

		DRWShadingGroup *grp = DRW_shgroup_create(e_data.probe_filter_visibility_sh, psl->probe_visibility_compute);
		DRW_shgroup_uniform_int(grp, "outputSize", &pinfo->shres, 1);
		DRW_shgroup_uniform_float(grp, "visibilityRange", &pinfo->visibility_range, 1);
		DRW_shgroup_uniform_float(grp, "visibilityBlur", &pinfo->visibility_blur, 1);
		DRW_shgroup_uniform_float(grp, "sampleCount", &pinfo->samples_ct, 1);
		DRW_shgroup_uniform_float(grp, "invSampleCount", &pinfo->invsamples_ct, 1);
		DRW_shgroup_uniform_float(grp, "storedTexelSize", &pinfo->texel_size, 1);
		DRW_shgroup_uniform_float(grp, "nearClip", &pinfo->near_clip, 1);
		DRW_shgroup_uniform_float(grp, "farClip", &pinfo->far_clip, 1);
		DRW_shgroup_uniform_texture(grp, "texHammersley", e_data.hammersley);
		DRW_shgroup_uniform_texture(grp, "probeDepth", rt_depth);

		struct Gwn_Batch *geom = DRW_cache_fullscreen_quad_get();
		DRW_shgroup_call_add(grp, geom, NULL);
	}

	{
		psl->probe_grid_fill = DRW_pass_create("LightProbe Grid Floodfill", DRW_STATE_WRITE_COLOR);

		DRWShadingGroup *grp = DRW_shgroup_create(e_data.probe_grid_fill_sh, psl->probe_grid_fill);
		DRW_shgroup_uniform_texture_ref(grp, "irradianceGrid", &light_cache->grid_tx.tex);

		struct Gwn_Batch *geom = DRW_cache_fullscreen_quad_get();
		DRW_shgroup_call_add(grp, geom, NULL);
	}
}

void EEVEE_lightprobes_cache_init(EEVEE_ViewLayerData *sldata, EEVEE_Data *vedata)
{
	EEVEE_TextureList *txl = vedata->txl;
	EEVEE_PassList *psl = vedata->psl;
	EEVEE_StorageList *stl = vedata->stl;
	EEVEE_LightProbesInfo *pinfo = sldata->probes;
	LightCache *lcache = stl->g_data->light_cache;
	const DRWContextState *draw_ctx = DRW_context_state_get();
	const Scene *scene_eval = DEG_get_evaluated_scene(draw_ctx->depsgraph);

	pinfo->num_planar = 0;
	pinfo->vis_data.collection = NULL;

	{
		psl->probe_background = DRW_pass_create("World Probe Background Pass", DRW_STATE_WRITE_COLOR | DRW_STATE_DEPTH_EQUAL);

		struct Gwn_Batch *geom = DRW_cache_fullscreen_quad_get();
		DRWShadingGroup *grp = NULL;

		Scene *scene = draw_ctx->scene;
		World *wo = scene->world;

		float *col = ts.colorBackground;

		/* LookDev */
		EEVEE_lookdev_cache_init(vedata, &grp, e_data.probe_default_studiolight_sh, psl->probe_background, wo, pinfo);
		/* END */
		if (!grp && wo) {
			col = &wo->horr;

			if (wo->use_nodes && wo->nodetree) {
				static float error_col[3] = {1.0f, 0.0f, 1.0f};
				struct GPUMaterial *gpumat = EEVEE_material_world_lightprobe_get(scene, wo);

				GPUMaterialStatus status = GPU_material_status(gpumat);

				switch (status) {
					case GPU_MAT_SUCCESS:
						grp = DRW_shgroup_material_create(gpumat, psl->probe_background);
						DRW_shgroup_uniform_float(grp, "backgroundAlpha", &stl->g_data->background_alpha, 1);
						DRW_shgroup_call_add(grp, geom, NULL);
						break;
					default:
						col = error_col;
						break;
				}
			}
		}

		/* Fallback if shader fails or if not using nodetree. */
		if (grp == NULL) {
			grp = DRW_shgroup_create(e_data.probe_default_sh, psl->probe_background);
			DRW_shgroup_uniform_vec3(grp, "color", col, 1);
			DRW_shgroup_uniform_float(grp, "backgroundAlpha", &stl->g_data->background_alpha, 1);
			DRW_shgroup_call_add(grp, geom, NULL);
		}
	}

	if (DRW_state_draw_support()) {
		DRWState state = DRW_STATE_WRITE_COLOR | DRW_STATE_WRITE_DEPTH | DRW_STATE_DEPTH_LESS_EQUAL | DRW_STATE_CULL_BACK;
		psl->probe_display = DRW_pass_create("LightProbe Display", state);

		/* Cube Display */
		if (scene_eval->eevee.flag & SCE_EEVEE_SHOW_CUBEMAPS) {
			int cube_len = GPU_texture_layers(lcache->cube_tx.tex) - 1; /* don't count the world. */
			DRWShadingGroup *grp = DRW_shgroup_empty_tri_batch_create(e_data.probe_cube_display_sh,
			                                                          psl->probe_display, cube_len * 2);
			DRW_shgroup_uniform_texture_ref(grp, "probeCubes", &lcache->cube_tx.tex);
			DRW_shgroup_uniform_block(grp, "probe_block", sldata->probe_ubo);
			DRW_shgroup_uniform_block(grp, "common_block", sldata->common_ubo);
			DRW_shgroup_uniform_vec3(grp, "screen_vecs[0]", DRW_viewport_screenvecs_get(), 2);
			DRW_shgroup_uniform_float_copy(grp, "sphere_size", scene_eval->eevee.gi_cubemap_draw_size * 0.5f);
		}

		/* Grid Display */
		if (scene_eval->eevee.flag & SCE_EEVEE_SHOW_IRRADIANCE) {
			EEVEE_LightGrid *egrid = lcache->grid_data + 1;
			for (int p = 1; p < lcache->grid_len; ++p, egrid++) {
				DRWShadingGroup *shgrp = DRW_shgroup_create(e_data.probe_grid_display_sh, psl->probe_display);
				DRW_shgroup_uniform_int(shgrp, "offset", &egrid->offset, 1);
				DRW_shgroup_uniform_ivec3(shgrp, "grid_resolution", egrid->resolution, 1);
				DRW_shgroup_uniform_vec3(shgrp, "corner", egrid->corner, 1);
				DRW_shgroup_uniform_vec3(shgrp, "increment_x", egrid->increment_x, 1);
				DRW_shgroup_uniform_vec3(shgrp, "increment_y", egrid->increment_y, 1);
				DRW_shgroup_uniform_vec3(shgrp, "increment_z", egrid->increment_z, 1);
				DRW_shgroup_uniform_vec3(shgrp, "screen_vecs[0]", DRW_viewport_screenvecs_get(), 2);
				DRW_shgroup_uniform_texture_ref(shgrp, "irradianceGrid", &lcache->grid_tx.tex);
				DRW_shgroup_uniform_float_copy(shgrp, "sphere_size", scene_eval->eevee.gi_irradiance_draw_size * 0.5f);
				int tri_count = egrid->resolution[0] * egrid->resolution[1] * egrid->resolution[2] * 2;
				DRW_shgroup_call_procedural_triangles_add(shgrp, tri_count, NULL);
			}
		}

		/* Planar Display */
		DRW_shgroup_instance_format(e_data.format_probe_display_planar, {
		    {"probe_id", DRW_ATTRIB_INT, 1},
		    {"probe_mat", DRW_ATTRIB_FLOAT, 16},
		});

		DRWShadingGroup *grp = DRW_shgroup_instance_create(
		        e_data.probe_planar_display_sh,
		        psl->probe_display,
		        DRW_cache_quad_get(),
		        e_data.format_probe_display_planar);
		stl->g_data->planar_display_shgrp = grp;
		DRW_shgroup_uniform_texture_ref(grp, "probePlanars", &txl->planar_pool);
	}
	else {
		stl->g_data->planar_display_shgrp = NULL;
	}

	{
		psl->probe_planar_downsample_ps = DRW_pass_create("LightProbe Planar Downsample", DRW_STATE_WRITE_COLOR);

		DRWShadingGroup *grp = DRW_shgroup_create(e_data.probe_planar_downsample_sh, psl->probe_planar_downsample_ps);
		DRW_shgroup_uniform_texture_ref(grp, "source", &txl->planar_pool);
		DRW_shgroup_uniform_float(grp, "fireflyFactor", &sldata->common_data.ssr_firefly_fac, 1);
		DRW_shgroup_call_instances_add(grp, DRW_cache_fullscreen_quad_get(), NULL, (uint *)&pinfo->num_planar);
	}
}

static bool eevee_lightprobes_culling_test(Object *ob)
{
	LightProbe *probe = (LightProbe *)ob->data;

	switch (probe->type) {
		case LIGHTPROBE_TYPE_PLANAR:
		{
			/* See if this planar probe is inside the view frustum. If not, no need to update it. */
			/* NOTE: this could be bypassed if we want feedback loop mirrors for rendering. */
			BoundBox bbox; float tmp[4][4];
			const float min[3] = {-1.0f, -1.0f, -1.0f};
			const float max[3] = { 1.0f,  1.0f,  1.0f};
			BKE_boundbox_init_from_minmax(&bbox, min, max);

			copy_m4_m4(tmp, ob->obmat);
			normalize_v3(tmp[2]);
			mul_v3_fl(tmp[2], probe->distinf);

			for (int v = 0; v < 8; ++v) {
				mul_m4_v3(tmp, bbox.vec[v]);
			}
			return DRW_culling_box_test(&bbox);
		}
		case LIGHTPROBE_TYPE_CUBE:
			return true; /* TODO */
		case LIGHTPROBE_TYPE_GRID:
			return true; /* TODO */
	}
	BLI_assert(0);
	return true;
}

void EEVEE_lightprobes_cache_add(EEVEE_ViewLayerData *sldata, EEVEE_Data *vedata, Object *ob)
{
	EEVEE_LightProbesInfo *pinfo = sldata->probes;
	LightProbe *probe = (LightProbe *)ob->data;

	if ((probe->type == LIGHTPROBE_TYPE_CUBE && pinfo->num_cube >= MAX_PROBE) ||
	    (probe->type == LIGHTPROBE_TYPE_GRID && pinfo->num_grid >= MAX_PROBE) ||
	    (probe->type == LIGHTPROBE_TYPE_PLANAR && pinfo->num_planar >= MAX_PLANAR))
	{
		printf("Too many probes in the view !!!\n");
		return;
	}

	if (probe->type == LIGHTPROBE_TYPE_PLANAR) {
		if (!eevee_lightprobes_culling_test(ob)) {
			return; /* Culled */
		}
		EEVEE_lightprobes_planar_data_from_object(ob,
		                                          &pinfo->planar_data[pinfo->num_planar],
		                                          &pinfo->planar_vis_tests[pinfo->num_planar]);
		/* Debug Display */
		DRWShadingGroup *grp = vedata->stl->g_data->planar_display_shgrp;
		if (grp && (probe->flag & LIGHTPROBE_FLAG_SHOW_DATA)) {
			DRW_shgroup_call_dynamic_add(grp, &pinfo->num_planar, ob->obmat);
		}

		pinfo->num_planar++;
	}
}

void EEVEE_lightprobes_grid_data_from_object(Object *ob, EEVEE_LightGrid *egrid, int *offset)
{
	LightProbe *probe = (LightProbe *)ob->data;

	copy_v3_v3_int(egrid->resolution, &probe->grid_resolution_x);

	/* Save current offset and advance it for the next grid. */
	egrid->offset = *offset;
	*offset += egrid->resolution[0] * egrid->resolution[1] * egrid->resolution[2];

	/* Add one for level 0 */
	float fac = 1.0f / max_ff(1e-8f, probe->falloff);
	egrid->attenuation_scale = fac / max_ff(1e-8f, probe->distinf);
	egrid->attenuation_bias = fac;

	/* Update transforms */
	float cell_dim[3], half_cell_dim[3];
	cell_dim[0] = 2.0f / egrid->resolution[0];
	cell_dim[1] = 2.0f / egrid->resolution[1];
	cell_dim[2] = 2.0f / egrid->resolution[2];

	mul_v3_v3fl(half_cell_dim, cell_dim, 0.5f);

	/* Matrix converting world space to cell ranges. */
	invert_m4_m4(egrid->mat, ob->obmat);

	/* First cell. */
	copy_v3_fl(egrid->corner, -1.0f);
	add_v3_v3(egrid->corner, half_cell_dim);
	mul_m4_v3(ob->obmat, egrid->corner);

	/* Opposite neighbor cell. */
	copy_v3_fl3(egrid->increment_x, cell_dim[0], 0.0f, 0.0f);
	add_v3_v3(egrid->increment_x, half_cell_dim);
	add_v3_fl(egrid->increment_x, -1.0f);
	mul_m4_v3(ob->obmat, egrid->increment_x);
	sub_v3_v3(egrid->increment_x, egrid->corner);

	copy_v3_fl3(egrid->increment_y, 0.0f, cell_dim[1], 0.0f);
	add_v3_v3(egrid->increment_y, half_cell_dim);
	add_v3_fl(egrid->increment_y, -1.0f);
	mul_m4_v3(ob->obmat, egrid->increment_y);
	sub_v3_v3(egrid->increment_y, egrid->corner);

	copy_v3_fl3(egrid->increment_z, 0.0f, 0.0f, cell_dim[2]);
	add_v3_v3(egrid->increment_z, half_cell_dim);
	add_v3_fl(egrid->increment_z, -1.0f);
	mul_m4_v3(ob->obmat, egrid->increment_z);
	sub_v3_v3(egrid->increment_z, egrid->corner);

	/* Visibility bias */
	egrid->visibility_bias = 0.05f * probe->vis_bias;
	egrid->visibility_bleed = probe->vis_bleedbias;
	egrid->visibility_range = 1.0f + sqrtf(max_fff(len_squared_v3(egrid->increment_x),
	                                               len_squared_v3(egrid->increment_y),
	                                               len_squared_v3(egrid->increment_z)));
}

void EEVEE_lightprobes_cube_data_from_object(Object *ob, EEVEE_LightProbe *eprobe)
{
	LightProbe *probe = (LightProbe *)ob->data;

	/* Update transforms */
	copy_v3_v3(eprobe->position, ob->obmat[3]);

	/* Attenuation */
	eprobe->attenuation_type = probe->attenuation_type;
	eprobe->attenuation_fac = 1.0f / max_ff(1e-8f, probe->falloff);

	unit_m4(eprobe->attenuationmat);
	scale_m4_fl(eprobe->attenuationmat, probe->distinf);
	mul_m4_m4m4(eprobe->attenuationmat, ob->obmat, eprobe->attenuationmat);
	invert_m4(eprobe->attenuationmat);

	/* Parallax */
	unit_m4(eprobe->parallaxmat);

	if ((probe->flag & LIGHTPROBE_FLAG_CUSTOM_PARALLAX) != 0) {
		eprobe->parallax_type = probe->parallax_type;
		scale_m4_fl(eprobe->parallaxmat, probe->distpar);
	}
	else {
		eprobe->parallax_type = probe->attenuation_type;
		scale_m4_fl(eprobe->parallaxmat, probe->distinf);
	}

	mul_m4_m4m4(eprobe->parallaxmat, ob->obmat, eprobe->parallaxmat);
	invert_m4(eprobe->parallaxmat);
}

void EEVEE_lightprobes_planar_data_from_object(Object *ob, EEVEE_PlanarReflection *eplanar, EEVEE_LightProbeVisTest *vis_test)
{
	LightProbe *probe = (LightProbe *)ob->data;
	float normat[4][4], imat[4][4];

	vis_test->collection = probe->visibility_grp;
	vis_test->invert = probe->flag & LIGHTPROBE_FLAG_INVERT_GROUP;
	vis_test->cached = false;

	/* Computing mtx : matrix that mirror position around object's XY plane. */
	normalize_m4_m4(normat, ob->obmat);  /* object > world */
	invert_m4_m4(imat, normat); /* world > object */
	/* XY reflection plane */
	imat[0][2] = -imat[0][2];
	imat[1][2] = -imat[1][2];
	imat[2][2] = -imat[2][2];
	imat[3][2] = -imat[3][2]; /* world > object > mirrored obj */
	mul_m4_m4m4(eplanar->mtx, normat, imat); /* world > object > mirrored obj > world */

	/* Compute clip plane equation / normal. */
	copy_v3_v3(eplanar->plane_equation, ob->obmat[2]);
	normalize_v3(eplanar->plane_equation); /* plane normal */
	eplanar->plane_equation[3] = -dot_v3v3(eplanar->plane_equation, ob->obmat[3]);
	eplanar->clipsta = probe->clipsta;

	/* Compute XY clip planes. */
	normalize_v3_v3(eplanar->clip_vec_x, ob->obmat[0]);
	normalize_v3_v3(eplanar->clip_vec_y, ob->obmat[1]);

	float vec[3] = {0.0f, 0.0f, 0.0f};
	vec[0] = 1.0f; vec[1] = 0.0f; vec[2] = 0.0f;
	mul_m4_v3(ob->obmat, vec); /* Point on the edge */
	eplanar->clip_edge_x_pos = dot_v3v3(eplanar->clip_vec_x, vec);

	vec[0] = 0.0f; vec[1] = 1.0f; vec[2] = 0.0f;
	mul_m4_v3(ob->obmat, vec); /* Point on the edge */
	eplanar->clip_edge_y_pos = dot_v3v3(eplanar->clip_vec_y, vec);

	vec[0] = -1.0f; vec[1] = 0.0f; vec[2] = 0.0f;
	mul_m4_v3(ob->obmat, vec); /* Point on the edge */
	eplanar->clip_edge_x_neg = dot_v3v3(eplanar->clip_vec_x, vec);

	vec[0] = 0.0f; vec[1] = -1.0f; vec[2] = 0.0f;
	mul_m4_v3(ob->obmat, vec); /* Point on the edge */
	eplanar->clip_edge_y_neg = dot_v3v3(eplanar->clip_vec_y, vec);

	/* Facing factors */
	float max_angle = max_ff(1e-2f, probe->falloff) * M_PI * 0.5f;
	float min_angle = 0.0f;
	eplanar->facing_scale = 1.0f / max_ff(1e-8f, cosf(min_angle) - cosf(max_angle));
	eplanar->facing_bias = -min_ff(1.0f - 1e-8f, cosf(max_angle)) * eplanar->facing_scale;

	/* Distance factors */
	float max_dist = probe->distinf;
	float min_dist = min_ff(1.0f - 1e-8f, 1.0f - probe->falloff) * probe->distinf;
	eplanar->attenuation_scale = -1.0f / max_ff(1e-8f, max_dist - min_dist);
	eplanar->attenuation_bias = max_dist * -eplanar->attenuation_scale;
}

static void lightbake_planar_compute_render_matrices(
        EEVEE_PlanarReflection *eplanar, DRWMatrixState *r_matstate, const float viewmat[4][4])
{
	/* Reflect Camera Matrix. */
	mul_m4_m4m4(r_matstate->viewmat, viewmat, eplanar->mtx);
	/* TODO FOV margin */
	/* Temporal sampling jitter should be already applied to the DRW_MAT_WIN. */
	DRW_viewport_matrix_get(r_matstate->winmat, DRW_MAT_WIN);
	/* Apply Projection Matrix. */
	mul_m4_m4m4(r_matstate->persmat, r_matstate->winmat, r_matstate->viewmat);

	/* This is the matrix used to reconstruct texture coordinates.
	 * We use the original view matrix because it does not create
	 * visual artifacts if receiver is not perfectly aligned with
	 * the planar reflection probe. */
	mul_m4_m4m4(eplanar->reflectionmat, r_matstate->winmat, viewmat); /* TODO FOV margin */
	/* Convert from [-1, 1] to [0, 1] (NDC to Texture coord). */
	mul_m4_m4m4(eplanar->reflectionmat, texcomat, eplanar->reflectionmat);
}

static void eevee_lightprobes_extract_from_cache(EEVEE_LightProbesInfo *pinfo, LightCache *lcache)
{
	/* copy the entire cache for now (up to MAX_PROBE) */
	/* TODO Frutum cull to only add visible probes. */
	memcpy(pinfo->probe_data, lcache->cube_data, sizeof(EEVEE_LightProbe) * max_ii(1, min_ii(lcache->cube_len, MAX_PROBE)));
	/* TODO compute the max number of grid based on sample count. */
	memcpy(pinfo->grid_data, lcache->grid_data, sizeof(EEVEE_LightGrid) * max_ii(1, min_ii(lcache->grid_len, MAX_GRID)));
}

void EEVEE_lightprobes_cache_finish(EEVEE_ViewLayerData *sldata, EEVEE_Data *vedata)
{
	EEVEE_StorageList *stl = vedata->stl;
	LightCache *light_cache = stl->g_data->light_cache;
	EEVEE_LightProbesInfo *pinfo = sldata->probes;

	eevee_lightprobes_extract_from_cache(sldata->probes, light_cache);

	DRW_uniformbuffer_update(sldata->probe_ubo, &sldata->probes->probe_data);
	DRW_uniformbuffer_update(sldata->grid_ubo, &sldata->probes->grid_data);

	/* For shading, save max level of the octahedron map */
	int mipsize = GPU_texture_width(light_cache->cube_tx.tex);
	sldata->common_data.prb_lod_cube_max = (float)light_cache->mips_len - 1.0f;
	sldata->common_data.prb_lod_planar_max = (float)MAX_PLANAR_LOD_LEVEL;
	sldata->common_data.prb_irradiance_vis_size = light_cache->vis_res;
	sldata->common_data.prb_num_render_cube = max_ii(1, light_cache->cube_len);
	sldata->common_data.prb_num_render_grid = max_ii(1, light_cache->grid_len);
	sldata->common_data.prb_num_planar = pinfo->num_planar;

	if (pinfo->num_planar != pinfo->cache_num_planar) {
		DRW_TEXTURE_FREE_SAFE(vedata->txl->planar_pool);
		DRW_TEXTURE_FREE_SAFE(vedata->txl->planar_depth);
		pinfo->cache_num_planar = pinfo->num_planar;
	}
	planar_pool_ensure_alloc(vedata, pinfo->num_planar);
}

/* -------------------------------------------------------------------- */

/** \name Rendering
 * \{ */

typedef struct EEVEE_BakeRenderData{
	EEVEE_Data *vedata;
	EEVEE_ViewLayerData *sldata;
	struct GPUFrameBuffer **face_fb; /* should contain 6 framebuffer */
} EEVEE_BakeRenderData;

static void render_cubemap(
        void (*callback)(int face, EEVEE_BakeRenderData *user_data), EEVEE_BakeRenderData *user_data,
        const float pos[3], float clipsta, float clipend)
{
	DRWMatrixState matstate;

	/* Move to capture position */
	float posmat[4][4];
	unit_m4(posmat);
	negate_v3_v3(posmat[3], pos);

	perspective_m4(matstate.winmat, -clipsta, clipsta, -clipsta, clipsta, clipsta, clipend);
	invert_m4_m4(matstate.wininv, matstate.winmat);

	/* 1 - Render to each cubeface individually.
	 * We do this instead of using geometry shader because a) it's faster,
	 * b) it's easier than fixing the nodetree shaders (for view dependant effects). */
	for (int i = 0; i < 6; ++i) {
		/* Setup custom matrices */
		mul_m4_m4m4(matstate.viewmat, cubefacemat[i], posmat);
		mul_m4_m4m4(matstate.persmat, matstate.winmat, matstate.viewmat);
		invert_m4_m4(matstate.persinv, matstate.persmat);
		invert_m4_m4(matstate.viewinv, matstate.viewmat);
		invert_m4_m4(matstate.wininv, matstate.winmat);

		DRW_viewport_matrix_override_set_all(&matstate);

		callback(i, user_data);
	}
}

static void render_reflections(
        void (*callback)(int face, EEVEE_BakeRenderData *user_data), EEVEE_BakeRenderData *user_data,
        EEVEE_PlanarReflection *planar_data, int ref_count)
{
	DRWMatrixState matstate;

	float original_viewmat[4][4];
	DRW_viewport_matrix_get(original_viewmat, DRW_MAT_VIEW);

	for (int i = 0; i < ref_count; ++i) {
		/* Setup custom matrices */
		lightbake_planar_compute_render_matrices(planar_data + i, &matstate, original_viewmat);
		invert_m4_m4(matstate.persinv, matstate.persmat);
		invert_m4_m4(matstate.viewinv, matstate.viewmat);
		invert_m4_m4(matstate.wininv, matstate.winmat);
		DRW_viewport_matrix_override_set_all(&matstate);

		callback(i, user_data);
	}
}

static void lightbake_render_world_face(int face, EEVEE_BakeRenderData *user_data)
{
	EEVEE_PassList *psl = user_data->vedata->psl;
	struct GPUFrameBuffer **face_fb = user_data->face_fb;

	/* For world probe, we don't need to clear the color buffer
	 * since we render the background directly. */
	GPU_framebuffer_bind(face_fb[face]);
	GPU_framebuffer_clear_depth(face_fb[face], 1.0f);
	DRW_draw_pass(psl->probe_background);
}

void EEVEE_lightbake_render_world(EEVEE_ViewLayerData *UNUSED(sldata), EEVEE_Data *vedata, struct GPUFrameBuffer *face_fb[6])
{
	EEVEE_BakeRenderData brdata = {
		.vedata = vedata,
		.face_fb = face_fb
	};

	render_cubemap(lightbake_render_world_face, &brdata, (float[3]){0.0f}, 1.0f, 10.0f);
}

static void lightbake_render_scene_face(int face, EEVEE_BakeRenderData *user_data)
{
	EEVEE_ViewLayerData *sldata = user_data->sldata;
	EEVEE_PassList *psl = user_data->vedata->psl;
	struct GPUFrameBuffer **face_fb = user_data->face_fb;

	/* Be sure that cascaded shadow maps are updated. */
	EEVEE_draw_shadows(sldata, psl);

	GPU_framebuffer_bind(face_fb[face]);
	GPU_framebuffer_clear_depth(face_fb[face], 1.0f);

	DRW_draw_pass(psl->depth_pass);
	DRW_draw_pass(psl->depth_pass_cull);
	DRW_draw_pass(psl->probe_background);
	DRW_draw_pass(psl->material_pass);
	DRW_draw_pass(psl->sss_pass); /* Only output standard pass */
	EEVEE_draw_default_passes(psl);
}

/* Render the scene to the probe_rt texture. */
void EEVEE_lightbake_render_scene(
        EEVEE_ViewLayerData *sldata, EEVEE_Data *vedata, struct GPUFrameBuffer *face_fb[6],
        const float pos[3], float near_clip, float far_clip)
{
	EEVEE_BakeRenderData brdata = {
		.vedata = vedata,
		.sldata = sldata,
		.face_fb = face_fb
	};

	render_cubemap(lightbake_render_scene_face, &brdata, pos, near_clip, far_clip);
}

static void lightbake_render_scene_reflected(int layer, EEVEE_BakeRenderData *user_data)
{
	EEVEE_Data *vedata = user_data->vedata;
	EEVEE_ViewLayerData *sldata = user_data->sldata;
	EEVEE_PassList *psl = vedata->psl;
	EEVEE_TextureList *txl = vedata->txl;
	EEVEE_FramebufferList *fbl = vedata->fbl;
	EEVEE_LightProbesInfo *pinfo = sldata->probes;
	EEVEE_PlanarReflection *eplanar = pinfo->planar_data + layer;

	GPU_framebuffer_ensure_config(&fbl->planarref_fb, {
		GPU_ATTACHMENT_TEXTURE_LAYER(txl->planar_depth, layer),
		GPU_ATTACHMENT_TEXTURE_LAYER(txl->planar_pool, layer)
	});

	/* Use visibility info for this planar reflection. */
	pinfo->vis_data = pinfo->planar_vis_tests[layer];

	/* Avoid using the texture attached to framebuffer when rendering. */
	/* XXX */
	GPUTexture *tmp_planar_pool = txl->planar_pool;
	GPUTexture *tmp_planar_depth = txl->planar_depth;
	txl->planar_pool = e_data.planar_pool_placeholder;
	txl->planar_depth = e_data.depth_array_placeholder;

	/* Be sure that cascaded shadow maps are updated. */
	DRW_stats_group_start("Planar Reflection");

	/* Be sure that cascaded shadow maps are updated. */
	EEVEE_draw_shadows(sldata, psl);
	/* Since we are rendering with an inverted view matrix, we need
	 * to invert the facing for backface culling to be the same. */
	DRW_state_invert_facing();
	/* Compute offset plane equation (fix missing texels near reflection plane). */
	copy_v4_v4(sldata->clip_data.clip_planes[0], eplanar->plane_equation);
	sldata->clip_data.clip_planes[0][3] += eplanar->clipsta;
	/* Set clipping plane */
	DRW_uniformbuffer_update(sldata->clip_ubo, &sldata->clip_data);
	DRW_state_clip_planes_count_set(1);

	GPU_framebuffer_bind(fbl->planarref_fb);
	GPU_framebuffer_clear_depth(fbl->planarref_fb, 1.0);

	/* Slight modification: we handle refraction as normal
	 * shading and don't do SSRefraction. */

	DRW_draw_pass(psl->depth_pass_clip);
	DRW_draw_pass(psl->depth_pass_clip_cull);
	DRW_draw_pass(psl->refract_depth_pass);
	DRW_draw_pass(psl->refract_depth_pass_cull);

	DRW_draw_pass(psl->probe_background);
	EEVEE_create_minmax_buffer(vedata, tmp_planar_depth, layer);
	EEVEE_occlusion_compute(sldata, vedata, tmp_planar_depth, layer);

	GPU_framebuffer_bind(fbl->planarref_fb);

	/* Shading pass */
	EEVEE_draw_default_passes(psl);
	DRW_draw_pass(psl->material_pass);
	DRW_draw_pass(psl->sss_pass); /* Only output standard pass */
	DRW_draw_pass(psl->refract_pass);

	/* Transparent */
	if (DRW_state_is_image_render()) {
		/* Do the reordering only for offline because it can be costly. */
		DRW_pass_sort_shgroup_z(psl->transparent_pass);
	}
	DRW_draw_pass(psl->transparent_pass);

	DRW_state_invert_facing();
	DRW_state_clip_planes_reset();

	DRW_stats_group_end();

	/* Restore */
	txl->planar_pool = tmp_planar_pool;
	txl->planar_depth = tmp_planar_depth;
}

static void eevee_lightbake_render_scene_to_planars(
        EEVEE_ViewLayerData *sldata, EEVEE_Data *vedata)
{
	EEVEE_BakeRenderData brdata = {
		.vedata = vedata,
		.sldata = sldata,
	};

	render_reflections(lightbake_render_scene_reflected, &brdata, sldata->probes->planar_data, sldata->probes->num_planar);
}
/** \} */

/* -------------------------------------------------------------------- */

/** \name Filtering
 * \{ */

/* Glossy filter rt_color to light_cache->cube_tx.tex at index probe_idx */
void EEVEE_lightbake_filter_glossy(
        EEVEE_ViewLayerData *sldata, EEVEE_Data *vedata,
        struct GPUTexture *rt_color, struct GPUFrameBuffer *fb,
        int probe_idx, float intensity, int maxlevel)
{
	EEVEE_PassList *psl = vedata->psl;
	EEVEE_LightProbesInfo *pinfo = sldata->probes;
	LightCache *light_cache = vedata->stl->g_data->light_cache;

	float target_size = (float)GPU_texture_width(rt_color);

	/* Max lod used from the render target probe */
	pinfo->lod_rt_max = floorf(log2f(target_size)) - 2.0f;
	pinfo->intensity_fac = intensity;

	/* Start fresh */
	GPU_framebuffer_ensure_config(&fb, {
		GPU_ATTACHMENT_NONE,
		GPU_ATTACHMENT_NONE
	});

	/* 2 - Let gpu create Mipmaps for Filtered Importance Sampling. */
	/* Bind next framebuffer to be able to gen. mips for probe_rt. */
	EEVEE_downsample_cube_buffer(vedata, rt_color, (int)(pinfo->lod_rt_max));

	/* 3 - Render to probe array to the specified layer, do prefiltering. */
	int mipsize = GPU_texture_width(light_cache->cube_tx.tex);
	for (int i = 0; i < maxlevel + 1; i++) {
		float bias = (i == 0) ? -1.0f : 1.0f;
<<<<<<< HEAD
		pinfo->texel_size = 1.0f / (float)mipsize;
		pinfo->padding_size = (float)(1 << (maxlevel - i - 1));
		/* XXX : WHY THE HECK DO WE NEED THIS ??? */
		/* padding is incorrect without this! float precision issue? */
		if (pinfo->padding_size > 32) {
			pinfo->padding_size += 5;
		}
		if (pinfo->padding_size > 16) {
			pinfo->padding_size += 4;
		}
		else if (pinfo->padding_size > 8) {
			pinfo->padding_size += 2;
		}
		else if (pinfo->padding_size > 4) {
			pinfo->padding_size += 1;
		}
=======
		pinfo->texel_size = 1.0f / mipsize;
		pinfo->padding_size = powf(2.0f, (float)(maxlevel - min_lod_level - 1 - i));
		pinfo->padding_size *= pinfo->texel_size;
>>>>>>> c7675237
		pinfo->layer = probe_idx;
		pinfo->roughness = i / (float)maxlevel;
		pinfo->roughness *= pinfo->roughness; /* Disney Roughness */
		pinfo->roughness *= pinfo->roughness; /* Distribute Roughness accros lod more evenly */
		CLAMP(pinfo->roughness, 1e-8f, 0.99999f); /* Avoid artifacts */

#if 1 /* Variable Sample count (fast) */
		switch (i) {
			case 0: pinfo->samples_ct = 1.0f; break;
			case 1: pinfo->samples_ct = 16.0f; break;
			case 2: pinfo->samples_ct = 32.0f; break;
			case 3: pinfo->samples_ct = 64.0f; break;
			default: pinfo->samples_ct = 128.0f; break;
		}
#else /* Constant Sample count (slow) */
		pinfo->samples_ct = 1024.0f;
#endif

		pinfo->invsamples_ct = 1.0f / pinfo->samples_ct;
		pinfo->lodfactor = bias + 0.5f * log((float)(target_size * target_size) * pinfo->invsamples_ct) / log(2);

		GPU_framebuffer_ensure_config(&fb, {
			GPU_ATTACHMENT_NONE,
			GPU_ATTACHMENT_TEXTURE_MIP(light_cache->cube_tx.tex, i)
		});
		GPU_framebuffer_bind(fb);
		GPU_framebuffer_viewport_set(fb, 0, 0, mipsize, mipsize);
		DRW_draw_pass(psl->probe_glossy_compute);

		mipsize /= 2;
		CLAMP_MIN(mipsize, 1);
	}
}

/* Diffuse filter rt_color to light_cache->grid_tx.tex at index grid_offset */
void EEVEE_lightbake_filter_diffuse(
        EEVEE_ViewLayerData *sldata, EEVEE_Data *vedata,
        struct GPUTexture *rt_color, struct GPUFrameBuffer *fb,
        int grid_offset, float intensity)
{
	EEVEE_PassList *psl = vedata->psl;
	EEVEE_LightProbesInfo *pinfo = sldata->probes;
	LightCache *light_cache = vedata->stl->g_data->light_cache;

	float target_size = (float)GPU_texture_width(rt_color);

	pinfo->intensity_fac = intensity;

	/* find cell position on the virtual 3D texture */
	/* NOTE : Keep in sync with load_irradiance_cell() */
#if defined(IRRADIANCE_SH_L2)
	int size[2] = {3, 3};
#elif defined(IRRADIANCE_CUBEMAP)
	int size[2] = {8, 8};
	pinfo->samples_ct = 1024.0f;
#elif defined(IRRADIANCE_HL2)
	int size[2] = {3, 2};
	pinfo->samples_ct = 1024.0f;
#endif

	int cell_per_row = GPU_texture_width(light_cache->grid_tx.tex) / size[0];
	int x = size[0] * (grid_offset % cell_per_row);
	int y = size[1] * (grid_offset / cell_per_row);

#ifndef IRRADIANCE_SH_L2
	/* Tweaking parameters to balance perf. vs precision */
	const float bias = 0.0f;
	pinfo->invsamples_ct = 1.0f / pinfo->samples_ct;
	pinfo->lodfactor = bias + 0.5f * log((float)(target_size * target_size) * pinfo->invsamples_ct) / log(2);
	pinfo->lod_rt_max = floorf(log2f(target_size)) - 2.0f;
#else
	pinfo->shres = 32; /* Less texture fetches & reduce branches */
	pinfo->lod_rt_max = 2.0f; /* Improve cache reuse */
#endif

	/* Start fresh */
	GPU_framebuffer_ensure_config(&fb, {
		GPU_ATTACHMENT_NONE,
		GPU_ATTACHMENT_NONE
	});

	/* 4 - Compute diffuse irradiance */
	EEVEE_downsample_cube_buffer(vedata, rt_color, (int)(pinfo->lod_rt_max));

	GPU_framebuffer_ensure_config(&fb, {
		GPU_ATTACHMENT_NONE,
		GPU_ATTACHMENT_TEXTURE_LAYER(light_cache->grid_tx.tex, 0)
	});
	GPU_framebuffer_bind(fb);
	GPU_framebuffer_viewport_set(fb, x, y, size[0], size[1]);
	DRW_draw_pass(psl->probe_diffuse_compute);
}

/* Filter rt_depth to light_cache->grid_tx.tex at index grid_offset */
void EEVEE_lightbake_filter_visibility(
        EEVEE_ViewLayerData *sldata, EEVEE_Data *vedata,
        struct GPUTexture *UNUSED(rt_depth), struct GPUFrameBuffer *fb,
        int grid_offset, float clipsta, float clipend,
        float vis_range, float vis_blur, int vis_size)
{
	EEVEE_PassList *psl = vedata->psl;
	EEVEE_LightProbesInfo *pinfo = sldata->probes;
	LightCache *light_cache = vedata->stl->g_data->light_cache;

<<<<<<< HEAD
	pinfo->samples_ct = 512.0f; /* TODO refine */
	pinfo->invsamples_ct = 1.0f / pinfo->samples_ct;
	pinfo->shres = vis_size;
	pinfo->visibility_range = vis_range;
	pinfo->visibility_blur = vis_blur;
	pinfo->near_clip = -clipsta;
	pinfo->far_clip = -clipend;
	pinfo->texel_size = 1.0f / (float)vis_size;

	int cell_per_col = GPU_texture_height(light_cache->grid_tx.tex) / vis_size;
	int cell_per_row = GPU_texture_width(light_cache->grid_tx.tex) / vis_size;
	int x = vis_size * (grid_offset % cell_per_row);
	int y = vis_size * ((grid_offset / cell_per_row) % cell_per_col);
	int layer = 1 + ((grid_offset / cell_per_row) / cell_per_col);

	GPU_framebuffer_ensure_config(&fb, {
		GPU_ATTACHMENT_NONE,
		GPU_ATTACHMENT_TEXTURE_LAYER(light_cache->grid_tx.tex, layer)
=======
	DRWMatrixState matstate;
	float (*viewmat)[4] = matstate.mat[DRW_MAT_VIEW];
	float (*viewinv)[4] = matstate.mat[DRW_MAT_VIEWINV];
	float (*persmat)[4] = matstate.mat[DRW_MAT_PERS];
	float (*persinv)[4] = matstate.mat[DRW_MAT_PERSINV];
	float (*winmat)[4] = matstate.mat[DRW_MAT_WIN];
	float (*wininv)[4] = matstate.mat[DRW_MAT_WININV];

	float posmat[4][4];
	unit_m4(posmat);

	/* Move to capture position */
	negate_v3_v3(posmat[3], pos);

	/* 1 - Render to each cube-face individually.
	 * We do this instead of using geometry shader because a) it's faster,
	 * b) it's easier than fixing the node-tree shaders (for view dependent effects). */
	pinfo->layer = 0;
	perspective_m4(winmat, -clipsta, clipsta, -clipsta, clipsta, clipsta, clipend);

	/* Avoid using the texture attached to framebuffer when rendering. */
	/* XXX */
	GPUTexture *tmp_planar_pool = txl->planar_pool;
	GPUTexture *tmp_maxz = txl->maxzbuffer;
	txl->planar_pool = e_data.planar_pool_placeholder;
	txl->maxzbuffer = e_data.depth_placeholder;

	DRW_stats_group_start("Cubemap Render");

	/* Update common uniforms */
	DRW_uniformbuffer_update(sldata->common_ubo, &sldata->common_data);

	for (int i = 0; i < 6; ++i) {
		/* Recompute only on 1st drawloop. */
		pinfo->vis_data.cached = (i != 0);

		DRW_stats_group_start("Cubemap Face");

		/* Setup custom matrices */
		mul_m4_m4m4(viewmat, cubefacemat[i], posmat);
		mul_m4_m4m4(persmat, winmat, viewmat);
		invert_m4_m4(persinv, persmat);
		invert_m4_m4(viewinv, viewmat);
		invert_m4_m4(wininv, winmat);

		DRW_viewport_matrix_override_set_all(&matstate);

		/* Be sure that cascaded shadow maps are updated. */
		EEVEE_draw_shadows(sldata, psl);

		GPU_framebuffer_bind(sldata->probe_face_fb[i]);
		GPU_framebuffer_clear_depth(sldata->probe_face_fb[i], 1.0);

		/* Depth prepass */
		DRW_draw_pass(psl->depth_pass);
		DRW_draw_pass(psl->depth_pass_cull);

		DRW_draw_pass(psl->probe_background);

		// EEVEE_create_minmax_buffer(vedata, sldata->probe_depth_rt);

		/* Rebind Target FB */
		GPU_framebuffer_bind(sldata->probe_face_fb[i]);

		/* Shading pass */
		EEVEE_draw_default_passes(psl);
		DRW_draw_pass(psl->material_pass);
		DRW_draw_pass(psl->sss_pass); /* Only output standard pass */

		DRW_stats_group_end();
	}

	DRW_stats_group_end();

	/* Make sure no aditionnal visibility check runs after this. */
	pinfo->vis_data.collection = NULL;

	/* Restore */
	txl->planar_pool = tmp_planar_pool;
	txl->maxzbuffer = tmp_maxz;
}

static void render_scene_to_planar(
        EEVEE_ViewLayerData *sldata, EEVEE_Data *vedata, int layer,
        EEVEE_LightProbeEngineData *ped)
{
	EEVEE_LightProbesInfo *pinfo = sldata->probes;
	EEVEE_FramebufferList *fbl = vedata->fbl;
	EEVEE_TextureList *txl = vedata->txl;
	EEVEE_PassList *psl = vedata->psl;

	float (*viewmat)[4] = ped->mats.mat[DRW_MAT_VIEW];
	float (*viewinv)[4] = ped->mats.mat[DRW_MAT_VIEWINV];
	float (*persmat)[4] = ped->mats.mat[DRW_MAT_PERS];
	float (*persinv)[4] = ped->mats.mat[DRW_MAT_PERSINV];
	float (*winmat)[4] = ped->mats.mat[DRW_MAT_WIN];
	float (*wininv)[4] = ped->mats.mat[DRW_MAT_WININV];

	invert_m4_m4(viewinv, viewmat);
	invert_m4_m4(persinv, persmat);
	invert_m4_m4(wininv, winmat);

	DRW_stats_group_start("Planar Reflection");

	DRW_viewport_matrix_override_set_all(&ped->mats);

	/* Don't reuse previous visibility. */
	pinfo->vis_data.cached = false;

	/* Be sure that cascaded shadow maps are updated. */
	EEVEE_draw_shadows(sldata, psl);

	/* Since we are rendering with an inverted view matrix, we need
	 * to invert the facing for back-face culling to be the same. */
	DRW_state_invert_facing();
	/* Set clipping plan */
	copy_v4_v4(sldata->clip_data.clip_planes[0], ped->planer_eq_offset);
	DRW_uniformbuffer_update(sldata->clip_ubo, &sldata->clip_data);
	DRW_state_clip_planes_count_set(1);

	GPU_framebuffer_ensure_config(&fbl->planarref_fb, {
		GPU_ATTACHMENT_TEXTURE_LAYER(txl->planar_depth, layer),
		GPU_ATTACHMENT_TEXTURE_LAYER(txl->planar_pool, layer)
>>>>>>> c7675237
	});
	GPU_framebuffer_bind(fb);
	GPU_framebuffer_viewport_set(fb, x, y, vis_size, vis_size);
	DRW_draw_pass(psl->probe_visibility_compute);
}

/* Actually a simple downsampling */
static void downsample_planar(void *vedata, int level)
{
	EEVEE_PassList *psl = ((EEVEE_Data *)vedata)->psl;
	EEVEE_StorageList *stl = ((EEVEE_Data *)vedata)->stl;

	const float *size = DRW_viewport_size_get();
	copy_v2_v2(stl->g_data->planar_texel_size, size);
	for (int i = 0; i < level - 1; ++i) {
		stl->g_data->planar_texel_size[0] /= 2.0f;
		stl->g_data->planar_texel_size[1] /= 2.0f;
		min_ff(floorf(stl->g_data->planar_texel_size[0]), 1.0f);
		min_ff(floorf(stl->g_data->planar_texel_size[1]), 1.0f);
	}
	invert_v2(stl->g_data->planar_texel_size);

	DRW_draw_pass(psl->probe_planar_downsample_ps);
}

static void EEVEE_lightbake_filter_planar(EEVEE_Data *vedata)
{
	EEVEE_TextureList *txl = vedata->txl;
	EEVEE_FramebufferList  *fbl = vedata->fbl;

	DRW_stats_group_start("Planar Probe Downsample");

	GPU_framebuffer_ensure_config(&fbl->planar_downsample_fb, {
		GPU_ATTACHMENT_NONE,
		GPU_ATTACHMENT_TEXTURE(txl->planar_pool)
	});

	GPU_framebuffer_recursive_downsample(fbl->planar_downsample_fb, MAX_PLANAR_LOD_LEVEL, &downsample_planar, vedata);
	DRW_stats_group_end();
}

/** \} */

void EEVEE_lightprobes_refresh_planar(EEVEE_ViewLayerData *sldata, EEVEE_Data *vedata)
{
	EEVEE_CommonUniformBuffer *common_data = &sldata->common_data;
	EEVEE_LightProbesInfo *pinfo = sldata->probes;
	DRWMatrixState saved_mats;

	if (pinfo->num_planar == 0) {
		/* Disable SSR if we cannot read previous frame */
		common_data->ssr_toggle = vedata->stl->g_data->valid_double_buffer;
		common_data->prb_num_planar = 0;
		return;
	}

	/* We need to save the Matrices before overidding them */
	DRW_viewport_matrix_get_all(&saved_mats);

	/* Temporary Remove all planar reflections (avoid lag effect). */
	common_data->prb_num_planar = 0;
	/* Turn off ssr to avoid black specular */
	common_data->ssr_toggle = false;
	common_data->sss_toggle = false;

	DRW_uniformbuffer_update(sldata->common_ubo, &sldata->common_data);

	/* Rendering happens here! */
	eevee_lightbake_render_scene_to_planars(sldata, vedata);

	/* Make sure no aditionnal visibility check runs after this. */
	pinfo->vis_data.collection = NULL;

	DRW_uniformbuffer_update(sldata->planar_ubo, &sldata->probes->planar_data);

	/* Restore */
	common_data->prb_num_planar = pinfo->num_planar;
	common_data->ssr_toggle = true;
	common_data->sss_toggle = true;

	/* Prefilter for SSR */
	if ((vedata->stl->effects->enabled_effects & EFFECT_SSR) != 0) {
		EEVEE_lightbake_filter_planar(vedata);
	}

	DRW_viewport_matrix_override_set_all(&saved_mats);

	if (DRW_state_is_image_render()) {
		/* Sort transparents because planar reflections could have re-sorted them. */
		DRW_pass_sort_shgroup_z(vedata->psl->transparent_pass);
	}

	/* Disable SSR if we cannot read previous frame */
	common_data->ssr_toggle = vedata->stl->g_data->valid_double_buffer;
}

void EEVEE_lightprobes_refresh(EEVEE_ViewLayerData *sldata, EEVEE_Data *vedata)
{
	const DRWContextState *draw_ctx = DRW_context_state_get();
	const Scene *scene_eval = DEG_get_evaluated_scene(draw_ctx->depsgraph);
	LightCache *light_cache = vedata->stl->g_data->light_cache;

	if (light_cache->flag & LIGHTCACHE_UPDATE_WORLD) {
		DRWMatrixState saved_mats;
		DRW_viewport_matrix_get_all(&saved_mats);
		EEVEE_lightbake_update_world_quick(sldata, vedata, scene_eval);
		DRW_viewport_matrix_override_set_all(&saved_mats);
	}
}

void EEVEE_lightprobes_free(void)
{
	MEM_SAFE_FREE(e_data.format_probe_display_cube);
	MEM_SAFE_FREE(e_data.format_probe_display_planar);
	DRW_SHADER_FREE_SAFE(e_data.probe_default_sh);
	DRW_SHADER_FREE_SAFE(e_data.probe_default_studiolight_sh);
	DRW_SHADER_FREE_SAFE(e_data.probe_filter_glossy_sh);
	DRW_SHADER_FREE_SAFE(e_data.probe_filter_diffuse_sh);
	DRW_SHADER_FREE_SAFE(e_data.probe_filter_visibility_sh);
	DRW_SHADER_FREE_SAFE(e_data.probe_grid_fill_sh);
	DRW_SHADER_FREE_SAFE(e_data.probe_grid_display_sh);
	DRW_SHADER_FREE_SAFE(e_data.probe_planar_display_sh);
	DRW_SHADER_FREE_SAFE(e_data.probe_planar_downsample_sh);
	DRW_SHADER_FREE_SAFE(e_data.probe_cube_display_sh);
	DRW_TEXTURE_FREE_SAFE(e_data.hammersley);
	DRW_TEXTURE_FREE_SAFE(e_data.planar_pool_placeholder);
	DRW_TEXTURE_FREE_SAFE(e_data.depth_placeholder);
	DRW_TEXTURE_FREE_SAFE(e_data.depth_array_placeholder);
}<|MERGE_RESOLUTION|>--- conflicted
+++ resolved
@@ -1060,28 +1060,9 @@
 	int mipsize = GPU_texture_width(light_cache->cube_tx.tex);
 	for (int i = 0; i < maxlevel + 1; i++) {
 		float bias = (i == 0) ? -1.0f : 1.0f;
-<<<<<<< HEAD
 		pinfo->texel_size = 1.0f / (float)mipsize;
 		pinfo->padding_size = (float)(1 << (maxlevel - i - 1));
-		/* XXX : WHY THE HECK DO WE NEED THIS ??? */
-		/* padding is incorrect without this! float precision issue? */
-		if (pinfo->padding_size > 32) {
-			pinfo->padding_size += 5;
-		}
-		if (pinfo->padding_size > 16) {
-			pinfo->padding_size += 4;
-		}
-		else if (pinfo->padding_size > 8) {
-			pinfo->padding_size += 2;
-		}
-		else if (pinfo->padding_size > 4) {
-			pinfo->padding_size += 1;
-		}
-=======
-		pinfo->texel_size = 1.0f / mipsize;
-		pinfo->padding_size = powf(2.0f, (float)(maxlevel - min_lod_level - 1 - i));
 		pinfo->padding_size *= pinfo->texel_size;
->>>>>>> c7675237
 		pinfo->layer = probe_idx;
 		pinfo->roughness = i / (float)maxlevel;
 		pinfo->roughness *= pinfo->roughness; /* Disney Roughness */
@@ -1186,7 +1167,6 @@
 	EEVEE_LightProbesInfo *pinfo = sldata->probes;
 	LightCache *light_cache = vedata->stl->g_data->light_cache;
 
-<<<<<<< HEAD
 	pinfo->samples_ct = 512.0f; /* TODO refine */
 	pinfo->invsamples_ct = 1.0f / pinfo->samples_ct;
 	pinfo->shres = vis_size;
@@ -1205,131 +1185,6 @@
 	GPU_framebuffer_ensure_config(&fb, {
 		GPU_ATTACHMENT_NONE,
 		GPU_ATTACHMENT_TEXTURE_LAYER(light_cache->grid_tx.tex, layer)
-=======
-	DRWMatrixState matstate;
-	float (*viewmat)[4] = matstate.mat[DRW_MAT_VIEW];
-	float (*viewinv)[4] = matstate.mat[DRW_MAT_VIEWINV];
-	float (*persmat)[4] = matstate.mat[DRW_MAT_PERS];
-	float (*persinv)[4] = matstate.mat[DRW_MAT_PERSINV];
-	float (*winmat)[4] = matstate.mat[DRW_MAT_WIN];
-	float (*wininv)[4] = matstate.mat[DRW_MAT_WININV];
-
-	float posmat[4][4];
-	unit_m4(posmat);
-
-	/* Move to capture position */
-	negate_v3_v3(posmat[3], pos);
-
-	/* 1 - Render to each cube-face individually.
-	 * We do this instead of using geometry shader because a) it's faster,
-	 * b) it's easier than fixing the node-tree shaders (for view dependent effects). */
-	pinfo->layer = 0;
-	perspective_m4(winmat, -clipsta, clipsta, -clipsta, clipsta, clipsta, clipend);
-
-	/* Avoid using the texture attached to framebuffer when rendering. */
-	/* XXX */
-	GPUTexture *tmp_planar_pool = txl->planar_pool;
-	GPUTexture *tmp_maxz = txl->maxzbuffer;
-	txl->planar_pool = e_data.planar_pool_placeholder;
-	txl->maxzbuffer = e_data.depth_placeholder;
-
-	DRW_stats_group_start("Cubemap Render");
-
-	/* Update common uniforms */
-	DRW_uniformbuffer_update(sldata->common_ubo, &sldata->common_data);
-
-	for (int i = 0; i < 6; ++i) {
-		/* Recompute only on 1st drawloop. */
-		pinfo->vis_data.cached = (i != 0);
-
-		DRW_stats_group_start("Cubemap Face");
-
-		/* Setup custom matrices */
-		mul_m4_m4m4(viewmat, cubefacemat[i], posmat);
-		mul_m4_m4m4(persmat, winmat, viewmat);
-		invert_m4_m4(persinv, persmat);
-		invert_m4_m4(viewinv, viewmat);
-		invert_m4_m4(wininv, winmat);
-
-		DRW_viewport_matrix_override_set_all(&matstate);
-
-		/* Be sure that cascaded shadow maps are updated. */
-		EEVEE_draw_shadows(sldata, psl);
-
-		GPU_framebuffer_bind(sldata->probe_face_fb[i]);
-		GPU_framebuffer_clear_depth(sldata->probe_face_fb[i], 1.0);
-
-		/* Depth prepass */
-		DRW_draw_pass(psl->depth_pass);
-		DRW_draw_pass(psl->depth_pass_cull);
-
-		DRW_draw_pass(psl->probe_background);
-
-		// EEVEE_create_minmax_buffer(vedata, sldata->probe_depth_rt);
-
-		/* Rebind Target FB */
-		GPU_framebuffer_bind(sldata->probe_face_fb[i]);
-
-		/* Shading pass */
-		EEVEE_draw_default_passes(psl);
-		DRW_draw_pass(psl->material_pass);
-		DRW_draw_pass(psl->sss_pass); /* Only output standard pass */
-
-		DRW_stats_group_end();
-	}
-
-	DRW_stats_group_end();
-
-	/* Make sure no aditionnal visibility check runs after this. */
-	pinfo->vis_data.collection = NULL;
-
-	/* Restore */
-	txl->planar_pool = tmp_planar_pool;
-	txl->maxzbuffer = tmp_maxz;
-}
-
-static void render_scene_to_planar(
-        EEVEE_ViewLayerData *sldata, EEVEE_Data *vedata, int layer,
-        EEVEE_LightProbeEngineData *ped)
-{
-	EEVEE_LightProbesInfo *pinfo = sldata->probes;
-	EEVEE_FramebufferList *fbl = vedata->fbl;
-	EEVEE_TextureList *txl = vedata->txl;
-	EEVEE_PassList *psl = vedata->psl;
-
-	float (*viewmat)[4] = ped->mats.mat[DRW_MAT_VIEW];
-	float (*viewinv)[4] = ped->mats.mat[DRW_MAT_VIEWINV];
-	float (*persmat)[4] = ped->mats.mat[DRW_MAT_PERS];
-	float (*persinv)[4] = ped->mats.mat[DRW_MAT_PERSINV];
-	float (*winmat)[4] = ped->mats.mat[DRW_MAT_WIN];
-	float (*wininv)[4] = ped->mats.mat[DRW_MAT_WININV];
-
-	invert_m4_m4(viewinv, viewmat);
-	invert_m4_m4(persinv, persmat);
-	invert_m4_m4(wininv, winmat);
-
-	DRW_stats_group_start("Planar Reflection");
-
-	DRW_viewport_matrix_override_set_all(&ped->mats);
-
-	/* Don't reuse previous visibility. */
-	pinfo->vis_data.cached = false;
-
-	/* Be sure that cascaded shadow maps are updated. */
-	EEVEE_draw_shadows(sldata, psl);
-
-	/* Since we are rendering with an inverted view matrix, we need
-	 * to invert the facing for back-face culling to be the same. */
-	DRW_state_invert_facing();
-	/* Set clipping plan */
-	copy_v4_v4(sldata->clip_data.clip_planes[0], ped->planer_eq_offset);
-	DRW_uniformbuffer_update(sldata->clip_ubo, &sldata->clip_data);
-	DRW_state_clip_planes_count_set(1);
-
-	GPU_framebuffer_ensure_config(&fbl->planarref_fb, {
-		GPU_ATTACHMENT_TEXTURE_LAYER(txl->planar_depth, layer),
-		GPU_ATTACHMENT_TEXTURE_LAYER(txl->planar_pool, layer)
->>>>>>> c7675237
 	});
 	GPU_framebuffer_bind(fb);
 	GPU_framebuffer_viewport_set(fb, x, y, vis_size, vis_size);
