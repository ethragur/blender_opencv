/*
 * This program is free software; you can redistribute it and/or
 * modify it under the terms of the GNU General Public License
 * as published by the Free Software Foundation; either version 2
 * of the License, or (at your option) any later version.
 *
 * This program is distributed in the hope that it will be useful,
 * but WITHOUT ANY WARRANTY; without even the implied warranty of
 * MERCHANTABILITY or FITNESS FOR A PARTICULAR PURPOSE.  See the
 * GNU General Public License for more details.
 *
 * You should have received a copy of the GNU General Public License
 * along with this program; if not, write to the Free Software Foundation,
 * Inc., 51 Franklin Street, Fifth Floor, Boston, MA 02110-1301, USA.
 *
 * Copyright 2018, Blender Foundation.
 */

/** \file
 * \ingroup draw_engine
 */

#include "workbench_private.h"

#include "BKE_object.h"
#include "BKE_smoke.h"

#include "BLI_rand.h"
#include "BLI_dynstr.h"

#include "DNA_modifier_types.h"
#include "DNA_object_force_types.h"
#include "DNA_smoke_types.h"

#include "GPU_draw.h"

enum {
  VOLUME_SH_SLICE = 0,
  VOLUME_SH_COBA,
  VOLUME_SH_CUBIC,
};

#define VOLUME_SH_MAX (1 << (VOLUME_SH_CUBIC + 1))

static struct {
  struct GPUShader *volume_sh[VOLUME_SH_MAX];
  struct GPUShader *volume_coba_sh;
  struct GPUShader *volume_slice_sh;
  struct GPUShader *volume_slice_coba_sh;
  struct GPUTexture *dummy_tex;
  struct GPUTexture *dummy_coba_tex;
} e_data = {{NULL}};

extern char datatoc_workbench_volume_vert_glsl[];
extern char datatoc_workbench_volume_frag_glsl[];

static GPUShader *volume_shader_get(bool slice, bool coba, bool cubic)
{
  int id = 0;
  id += (slice) ? (1 << VOLUME_SH_SLICE) : 0;
  id += (coba) ? (1 << VOLUME_SH_COBA) : 0;
  id += (cubic) ? (1 << VOLUME_SH_CUBIC) : 0;

  if (!e_data.volume_sh[id]) {
    DynStr *ds = BLI_dynstr_new();

    if (slice) {
      BLI_dynstr_append(ds, "#define VOLUME_SLICE\n");
    }
    if (coba) {
      BLI_dynstr_append(ds, "#define USE_COBA\n");
    }
    if (cubic) {
      BLI_dynstr_append(ds, "#define USE_TRICUBIC\n");
    }

    char *defines = BLI_dynstr_get_cstring(ds);
    BLI_dynstr_free(ds);

    e_data.volume_sh[id] = DRW_shader_create(
        datatoc_workbench_volume_vert_glsl, NULL, datatoc_workbench_volume_frag_glsl, defines);

    MEM_freeN(defines);
  }

  return e_data.volume_sh[id];
}

void workbench_volume_engine_init(void)
{
  if (!e_data.dummy_tex) {
    float pixel[4] = {0.0f, 0.0f, 0.0f, 0.0f};
    e_data.dummy_tex = GPU_texture_create_3d(1, 1, 1, GPU_RGBA8, pixel, NULL);
    e_data.dummy_coba_tex = GPU_texture_create_1d(1, GPU_RGBA8, pixel, NULL);
  }
}

void workbench_volume_engine_free(void)
{
  for (int i = 0; i < VOLUME_SH_MAX; ++i) {
    DRW_SHADER_FREE_SAFE(e_data.volume_sh[i]);
  }
  DRW_TEXTURE_FREE_SAFE(e_data.dummy_tex);
  DRW_TEXTURE_FREE_SAFE(e_data.dummy_coba_tex);
}

void workbench_volume_cache_init(WORKBENCH_Data *vedata)
{
  vedata->psl->volume_pass = DRW_pass_create(
      "Volumes", DRW_STATE_WRITE_COLOR | DRW_STATE_BLEND_PREMUL | DRW_STATE_CULL_FRONT);
}

void workbench_volume_cache_populate(WORKBENCH_Data *vedata,
                                     Scene *scene,
                                     Object *ob,
                                     ModifierData *md)
{
<<<<<<< HEAD
	SmokeModifierData *smd = (SmokeModifierData *)md;
	SmokeDomainSettings *sds = smd->domain;
	WORKBENCH_PrivateData *wpd = vedata->stl->g_data;
	WORKBENCH_EffectInfo *effect_info = vedata->stl->effects;
	DefaultTextureList *dtxl = DRW_viewport_texture_list_get();
	DRWShadingGroup *grp = NULL;

	/* Don't show smoke before simulation starts, this could be made an option in the future. */
	if (!sds->fluid || !(sds->type == FLUID_DOMAIN_TYPE_GAS) /* || CFRA < sds->point_cache[0]->startframe*/ ) {
		return;
	}

	wpd->volumes_do = true;
	if (sds->use_coba) {
		GPU_create_smoke_coba_field(smd);
	}
	else if (!(sds->flags & FLUID_DOMAIN_USE_NOISE)) {
		GPU_create_smoke(smd, 0);
	}
	else if (sds->flags & FLUID_DOMAIN_USE_NOISE) {
		GPU_create_smoke(smd, 1);
	}

	if ((!sds->use_coba && sds->tex == NULL) ||
	    (sds->use_coba && sds->tex_field == NULL))
	{
		return;
	}

	const bool use_slice = (sds->slice_method == FLUID_DOMAIN_SLICE_AXIS_ALIGNED &&
	                        sds->axis_slice_method == AXIS_SLICE_SINGLE);
	const bool cubic_interp = (sds->interp_method == VOLUME_INTERP_CUBIC);
	GPUShader *sh = volume_shader_get(use_slice, sds->use_coba, cubic_interp);

	if (use_slice) {
		float invviewmat[4][4];
		DRW_viewport_matrix_get(invviewmat, DRW_MAT_VIEWINV);

		const int axis = (sds->slice_axis == SLICE_AXIS_AUTO)
		                  ? axis_dominant_v3_single(invviewmat[2])
		                  : sds->slice_axis - 1;
		float dim[3];
		BKE_object_dimensions_get(ob, dim);
		/* 0.05f to acheive somewhat the same opacity as the full view.  */
		float step_length = max_ff(1e-16f, dim[axis] * 0.05f);

		grp = DRW_shgroup_create(sh, vedata->psl->volume_pass);
		DRW_shgroup_uniform_float_copy(grp, "slicePosition", sds->slice_depth);
		DRW_shgroup_uniform_int_copy(grp, "sliceAxis", axis);
		DRW_shgroup_uniform_float_copy(grp, "stepLength", step_length);
		DRW_shgroup_state_disable(grp, DRW_STATE_CULL_FRONT);
	}
	else {
		double noise_ofs;
		BLI_halton_1d(3, 0.0, effect_info->jitter_index, &noise_ofs);
		float dim[3], step_length, max_slice;
		float slice_ct[3] = {sds->res[0], sds->res[1], sds->res[2]};
		mul_v3_fl(slice_ct, max_ff(0.001f, sds->slice_per_voxel));
		max_slice = max_fff(slice_ct[0], slice_ct[1], slice_ct[2]);
		BKE_object_dimensions_get(ob, dim);
		invert_v3(slice_ct);
		mul_v3_v3(dim, slice_ct);
		step_length = len_v3(dim);

		grp = DRW_shgroup_create(sh, vedata->psl->volume_pass);
		DRW_shgroup_uniform_vec4(grp, "viewvecs[0]", (float *)wpd->viewvecs, 3);
		DRW_shgroup_uniform_int_copy(grp, "samplesLen", max_slice);
		DRW_shgroup_uniform_float_copy(grp, "stepLength", step_length);
		DRW_shgroup_uniform_float_copy(grp, "noiseOfs", noise_ofs);
		DRW_shgroup_state_enable(grp, DRW_STATE_CULL_FRONT);
	}

	if (sds->use_coba) {
		DRW_shgroup_uniform_texture(grp, "densityTexture", sds->tex_field);
		DRW_shgroup_uniform_texture(grp, "transferTexture", sds->tex_coba);
	}
	else {
		static float white[3] = {1.0f, 1.0f, 1.0f};
		bool use_constant_color = ((sds->active_fields & FLUID_DOMAIN_ACTIVE_COLORS) == 0 &&
		                           (sds->active_fields & FLUID_DOMAIN_ACTIVE_COLOR_SET) != 0);
		DRW_shgroup_uniform_texture(grp, "densityTexture", sds->tex);
		DRW_shgroup_uniform_texture(grp, "shadowTexture", sds->tex_shadow);
		DRW_shgroup_uniform_texture(grp, "flameTexture", (sds->tex_flame) ? sds->tex_flame : e_data.dummy_tex);
		DRW_shgroup_uniform_texture(grp, "flameColorTexture", (sds->tex_flame) ? sds->tex_flame_coba : e_data.dummy_coba_tex);
		DRW_shgroup_uniform_vec3(grp, "activeColor", (use_constant_color) ? sds->active_color : white, 1);
	}
	DRW_shgroup_uniform_texture_ref(grp, "depthBuffer", &dtxl->depth);
	DRW_shgroup_uniform_float_copy(grp, "densityScale", 10.0f * sds->display_thickness);

	if (use_slice) {
		DRW_shgroup_call_object_add(grp, DRW_cache_quad_get(), ob);
	}
	else {
		DRW_shgroup_call_object_add(grp, DRW_cache_cube_get(), ob);
	}

	BLI_addtail(&wpd->smoke_domains, BLI_genericNodeN(smd));
=======
  SmokeModifierData *smd = (SmokeModifierData *)md;
  SmokeDomainSettings *sds = smd->domain;
  WORKBENCH_PrivateData *wpd = vedata->stl->g_data;
  WORKBENCH_EffectInfo *effect_info = vedata->stl->effects;
  DefaultTextureList *dtxl = DRW_viewport_texture_list_get();
  DRWShadingGroup *grp = NULL;

  /* Don't show smoke before simulation starts, this could be made an option in the future. */
  if (!sds->fluid || CFRA < sds->point_cache[0]->startframe) {
    return;
  }

  wpd->volumes_do = true;
  const bool show_highres = BKE_smoke_show_highres(scene, sds);
  if (sds->use_coba) {
    GPU_create_smoke_coba_field(smd);
  }
  else if (!sds->wt || !show_highres) {
    GPU_create_smoke(smd, 0);
  }
  else if (sds->wt && show_highres) {
    GPU_create_smoke(smd, 1);
  }

  if ((!sds->use_coba && sds->tex == NULL) || (sds->use_coba && sds->tex_field == NULL)) {
    return;
  }

  const bool use_slice = (sds->slice_method == MOD_SMOKE_SLICE_AXIS_ALIGNED &&
                          sds->axis_slice_method == AXIS_SLICE_SINGLE);
  const bool cubic_interp = (sds->interp_method == VOLUME_INTERP_CUBIC);
  GPUShader *sh = volume_shader_get(use_slice, sds->use_coba, cubic_interp);

  if (use_slice) {
    float invviewmat[4][4];
    DRW_viewport_matrix_get(invviewmat, DRW_MAT_VIEWINV);

    const int axis = (sds->slice_axis == SLICE_AXIS_AUTO) ?
                         axis_dominant_v3_single(invviewmat[2]) :
                         sds->slice_axis - 1;
    float dim[3];
    BKE_object_dimensions_get(ob, dim);
    /* 0.05f to acheive somewhat the same opacity as the full view.  */
    float step_length = max_ff(1e-16f, dim[axis] * 0.05f);

    grp = DRW_shgroup_create(sh, vedata->psl->volume_pass);
    DRW_shgroup_uniform_float_copy(grp, "slicePosition", sds->slice_depth);
    DRW_shgroup_uniform_int_copy(grp, "sliceAxis", axis);
    DRW_shgroup_uniform_float_copy(grp, "stepLength", step_length);
    DRW_shgroup_state_disable(grp, DRW_STATE_CULL_FRONT);
  }
  else {
    double noise_ofs;
    BLI_halton_1d(3, 0.0, effect_info->jitter_index, &noise_ofs);
    float dim[3], step_length, max_slice;
    float slice_ct[3] = {sds->res[0], sds->res[1], sds->res[2]};
    mul_v3_fl(slice_ct, max_ff(0.001f, sds->slice_per_voxel));
    max_slice = max_fff(slice_ct[0], slice_ct[1], slice_ct[2]);
    BKE_object_dimensions_get(ob, dim);
    invert_v3(slice_ct);
    mul_v3_v3(dim, slice_ct);
    step_length = len_v3(dim);

    grp = DRW_shgroup_create(sh, vedata->psl->volume_pass);
    DRW_shgroup_uniform_vec4(grp, "viewvecs[0]", (float *)wpd->viewvecs, 3);
    DRW_shgroup_uniform_int_copy(grp, "samplesLen", max_slice);
    DRW_shgroup_uniform_float_copy(grp, "stepLength", step_length);
    DRW_shgroup_uniform_float_copy(grp, "noiseOfs", noise_ofs);
    DRW_shgroup_state_enable(grp, DRW_STATE_CULL_FRONT);
  }

  if (sds->use_coba) {
    DRW_shgroup_uniform_texture(grp, "densityTexture", sds->tex_field);
    DRW_shgroup_uniform_texture(grp, "transferTexture", sds->tex_coba);
  }
  else {
    static float white[3] = {1.0f, 1.0f, 1.0f};
    bool use_constant_color = ((sds->active_fields & SM_ACTIVE_COLORS) == 0 &&
                               (sds->active_fields & SM_ACTIVE_COLOR_SET) != 0);
    DRW_shgroup_uniform_texture(grp, "densityTexture", sds->tex);
    DRW_shgroup_uniform_texture(grp, "shadowTexture", sds->tex_shadow);
    DRW_shgroup_uniform_texture(
        grp, "flameTexture", (sds->tex_flame) ? sds->tex_flame : e_data.dummy_tex);
    DRW_shgroup_uniform_texture(
        grp, "flameColorTexture", (sds->tex_flame) ? sds->tex_flame_coba : e_data.dummy_coba_tex);
    DRW_shgroup_uniform_vec3(
        grp, "activeColor", (use_constant_color) ? sds->active_color : white, 1);
  }
  DRW_shgroup_uniform_texture_ref(grp, "depthBuffer", &dtxl->depth);
  DRW_shgroup_uniform_float_copy(grp, "densityScale", 10.0f * sds->display_thickness);

  if (use_slice) {
    DRW_shgroup_call_object_add(grp, DRW_cache_quad_get(), ob);
  }
  else {
    DRW_shgroup_call_object_add(grp, DRW_cache_cube_get(), ob);
  }

  BLI_addtail(&wpd->smoke_domains, BLI_genericNodeN(smd));
>>>>>>> 3076d95b
}

void workbench_volume_smoke_textures_free(WORKBENCH_PrivateData *wpd)
{
  /* Free Smoke Textures after rendering */
  /* XXX This is a waste of processing and GPU bandwidth if nothing
   * is updated. But the problem is since Textures are stored in the
   * modifier we don't want them to take precious VRAM if the
   * modifier is not used for display. We should share them for
   * all viewport in a redraw at least. */
  for (LinkData *link = wpd->smoke_domains.first; link; link = link->next) {
    SmokeModifierData *smd = (SmokeModifierData *)link->data;
    GPU_free_smoke(smd);
  }
  BLI_freelistN(&wpd->smoke_domains);
}<|MERGE_RESOLUTION|>--- conflicted
+++ resolved
@@ -115,105 +115,6 @@
                                      Object *ob,
                                      ModifierData *md)
 {
-<<<<<<< HEAD
-	SmokeModifierData *smd = (SmokeModifierData *)md;
-	SmokeDomainSettings *sds = smd->domain;
-	WORKBENCH_PrivateData *wpd = vedata->stl->g_data;
-	WORKBENCH_EffectInfo *effect_info = vedata->stl->effects;
-	DefaultTextureList *dtxl = DRW_viewport_texture_list_get();
-	DRWShadingGroup *grp = NULL;
-
-	/* Don't show smoke before simulation starts, this could be made an option in the future. */
-	if (!sds->fluid || !(sds->type == FLUID_DOMAIN_TYPE_GAS) /* || CFRA < sds->point_cache[0]->startframe*/ ) {
-		return;
-	}
-
-	wpd->volumes_do = true;
-	if (sds->use_coba) {
-		GPU_create_smoke_coba_field(smd);
-	}
-	else if (!(sds->flags & FLUID_DOMAIN_USE_NOISE)) {
-		GPU_create_smoke(smd, 0);
-	}
-	else if (sds->flags & FLUID_DOMAIN_USE_NOISE) {
-		GPU_create_smoke(smd, 1);
-	}
-
-	if ((!sds->use_coba && sds->tex == NULL) ||
-	    (sds->use_coba && sds->tex_field == NULL))
-	{
-		return;
-	}
-
-	const bool use_slice = (sds->slice_method == FLUID_DOMAIN_SLICE_AXIS_ALIGNED &&
-	                        sds->axis_slice_method == AXIS_SLICE_SINGLE);
-	const bool cubic_interp = (sds->interp_method == VOLUME_INTERP_CUBIC);
-	GPUShader *sh = volume_shader_get(use_slice, sds->use_coba, cubic_interp);
-
-	if (use_slice) {
-		float invviewmat[4][4];
-		DRW_viewport_matrix_get(invviewmat, DRW_MAT_VIEWINV);
-
-		const int axis = (sds->slice_axis == SLICE_AXIS_AUTO)
-		                  ? axis_dominant_v3_single(invviewmat[2])
-		                  : sds->slice_axis - 1;
-		float dim[3];
-		BKE_object_dimensions_get(ob, dim);
-		/* 0.05f to acheive somewhat the same opacity as the full view.  */
-		float step_length = max_ff(1e-16f, dim[axis] * 0.05f);
-
-		grp = DRW_shgroup_create(sh, vedata->psl->volume_pass);
-		DRW_shgroup_uniform_float_copy(grp, "slicePosition", sds->slice_depth);
-		DRW_shgroup_uniform_int_copy(grp, "sliceAxis", axis);
-		DRW_shgroup_uniform_float_copy(grp, "stepLength", step_length);
-		DRW_shgroup_state_disable(grp, DRW_STATE_CULL_FRONT);
-	}
-	else {
-		double noise_ofs;
-		BLI_halton_1d(3, 0.0, effect_info->jitter_index, &noise_ofs);
-		float dim[3], step_length, max_slice;
-		float slice_ct[3] = {sds->res[0], sds->res[1], sds->res[2]};
-		mul_v3_fl(slice_ct, max_ff(0.001f, sds->slice_per_voxel));
-		max_slice = max_fff(slice_ct[0], slice_ct[1], slice_ct[2]);
-		BKE_object_dimensions_get(ob, dim);
-		invert_v3(slice_ct);
-		mul_v3_v3(dim, slice_ct);
-		step_length = len_v3(dim);
-
-		grp = DRW_shgroup_create(sh, vedata->psl->volume_pass);
-		DRW_shgroup_uniform_vec4(grp, "viewvecs[0]", (float *)wpd->viewvecs, 3);
-		DRW_shgroup_uniform_int_copy(grp, "samplesLen", max_slice);
-		DRW_shgroup_uniform_float_copy(grp, "stepLength", step_length);
-		DRW_shgroup_uniform_float_copy(grp, "noiseOfs", noise_ofs);
-		DRW_shgroup_state_enable(grp, DRW_STATE_CULL_FRONT);
-	}
-
-	if (sds->use_coba) {
-		DRW_shgroup_uniform_texture(grp, "densityTexture", sds->tex_field);
-		DRW_shgroup_uniform_texture(grp, "transferTexture", sds->tex_coba);
-	}
-	else {
-		static float white[3] = {1.0f, 1.0f, 1.0f};
-		bool use_constant_color = ((sds->active_fields & FLUID_DOMAIN_ACTIVE_COLORS) == 0 &&
-		                           (sds->active_fields & FLUID_DOMAIN_ACTIVE_COLOR_SET) != 0);
-		DRW_shgroup_uniform_texture(grp, "densityTexture", sds->tex);
-		DRW_shgroup_uniform_texture(grp, "shadowTexture", sds->tex_shadow);
-		DRW_shgroup_uniform_texture(grp, "flameTexture", (sds->tex_flame) ? sds->tex_flame : e_data.dummy_tex);
-		DRW_shgroup_uniform_texture(grp, "flameColorTexture", (sds->tex_flame) ? sds->tex_flame_coba : e_data.dummy_coba_tex);
-		DRW_shgroup_uniform_vec3(grp, "activeColor", (use_constant_color) ? sds->active_color : white, 1);
-	}
-	DRW_shgroup_uniform_texture_ref(grp, "depthBuffer", &dtxl->depth);
-	DRW_shgroup_uniform_float_copy(grp, "densityScale", 10.0f * sds->display_thickness);
-
-	if (use_slice) {
-		DRW_shgroup_call_object_add(grp, DRW_cache_quad_get(), ob);
-	}
-	else {
-		DRW_shgroup_call_object_add(grp, DRW_cache_cube_get(), ob);
-	}
-
-	BLI_addtail(&wpd->smoke_domains, BLI_genericNodeN(smd));
-=======
   SmokeModifierData *smd = (SmokeModifierData *)md;
   SmokeDomainSettings *sds = smd->domain;
   WORKBENCH_PrivateData *wpd = vedata->stl->g_data;
@@ -222,19 +123,19 @@
   DRWShadingGroup *grp = NULL;
 
   /* Don't show smoke before simulation starts, this could be made an option in the future. */
-  if (!sds->fluid || CFRA < sds->point_cache[0]->startframe) {
+  if (!sds->fluid ||
+      !(sds->type == FLUID_DOMAIN_TYPE_GAS) /* || CFRA < sds->point_cache[0]->startframe*/) {
     return;
   }
 
   wpd->volumes_do = true;
-  const bool show_highres = BKE_smoke_show_highres(scene, sds);
   if (sds->use_coba) {
     GPU_create_smoke_coba_field(smd);
   }
-  else if (!sds->wt || !show_highres) {
+  else if (!(sds->flags & FLUID_DOMAIN_USE_NOISE)) {
     GPU_create_smoke(smd, 0);
   }
-  else if (sds->wt && show_highres) {
+  else if (sds->flags & FLUID_DOMAIN_USE_NOISE) {
     GPU_create_smoke(smd, 1);
   }
 
@@ -242,7 +143,7 @@
     return;
   }
 
-  const bool use_slice = (sds->slice_method == MOD_SMOKE_SLICE_AXIS_ALIGNED &&
+  const bool use_slice = (sds->slice_method == FLUID_DOMAIN_SLICE_AXIS_ALIGNED &&
                           sds->axis_slice_method == AXIS_SLICE_SINGLE);
   const bool cubic_interp = (sds->interp_method == VOLUME_INTERP_CUBIC);
   GPUShader *sh = volume_shader_get(use_slice, sds->use_coba, cubic_interp);
@@ -291,8 +192,8 @@
   }
   else {
     static float white[3] = {1.0f, 1.0f, 1.0f};
-    bool use_constant_color = ((sds->active_fields & SM_ACTIVE_COLORS) == 0 &&
-                               (sds->active_fields & SM_ACTIVE_COLOR_SET) != 0);
+    bool use_constant_color = ((sds->active_fields & FLUID_DOMAIN_ACTIVE_COLORS) == 0 &&
+                               (sds->active_fields & FLUID_DOMAIN_ACTIVE_COLOR_SET) != 0);
     DRW_shgroup_uniform_texture(grp, "densityTexture", sds->tex);
     DRW_shgroup_uniform_texture(grp, "shadowTexture", sds->tex_shadow);
     DRW_shgroup_uniform_texture(
@@ -313,7 +214,6 @@
   }
 
   BLI_addtail(&wpd->smoke_domains, BLI_genericNodeN(smd));
->>>>>>> 3076d95b
 }
 
 void workbench_volume_smoke_textures_free(WORKBENCH_PrivateData *wpd)
