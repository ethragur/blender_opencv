/*
 * This program is free software; you can redistribute it and/or
 * modify it under the terms of the GNU General Public License
 * as published by the Free Software Foundation; either version 2
 * of the License, or (at your option) any later version.
 *
 * This program is distributed in the hope that it will be useful,
 * but WITHOUT ANY WARRANTY; without even the implied warranty of
 * MERCHANTABILITY or FITNESS FOR A PARTICULAR PURPOSE.  See the
 * GNU General Public License for more details.
 *
 * You should have received a copy of the GNU General Public License
 * along with this program; if not, write to the Free Software Foundation,
 * Inc., 51 Franklin Street, Fifth Floor, Boston, MA 02110-1301, USA.
 *
 * Copyright 2017, Blender Foundation.
 */

/** \file
 * \ingroup draw
 */

#include "BLI_polyfill_2d.h"

#include "DRW_render.h"

#include "BKE_gpencil.h"
#include "BKE_gpencil_modifier.h"
#include "BKE_image.h"
#include "BKE_material.h"
#include "BKE_paint.h"

#include "BLI_hash.h"

#include "ED_gpencil.h"

#include "DNA_gpencil_types.h"
#include "DNA_material_types.h"
#include "DNA_view3d_types.h"
#include "DNA_gpencil_modifier_types.h"

/* If builtin shaders are needed */
#include "GPU_shader.h"
#include "GPU_texture.h"

/* For EvaluationContext... */
#include "DEG_depsgraph.h"
#include "DEG_depsgraph_query.h"

#include "IMB_imbuf_types.h"

#include "gpencil_engine.h"

#include "UI_resources.h"

/* fill type to communicate to shader */
#define SOLID 0
#define GRADIENT 1
#define RADIAL 2
#define CHESS 3
#define TEXTURE 4
#define PATTERN 5

#define GP_SET_SRC_GPS(src_gps) if (src_gps) src_gps = src_gps->next

/* Get number of vertex for using in GPU VBOs */
static void gpencil_calc_vertex(
        GPENCIL_StorageList *stl, tGPencilObjectCache *cache_ob,
        GpencilBatchCache *cache, bGPdata *gpd,
        int cfra_eval)
{
	if (!cache->is_dirty) {
		return;
	}

	Object *ob = cache_ob->ob;
	const DRWContextState *draw_ctx = DRW_context_state_get();
	const bool main_onion = draw_ctx->v3d != NULL ? (draw_ctx->v3d->gp_flag & V3D_GP_SHOW_ONION_SKIN) : true;
	const bool playing = stl->storage->is_playing;
	const bool overlay = draw_ctx->v3d != NULL ? (bool)((draw_ctx->v3d->flag2 & V3D_HIDE_OVERLAYS) == 0) : true;
	const bool do_onion = (bool)((gpd->flag & GP_DATA_STROKE_WEIGHTMODE) == 0) &&
		overlay && main_onion && DRW_gpencil_onion_active(gpd) && !playing;

	const bool time_remap = BKE_gpencil_has_time_modifiers(ob);
	const bool is_multiedit = (bool)GPENCIL_MULTIEDIT_SESSIONS_ON(gpd);

	cache_ob->tot_vertex = 0;
	cache_ob->tot_triangles = 0;

	for (bGPDlayer *gpl = gpd->layers.first; gpl; gpl = gpl->next) {
		bGPDframe *init_gpf = NULL;
		const bool is_onion = ((do_onion) && (gpl->onion_flag & GP_LAYER_ONIONSKIN));
		if (gpl->flag & GP_LAYER_HIDE) {
			continue;
		}

		/* if multiedit or onion skin need to count all frames of the layer */
		if ((is_multiedit) || (is_onion)) {
			init_gpf = gpl->frames.first;
		}
		else {
			/* verify time modifiers */
			if ((time_remap) && (!stl->storage->simplify_modif)) {
				int remap_cfra = BKE_gpencil_time_modifier(
				        draw_ctx->depsgraph, draw_ctx->scene, ob, gpl, cfra_eval,
				        stl->storage->is_render);
				init_gpf = BKE_gpencil_layer_getframe(gpl, remap_cfra, GP_GETFRAME_USE_PREV);
			}
			else {
				init_gpf = gpl->actframe;
			}
		}

		if (init_gpf == NULL) {
			continue;
		}

		for (bGPDframe *gpf = init_gpf; gpf; gpf = gpf->next) {
			for (bGPDstroke *gps = gpf->strokes.first; gps; gps = gps->next) {
				cache_ob->tot_vertex += gps->totpoints + 3;
				cache_ob->tot_triangles += gps->totpoints - 1;
			}
			if ((!is_multiedit) && (!is_onion)) {
				break;
			}
		}
	}

	cache->b_fill.tot_vertex = cache_ob->tot_triangles * 3;
	cache->b_stroke.tot_vertex = cache_ob->tot_vertex;
	cache->b_point.tot_vertex = cache_ob->tot_vertex;
	cache->b_edit.tot_vertex = cache_ob->tot_vertex;
	cache->b_edlin.tot_vertex = cache_ob->tot_vertex;

	/* some modifiers can change the number of points */
	int factor = 0;
	GpencilModifierData *md;
	for (md = ob->greasepencil_modifiers.first; md; md = md->next) {
		const GpencilModifierTypeInfo *mti = BKE_gpencil_modifierType_getInfo(md->type);
		/* only modifiers that change size */
		if (mti && mti->getDuplicationFactor) {
			factor = mti->getDuplicationFactor(md);

			cache->b_fill.tot_vertex *= factor;
			cache->b_stroke.tot_vertex *= factor;
			cache->b_point.tot_vertex *= factor;
			cache->b_edit.tot_vertex *= factor;
			cache->b_edlin.tot_vertex *= factor;
		}
	}
}

/* Helper for doing all the checks on whether a stroke can be drawn */
static bool gpencil_can_draw_stroke(
        struct MaterialGPencilStyle *gp_style, const bGPDstroke *gps,
        const bool onion, const bool is_mat_preview)
{
	/* skip stroke if it doesn't have any valid data */
	if ((gps->points == NULL) || (gps->totpoints < 1) || (gp_style == NULL)) {
		return false;
	}

	/* if mat preview render always visible */
	if (is_mat_preview) {
		return true;
	}

	/* check if the color is visible */
	if ((gp_style == NULL) ||
	    (gp_style->flag & GP_STYLE_COLOR_HIDE) ||
	    (onion && (gp_style->flag & GP_STYLE_COLOR_ONIONSKIN)))
	{
		return false;
	}

	/* stroke can be drawn */
	return true;
}

/* calc bounding box in 2d using flat projection data */
static void gpencil_calc_2d_bounding_box(
        const float(*points2d)[2], int totpoints, float minv[2], float maxv[2])
{
	minv[0] = points2d[0][0];
	minv[1] = points2d[0][1];
	maxv[0] = points2d[0][0];
	maxv[1] = points2d[0][1];

	for (int i = 1; i < totpoints; i++) {
		/* min */
		if (points2d[i][0] < minv[0]) {
			minv[0] = points2d[i][0];
		}
		if (points2d[i][1] < minv[1]) {
			minv[1] = points2d[i][1];
		}
		/* max */
		if (points2d[i][0] > maxv[0]) {
			maxv[0] = points2d[i][0];
		}
		if (points2d[i][1] > maxv[1]) {
			maxv[1] = points2d[i][1];
		}
	}
	/* use a perfect square */
	if (maxv[0] > maxv[1]) {
		maxv[1] = maxv[0];
	}
	else {
		maxv[0] = maxv[1];
	}
}

/* calc texture coordinates using flat projected points */
static void gpencil_calc_stroke_fill_uv(
        const float(*points2d)[2], int totpoints, float minv[2], float maxv[2], float(*r_uv)[2])
{
	float d[2];
	d[0] = maxv[0] - minv[0];
	d[1] = maxv[1] - minv[1];
	for (int i = 0; i < totpoints; i++) {
		r_uv[i][0] = (points2d[i][0] - minv[0]) / d[0];
		r_uv[i][1] = (points2d[i][1] - minv[1]) / d[1];
	}
}

/* recalc the internal geometry caches for fill and uvs */
static void DRW_gpencil_recalc_geometry_caches(
        Object *ob, bGPDlayer *gpl, MaterialGPencilStyle *gp_style, bGPDstroke *gps)
{
	if (gps->flag & GP_STROKE_RECALC_GEOMETRY) {
		/* Calculate triangles cache for filling area (must be done only after changes) */
		if ((gps->tot_triangles == 0) || (gps->triangles == NULL)) {
			if ((gps->totpoints > 2) &&
			    ((gp_style->fill_rgba[3] > GPENCIL_ALPHA_OPACITY_THRESH) ||
			     (gp_style->fill_style > 0) || (gpl->blend_mode != eGplBlendMode_Normal)))
			{
				DRW_gpencil_triangulate_stroke_fill(ob, gps);
			}
		}

		/* calc uv data along the stroke */
		ED_gpencil_calc_stroke_uv(ob, gps);

		/* clear flag */
		gps->flag &= ~GP_STROKE_RECALC_GEOMETRY;
	}
}

static void set_wireframe_color(
        Object *ob, bGPDlayer *gpl, View3D *v3d,
        GPENCIL_StorageList *stl,
        MaterialGPencilStyle *gp_style, int id, const bool is_fill)
{
	const DRWContextState *draw_ctx = DRW_context_state_get();
	World *world = draw_ctx->scene->world;

	float color[4];
	if (((gp_style->stroke_rgba[3] < GPENCIL_ALPHA_OPACITY_THRESH) ||
	     (((gp_style->flag & GP_STYLE_STROKE_SHOW) == 0))) &&
	    (gp_style->fill_rgba[3] >= GPENCIL_ALPHA_OPACITY_THRESH))
	{
		copy_v4_v4(color, gp_style->fill_rgba);
	}
	else {
		copy_v4_v4(color, gp_style->stroke_rgba);
	}
	float alpha = color[3];

	/* wire color */
	if ((v3d) && (id > -1)) {
		const char type = (
		        (stl->shgroups[id].shading_type[0] == OB_WIRE) ?
		        v3d->shading.wire_color_type :
		        v3d->shading.color_type);
		/* if fill and wire, use background color */
		if ((is_fill) && (stl->shgroups[id].shading_type[0] == OB_WIRE)) {
			if (v3d->shading.background_type == V3D_SHADING_BACKGROUND_THEME) {
				UI_GetThemeColor4fv(TH_BACK, stl->shgroups[id].wire_color);
				stl->shgroups[id].wire_color[3] = 1.0f;
			}
			else if (v3d->shading.background_type == V3D_SHADING_BACKGROUND_WORLD) {
				color[0] = world->horr;
				color[1] = world->horg;
				color[2] = world->horb;
				color[3] = 1.0f;
				linearrgb_to_srgb_v4(stl->shgroups[id].wire_color, color);
			}
			else {
				copy_v3_v3(color, v3d->shading.background_color);
				color[3] = 1.0f;
				linearrgb_to_srgb_v4(stl->shgroups[id].wire_color, color);
			}
			return;
		}

		/* strokes */
		switch (type) {
			case V3D_SHADING_SINGLE_COLOR:
			{
				if (stl->shgroups[id].shading_type[0] == OB_WIRE) {
					UI_GetThemeColor4fv(TH_WIRE, color);
				}
				else {
					copy_v3_v3(color, v3d->shading.single_color);
				}
				color[3] = alpha;
				linearrgb_to_srgb_v4(stl->shgroups[id].wire_color, color);
				break;
			}
			case V3D_SHADING_OBJECT_COLOR:
			{
				copy_v4_v4(color, ob->color);
				color[3] = alpha;
				linearrgb_to_srgb_v4(stl->shgroups[id].wire_color, color);
				break;
			}
			case V3D_SHADING_RANDOM_COLOR:
			{
				uint gpl_hash = 1;
				uint ob_hash = BLI_ghashutil_strhash_p_murmur(ob->id.name);
				if (gpl) {
					gpl_hash = BLI_ghashutil_strhash_p_murmur(gpl->info);
				}

				float hue = BLI_hash_int_01(ob_hash * gpl_hash);
				float hsv[3] = { hue, 0.40f, 0.8f };
				float wire_col[3];
				hsv_to_rgb_v(hsv, &wire_col[0]);

				stl->shgroups[id].wire_color[0] = wire_col[0];
				stl->shgroups[id].wire_color[1] = wire_col[1];
				stl->shgroups[id].wire_color[2] = wire_col[2];
				stl->shgroups[id].wire_color[3] = alpha;
				break;
			}
			default:
			{
				copy_v4_v4(stl->shgroups[id].wire_color, color);
				break;
			}
		}
	}
	else {
		copy_v4_v4(stl->shgroups[id].wire_color, color);
	}

	/* if solid, the alpha must be set to 1.0 */
	if (stl->shgroups[id].shading_type[0] == OB_SOLID) {
		stl->shgroups[id].wire_color[3] = 1.0f;
	}
}

/* create shading group for filling */
static DRWShadingGroup *DRW_gpencil_shgroup_fill_create(
        GPENCIL_e_data *e_data, GPENCIL_Data *vedata, DRWPass *pass,
        GPUShader *shader, Object *ob, bGPdata *gpd, bGPDlayer *gpl,
        MaterialGPencilStyle *gp_style, int id, int shading_type[2])
{
	GPENCIL_StorageList *stl = ((GPENCIL_Data *)vedata)->stl;
	const DRWContextState *draw_ctx = DRW_context_state_get();
	View3D *v3d = draw_ctx->v3d;

	/* e_data.gpencil_fill_sh */
	DRWShadingGroup *grp = DRW_shgroup_create(shader, pass);

	DRW_shgroup_uniform_vec4(grp, "color2", gp_style->mix_rgba, 1);

	/* set style type */
	switch (gp_style->fill_style) {
		case GP_STYLE_FILL_STYLE_SOLID:
			stl->shgroups[id].fill_style = SOLID;
			break;
		case GP_STYLE_FILL_STYLE_GRADIENT:
			if (gp_style->gradient_type == GP_STYLE_GRADIENT_LINEAR) {
				stl->shgroups[id].fill_style = GRADIENT;
			}
			else {
				stl->shgroups[id].fill_style = RADIAL;
			}
			break;
		case GP_STYLE_FILL_STYLE_CHESSBOARD:
			stl->shgroups[id].fill_style = CHESS;
			break;
		case GP_STYLE_FILL_STYLE_TEXTURE:
			if (gp_style->flag & GP_STYLE_FILL_PATTERN) {
				stl->shgroups[id].fill_style = PATTERN;
			}
			else {
				stl->shgroups[id].fill_style = TEXTURE;
			}
			break;
		default:
			stl->shgroups[id].fill_style = GP_STYLE_FILL_STYLE_SOLID;
			break;
	}
	DRW_shgroup_uniform_int(grp, "fill_type", &stl->shgroups[id].fill_style, 1);

	DRW_shgroup_uniform_float(grp, "mix_factor", &gp_style->mix_factor, 1);

	DRW_shgroup_uniform_float(grp, "gradient_angle", &gp_style->gradient_angle, 1);
	DRW_shgroup_uniform_float(grp, "gradient_radius", &gp_style->gradient_radius, 1);
	DRW_shgroup_uniform_float(grp, "pattern_gridsize", &gp_style->pattern_gridsize, 1);
	DRW_shgroup_uniform_vec2(grp, "gradient_scale", gp_style->gradient_scale, 1);
	DRW_shgroup_uniform_vec2(grp, "gradient_shift", gp_style->gradient_shift, 1);

	DRW_shgroup_uniform_float(grp, "texture_angle", &gp_style->texture_angle, 1);
	DRW_shgroup_uniform_vec2(grp, "texture_scale", gp_style->texture_scale, 1);
	DRW_shgroup_uniform_vec2(grp, "texture_offset", gp_style->texture_offset, 1);
	DRW_shgroup_uniform_float(grp, "texture_opacity", &gp_style->texture_opacity, 1);
	DRW_shgroup_uniform_float(grp, "layer_opacity", &gpl->opacity, 1);

	stl->shgroups[id].texture_mix = gp_style->flag & GP_STYLE_COLOR_TEX_MIX ? 1 : 0;
	DRW_shgroup_uniform_int(grp, "texture_mix", &stl->shgroups[id].texture_mix, 1);

	stl->shgroups[id].texture_flip = gp_style->flag & GP_STYLE_COLOR_FLIP_FILL ? 1 : 0;
	DRW_shgroup_uniform_int(grp, "texture_flip", &stl->shgroups[id].texture_flip, 1);

	stl->shgroups[id].xray_mode = (ob->dtx & OB_DRAWXRAY) ? GP_XRAY_FRONT : GP_XRAY_3DSPACE;
	DRW_shgroup_uniform_int(grp, "xraymode", &stl->shgroups[id].xray_mode, 1);
	DRW_shgroup_uniform_int(grp, "drawmode", (const int *) &gpd->draw_mode, 1);

	/* viewport x-ray */
	stl->shgroups[id].is_xray = (ob->dt == OB_WIRE) ? 1 : stl->storage->is_xray;
	DRW_shgroup_uniform_int(grp, "viewport_xray", (const int *)&stl->shgroups[id].is_xray, 1);

	/* shading type */
	stl->shgroups[id].shading_type[0] = GPENCIL_USE_SOLID(stl) ? (int)OB_RENDER : shading_type[0];
	if (v3d) {
		stl->shgroups[id].shading_type[1] = (
		        (stl->shgroups[id].shading_type[0] == OB_WIRE) ?
		        v3d->shading.wire_color_type :
		        v3d->shading.color_type);
	}

	DRW_shgroup_uniform_int(grp, "shading_type", &stl->shgroups[id].shading_type[0], 2);

	/* wire color */
	set_wireframe_color(ob, gpl, v3d, stl, gp_style, id, true);
	DRW_shgroup_uniform_vec4(grp, "wire_color", stl->shgroups[id].wire_color, 1);

	/* image texture */
	if ((gp_style->flag & GP_STYLE_COLOR_TEX_MIX) ||
	    (gp_style->fill_style & GP_STYLE_FILL_STYLE_TEXTURE))
	{
		ImBuf *ibuf;
		Image *image = gp_style->ima;
		ImageUser iuser = { NULL };
		void *lock;

		iuser.ok = true;

		ibuf = BKE_image_acquire_ibuf(image, &iuser, &lock);

		if (ibuf == NULL || ibuf->rect == NULL) {
			BKE_image_release_ibuf(image, ibuf, NULL);
		}
		else {
			GPUTexture *texture = GPU_texture_from_blender(gp_style->ima, &iuser, GL_TEXTURE_2D, true);
			DRW_shgroup_uniform_texture(grp, "myTexture", texture);

			stl->shgroups[id].texture_clamp = gp_style->flag & GP_STYLE_COLOR_TEX_CLAMP ? 1 : 0;
			DRW_shgroup_uniform_int(grp, "texture_clamp", &stl->shgroups[id].texture_clamp, 1);

			BKE_image_release_ibuf(image, ibuf, NULL);
		}
	}
	else {
		/* if no texture defined, need a blank texture to avoid errors in draw manager */
		DRW_shgroup_uniform_texture(grp, "myTexture", e_data->gpencil_blank_texture);
		stl->shgroups[id].texture_clamp = 0;
		DRW_shgroup_uniform_int(grp, "texture_clamp", &stl->shgroups[id].texture_clamp, 1);
	}

	return grp;
}

/* check if some onion is enabled */
bool DRW_gpencil_onion_active(bGPdata *gpd)
{
	for (bGPDlayer *gpl = gpd->layers.first; gpl; gpl = gpl->next) {
		if (gpl->onion_flag & GP_LAYER_ONIONSKIN) {
			return true;
		}
	}
	return false;
}

/* create shading group for strokes */
DRWShadingGroup *DRW_gpencil_shgroup_stroke_create(
        GPENCIL_e_data *e_data, GPENCIL_Data *vedata, DRWPass *pass, GPUShader *shader, Object *ob,
        bGPdata *gpd, bGPDlayer *gpl, bGPDstroke *gps,
        MaterialGPencilStyle *gp_style, int id,
        bool onion, const float scale, const int shading_type[2])
{
	GPENCIL_StorageList *stl = ((GPENCIL_Data *)vedata)->stl;
	const float *viewport_size = DRW_viewport_size_get();
	const DRWContextState *draw_ctx = DRW_context_state_get();
	View3D *v3d = draw_ctx->v3d;

	/* e_data.gpencil_stroke_sh */
	DRWShadingGroup *grp = DRW_shgroup_create(shader, pass);

	DRW_shgroup_uniform_vec2(grp, "Viewport", viewport_size, 1);

	DRW_shgroup_uniform_float(grp, "pixsize", stl->storage->pixsize, 1);

	/* avoid wrong values */
	if ((gpd) && (gpd->pixfactor == 0.0f)) {
		gpd->pixfactor = GP_DEFAULT_PIX_FACTOR;
	}

	/* object scale and depth */
	if ((ob) && (id > -1)) {
		stl->shgroups[id].obj_scale = scale;
		DRW_shgroup_uniform_float(grp, "objscale", &stl->shgroups[id].obj_scale, 1);
		stl->shgroups[id].keep_size = (int)((gpd) && (gpd->flag & GP_DATA_STROKE_KEEPTHICKNESS));
		DRW_shgroup_uniform_int(grp, "keep_size", &stl->shgroups[id].keep_size, 1);

		stl->shgroups[id].stroke_style = gp_style->stroke_style;
		stl->shgroups[id].color_type = GPENCIL_COLOR_SOLID;
		if ((gp_style->stroke_style == GP_STYLE_STROKE_STYLE_TEXTURE) && (!onion)) {
			stl->shgroups[id].color_type = GPENCIL_COLOR_TEXTURE;
			if (gp_style->flag & GP_STYLE_STROKE_PATTERN) {
				stl->shgroups[id].color_type = GPENCIL_COLOR_PATTERN;
			}
		}
		DRW_shgroup_uniform_int(grp, "color_type", &stl->shgroups[id].color_type, 1);
		DRW_shgroup_uniform_float(grp, "pixfactor", &gpd->pixfactor, 1);

		stl->shgroups[id].caps_mode[0] = gps->caps[0];
		stl->shgroups[id].caps_mode[1] = gps->caps[1];
		DRW_shgroup_uniform_int(grp, "caps_mode", &stl->shgroups[id].caps_mode[0], 2);

		stl->shgroups[id].gradient_f = gps->gradient_f;
		copy_v2_v2(stl->shgroups[id].gradient_s, gps->gradient_s);
		DRW_shgroup_uniform_float(grp, "gradient_f", &stl->shgroups[id].gradient_f, 1);

		/* viewport x-ray */
		stl->shgroups[id].is_xray = (ob->dt == OB_WIRE) ? 1 : stl->storage->is_xray;
		DRW_shgroup_uniform_int(grp, "viewport_xray", (const int *)&stl->shgroups[id].is_xray, 1);

		stl->shgroups[id].shading_type[0] = (GPENCIL_USE_SOLID(stl) || onion) ? (int)OB_RENDER : shading_type[0];
		if (v3d) {
			stl->shgroups[id].shading_type[1] = (
			        (stl->shgroups[id].shading_type[0] == OB_WIRE) ?
			        v3d->shading.wire_color_type :
			        v3d->shading.color_type);
		}
		DRW_shgroup_uniform_int(grp, "shading_type", &stl->shgroups[id].shading_type[0], 2);

		/* wire color */
		set_wireframe_color(ob, gpl, v3d, stl, gp_style, id, false);
		DRW_shgroup_uniform_vec4(grp, "wire_color", stl->shgroups[id].wire_color, 1);
	}
	else {
		stl->storage->obj_scale = 1.0f;
		stl->storage->keep_size = 0;
		stl->storage->pixfactor = GP_DEFAULT_PIX_FACTOR;
		DRW_shgroup_uniform_float(grp, "objscale", &stl->storage->obj_scale, 1);
		DRW_shgroup_uniform_int(grp, "keep_size", &stl->storage->keep_size, 1);
		DRW_shgroup_uniform_int(grp, "color_type", &stl->storage->color_type, 1);
		if (gpd) {
			DRW_shgroup_uniform_float(grp, "pixfactor", &gpd->pixfactor, 1);
		}
		else {
			DRW_shgroup_uniform_float(grp, "pixfactor", &stl->storage->pixfactor, 1);
		}
		const int zero[2] = { 0, 0 };
		DRW_shgroup_uniform_int(grp, "caps_mode", &zero[0], 2);

		DRW_shgroup_uniform_float(grp, "gradient_f", &stl->storage->gradient_f, 1);

		/* viewport x-ray */
		DRW_shgroup_uniform_int(grp, "viewport_xray", &stl->storage->is_xray, 1);
		DRW_shgroup_uniform_int(grp, "shading_type", (const int *)&stl->storage->shade_render, 2);
	}

	if ((gpd) && (id > -1)) {
		stl->shgroups[id].xray_mode = (ob->dtx & OB_DRAWXRAY) ? GP_XRAY_FRONT : GP_XRAY_3DSPACE;
		DRW_shgroup_uniform_int(grp, "xraymode", &stl->shgroups[id].xray_mode, 1);
	}
	else {
		/* for drawing always on predefined z-depth */
		DRW_shgroup_uniform_int(grp, "xraymode", &stl->storage->xray, 1);
	}

	/* image texture for pattern */
	if ((gp_style) && (gp_style->stroke_style == GP_STYLE_STROKE_STYLE_TEXTURE) && (!onion)) {
		ImBuf *ibuf;
		Image *image = gp_style->sima;
		ImageUser iuser = { NULL };
		void *lock;

		iuser.ok = true;

		ibuf = BKE_image_acquire_ibuf(image, &iuser, &lock);

		if (ibuf == NULL || ibuf->rect == NULL) {
			BKE_image_release_ibuf(image, ibuf, NULL);
		}
		else {
			GPUTexture *texture = GPU_texture_from_blender(gp_style->sima, &iuser, GL_TEXTURE_2D, true);
			DRW_shgroup_uniform_texture(grp, "myTexture", texture);

			BKE_image_release_ibuf(image, ibuf, NULL);
		}
	}
	else {
		/* if no texture defined, need a blank texture to avoid errors in draw manager */
		DRW_shgroup_uniform_texture(grp, "myTexture", e_data->gpencil_blank_texture);
	}

	return grp;
}

/* create shading group for points */
static DRWShadingGroup *DRW_gpencil_shgroup_point_create(
        GPENCIL_e_data *e_data, GPENCIL_Data *vedata, DRWPass *pass, GPUShader *shader, Object *ob,
        bGPdata *gpd, bGPDlayer *gpl, bGPDstroke *gps,
        MaterialGPencilStyle *gp_style, int id, bool onion,
        const float scale, const int shading_type[2])
{
	GPENCIL_StorageList *stl = ((GPENCIL_Data *)vedata)->stl;
	const float *viewport_size = DRW_viewport_size_get();
	const DRWContextState *draw_ctx = DRW_context_state_get();
	View3D *v3d = draw_ctx->v3d;

	/* e_data.gpencil_stroke_sh */
	DRWShadingGroup *grp = DRW_shgroup_create(shader, pass);

	DRW_shgroup_uniform_vec2(grp, "Viewport", viewport_size, 1);
	DRW_shgroup_uniform_float(grp, "pixsize", stl->storage->pixsize, 1);

	/* avoid wrong values */
	if ((gpd) && (gpd->pixfactor == 0.0f)) {
		gpd->pixfactor = GP_DEFAULT_PIX_FACTOR;
	}

	/* object scale and depth */
	if ((ob) && (id > -1)) {
		stl->shgroups[id].obj_scale = scale;
		DRW_shgroup_uniform_float(grp, "objscale", &stl->shgroups[id].obj_scale, 1);
		stl->shgroups[id].keep_size = (int)((gpd) && (gpd->flag & GP_DATA_STROKE_KEEPTHICKNESS));
		DRW_shgroup_uniform_int(grp, "keep_size", &stl->shgroups[id].keep_size, 1);

		stl->shgroups[id].mode = gp_style->mode;
		stl->shgroups[id].stroke_style = gp_style->stroke_style;
		stl->shgroups[id].color_type = GPENCIL_COLOR_SOLID;
		if ((gp_style->stroke_style == GP_STYLE_STROKE_STYLE_TEXTURE) && (!onion)) {
			stl->shgroups[id].color_type = GPENCIL_COLOR_TEXTURE;
			if (gp_style->flag & GP_STYLE_STROKE_PATTERN) {
				stl->shgroups[id].color_type = GPENCIL_COLOR_PATTERN;
			}
		}
		DRW_shgroup_uniform_int(grp, "color_type", &stl->shgroups[id].color_type, 1);
		DRW_shgroup_uniform_int(grp, "mode", &stl->shgroups[id].mode, 1);
		DRW_shgroup_uniform_float(grp, "pixfactor", &gpd->pixfactor, 1);

		stl->shgroups[id].gradient_f = gps->gradient_f;
		copy_v2_v2(stl->shgroups[id].gradient_s, gps->gradient_s);
		DRW_shgroup_uniform_float(grp, "gradient_f", &stl->shgroups[id].gradient_f, 1);
		DRW_shgroup_uniform_vec2(grp, "gradient_s", stl->shgroups[id].gradient_s, 1);

		/* viewport x-ray */
		stl->shgroups[id].is_xray = (ob->dt == OB_WIRE) ? 1 : stl->storage->is_xray;
		DRW_shgroup_uniform_int(grp, "viewport_xray", (const int *)&stl->shgroups[id].is_xray, 1);

		stl->shgroups[id].shading_type[0] = (GPENCIL_USE_SOLID(stl) || onion) ? (int)OB_RENDER : shading_type[0];
		if (v3d) {
			stl->shgroups[id].shading_type[1] = (
			        (stl->shgroups[id].shading_type[0] == OB_WIRE) ?
			        v3d->shading.wire_color_type :
			        v3d->shading.color_type);
		}
		DRW_shgroup_uniform_int(grp, "shading_type", &stl->shgroups[id].shading_type[0], 2);

		/* wire color */
		set_wireframe_color(ob, gpl, v3d, stl, gp_style, id, false);
		DRW_shgroup_uniform_vec4(grp, "wire_color", stl->shgroups[id].wire_color, 1);

	}
	else {
		stl->storage->obj_scale = 1.0f;
		stl->storage->keep_size = 0;
		stl->storage->pixfactor = GP_DEFAULT_PIX_FACTOR;
		stl->storage->mode = gp_style->mode;
		DRW_shgroup_uniform_float(grp, "objscale", &stl->storage->obj_scale, 1);
		DRW_shgroup_uniform_int(grp, "keep_size", &stl->storage->keep_size, 1);
		DRW_shgroup_uniform_int(grp, "color_type", &stl->storage->color_type, 1);
		DRW_shgroup_uniform_int(grp, "mode", &stl->storage->mode, 1);
		if (gpd) {
			DRW_shgroup_uniform_float(grp, "pixfactor", &gpd->pixfactor, 1);
		}
		else {
			DRW_shgroup_uniform_float(grp, "pixfactor", &stl->storage->pixfactor, 1);
		}

		DRW_shgroup_uniform_float(grp, "gradient_f", &stl->storage->gradient_f, 1);
		DRW_shgroup_uniform_vec2(grp, "gradient_s", stl->storage->gradient_s, 1);

		/* viewport x-ray */
		stl->shgroups[id].is_xray = ((ob) && (ob->dt == OB_WIRE)) ? 1 : stl->storage->is_xray;
		DRW_shgroup_uniform_int(grp, "viewport_xray", (const int *)&stl->shgroups[id].is_xray, 1);
		DRW_shgroup_uniform_int(grp, "shading_type", (const int *)&stl->storage->shade_render, 2);
	}

	if ((gpd) && (id > -1)) {
		stl->shgroups[id].xray_mode = (ob->dtx & OB_DRAWXRAY) ? GP_XRAY_FRONT : GP_XRAY_3DSPACE;
		DRW_shgroup_uniform_int(grp, "xraymode", (const int *)&stl->shgroups[id].xray_mode, 1);

		/* lock rotation of dots and boxes */
		stl->shgroups[id].use_follow_path = (gp_style->flag & GP_STYLE_COLOR_LOCK_DOTS) ? 0 : 1;
		DRW_shgroup_uniform_int(grp, "use_follow_path", &stl->shgroups[id].use_follow_path, 1);
	}
	else {
		/* for drawing always on predefined z-depth */
		DRW_shgroup_uniform_int(grp, "xraymode", &stl->storage->xray, 1);

		/* lock rotation of dots and boxes */
		DRW_shgroup_uniform_int(grp, "use_follow_path", &stl->storage->use_follow_path, 1);
	}

<<<<<<< HEAD
	/* lock rotation of dots and boxes */
	stl->shgroups[id].use_follow_path = (gp_style->flag & GP_STYLE_COLOR_LOCK_DOTS) ? 0 : 1;
	DRW_shgroup_uniform_int(grp, "use_follow_path", &stl->shgroups[id].use_follow_path, 1);
=======
>>>>>>> 240940c5


	/* image texture */
	if ((gp_style) && (gp_style->stroke_style == GP_STYLE_STROKE_STYLE_TEXTURE) && (!onion)) {
		ImBuf *ibuf;
		Image *image = gp_style->sima;
		ImageUser iuser = { NULL };
		void *lock;

		iuser.ok = true;

		ibuf = BKE_image_acquire_ibuf(image, &iuser, &lock);

		if (ibuf == NULL || ibuf->rect == NULL) {
			BKE_image_release_ibuf(image, ibuf, NULL);
		}
		else {
			GPUTexture *texture = GPU_texture_from_blender(gp_style->sima, &iuser, GL_TEXTURE_2D, true);
			DRW_shgroup_uniform_texture(grp, "myTexture", texture);

			BKE_image_release_ibuf(image, ibuf, NULL);
		}
	}
	else {
		/* if no texture defined, need a blank texture to avoid errors in draw manager */
		DRW_shgroup_uniform_texture(grp, "myTexture", e_data->gpencil_blank_texture);
	}

	return grp;
}

/* add fill vertex info  */
static void gpencil_add_fill_vertexdata(
        GpencilBatchCache *cache,
        Object *ob, bGPDlayer *gpl, bGPDframe *gpf, bGPDstroke *gps,
        float opacity, const float tintcolor[4], const bool onion, const bool custonion)
{
	MaterialGPencilStyle *gp_style = BKE_material_gpencil_settings_get(ob, gps->mat_nr + 1);
	if (gps->totpoints >= 3) {
		float tfill[4];
		/* set color using material, tint color and opacity */
		interp_v3_v3v3(tfill, gps->runtime.tmp_fill_rgba, tintcolor, tintcolor[3]);
		tfill[3] = gps->runtime.tmp_fill_rgba[3] * opacity;
		if ((tfill[3] > GPENCIL_ALPHA_OPACITY_THRESH) ||
		    (gp_style->fill_style > 0) ||
		    (gpl->blend_mode != eGplBlendMode_Normal))
		{
			if (cache->is_dirty) {
				const float *color;
				if (!onion) {
					color = tfill;
				}
				else {
					if (custonion) {
						color = tintcolor;
					}
					else {
						ARRAY_SET_ITEMS(tfill, UNPACK3(gps->runtime.tmp_fill_rgba), tintcolor[3]);
						color = tfill;
					}
				}
				/* create vertex data */
				const int old_len = cache->b_fill.vbo_len;
				DRW_gpencil_get_fill_geom(&cache->b_fill, ob, gps, color);

				/* add to list of groups */
				if (old_len < cache->b_fill.vbo_len) {
					cache->grp_cache = gpencil_group_cache_add(
					        cache->grp_cache, gpl, gpf, gps,
					        eGpencilBatchGroupType_Fill, onion,
					        cache->b_fill.vbo_len,
					        &cache->grp_size, &cache->grp_used);
				}
			}
		}
	}
}

/* add stroke vertex info */
static void gpencil_add_stroke_vertexdata(
        GpencilBatchCache *cache,
        Object *ob, bGPDlayer *gpl, bGPDframe *gpf, bGPDstroke *gps,
        const float opacity, const float tintcolor[4], const bool onion,
        const bool custonion)
{
	float tcolor[4];
	float ink[4];
	short sthickness;
	MaterialGPencilStyle *gp_style = BKE_material_gpencil_settings_get(ob, gps->mat_nr + 1);

	/* set color using base color, tint color and opacity */
	if (cache->is_dirty) {
		if (!onion) {
			/* if special stroke, use fill color as stroke color */
			if (gps->flag & GP_STROKE_NOFILL) {
				interp_v3_v3v3(tcolor, gps->runtime.tmp_fill_rgba, tintcolor, tintcolor[3]);
				tcolor[3] = gps->runtime.tmp_fill_rgba[3] * opacity;
			}
			else {
				interp_v3_v3v3(tcolor, gps->runtime.tmp_stroke_rgba, tintcolor, tintcolor[3]);
				tcolor[3] = gps->runtime.tmp_stroke_rgba[3] * opacity;
			}
			copy_v4_v4(ink, tcolor);
		}
		else {
			if (custonion) {
				copy_v4_v4(ink, tintcolor);
			}
			else {
				ARRAY_SET_ITEMS(tcolor, UNPACK3(gps->runtime.tmp_stroke_rgba), opacity);
				copy_v4_v4(ink, tcolor);
			}
		}

		sthickness = gps->thickness + gpl->line_change;
		CLAMP_MIN(sthickness, 1);

		if ((gps->totpoints > 1) && (gp_style->mode == GP_STYLE_MODE_LINE)) {
			/* create vertex data */
			const int old_len = cache->b_stroke.vbo_len;
			DRW_gpencil_get_stroke_geom(&cache->b_stroke, gps, sthickness, ink);

			/* add to list of groups */
			if (old_len < cache->b_stroke.vbo_len) {
				cache->grp_cache = gpencil_group_cache_add(
				        cache->grp_cache, gpl, gpf, gps,
				        eGpencilBatchGroupType_Stroke, onion,
				        cache->b_stroke.vbo_len,
				        &cache->grp_size, &cache->grp_used);
			}
		}
		else {
			/* create vertex data */
			const int old_len = cache->b_point.vbo_len;
			DRW_gpencil_get_point_geom(&cache->b_point, gps, sthickness, ink);

			/* add to list of groups */
			if (old_len < cache->b_point.vbo_len) {
				cache->grp_cache = gpencil_group_cache_add(
				        cache->grp_cache, gpl, gpf, gps, eGpencilBatchGroupType_Point, onion,
				        cache->b_point.vbo_len,
				        &cache->grp_size, &cache->grp_used);
			}
		}
	}
}

/* add edit points vertex info */
static void gpencil_add_editpoints_vertexdata(
        GpencilBatchCache *cache, Object *ob,
        bGPdata *gpd, bGPDlayer *gpl, bGPDframe *gpf, bGPDstroke *gps)
{
	const DRWContextState *draw_ctx = DRW_context_state_get();
	View3D *v3d = draw_ctx->v3d;
	MaterialGPencilStyle *gp_style = BKE_material_gpencil_settings_get(ob, gps->mat_nr + 1);

	/* alpha factor for edit points/line to make them more subtle */
	float edit_alpha = v3d->vertex_opacity;

	if (GPENCIL_ANY_EDIT_MODE(gpd)) {
		Object *obact = DRW_context_state_get()->obact;
		if ((!obact) || (obact->type != OB_GPENCIL)) {
			return;
		}
		const bool is_weight_paint = (gpd) && (gpd->flag & GP_DATA_STROKE_WEIGHTMODE);

		if (cache->is_dirty) {
			if ((obact == ob) &&
			    ((v3d->flag2 & V3D_HIDE_OVERLAYS) == 0) &&
			    (v3d->gp_flag & V3D_GP_SHOW_EDIT_LINES))
			{
				/* line of the original stroke */
				DRW_gpencil_get_edlin_geom(&cache->b_edlin, gps, edit_alpha, gpd->flag);

				/* add to list of groups */
				cache->grp_cache = gpencil_group_cache_add(
				        cache->grp_cache, gpl, gpf, gps,
				        eGpencilBatchGroupType_Edlin, false,
				        cache->b_edlin.vbo_len,
				        &cache->grp_size, &cache->grp_used);
			}
			/* edit points */
			if ((gps->flag & GP_STROKE_SELECT) || (is_weight_paint)) {
				if ((gpl->flag & GP_LAYER_UNLOCK_COLOR) || ((gp_style->flag & GP_STYLE_COLOR_LOCKED) == 0)) {
					if (obact == ob) {
						DRW_gpencil_get_edit_geom(&cache->b_edit, gps, edit_alpha, gpd->flag);

						/* add to list of groups */
						cache->grp_cache = gpencil_group_cache_add(
						        cache->grp_cache, gpl, gpf, gps,
						        eGpencilBatchGroupType_Edit, false,
						        cache->b_edit.vbo_len,
						        &cache->grp_size, &cache->grp_used);
					}
				}
			}
		}
	}
}

/* main function to draw strokes */
static void gpencil_draw_strokes(
        GpencilBatchCache *cache, GPENCIL_e_data *e_data, void *vedata, Object *ob,
        bGPdata *gpd, bGPDlayer *gpl, bGPDframe *src_gpf, bGPDframe *derived_gpf,
        const float opacity, const float tintcolor[4],
        const bool custonion, tGPencilObjectCache *cache_ob)
{
	GPENCIL_PassList *psl = ((GPENCIL_Data *)vedata)->psl;
	GPENCIL_StorageList *stl = ((GPENCIL_Data *)vedata)->stl;
	const DRWContextState *draw_ctx = DRW_context_state_get();
	Scene *scene = draw_ctx->scene;
	View3D *v3d = draw_ctx->v3d;
	bGPDstroke *gps, *src_gps;
	float viewmatrix[4][4];
	const bool is_multiedit = (bool)GPENCIL_MULTIEDIT_SESSIONS_ON(gpd);
	const bool playing = stl->storage->is_playing;
	const bool is_render = (bool)stl->storage->is_render;
	const bool is_mat_preview = (bool)stl->storage->is_mat_preview;
	const bool overlay_multiedit = v3d != NULL ? (v3d->gp_flag & V3D_GP_SHOW_MULTIEDIT_LINES) : true;

	/* Get evaluation context */
	/* NOTE: We must check if C is valid, otherwise we get crashes when trying to save files
	 * (i.e. the thumbnail offscreen rendering fails)
	 */
	Depsgraph *depsgraph = DRW_context_state_get()->depsgraph;

	/* get parent matrix and save as static data */
	ED_gpencil_parent_location(depsgraph, ob, gpd, gpl, viewmatrix);
	copy_m4_m4(derived_gpf->runtime.viewmatrix, viewmatrix);

	if ((cache_ob != NULL) && (cache_ob->is_dup_ob)) {
		copy_m4_m4(derived_gpf->runtime.viewmatrix, cache_ob->obmat);
	}

	/* apply geometry modifiers */
	if ((cache->is_dirty) && (ob->greasepencil_modifiers.first) && (!is_multiedit)) {
		if (!stl->storage->simplify_modif) {
			if (BKE_gpencil_has_geometry_modifiers(ob)) {
				BKE_gpencil_geometry_modifiers(depsgraph, ob, gpl, derived_gpf, stl->storage->is_render);
			}
		}
	}

	if (src_gpf) {
		src_gps = src_gpf->strokes.first;
	}
	else {
		src_gps = NULL;
	}

	for (gps = derived_gpf->strokes.first; gps; gps = gps->next) {
		MaterialGPencilStyle *gp_style = BKE_material_gpencil_settings_get(ob, gps->mat_nr + 1);

		/* check if stroke can be drawn */
		if (gpencil_can_draw_stroke(gp_style, gps, false, is_mat_preview) == false) {
			GP_SET_SRC_GPS(src_gps);
			continue;
		}

		/* be sure recalc all cache in source stroke to avoid recalculation when frame change
		 * and improve fps */
		if (src_gps) {
			DRW_gpencil_recalc_geometry_caches(ob, gpl, gp_style, src_gps);
		}

		/* if the fill has any value, it's considered a fill and is not drawn if simplify fill is enabled */
		if ((stl->storage->simplify_fill) &&
		    (scene->r.simplify_gpencil & SIMPLIFY_GPENCIL_REMOVE_FILL_LINE))
		{
			if ((gp_style->fill_rgba[3] > GPENCIL_ALPHA_OPACITY_THRESH) ||
			    (gp_style->fill_style > GP_STYLE_FILL_STYLE_SOLID) ||
			    (gpl->blend_mode != eGplBlendMode_Normal))
			{
				GP_SET_SRC_GPS(src_gps);
				continue;
			}
		}

		if ((gpl->actframe->framenum == derived_gpf->framenum) ||
		    (!is_multiedit) || (overlay_multiedit))
		{
			/* copy color to temp fields to apply temporal changes in the stroke */
			copy_v4_v4(gps->runtime.tmp_stroke_rgba, gp_style->stroke_rgba);
			copy_v4_v4(gps->runtime.tmp_fill_rgba, gp_style->fill_rgba);

			/* apply modifiers (only modify geometry, but not create ) */
			if ((cache->is_dirty) && (ob->greasepencil_modifiers.first) && (!is_multiedit)) {
				if (!stl->storage->simplify_modif) {
					BKE_gpencil_stroke_modifiers(depsgraph, ob, gpl, derived_gpf, gps, stl->storage->is_render);
				}
			}

			/* hide any blend layer */
			if ((!stl->storage->simplify_blend) ||
			    (gpl->blend_mode == eGplBlendMode_Normal))
			{
				/* fill */
				if ((gp_style->flag & GP_STYLE_FILL_SHOW) &&
				    (!stl->storage->simplify_fill) &&
				    ((gps->flag & GP_STROKE_NOFILL) == 0))
				{
					gpencil_add_fill_vertexdata(
					        cache, ob, gpl, derived_gpf, gps,
					        opacity, tintcolor, false, custonion);
				}
				/* stroke */
				/* No fill strokes, must show stroke always */
				if (((gp_style->flag & GP_STYLE_STROKE_SHOW) ||
				     (gps->flag & GP_STROKE_NOFILL)) &&
				    ((gp_style->stroke_rgba[3] > GPENCIL_ALPHA_OPACITY_THRESH) ||
				     (gpl->blend_mode == eGplBlendMode_Normal)))
				{
					/* recalc strokes uv (geometry can be changed by modifiers) */
					if (gps->flag & GP_STROKE_RECALC_GEOMETRY) {
						ED_gpencil_calc_stroke_uv(ob, gps);
					}

					gpencil_add_stroke_vertexdata(
					        cache, ob, gpl, derived_gpf, gps,
					        opacity, tintcolor, false, custonion);
				}
			}
		}

		/* edit points (only in edit mode and not play animation not render) */
		if ((draw_ctx->obact == ob) && (src_gps) &&
		    (!playing) && (!is_render) && (!cache_ob->is_dup_ob))
		{
			if ((gpl->flag & GP_LAYER_LOCKED) == 0) {
				if (!stl->g_data->shgrps_edit_line) {
					stl->g_data->shgrps_edit_line = DRW_shgroup_create(e_data->gpencil_line_sh, psl->edit_pass);
				}
				if (!stl->g_data->shgrps_edit_point) {
					stl->g_data->shgrps_edit_point = DRW_shgroup_create(e_data->gpencil_edit_point_sh, psl->edit_pass);
					const float *viewport_size = DRW_viewport_size_get();
					DRW_shgroup_uniform_vec2(stl->g_data->shgrps_edit_point, "Viewport", viewport_size, 1);
				}

				gpencil_add_editpoints_vertexdata(cache, ob, gpd, gpl, derived_gpf, src_gps);
			}
		}

		GP_SET_SRC_GPS(src_gps);
	}
}

/* get alpha factor for onion strokes */
static void gpencil_get_onion_alpha(float color[4], bGPdata *gpd)
{
#define MIN_ALPHA_VALUE 0.01f

	/* if fade is disabled, opacity is equal in all frames */
	if ((gpd->onion_flag & GP_ONION_FADE) == 0) {
		color[3] = gpd->onion_factor;
	}
	else {
		/* add override opacity factor */
		color[3] += gpd->onion_factor - 0.5f;
	}

	CLAMP(color[3], MIN_ALPHA_VALUE, 1.0f);
}

/* function to draw strokes for onion only */
static void gpencil_draw_onion_strokes(
        GpencilBatchCache *cache, void *vedata, Object *ob,
        bGPdata *gpd, bGPDlayer *gpl, bGPDframe *gpf,
        const float opacity, const float tintcolor[4], const bool custonion)
{
	GPENCIL_StorageList *stl = ((GPENCIL_Data *)vedata)->stl;
	Depsgraph *depsgraph = DRW_context_state_get()->depsgraph;

	float viewmatrix[4][4];

	/* get parent matrix and save as static data */
	ED_gpencil_parent_location(depsgraph, ob, gpd, gpl, viewmatrix);
	copy_m4_m4(gpf->runtime.viewmatrix, viewmatrix);

	for (bGPDstroke *gps = gpf->strokes.first; gps; gps = gps->next) {
		MaterialGPencilStyle *gp_style = BKE_material_gpencil_settings_get(ob, gps->mat_nr + 1);
		if (gp_style == NULL) {
			continue;
		}
		copy_v4_v4(gps->runtime.tmp_stroke_rgba, gp_style->stroke_rgba);
		copy_v4_v4(gps->runtime.tmp_fill_rgba, gp_style->fill_rgba);

		int id = stl->storage->shgroup_id;
		/* check if stroke can be drawn */
		if (gpencil_can_draw_stroke(gp_style, gps, true, false) == false) {
			continue;
		}
		/* limit the number of shading groups */
		if (id >= GPENCIL_MAX_SHGROUPS) {
			continue;
		}

		/* stroke */
		gpencil_add_stroke_vertexdata(
		        cache, ob, gpl, gpf, gps, opacity, tintcolor,
		        true, custonion);

		stl->storage->shgroup_id++;
	}
}

/* draw onion-skinning for a layer */
static void gpencil_draw_onionskins(
        GpencilBatchCache *cache, void *vedata,
        Object *ob, bGPdata *gpd, bGPDlayer *gpl, bGPDframe *gpf)
{

	const float default_color[3] = { UNPACK3(U.gpencil_new_layer_col) };
	const float alpha = 1.0f;
	float color[4];
	int idx;
	float fac = 1.0f;
	int step = 0;
	int mode = 0;
	bool colflag = false;
	bGPDframe *gpf_loop = NULL;
	int last = gpf->framenum;

	colflag = (bool)gpd->onion_flag & GP_ONION_GHOST_PREVCOL;

	/* -------------------------------
	 * 1) Draw Previous Frames First
	 * ------------------------------- */
	step = gpd->gstep;
	mode = gpd->onion_mode;

	if (gpd->onion_flag & GP_ONION_GHOST_PREVCOL) {
		copy_v3_v3(color, gpd->gcolor_prev);
	}
	else {
		copy_v3_v3(color, default_color);
	}

	idx = 0;
	for (bGPDframe *gf = gpf->prev; gf; gf = gf->prev) {
		/* only selected frames */
		if ((mode == GP_ONION_MODE_SELECTED) && ((gf->flag & GP_FRAME_SELECT) == 0)) {
			continue;
		}
		/* absolute range */
		if (mode == GP_ONION_MODE_ABSOLUTE) {
			if ((gpf->framenum - gf->framenum) > step) {
				break;
			}
		}
		/* relative range */
		if (mode == GP_ONION_MODE_RELATIVE) {
			idx++;
			if (idx > step) {
				break;
			}

		}
		/* alpha decreases with distance from curframe index */
		if (mode != GP_ONION_MODE_SELECTED) {
			if (mode == GP_ONION_MODE_ABSOLUTE) {
				fac = 1.0f - ((float)(gpf->framenum - gf->framenum) / (float)(step + 1));
			}
			else {
				fac = 1.0f - ((float)idx / (float)(step + 1));
			}
			color[3] = alpha * fac * 0.66f;
		}
		else {
			idx++;
			fac = alpha - ((1.1f - (1.0f / (float)idx)) * 0.66f);
			color[3] = fac;
		}

		/* if loop option, save the frame to use later */
		if ((mode != GP_ONION_MODE_ABSOLUTE) && (gpd->onion_flag & GP_ONION_LOOP)) {
			gpf_loop = gf;
		}

		gpencil_get_onion_alpha(color, gpd);
		gpencil_draw_onion_strokes(cache, vedata, ob, gpd, gpl, gf, color[3], color, colflag);
	}
	/* -------------------------------
	 * 2) Now draw next frames
	 * ------------------------------- */
	step = gpd->gstep_next;
	mode = gpd->onion_mode;

	if (gpd->onion_flag & GP_ONION_GHOST_NEXTCOL) {
		copy_v3_v3(color, gpd->gcolor_next);
	}
	else {
		copy_v3_v3(color, default_color);
	}

	idx = 0;
	for (bGPDframe *gf = gpf->next; gf; gf = gf->next) {
		/* only selected frames */
		if ((mode == GP_ONION_MODE_SELECTED) && ((gf->flag & GP_FRAME_SELECT) == 0)) {
			continue;
		}
		/* absolute range */
		if (mode == GP_ONION_MODE_ABSOLUTE) {
			if ((gf->framenum - gpf->framenum) > step) {
				break;
			}
		}
		/* relative range */
		if (mode == GP_ONION_MODE_RELATIVE) {
			idx++;
			if (idx > step) {
				break;
			}

		}
		/* alpha decreases with distance from curframe index */
		if (mode != GP_ONION_MODE_SELECTED) {
			if (mode == GP_ONION_MODE_ABSOLUTE) {
				fac = 1.0f - ((float)(gf->framenum - gpf->framenum) / (float)(step + 1));
			}
			else {
				fac = 1.0f - ((float)idx / (float)(step + 1));
			}
			color[3] = alpha * fac * 0.66f;
		}
		else {
			idx++;
			fac = alpha - ((1.1f - (1.0f / (float)idx)) * 0.66f);
			color[3] = fac;
		}

		gpencil_get_onion_alpha(color, gpd);
		gpencil_draw_onion_strokes(cache, vedata, ob, gpd, gpl, gf, color[3], color, colflag);
		if (last < gf->framenum) {
			last = gf->framenum;
		}
	}

	/* Draw first frame in blue for loop mode */
	if ((gpd->onion_flag & GP_ONION_LOOP) && (gpf_loop != NULL)) {
		if ((last == gpf->framenum) || (gpf->next == NULL)) {
			gpencil_get_onion_alpha(color, gpd);
			gpencil_draw_onion_strokes(
			        cache, vedata, ob, gpd, gpl,
			        gpf_loop, color[3], color, colflag);
		}
	}
}

static void gpencil_copy_frame(bGPDframe *gpf, bGPDframe *derived_gpf)
{
	derived_gpf->prev = gpf->prev;
	derived_gpf->next = gpf->next;
	derived_gpf->framenum = gpf->framenum;
	derived_gpf->flag = gpf->flag;
	derived_gpf->key_type = gpf->key_type;
	derived_gpf->runtime = gpf->runtime;
	copy_m4_m4(derived_gpf->runtime.viewmatrix, gpf->runtime.viewmatrix);

	/* copy strokes */
	BLI_listbase_clear(&derived_gpf->strokes);
	for (bGPDstroke *gps_src = gpf->strokes.first; gps_src; gps_src = gps_src->next) {
		/* make copy of source stroke */
		bGPDstroke *gps_dst = BKE_gpencil_stroke_duplicate(gps_src);
		BLI_addtail(&derived_gpf->strokes, gps_dst);
	}
}

/* Triangulate stroke for high quality fill (this is done only if cache is null or stroke was modified) */
void DRW_gpencil_triangulate_stroke_fill(Object *ob, bGPDstroke *gps)
{
	BLI_assert(gps->totpoints >= 3);

	bGPdata *gpd = (bGPdata *)ob->data;

	/* allocate memory for temporary areas */
	gps->tot_triangles = gps->totpoints - 2;
	uint(*tmp_triangles)[3] = MEM_mallocN(sizeof(*tmp_triangles) * gps->tot_triangles, "GP Stroke temp triangulation");
	float(*points2d)[2] = MEM_mallocN(sizeof(*points2d) * gps->totpoints, "GP Stroke temp 2d points");
	float(*uv)[2] = MEM_mallocN(sizeof(*uv) * gps->totpoints, "GP Stroke temp 2d uv data");

	int direction = 0;

	/* convert to 2d and triangulate */
	BKE_gpencil_stroke_2d_flat(gps->points, gps->totpoints, points2d, &direction);
	BLI_polyfill_calc(points2d, (uint)gps->totpoints, direction, tmp_triangles);

	/* calc texture coordinates automatically */
	float minv[2];
	float maxv[2];
	/* first needs bounding box data */
	if (gpd->flag & GP_DATA_UV_ADAPTIVE) {
		gpencil_calc_2d_bounding_box(points2d, gps->totpoints, minv, maxv);
	}
	else {
		ARRAY_SET_ITEMS(minv, -1.0f, -1.0f);
		ARRAY_SET_ITEMS(maxv, 1.0f, 1.0f);
	}

	/* calc uv data */
	gpencil_calc_stroke_fill_uv(points2d, gps->totpoints, minv, maxv, uv);

	/* Number of triangles */
	gps->tot_triangles = gps->totpoints - 2;
	/* save triangulation data in stroke cache */
	if (gps->tot_triangles > 0) {
		if (gps->triangles == NULL) {
			gps->triangles = MEM_callocN(sizeof(*gps->triangles) * gps->tot_triangles, "GP Stroke triangulation");
		}
		else {
			gps->triangles = MEM_recallocN(gps->triangles, sizeof(*gps->triangles) * gps->tot_triangles);
		}

		for (int i = 0; i < gps->tot_triangles; i++) {
			bGPDtriangle *stroke_triangle = &gps->triangles[i];
			memcpy(gps->triangles[i].verts, tmp_triangles[i], sizeof(uint[3]));
			/* copy texture coordinates */
			copy_v2_v2(stroke_triangle->uv[0], uv[tmp_triangles[i][0]]);
			copy_v2_v2(stroke_triangle->uv[1], uv[tmp_triangles[i][1]]);
			copy_v2_v2(stroke_triangle->uv[2], uv[tmp_triangles[i][2]]);
		}
	}
	else {
		/* No triangles needed - Free anything allocated previously */
		if (gps->triangles) {
			MEM_freeN(gps->triangles);
		}

		gps->triangles = NULL;
	}

	/* disable recalculation flag */
	if (gps->flag & GP_STROKE_RECALC_GEOMETRY) {
		gps->flag &= ~GP_STROKE_RECALC_GEOMETRY;
	}

	/* clear memory */
	MEM_SAFE_FREE(tmp_triangles);
	MEM_SAFE_FREE(points2d);
	MEM_SAFE_FREE(uv);
}

/* draw stroke in drawing buffer */
void DRW_gpencil_populate_buffer_strokes(GPENCIL_e_data *e_data, void *vedata, ToolSettings *ts, Object *ob)
{
	GPENCIL_PassList *psl = ((GPENCIL_Data *)vedata)->psl;
	GPENCIL_StorageList *stl = ((GPENCIL_Data *)vedata)->stl;
	const DRWContextState *draw_ctx = DRW_context_state_get();
	View3D *v3d = draw_ctx->v3d;
	const bool overlay = v3d != NULL ? (bool)((v3d->flag2 & V3D_HIDE_OVERLAYS) == 0) : true;
	Brush *brush = BKE_paint_brush(&ts->gp_paint->paint);
	bGPdata *gpd_eval = ob->data;
	/* need the original to avoid cow overhead while drawing */
	bGPdata *gpd = (bGPdata *)DEG_get_original_id(&gpd_eval->id);

	MaterialGPencilStyle *gp_style = NULL;
	float obscale = mat4_to_scale(ob->obmat);

	/* use the brush material */
	Material *ma = BKE_gpencil_object_material_get_from_brush(ob, brush);
	if (ma != NULL) {
		gp_style = ma->gp_style;
	}
	/* this is not common, but avoid any special situations when brush could be without material */
	if (gp_style == NULL) {
		gp_style = BKE_material_gpencil_settings_get(ob, ob->actcol);
	}

	/* drawing strokes */
	/* Check if may need to draw the active stroke cache, only if this layer is the active layer
	 * that is being edited. (Stroke buffer is currently stored in gp-data)
	 */
	if (gpd->runtime.sbuffer_size > 0) {
		if ((gpd->runtime.sbuffer_sflag & GP_STROKE_ERASER) == 0) {
			/* It should also be noted that sbuffer contains temporary point types
			 * i.e. tGPspoints NOT bGPDspoints
			 */
			short lthick = brush->size * obscale;

			/* save gradient info */
			stl->storage->gradient_f = brush->gpencil_settings->gradient_f;
			copy_v2_v2(stl->storage->gradient_s, brush->gpencil_settings->gradient_s);
<<<<<<< HEAD
=======
			stl->storage->use_follow_path = (gp_style->flag & GP_STYLE_COLOR_LOCK_DOTS) ? 0 : 1;
>>>>>>> 240940c5

			/* if only one point, don't need to draw buffer because the user has no time to see it */
			if (gpd->runtime.sbuffer_size > 1) {
				if ((gp_style) && (gp_style->mode == GP_STYLE_MODE_LINE)) {
					stl->g_data->shgrps_drawing_stroke = DRW_gpencil_shgroup_stroke_create(
					        e_data, vedata, psl->drawing_pass, e_data->gpencil_stroke_sh, NULL,
					        gpd, NULL, NULL, gp_style, -1,
					        false, 1.0f, (const int *)stl->storage->shade_render);
				}
				else {
					stl->g_data->shgrps_drawing_stroke = DRW_gpencil_shgroup_point_create(
					        e_data, vedata, psl->drawing_pass, e_data->gpencil_point_sh, NULL,
					        gpd, NULL, NULL, gp_style, -1,
					        false, 1.0f, (const int *)stl->storage->shade_render);
				}

				/* clean previous version of the batch */
				if (stl->storage->buffer_stroke) {
					GPU_BATCH_DISCARD_SAFE(e_data->batch_buffer_stroke);
					MEM_SAFE_FREE(e_data->batch_buffer_stroke);
					stl->storage->buffer_stroke = false;
				}

				/* use unit matrix because the buffer is in screen space and does not need conversion */
				if (gpd->runtime.mode == GP_STYLE_MODE_LINE) {
					e_data->batch_buffer_stroke = DRW_gpencil_get_buffer_stroke_geom(
					        gpd, lthick);
				}
				else {
					e_data->batch_buffer_stroke = DRW_gpencil_get_buffer_point_geom(
					        gpd, lthick);
				}

				/* buffer strokes, must show stroke always */
				DRW_shgroup_call_add(
				        stl->g_data->shgrps_drawing_stroke,
				        e_data->batch_buffer_stroke,
				        stl->storage->unit_matrix);

				if ((gpd->runtime.sbuffer_size >= 3) &&
				    (gpd->runtime.sfill[3] > GPENCIL_ALPHA_OPACITY_THRESH) &&
				    ((gpd->runtime.sbuffer_sflag & GP_STROKE_NOFILL) == 0) &&
				    ((brush->gpencil_settings->flag & GP_BRUSH_DISSABLE_LASSO) == 0) &&
				    (gp_style->flag & GP_STYLE_FILL_SHOW))
				{
					/* if not solid, fill is simulated with solid color */
					if (gpd->runtime.bfill_style > 0) {
						gpd->runtime.sfill[3] = 0.5f;
					}
					stl->g_data->shgrps_drawing_fill = DRW_shgroup_create(
					        e_data->gpencil_drawing_fill_sh, psl->drawing_pass);

					/* clean previous version of the batch */
					if (stl->storage->buffer_fill) {
						GPU_BATCH_DISCARD_SAFE(e_data->batch_buffer_fill);
						MEM_SAFE_FREE(e_data->batch_buffer_fill);
						stl->storage->buffer_fill = false;
					}

					e_data->batch_buffer_fill = DRW_gpencil_get_buffer_fill_geom(gpd);
					DRW_shgroup_call_add(
					        stl->g_data->shgrps_drawing_fill,
					        e_data->batch_buffer_fill,
					        stl->storage->unit_matrix);
					stl->storage->buffer_fill = true;
				}
				stl->storage->buffer_stroke = true;
			}
		}
	}

	/* control points for primitives and speed guide */
	const bool is_cppoint = (gpd->runtime.tot_cp_points > 0);
	const bool is_speed_guide = (ts->gp_sculpt.guide.use_guide && (draw_ctx->object_mode == OB_MODE_PAINT_GPENCIL));
	const bool is_show_gizmo = (((v3d->gizmo_flag & V3D_GIZMO_HIDE) == 0) && ((v3d->gizmo_flag & V3D_GIZMO_HIDE_TOOL) == 0));

	if ((overlay) && (is_cppoint || is_speed_guide) && (is_show_gizmo) &&
	    ((gpd->runtime.sbuffer_sflag & GP_STROKE_ERASER) == 0))
	{
		DRWShadingGroup *shgrp = DRW_shgroup_create(
		        e_data->gpencil_edit_point_sh, psl->drawing_pass);
		const float *viewport_size = DRW_viewport_size_get();
		DRW_shgroup_uniform_vec2(shgrp, "Viewport", viewport_size, 1);

		/* clean previous version of the batch */
		if (stl->storage->buffer_ctrlpoint) {
			GPU_BATCH_DISCARD_SAFE(e_data->batch_buffer_ctrlpoint);
			MEM_SAFE_FREE(e_data->batch_buffer_ctrlpoint);
			stl->storage->buffer_ctrlpoint = false;
		}

		e_data->batch_buffer_ctrlpoint = DRW_gpencil_get_buffer_ctrlpoint_geom(gpd);

		DRW_shgroup_call_add(
		        shgrp,
		        e_data->batch_buffer_ctrlpoint,
		        stl->storage->unit_matrix);

		stl->storage->buffer_ctrlpoint = true;
	}
}

/* create all missing batches */
static void DRW_gpencil_create_batches(GpencilBatchCache *cache)
{
	if ((cache->b_point.vbo) && (cache->b_point.batch == NULL)) {
		cache->b_point.batch = GPU_batch_create_ex(GPU_PRIM_POINTS, cache->b_point.vbo, NULL, GPU_BATCH_OWNS_VBO);
	}
	if ((cache->b_stroke.vbo) && (cache->b_stroke.batch == NULL)) {
		cache->b_stroke.batch = GPU_batch_create_ex(GPU_PRIM_LINE_STRIP_ADJ, cache->b_stroke.vbo, NULL, GPU_BATCH_OWNS_VBO);
	}
	if ((cache->b_fill.vbo) && (cache->b_fill.batch == NULL)) {
		cache->b_fill.batch = GPU_batch_create_ex(GPU_PRIM_TRIS, cache->b_fill.vbo, NULL, GPU_BATCH_OWNS_VBO);
	}
	if ((cache->b_edit.vbo) && (cache->b_edit.batch == NULL)) {
		cache->b_edit.batch = GPU_batch_create_ex(GPU_PRIM_POINTS, cache->b_edit.vbo, NULL, GPU_BATCH_OWNS_VBO);
	}
	if ((cache->b_edlin.vbo) && (cache->b_edlin.batch == NULL)) {
		cache->b_edlin.batch = GPU_batch_create_ex(GPU_PRIM_LINE_STRIP, cache->b_edlin.vbo, NULL, GPU_BATCH_OWNS_VBO);
	}
}

/* create all shading groups */
static void DRW_gpencil_shgroups_create(
        GPENCIL_e_data *e_data, void *vedata,
        Object *ob,
        GpencilBatchCache *cache, tGPencilObjectCache *cache_ob)
{
	GPENCIL_StorageList *stl = ((GPENCIL_Data *)vedata)->stl;
	GPENCIL_PassList *psl = ((GPENCIL_Data *)vedata)->psl;
	bGPdata *gpd = (bGPdata *)ob->data;
	DRWPass *stroke_pass = GPENCIL_3D_DRAWMODE(ob, gpd) ? psl->stroke_pass_3d : psl->stroke_pass_2d;

	GpencilBatchGroup *elm = NULL;
	DRWShadingGroup *shgrp = NULL;
	tGPencilObjectCache_shgrp *array_elm = NULL;

	bGPDlayer *gpl = NULL;
	bGPDlayer *gpl_prev = NULL;
	int idx = 0;
	bool tag_first = false;

	int start_stroke = 0;
	int start_point = 0;
	int start_fill = 0;
	int start_edit = 0;
	int start_edlin = 0;

	for (int i = 0; i < cache->grp_used; i++) {
		elm = &cache->grp_cache[i];
		array_elm = &cache_ob->shgrp_array[idx];
		const float scale = cache_ob->scale;

		/* save last group when change */
		if (gpl_prev == NULL) {
			gpl_prev = elm->gpl;
			tag_first = true;
		}
		else {
			if (elm->gpl != gpl_prev) {
				/* first layer is always blend Normal */
				array_elm->mode = idx == 0 ? eGplBlendMode_Normal: gpl->blend_mode;
				array_elm->end_shgrp = shgrp;
				gpl_prev = elm->gpl;
				tag_first = true;
				idx++;
			}
		}

		gpl = elm->gpl;
		bGPDframe *gpf = elm->gpf;
		bGPDstroke *gps = elm->gps;
		MaterialGPencilStyle *gp_style = BKE_material_gpencil_settings_get(ob, gps->mat_nr + 1);
		/* if the user switch used material from data to object,
		 * the material could not be available */
		if (gp_style == NULL) {
			break;
		}

		/* limit the number of shading groups */
		if (i >= GPENCIL_MAX_SHGROUPS) {
			break;
		}

		switch (elm->type) {
			case eGpencilBatchGroupType_Stroke:
			{
				const int len = elm->vertex_idx - start_stroke;

				shgrp = DRW_gpencil_shgroup_stroke_create(
				        e_data, vedata, stroke_pass, e_data->gpencil_stroke_sh,
				        ob, gpd, gpl, gps, gp_style, stl->storage->shgroup_id, elm->onion,
				        scale, cache_ob->shading_type);

				DRW_shgroup_call_range_add(
				        shgrp, cache->b_stroke.batch,
				        (!cache_ob->is_dup_ob) ? gpf->runtime.viewmatrix : cache_ob->obmat,
				        start_stroke, len);

				stl->storage->shgroup_id++;
				start_stroke = elm->vertex_idx;
				break;
			}
			case eGpencilBatchGroupType_Point:
			{
				const int len = elm->vertex_idx - start_point;

				shgrp = DRW_gpencil_shgroup_point_create(
				        e_data, vedata, stroke_pass, e_data->gpencil_point_sh,
				        ob, gpd, gpl, gps, gp_style, stl->storage->shgroup_id, elm->onion,
				        scale, cache_ob->shading_type);

				DRW_shgroup_call_range_add(
				        shgrp, cache->b_point.batch,
				        (!cache_ob->is_dup_ob) ? gpf->runtime.viewmatrix : cache_ob->obmat,
				        start_point, len);

				stl->storage->shgroup_id++;
				start_point = elm->vertex_idx;
				break;
			}
			case eGpencilBatchGroupType_Fill:
			{
				const int len = elm->vertex_idx - start_fill;

				shgrp = DRW_gpencil_shgroup_fill_create(
				        e_data, vedata, stroke_pass, e_data->gpencil_fill_sh,
				        ob, gpd, gpl, gp_style, stl->storage->shgroup_id,
				        cache_ob->shading_type);

				DRW_shgroup_call_range_add(
				        shgrp, cache->b_fill.batch,
				        (!cache_ob->is_dup_ob) ? gpf->runtime.viewmatrix : cache_ob->obmat,
				        start_fill, len);

				stl->storage->shgroup_id++;
				start_fill = elm->vertex_idx;
				break;
			}
			case eGpencilBatchGroupType_Edit:
			{
				if (stl->g_data->shgrps_edit_point) {
					const int len = elm->vertex_idx - start_edit;
					/* use always the same group */
					DRW_shgroup_call_range_add(
					        stl->g_data->shgrps_edit_point,
					        cache->b_edit.batch,
					        (!cache_ob->is_dup_ob) ? gpf->runtime.viewmatrix : cache_ob->obmat,
					        start_edit, len);

					start_edit = elm->vertex_idx;
				}
				break;
			}
			case eGpencilBatchGroupType_Edlin:
			{
				if (stl->g_data->shgrps_edit_line) {
					const int len = elm->vertex_idx - start_edlin;
					/* use always the same group */
					DRW_shgroup_call_range_add(
					        stl->g_data->shgrps_edit_line,
					        cache->b_edlin.batch,
					        (!cache_ob->is_dup_ob) ? gpf->runtime.viewmatrix : cache_ob->obmat,
					        start_edlin, len);

					start_edlin = elm->vertex_idx;
				}
				break;
			}
			default:
			{
				break;
			}
		}
		/* save first group */
		if ((shgrp != NULL) && (tag_first)) {
			array_elm = &cache_ob->shgrp_array[idx];
			array_elm->mode = idx == 0 ? eGplBlendMode_Normal: gpl->blend_mode;
			array_elm->clamp_layer = gpl->flag & GP_LAYER_USE_MASK;
			array_elm->blend_opacity = gpl->opacity;
			array_elm->init_shgrp = shgrp;
			cache_ob->tot_layers++;

			tag_first = false;
		}
	}

	/* save last group */
	if (shgrp != NULL) {
		array_elm->mode = idx == 0 ? eGplBlendMode_Normal : gpl->blend_mode;
		array_elm->end_shgrp = shgrp;
	}
}
/* populate a datablock for multiedit (no onions, no modifiers) */
void DRW_gpencil_populate_multiedit(
        GPENCIL_e_data *e_data, void *vedata, Object *ob,
        tGPencilObjectCache *cache_ob)
{
	bGPdata *gpd = (bGPdata *)ob->data;
	bGPDframe *gpf = NULL;

	GPENCIL_StorageList *stl = ((GPENCIL_Data *)vedata)->stl;
	const DRWContextState *draw_ctx = DRW_context_state_get();
	int cfra_eval = (int)DEG_get_ctime(draw_ctx->depsgraph);
	GpencilBatchCache *cache = gpencil_batch_cache_get(ob, cfra_eval);

	/* check if playing animation */
	const bool playing = stl->storage->is_playing;

	/* calc max size of VBOs */
	gpencil_calc_vertex(stl, cache_ob, cache, gpd, cfra_eval);

	/* draw strokes */
	for (bGPDlayer *gpl = gpd->layers.first; gpl; gpl = gpl->next) {
		/* don't draw layer if hidden */
		if (gpl->flag & GP_LAYER_HIDE) {
			continue;
		}

		/* list of frames to draw */
		if (!playing) {
			for (gpf = gpl->frames.first; gpf; gpf = gpf->next) {
				if ((gpf == gpl->actframe) || (gpf->flag & GP_FRAME_SELECT)) {
					gpencil_draw_strokes(
					        cache, e_data, vedata, ob, gpd, gpl, gpf, gpf,
					        gpl->opacity, gpl->tintcolor, false, cache_ob);
				}
			}
		}
		else {
			gpf = BKE_gpencil_layer_getframe(gpl, cfra_eval, GP_GETFRAME_USE_PREV);
			if (gpf) {
				gpencil_draw_strokes(
				        cache, e_data, vedata, ob, gpd, gpl, gpf, gpf,
				        gpl->opacity, gpl->tintcolor, false, cache_ob);
			}
		}

	}

	/* create batchs and shading groups */
	DRW_gpencil_create_batches(cache);
	DRW_gpencil_shgroups_create(e_data, vedata, ob, cache, cache_ob);

	cache->is_dirty = false;
}

/* helper for populate a complete grease pencil datablock */
void DRW_gpencil_populate_datablock(
        GPENCIL_e_data *e_data, void *vedata,
        Object *ob,
        tGPencilObjectCache *cache_ob)
{
	GPENCIL_StorageList *stl = ((GPENCIL_Data *)vedata)->stl;
	const DRWContextState *draw_ctx = DRW_context_state_get();
	const ViewLayer *view_layer = DEG_get_evaluated_view_layer(draw_ctx->depsgraph);
	Scene *scene = draw_ctx->scene;

	bGPdata *gpd = (bGPdata *)ob->data;

	View3D *v3d = draw_ctx->v3d;
	int cfra_eval = (int)DEG_get_ctime(draw_ctx->depsgraph);

	bGPDframe *derived_gpf = NULL;
	const bool main_onion = v3d != NULL ? (v3d->gp_flag & V3D_GP_SHOW_ONION_SKIN) : true;
	const bool do_onion = (bool)((gpd->flag & GP_DATA_STROKE_WEIGHTMODE) == 0) &&
		main_onion && DRW_gpencil_onion_active(gpd);
	const bool overlay = v3d != NULL ? (bool)((v3d->flag2 & V3D_HIDE_OVERLAYS) == 0) : true;
	const bool time_remap = BKE_gpencil_has_time_modifiers(ob);

	float opacity;
	bGPDframe *gpf = NULL;
	bGPDlayer *gpl_active = BKE_gpencil_layer_getactive(gpd);

	/* check if playing animation */
	const bool playing = stl->storage->is_playing;

	GpencilBatchCache *cache = gpencil_batch_cache_get(ob, cfra_eval);

	/* if object is duplicate, only create shading groups */
	if (cache_ob->is_dup_ob) {
		DRW_gpencil_shgroups_create(e_data, vedata, ob, cache, cache_ob);
		return;
	}

	/* calc max size of VBOs */
	gpencil_calc_vertex(stl, cache_ob, cache, gpd, cfra_eval);

	/* init general modifiers data */
	if (!stl->storage->simplify_modif) {
		if ((cache->is_dirty) && (ob->greasepencil_modifiers.first)) {
			BKE_gpencil_lattice_init(ob);
		}
	}
	/* draw normal strokes */
	for (bGPDlayer *gpl = gpd->layers.first; gpl; gpl = gpl->next) {
		/* don't draw layer if hidden */
		if (gpl->flag & GP_LAYER_HIDE) {
			continue;
		}

		const bool is_solomode = GPENCIL_PAINT_MODE(gpd) &&
			(!playing) && (!stl->storage->is_render) &&
			(gpl->flag & GP_LAYER_SOLO_MODE);

		/* filter view layer to gp layers in the same view layer (for compo) */
		if ((stl->storage->is_render) && (gpl->viewlayername[0] != '\0')) {
			if (!STREQ(view_layer->name, gpl->viewlayername)) {
				continue;
			}
		}

		/* remap time */
		int remap_cfra = cfra_eval;
		if ((time_remap) && (!stl->storage->simplify_modif)) {
			remap_cfra = BKE_gpencil_time_modifier(
			        draw_ctx->depsgraph, scene, ob, gpl, cfra_eval,
			        stl->storage->is_render);
		}

		gpf = BKE_gpencil_layer_getframe(gpl, remap_cfra, GP_GETFRAME_USE_PREV);
		if (gpf == NULL) {
			continue;
		}

		/* if solo mode, display only frames with keyframe in the current frame */
		if ((is_solomode) && (gpf->framenum != remap_cfra)) {
			continue;
		}

		opacity = gpl->opacity;
		/* if pose mode, maybe the overlay to fade geometry is enabled */
		if ((draw_ctx->obact) && (draw_ctx->object_mode == OB_MODE_POSE) &&
		    (v3d->overlay.flag & V3D_OVERLAY_BONE_SELECT))
		{
			opacity = opacity * v3d->overlay.xray_alpha_bone;
		}
		/* fade no active layers */
		if ((overlay) && (draw_ctx->object_mode == OB_MODE_PAINT_GPENCIL) &&
		    (v3d->gp_flag & V3D_GP_FADE_NOACTIVE_LAYERS) &&
		    (draw_ctx->obact) && (draw_ctx->obact == ob) &&
		    (gpl != gpl_active))
		{
			opacity = opacity * v3d->overlay.gpencil_fade_layer;
		}

		/* create derived frames array data or expand */
		int derived_idx = BLI_findindex(&gpd->layers, gpl);
		derived_gpf = &cache->derived_array[derived_idx];

		/* if no derived frame or dirty cache, create a new one */
		if ((derived_gpf == NULL) || (cache->is_dirty)) {
			if (derived_gpf != NULL) {
				/* first clear temp data */
				BKE_gpencil_free_frame_runtime_data(derived_gpf);
			}
			/* create new data (do not assign new memory)*/
			gpencil_copy_frame(gpf, derived_gpf);
		}

		/* draw onion skins */
		if (!ID_IS_LINKED(&gpd->id)) {
			if ((do_onion) && (gpl->onion_flag & GP_LAYER_ONIONSKIN) &&
			    ((!playing) || (gpd->onion_flag & GP_ONION_GHOST_ALWAYS)) &&
			    (!cache_ob->is_dup_ob) && (gpd->id.us <= 1))
			{
				if (((!stl->storage->is_render) && (overlay)) ||
				    ((stl->storage->is_render) && (gpd->onion_flag & GP_ONION_GHOST_ALWAYS)))
				{
					gpencil_draw_onionskins(cache, vedata, ob, gpd, gpl, gpf);
				}
			}
		}
		/* draw normal strokes */
		gpencil_draw_strokes(
		        cache, e_data, vedata, ob, gpd, gpl, gpf, derived_gpf,
		        opacity, gpl->tintcolor, false, cache_ob);
	}

	/* clear any lattice data */
	if ((cache->is_dirty) && (ob->greasepencil_modifiers.first)) {
		BKE_gpencil_lattice_clear(ob);
	}

	/* create batchs and shading groups */
	DRW_gpencil_create_batches(cache);
	DRW_gpencil_shgroups_create(e_data, vedata, ob, cache, cache_ob);

	cache->is_dirty = false;
}

void DRW_gpencil_populate_particles(GPENCIL_e_data *e_data, GHash *gh_objects, void *vedata)
{
	GPENCIL_StorageList *stl = ((GPENCIL_Data *)vedata)->stl;

	/* add particles */
	for (int i = 0; i < stl->g_data->gp_cache_used; i++) {
		tGPencilObjectCache *cache_ob = &stl->g_data->gp_object_cache[i];
		if (cache_ob->is_dup_ob) {
			/* reasign duplicate objects because memory for particles is not available
			 * and need to use the original datablock and runtime data */
			Object *ob = (Object *)BLI_ghash_lookup(gh_objects, cache_ob->name);
			if (ob) {
				cache_ob->ob = ob;
				cache_ob->gpd = (bGPdata *)ob->data;
				GpencilBatchCache *cache = ob->runtime.gpencil_cache;
				if (cache != NULL) {
					DRW_gpencil_shgroups_create(e_data, vedata, ob, cache, cache_ob);
				}
			}
		}
	}
}<|MERGE_RESOLUTION|>--- conflicted
+++ resolved
@@ -721,12 +721,6 @@
 		DRW_shgroup_uniform_int(grp, "use_follow_path", &stl->storage->use_follow_path, 1);
 	}
 
-<<<<<<< HEAD
-	/* lock rotation of dots and boxes */
-	stl->shgroups[id].use_follow_path = (gp_style->flag & GP_STYLE_COLOR_LOCK_DOTS) ? 0 : 1;
-	DRW_shgroup_uniform_int(grp, "use_follow_path", &stl->shgroups[id].use_follow_path, 1);
-=======
->>>>>>> 240940c5
 
 
 	/* image texture */
@@ -1408,10 +1402,7 @@
 			/* save gradient info */
 			stl->storage->gradient_f = brush->gpencil_settings->gradient_f;
 			copy_v2_v2(stl->storage->gradient_s, brush->gpencil_settings->gradient_s);
-<<<<<<< HEAD
-=======
 			stl->storage->use_follow_path = (gp_style->flag & GP_STYLE_COLOR_LOCK_DOTS) ? 0 : 1;
->>>>>>> 240940c5
 
 			/* if only one point, don't need to draw buffer because the user has no time to see it */
 			if (gpd->runtime.sbuffer_size > 1) {
