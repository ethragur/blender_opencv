--- conflicted
+++ resolved
@@ -90,16 +90,8 @@
       strokePt1, strokePt2, strokeAspect, strokeThickness, strokeHardeness);
 
   /* Holdout materials. */
-<<<<<<< HEAD
-  if ((!GP_FLAG_TEST(matFlag, GP_STROKE_TEXTURE_USE) &&
-       GP_FLAG_TEST(matFlag, GP_STROKE_HOLDOUT)) ||
-      (GP_FLAG_TEST(matFlag, GP_FILL_HOLDOUT))) {
-    revealColor = vec4(1.0 - fragColor.aaa, 1.0);
-    fragColor = vec4(fragColor.rgb, 1.0);
-=======
   if (GP_FLAG_TEST(matFlag, GP_STROKE_HOLDOUT | GP_FILL_HOLDOUT)) {
     revealColor = fragColor.aaaa;
->>>>>>> 0335c1fd
   }
   else {
     /* NOT holdout materials.
