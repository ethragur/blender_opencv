/*
 * This program is free software; you can redistribute it and/or
 * modify it under the terms of the GNU General Public License
 * as published by the Free Software Foundation; either version 2
 * of the License, or (at your option) any later version.
 *
 * This program is distributed in the hope that it will be useful,
 * but WITHOUT ANY WARRANTY; without even the implied warranty of
 * MERCHANTABILITY or FITNESS FOR A PARTICULAR PURPOSE.  See the
 * GNU General Public License for more details.
 *
 * You should have received a copy of the GNU General Public License
 * along with this program; if not, write to the Free Software Foundation,
 * Inc., 51 Franklin Street, Fifth Floor, Boston, MA 02110-1301, USA.
 *
 * Copyright 2017, Blender Foundation.
 */

/** \file
 * \ingroup draw
 */
#include "DRW_engine.h"
#include "DRW_render.h"

#include "BKE_gpencil.h"
#include "BKE_library.h"
#include "BKE_object.h"
#include "BKE_paint.h"
#include "BKE_shader_fx.h"

#include "DNA_gpencil_types.h"
#include "DNA_view3d_types.h"

#include "draw_mode_engines.h"

#include "GPU_texture.h"

#include "gpencil_engine.h"

#include "DEG_depsgraph_query.h"

#include "ED_view3d.h"
#include "ED_screen.h"

#include "UI_resources.h"

extern char datatoc_gpencil_fill_vert_glsl[];
extern char datatoc_gpencil_fill_frag_glsl[];
extern char datatoc_gpencil_stroke_vert_glsl[];
extern char datatoc_gpencil_stroke_geom_glsl[];
extern char datatoc_gpencil_stroke_frag_glsl[];
extern char datatoc_gpencil_zdepth_mix_frag_glsl[];
extern char datatoc_gpencil_simple_mix_frag_glsl[];
extern char datatoc_gpencil_point_vert_glsl[];
extern char datatoc_gpencil_point_geom_glsl[];
extern char datatoc_gpencil_point_frag_glsl[];
extern char datatoc_gpencil_background_frag_glsl[];
extern char datatoc_gpencil_paper_frag_glsl[];
extern char datatoc_gpencil_edit_point_vert_glsl[];
extern char datatoc_gpencil_edit_point_geom_glsl[];
extern char datatoc_gpencil_edit_point_frag_glsl[];
extern char datatoc_gpencil_blend_frag_glsl[];
extern char datatoc_gpencil_merge_depth_frag_glsl[];

extern char datatoc_gpu_shader_3D_smooth_color_frag_glsl[];

extern char datatoc_common_colormanagement_lib_glsl[];
extern char datatoc_common_view_lib_glsl[];

/* *********** STATIC *********** */
static GPENCIL_e_data e_data = {NULL}; /* Engine data */

/* *********** FUNCTIONS *********** */

/* create a multisample buffer if not present */
void gpencil_multisample_ensure(GPENCIL_Data *vedata, int rect_w, int rect_h)
{
  GPENCIL_FramebufferList *fbl = vedata->fbl;
  GPENCIL_StorageList *stl = ((GPENCIL_Data *)vedata)->stl;
  GPENCIL_TextureList *txl = ((GPENCIL_Data *)vedata)->txl;

  short samples = stl->storage->multisamples;

  if (samples > 0) {
    if (!fbl->multisample_fb) {
      fbl->multisample_fb = GPU_framebuffer_create();
      if (fbl->multisample_fb) {
        if (txl->multisample_color == NULL) {
          txl->multisample_color = GPU_texture_create_2d_multisample(
              rect_w, rect_h, GPU_RGBA16F, NULL, samples, NULL);
        }
        if (txl->multisample_depth == NULL) {
          txl->multisample_depth = GPU_texture_create_2d_multisample(
              rect_w, rect_h, GPU_DEPTH24_STENCIL8, NULL, samples, NULL);
        }
        GPU_framebuffer_ensure_config(&fbl->multisample_fb,
                                      {GPU_ATTACHMENT_TEXTURE(txl->multisample_depth),
                                       GPU_ATTACHMENT_TEXTURE(txl->multisample_color)});
      }
    }
  }
}

static void GPENCIL_create_framebuffers(void *vedata)
{
  GPENCIL_FramebufferList *fbl = ((GPENCIL_Data *)vedata)->fbl;
  GPENCIL_StorageList *stl = ((GPENCIL_Data *)vedata)->stl;
  GPENCIL_TextureList *txl = ((GPENCIL_Data *)vedata)->txl;

  /* Go full 32bits for rendering */
  eGPUTextureFormat fb_format = DRW_state_is_image_render() ? GPU_RGBA32F : GPU_RGBA16F;

  if (DRW_state_is_fbo()) {
    const float *viewport_size = DRW_viewport_size_get();
    const int size[2] = {(int)viewport_size[0], (int)viewport_size[1]};

    /* create multisample framebuffer for AA */
    if ((stl->storage->framebuffer_flag & GP_FRAMEBUFFER_MULTISAMPLE) &&
        (stl->storage->multisamples > 0)) {
      gpencil_multisample_ensure(vedata, size[0], size[1]);
    }

    /* Framebufers for basic object drawing */
    if (stl->storage->framebuffer_flag & GP_FRAMEBUFFER_BASIC) {
      /* temp textures for ping-pong buffers */
      stl->g_data->temp_depth_a_tx = DRW_texture_pool_query_2d(
          size[0], size[1], GPU_DEPTH24_STENCIL8, &draw_engine_gpencil_type);
      stl->g_data->temp_color_a_tx = DRW_texture_pool_query_2d(
          size[0], size[1], fb_format, &draw_engine_gpencil_type);
      GPU_framebuffer_ensure_config(&fbl->temp_a_fb,
                                    {
                                        GPU_ATTACHMENT_TEXTURE(stl->g_data->temp_depth_a_tx),
                                        GPU_ATTACHMENT_TEXTURE(stl->g_data->temp_color_a_tx),
                                    });

      stl->g_data->temp_depth_b_tx = DRW_texture_pool_query_2d(
          size[0], size[1], GPU_DEPTH24_STENCIL8, &draw_engine_gpencil_type);
      stl->g_data->temp_color_b_tx = DRW_texture_pool_query_2d(
          size[0], size[1], fb_format, &draw_engine_gpencil_type);
      GPU_framebuffer_ensure_config(&fbl->temp_b_fb,
                                    {
                                        GPU_ATTACHMENT_TEXTURE(stl->g_data->temp_depth_b_tx),
                                        GPU_ATTACHMENT_TEXTURE(stl->g_data->temp_color_b_tx),
                                    });

      /* used for FX effects and Layer blending */
      stl->g_data->temp_depth_fx_tx = DRW_texture_pool_query_2d(
          size[0], size[1], GPU_DEPTH24_STENCIL8, &draw_engine_gpencil_type);
      stl->g_data->temp_color_fx_tx = DRW_texture_pool_query_2d(
          size[0], size[1], fb_format, &draw_engine_gpencil_type);
      GPU_framebuffer_ensure_config(&fbl->temp_fx_fb,
                                    {
                                        GPU_ATTACHMENT_TEXTURE(stl->g_data->temp_depth_fx_tx),
                                        GPU_ATTACHMENT_TEXTURE(stl->g_data->temp_color_fx_tx),
                                    });
    }

    /* background framebuffer to speed up drawing process */
    if (stl->storage->framebuffer_flag & GP_FRAMEBUFFER_DRAW) {
      if (txl->background_color_tx == NULL) {
        stl->storage->background_ready = false;
      }
      DRW_texture_ensure_2d(
          &txl->background_depth_tx, size[0], size[1], GPU_DEPTH_COMPONENT24, DRW_TEX_FILTER);
      DRW_texture_ensure_2d(
          &txl->background_color_tx, size[0], size[1], GPU_RGBA16F, DRW_TEX_FILTER);
      GPU_framebuffer_ensure_config(&fbl->background_fb,
                                    {
                                        GPU_ATTACHMENT_TEXTURE(txl->background_depth_tx),
                                        GPU_ATTACHMENT_TEXTURE(txl->background_color_tx),
                                    });
    }
    else {
      DRW_TEXTURE_FREE_SAFE(txl->background_depth_tx);
      DRW_TEXTURE_FREE_SAFE(txl->background_color_tx);
    }
  }
}

static void GPENCIL_create_shaders(void)
{
  /* blank texture used if no texture defined for fill shader */
  if (!e_data.gpencil_blank_texture) {
    float rect[1][1][4] = {{{0.0f}}};
    e_data.gpencil_blank_texture = DRW_texture_create_2d(
        1, 1, GPU_RGBA8, DRW_TEX_FILTER, (float *)rect);
  }
  /* normal fill shader */
  if (!e_data.gpencil_fill_sh) {
    e_data.gpencil_fill_sh = GPU_shader_create_from_arrays({
        .vert =
            (const char *[]){datatoc_common_view_lib_glsl, datatoc_gpencil_fill_vert_glsl, NULL},
        .frag = (const char *[]){datatoc_common_colormanagement_lib_glsl,
                                 datatoc_gpencil_fill_frag_glsl,
                                 NULL},
    });
  }

  /* normal stroke shader using geometry to display lines (line mode) */
  if (!e_data.gpencil_stroke_sh) {
    e_data.gpencil_stroke_sh = GPU_shader_create_from_arrays({
        .vert =
            (const char *[]){datatoc_common_view_lib_glsl, datatoc_gpencil_stroke_vert_glsl, NULL},
        .geom = (const char *[]){datatoc_gpencil_stroke_geom_glsl, NULL},
        .frag = (const char *[]){datatoc_common_colormanagement_lib_glsl,
                                 datatoc_gpencil_stroke_frag_glsl,
                                 NULL},
    });
  }

  /* dot/rectangle mode for normal strokes using geometry */
  if (!e_data.gpencil_point_sh) {
    e_data.gpencil_point_sh = GPU_shader_create_from_arrays({
        .vert =
            (const char *[]){datatoc_common_view_lib_glsl, datatoc_gpencil_point_vert_glsl, NULL},
        .geom = (const char *[]){datatoc_gpencil_point_geom_glsl, NULL},
        .frag = (const char *[]){datatoc_common_colormanagement_lib_glsl,
                                 datatoc_gpencil_point_frag_glsl,
                                 NULL},
    });
  }
  /* used for edit points or strokes with one point only */
  if (!e_data.gpencil_edit_point_sh) {
    e_data.gpencil_edit_point_sh = DRW_shader_create_with_lib(datatoc_gpencil_edit_point_vert_glsl,
                                                              datatoc_gpencil_edit_point_geom_glsl,
                                                              datatoc_gpencil_edit_point_frag_glsl,
                                                              datatoc_common_view_lib_glsl,
                                                              NULL);
  }

  /* used for edit lines for edit modes */
  if (!e_data.gpencil_line_sh) {
    e_data.gpencil_line_sh = DRW_shader_create_with_lib(
        datatoc_gpencil_edit_point_vert_glsl,
        NULL,
        datatoc_gpu_shader_3D_smooth_color_frag_glsl,
        datatoc_common_view_lib_glsl,
        NULL);
  }

  /* used to filling during drawing */
  if (!e_data.gpencil_drawing_fill_sh) {
    e_data.gpencil_drawing_fill_sh = GPU_shader_get_builtin_shader(GPU_SHADER_3D_SMOOTH_COLOR);
  }

  /* full screen for mix zdepth*/
  if (!e_data.gpencil_fullscreen_sh) {
    e_data.gpencil_fullscreen_sh = DRW_shader_create_fullscreen(
        datatoc_gpencil_zdepth_mix_frag_glsl, NULL);
  }
  if (!e_data.gpencil_simple_fullscreen_sh) {
    e_data.gpencil_simple_fullscreen_sh = DRW_shader_create_fullscreen(
        datatoc_gpencil_simple_mix_frag_glsl, NULL);
  }

  /* blend */
  if (!e_data.gpencil_blend_fullscreen_sh) {
    e_data.gpencil_blend_fullscreen_sh = DRW_shader_create_fullscreen(
        datatoc_gpencil_blend_frag_glsl, NULL);

    e_data.gpencil_merge_depth_sh = DRW_shader_create_fullscreen(
        datatoc_gpencil_merge_depth_frag_glsl, NULL);
  }

  /* shaders for use when drawing */
  if (!e_data.gpencil_background_sh) {
    e_data.gpencil_background_sh = DRW_shader_create_fullscreen(
        datatoc_gpencil_background_frag_glsl, NULL);
  }
  if (!e_data.gpencil_paper_sh) {
    e_data.gpencil_paper_sh = DRW_shader_create_fullscreen(datatoc_gpencil_paper_frag_glsl, NULL);
  }
}

void GPENCIL_engine_init(void *vedata)
{
  GPENCIL_StorageList *stl = ((GPENCIL_Data *)vedata)->stl;
  /* init storage */
  if (!stl->storage) {
    stl->storage = MEM_callocN(sizeof(GPENCIL_Storage), "GPENCIL_Storage");
    stl->storage->shade_render[0] = OB_RENDER;
    stl->storage->shade_render[1] = 0;
  }

  stl->storage->multisamples = U.gpencil_multisamples;

  /* create shaders */
  GPENCIL_create_shaders();
  GPENCIL_create_fx_shaders(&e_data);
}

static void GPENCIL_engine_free(void)
{
  /* only free custom shaders, builtin shaders are freed in blender close */
  DRW_SHADER_FREE_SAFE(e_data.gpencil_fill_sh);
  DRW_SHADER_FREE_SAFE(e_data.gpencil_stroke_sh);
  DRW_SHADER_FREE_SAFE(e_data.gpencil_point_sh);
  DRW_SHADER_FREE_SAFE(e_data.gpencil_edit_point_sh);
  DRW_SHADER_FREE_SAFE(e_data.gpencil_line_sh);
  DRW_SHADER_FREE_SAFE(e_data.gpencil_fullscreen_sh);
  DRW_SHADER_FREE_SAFE(e_data.gpencil_simple_fullscreen_sh);
  DRW_SHADER_FREE_SAFE(e_data.gpencil_blend_fullscreen_sh);
  DRW_SHADER_FREE_SAFE(e_data.gpencil_merge_depth_sh);
  DRW_SHADER_FREE_SAFE(e_data.gpencil_background_sh);
  DRW_SHADER_FREE_SAFE(e_data.gpencil_paper_sh);

  DRW_TEXTURE_FREE_SAFE(e_data.gpencil_blank_texture);

  /* effects */
  GPENCIL_delete_fx_shaders(&e_data);
}

void GPENCIL_cache_init(void *vedata)
{
  GPENCIL_PassList *psl = ((GPENCIL_Data *)vedata)->psl;
  GPENCIL_StorageList *stl = ((GPENCIL_Data *)vedata)->stl;
  GPENCIL_TextureList *txl = ((GPENCIL_Data *)vedata)->txl;
  const DRWContextState *draw_ctx = DRW_context_state_get();
  Scene *scene = draw_ctx->scene;
  ToolSettings *ts = scene->toolsettings;
  View3D *v3d = draw_ctx->v3d;
  Brush *brush = BKE_paint_brush(&ts->gp_paint->paint);

  /* Special handling for when active object is GP object (e.g. for draw mode) */
  Object *obact = draw_ctx->obact;
  bGPdata *obact_gpd = NULL;
  MaterialGPencilStyle *gp_style = NULL;

  if (obact && (obact->type == OB_GPENCIL) && (obact->data)) {
    obact_gpd = (bGPdata *)obact->data;
    /* use the brush material */
    Material *ma = BKE_gpencil_object_material_get_from_brush(obact, brush);
    if (ma != NULL) {
      gp_style = ma->gp_style;
    }
    /* this is not common, but avoid any special situations when brush could be without material */
    if (gp_style == NULL) {
      gp_style = BKE_material_gpencil_settings_get(obact, obact->actcol);
    }
  }

  if (!stl->g_data) {
    /* Alloc transient pointers */
    stl->g_data = MEM_mallocN(sizeof(g_data), "g_data");
    stl->storage->xray = GP_XRAY_FRONT;                       /* used for drawing */
    stl->storage->stroke_style = GP_STYLE_STROKE_STYLE_SOLID; /* used for drawing */
  }
  stl->storage->tonemapping = 0;

  stl->g_data->shgrps_edit_line = NULL;
  stl->g_data->shgrps_edit_point = NULL;

  /* reset textures */
  stl->g_data->batch_buffer_stroke = NULL;
  stl->g_data->batch_buffer_fill = NULL;
  stl->g_data->batch_buffer_ctrlpoint = NULL;
  stl->g_data->batch_grid = NULL;

  if (!stl->shgroups) {
    /* Alloc maximum size because count strokes is very slow and can be very complex due onion
     * skinning.
     */
    stl->shgroups = MEM_mallocN(sizeof(GPENCIL_shgroup) * GPENCIL_MAX_SHGROUPS, "GPENCIL_shgroup");
  }

  /* init gp objects cache */
  stl->g_data->gp_cache_used = 0;
  stl->g_data->gp_cache_size = 0;
  stl->g_data->gp_object_cache = NULL;
  stl->g_data->do_instances = false;

  {
    /* Stroke pass 2D */
    psl->stroke_pass_2d = DRW_pass_create("GPencil Stroke Pass",
                                          DRW_STATE_WRITE_COLOR | DRW_STATE_WRITE_DEPTH |
                                              DRW_STATE_DEPTH_ALWAYS | DRW_STATE_BLEND_ALPHA |
                                              DRW_STATE_WRITE_STENCIL | DRW_STATE_STENCIL_NEQUAL);
    stl->storage->shgroup_id = 0;
    /* Stroke pass 3D */
    psl->stroke_pass_3d = DRW_pass_create("GPencil Stroke Pass",
                                          DRW_STATE_WRITE_COLOR | DRW_STATE_WRITE_DEPTH |
                                              DRW_STATE_DEPTH_LESS_EQUAL | DRW_STATE_BLEND_ALPHA |
                                              DRW_STATE_WRITE_STENCIL | DRW_STATE_STENCIL_NEQUAL);
    stl->storage->shgroup_id = 0;

    /* edit pass */
    psl->edit_pass = DRW_pass_create("GPencil Edit Pass",
                                     DRW_STATE_WRITE_COLOR | DRW_STATE_BLEND_ALPHA);

    /* detect if playing animation */
    if (draw_ctx->evil_C) {

      bool playing = ED_screen_animation_playing(CTX_wm_manager(draw_ctx->evil_C)) != NULL;
      if (playing != stl->storage->is_playing) {
        stl->storage->reset_cache = true;
      }
      stl->storage->is_playing = playing;
    }
    else {
      stl->storage->is_playing = false;
      stl->storage->reset_cache = false;
    }
    /* save render state */
    stl->storage->is_render = DRW_state_is_image_render();
    stl->storage->is_mat_preview = (bool)stl->storage->is_render &&
                                   STREQ(scene->id.name + 2, "preview");

    if (obact_gpd) {
      /* for some reason, when press play there is a delay in the animation flag check
       * and this produces errors. To be sure, we set cache as dirty because the frame
       * is changing.
       */
      if (stl->storage->is_playing == true) {
        obact_gpd->flag |= GP_DATA_CACHE_IS_DIRTY;
      }
      /* if render, set as dirty to update all data */
      else if (stl->storage->is_render == true) {
        obact_gpd->flag |= GP_DATA_CACHE_IS_DIRTY;
      }
    }

    /* save simplify flags (can change while drawing, so it's better to save) */
    stl->storage->simplify_fill = GPENCIL_SIMPLIFY_FILL(scene, stl->storage->is_playing);
    stl->storage->simplify_modif = GPENCIL_SIMPLIFY_MODIF(scene, stl->storage->is_playing);
    stl->storage->simplify_fx = GPENCIL_SIMPLIFY_FX(scene, stl->storage->is_playing);
    stl->storage->simplify_blend = GPENCIL_SIMPLIFY_BLEND(scene, stl->storage->is_playing);

    /* xray mode */
    if (v3d) {
      stl->storage->is_xray = XRAY_ACTIVE(v3d);
    }
    else {
      stl->storage->is_xray = 0;
    }

    /* save pixsize */
    stl->storage->pixsize = DRW_viewport_pixelsize_get();
    if ((!DRW_state_is_opengl_render()) && (stl->storage->is_render)) {
      stl->storage->pixsize = &stl->storage->render_pixsize;
    }

    /* detect if painting session */
    if ((obact_gpd) && (obact_gpd->flag & GP_DATA_STROKE_PAINTMODE) &&
        (stl->storage->is_playing == false)) {
      /* need the original to avoid cow overhead while drawing */
      bGPdata *gpd_orig = (bGPdata *)DEG_get_original_id(&obact_gpd->id);
      if (((gpd_orig->runtime.sbuffer_sflag & GP_STROKE_ERASER) == 0) &&
          (gpd_orig->runtime.sbuffer_used > 0) &&
          ((gpd_orig->flag & GP_DATA_STROKE_POLYGON) == 0) && !DRW_state_is_depth() &&
          (stl->storage->background_ready == true)) {
        stl->g_data->session_flag |= GP_DRW_PAINT_PAINTING;
      }
      else {
        stl->g_data->session_flag = GP_DRW_PAINT_IDLE;
      }
    }
    else {
      /* if not drawing mode */
      stl->g_data->session_flag = GP_DRW_PAINT_HOLD;
    }

    if (gp_style) {
      stl->storage->stroke_style = gp_style->stroke_style;
      stl->storage->color_type = GPENCIL_COLOR_SOLID;
      if (gp_style->stroke_style == GP_STYLE_STROKE_STYLE_TEXTURE) {
        stl->storage->color_type = GPENCIL_COLOR_TEXTURE;
        if (gp_style->flag & GP_STYLE_STROKE_PATTERN) {
          stl->storage->color_type = GPENCIL_COLOR_PATTERN;
        }
      }
    }
    else {
      stl->storage->stroke_style = GP_STYLE_STROKE_STYLE_SOLID;
      stl->storage->color_type = GPENCIL_COLOR_SOLID;
    }

    /* drawing buffer pass for drawing the stroke that is being drawing by the user. The data
     * is stored in sbuffer
     */
    psl->drawing_pass = DRW_pass_create("GPencil Drawing Pass",
                                        DRW_STATE_WRITE_COLOR | DRW_STATE_BLEND_ALPHA |
                                            DRW_STATE_WRITE_DEPTH | DRW_STATE_DEPTH_ALWAYS |
                                            DRW_STATE_WRITE_STENCIL | DRW_STATE_STENCIL_NEQUAL);

    /* full screen pass to combine the result with default framebuffer */
    struct GPUBatch *quad = DRW_cache_fullscreen_quad_get();
    psl->mix_screen_pass = DRW_pass_create("GPencil Mix Pass",
                                           DRW_STATE_WRITE_COLOR | DRW_STATE_BLEND_ALPHA |
                                               DRW_STATE_WRITE_DEPTH | DRW_STATE_DEPTH_LESS);
    DRWShadingGroup *mix_shgrp = DRW_shgroup_create(e_data.gpencil_fullscreen_sh,
                                                    psl->mix_screen_pass);
    DRW_shgroup_call(mix_shgrp, quad, NULL);
    DRW_shgroup_uniform_texture_ref(mix_shgrp, "strokeColor", &stl->g_data->input_color_tx);
    DRW_shgroup_uniform_texture_ref(mix_shgrp, "strokeDepth", &stl->g_data->input_depth_tx);
    DRW_shgroup_uniform_int(mix_shgrp, "tonemapping", &stl->storage->tonemapping, 1);
    DRW_shgroup_uniform_int(mix_shgrp, "do_select", &stl->storage->do_select_outline, 1);
    DRW_shgroup_uniform_vec4(mix_shgrp, "select_color", stl->storage->select_color, 1);

    /* Mix pass no blend used to copy between passes. A separated pass is required
     * because if mix_pass is used, the accumulation of blend degrade the colors.
     *
     * This pass is used too to take the snapshot used for background_pass. This image
     * will be used as the background while the user is drawing.
     */
    psl->mix_screen_noblend_pass = DRW_pass_create("GPencil Mix Pass no blend",
                                                   DRW_STATE_WRITE_COLOR | DRW_STATE_WRITE_DEPTH |
                                                       DRW_STATE_DEPTH_LESS);
    DRWShadingGroup *mix_shgrp_noblend = DRW_shgroup_create(e_data.gpencil_fullscreen_sh,
                                                            psl->mix_screen_noblend_pass);
    DRW_shgroup_call(mix_shgrp_noblend, quad, NULL);
    DRW_shgroup_uniform_texture_ref(
        mix_shgrp_noblend, "strokeColor", &stl->g_data->input_color_tx);
    DRW_shgroup_uniform_texture_ref(
        mix_shgrp_noblend, "strokeDepth", &stl->g_data->input_depth_tx);
    DRW_shgroup_uniform_int(mix_shgrp_noblend, "tonemapping", &stl->storage->tonemapping, 1);
    DRW_shgroup_uniform_int(mix_shgrp_noblend, "do_select", &stl->storage->do_select_outline, 1);
    DRW_shgroup_uniform_vec4(mix_shgrp_noblend, "select_color", stl->storage->select_color, 1);

    /* Painting session pass (used only to speedup while the user is drawing )
     * This pass is used to show the snapshot of the current grease pencil strokes captured
     * when the user starts to draw (see comments above).
     * In this way, the previous strokes don't need to be redraw and the drawing process
     * is far to agile.
     */
    psl->background_pass = DRW_pass_create("GPencil Background Painting Session Pass",
                                           DRW_STATE_WRITE_COLOR | DRW_STATE_BLEND_ALPHA |
                                               DRW_STATE_WRITE_DEPTH | DRW_STATE_DEPTH_LESS);
    DRWShadingGroup *background_shgrp = DRW_shgroup_create(e_data.gpencil_background_sh,
                                                           psl->background_pass);
    DRW_shgroup_call(background_shgrp, quad, NULL);
    DRW_shgroup_uniform_texture_ref(background_shgrp, "strokeColor", &txl->background_color_tx);
    DRW_shgroup_uniform_texture_ref(background_shgrp, "strokeDepth", &txl->background_depth_tx);

    /* pass for drawing paper (only if viewport)
     * In render, the v3d is null so the paper is disabled
     * The paper is way to isolate the drawing in complex scene and to have a cleaner
     * drawing area.
     */
    if (v3d) {
      psl->paper_pass = DRW_pass_create("GPencil Paper Pass",
                                        DRW_STATE_WRITE_COLOR | DRW_STATE_BLEND_ALPHA);
      DRWShadingGroup *paper_shgrp = DRW_shgroup_create(e_data.gpencil_paper_sh, psl->paper_pass);
      DRW_shgroup_call(paper_shgrp, quad, NULL);
      DRW_shgroup_uniform_vec3(paper_shgrp, "color", v3d->shading.background_color, 1);
      DRW_shgroup_uniform_float(paper_shgrp, "opacity", &v3d->overlay.gpencil_paper_opacity, 1);
    }

    /* grid pass */
    if (v3d) {
      psl->grid_pass = DRW_pass_create("GPencil Grid Pass",
                                       DRW_STATE_WRITE_COLOR | DRW_STATE_BLEND_ALPHA |
                                           DRW_STATE_WRITE_DEPTH | DRW_STATE_DEPTH_ALWAYS);
      stl->g_data->shgrps_grid = DRW_shgroup_create(e_data.gpencil_line_sh, psl->grid_pass);
    }

    /* blend layers pass */
    psl->blend_layers_pass = DRW_pass_create("GPencil Blend Layers Pass",
                                             DRW_STATE_WRITE_COLOR | DRW_STATE_BLEND_CUSTOM);
    DRWShadingGroup *blend_shgrp = DRW_shgroup_create(e_data.gpencil_blend_fullscreen_sh,
                                                      psl->blend_layers_pass);
    DRW_shgroup_uniform_texture_ref(blend_shgrp, "strokeColor", &stl->g_data->temp_color_fx_tx);
    DRW_shgroup_uniform_int(blend_shgrp, "mode", &stl->storage->blend_mode, 1);
    DRW_shgroup_call(blend_shgrp, quad, NULL);

    psl->blend_layers_depth_pass = DRW_pass_create("GPencil Merge Depth Pass",
                                                   DRW_STATE_WRITE_DEPTH | DRW_STATE_DEPTH_LESS);
    DRWShadingGroup *shgrp = DRW_shgroup_create(e_data.gpencil_merge_depth_sh,
                                                psl->blend_layers_depth_pass);
    DRW_shgroup_uniform_texture_ref(shgrp, "strokeDepth", &stl->g_data->temp_depth_fx_tx);
    DRW_shgroup_call(shgrp, quad, NULL);

    /* create effects passes */
    if (!stl->storage->simplify_fx) {
      GPENCIL_create_fx_passes(psl);
    }
  }
}

static void gpencil_add_draw_data(void *vedata, Object *ob)
{
  GPENCIL_StorageList *stl = ((GPENCIL_Data *)vedata)->stl;
  bGPdata *gpd = (bGPdata *)ob->data;
  const bool is_multiedit = (bool)GPENCIL_MULTIEDIT_SESSIONS_ON(gpd);
  const DRWContextState *draw_ctx = DRW_context_state_get();
  const View3D *v3d = draw_ctx->v3d;
  tGPencilObjectCache_shgrp *array_elm = NULL;

  int i = stl->g_data->gp_cache_used - 1;
  tGPencilObjectCache *cache_ob = &stl->g_data->gp_object_cache[i];

  if (!cache_ob->is_dup_ob) {
    /* fill shading groups */
    if ((!is_multiedit) || (stl->storage->is_render)) {
      gpencil_populate_datablock(&e_data, vedata, ob, cache_ob);
    }
    else {
      gpencil_populate_multiedit(&e_data, vedata, ob, cache_ob);
    }
  }

  /* Verify if the object has layer blending */
  cache_ob->has_layer_blend = false;
  for (int e = 0; e < cache_ob->tot_layers; e++) {
    array_elm = &cache_ob->shgrp_array[e];
    if ((array_elm->mode != eGplBlendMode_Regular) || (array_elm->mask_layer)) {
      cache_ob->has_layer_blend = true;
      break;
    }
  }

  /* FX passses */
  cache_ob->has_fx = false;
  if ((!stl->storage->simplify_fx) &&
      ((!ELEM(cache_ob->shading_type[0], OB_WIRE, OB_SOLID)) ||
       ((v3d->spacetype != SPACE_VIEW3D))) &&
      (BKE_shaderfx_has_gpencil(ob))) {
    cache_ob->has_fx = true;
    if ((!stl->storage->simplify_fx) && (!is_multiedit)) {
      gpencil_fx_prepare(&e_data, vedata, cache_ob);
    }
  }
}

void GPENCIL_cache_populate(void *vedata, Object *ob)
{
  /* object must be visible */
  if (!(DRW_object_visibility_in_active_context(ob) & OB_VISIBLE_SELF)) {
    return;
  }

  GPENCIL_StorageList *stl = ((GPENCIL_Data *)vedata)->stl;
  const DRWContextState *draw_ctx = DRW_context_state_get();
  Scene *scene = draw_ctx->scene;
  ToolSettings *ts = scene->toolsettings;
  View3D *v3d = draw_ctx->v3d;
  const View3DCursor *cursor = &scene->cursor;
  float grid_matrix[4][4];

  if (ob->type == OB_GPENCIL && ob->data) {
    bGPdata *gpd = (bGPdata *)ob->data;

    /* enable multisample and basic framebuffer creation */
    stl->storage->framebuffer_flag |= GP_FRAMEBUFFER_MULTISAMPLE;
    stl->storage->framebuffer_flag |= GP_FRAMEBUFFER_BASIC;

    /* when start/stop animation the cache must be set as dirty to reset all data */
    if (stl->storage->reset_cache) {
      gpd->flag |= GP_DATA_CACHE_IS_DIRTY;
      stl->storage->reset_cache = false;
    }

    if ((stl->g_data->session_flag & GP_DRW_PAINT_READY) == 0) {
      /* bound box object are not visible, only external box*/
      if (ob->dt != OB_BOUNDBOX) {
        /* save gp objects for drawing later */
        stl->g_data->gp_object_cache = gpencil_object_cache_add(stl->g_data->gp_object_cache,
                                                                ob,
                                                                &stl->g_data->gp_cache_size,
                                                                &stl->g_data->gp_cache_used);

        /* enable instance loop */
        if (!stl->g_data->do_instances) {
          tGPencilObjectCache *cache_ob =
              &stl->g_data->gp_object_cache[stl->g_data->gp_cache_used - 1];
          stl->g_data->do_instances = cache_ob->is_dup_ob;
        }

        /* load drawing data */
        gpencil_add_draw_data(vedata, ob);
      }
    }

    /* draw current painting strokes
     * (only if region is equal to originated paint region)
     *
     * Need to use original data because to use the copy of data, the paint
     * operator must update depsgraph and this makes that first events of the
     * mouse are missed if the datablock is very big due the time required to
     * copy the datablock. The search of the original data is faster than a
     * full datablock copy.
     * Using the original data doesn't require a copy and the feel when drawing
     * is far better.
     */

    bGPdata *gpd_orig = (bGPdata *)DEG_get_original_id(&gpd->id);
    if ((draw_ctx->obact == ob) &&
        ((gpd_orig->runtime.ar == NULL) || (gpd_orig->runtime.ar == draw_ctx->ar))) {
      gpencil_populate_buffer_strokes(&e_data, vedata, ts, ob);
    }

    /* grid */
    if ((v3d) && ((v3d->flag2 & V3D_HIDE_OVERLAYS) == 0) && (v3d->gp_flag & V3D_GP_SHOW_GRID) &&
        (ob->type == OB_GPENCIL) && (ob == draw_ctx->obact) &&
        ((ts->gpencil_v3d_align & GP_PROJECT_DEPTH_VIEW) == 0) &&
        ((ts->gpencil_v3d_align & GP_PROJECT_DEPTH_STROKE) == 0)) {

      stl->g_data->batch_grid = gpencil_get_grid(ob);

      /* define grid orientation */
      switch (ts->gp_sculpt.lock_axis) {
        case GP_LOCKAXIS_VIEW: {
          /* align always to view */
          invert_m4_m4(grid_matrix, draw_ctx->rv3d->viewmat);
          /* copy ob location */
          copy_v3_v3(grid_matrix[3], ob->obmat[3]);
          break;
        }
        case GP_LOCKAXIS_CURSOR: {
          float scale[3] = {1.0f, 1.0f, 1.0f};
          loc_eul_size_to_mat4(grid_matrix, cursor->location, cursor->rotation_euler, scale);
          break;
        }
        default: {
          copy_m4_m4(grid_matrix, ob->obmat);
          break;
        }
      }

      /* Move the origin to Object or Cursor */
      if (ts->gpencil_v3d_align & GP_PROJECT_CURSOR) {
        copy_v3_v3(grid_matrix[3], cursor->location);
      }
      else {
        copy_v3_v3(grid_matrix[3], ob->obmat[3]);
      }

      DRW_shgroup_call_obmat(stl->g_data->shgrps_grid, stl->g_data->batch_grid, grid_matrix);
    }
  }
}

void GPENCIL_cache_finish(void *vedata)
{
  GPENCIL_StorageList *stl = ((GPENCIL_Data *)vedata)->stl;
  tGPencilObjectCache *cache_ob = NULL;
  Object *ob = NULL;

  /* create data for instances */
  if (stl->g_data->do_instances) {
    GHash *gh_objects = BLI_ghash_str_new(__func__);
    /* create hash of real object (non duplicated) */
    for (int i = 0; i < stl->g_data->gp_cache_used; i++) {
      cache_ob = &stl->g_data->gp_object_cache[i];
      if (!cache_ob->is_dup_ob) {
        ob = cache_ob->ob;
        char *name = BKE_id_to_unique_string_key(&ob->id);
        BLI_ghash_insert(gh_objects, name, cache_ob->ob);
      }
    }

    /* draw particles */
    gpencil_populate_particles(&e_data, gh_objects, vedata);

    /* free hash */
    BLI_ghash_free(gh_objects, MEM_freeN, NULL);
  }

  if (stl->g_data->session_flag & (GP_DRW_PAINT_IDLE | GP_DRW_PAINT_FILLING)) {
    stl->storage->framebuffer_flag |= GP_FRAMEBUFFER_DRAW;
  }

  /* create framebuffers (only for normal drawing) */
  if (!DRW_state_is_select() || !DRW_state_is_depth()) {
    GPENCIL_create_framebuffers(vedata);
  }
}

/* helper function to sort inverse gpencil objects using qsort */
static int gpencil_object_cache_compare_zdepth(const void *a1, const void *a2)
{
  const tGPencilObjectCache *ps1 = a1, *ps2 = a2;

  if (ps1->zdepth < ps2->zdepth) {
    return 1;
  }
  else if (ps1->zdepth > ps2->zdepth) {
    return -1;
  }

  return 0;
}

/* prepare a texture with full viewport screenshot for fast drawing */
static void gpencil_prepare_fast_drawing(GPENCIL_StorageList *stl,
                                         DefaultFramebufferList *dfbl,
                                         GPENCIL_FramebufferList *fbl,
                                         DRWPass *pass,
                                         const float clearcol[4])
{
  if (stl->g_data->session_flag & (GP_DRW_PAINT_IDLE | GP_DRW_PAINT_FILLING)) {
    GPU_framebuffer_bind(fbl->background_fb);
    /* clean only in first loop cycle */
    if (stl->g_data->session_flag & GP_DRW_PAINT_IDLE) {
      GPU_framebuffer_clear_color_depth_stencil(fbl->background_fb, clearcol, 1.0f, 0x0);
      stl->g_data->session_flag = GP_DRW_PAINT_FILLING;
    }
    /* repeat pass to fill temp texture */
    DRW_draw_pass(pass);
    /* set default framebuffer again */
    GPU_framebuffer_bind(dfbl->default_fb);

    stl->storage->background_ready = true;
  }
}

void DRW_gpencil_free_runtime_data(void *ved)
{
  GPENCIL_Data *vedata = (GPENCIL_Data *)ved;
  GPENCIL_StorageList *stl = ((GPENCIL_Data *)vedata)->stl;

  /* free gpu data */
  GPU_BATCH_DISCARD_SAFE(stl->g_data->batch_buffer_stroke);
  MEM_SAFE_FREE(stl->g_data->batch_buffer_stroke);

  GPU_BATCH_DISCARD_SAFE(stl->g_data->batch_buffer_fill);
  MEM_SAFE_FREE(stl->g_data->batch_buffer_fill);

  GPU_BATCH_DISCARD_SAFE(stl->g_data->batch_buffer_ctrlpoint);
  MEM_SAFE_FREE(stl->g_data->batch_buffer_ctrlpoint);

  GPU_BATCH_DISCARD_SAFE(stl->g_data->batch_grid);
  MEM_SAFE_FREE(stl->g_data->batch_grid);

  if (stl->g_data->gp_object_cache == NULL) {
    return;
  }

  /* reset all cache flags */
  for (int i = 0; i < stl->g_data->gp_cache_used; i++) {
    tGPencilObjectCache *cache_ob = &stl->g_data->gp_object_cache[i];
    if (cache_ob) {
      bGPdata *gpd = cache_ob->gpd;
      gpd->flag &= ~GP_DATA_CACHE_IS_DIRTY;

      /* free shgrp array */
      cache_ob->tot_layers = 0;
      MEM_SAFE_FREE(cache_ob->name);
      MEM_SAFE_FREE(cache_ob->shgrp_array);
    }
  }

  /* free the cache itself */
  MEM_SAFE_FREE(stl->g_data->gp_object_cache);
}

static void gpencil_draw_pass_range(GPENCIL_StorageList *stl,
                                    GPENCIL_PassList *psl,
                                    GPUFrameBuffer *fb,
                                    Object *ob,
                                    bGPdata *gpd,
                                    DRWShadingGroup *init_shgrp,
                                    DRWShadingGroup *end_shgrp)
{
  if (init_shgrp == NULL) {
    return;
  }

<<<<<<< HEAD
  DRWShadingGroup *shgrp = init_shgrp;
  DRWShadingGroup *from_shgrp = init_shgrp;
  DRWShadingGroup *to_shgrp = init_shgrp;
  int stencil_tot = 0;
  bool do_last = true;

  /* Loop all shading groups to separate by stencil groups. */
  while ((shgrp) && (shgrp != end_shgrp)) {
    do_last = true;
    /* Count number of groups using stencil. */
    if (DRW_shgroup_stencil_mask_get(shgrp) != 0) {
      stencil_tot++;
    }

    /* Draw stencil group and clear stencil bit. This is required because the number of
     * shading groups can be greater than the limit of 255 stencil values.
     * Only count as stencil if the shading group has an stencil value assigned. This reduces
     * the number of clears because Dots, Fills and some Line strokes don't need stencil.
     */
    if (stencil_tot == 255) {
      DRW_draw_pass_subset(GPENCIL_3D_DRAWMODE(ob, gpd) ? psl->stroke_pass_3d :
                                                          psl->stroke_pass_2d,
                           from_shgrp,
                           to_shgrp);
      /* Clear Stencil and prepare for next group. */
      GPU_framebuffer_clear_stencil(fb, 0x0);

      /* Set new init group and reset. */
      do_last = false;

      shgrp = DRW_shgroup_get_next(shgrp);
      if (shgrp) {
        from_shgrp = to_shgrp = shgrp;
        stencil_tot = 0;
        if (shgrp != end_shgrp) {
          continue;
        }
        else {
          do_last = true;
          break;
        }
      }
      else {
        /* No more groups. */
        break;
      }
    }

    /* Still below stencil group limit. */
    shgrp = DRW_shgroup_get_next(shgrp);
    if (shgrp) {
      to_shgrp = shgrp;
    }
  }

  /* Draw last pending groups. */
  if (do_last) {
    DRW_draw_pass_subset(GPENCIL_3D_DRAWMODE(ob, gpd) ? psl->stroke_pass_3d : psl->stroke_pass_2d,
                         from_shgrp,
                         to_shgrp);
=======
  const bool do_antialiasing = ((!stl->storage->is_mat_preview) && (multi));

  if (do_antialiasing) {
    MULTISAMPLE_GP_SYNC_ENABLE(stl->storage->multisamples, fbl);
  }

  DRW_draw_pass_subset(GPENCIL_3D_DRAWMODE(ob, gpd) ? psl->stroke_pass_3d : psl->stroke_pass_2d,
                       init_shgrp,
                       end_shgrp);

  if (do_antialiasing) {
    MULTISAMPLE_GP_SYNC_DISABLE(stl->storage->multisamples, fbl, fb, txl);
>>>>>>> f97a64aa
  }
}

/* draw strokes to use for selection */
static void drw_gpencil_select_render(GPENCIL_StorageList *stl, GPENCIL_PassList *psl)
{
  tGPencilObjectCache *cache_ob;
  tGPencilObjectCache_shgrp *array_elm = NULL;
  DRWShadingGroup *init_shgrp = NULL;
  DRWShadingGroup *end_shgrp = NULL;

  /* Draw all pending objects */
  if ((stl->g_data->gp_cache_used > 0) && (stl->g_data->gp_object_cache)) {
    /* sort by zdepth */
    qsort(stl->g_data->gp_object_cache,
          stl->g_data->gp_cache_used,
          sizeof(tGPencilObjectCache),
          gpencil_object_cache_compare_zdepth);

    for (int i = 0; i < stl->g_data->gp_cache_used; i++) {
      cache_ob = &stl->g_data->gp_object_cache[i];
      if (cache_ob) {
        Object *ob = cache_ob->ob;
        bGPdata *gpd = cache_ob->gpd;
        init_shgrp = NULL;
        if (cache_ob->tot_layers > 0) {
          for (int e = 0; e < cache_ob->tot_layers; e++) {
            array_elm = &cache_ob->shgrp_array[e];
            if (init_shgrp == NULL) {
              init_shgrp = array_elm->init_shgrp;
            }
            end_shgrp = array_elm->end_shgrp;
          }
          /* draw group */
          DRW_draw_pass_subset(GPENCIL_3D_DRAWMODE(ob, gpd) ? psl->stroke_pass_3d :
                                                              psl->stroke_pass_2d,
                               init_shgrp,
                               end_shgrp);
        }
        /* the cache must be dirty for next loop */
        gpd->flag |= GP_DATA_CACHE_IS_DIRTY;
      }
    }
  }
}

/* draw scene */
void GPENCIL_draw_scene(void *ved)
{
  GPENCIL_Data *vedata = (GPENCIL_Data *)ved;
  GPENCIL_StorageList *stl = ((GPENCIL_Data *)vedata)->stl;

  GPENCIL_PassList *psl = ((GPENCIL_Data *)vedata)->psl;
  GPENCIL_FramebufferList *fbl = ((GPENCIL_Data *)vedata)->fbl;
  DefaultFramebufferList *dfbl = DRW_viewport_framebuffer_list_get();
  GPENCIL_TextureList *txl = ((GPENCIL_Data *)vedata)->txl;

  tGPencilObjectCache *cache_ob;
  tGPencilObjectCache_shgrp *array_elm = NULL;
  DRWShadingGroup *init_shgrp = NULL;
  DRWShadingGroup *end_shgrp = NULL;

  const float clearcol[4] = {0.0f, 0.0f, 0.0f, 0.0f};

  const DRWContextState *draw_ctx = DRW_context_state_get();
  View3D *v3d = draw_ctx->v3d;
  Object *obact = draw_ctx->obact;
  const bool playing = stl->storage->is_playing;
  const bool is_render = stl->storage->is_render;
  bGPdata *gpd_act = (obact) && (obact->type == OB_GPENCIL) ? (bGPdata *)obact->data : NULL;
  const bool is_edit = GPENCIL_ANY_EDIT_MODE(gpd_act);
  const bool overlay = v3d != NULL ? (bool)((v3d->flag2 & V3D_HIDE_OVERLAYS) == 0) : true;

  /* if the draw is for select, do a basic drawing and return */
  if (DRW_state_is_select() || DRW_state_is_depth()) {
    drw_gpencil_select_render(stl, psl);
    return;
  }

  /* paper pass to display a comfortable area to draw over complex scenes with geometry */
  if ((!is_render) && (obact) && (obact->type == OB_GPENCIL)) {
    if (((v3d->flag2 & V3D_HIDE_OVERLAYS) == 0) && (v3d->gp_flag & V3D_GP_SHOW_PAPER)) {
      DRW_draw_pass(psl->paper_pass);
    }
  }

  /* if we have a painting session, we use fast viewport drawing method */
  if ((!is_render) && (stl->g_data->session_flag & GP_DRW_PAINT_PAINTING)) {
    GPU_framebuffer_bind(dfbl->default_fb);

    if (obact->dt != OB_BOUNDBOX) {
      DRW_draw_pass(psl->background_pass);
    }

    MULTISAMPLE_GP_SYNC_ENABLE(stl->storage->multisamples, fbl);

    DRW_draw_pass(psl->drawing_pass);

    MULTISAMPLE_GP_SYNC_DISABLE(stl->storage->multisamples, fbl, dfbl->default_fb, txl);

    /* grid pass */
    if ((!is_render) && (obact) && (obact->type == OB_GPENCIL)) {
      if (((v3d->flag2 & V3D_HIDE_OVERLAYS) == 0) && (v3d->gp_flag & V3D_GP_SHOW_GRID)) {
        DRW_draw_pass(psl->grid_pass);
      }
    }

    /* free memory */
    DRW_gpencil_free_runtime_data(ved);

    return;
  }

  if (DRW_state_is_fbo()) {

    /* Draw all pending objects */
    if (stl->g_data->gp_cache_used > 0) {
      /* sort by zdepth */
      qsort(stl->g_data->gp_object_cache,
            stl->g_data->gp_cache_used,
            sizeof(tGPencilObjectCache),
            gpencil_object_cache_compare_zdepth);

      GPUFrameBuffer *blend_fb = fbl->temp_fx_fb;
      const bool do_antialiasing = ((!stl->storage->is_mat_preview) &&
                                    (stl->storage->multisamples > 0));
      GPUFrameBuffer *final_fb = (do_antialiasing) ? fbl->multisample_fb : fbl->temp_a_fb;

      for (int i = 0; i < stl->g_data->gp_cache_used; i++) {
        GPU_framebuffer_bind(fbl->temp_a_fb);
        GPU_framebuffer_clear_color_depth_stencil(fbl->temp_a_fb, clearcol, 1.0f, 0x0);

        cache_ob = &stl->g_data->gp_object_cache[i];
        Object *ob = cache_ob->ob;
        /* TODO: To check if the object has Blend, verify the value of
         * cache_ob->has_layer_blend
         * Actually this variable is set to true if any layer has any blend mode
         * different of Regular mode or the layer has the Masking enabled.
         */

        /* TODO: To check if the object has VFX, verify the value of
         * cache_ob->has_fx
         */

        bGPdata *gpd = cache_ob->gpd;
        /* Stroke Pass:
         * draw only a subset that usually starts with a fill and ends with stroke
         */
        if (cache_ob->tot_layers > 0) {
          for (int e = 0; e < cache_ob->tot_layers; e++) {
            array_elm = &cache_ob->shgrp_array[e];
            init_shgrp = array_elm->init_shgrp;
            end_shgrp = array_elm->end_shgrp;

            if (stl->storage->multisamples > 0) {
              GPU_framebuffer_bind(fbl->multisample_fb);
            }
            else {
              GPU_framebuffer_bind(fbl->temp_a_fb);
            }

            if (array_elm->mode == eGplBlendMode_Regular) {
              /* Draw current group in MSAA texture or final texture. */
              gpencil_draw_pass_range(stl, psl, final_fb, ob, gpd, init_shgrp, end_shgrp);
            }
            else {
              /* Draw current group in separated texture to blend later. */
              GPU_framebuffer_bind(blend_fb);
              GPU_framebuffer_clear_color_depth_stencil(blend_fb, clearcol, 1.0f, 0x0);
              gpencil_draw_pass_range(stl, psl, fbl->temp_fx_fb, ob, gpd, init_shgrp, end_shgrp);

              /* Draw Blended texture over MSAA texture */
              GPU_framebuffer_bind(final_fb);
              stl->storage->blend_mode = array_elm->mode;
              DRW_draw_pass(psl->blend_layers_pass);
              DRW_draw_pass(psl->blend_layers_depth_pass);
            }
          }

          /* Resolve MSAA texture to A texture to follow with VFX */
          MULTISAMPLE_GP_SYNC_DISABLE(stl->storage->multisamples, fbl, fbl->temp_a_fb, txl);
        }

        /* Clear multisample framebuffer to avoid garbage in the screen */
        if (stl->storage->multisamples > 0) {
          GPU_framebuffer_bind(fbl->multisample_fb);
          GPU_framebuffer_clear_color_depth_stencil(
              fbl->multisample_fb, (const float[4]){0.0f}, 1.0f, 0x0);
        }

        /* Current buffer drawing */
        GPU_framebuffer_bind(fbl->temp_a_fb);
        if ((!is_render) && (cache_ob->is_dup_ob == false)) {
          DRW_draw_pass(psl->drawing_pass);
        }
        /* fx passes */
        if (cache_ob->has_fx == true) {
          stl->storage->tonemapping = 0;
          gpencil_fx_draw(&e_data, vedata, cache_ob);
        }

        stl->g_data->input_depth_tx = stl->g_data->temp_depth_a_tx;
        stl->g_data->input_color_tx = stl->g_data->temp_color_a_tx;

        /* Combine with scene buffer */
        if ((!is_render) || (fbl->main_fb == NULL)) {
          GPU_framebuffer_bind(dfbl->default_fb);
        }
        else {
          GPU_framebuffer_bind(fbl->main_fb);
        }
        /* tonemapping */
        stl->storage->tonemapping = DRW_state_do_color_management() ? 0 : 1;

        /* active select flag and selection color */
        if (!is_render) {
          UI_GetThemeColorShadeAlpha4fv(
              (ob == draw_ctx->obact) ? TH_ACTIVE : TH_SELECT, 0, -40, stl->storage->select_color);
        }
        stl->storage->do_select_outline = ((overlay) && (ob->base_flag & BASE_SELECTED) &&
                                           (ob->mode == OB_MODE_OBJECT) && (!is_render) &&
                                           (!playing) && (v3d->flag & V3D_SELECT_OUTLINE));

        /* if active object is not object mode, disable for all objects */
        if ((stl->storage->do_select_outline) && (draw_ctx->obact) &&
            (draw_ctx->obact->mode != OB_MODE_OBJECT)) {
          stl->storage->do_select_outline = 0;
        }

        /* draw mix pass */
        DRW_draw_pass(psl->mix_screen_pass);

        /* disable select flag */
        stl->storage->do_select_outline = 0;

        /* prepare for fast drawing */
        if (!is_render) {
          if (!playing) {
            gpencil_prepare_fast_drawing(stl, dfbl, fbl, psl->mix_screen_noblend_pass, clearcol);
          }
        }
        else {
          /* if render, the cache must be dirty for next loop */
          gpd->flag |= GP_DATA_CACHE_IS_DIRTY;
        }
      }
      /* edit points */
      if ((!is_render) && (!playing) && (is_edit)) {
        DRW_draw_pass(psl->edit_pass);
      }
    }
    /* grid pass */
    if ((!is_render) && (obact) && (obact->type == OB_GPENCIL)) {
      if (((v3d->flag2 & V3D_HIDE_OVERLAYS) == 0) && (v3d->gp_flag & V3D_GP_SHOW_GRID)) {
        DRW_draw_pass(psl->grid_pass);
      }
    }
  }
  /* free memory */
  DRW_gpencil_free_runtime_data(ved);

  /* reset  */
  if (DRW_state_is_fbo()) {
    /* attach again default framebuffer */
    if (!is_render) {
      GPU_framebuffer_bind(dfbl->default_fb);
    }

    /* the temp texture is ready. Now we can use fast screen drawing */
    if (stl->g_data->session_flag & GP_DRW_PAINT_FILLING) {
      stl->g_data->session_flag = GP_DRW_PAINT_READY;
    }
  }
}

static const DrawEngineDataSize GPENCIL_data_size = DRW_VIEWPORT_DATA_SIZE(GPENCIL_Data);

DrawEngineType draw_engine_gpencil_type = {
    NULL,
    NULL,
    N_("GpencilMode"),
    &GPENCIL_data_size,
    &GPENCIL_engine_init,
    &GPENCIL_engine_free,
    &GPENCIL_cache_init,
    &GPENCIL_cache_populate,
    &GPENCIL_cache_finish,
    NULL,
    &GPENCIL_draw_scene,
    NULL,
    NULL,
    &GPENCIL_render_to_image,
};<|MERGE_RESOLUTION|>--- conflicted
+++ resolved
@@ -855,68 +855,6 @@
     return;
   }
 
-<<<<<<< HEAD
-  DRWShadingGroup *shgrp = init_shgrp;
-  DRWShadingGroup *from_shgrp = init_shgrp;
-  DRWShadingGroup *to_shgrp = init_shgrp;
-  int stencil_tot = 0;
-  bool do_last = true;
-
-  /* Loop all shading groups to separate by stencil groups. */
-  while ((shgrp) && (shgrp != end_shgrp)) {
-    do_last = true;
-    /* Count number of groups using stencil. */
-    if (DRW_shgroup_stencil_mask_get(shgrp) != 0) {
-      stencil_tot++;
-    }
-
-    /* Draw stencil group and clear stencil bit. This is required because the number of
-     * shading groups can be greater than the limit of 255 stencil values.
-     * Only count as stencil if the shading group has an stencil value assigned. This reduces
-     * the number of clears because Dots, Fills and some Line strokes don't need stencil.
-     */
-    if (stencil_tot == 255) {
-      DRW_draw_pass_subset(GPENCIL_3D_DRAWMODE(ob, gpd) ? psl->stroke_pass_3d :
-                                                          psl->stroke_pass_2d,
-                           from_shgrp,
-                           to_shgrp);
-      /* Clear Stencil and prepare for next group. */
-      GPU_framebuffer_clear_stencil(fb, 0x0);
-
-      /* Set new init group and reset. */
-      do_last = false;
-
-      shgrp = DRW_shgroup_get_next(shgrp);
-      if (shgrp) {
-        from_shgrp = to_shgrp = shgrp;
-        stencil_tot = 0;
-        if (shgrp != end_shgrp) {
-          continue;
-        }
-        else {
-          do_last = true;
-          break;
-        }
-      }
-      else {
-        /* No more groups. */
-        break;
-      }
-    }
-
-    /* Still below stencil group limit. */
-    shgrp = DRW_shgroup_get_next(shgrp);
-    if (shgrp) {
-      to_shgrp = shgrp;
-    }
-  }
-
-  /* Draw last pending groups. */
-  if (do_last) {
-    DRW_draw_pass_subset(GPENCIL_3D_DRAWMODE(ob, gpd) ? psl->stroke_pass_3d : psl->stroke_pass_2d,
-                         from_shgrp,
-                         to_shgrp);
-=======
   const bool do_antialiasing = ((!stl->storage->is_mat_preview) && (multi));
 
   if (do_antialiasing) {
@@ -929,7 +867,6 @@
 
   if (do_antialiasing) {
     MULTISAMPLE_GP_SYNC_DISABLE(stl->storage->multisamples, fbl, fb, txl);
->>>>>>> f97a64aa
   }
 }
 
