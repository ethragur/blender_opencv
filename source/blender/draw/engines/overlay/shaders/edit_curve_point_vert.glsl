--- conflicted
+++ resolved
@@ -18,28 +18,17 @@
   GPU_INTEL_VERTEX_SHADER_WORKAROUND
 
   /* Reuse the FREESTYLE flag to determine is GPencil. */
-<<<<<<< HEAD
-=======
   bool is_gpencil = ((data & EDGE_FREESTYLE) != 0);
->>>>>>> c2f0ee01
   if ((data & VERT_SELECTED) != 0) {
     if ((data & VERT_ACTIVE) != 0) {
       finalColor = colorEditMeshActive;
     }
     else {
-<<<<<<< HEAD
-      finalColor = ((data & EDGE_FREESTYLE) == 0) ? colorVertexSelect : colorGpencilVertexSelect;
-    }
-  }
-  else {
-    finalColor = ((data & EDGE_FREESTYLE) == 0) ? colorVertex : colorGpencilVertex;
-=======
       finalColor = (!is_gpencil) ? colorVertexSelect : colorGpencilVertexSelect;
     }
   }
   else {
     finalColor = (!is_gpencil) ? colorVertex : colorGpencilVertex;
->>>>>>> c2f0ee01
   }
 
   vec3 world_pos = point_object_to_world(pos);
