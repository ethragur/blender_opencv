/*
 * This program is free software; you can redistribute it and/or
 * modify it under the terms of the GNU General Public License
 * as published by the Free Software Foundation; either version 2
 * of the License, or (at your option) any later version.
 *
 * This program is distributed in the hope that it will be useful,
 * but WITHOUT ANY WARRANTY; without even the implied warranty of
 * MERCHANTABILITY or FITNESS FOR A PARTICULAR PURPOSE.  See the
 * GNU General Public License for more details.
 *
 * You should have received a copy of the GNU General Public License
 * along with this program; if not, write to the Free Software Foundation,
 * Inc., 51 Franklin Street, Fifth Floor, Boston, MA 02110-1301, USA.
 */

/** \file
 * \ingroup collada
 */

#ifndef __BLENDERCONTEXT_H__
#define __BLENDERCONTEXT_H__

#ifdef __cplusplus

extern "C" {
#endif

#include "DNA_object_types.h"
#include "BLI_linklist.h"
#include "BKE_context.h"
#include "BKE_main.h"
#include "DEG_depsgraph.h"
#include "DEG_depsgraph_query.h"
#include "DNA_layer_types.h"

typedef float(Vector)[3];
typedef float(Matrix)[4][4];
typedef double(DMatrix)[4][4];

typedef enum BC_global_forward_axis {
	BC_GLOBAL_FORWARD_X = 0,
	BC_GLOBAL_FORWARD_Y = 1,
	BC_GLOBAL_FORWARD_Z = 2,
	BC_GLOBAL_FORWARD_MINUS_X = 3,
	BC_GLOBAL_FORWARD_MINUS_Y = 4,
	BC_GLOBAL_FORWARD_MINUS_Z = 5
} BC_global_forward_axis;

typedef enum BC_global_up_axis {
	BC_GLOBAL_UP_X = 0,
	BC_GLOBAL_UP_Y = 1,
	BC_GLOBAL_UP_Z = 2,
	BC_GLOBAL_UP_MINUS_X = 3,
	BC_GLOBAL_UP_MINUS_Y = 4,
	BC_GLOBAL_UP_MINUS_Z = 5
} BC_global_up_axis;

static const BC_global_forward_axis BC_DEFAULT_FORWARD = BC_GLOBAL_FORWARD_Y;
static const BC_global_up_axis BC_DEFAULT_UP = BC_GLOBAL_UP_Z;

bool bc_is_in_Export_set(LinkNode *export_set, Object *ob, ViewLayer *view_layer);
bool bc_is_base_node(LinkNode *export_set, Object *ob, ViewLayer *view_layer);
Object *bc_get_highest_exported_ancestor_or_self(LinkNode *export_set, Object *ob, ViewLayer *view_layer);
int bc_is_marked(Object *ob);
void bc_remove_mark(Object *ob);
void bc_set_mark(Object *ob);

#ifdef __cplusplus
}

<<<<<<< HEAD
class BCMatrix {

private:
	mutable float matrix[4][4];
	mutable float size[3];
	mutable float rot[3];
	mutable float loc[3];
	mutable float q[4];

	void unit();
	void copy(Matrix &r, Matrix &a);

public:

	float(&location() const)[3];
	float(&rotation() const)[3];
	float(&scale() const)[3];
	float(&quat() const)[4];

	BCMatrix(BC_global_forward_axis global_forward_axis, BC_global_up_axis global_up_axis);
	BCMatrix(const BCMatrix &mat);
	BCMatrix(Matrix &mat);
	BCMatrix(Object *ob);
	BCMatrix();

	void get_matrix(DMatrix &matrix, const bool transposed = false, const int precision = -1) const;
	void get_matrix(Matrix &matrix, const bool transposed = false, const int precision = -1, const bool inverted = false) const;
	void set_transform(Object *ob);
	void set_transform(Matrix &mat);
	void add_transform(Matrix &to, const Matrix &transform, const Matrix &from, const bool inverted = false);
	void add_inverted_transform(Matrix &to, const Matrix &transform, const Matrix &from);
	void add_transform(const Matrix &matrix, const bool inverted = false);
	void add_transform(const BCMatrix &matrix, const bool inverted = false);

	const bool in_range(const BCMatrix &other, float distance) const;
	static void sanitize(Matrix &matrix, int precision);
	static void transpose(Matrix &matrix);

};

class BlenderContext
{
private:
	bContext *context;
	Depsgraph *depsgraph;
	Scene *scene;
	ViewLayer *view_layer;
	Main *main;
=======
class BlenderContext {
 private:
  bContext *context;
  Depsgraph *depsgraph;
  Scene *scene;
  ViewLayer *view_layer;
  Main *main;
>>>>>>> 3076d95b

 public:
  BlenderContext(bContext *C);
  bContext *get_context();
  Depsgraph *get_depsgraph();
  Scene *get_scene();
  Scene *get_evaluated_scene();
  Object *get_evaluated_object(Object *ob);
  ViewLayer *get_view_layer();
  Main *get_main();
};
#endif

#endif<|MERGE_RESOLUTION|>--- conflicted
+++ resolved
@@ -39,21 +39,21 @@
 typedef double(DMatrix)[4][4];
 
 typedef enum BC_global_forward_axis {
-	BC_GLOBAL_FORWARD_X = 0,
-	BC_GLOBAL_FORWARD_Y = 1,
-	BC_GLOBAL_FORWARD_Z = 2,
-	BC_GLOBAL_FORWARD_MINUS_X = 3,
-	BC_GLOBAL_FORWARD_MINUS_Y = 4,
-	BC_GLOBAL_FORWARD_MINUS_Z = 5
+  BC_GLOBAL_FORWARD_X = 0,
+  BC_GLOBAL_FORWARD_Y = 1,
+  BC_GLOBAL_FORWARD_Z = 2,
+  BC_GLOBAL_FORWARD_MINUS_X = 3,
+  BC_GLOBAL_FORWARD_MINUS_Y = 4,
+  BC_GLOBAL_FORWARD_MINUS_Z = 5
 } BC_global_forward_axis;
 
 typedef enum BC_global_up_axis {
-	BC_GLOBAL_UP_X = 0,
-	BC_GLOBAL_UP_Y = 1,
-	BC_GLOBAL_UP_Z = 2,
-	BC_GLOBAL_UP_MINUS_X = 3,
-	BC_GLOBAL_UP_MINUS_Y = 4,
-	BC_GLOBAL_UP_MINUS_Z = 5
+  BC_GLOBAL_UP_X = 0,
+  BC_GLOBAL_UP_Y = 1,
+  BC_GLOBAL_UP_Z = 2,
+  BC_GLOBAL_UP_MINUS_X = 3,
+  BC_GLOBAL_UP_MINUS_Y = 4,
+  BC_GLOBAL_UP_MINUS_Z = 5
 } BC_global_up_axis;
 
 static const BC_global_forward_axis BC_DEFAULT_FORWARD = BC_GLOBAL_FORWARD_Y;
@@ -61,7 +61,9 @@
 
 bool bc_is_in_Export_set(LinkNode *export_set, Object *ob, ViewLayer *view_layer);
 bool bc_is_base_node(LinkNode *export_set, Object *ob, ViewLayer *view_layer);
-Object *bc_get_highest_exported_ancestor_or_self(LinkNode *export_set, Object *ob, ViewLayer *view_layer);
+Object *bc_get_highest_exported_ancestor_or_self(LinkNode *export_set,
+                                                 Object *ob,
+                                                 ViewLayer *view_layer);
 int bc_is_marked(Object *ob);
 void bc_remove_mark(Object *ob);
 void bc_set_mark(Object *ob);
@@ -69,56 +71,50 @@
 #ifdef __cplusplus
 }
 
-<<<<<<< HEAD
 class BCMatrix {
 
-private:
-	mutable float matrix[4][4];
-	mutable float size[3];
-	mutable float rot[3];
-	mutable float loc[3];
-	mutable float q[4];
+ private:
+  mutable float matrix[4][4];
+  mutable float size[3];
+  mutable float rot[3];
+  mutable float loc[3];
+  mutable float q[4];
 
-	void unit();
-	void copy(Matrix &r, Matrix &a);
+  void unit();
+  void copy(Matrix &r, Matrix &a);
 
-public:
+ public:
+  float (&location() const)[3];
+  float (&rotation() const)[3];
+  float (&scale() const)[3];
+  float (&quat() const)[4];
 
-	float(&location() const)[3];
-	float(&rotation() const)[3];
-	float(&scale() const)[3];
-	float(&quat() const)[4];
+  BCMatrix(BC_global_forward_axis global_forward_axis, BC_global_up_axis global_up_axis);
+  BCMatrix(const BCMatrix &mat);
+  BCMatrix(Matrix &mat);
+  BCMatrix(Object *ob);
+  BCMatrix();
 
-	BCMatrix(BC_global_forward_axis global_forward_axis, BC_global_up_axis global_up_axis);
-	BCMatrix(const BCMatrix &mat);
-	BCMatrix(Matrix &mat);
-	BCMatrix(Object *ob);
-	BCMatrix();
+  void get_matrix(DMatrix &matrix, const bool transposed = false, const int precision = -1) const;
+  void get_matrix(Matrix &matrix,
+                  const bool transposed = false,
+                  const int precision = -1,
+                  const bool inverted = false) const;
+  void set_transform(Object *ob);
+  void set_transform(Matrix &mat);
+  void add_transform(Matrix &to,
+                     const Matrix &transform,
+                     const Matrix &from,
+                     const bool inverted = false);
+  void add_inverted_transform(Matrix &to, const Matrix &transform, const Matrix &from);
+  void add_transform(const Matrix &matrix, const bool inverted = false);
+  void add_transform(const BCMatrix &matrix, const bool inverted = false);
 
-	void get_matrix(DMatrix &matrix, const bool transposed = false, const int precision = -1) const;
-	void get_matrix(Matrix &matrix, const bool transposed = false, const int precision = -1, const bool inverted = false) const;
-	void set_transform(Object *ob);
-	void set_transform(Matrix &mat);
-	void add_transform(Matrix &to, const Matrix &transform, const Matrix &from, const bool inverted = false);
-	void add_inverted_transform(Matrix &to, const Matrix &transform, const Matrix &from);
-	void add_transform(const Matrix &matrix, const bool inverted = false);
-	void add_transform(const BCMatrix &matrix, const bool inverted = false);
-
-	const bool in_range(const BCMatrix &other, float distance) const;
-	static void sanitize(Matrix &matrix, int precision);
-	static void transpose(Matrix &matrix);
-
+  const bool in_range(const BCMatrix &other, float distance) const;
+  static void sanitize(Matrix &matrix, int precision);
+  static void transpose(Matrix &matrix);
 };
 
-class BlenderContext
-{
-private:
-	bContext *context;
-	Depsgraph *depsgraph;
-	Scene *scene;
-	ViewLayer *view_layer;
-	Main *main;
-=======
 class BlenderContext {
  private:
   bContext *context;
@@ -126,7 +122,6 @@
   Scene *scene;
   ViewLayer *view_layer;
   Main *main;
->>>>>>> 3076d95b
 
  public:
   BlenderContext(bContext *C);
