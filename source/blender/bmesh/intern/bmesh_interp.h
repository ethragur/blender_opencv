
/*
 * This program is free software; you can redistribute it and/or
 * modify it under the terms of the GNU General Public License
 * as published by the Free Software Foundation; either version 2
 * of the License, or (at your option) any later version.
 *
 * This program is distributed in the hope that it will be useful,
 * but WITHOUT ANY WARRANTY; without even the implied warranty of
 * MERCHANTABILITY or FITNESS FOR A PARTICULAR PURPOSE.  See the
 * GNU General Public License for more details.
 *
 * You should have received a copy of the GNU General Public License
 * along with this program; if not, write to the Free Software Foundation,
 * Inc., 51 Franklin Street, Fifth Floor, Boston, MA 02110-1301, USA.
 */

#pragma once

/** \file
 * \ingroup bmesh
 */

struct LinkNode;
struct MemArena;

typedef struct BMCustomLayerReq {
  int type;
  char *name;  // can be NULL
  int flag;
} BMCustomLayerReq;

void BM_face_multires_stitch(BMesh *bm, BMFace *f);
void BM_loop_interp_multires_ex(BMesh *bm,
                                BMLoop *l_dst,
                                const BMFace *f_src,
                                const float f_dst_center[3],
                                const float f_src_center[3],
                                int cd_loop_mdisp_offset);
/**
 * Project the multi-resolution grid in target onto f_src's set of multi-resolution grids.
 */
void BM_loop_interp_multires(BMesh *bm, BMLoop *l_dst, const BMFace *f_src);

void BM_face_interp_multires_ex(BMesh *bm,
                                BMFace *f_dst,
                                const BMFace *f_src,
                                const float f_dst_center[3],
                                const float f_src_center[3],
                                int cd_loop_mdisp_offset);
void BM_face_interp_multires(BMesh *bm, BMFace *f_dst, const BMFace *f_src);

void BM_vert_interp_from_face(BMesh *bm, BMVert *v_dst, const BMFace *f_src);

/**
 * \brief Data, Interpolate From Verts
 *
 * Interpolates per-vertex data from two sources to \a v_dst
 *
 * \note This is an exact match to #BM_data_interp_from_edges.
 */
void BM_data_interp_from_verts(
    BMesh *bm, const BMVert *v_src_1, const BMVert *v_src_2, BMVert *v_dst, float fac);
/**
 * \brief Data, Interpolate From Edges
 *
 * Interpolates per-edge data from two sources to \a e_dst.
 *
 * \note This is an exact match to #BM_data_interp_from_verts.
 */
void BM_data_interp_from_edges(
    BMesh *bm, const BMEdge *e_src_1, const BMEdge *e_src_2, BMEdge *e_dst, float fac);
/**
 * \brief Data Face-Vert Edge Interpolate
 *
 * Walks around the faces of \a e and interpolates
 * the loop data between two sources.
 */
<<<<<<< HEAD
void BM_data_interp_face_vert_edge(BMesh *bm,
                                   const BMVert *v_src_1,
                                   const BMVert *v_src_2,
                                   BMVert *v,
                                   BMEdge *e,
                                   const float fac);

void BM_data_layers_ensure(BMesh *bm, CustomData *data, BMCustomLayerReq *layers, int totlayer);

=======
void BM_data_interp_face_vert_edge(
    BMesh *bm, const BMVert *v_src_1, const BMVert *v_src_2, BMVert *v, BMEdge *e, float fac);
>>>>>>> cea588b9
void BM_data_layer_add(BMesh *bm, CustomData *data, int type);
void BM_data_layer_add_named(BMesh *bm, CustomData *data, int type, const char *name);
void BM_data_layer_free(BMesh *bm, CustomData *data, int type);
void BM_data_layer_free_n(BMesh *bm, CustomData *data, int type, int n);
void BM_data_layer_copy(BMesh *bm, CustomData *data, int type, int src_n, int dst_n);

float BM_elem_float_data_get(CustomData *cd, void *element, int type);
void BM_elem_float_data_set(CustomData *cd, void *element, int type, float val);

/**
 * \brief Data Interpolate From Face
 *
 * Projects target onto source, and pulls interpolated custom-data from source.
 *
 * \note Only handles loop custom-data. multi-res is handled.
 */
void BM_face_interp_from_face_ex(BMesh *bm,
                                 BMFace *f_dst,
                                 const BMFace *f_src,
                                 bool do_vertex,
                                 const void **blocks,
                                 const void **blocks_v,
                                 float (*cos_2d)[2],
                                 float axis_mat[3][3]);
void BM_face_interp_from_face(BMesh *bm, BMFace *f_dst, const BMFace *f_src, bool do_vertex);
/**
 * Projects a single loop, target, onto f_src for custom-data interpolation.
 * multi-resolution is handled.
 * \param do_vertex: When true the target's vert data will also get interpolated.
 */
void BM_loop_interp_from_face(
    BMesh *bm, BMLoop *l_dst, const BMFace *f_src, bool do_vertex, bool do_multires);

/**
 * Smooths boundaries between multi-res grids,
 * including some borders in adjacent faces.
 */
void BM_face_multires_bounds_smooth(BMesh *bm, BMFace *f);

struct LinkNode *BM_vert_loop_groups_data_layer_create(
    BMesh *bm, BMVert *v, int layer_n, const float *loop_weights, struct MemArena *arena);
/**
 * Take existing custom data and merge each fan's data.
 */
void BM_vert_loop_groups_data_layer_merge(BMesh *bm, struct LinkNode *groups, int layer_n);
/**
 * A version of #BM_vert_loop_groups_data_layer_merge
 * that takes an array of loop-weights (aligned with #BM_LOOPS_OF_VERT iterator).
 */
void BM_vert_loop_groups_data_layer_merge_weights(BMesh *bm,
                                                  struct LinkNode *groups,
                                                  int layer_n,
                                                  const float *loop_weights);<|MERGE_RESOLUTION|>--- conflicted
+++ resolved
@@ -76,7 +76,6 @@
  * Walks around the faces of \a e and interpolates
  * the loop data between two sources.
  */
-<<<<<<< HEAD
 void BM_data_interp_face_vert_edge(BMesh *bm,
                                    const BMVert *v_src_1,
                                    const BMVert *v_src_2,
@@ -86,10 +85,6 @@
 
 void BM_data_layers_ensure(BMesh *bm, CustomData *data, BMCustomLayerReq *layers, int totlayer);
 
-=======
-void BM_data_interp_face_vert_edge(
-    BMesh *bm, const BMVert *v_src_1, const BMVert *v_src_2, BMVert *v, BMEdge *e, float fac);
->>>>>>> cea588b9
 void BM_data_layer_add(BMesh *bm, CustomData *data, int type);
 void BM_data_layer_add_named(BMesh *bm, CustomData *data, int type, const char *name);
 void BM_data_layer_free(BMesh *bm, CustomData *data, int type);
