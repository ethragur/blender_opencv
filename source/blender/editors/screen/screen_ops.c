/*
 * ***** BEGIN GPL LICENSE BLOCK *****
 *
 * This program is free software; you can redistribute it and/or
 * modify it under the terms of the GNU General Public License
 * as published by the Free Software Foundation; either version 2
 * of the License, or (at your option) any later version.
 *
 * This program is distributed in the hope that it will be useful,
 * but WITHOUT ANY WARRANTY; without even the implied warranty of
 * MERCHANTABILITY or FITNESS FOR A PARTICULAR PURPOSE.  See the
 * GNU General Public License for more details.
 *
 * You should have received a copy of the GNU General Public License
 * along with this program; if not, write to the Free Software Foundation,
 * Inc., 51 Franklin Street, Fifth Floor, Boston, MA 02110-1301, USA.
 *
 * The Original Code is Copyright (C) 2008 Blender Foundation.
 * All rights reserved.
 *
 *
 * ***** END GPL LICENSE BLOCK *****
 */

/** \file blender/editors/screen/screen_ops.c
 *  \ingroup edscr
 */


#include <math.h>
#include <string.h>

#include "MEM_guardedalloc.h"

#include "BLI_math.h"
#include "BLI_blenlib.h"
#include "BLI_dlrbTree.h"
#include "BLI_utildefines.h"

#include "BLT_translation.h"

#include "DNA_anim_types.h"
#include "DNA_armature_types.h"
#include "DNA_lattice_types.h"
#include "DNA_object_types.h"
#include "DNA_curve_types.h"
#include "DNA_gpencil_types.h"
#include "DNA_scene_types.h"
#include "DNA_meta_types.h"
#include "DNA_mesh_types.h"
#include "DNA_mask_types.h"
#include "DNA_node_types.h"
#include "DNA_workspace_types.h"
#include "DNA_userdef_types.h"

#include "BKE_context.h"
#include "BKE_customdata.h"
#include "BKE_editmesh.h"
#include "BKE_fcurve.h"
#include "BKE_global.h"
#include "BKE_icons.h"
#include "BKE_library.h"
#include "BKE_main.h"
#include "BKE_mask.h"
#include "BKE_object.h"
#include "BKE_report.h"
#include "BKE_scene.h"
#include "BKE_screen.h"
#include "BKE_sound.h"
#include "BKE_workspace.h"

#include "WM_api.h"
#include "WM_types.h"

#include "DEG_depsgraph.h"

#include "ED_anim_api.h"
#include "ED_armature.h"
#include "ED_clip.h"
#include "ED_image.h"
#include "ED_keyframes_draw.h"
#include "ED_object.h"
#include "ED_screen.h"
#include "ED_screen_types.h"
#include "ED_sequencer.h"
#include "ED_util.h"
#include "ED_undo.h"
#include "ED_view3d.h"

#include "RNA_access.h"
#include "RNA_define.h"
#include "RNA_enum_types.h"

#include "UI_interface.h"
#include "UI_resources.h"
#include "UI_view2d.h"

#include "screen_intern.h"  /* own module include */

#define KM_MODAL_CANCEL     1
#define KM_MODAL_APPLY      2
#define KM_MODAL_SNAP_ON    3
#define KM_MODAL_SNAP_OFF   4

/* -------------------------------------------------------------------- */
/** \name Public Poll API
 * \{ */

bool ED_operator_regionactive(bContext *C)
{
	if (CTX_wm_window(C) == NULL) return 0;
	if (CTX_wm_screen(C) == NULL) return 0;
	if (CTX_wm_region(C) == NULL) return 0;
	return 1;
}

bool ED_operator_areaactive(bContext *C)
{
	if (CTX_wm_window(C) == NULL) return 0;
	if (CTX_wm_screen(C) == NULL) return 0;
	if (CTX_wm_area(C) == NULL) return 0;
	return 1;
}

bool ED_operator_screenactive(bContext *C)
{
	if (CTX_wm_window(C) == NULL) return 0;
	if (CTX_wm_screen(C) == NULL) return 0;
	return 1;
}

/* XXX added this to prevent anim state to change during renders */
static bool ED_operator_screenactive_norender(bContext *C)
{
	if (G.is_rendering) return 0;
	if (CTX_wm_window(C) == NULL) return 0;
	if (CTX_wm_screen(C) == NULL) return 0;
	return 1;
}

/* when mouse is over area-edge */
bool ED_operator_screen_mainwinactive(bContext *C)
{
	bScreen *screen;
	if (CTX_wm_window(C) == NULL) return 0;
	screen = CTX_wm_screen(C);
	if (screen == NULL) return 0;
	if (screen->active_region != NULL) return 0;
	return 1;
}

bool ED_operator_scene(bContext *C)
{
	Scene *scene = CTX_data_scene(C);
	if (scene)
		return 1;
	return 0;
}

bool ED_operator_scene_editable(bContext *C)
{
	Scene *scene = CTX_data_scene(C);
	if (scene && !ID_IS_LINKED(scene))
		return 1;
	return 0;
}

bool ED_operator_objectmode(bContext *C)
{
	Scene *scene = CTX_data_scene(C);
	Object *obact = CTX_data_active_object(C);

	if (scene == NULL || ID_IS_LINKED(scene))
		return 0;
	if (CTX_data_edit_object(C))
		return 0;

	/* add a check for ob->mode too? */
	if (obact && (obact->mode != OB_MODE_OBJECT))
		return 0;

	return 1;
}


static bool ed_spacetype_test(bContext *C, int type)
{
	if (ED_operator_areaactive(C)) {
		SpaceLink *sl = (SpaceLink *)CTX_wm_space_data(C);
		return sl && (sl->spacetype == type);
	}
	return 0;
}

bool ED_operator_view3d_active(bContext *C)
{
	return ed_spacetype_test(C, SPACE_VIEW3D);
}

bool ED_operator_region_view3d_active(bContext *C)
{
	if (CTX_wm_region_view3d(C))
		return true;

	CTX_wm_operator_poll_msg_set(C, "expected a view3d region");
	return false;
}

/* generic for any view2d which uses anim_ops */
bool ED_operator_animview_active(bContext *C)
{
	if (ED_operator_areaactive(C)) {
		SpaceLink *sl = (SpaceLink *)CTX_wm_space_data(C);
		if (sl && (ELEM(sl->spacetype, SPACE_SEQ, SPACE_ACTION, SPACE_NLA, SPACE_IPO)))
			return true;
	}

	CTX_wm_operator_poll_msg_set(C, "expected a timeline/animation area to be active");
	return 0;
}

bool ED_operator_outliner_active(bContext *C)
{
	return ed_spacetype_test(C, SPACE_OUTLINER);
}

bool ED_operator_outliner_active_no_editobject(bContext *C)
{
	if (ed_spacetype_test(C, SPACE_OUTLINER)) {
		Object *ob = ED_object_active_context(C);
		Object *obedit = CTX_data_edit_object(C);
		if (ob && ob == obedit)
			return 0;
		else
			return 1;
	}
	return 0;
}

bool ED_operator_file_active(bContext *C)
{
	return ed_spacetype_test(C, SPACE_FILE);
}

bool ED_operator_action_active(bContext *C)
{
	return ed_spacetype_test(C, SPACE_ACTION);
}

bool ED_operator_buttons_active(bContext *C)
{
	return ed_spacetype_test(C, SPACE_BUTS);
}

bool ED_operator_node_active(bContext *C)
{
	SpaceNode *snode = CTX_wm_space_node(C);

	if (snode && snode->edittree)
		return 1;

	return 0;
}

bool ED_operator_node_editable(bContext *C)
{
	SpaceNode *snode = CTX_wm_space_node(C);

	if (snode && snode->edittree && !ID_IS_LINKED(snode->edittree))
		return 1;

	return 0;
}

bool ED_operator_graphedit_active(bContext *C)
{
	return ed_spacetype_test(C, SPACE_IPO);
}

bool ED_operator_sequencer_active(bContext *C)
{
	return ed_spacetype_test(C, SPACE_SEQ);
}

bool ED_operator_sequencer_active_editable(bContext *C)
{
	return ed_spacetype_test(C, SPACE_SEQ) && ED_operator_scene_editable(C);
}

bool ED_operator_image_active(bContext *C)
{
	return ed_spacetype_test(C, SPACE_IMAGE);
}

bool ED_operator_nla_active(bContext *C)
{
	return ed_spacetype_test(C, SPACE_NLA);
}

bool ED_operator_info_active(bContext *C)
{
	return ed_spacetype_test(C, SPACE_INFO);
}


bool ED_operator_console_active(bContext *C)
{
	return ed_spacetype_test(C, SPACE_CONSOLE);
}

static bool ed_object_hidden(Object *ob)
{
	/* if hidden but in edit mode, we still display, can happen with animation */
	return ((ob->restrictflag & OB_RESTRICT_VIEW) && !(ob->mode & OB_MODE_EDIT));
}

bool ED_operator_object_active(bContext *C)
{
	Object *ob = ED_object_active_context(C);
	return ((ob != NULL) && !ed_object_hidden(ob));
}

bool ED_operator_object_active_editable(bContext *C)
{
	Object *ob = ED_object_active_context(C);
	return ((ob != NULL) && !ID_IS_LINKED(ob) && !ed_object_hidden(ob));
}

bool ED_operator_object_active_editable_mesh(bContext *C)
{
	Object *ob = ED_object_active_context(C);
	return ((ob != NULL) && !ID_IS_LINKED(ob) && !ed_object_hidden(ob) &&
	        (ob->type == OB_MESH) && !ID_IS_LINKED(ob->data));
}

bool ED_operator_object_active_editable_font(bContext *C)
{
	Object *ob = ED_object_active_context(C);
	return ((ob != NULL) && !ID_IS_LINKED(ob) && !ed_object_hidden(ob) &&
	        (ob->type == OB_FONT));
}

bool ED_operator_editmesh(bContext *C)
{
	Object *obedit = CTX_data_edit_object(C);
	if (obedit && obedit->type == OB_MESH)
		return NULL != BKE_editmesh_from_object(obedit);
	return 0;
}

bool ED_operator_editmesh_view3d(bContext *C)
{
	return ED_operator_editmesh(C) && ED_operator_view3d_active(C);
}

bool ED_operator_editmesh_region_view3d(bContext *C)
{
	if (ED_operator_editmesh(C) && CTX_wm_region_view3d(C))
		return 1;

	CTX_wm_operator_poll_msg_set(C, "expected a view3d region & editmesh");
	return 0;
}

bool ED_operator_editmesh_auto_smooth(bContext *C)
{
	Object *obedit = CTX_data_edit_object(C);
	if (obedit && obedit->type == OB_MESH && (((Mesh *)(obedit->data))->flag & ME_AUTOSMOOTH)) {
		return NULL != BKE_editmesh_from_object(obedit);
	}
	return 0;
}

bool ED_operator_editarmature(bContext *C)
{
	Object *obedit = CTX_data_edit_object(C);
	if (obedit && obedit->type == OB_ARMATURE)
		return NULL != ((bArmature *)obedit->data)->edbo;
	return 0;
}

/**
 * \brief check for pose mode (no mixed modes)
 *
 * We want to enable most pose operations in weight paint mode,
 * when it comes to transforming bones, but managing bones layers/groups
 * can be left for pose mode only. (not weight paint mode)
 */
bool ED_operator_posemode_exclusive(bContext *C)
{
	Object *obact = CTX_data_active_object(C);

	if (obact && !(obact->mode & OB_MODE_EDIT)) {
		Object *obpose;
		if ((obpose = BKE_object_pose_armature_get(obact))) {
			if (obact == obpose) {
				return 1;
			}
		}
	}

	return 0;
}

/* allows for pinned pose objects to be used in the object buttons
 * and the non-active pose object to be used in the 3D view */
bool ED_operator_posemode_context(bContext *C)
{
	Object *obpose = ED_pose_object_from_context(C);

	if (obpose && !(obpose->mode & OB_MODE_EDIT)) {
		if (BKE_object_pose_context_check(obpose)) {
			return 1;
		}
	}

	return 0;
}

bool ED_operator_posemode(bContext *C)
{
	Object *obact = CTX_data_active_object(C);

	if (obact && !(obact->mode & OB_MODE_EDIT)) {
		Object *obpose;
		if ((obpose = BKE_object_pose_armature_get(obact))) {
			if ((obact == obpose) || (obact->mode & OB_MODE_WEIGHT_PAINT)) {
				return 1;
			}
		}
	}

	return 0;
}

bool ED_operator_posemode_local(bContext *C)
{
	if (ED_operator_posemode(C)) {
		Object *ob = BKE_object_pose_armature_get(CTX_data_active_object(C));
		bArmature *arm = ob->data;
		return !(ID_IS_LINKED(&ob->id) ||
		         ID_IS_LINKED(&arm->id));
	}
	return false;
}

/* wrapper for ED_space_image_show_uvedit */
bool ED_operator_uvedit(bContext *C)
{
	SpaceImage *sima = CTX_wm_space_image(C);
	Object *obedit = CTX_data_edit_object(C);
	return ED_space_image_show_uvedit(sima, obedit);
}

bool ED_operator_uvedit_space_image(bContext *C)
{
	SpaceImage *sima = CTX_wm_space_image(C);
	Object *obedit = CTX_data_edit_object(C);
	return sima && ED_space_image_show_uvedit(sima, obedit);
}

bool ED_operator_uvmap(bContext *C)
{
	Object *obedit = CTX_data_edit_object(C);
	BMEditMesh *em = NULL;

	if (obedit && obedit->type == OB_MESH) {
		em = BKE_editmesh_from_object(obedit);
	}

	if (em && (em->bm->totface)) {
		return true;
	}

	return false;
}

bool ED_operator_editsurfcurve(bContext *C)
{
	Object *obedit = CTX_data_edit_object(C);
	if (obedit && ELEM(obedit->type, OB_CURVE, OB_SURF))
		return NULL != ((Curve *)obedit->data)->editnurb;
	return 0;
}

bool ED_operator_editsurfcurve_region_view3d(bContext *C)
{
	if (ED_operator_editsurfcurve(C) && CTX_wm_region_view3d(C))
		return 1;

	CTX_wm_operator_poll_msg_set(C, "expected a view3d region & editcurve");
	return 0;
}

bool ED_operator_editcurve(bContext *C)
{
	Object *obedit = CTX_data_edit_object(C);
	if (obedit && obedit->type == OB_CURVE)
		return NULL != ((Curve *)obedit->data)->editnurb;
	return 0;
}

bool ED_operator_editcurve_3d(bContext *C)
{
	Object *obedit = CTX_data_edit_object(C);
	if (obedit && obedit->type == OB_CURVE) {
		Curve *cu = (Curve *)obedit->data;

		return (cu->flag & CU_3D) && (NULL != cu->editnurb);
	}
	return 0;
}

bool ED_operator_editsurf(bContext *C)
{
	Object *obedit = CTX_data_edit_object(C);
	if (obedit && obedit->type == OB_SURF)
		return NULL != ((Curve *)obedit->data)->editnurb;
	return 0;
}

bool ED_operator_editfont(bContext *C)
{
	Object *obedit = CTX_data_edit_object(C);
	if (obedit && obedit->type == OB_FONT)
		return NULL != ((Curve *)obedit->data)->editfont;
	return 0;
}

bool ED_operator_editlattice(bContext *C)
{
	Object *obedit = CTX_data_edit_object(C);
	if (obedit && obedit->type == OB_LATTICE)
		return NULL != ((Lattice *)obedit->data)->editlatt;
	return 0;
}

bool ED_operator_editmball(bContext *C)
{
	Object *obedit = CTX_data_edit_object(C);
	if (obedit && obedit->type == OB_MBALL)
		return NULL != ((MetaBall *)obedit->data)->editelems;
	return 0;
}

bool ED_operator_mask(bContext *C)
{
	ScrArea *sa = CTX_wm_area(C);
	if (sa && sa->spacedata.first) {
		switch (sa->spacetype) {
			case SPACE_CLIP:
			{
				SpaceClip *sc = sa->spacedata.first;
				return ED_space_clip_check_show_maskedit(sc);
			}
			case SPACE_SEQ:
			{
				SpaceSeq *sseq = sa->spacedata.first;
				Scene *scene = CTX_data_scene(C);
				return ED_space_sequencer_check_show_maskedit(sseq, scene);
			}
			case SPACE_IMAGE:
			{
				SpaceImage *sima = sa->spacedata.first;
				ViewLayer *view_layer = CTX_data_view_layer(C);
				return ED_space_image_check_show_maskedit(sima, view_layer);
			}
		}
	}

	return false;
}

bool ED_operator_camera(bContext *C)
{
	struct Camera *cam = CTX_data_pointer_get_type(C, "camera", &RNA_Camera).data;
	return (cam != NULL);
}

/** \} */

/* -------------------------------------------------------------------- */
/** \name Internal Screen Utilities
 * \{ */

static bool screen_active_editable(bContext *C)
{
	if (ED_operator_screenactive(C)) {
		/* no full window splitting allowed */
		if (CTX_wm_screen(C)->state != SCREENNORMAL)
			return 0;
		return 1;
	}
	return 0;
}

static ARegion *screen_find_region_type(bContext *C, int type)
{
	ARegion *ar = CTX_wm_region(C);

	/* find the header region
	 * - try context first, but upon failing, search all regions in area...
	 */
	if ((ar == NULL) || (ar->regiontype != type)) {
		ScrArea *sa = CTX_wm_area(C);
		ar = BKE_area_find_region_type(sa, type);
	}
	else {
		ar = NULL;
	}

	return ar;
}

/** \} */

/* -------------------------------------------------------------------- */
/** \name Action Zone Operator
 * \{ */

/* operator state vars used:
 * none
 *
 * functions:
 *
 * apply() set actionzone event
 *
 * exit()	free customdata
 *
 * callbacks:
 *
 * exec()	never used
 *
 * invoke() check if in zone
 * add customdata, put mouseco and area in it
 * add modal handler
 *
 * modal()	accept modal events while doing it
 * call apply() with gesture info, active window, nonactive window
 * call exit() and remove handler when LMB confirm
 */

typedef struct sActionzoneData {
	ScrArea *sa1, *sa2;
	AZone *az;
	int x, y, gesture_dir, modifier;
} sActionzoneData;

/* quick poll to save operators to be created and handled */
static bool actionzone_area_poll(bContext *C)
{
	wmWindow *win = CTX_wm_window(C);
	ScrArea *sa = CTX_wm_area(C);

	if (sa && win && win->eventstate) {
		const int *xy = &win->eventstate->x;
		AZone *az;

		for (az = sa->actionzones.first; az; az = az->next)
			if (BLI_rcti_isect_pt_v(&az->rect, xy))
				return 1;
	}
	return 0;
}

/* the debug drawing of the click_rect is in area_draw_azone_fullscreen, keep both in sync */
static void fullscreen_click_rcti_init(rcti *rect, const short x1, const short y1, const short x2, const short y2)
{
	int x = x2 - ((float) x2 - x1) * 0.5f / UI_DPI_FAC;
	int y = y2 - ((float) y2 - y1) * 0.5f / UI_DPI_FAC;
	float icon_size = UI_DPI_ICON_SIZE + 7 * UI_DPI_FAC;

	/* adjust the icon distance from the corner */
	x += 36.0f / UI_DPI_FAC;
	y += 36.0f / UI_DPI_FAC;

	/* draws from the left bottom corner of the icon */
	x -= UI_DPI_ICON_SIZE;
	y -= UI_DPI_ICON_SIZE;

	BLI_rcti_init(rect, x, x + icon_size, y, y + icon_size);
}

static AZone *area_actionzone_refresh_xy(ScrArea *sa, const int xy[2], const bool test_only)
{
	AZone *az = NULL;

	for (az = sa->actionzones.first; az; az = az->next) {
		if (BLI_rcti_isect_pt_v(&az->rect, xy)) {
			if (az->type == AZONE_AREA) {
				/* no triangle intersect but a hotspot circle based on corner */
				int radius_sq = SQUARE(xy[0] - az->x1) + SQUARE(xy[1] - az->y1);
				if (radius_sq <= SQUARE(AZONESPOT)) {
					break;
				}
			}
			else if (az->type == AZONE_REGION) {
				break;
			}
			else if (az->type == AZONE_FULLSCREEN) {
				rcti click_rect;
				fullscreen_click_rcti_init(&click_rect, az->x1, az->y1, az->x2, az->y2);
				const bool click_isect = BLI_rcti_isect_pt_v(&click_rect, xy);

				if (test_only) {
					if (click_isect) {
						break;
					}
				}
				else {
					if (click_isect) {
						az->alpha = 1.0f;
					}
					else {
						const int mouse_sq = SQUARE(xy[0] - az->x2) + SQUARE(xy[1] - az->y2);
						const int spot_sq = SQUARE(AZONESPOT);
						const int fadein_sq = SQUARE(AZONEFADEIN);
						const int fadeout_sq = SQUARE(AZONEFADEOUT);

						if (mouse_sq < spot_sq) {
							az->alpha = 1.0f;
						}
						else if (mouse_sq < fadein_sq) {
							az->alpha = 1.0f;
						}
						else if (mouse_sq < fadeout_sq) {
							az->alpha = 1.0f - ((float)(mouse_sq - fadein_sq)) / ((float)(fadeout_sq - fadein_sq));
						}
						else {
							az->alpha = 0.0f;
						}

						/* fade in/out but no click */
						az = NULL;
					}

					/* XXX force redraw to show/hide the action zone */
					ED_area_tag_redraw(sa);
					break;
				}
			}
			else if (az->type == AZONE_REGION_SCROLL) {
				ARegion *ar = az->ar;
				View2D *v2d = &ar->v2d;
				int scroll_flag = 0;
				const int isect_value = UI_view2d_mouse_in_scrollers_ex(ar, v2d, xy[0], xy[1], &scroll_flag);

				/* Check if we even have scroll bars. */
				if (((az->direction == AZ_SCROLL_HOR)  && !(scroll_flag & V2D_SCROLL_HORIZONTAL)) ||
				    ((az->direction == AZ_SCROLL_VERT) && !(scroll_flag & V2D_SCROLL_VERTICAL)))
				{
					/* no scrollbars, do nothing. */
				}
				else if (test_only) {
					if (isect_value != 0) {
						break;
					}
				}
				else {
					bool redraw = false;

					if (isect_value == 'h') {
						if (az->direction == AZ_SCROLL_HOR) {
							az->alpha = 1.0f;
							v2d->alpha_hor = 255;
							redraw = true;
						}
					}
					else if (isect_value == 'v') {
						if (az->direction == AZ_SCROLL_VERT) {
							az->alpha = 1.0f;
							v2d->alpha_vert = 255;
							redraw = true;
						}
					}
					else {
						const int local_xy[2] = {xy[0] - ar->winrct.xmin, xy[1] - ar->winrct.ymin};
						float dist_fac = 0.0f, alpha = 0.0f;

						if (az->direction == AZ_SCROLL_HOR) {
							dist_fac = BLI_rcti_length_y(&v2d->hor, local_xy[1]) / AZONEFADEIN;
							CLAMP(dist_fac, 0.0f, 1.0f);
							alpha = 1.0f - dist_fac;

							v2d->alpha_hor = alpha * 255;
						}
						else if (az->direction == AZ_SCROLL_VERT) {
							dist_fac = BLI_rcti_length_x(&v2d->vert, local_xy[0]) / AZONEFADEIN;
							CLAMP(dist_fac, 0.0f, 1.0f);
							alpha = 1.0f - dist_fac;

							v2d->alpha_vert = alpha * 255;
						}
						az->alpha = alpha;
						redraw = true;
					}

					if (redraw) {
						ED_area_tag_redraw_no_rebuild(sa);
					}
					/* Don't return! */
				}
			}
		}
	}

	return az;
}

AZone *ED_area_actionzone_find_xy(ScrArea *sa, const int xy[2])
{
	return area_actionzone_refresh_xy(sa, xy, true);
}

AZone *ED_area_actionzone_refresh_xy(ScrArea *sa, const int xy[2])
{
	return area_actionzone_refresh_xy(sa, xy, false);
}

static void actionzone_exit(wmOperator *op)
{
	if (op->customdata)
		MEM_freeN(op->customdata);
	op->customdata = NULL;
}

/* send EVT_ACTIONZONE event */
static void actionzone_apply(bContext *C, wmOperator *op, int type)
{
	wmEvent event;
	wmWindow *win = CTX_wm_window(C);
	sActionzoneData *sad = op->customdata;

	sad->modifier = RNA_int_get(op->ptr, "modifier");

	wm_event_init_from_window(win, &event);

	if (type == AZONE_AREA)
		event.type = EVT_ACTIONZONE_AREA;
	else if (type == AZONE_FULLSCREEN)
		event.type = EVT_ACTIONZONE_FULLSCREEN;
	else
		event.type = EVT_ACTIONZONE_REGION;

	event.val = KM_NOTHING;
	event.customdata = op->customdata;
	event.customdatafree = true;
	op->customdata = NULL;

	wm_event_add(win, &event);
}

static int actionzone_invoke(bContext *C, wmOperator *op, const wmEvent *event)
{
	ScrArea *sa = CTX_wm_area(C);
	AZone *az = ED_area_actionzone_find_xy(sa, &event->x);
	sActionzoneData *sad;

	/* quick escape - Scroll azones only hide/unhide the scroll-bars, they have their own handling. */
	if (az == NULL || ELEM(az->type, AZONE_REGION_SCROLL))
		return OPERATOR_PASS_THROUGH;

	/* ok we do the actionzone */
	sad = op->customdata = MEM_callocN(sizeof(sActionzoneData), "sActionzoneData");
	sad->sa1 = sa;
	sad->az = az;
	sad->x = event->x; sad->y = event->y;

	/* region azone directly reacts on mouse clicks */
	if (ELEM(sad->az->type, AZONE_REGION, AZONE_FULLSCREEN)) {
		actionzone_apply(C, op, sad->az->type);
		actionzone_exit(op);
		return OPERATOR_FINISHED;
	}
	else {
		/* add modal handler */
		WM_event_add_modal_handler(C, op);

		return OPERATOR_RUNNING_MODAL;
	}
}


static int actionzone_modal(bContext *C, wmOperator *op, const wmEvent *event)
{
	bScreen *sc = CTX_wm_screen(C);
	sActionzoneData *sad = op->customdata;

	switch (event->type) {
		case MOUSEMOVE:
		{
			bool is_gesture;

			const int delta_x = (event->x - sad->x);
			const int delta_y = (event->y - sad->y);

			/* calculate gesture direction */
			if (delta_y > ABS(delta_x))
				sad->gesture_dir = 'n';
			else if (delta_x > ABS(delta_y))
				sad->gesture_dir = 'e';
			else if (delta_y < -ABS(delta_x))
				sad->gesture_dir = 's';
			else
				sad->gesture_dir = 'w';

			if (sad->az->type == AZONE_AREA) {
				const wmWindow *win = CTX_wm_window(C);
				rcti screen_rect;

				WM_window_screen_rect_calc(win, &screen_rect);
				/* once we drag outside the actionzone, register a gesture
				 * check we're not on an edge so join finds the other area */
				is_gesture = ((ED_area_actionzone_find_xy(sad->sa1, &event->x) != sad->az) &&
				              (screen_geom_area_map_find_active_scredge(
				                   AREAMAP_FROM_SCREEN(sc), &screen_rect, event->x, event->y) == NULL));
			}
			else {
				const int delta_min = 1;
				is_gesture = (ABS(delta_x) > delta_min || ABS(delta_y) > delta_min);
			}

			/* gesture is large enough? */
			if (is_gesture) {
				/* second area, for join when (sa1 != sa2) */
				sad->sa2 = BKE_screen_find_area_xy(sc, SPACE_TYPE_ANY, event->x, event->y);
				/* apply sends event */
				actionzone_apply(C, op, sad->az->type);
				actionzone_exit(op);

				return OPERATOR_FINISHED;
			}
			break;
		}
		case ESCKEY:
			actionzone_exit(op);
			return OPERATOR_CANCELLED;
		case LEFTMOUSE:
			actionzone_exit(op);
			return OPERATOR_CANCELLED;

	}

	return OPERATOR_RUNNING_MODAL;
}

static void actionzone_cancel(bContext *UNUSED(C), wmOperator *op)
{
	actionzone_exit(op);
}

static void SCREEN_OT_actionzone(wmOperatorType *ot)
{
	/* identifiers */
	ot->name = "Handle Area Action Zones";
	ot->description = "Handle area action zones for mouse actions/gestures";
	ot->idname = "SCREEN_OT_actionzone";

	ot->invoke = actionzone_invoke;
	ot->modal = actionzone_modal;
	ot->poll = actionzone_area_poll;
	ot->cancel = actionzone_cancel;

	/* flags */
	ot->flag = OPTYPE_BLOCKING | OPTYPE_INTERNAL;

	RNA_def_int(ot->srna, "modifier", 0, 0, 2, "Modifier", "Modifier state", 0, 2);
}

/** \} */

/* -------------------------------------------------------------------- */
/** \name Swap Area Operator
 * \{ */

/* operator state vars used:
 * sa1      start area
 * sa2      area to swap with
 *
 * functions:
 *
 * init()   set custom data for operator, based on actionzone event custom data
 *
 * cancel() cancel the operator
 *
 * exit()   cleanup, send notifier
 *
 * callbacks:
 *
 * invoke() gets called on shift+lmb drag in actionzone
 * call init(), add handler
 *
 * modal()  accept modal events while doing it
 */

typedef struct sAreaSwapData {
	ScrArea *sa1, *sa2;
} sAreaSwapData;

static int area_swap_init(wmOperator *op, const wmEvent *event)
{
	sAreaSwapData *sd = NULL;
	sActionzoneData *sad = event->customdata;

	if (sad == NULL || sad->sa1 == NULL)
		return 0;

	sd = MEM_callocN(sizeof(sAreaSwapData), "sAreaSwapData");
	sd->sa1 = sad->sa1;
	sd->sa2 = sad->sa2;
	op->customdata = sd;

	return 1;
}


static void area_swap_exit(bContext *C, wmOperator *op)
{
	WM_cursor_modal_restore(CTX_wm_window(C));
	if (op->customdata)
		MEM_freeN(op->customdata);
	op->customdata = NULL;
}

static void area_swap_cancel(bContext *C, wmOperator *op)
{
	area_swap_exit(C, op);
}

static int area_swap_invoke(bContext *C, wmOperator *op, const wmEvent *event)
{

	if (!area_swap_init(op, event))
		return OPERATOR_PASS_THROUGH;

	/* add modal handler */
	WM_cursor_modal_set(CTX_wm_window(C), BC_SWAPAREA_CURSOR);
	WM_event_add_modal_handler(C, op);

	return OPERATOR_RUNNING_MODAL;

}

static int area_swap_modal(bContext *C, wmOperator *op, const wmEvent *event)
{
	sActionzoneData *sad = op->customdata;

	switch (event->type) {
		case MOUSEMOVE:
			/* second area, for join */
			sad->sa2 = BKE_screen_find_area_xy(CTX_wm_screen(C), SPACE_TYPE_ANY, event->x, event->y);
			break;
		case LEFTMOUSE: /* release LMB */
			if (event->val == KM_RELEASE) {
				if (!sad->sa2 || sad->sa1 == sad->sa2) {
					area_swap_cancel(C, op);
					return OPERATOR_CANCELLED;
				}

				ED_area_tag_redraw(sad->sa1);
				ED_area_tag_redraw(sad->sa2);

				ED_area_swapspace(C, sad->sa1, sad->sa2);

				area_swap_exit(C, op);

				WM_event_add_notifier(C, NC_SCREEN | NA_EDITED, NULL);

				return OPERATOR_FINISHED;
			}
			break;

		case ESCKEY:
			area_swap_cancel(C, op);
			return OPERATOR_CANCELLED;
	}
	return OPERATOR_RUNNING_MODAL;
}

static void SCREEN_OT_area_swap(wmOperatorType *ot)
{
	ot->name = "Swap Areas";
	ot->description = "Swap selected areas screen positions";
	ot->idname = "SCREEN_OT_area_swap";

	ot->invoke = area_swap_invoke;
	ot->modal = area_swap_modal;
	ot->poll = ED_operator_areaactive;
	ot->cancel = area_swap_cancel;

	ot->flag = OPTYPE_BLOCKING;
}

/** \} */

/* -------------------------------------------------------------------- */
/** \name Area Duplicate Operator
 *
 * Create new window from area.
 * \{ */

/* operator callback */
static int area_dupli_invoke(bContext *C, wmOperator *op, const wmEvent *event)
{
	Main *bmain = CTX_data_main(C);
	wmWindow *newwin, *win = CTX_wm_window(C);
	Scene *scene;
	WorkSpace *workspace = WM_window_get_active_workspace(win);
	WorkSpaceLayout *layout_old = WM_window_get_active_layout(win);
	WorkSpaceLayout *layout_new;
	bScreen *newsc;
	ScrArea *sa;
	rcti rect;

	win = CTX_wm_window(C);
	scene = CTX_data_scene(C);
	sa = CTX_wm_area(C);

	/* XXX hrmf! */
	if (event->type == EVT_ACTIONZONE_AREA) {
		sActionzoneData *sad = event->customdata;

		if (sad == NULL)
			return OPERATOR_PASS_THROUGH;

		sa = sad->sa1;
	}

	/* adds window to WM */
	rect = sa->totrct;
	BLI_rcti_translate(&rect, win->posx, win->posy);
	rect.xmax = rect.xmin + BLI_rcti_size_x(&rect) / U.pixelsize;
	rect.ymax = rect.ymin + BLI_rcti_size_y(&rect) / U.pixelsize;

	newwin = WM_window_open(C, &rect);
	if (newwin == NULL) {
		BKE_report(op->reports, RPT_ERROR, "Failed to open window!");
		goto finally;
	}

	*newwin->stereo3d_format = *win->stereo3d_format;

	newwin->scene = scene;

	BKE_workspace_active_set(newwin->workspace_hook, workspace);
	/* allocs new screen and adds to newly created window, using window size */
	layout_new = ED_workspace_layout_add(bmain, workspace, newwin, BKE_workspace_layout_name_get(layout_old));
	newsc = BKE_workspace_layout_screen_get(layout_new);
	WM_window_set_active_layout(newwin, workspace, layout_new);

	/* copy area to new screen */
	ED_area_data_copy((ScrArea *)newsc->areabase.first, sa, true);

	ED_area_tag_redraw((ScrArea *)newsc->areabase.first);

	/* screen, areas init */
	WM_event_add_notifier(C, NC_SCREEN | NA_EDITED, NULL);


finally:
	if (event->type == EVT_ACTIONZONE_AREA)
		actionzone_exit(op);

	if (newwin) {
		return OPERATOR_FINISHED;
	}
	else {
		return OPERATOR_CANCELLED;
	}
}

static void SCREEN_OT_area_dupli(wmOperatorType *ot)
{
	ot->name = "Duplicate Area into New Window";
	ot->description = "Duplicate selected area into new window";
	ot->idname = "SCREEN_OT_area_dupli";

	ot->invoke = area_dupli_invoke;
	ot->poll = ED_operator_areaactive;
}

/** \} */

/* -------------------------------------------------------------------- */
/** \name Move Area Edge Operator
 * \{ */

/* operator state vars used:
 * x, y             mouse coord near edge
 * delta            movement of edge
 *
 * functions:
 *
 * init()   set default property values, find edge based on mouse coords, test
 * if the edge can be moved, select edges, calculate min and max movement
 *
 * apply()	apply delta on selection
 *
 * exit()	cleanup, send notifier
 *
 * cancel() cancel moving
 *
 * callbacks:
 *
 * exec()   execute without any user interaction, based on properties
 * call init(), apply(), exit()
 *
 * invoke() gets called on mouse click near edge
 * call init(), add handler
 *
 * modal()  accept modal events while doing it
 * call apply() with delta motion
 * call exit() and remove handler
 */

typedef struct sAreaMoveData {
	int bigger, smaller, origval, step;
	char dir;
	enum AreaMoveSnapType {
		/* Snapping disabled */
		SNAP_NONE = 0,
		/* Snap to an invisible grid with a unit defined in AREAGRID */
		SNAP_AREAGRID,
		/* Snap to fraction (half, third.. etc) and adjacent edges. */
		SNAP_FRACTION_AND_ADJACENT,
		/* Snap to either bigger or smaller, nothing in-between (used for
		 * global areas). This has priority over other snap types, if it is
		 * used, toggling SNAP_FRACTION_AND_ADJACENT doesn't work. */
		SNAP_BIGGER_SMALLER_ONLY,
	} snap_type;
} sAreaMoveData;

/* helper call to move area-edge, sets limits
 * need window bounds in order to get correct limits */
static void area_move_set_limits(
        wmWindow *win, bScreen *sc, int dir,
        int *bigger, int *smaller,
        bool *use_bigger_smaller_snap)
{
	rcti window_rect;
	int areaminy = ED_area_headersize();
	int areamin;

	/* we check all areas and test for free space with MINSIZE */
	*bigger = *smaller = 100000;

	if (use_bigger_smaller_snap != NULL) {
		*use_bigger_smaller_snap = false;
		for (ScrArea *area = win->global_areas.areabase.first; area; area = area->next) {
			int size_min = ED_area_global_min_size_y(area) - 1;
			int size_max = ED_area_global_max_size_y(area) - 1;

			size_min = MAX2(size_min, 0);
			BLI_assert(size_min < size_max);

			/* logic here is only tested for lower edge :) */
			/* left edge */
			if ((area->v1->editflag && area->v2->editflag)) {
				*smaller = area->v4->vec.x - size_max;
				*bigger  = area->v4->vec.x - size_min;
				*use_bigger_smaller_snap = true;
				return;
			}
			/* top edge */
			else if ((area->v2->editflag && area->v3->editflag)) {
				*smaller = area->v1->vec.y + size_min;
				*bigger  = area->v1->vec.y + size_max;
				*use_bigger_smaller_snap = true;
				return;
			}
			/* right edge */
			else if ((area->v3->editflag && area->v4->editflag)) {
				*smaller = area->v1->vec.x + size_min;
				*bigger  = area->v1->vec.x + size_max;
				*use_bigger_smaller_snap = true;
				return;
			}
			/* lower edge */
			else if ((area->v4->editflag && area->v1->editflag)) {
				*smaller = area->v2->vec.y - size_max;
				*bigger  = area->v2->vec.y - size_min;
				*use_bigger_smaller_snap = true;
				return;
			}
		}
	}

	WM_window_rect_calc(win, &window_rect);

	for (ScrArea *sa = sc->areabase.first; sa; sa = sa->next) {
		if (dir == 'h') {
			int y1;
			areamin = areaminy;

			if (sa->v1->vec.y > window_rect.ymin)
				areamin += U.pixelsize;
			if (sa->v2->vec.y < (window_rect.ymax - 1))
				areamin += U.pixelsize;

			y1 = screen_geom_area_height(sa) - areamin;

			/* if top or down edge selected, test height */
			if (sa->v1->editflag && sa->v4->editflag)
				*bigger = min_ii(*bigger, y1);
			else if (sa->v2->editflag && sa->v3->editflag)
				*smaller = min_ii(*smaller, y1);
		}
		else {
			int x1;
			areamin = AREAMINX;

			if (sa->v1->vec.x > window_rect.xmin)
				areamin += U.pixelsize;
			if (sa->v4->vec.x < (window_rect.xmax - 1))
				areamin += U.pixelsize;

			x1 = screen_geom_area_width(sa) - areamin;

			/* if left or right edge selected, test width */
			if (sa->v1->editflag && sa->v2->editflag)
				*bigger = min_ii(*bigger, x1);
			else if (sa->v3->editflag && sa->v4->editflag)
				*smaller = min_ii(*smaller, x1);
		}
	}
}

/* validate selection inside screen, set variables OK */
/* return 0: init failed */
static int area_move_init(bContext *C, wmOperator *op)
{
	bScreen *sc = CTX_wm_screen(C);
	wmWindow *win = CTX_wm_window(C);
	ScrEdge *actedge;
	sAreaMoveData *md;
	int x, y;

	/* required properties */
	x = RNA_int_get(op->ptr, "x");
	y = RNA_int_get(op->ptr, "y");

	/* setup */
	actedge = screen_geom_find_active_scredge(win, sc, x, y);
	if (actedge == NULL) return 0;

	md = MEM_callocN(sizeof(sAreaMoveData), "sAreaMoveData");
	op->customdata = md;

	md->dir = screen_geom_edge_is_horizontal(actedge) ? 'h' : 'v';
	if (md->dir == 'h') md->origval = actedge->v1->vec.y;
	else md->origval = actedge->v1->vec.x;

	screen_geom_select_connected_edge(win, actedge);
	/* now all vertices with 'flag == 1' are the ones that can be moved. Move this to editflag */
	ED_screen_verts_iter(win, sc, v1) {
		v1->editflag = v1->flag;
	}

	bool use_bigger_smaller_snap = false;
	area_move_set_limits(win, sc, md->dir, &md->bigger, &md->smaller, &use_bigger_smaller_snap);

	md->snap_type = use_bigger_smaller_snap ? SNAP_BIGGER_SMALLER_ONLY : SNAP_AREAGRID;

	return 1;
}

static int area_snap_calc_location(
        const bScreen *sc, const enum AreaMoveSnapType snap_type,
        const int delta, const int origval, const int dir,
        const int bigger, const int smaller)
{
	BLI_assert(snap_type != SNAP_NONE);
	int m_cursor_final = -1;
	const int m_cursor = origval + delta;
	const int m_span = (float)(bigger + smaller);
	const int m_min = origval - smaller;
	// const int axis_max = axis_min + m_span;

	switch (snap_type) {
		case SNAP_AREAGRID:
			m_cursor_final = m_cursor;
			if (delta != bigger && delta != -smaller) {
				m_cursor_final -= (m_cursor % AREAGRID);
				CLAMP(m_cursor_final, origval - smaller, origval + bigger);
			}
			break;

		case SNAP_BIGGER_SMALLER_ONLY:
			m_cursor_final = (m_cursor >= bigger) ? bigger : smaller;
			break;

		case SNAP_FRACTION_AND_ADJACENT:
		{
			const int axis = (dir == 'v') ? 0 : 1;
			int snap_dist_best = INT_MAX;
			{
				const float div_array[] = {
					/* Middle. */
					1.0f / 2.0f,
					/* Thirds. */
					1.0f / 3.0f, 2.0f / 3.0f,
					/* Quaters. */
					1.0f / 4.0f, 3.0f / 4.0f,
					/* Eighth. */
					1.0f / 8.0f, 3.0f / 8.0f,
					5.0f / 8.0f, 7.0f / 8.0f,
				};
				/* Test the snap to the best division. */
				for (int i = 0; i < ARRAY_SIZE(div_array); i++) {
					const int m_cursor_test = m_min + round_fl_to_int(m_span * div_array[i]);
					const int snap_dist_test = abs(m_cursor - m_cursor_test);
					if (snap_dist_best >= snap_dist_test) {
						snap_dist_best = snap_dist_test;
						m_cursor_final = m_cursor_test;
					}
				}
			}

			for (const ScrVert *v1 = sc->vertbase.first; v1; v1 = v1->next) {
				if (!v1->editflag) {
					continue;
				}
				const int v_loc = (&v1->vec.x)[!axis];

				for (const ScrVert *v2 = sc->vertbase.first; v2; v2 = v2->next) {
					if (v2->editflag) {
						continue;
					}
					if (v_loc == (&v2->vec.x)[!axis]) {
						const int v_loc2 = (&v2->vec.x)[axis];
						/* Do not snap to the vertices at the ends. */
						if ((origval - smaller) < v_loc2 && v_loc2 < (origval + bigger)) {
							const int snap_dist_test = abs(m_cursor - v_loc2);
							if (snap_dist_best >= snap_dist_test) {
								snap_dist_best = snap_dist_test;
								m_cursor_final = v_loc2;
							}
						}
					}
				}
			}
			break;
		}
		case SNAP_NONE:
			break;
	}

	BLI_assert(ELEM(snap_type, SNAP_BIGGER_SMALLER_ONLY) ||
	           IN_RANGE_INCL(m_cursor_final, origval - smaller, origval + bigger));

	return m_cursor_final;
}

/* moves selected screen edge amount of delta, used by split & move */
static void area_move_apply_do(
        const bContext *C, int delta,
        const int origval, const int dir,
        const int bigger, const int smaller,
        const enum AreaMoveSnapType snap_type)
{
	wmWindow *win = CTX_wm_window(C);
	bScreen *sc = CTX_wm_screen(C);
	short final_loc = -1;
	bool doredraw = false;

	if (snap_type != SNAP_BIGGER_SMALLER_ONLY) {
		CLAMP(delta, -smaller, bigger);
	}

	if (snap_type == SNAP_NONE) {
		final_loc = origval + delta;
	}
	else {
		final_loc = area_snap_calc_location(sc, snap_type, delta, origval, dir, bigger, smaller);
	}

	BLI_assert(final_loc != -1);
	short axis = (dir == 'v') ? 0 : 1;

	ED_screen_verts_iter(win, sc, v1) {
		if (v1->editflag) {
			short oldval = (&v1->vec.x)[axis];
			(&v1->vec.x)[axis] = final_loc;

			if (oldval == final_loc) {
				/* nothing will change to the other vertices either. */
				break;
			}
			doredraw = true;
		}
	}

	/* only redraw if we actually moved a screen vert, for AREAGRID */
	if (doredraw) {
		bool redraw_all = false;
		ED_screen_areas_iter(win, sc, sa) {
			if (sa->v1->editflag || sa->v2->editflag || sa->v3->editflag || sa->v4->editflag) {
				if (ED_area_is_global(sa)) {
					/* Snap to minimum or maximum for global areas. */
					int height = round_fl_to_int(screen_geom_area_height(sa) / UI_DPI_FAC);
					if (abs(height - sa->global->size_min) < abs(height - sa->global->size_max)) {
						sa->global->cur_fixed_height = sa->global->size_min;
					}
					else {
						sa->global->cur_fixed_height = sa->global->size_max;
					}

					sc->do_refresh = true;
					redraw_all = true;
				}
				ED_area_tag_redraw(sa);
			}
		}
		if (redraw_all) {
			ED_screen_areas_iter(win, sc, sa) {
				ED_area_tag_redraw(sa);
			}
		}

		ED_screen_global_areas_sync(win);

		WM_event_add_notifier(C, NC_SCREEN | NA_EDITED, NULL); /* redraw everything */
		/* Update preview thumbnail */
		BKE_icon_changed(sc->id.icon_id);
	}
}

static void area_move_apply(bContext *C, wmOperator *op)
{
	sAreaMoveData *md = op->customdata;
	int delta = RNA_int_get(op->ptr, "delta");

	area_move_apply_do(C, delta, md->origval, md->dir, md->bigger, md->smaller, md->snap_type);
}

static void area_move_exit(bContext *C, wmOperator *op)
{
	if (op->customdata)
		MEM_freeN(op->customdata);
	op->customdata = NULL;

	/* this makes sure aligned edges will result in aligned grabbing */
	BKE_screen_remove_double_scrverts(CTX_wm_screen(C));
	BKE_screen_remove_double_scredges(CTX_wm_screen(C));

	G.moving &= ~G_TRANSFORM_WM;
}

static int area_move_exec(bContext *C, wmOperator *op)
{
	if (!area_move_init(C, op))
		return OPERATOR_CANCELLED;

	area_move_apply(C, op);
	area_move_exit(C, op);

	return OPERATOR_FINISHED;
}

/* interaction callback */
static int area_move_invoke(bContext *C, wmOperator *op, const wmEvent *event)
{
	RNA_int_set(op->ptr, "x", event->x);
	RNA_int_set(op->ptr, "y", event->y);

	if (!area_move_init(C, op))
		return OPERATOR_PASS_THROUGH;

	G.moving |= G_TRANSFORM_WM;

	/* add temp handler */
	WM_event_add_modal_handler(C, op);

	return OPERATOR_RUNNING_MODAL;
}

static void area_move_cancel(bContext *C, wmOperator *op)
{

	RNA_int_set(op->ptr, "delta", 0);
	area_move_apply(C, op);
	area_move_exit(C, op);
}

/* modal callback for while moving edges */
static int area_move_modal(bContext *C, wmOperator *op, const wmEvent *event)
{
	sAreaMoveData *md = op->customdata;
	int delta, x, y;

	/* execute the events */
	switch (event->type) {
		case MOUSEMOVE:
		{
			x = RNA_int_get(op->ptr, "x");
			y = RNA_int_get(op->ptr, "y");

			delta = (md->dir == 'v') ? event->x - x : event->y - y;
			RNA_int_set(op->ptr, "delta", delta);

			area_move_apply(C, op);
			break;
		}
		case EVT_MODAL_MAP:
		{
			switch (event->val) {
				case KM_MODAL_APPLY:
					area_move_exit(C, op);
					return OPERATOR_FINISHED;

				case KM_MODAL_CANCEL:
					area_move_cancel(C, op);
					return OPERATOR_CANCELLED;

				case KM_MODAL_SNAP_ON:
					if (md->snap_type != SNAP_BIGGER_SMALLER_ONLY) {
						md->snap_type = SNAP_FRACTION_AND_ADJACENT;
					}
					break;

				case KM_MODAL_SNAP_OFF:
					if (md->snap_type != SNAP_BIGGER_SMALLER_ONLY) {
						md->snap_type = SNAP_AREAGRID;
					}
					break;
			}
			break;
		}
	}

	return OPERATOR_RUNNING_MODAL;
}

static void SCREEN_OT_area_move(wmOperatorType *ot)
{
	/* identifiers */
	ot->name = "Move Area Edges";
	ot->description = "Move selected area edges";
	ot->idname = "SCREEN_OT_area_move";

	ot->exec = area_move_exec;
	ot->invoke = area_move_invoke;
	ot->cancel = area_move_cancel;
	ot->modal = area_move_modal;
	ot->poll = ED_operator_screen_mainwinactive; /* when mouse is over area-edge */

	/* flags */
	ot->flag = OPTYPE_BLOCKING | OPTYPE_INTERNAL;

	/* rna */
	RNA_def_int(ot->srna, "x", 0, INT_MIN, INT_MAX, "X", "", INT_MIN, INT_MAX);
	RNA_def_int(ot->srna, "y", 0, INT_MIN, INT_MAX, "Y", "", INT_MIN, INT_MAX);
	RNA_def_int(ot->srna, "delta", 0, INT_MIN, INT_MAX, "Delta", "", INT_MIN, INT_MAX);
}

/** \} */

/* -------------------------------------------------------------------- */
/** \name Split Area Operator
 * \{ */

/*
 * operator state vars:
 * fac              spit point
 * dir              direction 'v' or 'h'
 *
 * operator customdata:
 * area             pointer to (active) area
 * x, y             last used mouse pos
 * (more, see below)
 *
 * functions:
 *
 * init()   set default property values, find area based on context
 *
 * apply()  split area based on state vars
 *
 * exit()   cleanup, send notifier
 *
 * cancel() remove duplicated area
 *
 * callbacks:
 *
 * exec()   execute without any user interaction, based on state vars
 * call init(), apply(), exit()
 *
 * invoke() gets called on mouse click in action-widget
 * call init(), add modal handler
 * call apply() with initial motion
 *
 * modal()  accept modal events while doing it
 * call move-areas code with delta motion
 * call exit() or cancel() and remove handler
 */

typedef struct sAreaSplitData {
	int origval;            /* for move areas */
	int bigger, smaller;    /* constraints for moving new edge */
	int delta;              /* delta move edge */
	int origmin, origsize;  /* to calculate fac, for property storage */
	int previewmode;        /* draw previewline, then split */
	void *draw_callback;    /* call `ED_screen_draw_split_preview` */
	bool do_snap;

	ScrEdge *nedge;         /* new edge */
	ScrArea *sarea;         /* start area */
	ScrArea *narea;         /* new area */

} sAreaSplitData;

static void area_split_draw_cb(const struct wmWindow *UNUSED(win), void *userdata)
{
	const wmOperator *op = userdata;

	sAreaSplitData *sd = op->customdata;
	if (sd->sarea) {
		int dir = RNA_enum_get(op->ptr, "direction");
		float fac = RNA_float_get(op->ptr, "factor");

		ED_screen_draw_split_preview(sd->sarea, dir, fac);
	}
}

/* generic init, menu case, doesn't need active area */
static int area_split_menu_init(bContext *C, wmOperator *op)
{
	sAreaSplitData *sd;

	/* custom data */
	sd = (sAreaSplitData *)MEM_callocN(sizeof(sAreaSplitData), "op_area_split");
	op->customdata = sd;

	sd->sarea = CTX_wm_area(C);

	return 1;
}

/* generic init, no UI stuff here, assumes active area */
static int area_split_init(bContext *C, wmOperator *op)
{
	ScrArea *sa = CTX_wm_area(C);
	sAreaSplitData *sd;
	int areaminy = ED_area_headersize();
	int dir;

	/* required context */
	if (sa == NULL) return 0;

	/* required properties */
	dir = RNA_enum_get(op->ptr, "direction");

	/* minimal size */
	if (dir == 'v' && sa->winx < 2 * AREAMINX) return 0;
	if (dir == 'h' && sa->winy < 2 * areaminy) return 0;

	/* custom data */
	sd = (sAreaSplitData *)MEM_callocN(sizeof(sAreaSplitData), "op_area_split");
	op->customdata = sd;

	sd->sarea = sa;
	if (dir == 'v') {
		sd->origmin = sa->v1->vec.x;
		sd->origsize = sa->v4->vec.x - sd->origmin;
	}
	else {
		sd->origmin = sa->v1->vec.y;
		sd->origsize = sa->v2->vec.y - sd->origmin;
	}

	return 1;
}

/* with sa as center, sb is located at: 0=W, 1=N, 2=E, 3=S */
/* used with split operator */
static ScrEdge *area_findsharededge(bScreen *screen, ScrArea *sa, ScrArea *sb)
{
	ScrVert *sav1 = sa->v1;
	ScrVert *sav2 = sa->v2;
	ScrVert *sav3 = sa->v3;
	ScrVert *sav4 = sa->v4;
	ScrVert *sbv1 = sb->v1;
	ScrVert *sbv2 = sb->v2;
	ScrVert *sbv3 = sb->v3;
	ScrVert *sbv4 = sb->v4;

	if (sav1 == sbv4 && sav2 == sbv3) { /* sa to right of sb = W */
		return BKE_screen_find_edge(screen, sav1, sav2);
	}
	else if (sav2 == sbv1 && sav3 == sbv4) { /* sa to bottom of sb = N */
		return BKE_screen_find_edge(screen, sav2, sav3);
	}
	else if (sav3 == sbv2 && sav4 == sbv1) { /* sa to left of sb = E */
		return BKE_screen_find_edge(screen, sav3, sav4);
	}
	else if (sav1 == sbv2 && sav4 == sbv3) { /* sa on top of sb = S*/
		return BKE_screen_find_edge(screen, sav1, sav4);
	}

	return NULL;
}


/* do the split, return success */
static int area_split_apply(bContext *C, wmOperator *op)
{
	const wmWindow *win = CTX_wm_window(C);
	bScreen *sc = CTX_wm_screen(C);
	sAreaSplitData *sd = (sAreaSplitData *)op->customdata;
	float fac;
	int dir;

	fac = RNA_float_get(op->ptr, "factor");
	dir = RNA_enum_get(op->ptr, "direction");

	sd->narea = area_split(win, sc, sd->sarea, dir, fac, 0); /* 0 = no merge */

	if (sd->narea) {
		sd->nedge = area_findsharededge(sc, sd->sarea, sd->narea);

		/* select newly created edge, prepare for moving edge */
		ED_screen_verts_iter(win, sc, sv) {
			sv->editflag = 0;
		}

		sd->nedge->v1->editflag = 1;
		sd->nedge->v2->editflag = 1;

		if (dir == 'h') sd->origval = sd->nedge->v1->vec.y;
		else sd->origval = sd->nedge->v1->vec.x;

		ED_area_tag_redraw(sd->sarea);
		ED_area_tag_redraw(sd->narea);

		WM_event_add_notifier(C, NC_SCREEN | NA_EDITED, NULL);
		/* Update preview thumbnail */
		BKE_icon_changed(sc->id.icon_id);

		return 1;
	}

	return 0;
}

static void area_split_exit(bContext *C, wmOperator *op)
{
	if (op->customdata) {
		sAreaSplitData *sd = (sAreaSplitData *)op->customdata;
		if (sd->sarea) ED_area_tag_redraw(sd->sarea);
		if (sd->narea) ED_area_tag_redraw(sd->narea);

		if (sd->draw_callback)
			WM_draw_cb_exit(CTX_wm_window(C), sd->draw_callback);

		MEM_freeN(op->customdata);
		op->customdata = NULL;
	}

	WM_cursor_modal_restore(CTX_wm_window(C));
	WM_event_add_notifier(C, NC_SCREEN | NA_EDITED, NULL);

	/* this makes sure aligned edges will result in aligned grabbing */
	BKE_screen_remove_double_scrverts(CTX_wm_screen(C));
	BKE_screen_remove_double_scredges(CTX_wm_screen(C));
}

static void area_split_preview_update_cursor(bContext *C, wmOperator *op)
{
	wmWindow *win = CTX_wm_window(C);
	int dir = RNA_enum_get(op->ptr, "direction");
	WM_cursor_set(win, (dir == 'v') ? CURSOR_X_MOVE : CURSOR_Y_MOVE);
}

/* UI callback, adds new handler */
static int area_split_invoke(bContext *C, wmOperator *op, const wmEvent *event)
{
	wmWindow *win = CTX_wm_window(C);
	bScreen *sc = CTX_wm_screen(C);
	sAreaSplitData *sd;
	int dir;

	/* no full window splitting allowed */
	BLI_assert(sc->state == SCREENNORMAL);

	PropertyRNA *prop_dir = RNA_struct_find_property(op->ptr, "direction");
	PropertyRNA *prop_factor = RNA_struct_find_property(op->ptr, "factor");
	PropertyRNA *prop_cursor = RNA_struct_find_property(op->ptr, "cursor");

	if (event->type == EVT_ACTIONZONE_AREA) {
		sActionzoneData *sad = event->customdata;

		if (sad == NULL || sad->modifier > 0) {
			return OPERATOR_PASS_THROUGH;
		}

		/* verify *sad itself */
		if (sad->sa1 == NULL || sad->az == NULL)
			return OPERATOR_PASS_THROUGH;

		/* is this our *sad? if areas not equal it should be passed on */
		if (CTX_wm_area(C) != sad->sa1 || sad->sa1 != sad->sa2)
			return OPERATOR_PASS_THROUGH;

		/* prepare operator state vars */
		if (sad->gesture_dir == 'n' || sad->gesture_dir == 's') {
			dir = 'h';
			RNA_property_float_set(
			        op->ptr, prop_factor,
			        ((float)(event->x - sad->sa1->v1->vec.x)) / (float)sad->sa1->winx);
		}
		else {
			dir = 'v';
			RNA_property_float_set(
			        op->ptr, prop_factor,
			        ((float)(event->y - sad->sa1->v1->vec.y)) / (float)sad->sa1->winy);
		}
		RNA_property_enum_set(op->ptr, prop_dir, dir);

		/* general init, also non-UI case, adds customdata, sets area and defaults */
		if (!area_split_init(C, op)) {
			return OPERATOR_PASS_THROUGH;
		}
	}
	else if (RNA_property_is_set(op->ptr, prop_dir)) {
		ScrArea *sa = CTX_wm_area(C);
		if (sa == NULL) {
			return OPERATOR_CANCELLED;
		}
		dir = RNA_property_enum_get(op->ptr, prop_dir);
		if (dir == 'h') {
			RNA_property_float_set(
			        op->ptr, prop_factor,
			        ((float)(event->x - sa->v1->vec.x)) / (float)sa->winx);
		}
		else {
			RNA_property_float_set(
			        op->ptr, prop_factor,
			        ((float)(event->y - sa->v1->vec.y)) / (float)sa->winy);
		}

		if (!area_split_init(C, op)) {
			return OPERATOR_CANCELLED;
		}
	}
	else {
		ScrEdge *actedge;
		rcti window_rect;
		int event_co[2];

		/* retrieve initial mouse coord, so we can find the active edge */
		if (RNA_property_is_set(op->ptr, prop_cursor)) {
			RNA_property_int_get_array(op->ptr, prop_cursor, event_co);
		}
		else {
			copy_v2_v2_int(event_co, &event->x);
		}

		WM_window_rect_calc(win, &window_rect);

		actedge = screen_geom_area_map_find_active_scredge(
		        AREAMAP_FROM_SCREEN(sc), &window_rect, event_co[0], event_co[1]);
		if (actedge == NULL) {
			return OPERATOR_CANCELLED;
		}

		dir = screen_geom_edge_is_horizontal(actedge) ? 'v' : 'h';

		RNA_property_enum_set(op->ptr, prop_dir, dir);

		/* special case, adds customdata, sets defaults */
		if (!area_split_menu_init(C, op)) {
			return OPERATOR_CANCELLED;
		}
	}

	sd = (sAreaSplitData *)op->customdata;

	if (event->type == EVT_ACTIONZONE_AREA) {

		/* do the split */
		if (area_split_apply(C, op)) {
			area_move_set_limits(win, sc, dir, &sd->bigger, &sd->smaller, NULL);

			/* add temp handler for edge move or cancel */
			WM_event_add_modal_handler(C, op);

			return OPERATOR_RUNNING_MODAL;
		}
	}
	else {
		sd->previewmode = 1;
		sd->draw_callback = WM_draw_cb_activate(win, area_split_draw_cb, op);
		/* add temp handler for edge move or cancel */
		WM_event_add_modal_handler(C, op);
		area_split_preview_update_cursor(C, op);

		return OPERATOR_RUNNING_MODAL;

	}

	return OPERATOR_PASS_THROUGH;
}

/* function to be called outside UI context, or for redo */
static int area_split_exec(bContext *C, wmOperator *op)
{

	if (!area_split_init(C, op))
		return OPERATOR_CANCELLED;

	area_split_apply(C, op);
	area_split_exit(C, op);

	return OPERATOR_FINISHED;
}


static void area_split_cancel(bContext *C, wmOperator *op)
{
	sAreaSplitData *sd = (sAreaSplitData *)op->customdata;

	if (sd->previewmode) {
		/* pass */
	}
	else {
		if (screen_area_join(C, CTX_wm_screen(C), sd->sarea, sd->narea)) {
			if (CTX_wm_area(C) == sd->narea) {
				CTX_wm_area_set(C, NULL);
				CTX_wm_region_set(C, NULL);
			}
			sd->narea = NULL;
		}
	}
	area_split_exit(C, op);
}

static int area_split_modal(bContext *C, wmOperator *op, const wmEvent *event)
{
	sAreaSplitData *sd = (sAreaSplitData *)op->customdata;
	PropertyRNA *prop_dir = RNA_struct_find_property(op->ptr, "direction");
	bool update_factor = false;

	/* execute the events */
	switch (event->type) {
		case MOUSEMOVE:
			update_factor = true;
			break;

		case LEFTMOUSE:
			if (sd->previewmode) {
				area_split_apply(C, op);
				area_split_exit(C, op);
				return OPERATOR_FINISHED;
			}
			else {
				if (event->val == KM_RELEASE) { /* mouse up */
					area_split_exit(C, op);
					return OPERATOR_FINISHED;
				}
			}
			break;

		case MIDDLEMOUSE:
		case TABKEY:
			if (sd->previewmode == 0) {
				/* pass */
			}
			else {
				if (event->val == KM_PRESS) {
					if (sd->sarea) {
						int dir = RNA_property_enum_get(op->ptr, prop_dir);
						RNA_property_enum_set(op->ptr, prop_dir, (dir == 'v') ? 'h' : 'v');
						area_split_preview_update_cursor(C, op);
						update_factor = true;
					}
				}
			}

			break;

		case RIGHTMOUSE: /* cancel operation */
		case ESCKEY:
			area_split_cancel(C, op);
			return OPERATOR_CANCELLED;

		case LEFTCTRLKEY:
			sd->do_snap = event->val == KM_PRESS;
			update_factor = true;
			break;
	}

	if (update_factor) {
		const int dir = RNA_property_enum_get(op->ptr, prop_dir);

		sd->delta = (dir == 'v') ? event->x - sd->origval : event->y - sd->origval;

		if (sd->previewmode == 0) {
			if (sd->do_snap) {
				const int snap_loc = area_snap_calc_location(
				        CTX_wm_screen(C), SNAP_FRACTION_AND_ADJACENT, sd->delta, sd->origval, dir,
				        sd->bigger, sd->smaller);
				sd->delta = snap_loc - sd->origval;
			}
			area_move_apply_do(C, sd->delta, sd->origval, dir, sd->bigger, sd->smaller, SNAP_NONE);
		}
		else {
			if (sd->sarea) {
				ED_area_tag_redraw(sd->sarea);
			}
			/* area context not set */
			sd->sarea = BKE_screen_find_area_xy(CTX_wm_screen(C), SPACE_TYPE_ANY, event->x, event->y);

			if (sd->sarea) {
				ScrArea *sa = sd->sarea;
				if (dir == 'v') {
					sd->origmin = sa->v1->vec.x;
					sd->origsize = sa->v4->vec.x - sd->origmin;
				}
				else {
					sd->origmin = sa->v1->vec.y;
					sd->origsize = sa->v2->vec.y - sd->origmin;
				}

				if (sd->do_snap) {
					sa->v1->editflag = sa->v2->editflag = sa->v3->editflag = sa->v4->editflag = 1;

					const int snap_loc = area_snap_calc_location(
					        CTX_wm_screen(C), SNAP_FRACTION_AND_ADJACENT, sd->delta, sd->origval, dir,
					        sd->origmin + sd->origsize, -sd->origmin);

					sa->v1->editflag = sa->v2->editflag = sa->v3->editflag = sa->v4->editflag = 0;
					sd->delta = snap_loc - sd->origval;
				}

				ED_area_tag_redraw(sd->sarea);
			}

			CTX_wm_screen(C)->do_draw = true;
		}

		float fac = (float)(sd->delta + sd->origval - sd->origmin) / sd->origsize;
		RNA_float_set(op->ptr, "factor", fac);
	}

	return OPERATOR_RUNNING_MODAL;
}

static const EnumPropertyItem prop_direction_items[] = {
	{'h', "HORIZONTAL", 0, "Horizontal", ""},
	{'v', "VERTICAL", 0, "Vertical", ""},
	{0, NULL, 0, NULL, NULL}
};

static void SCREEN_OT_area_split(wmOperatorType *ot)
{
	ot->name = "Split Area";
	ot->description = "Split selected area into new windows";
	ot->idname = "SCREEN_OT_area_split";

	ot->exec = area_split_exec;
	ot->invoke = area_split_invoke;
	ot->modal = area_split_modal;
	ot->cancel = area_split_cancel;

	ot->poll = screen_active_editable;

	/* flags */
	ot->flag = OPTYPE_BLOCKING | OPTYPE_INTERNAL;

	/* rna */
	RNA_def_enum(ot->srna, "direction", prop_direction_items, 'h', "Direction", "");
	RNA_def_float(ot->srna, "factor", 0.5f, 0.0, 1.0, "Factor", "", 0.0, 1.0);
	RNA_def_int_vector(ot->srna, "cursor", 2, NULL, INT_MIN, INT_MAX, "Cursor", "", INT_MIN, INT_MAX);
}

/** \} */

/* -------------------------------------------------------------------- */
/** \name Scale Region Edge Operator
 * \{ */

typedef struct RegionMoveData {
	AZone *az;
	ARegion *ar;
	ScrArea *sa;
	int bigger, smaller, origval;
	int origx, origy;
	int maxsize;
	AZEdge edge;

} RegionMoveData;


static int area_max_regionsize(ScrArea *sa, ARegion *scalear, AZEdge edge)
{
	ARegion *ar;
	int dist;

	if (edge == AE_RIGHT_TO_TOPLEFT || edge == AE_LEFT_TO_TOPRIGHT) {
		dist = BLI_rcti_size_x(&sa->totrct);
	}
	else {  /* AE_BOTTOM_TO_TOPLEFT, AE_TOP_TO_BOTTOMRIGHT */
		dist = BLI_rcti_size_y(&sa->totrct);
	}

	/* subtractwidth of regions on opposite side
	 * prevents dragging regions into other opposite regions */
	for (ar = sa->regionbase.first; ar; ar = ar->next) {
		if (ar == scalear)
			continue;

		if (scalear->alignment == RGN_ALIGN_TOP && ar->alignment == RGN_ALIGN_BOTTOM)
			dist -= ar->winy;
		else if (scalear->alignment == RGN_ALIGN_BOTTOM && ar->alignment == RGN_ALIGN_TOP)
			dist -= ar->winy;
		else if (scalear->alignment == RGN_ALIGN_LEFT && ar->alignment == RGN_ALIGN_RIGHT)
			dist -= ar->winx;
		else if (scalear->alignment == RGN_ALIGN_RIGHT && ar->alignment == RGN_ALIGN_LEFT)
			dist -= ar->winx;

		/* case of regions in regions, like operator properties panel */
		/* these can sit on top of other regions such as headers, so account for this */
		else if (edge == AE_BOTTOM_TO_TOPLEFT && scalear->alignment & RGN_ALIGN_TOP &&
		         ar->alignment == RGN_ALIGN_TOP && ar->regiontype == RGN_TYPE_HEADER)
		{
			dist -= ar->winy;
		}
		else if (edge == AE_TOP_TO_BOTTOMRIGHT && scalear->alignment & RGN_ALIGN_BOTTOM &&
		         ar->alignment == RGN_ALIGN_BOTTOM && ar->regiontype == RGN_TYPE_HEADER)
		{
			dist -= ar->winy;
		}
	}

	return dist;
}

static int region_scale_invoke(bContext *C, wmOperator *op, const wmEvent *event)
{
	sActionzoneData *sad = event->customdata;
	AZone *az;

	if (event->type != EVT_ACTIONZONE_REGION) {
		BKE_report(op->reports, RPT_ERROR, "Can only scale region size from an action zone");
		return OPERATOR_CANCELLED;
	}

	az = sad->az;

	if (az->ar) {
		RegionMoveData *rmd = MEM_callocN(sizeof(RegionMoveData), "RegionMoveData");
		int maxsize;

		op->customdata = rmd;

		rmd->az = az;
		rmd->ar = az->ar;
		rmd->sa = sad->sa1;
		rmd->edge = az->edge;
		rmd->origx = event->x;
		rmd->origy = event->y;
		rmd->maxsize = area_max_regionsize(rmd->sa, rmd->ar, rmd->edge);

		/* if not set we do now, otherwise it uses type */
		if (rmd->ar->sizex == 0)
			rmd->ar->sizex = rmd->ar->winx;
		if (rmd->ar->sizey == 0)
			rmd->ar->sizey = rmd->ar->winy;

		/* now copy to regionmovedata */
		if (rmd->edge == AE_LEFT_TO_TOPRIGHT || rmd->edge == AE_RIGHT_TO_TOPLEFT) {
			rmd->origval = rmd->ar->sizex;
		}
		else {
			rmd->origval = rmd->ar->sizey;
		}

		/* limit headers to standard height for now */
		if (rmd->ar->regiontype == RGN_TYPE_HEADER)
			maxsize = ED_area_headersize();
		else
			maxsize = 1000;

		CLAMP(rmd->maxsize, 0, maxsize);

		/* add temp handler */
		WM_event_add_modal_handler(C, op);

		return OPERATOR_RUNNING_MODAL;
	}

	return OPERATOR_FINISHED;
}

static int region_scale_get_maxsize(RegionMoveData *rmd)
{
	int maxsize = 0;

	if (rmd->edge == AE_LEFT_TO_TOPRIGHT || rmd->edge == AE_RIGHT_TO_TOPLEFT) {
		return  (int) ( (rmd->sa->winx / UI_DPI_FAC) - UI_UNIT_X);
	}

	if (rmd->ar->regiontype == RGN_TYPE_TOOL_PROPS) {
		/* this calculation seems overly verbose
		 * can someone explain why this method is necessary? - campbell */
		const bool top_header = ED_area_header_alignment(rmd->sa) == RGN_ALIGN_TOP;
		maxsize = rmd->maxsize - ((top_header) ? UI_UNIT_Y * 2 : UI_UNIT_Y) - (UI_UNIT_Y / 4);
	}

	return maxsize;
}

static void region_scale_validate_size(RegionMoveData *rmd)
{
	if ((rmd->ar->flag & RGN_FLAG_HIDDEN) == 0) {
		short *size, maxsize = -1;


		if (rmd->edge == AE_LEFT_TO_TOPRIGHT || rmd->edge == AE_RIGHT_TO_TOPLEFT)
			size = &rmd->ar->sizex;
		else
			size = &rmd->ar->sizey;

		maxsize = region_scale_get_maxsize(rmd);

		if (*size > maxsize && maxsize > 0)
			*size = maxsize;
	}
}

static void region_scale_toggle_hidden(bContext *C, RegionMoveData *rmd)
{
	/* hidden areas may have bad 'View2D.cur' value,
	 * correct before displaying. see T45156 */
	if (rmd->ar->flag & RGN_FLAG_HIDDEN) {
		UI_view2d_curRect_validate(&rmd->ar->v2d);
	}

	region_toggle_hidden(C, rmd->ar, 0);
	region_scale_validate_size(rmd);
}

static int region_scale_modal(bContext *C, wmOperator *op, const wmEvent *event)
{
	RegionMoveData *rmd = op->customdata;
	int delta;

	/* execute the events */
	switch (event->type) {
		case MOUSEMOVE:
		{
			const float aspect = BLI_rctf_size_x(&rmd->ar->v2d.cur) / (BLI_rcti_size_x(&rmd->ar->v2d.mask) + 1);
			const int snap_size_threshold = (U.widget_unit * 2) / aspect;
			if (rmd->edge == AE_LEFT_TO_TOPRIGHT || rmd->edge == AE_RIGHT_TO_TOPLEFT) {
				delta = event->x - rmd->origx;
				if (rmd->edge == AE_LEFT_TO_TOPRIGHT) delta = -delta;

				/* region sizes now get multiplied */
				delta /= UI_DPI_FAC;

				rmd->ar->sizex = rmd->origval + delta;

				if (rmd->ar->type->snap_size) {
					short sizex_test = rmd->ar->type->snap_size(rmd->ar, rmd->ar->sizex, 0);
					if (ABS(rmd->ar->sizex - sizex_test) < snap_size_threshold) {
						rmd->ar->sizex = sizex_test;
					}
				}
				CLAMP(rmd->ar->sizex, 0, rmd->maxsize);

				if (rmd->ar->sizex < UI_UNIT_X) {
					rmd->ar->sizex = rmd->origval;
					if (!(rmd->ar->flag & RGN_FLAG_HIDDEN))
						region_scale_toggle_hidden(C, rmd);
				}
				else if (rmd->ar->flag & RGN_FLAG_HIDDEN)
					region_scale_toggle_hidden(C, rmd);
			}
			else {
				int maxsize = region_scale_get_maxsize(rmd);
				delta = event->y - rmd->origy;
				if (rmd->edge == AE_BOTTOM_TO_TOPLEFT) delta = -delta;

				/* region sizes now get multiplied */
				delta /= UI_DPI_FAC;

				rmd->ar->sizey = rmd->origval + delta;

				if (rmd->ar->type->snap_size) {
					short sizey_test = rmd->ar->type->snap_size(rmd->ar, rmd->ar->sizey, 1);
					if (ABS(rmd->ar->sizey - sizey_test) < snap_size_threshold) {
						rmd->ar->sizey = sizey_test;
					}
				}
				CLAMP(rmd->ar->sizey, 0, rmd->maxsize);

				/* note, 'UI_UNIT_Y/4' means you need to drag the header almost
				 * all the way down for it to become hidden, this is done
				 * otherwise its too easy to do this by accident */
				if (rmd->ar->sizey < UI_UNIT_Y / 4) {
					rmd->ar->sizey = rmd->origval;
					if (!(rmd->ar->flag & RGN_FLAG_HIDDEN))
						region_scale_toggle_hidden(C, rmd);
				}
				else if (maxsize > 0 && (rmd->ar->sizey > maxsize))
					rmd->ar->sizey = maxsize;
				else if (rmd->ar->flag & RGN_FLAG_HIDDEN)
					region_scale_toggle_hidden(C, rmd);
			}
			ED_area_tag_redraw(rmd->sa);
			WM_event_add_notifier(C, NC_SCREEN | NA_EDITED, NULL);

			break;
		}
		case LEFTMOUSE:
			if (event->val == KM_RELEASE) {

				if (ABS(event->x - rmd->origx) < 2 && ABS(event->y - rmd->origy) < 2) {
					if (rmd->ar->flag & RGN_FLAG_HIDDEN) {
						region_scale_toggle_hidden(C, rmd);
					}
					else if (rmd->ar->flag & RGN_FLAG_TOO_SMALL) {
						region_scale_validate_size(rmd);
					}

					ED_area_tag_redraw(rmd->sa);
					WM_event_add_notifier(C, NC_SCREEN | NA_EDITED, NULL);
				}
				MEM_freeN(op->customdata);
				op->customdata = NULL;

				return OPERATOR_FINISHED;
			}
			break;

		case ESCKEY:
			break;
	}

	return OPERATOR_RUNNING_MODAL;
}

static void region_scale_cancel(bContext *UNUSED(C), wmOperator *op)
{
	MEM_freeN(op->customdata);
	op->customdata = NULL;
}

static void SCREEN_OT_region_scale(wmOperatorType *ot)
{
	/* identifiers */
	ot->name = "Scale Region Size";
	ot->description = "Scale selected area";
	ot->idname = "SCREEN_OT_region_scale";

	ot->invoke = region_scale_invoke;
	ot->modal = region_scale_modal;
	ot->cancel = region_scale_cancel;

	ot->poll = ED_operator_areaactive;

	/* flags */
	ot->flag = OPTYPE_BLOCKING | OPTYPE_INTERNAL;
}

/** \} */

/* -------------------------------------------------------------------- */
/** \name Frame Change Operator
 * \{ */

static void areas_do_frame_follow(bContext *C, bool middle)
{
	bScreen *scr = CTX_wm_screen(C);
	Scene *scene = CTX_data_scene(C);
	wmWindowManager *wm = CTX_wm_manager(C);
	for (wmWindow *window = wm->windows.first; window; window = window->next) {
		const bScreen *screen = WM_window_get_active_screen(window);

		for (ScrArea *sa = screen->areabase.first; sa; sa = sa->next) {
			for (ARegion *ar = sa->regionbase.first; ar; ar = ar->next) {
				/* do follow here if editor type supports it */
				if ((scr->redraws_flag & TIME_FOLLOW)) {
					if ((ar->regiontype == RGN_TYPE_WINDOW &&
					     ELEM(sa->spacetype, SPACE_SEQ, SPACE_IPO, SPACE_ACTION, SPACE_NLA)) ||
					    (sa->spacetype == SPACE_CLIP && ar->regiontype == RGN_TYPE_PREVIEW))
					{
						float w = BLI_rctf_size_x(&ar->v2d.cur);

						if (middle) {
							if ((scene->r.cfra < ar->v2d.cur.xmin) || (scene->r.cfra > ar->v2d.cur.xmax)) {
								ar->v2d.cur.xmax = scene->r.cfra + (w / 2);
								ar->v2d.cur.xmin = scene->r.cfra - (w / 2);
							}
						}
						else {
							if (scene->r.cfra < ar->v2d.cur.xmin) {
								ar->v2d.cur.xmax = scene->r.cfra;
								ar->v2d.cur.xmin = ar->v2d.cur.xmax - w;
							}
							else if (scene->r.cfra > ar->v2d.cur.xmax) {
								ar->v2d.cur.xmin = scene->r.cfra;
								ar->v2d.cur.xmax = ar->v2d.cur.xmin + w;
							}
						}
					}
				}
			}
		}
	}
}

/* function to be called outside UI context, or for redo */
static int frame_offset_exec(bContext *C, wmOperator *op)
{
	Main *bmain = CTX_data_main(C);
	Scene *scene = CTX_data_scene(C);
	int delta;

	delta = RNA_int_get(op->ptr, "delta");

	CFRA += delta;
	FRAMENUMBER_MIN_CLAMP(CFRA);
	SUBFRA = 0.f;

	areas_do_frame_follow(C, false);

	BKE_sound_seek_scene(bmain, scene);

	WM_event_add_notifier(C, NC_SCENE | ND_FRAME, scene);

	return OPERATOR_FINISHED;
}

static void SCREEN_OT_frame_offset(wmOperatorType *ot)
{
	ot->name = "Frame Offset";
	ot->idname = "SCREEN_OT_frame_offset";
	ot->description = "Move current frame forward/backward by a given number";

	ot->exec = frame_offset_exec;

	ot->poll = ED_operator_screenactive_norender;
	ot->flag = OPTYPE_UNDO_GROUPED;
	ot->undo_group = "Frame Change";

	/* rna */
	RNA_def_int(ot->srna, "delta", 0, INT_MIN, INT_MAX, "Delta", "", INT_MIN, INT_MAX);
}

/** \} */

/* -------------------------------------------------------------------- */
/** \name Frame Jump Operator
 * \{ */

/* function to be called outside UI context, or for redo */
static int frame_jump_exec(bContext *C, wmOperator *op)
{
	Main *bmain = CTX_data_main(C);
	Scene *scene = CTX_data_scene(C);
	wmTimer *animtimer = CTX_wm_screen(C)->animtimer;

	/* Don't change CFRA directly if animtimer is running as this can cause
	 * first/last frame not to be actually shown (bad since for example physics
	 * simulations aren't reset properly).
	 */
	if (animtimer) {
		ScreenAnimData *sad = animtimer->customdata;

		sad->flag |= ANIMPLAY_FLAG_USE_NEXT_FRAME;

		if (RNA_boolean_get(op->ptr, "end"))
			sad->nextfra = PEFRA;
		else
			sad->nextfra = PSFRA;
	}
	else {
		if (RNA_boolean_get(op->ptr, "end"))
			CFRA = PEFRA;
		else
			CFRA = PSFRA;

		areas_do_frame_follow(C, true);

		BKE_sound_seek_scene(bmain, scene);

		WM_event_add_notifier(C, NC_SCENE | ND_FRAME, scene);
	}

	return OPERATOR_FINISHED;
}

static void SCREEN_OT_frame_jump(wmOperatorType *ot)
{
	ot->name = "Jump to Endpoint";
	ot->description = "Jump to first/last frame in frame range";
	ot->idname = "SCREEN_OT_frame_jump";

	ot->exec = frame_jump_exec;

	ot->poll = ED_operator_screenactive_norender;
	ot->flag = OPTYPE_UNDO_GROUPED;
	ot->undo_group = "Frame Change";

	/* rna */
	RNA_def_boolean(ot->srna, "end", 0, "Last Frame", "Jump to the last frame of the frame range");
}

/** \} */

/* -------------------------------------------------------------------- */
/** \name Jump to Key-Frame Operator
 * \{ */

/* function to be called outside UI context, or for redo */
static int keyframe_jump_exec(bContext *C, wmOperator *op)
{
	Main *bmain = CTX_data_main(C);
	Scene *scene = CTX_data_scene(C);
	Object *ob = CTX_data_active_object(C);
	bDopeSheet ads = {NULL};
	DLRBT_Tree keys;
	ActKeyColumn *ak;
	float cfra;
	const bool next = RNA_boolean_get(op->ptr, "next");
	bool done = false;

	/* sanity checks */
	if (scene == NULL)
		return OPERATOR_CANCELLED;

	cfra = (float)(CFRA);

	/* init binarytree-list for getting keyframes */
	BLI_dlrbTree_init(&keys);

	/* seed up dummy dopesheet context with flags to perform necessary filtering */
	if ((scene->flag & SCE_KEYS_NO_SELONLY) == 0) {
		/* only selected channels are included */
		ads.filterflag |= ADS_FILTER_ONLYSEL;
	}

	/* populate tree with keyframe nodes */
	scene_to_keylist(&ads, scene, &keys, 0);

	if (ob) {
		ob_to_keylist(&ads, ob, &keys, 0);

		if (ob->type == OB_GPENCIL) {
			const bool active = !(scene->flag & SCE_KEYS_NO_SELONLY);
			gpencil_to_keylist(&ads, ob->data, &keys, active);
		}
	}

	{
		Mask *mask = CTX_data_edit_mask(C);
		if (mask) {
			MaskLayer *masklay = BKE_mask_layer_active(mask);
			mask_to_keylist(&ads, masklay, &keys);
		}
	}

	/* find matching keyframe in the right direction */
	if (next)
		ak = (ActKeyColumn *)BLI_dlrbTree_search_next(&keys, compare_ak_cfraPtr, &cfra);
	else
		ak = (ActKeyColumn *)BLI_dlrbTree_search_prev(&keys, compare_ak_cfraPtr, &cfra);

	while ((ak != NULL) && (done == false)) {
		if (CFRA != (int)ak->cfra) {
			/* this changes the frame, so set the frame and we're done */
			CFRA = (int)ak->cfra;
			done = true;
		}
		else {
			/* take another step... */
			if (next) {
				ak = ak->next;
			}
			else {
				ak = ak->prev;
			}
		}
	}

	/* free temp stuff */
	BLI_dlrbTree_free(&keys);

	/* any success? */
	if (done == false) {
		BKE_report(op->reports, RPT_INFO, "No more keyframes to jump to in this direction");

		return OPERATOR_CANCELLED;
	}
	else {
		areas_do_frame_follow(C, true);

		BKE_sound_seek_scene(bmain, scene);

		WM_event_add_notifier(C, NC_SCENE | ND_FRAME, scene);

		return OPERATOR_FINISHED;
	}
}

static void SCREEN_OT_keyframe_jump(wmOperatorType *ot)
{
	ot->name = "Jump to Keyframe";
	ot->description = "Jump to previous/next keyframe";
	ot->idname = "SCREEN_OT_keyframe_jump";

	ot->exec = keyframe_jump_exec;

	ot->poll = ED_operator_screenactive_norender;
	ot->flag = OPTYPE_UNDO_GROUPED;
	ot->undo_group = "Frame Change";

	/* properties */
	RNA_def_boolean(ot->srna, "next", true, "Next Keyframe", "");
}

/** \} */

/* -------------------------------------------------------------------- */
/** \name Jump to Marker Operator
 * \{ */

/* function to be called outside UI context, or for redo */
static int marker_jump_exec(bContext *C, wmOperator *op)
{
	Main *bmain = CTX_data_main(C);
	Scene *scene = CTX_data_scene(C);
	TimeMarker *marker;
	int closest = CFRA;
	const bool next = RNA_boolean_get(op->ptr, "next");
	bool found = false;

	/* find matching marker in the right direction */
	for (marker = scene->markers.first; marker; marker = marker->next) {
		if (next) {
			if ((marker->frame > CFRA) && (!found || closest > marker->frame)) {
				closest = marker->frame;
				found = true;
			}
		}
		else {
			if ((marker->frame < CFRA) && (!found || closest < marker->frame)) {
				closest = marker->frame;
				found = true;
			}
		}
	}

	/* any success? */
	if (!found) {
		BKE_report(op->reports, RPT_INFO, "No more markers to jump to in this direction");

		return OPERATOR_CANCELLED;
	}
	else {
		CFRA = closest;

		areas_do_frame_follow(C, true);

		BKE_sound_seek_scene(bmain, scene);

		WM_event_add_notifier(C, NC_SCENE | ND_FRAME, scene);

		return OPERATOR_FINISHED;
	}
}

static void SCREEN_OT_marker_jump(wmOperatorType *ot)
{
	ot->name = "Jump to Marker";
	ot->description = "Jump to previous/next marker";
	ot->idname = "SCREEN_OT_marker_jump";

	ot->exec = marker_jump_exec;

	ot->poll = ED_operator_screenactive_norender;
	ot->flag = OPTYPE_UNDO_GROUPED;
	ot->undo_group = "Frame Change";

	/* properties */
	RNA_def_boolean(ot->srna, "next", true, "Next Marker", "");
}

/** \} */

/* -------------------------------------------------------------------- */
/** \name Set Screen Operator
 * \{ */

/* function to be called outside UI context, or for redo */
static int screen_set_exec(bContext *C, wmOperator *op)
{
	WorkSpace *workspace = CTX_wm_workspace(C);
	int delta = RNA_int_get(op->ptr, "delta");

	if (ED_workspace_layout_cycle(workspace, delta, C)) {
		return OPERATOR_FINISHED;
	}

	return OPERATOR_CANCELLED;
}

static void SCREEN_OT_screen_set(wmOperatorType *ot)
{
	ot->name = "Set Screen";
	ot->description = "Cycle through available screens";
	ot->idname = "SCREEN_OT_screen_set";

	ot->exec = screen_set_exec;
	ot->poll = ED_operator_screenactive;

	/* rna */
	RNA_def_int(ot->srna, "delta", 0, INT_MIN, INT_MAX, "Delta", "", INT_MIN, INT_MAX);
}

/** \} */

/* -------------------------------------------------------------------- */
/** \name Screen Full-Area Operator
 * \{ */

/* function to be called outside UI context, or for redo */
static int screen_maximize_area_exec(bContext *C, wmOperator *op)
{
	bScreen *screen = CTX_wm_screen(C);
	ScrArea *sa = NULL;
	const bool hide_panels = RNA_boolean_get(op->ptr, "use_hide_panels");

	/* search current screen for 'fullscreen' areas */
	/* prevents restoring info header, when mouse is over it */
	for (sa = screen->areabase.first; sa; sa = sa->next) {
		if (sa->full) break;
	}

	if (sa == NULL) {
		sa = CTX_wm_area(C);
	}

	if (hide_panels) {
		if (!ELEM(screen->state, SCREENNORMAL, SCREENFULL)) {
			return OPERATOR_CANCELLED;
		}
		ED_screen_state_toggle(C, CTX_wm_window(C), sa, SCREENFULL);
	}
	else {
		if (!ELEM(screen->state, SCREENNORMAL, SCREENMAXIMIZED)) {
			return OPERATOR_CANCELLED;
		}
		ED_screen_state_toggle(C, CTX_wm_window(C), sa, SCREENMAXIMIZED);
	}

	return OPERATOR_FINISHED;
}

static bool screen_maximize_area_poll(bContext *C)
{
	const bScreen *screen = CTX_wm_screen(C);
	const ScrArea *area = CTX_wm_area(C);
	return ED_operator_areaactive(C) &&
	        /* Don't allow maximizing global areas but allow minimizing from them. */
	       ((screen->state != SCREENNORMAL) || !ED_area_is_global(area));
}

static void SCREEN_OT_screen_full_area(wmOperatorType *ot)
{
	PropertyRNA *prop;

	ot->name = "Toggle Maximize Area";
	ot->description = "Toggle display selected area as fullscreen/maximized";
	ot->idname = "SCREEN_OT_screen_full_area";

	ot->exec = screen_maximize_area_exec;
	ot->poll = screen_maximize_area_poll;
	ot->flag = 0;

	prop = RNA_def_boolean(ot->srna, "use_hide_panels", false, "Hide Panels", "Hide all the panels");
	RNA_def_property_flag(prop, PROP_SKIP_SAVE);
}

/** \} */

/* -------------------------------------------------------------------- */
/** \name Screen Join-Area Operator
 * \{ */

/* operator state vars used:
 * x1, y1     mouse coord in first area, which will disappear
 * x2, y2     mouse coord in 2nd area, which will become joined
 *
 * functions:
 *
 * init()   find edge based on state vars
 * test if the edge divides two areas,
 * store active and nonactive area,
 *
 * apply()  do the actual join
 *
 * exit()	cleanup, send notifier
 *
 * callbacks:
 *
 * exec()	calls init, apply, exit
 *
 * invoke() sets mouse coords in x,y
 * call init()
 * add modal handler
 *
 * modal()	accept modal events while doing it
 * call apply() with active window and nonactive window
 * call exit() and remove handler when LMB confirm
 */

typedef struct sAreaJoinData {
	ScrArea *sa1;        /* first area to be considered */
	ScrArea *sa2;        /* second area to be considered */
	void *draw_callback; /* call `ED_screen_draw_join_shape` */

} sAreaJoinData;


static void area_join_draw_cb(const struct wmWindow *UNUSED(win), void *userdata)
{
	const wmOperator *op = userdata;

	sAreaJoinData *sd = op->customdata;
	if (sd->sa1 && sd->sa2) {
		ED_screen_draw_join_shape(sd->sa1, sd->sa2);
	}
}

/* validate selection inside screen, set variables OK */
/* return 0: init failed */
/* XXX todo: find edge based on (x,y) and set other area? */
static int area_join_init(bContext *C, wmOperator *op)
{
	const wmWindow *win = CTX_wm_window(C);
	bScreen *screen = CTX_wm_screen(C);
	ScrArea *sa1, *sa2;
	sAreaJoinData *jd = NULL;
	int x1, y1;
	int x2, y2;
	int shared = 0;

	/* required properties, make negative to get return 0 if not set by caller */
	x1 = RNA_int_get(op->ptr, "min_x");
	y1 = RNA_int_get(op->ptr, "min_y");
	x2 = RNA_int_get(op->ptr, "max_x");
	y2 = RNA_int_get(op->ptr, "max_y");

	sa1 = BKE_screen_find_area_xy(screen, SPACE_TYPE_ANY, x1, y1);
	if (sa1 == NULL) {
		sa1 = BKE_screen_area_map_find_area_xy(&win->global_areas, SPACE_TYPE_ANY, x1, y1);
	}
	sa2 = BKE_screen_find_area_xy(screen, SPACE_TYPE_ANY, x2, y2);
	if (sa2 == NULL) {
		sa2 = BKE_screen_area_map_find_area_xy(&win->global_areas, SPACE_TYPE_ANY, x2, y2);
	}
	if ((sa1 && ED_area_is_global(sa1)) || (sa2 && ED_area_is_global(sa2))) {
		BKE_report(op->reports, RPT_ERROR, "Global areas (Top Bar, Status Bar) do not support joining");
		return 0;
	}
	else if (sa1 == NULL || sa2 == NULL || sa1 == sa2) {
		return 0;
	}

	/* do areas share an edge? */
	if (sa1->v1 == sa2->v1 || sa1->v1 == sa2->v2 || sa1->v1 == sa2->v3 || sa1->v1 == sa2->v4) shared++;
	if (sa1->v2 == sa2->v1 || sa1->v2 == sa2->v2 || sa1->v2 == sa2->v3 || sa1->v2 == sa2->v4) shared++;
	if (sa1->v3 == sa2->v1 || sa1->v3 == sa2->v2 || sa1->v3 == sa2->v3 || sa1->v3 == sa2->v4) shared++;
	if (sa1->v4 == sa2->v1 || sa1->v4 == sa2->v2 || sa1->v4 == sa2->v3 || sa1->v4 == sa2->v4) shared++;
	if (shared != 2) {
		printf("areas don't share edge\n");
		return 0;
	}

	jd = (sAreaJoinData *)MEM_callocN(sizeof(sAreaJoinData), "op_area_join");

	jd->sa1 = sa1;
	jd->sa2 = sa2;

	op->customdata = jd;

	jd->draw_callback = WM_draw_cb_activate(CTX_wm_window(C), area_join_draw_cb, op);

	return 1;
}

/* apply the join of the areas (space types) */
static int area_join_apply(bContext *C, wmOperator *op)
{
	sAreaJoinData *jd = (sAreaJoinData *)op->customdata;
	if (!jd) return 0;

	if (!screen_area_join(C, CTX_wm_screen(C), jd->sa1, jd->sa2)) {
		return 0;
	}
	if (CTX_wm_area(C) == jd->sa2) {
		CTX_wm_area_set(C, NULL);
		CTX_wm_region_set(C, NULL);
	}

	return 1;
}

/* finish operation */
static void area_join_exit(bContext *C, wmOperator *op)
{
	sAreaJoinData *jd = (sAreaJoinData *)op->customdata;

	if (jd) {
		if (jd->draw_callback)
			WM_draw_cb_exit(CTX_wm_window(C), jd->draw_callback);

		MEM_freeN(jd);
		op->customdata = NULL;
	}

	/* this makes sure aligned edges will result in aligned grabbing */
	BKE_screen_remove_double_scredges(CTX_wm_screen(C));
	BKE_screen_remove_unused_scredges(CTX_wm_screen(C));
	BKE_screen_remove_unused_scrverts(CTX_wm_screen(C));
}

static int area_join_exec(bContext *C, wmOperator *op)
{
	if (!area_join_init(C, op))
		return OPERATOR_CANCELLED;

	area_join_apply(C, op);
	area_join_exit(C, op);

	return OPERATOR_FINISHED;
}

/* interaction callback */
static int area_join_invoke(bContext *C, wmOperator *op, const wmEvent *event)
{

	if (event->type == EVT_ACTIONZONE_AREA) {
		sActionzoneData *sad = event->customdata;

		if (sad == NULL || sad->modifier > 0) {
			return OPERATOR_PASS_THROUGH;
		}

		/* verify *sad itself */
		if (sad->sa1 == NULL || sad->sa2 == NULL)
			return OPERATOR_PASS_THROUGH;

		/* is this our *sad? if areas equal it should be passed on */
		if (sad->sa1 == sad->sa2)
			return OPERATOR_PASS_THROUGH;

		/* prepare operator state vars */
		RNA_int_set(op->ptr, "min_x", sad->x);
		RNA_int_set(op->ptr, "min_y", sad->y);
		RNA_int_set(op->ptr, "max_x", event->x);
		RNA_int_set(op->ptr, "max_y", event->y);
	}


	if (!area_join_init(C, op))
		return OPERATOR_CANCELLED;

	/* add temp handler */
	WM_event_add_modal_handler(C, op);

	return OPERATOR_RUNNING_MODAL;
}

static void area_join_cancel(bContext *C, wmOperator *op)
{
	WM_event_add_notifier(C, NC_WINDOW, NULL);

	area_join_exit(C, op);
}

/* modal callback while selecting area (space) that will be removed */
static int area_join_modal(bContext *C, wmOperator *op, const wmEvent *event)
{
	bScreen *sc = CTX_wm_screen(C);
	sAreaJoinData *jd = (sAreaJoinData *)op->customdata;

	/* execute the events */
	switch (event->type) {

		case MOUSEMOVE:
		{
			ScrArea *sa = BKE_screen_find_area_xy(sc, SPACE_TYPE_ANY, event->x, event->y);
			int dir;

			if (sa) {
				if (jd->sa1 != sa) {
					dir = area_getorientation(jd->sa1, sa);
					if (dir != -1) {
						jd->sa2 = sa;
					}
					else {
						/* we are not bordering on the previously selected area
						 * we check if area has common border with the one marked for removal
						 * in this case we can swap areas.
						 */
						dir = area_getorientation(sa, jd->sa2);
						if (dir != -1) {
							jd->sa1 = jd->sa2;
							jd->sa2 = sa;
						}
						else {
							jd->sa2 = NULL;
						}
					}
					WM_event_add_notifier(C, NC_WINDOW, NULL);
				}
				else {
					/* we are back in the area previously selected for keeping
					 * we swap the areas if possible to allow user to choose */
					if (jd->sa2 != NULL) {
						jd->sa1 = jd->sa2;
						jd->sa2 = sa;
						dir = area_getorientation(jd->sa1, jd->sa2);
						if (dir == -1) {
							printf("oops, didn't expect that!\n");
						}
					}
					else {
						dir = area_getorientation(jd->sa1, sa);
						if (dir != -1) {
							jd->sa2 = sa;
						}
					}
					WM_event_add_notifier(C, NC_WINDOW, NULL);
				}
			}
			break;
		}
		case LEFTMOUSE:
			if (event->val == KM_RELEASE) {
				ED_area_tag_redraw(jd->sa1);
				ED_area_tag_redraw(jd->sa2);

				area_join_apply(C, op);
				WM_event_add_notifier(C, NC_SCREEN | NA_EDITED, NULL);
				area_join_exit(C, op);
				return OPERATOR_FINISHED;
			}
			break;

		case RIGHTMOUSE:
		case ESCKEY:
			area_join_cancel(C, op);
			return OPERATOR_CANCELLED;
	}

	return OPERATOR_RUNNING_MODAL;
}

/* Operator for joining two areas (space types) */
static void SCREEN_OT_area_join(wmOperatorType *ot)
{
	/* identifiers */
	ot->name = "Join Area";
	ot->description = "Join selected areas into new window";
	ot->idname = "SCREEN_OT_area_join";

	/* api callbacks */
	ot->exec = area_join_exec;
	ot->invoke = area_join_invoke;
	ot->modal = area_join_modal;
	ot->poll = screen_active_editable;
	ot->cancel = area_join_cancel;

	/* flags */
	ot->flag = OPTYPE_BLOCKING | OPTYPE_INTERNAL;

	/* rna */
	RNA_def_int(ot->srna, "min_x", -100, INT_MIN, INT_MAX, "X 1", "", INT_MIN, INT_MAX);
	RNA_def_int(ot->srna, "min_y", -100, INT_MIN, INT_MAX, "Y 1", "", INT_MIN, INT_MAX);
	RNA_def_int(ot->srna, "max_x", -100, INT_MIN, INT_MAX, "X 2", "", INT_MIN, INT_MAX);
	RNA_def_int(ot->srna, "max_y", -100, INT_MIN, INT_MAX, "Y 2", "", INT_MIN, INT_MAX);
}

/** \} */

/* -------------------------------------------------------------------- */
/** \name Screen Area Options Operator
 * \{ */

static int screen_area_options_invoke(bContext *C, wmOperator *op, const wmEvent *event)
{
	const wmWindow *win = CTX_wm_window(C);
	const bScreen *sc = CTX_wm_screen(C);
	uiPopupMenu *pup;
	uiLayout *layout;
	PointerRNA ptr;
	ScrEdge *actedge;
	rcti window_rect;

	WM_window_rect_calc(win, &window_rect);
	actedge = screen_geom_area_map_find_active_scredge(AREAMAP_FROM_SCREEN(sc), &window_rect, event->x, event->y);

	if (actedge == NULL) return OPERATOR_CANCELLED;

	pup = UI_popup_menu_begin(C, RNA_struct_ui_name(op->type->srna), ICON_NONE);
	layout = UI_popup_menu_layout(pup);

	uiItemFullO(layout, "SCREEN_OT_area_split", NULL, ICON_NONE, NULL, WM_OP_INVOKE_DEFAULT, 0, &ptr);
	/* store initial mouse cursor position */
	RNA_int_set_array(&ptr, "cursor", &event->x);

	uiItemFullO(layout, "SCREEN_OT_area_join", NULL, ICON_NONE, NULL, WM_OP_INVOKE_DEFAULT, 0, &ptr);
	/* mouse cursor on edge, '4' can fail on wide edges... */
	RNA_int_set(&ptr, "min_x", event->x + 4);
	RNA_int_set(&ptr, "min_y", event->y + 4);
	RNA_int_set(&ptr, "max_x", event->x - 4);
	RNA_int_set(&ptr, "max_y", event->y - 4);

	UI_popup_menu_end(C, pup);

	return OPERATOR_INTERFACE;
}

static void SCREEN_OT_area_options(wmOperatorType *ot)
{
	/* identifiers */
	ot->name = "Area Options";
	ot->description = "Operations for splitting and merging";
	ot->idname = "SCREEN_OT_area_options";

	/* api callbacks */
	ot->invoke = screen_area_options_invoke;

	ot->poll = ED_operator_screen_mainwinactive;

	/* flags */
	ot->flag = OPTYPE_INTERNAL;
}

/** \} */

/* -------------------------------------------------------------------- */
/** \name Space Data Cleanup Operator
 * \{ */

static int spacedata_cleanup_exec(bContext *C, wmOperator *op)
{
	Main *bmain = CTX_data_main(C);
	bScreen *screen;
	ScrArea *sa;
	int tot = 0;

	for (screen = bmain->screen.first; screen; screen = screen->id.next) {
		for (sa = screen->areabase.first; sa; sa = sa->next) {
			if (sa->spacedata.first != sa->spacedata.last) {
				SpaceLink *sl = sa->spacedata.first;

				BLI_remlink(&sa->spacedata, sl);
				tot += BLI_listbase_count(&sa->spacedata);
				BKE_spacedata_freelist(&sa->spacedata);
				BLI_addtail(&sa->spacedata, sl);
			}
		}
	}
	BKE_reportf(op->reports, RPT_INFO, "Removed amount of editors: %d", tot);

	return OPERATOR_FINISHED;
}

static void SCREEN_OT_spacedata_cleanup(wmOperatorType *ot)
{
	/* identifiers */
	ot->name = "Clean-up Space-data";
	ot->description = "Remove unused settings for invisible editors";
	ot->idname = "SCREEN_OT_spacedata_cleanup";

	/* api callbacks */
	ot->exec = spacedata_cleanup_exec;
	ot->poll = WM_operator_winactive;

}

/** \} */

/* -------------------------------------------------------------------- */
/** \name Repeat Last Operator
 * \{ */

static int repeat_last_exec(bContext *C, wmOperator *UNUSED(op))
{
	wmWindowManager *wm = CTX_wm_manager(C);
	wmOperator *lastop = wm->operators.last;

	/* Seek last registered operator */
	while (lastop) {
		if (lastop->type->flag & OPTYPE_REGISTER) {
			break;
		}
		else {
			lastop = lastop->prev;
		}
	}

	if (lastop) {
		WM_operator_free_all_after(wm, lastop);
		WM_operator_repeat(C, lastop);
	}

	return OPERATOR_CANCELLED;
}

static void SCREEN_OT_repeat_last(wmOperatorType *ot)
{
	/* identifiers */
	ot->name = "Repeat Last";
	ot->description = "Repeat last action";
	ot->idname = "SCREEN_OT_repeat_last";

	/* api callbacks */
	ot->exec = repeat_last_exec;

	ot->poll = ED_operator_screenactive;

}

/** \} */

/* -------------------------------------------------------------------- */
/** \name Repeat History Operator
 * \{ */

static int repeat_history_invoke(bContext *C, wmOperator *op, const wmEvent *UNUSED(event))
{
	wmWindowManager *wm = CTX_wm_manager(C);
	wmOperator *lastop;
	uiPopupMenu *pup;
	uiLayout *layout;
	int items, i;

	items = BLI_listbase_count(&wm->operators);
	if (items == 0)
		return OPERATOR_CANCELLED;

	pup = UI_popup_menu_begin(C, RNA_struct_ui_name(op->type->srna), ICON_NONE);
	layout = UI_popup_menu_layout(pup);

	for (i = items - 1, lastop = wm->operators.last; lastop; lastop = lastop->prev, i--)
		if ((lastop->type->flag & OPTYPE_REGISTER) && WM_operator_repeat_check(C, lastop)) {
			uiItemIntO(layout, RNA_struct_ui_name(lastop->type->srna), ICON_NONE, op->type->idname, "index", i);
		}

	UI_popup_menu_end(C, pup);

	return OPERATOR_INTERFACE;
}

static int repeat_history_exec(bContext *C, wmOperator *op)
{
	wmWindowManager *wm = CTX_wm_manager(C);

	op = BLI_findlink(&wm->operators, RNA_int_get(op->ptr, "index"));
	if (op) {
		/* let's put it as last operator in list */
		BLI_remlink(&wm->operators, op);
		BLI_addtail(&wm->operators, op);

		WM_operator_repeat(C, op);
	}

	return OPERATOR_FINISHED;
}

static void SCREEN_OT_repeat_history(wmOperatorType *ot)
{
	/* identifiers */
	ot->name = "Repeat History";
	ot->description = "Display menu for previous actions performed";
	ot->idname = "SCREEN_OT_repeat_history";

	/* api callbacks */
	ot->invoke = repeat_history_invoke;
	ot->exec = repeat_history_exec;

	ot->poll = ED_operator_screenactive;

	RNA_def_int(ot->srna, "index", 0, 0, INT_MAX, "Index", "", 0, 1000);
}

/** \} */

/* -------------------------------------------------------------------- */
/** \name Redo Operator
 * \{ */

static int redo_last_invoke(bContext *C, wmOperator *UNUSED(op), const wmEvent *UNUSED(event))
{
	wmOperator *lastop = WM_operator_last_redo(C);

	if (lastop)
		WM_operator_redo_popup(C, lastop);

	return OPERATOR_CANCELLED;
}

static void SCREEN_OT_redo_last(wmOperatorType *ot)
{
	/* identifiers */
	ot->name = "Redo Last";
	ot->description = "Display menu for last action performed";
	ot->idname = "SCREEN_OT_redo_last";

	/* api callbacks */
	ot->invoke = redo_last_invoke;

	ot->poll = ED_operator_screenactive;
}

/** \} */

/* -------------------------------------------------------------------- */
/** \name Region Quad-View Operator
 * \{ */

static void view3d_localview_update_rv3d(struct RegionView3D *rv3d)
{
	if (rv3d->localvd) {
		rv3d->localvd->view = rv3d->view;
		rv3d->localvd->persp = rv3d->persp;
		copy_qt_qt(rv3d->localvd->viewquat, rv3d->viewquat);
	}
}

static void region_quadview_init_rv3d(ScrArea *sa, ARegion *ar,
                                      const char viewlock, const char view, const char persp)
{
	RegionView3D *rv3d = ar->regiondata;

	if (persp == RV3D_CAMOB) {
		ED_view3d_lastview_store(rv3d);
	}

	rv3d->viewlock = viewlock;
	rv3d->view = view;
	rv3d->persp = persp;

	ED_view3d_lock(rv3d);
	view3d_localview_update_rv3d(rv3d);
	if ((viewlock & RV3D_BOXCLIP) && (persp == RV3D_ORTHO)) {
		ED_view3d_quadview_update(sa, ar, true);
	}
}

/* insert a region in the area region list */
static int region_quadview_exec(bContext *C, wmOperator *op)
{
	ARegion *ar = CTX_wm_region(C);

	/* some rules... */
	if (ar->regiontype != RGN_TYPE_WINDOW) {
		BKE_report(op->reports, RPT_ERROR, "Only window region can be 4-splitted");
	}
	else if (ar->alignment == RGN_ALIGN_QSPLIT) {
		/* Exit quad-view */
		ScrArea *sa = CTX_wm_area(C);
		ARegion *arn;

		/* keep current region */
		ar->alignment = 0;

		if (sa->spacetype == SPACE_VIEW3D) {
			ARegion *ar_iter;
			RegionView3D *rv3d = ar->regiondata;

			/* if this is a locked view, use settings from 'User' view */
			if (rv3d->viewlock) {
				View3D *v3d_user;
				ARegion *ar_user;

				if (ED_view3d_context_user_region(C, &v3d_user, &ar_user)) {
					if (ar != ar_user) {
						SWAP(void *, ar->regiondata, ar_user->regiondata);
						rv3d = ar->regiondata;
					}
				}
			}

			rv3d->viewlock_quad = RV3D_VIEWLOCK_INIT;
			rv3d->viewlock = 0;
			rv3d->rflag &= ~RV3D_CLIPPING;

			/* accumulate locks, incase they're mixed */
			for (ar_iter = sa->regionbase.first; ar_iter; ar_iter = ar_iter->next) {
				if (ar_iter->regiontype == RGN_TYPE_WINDOW) {
					RegionView3D *rv3d_iter = ar_iter->regiondata;
					rv3d->viewlock_quad |= rv3d_iter->viewlock;
				}
			}
		}

		for (ar = sa->regionbase.first; ar; ar = arn) {
			arn = ar->next;
			if (ar->alignment == RGN_ALIGN_QSPLIT) {
				ED_region_exit(C, ar);
				BKE_area_region_free(sa->type, ar);
				BLI_remlink(&sa->regionbase, ar);
				MEM_freeN(ar);
			}
		}
		ED_area_tag_redraw(sa);
		WM_event_add_notifier(C, NC_SCREEN | NA_EDITED, NULL);
	}
	else if (ar->next) {
		BKE_report(op->reports, RPT_ERROR, "Only last region can be 4-splitted");
	}
	else {
		/* Enter quad-view */
		ScrArea *sa = CTX_wm_area(C);
		ARegion *newar;
		int count;

		ar->alignment = RGN_ALIGN_QSPLIT;

		for (count = 0; count < 3; count++) {
			newar = BKE_area_region_copy(sa->type, ar);
			BLI_addtail(&sa->regionbase, newar);
		}

		/* lock views and set them */
		if (sa->spacetype == SPACE_VIEW3D) {
			View3D *v3d = sa->spacedata.first;
			int index_qsplit = 0;

			/* run ED_view3d_lock() so the correct 'rv3d->viewquat' is set,
			 * otherwise when restoring rv3d->localvd the 'viewquat' won't
			 * match the 'view', set on entering localview See: [#26315],
			 *
			 * We could avoid manipulating rv3d->localvd here if exiting
			 * localview with a 4-split would assign these view locks */
			RegionView3D *rv3d = ar->regiondata;
			const char viewlock = (rv3d->viewlock_quad & RV3D_VIEWLOCK_INIT) ?
			                      (rv3d->viewlock_quad & ~RV3D_VIEWLOCK_INIT) : RV3D_LOCKED;

			region_quadview_init_rv3d(sa, ar,              viewlock, ED_view3d_lock_view_from_index(index_qsplit++), RV3D_ORTHO);
			region_quadview_init_rv3d(sa, (ar = ar->next), viewlock, ED_view3d_lock_view_from_index(index_qsplit++), RV3D_ORTHO);
			region_quadview_init_rv3d(sa, (ar = ar->next), viewlock, ED_view3d_lock_view_from_index(index_qsplit++), RV3D_ORTHO);
			/* forcing camera is distracting */
#if 0
			if (v3d->camera) region_quadview_init_rv3d(sa, (ar = ar->next), 0, RV3D_VIEW_CAMERA, RV3D_CAMOB);
			else             region_quadview_init_rv3d(sa, (ar = ar->next), 0, RV3D_VIEW_USER,   RV3D_PERSP);
#else
			(void)v3d;
#endif
		}
		ED_area_tag_redraw(sa);
		WM_event_add_notifier(C, NC_SCREEN | NA_EDITED, NULL);
	}


	return OPERATOR_FINISHED;
}

static void SCREEN_OT_region_quadview(wmOperatorType *ot)
{
	/* identifiers */
	ot->name = "Toggle Quad View";
	ot->description = "Split selected area into camera, front, right & top views";
	ot->idname = "SCREEN_OT_region_quadview";

	/* api callbacks */
	ot->exec = region_quadview_exec;
	ot->poll = ED_operator_region_view3d_active;
	ot->flag = 0;
}

/** \} */

/* -------------------------------------------------------------------- */
/** \name Region Flip Operator
 * \{ */

/* flip a region alignment */
static int region_flip_exec(bContext *C, wmOperator *UNUSED(op))
{
	ARegion *ar = CTX_wm_region(C);

	if (!ar)
		return OPERATOR_CANCELLED;

	if (ar->alignment == RGN_ALIGN_TOP)
		ar->alignment = RGN_ALIGN_BOTTOM;
	else if (ar->alignment == RGN_ALIGN_BOTTOM)
		ar->alignment = RGN_ALIGN_TOP;
	else if (ar->alignment == RGN_ALIGN_LEFT)
		ar->alignment = RGN_ALIGN_RIGHT;
	else if (ar->alignment == RGN_ALIGN_RIGHT)
		ar->alignment = RGN_ALIGN_LEFT;

	ED_area_tag_redraw(CTX_wm_area(C));
	WM_event_add_mousemove(C);
	WM_event_add_notifier(C, NC_SCREEN | NA_EDITED, NULL);

	return OPERATOR_FINISHED;
}

static bool region_flip_poll(bContext *C)
{
	ScrArea *area = CTX_wm_area(C);

	/* don't flip anything around in topbar */
	if (area && area->spacetype == SPACE_TOPBAR) {
		CTX_wm_operator_poll_msg_set(C, "Flipping regions in the Top-bar is not allowed");
		return 0;
	}

	return ED_operator_areaactive(C);
}

static void SCREEN_OT_region_flip(wmOperatorType *ot)
{
	/* identifiers */
	ot->name = "Flip Region";
	ot->idname = "SCREEN_OT_region_flip";
	ot->description = "Toggle the region's alignment (left/right or top/bottom)";

	/* api callbacks */
	ot->exec = region_flip_exec;
	ot->poll = region_flip_poll;
	ot->flag = 0;
}

/** \} */

/* -------------------------------------------------------------------- */
/** \name Header Toggle Operator
 * \{ */

static int header_exec(bContext *C, wmOperator *UNUSED(op))
{
	ARegion *ar = screen_find_region_type(C, RGN_TYPE_HEADER);

	if (ar == NULL) {
		return OPERATOR_CANCELLED;
	}

	ar->flag ^= RGN_FLAG_HIDDEN;

	ED_area_tag_redraw(CTX_wm_area(C));

	WM_event_add_notifier(C, NC_SCREEN | NA_EDITED, NULL);

	return OPERATOR_FINISHED;
}

static void SCREEN_OT_header(wmOperatorType *ot)
{
	/* identifiers */
	ot->name = "Toggle Header";
	ot->description = "Toggle header display";
	ot->idname = "SCREEN_OT_header";

	/* api callbacks */
	ot->exec = header_exec;
}

/** \} */

/* -------------------------------------------------------------------- */
/** \name Header Toggle Menu Operator
 * \{ */

/* show/hide header text menus */
static int header_toggle_menus_exec(bContext *C, wmOperator *UNUSED(op))
{
	ScrArea *sa = CTX_wm_area(C);

	sa->flag = sa->flag ^ HEADER_NO_PULLDOWN;

	ED_area_tag_redraw(sa);
	WM_event_add_notifier(C, NC_SCREEN | NA_EDITED, NULL);

	return OPERATOR_FINISHED;
}


static void SCREEN_OT_header_toggle_menus(wmOperatorType *ot)
{
	/* identifiers */
	ot->name = "Expand/Collapse Header Menus";
	ot->idname = "SCREEN_OT_header_toggle_menus";
	ot->description = "Expand or collapse the header pulldown menus";

	/* api callbacks */
	ot->exec = header_toggle_menus_exec;
	ot->poll = ED_operator_areaactive;
	ot->flag = 0;
}

/** \} */

/* -------------------------------------------------------------------- */
/** \name Header Tools Operator
 * \{ */

static bool header_context_menu_poll(bContext *C)
{
	ScrArea *sa = CTX_wm_area(C);
	return (sa && sa->spacetype != SPACE_STATUSBAR);
}

void ED_screens_header_tools_menu_create(bContext *C, uiLayout *layout, void *UNUSED(arg))
{
	ScrArea *sa = CTX_wm_area(C);
	ARegion *ar = CTX_wm_region(C);
	const char *but_flip_str = (ar->alignment == RGN_ALIGN_TOP) ? IFACE_("Flip to Bottom") : IFACE_("Flip to Top");

	if (!ELEM(sa->spacetype, SPACE_TOPBAR)) {
		uiItemO(layout, IFACE_("Toggle Header"), ICON_NONE, "SCREEN_OT_header");
	}

	/* default is WM_OP_INVOKE_REGION_WIN, which we don't want here. */
	uiLayoutSetOperatorContext(layout, WM_OP_INVOKE_DEFAULT);

	if (!ELEM(sa->spacetype, SPACE_TOPBAR)) {
		uiItemO(layout, but_flip_str, ICON_NONE, "SCREEN_OT_region_flip");
	}

	uiItemO(layout, IFACE_("Collapse Menus"),
	        (sa->flag & HEADER_NO_PULLDOWN) ? ICON_CHECKBOX_HLT : ICON_CHECKBOX_DEHLT,
	        "SCREEN_OT_header_toggle_menus");

	/* file browser should be fullscreen all the time, topbar should
	 * never be. But other regions can be maximized/restored... */
	if (!ELEM(sa->spacetype, SPACE_FILE, SPACE_TOPBAR)) {
		uiItemS(layout);

		const char *but_str = sa->full ? IFACE_("Tile Area") : IFACE_("Maximize Area");
		uiItemO(layout, but_str, ICON_NONE, "SCREEN_OT_screen_full_area");
	}
}

static int header_context_menu_invoke(bContext *C, wmOperator *UNUSED(op), const wmEvent *UNUSED(event))
{
	uiPopupMenu *pup;
	uiLayout *layout;

	pup = UI_popup_menu_begin(C, IFACE_("Header"), ICON_NONE);
	layout = UI_popup_menu_layout(pup);

	ED_screens_header_tools_menu_create(C, layout, NULL);

	UI_popup_menu_end(C, pup);

	return OPERATOR_INTERFACE;
}

static void SCREEN_OT_header_context_menu(wmOperatorType *ot)
{
	/* identifiers */
	ot->name = "Header Context Menu";
	ot->description = "Display header region context menu";
	ot->idname = "SCREEN_OT_header_context_menu";

	/* api callbacks */
	ot->poll = header_context_menu_poll;
	ot->invoke = header_context_menu_invoke;
}

/** \} */

/* -------------------------------------------------------------------- */
/** \name Navigation Bar Tools Menu
 * \{ */

void ED_screens_navigation_bar_tools_menu_create(bContext *C, uiLayout *layout, void *UNUSED(arg))
{
	const ARegion *ar = CTX_wm_region(C);
	const char *but_flip_str = (ar->alignment == RGN_ALIGN_LEFT) ? IFACE_("Flip to Right") : IFACE_("Flip to Left");

	/* default is WM_OP_INVOKE_REGION_WIN, which we don't want here. */
	uiLayoutSetOperatorContext(layout, WM_OP_INVOKE_DEFAULT);

	uiItemO(layout, but_flip_str, ICON_NONE, "SCREEN_OT_region_flip");
}

/** \} */

/* -------------------------------------------------------------------- */
/** \name Animation Step Operator
 *
 * Animation Step.
 * \{ */

static int match_area_with_refresh(int spacetype, int refresh)
{
	switch (spacetype) {
		case SPACE_TIME:
			if (refresh & SPACE_TIME)
				return 1;
			break;
	}

	return 0;
}

static int match_region_with_redraws(int spacetype, int regiontype, int redraws, bool from_anim_edit)
{
	if (regiontype == RGN_TYPE_WINDOW) {

		switch (spacetype) {
			case SPACE_VIEW3D:
				if ((redraws & TIME_ALL_3D_WIN) || from_anim_edit)
					return 1;
				break;
			case SPACE_IPO:
			case SPACE_NLA:
				if ((redraws & TIME_ALL_ANIM_WIN) || from_anim_edit)
					return 1;
				break;
			case SPACE_ACTION:
				/* if only 1 window or 3d windows, we do timeline too
				 * NOTE: Now we do do action editor in all these cases, since timeline is here
				 */
				if ((redraws & (TIME_ALL_ANIM_WIN | TIME_REGION | TIME_ALL_3D_WIN)) || from_anim_edit)
					return 1;
				break;
			case SPACE_BUTS:
				if (redraws & TIME_ALL_BUTS_WIN)
					return 1;
				break;
			case SPACE_SEQ:
				if ((redraws & (TIME_SEQ | TIME_ALL_ANIM_WIN)) || from_anim_edit)
					return 1;
				break;
			case SPACE_NODE:
				if (redraws & (TIME_NODES))
					return 1;
				break;
			case SPACE_IMAGE:
				if ((redraws & TIME_ALL_IMAGE_WIN) || from_anim_edit)
					return 1;
				break;
			case SPACE_CLIP:
				if ((redraws & TIME_CLIPS) || from_anim_edit)
					return 1;
				break;

		}
	}
	else if (regiontype == RGN_TYPE_CHANNELS) {
		switch (spacetype) {
			case SPACE_IPO:
			case SPACE_ACTION:
			case SPACE_NLA:
				if (redraws & TIME_ALL_ANIM_WIN)
					return 1;
				break;
		}
	}
	else if (regiontype == RGN_TYPE_UI) {
		if (spacetype == SPACE_CLIP) {
			/* Track Preview button is on Properties Editor in SpaceClip,
			 * and it's very common case when users want it be refreshing
			 * during playback, so asking people to enable special option
			 * for this is a bit tricky, so add exception here for refreshing
			 * Properties Editor for SpaceClip always */
			return 1;
		}

		if (redraws & TIME_ALL_BUTS_WIN)
			return 1;
	}
	else if (regiontype == RGN_TYPE_HEADER) {
		if (spacetype == SPACE_ACTION)
			return 1;
	}
	else if (regiontype == RGN_TYPE_PREVIEW) {
		switch (spacetype) {
			case SPACE_SEQ:
				if (redraws & (TIME_SEQ | TIME_ALL_ANIM_WIN))
					return 1;
				break;
			case SPACE_CLIP:
				return 1;
		}
	}
	return 0;
}

//#define PROFILE_AUDIO_SYNCH

static int screen_animation_step(bContext *C, wmOperator *UNUSED(op), const wmEvent *event)
{
	bScreen *screen = CTX_wm_screen(C);

#ifdef PROFILE_AUDIO_SYNCH
	static int old_frame = 0;
	int newfra_int;
#endif

	if (screen->animtimer && screen->animtimer == event->customdata) {
		Main *bmain = CTX_data_main(C);
		Scene *scene = CTX_data_scene(C);
		struct Depsgraph *depsgraph = CTX_data_depsgraph(C);
		wmTimer *wt = screen->animtimer;
		ScreenAnimData *sad = wt->customdata;
		wmWindowManager *wm = CTX_wm_manager(C);
		wmWindow *window;
		ScrArea *sa;
		int sync;
		float time;

		/* sync, don't sync, or follow scene setting */
		if (sad->flag & ANIMPLAY_FLAG_SYNC) sync = 1;
		else if (sad->flag & ANIMPLAY_FLAG_NO_SYNC) sync = 0;
		else sync = (scene->flag & SCE_FRAME_DROP);

		if ((scene->audio.flag & AUDIO_SYNC) &&
		    (sad->flag & ANIMPLAY_FLAG_REVERSE) == false &&
		    isfinite(time = BKE_sound_sync_scene(scene)))
		{
			double newfra = (double)time * FPS;

			/* give some space here to avoid jumps */
			if (newfra + 0.5 > scene->r.cfra && newfra - 0.5 < scene->r.cfra)
				scene->r.cfra++;
			else
				scene->r.cfra = newfra + 0.5;

#ifdef PROFILE_AUDIO_SYNCH
			newfra_int = scene->r.cfra;
			if (newfra_int < old_frame) {
				printf("back jump detected, frame %d!\n", newfra_int);
			}
			else if (newfra_int > old_frame + 1) {
				printf("forward jump detected, frame %d!\n", newfra_int);
			}
			fflush(stdout);
			old_frame = newfra_int;
#endif
		}
		else {
			if (sync) {
				/* note: this is very simplistic,
				 * its has problem that it may skip too many frames.
				 * however at least this gives a less jittery playback */
				const int step = max_ii(1, floor((wt->duration - sad->last_duration) * FPS));

				/* skip frames */
				if (sad->flag & ANIMPLAY_FLAG_REVERSE)
					scene->r.cfra -= step;
				else
					scene->r.cfra += step;
			}
			else {
				/* one frame +/- */
				if (sad->flag & ANIMPLAY_FLAG_REVERSE)
					scene->r.cfra--;
				else
					scene->r.cfra++;
			}
		}

		sad->last_duration = wt->duration;

		/* reset 'jumped' flag before checking if we need to jump... */
		sad->flag &= ~ANIMPLAY_FLAG_JUMPED;

		if (sad->flag & ANIMPLAY_FLAG_REVERSE) {
			/* jump back to end? */
			if (PRVRANGEON) {
				if (scene->r.cfra < scene->r.psfra) {
					scene->r.cfra = scene->r.pefra;
					sad->flag |= ANIMPLAY_FLAG_JUMPED;
				}
			}
			else {
				if (scene->r.cfra < scene->r.sfra) {
					scene->r.cfra = scene->r.efra;
					sad->flag |= ANIMPLAY_FLAG_JUMPED;
				}
			}
		}
		else {
			/* jump back to start? */
			if (PRVRANGEON) {
				if (scene->r.cfra > scene->r.pefra) {
					scene->r.cfra = scene->r.psfra;
					sad->flag |= ANIMPLAY_FLAG_JUMPED;
				}
			}
			else {
				if (scene->r.cfra > scene->r.efra) {
					scene->r.cfra = scene->r.sfra;
					sad->flag |= ANIMPLAY_FLAG_JUMPED;
				}
			}
		}

		/* next frame overridden by user action (pressed jump to first/last frame) */
		if (sad->flag & ANIMPLAY_FLAG_USE_NEXT_FRAME) {
			scene->r.cfra = sad->nextfra;
			sad->flag &= ~ANIMPLAY_FLAG_USE_NEXT_FRAME;
			sad->flag |= ANIMPLAY_FLAG_JUMPED;
		}

		if (sad->flag & ANIMPLAY_FLAG_JUMPED) {
			BKE_sound_seek_scene(bmain, scene);
#ifdef PROFILE_AUDIO_SYNCH
			old_frame = CFRA;
#endif
		}

		/* since we follow drawflags, we can't send notifier but tag regions ourselves */
		ED_update_for_newframe(bmain, depsgraph);

		for (window = wm->windows.first; window; window = window->next) {
			const bScreen *win_screen = WM_window_get_active_screen(window);

			for (sa = win_screen->areabase.first; sa; sa = sa->next) {
				ARegion *ar;
				for (ar = sa->regionbase.first; ar; ar = ar->next) {
					bool redraw = false;
					if (ar == sad->ar) {
						redraw = true;
					}
					else if (match_region_with_redraws(sa->spacetype, ar->regiontype, sad->redraws, sad->from_anim_edit)) {
						redraw = true;
					}

					if (redraw) {
						ED_region_tag_redraw(ar);
						/* do follow here if editor type supports it */
						if ((sad->redraws & TIME_FOLLOW)) {
							if ((ar->regiontype == RGN_TYPE_WINDOW &&
							     ELEM(sa->spacetype, SPACE_SEQ, SPACE_IPO, SPACE_ACTION, SPACE_NLA)) ||
							    (sa->spacetype == SPACE_CLIP && ar->regiontype == RGN_TYPE_PREVIEW))
							{
								float w = BLI_rctf_size_x(&ar->v2d.cur);
								if (scene->r.cfra < ar->v2d.cur.xmin) {
									ar->v2d.cur.xmax = scene->r.cfra;
									ar->v2d.cur.xmin = ar->v2d.cur.xmax - w;
								}
								else if (scene->r.cfra > ar->v2d.cur.xmax) {
									ar->v2d.cur.xmin = scene->r.cfra;
									ar->v2d.cur.xmax = ar->v2d.cur.xmin + w;
								}
							}
						}
					}
				}

				if (match_area_with_refresh(sa->spacetype, sad->refresh))
					ED_area_tag_refresh(sa);
			}
		}

		/* update frame rate info too
		 * NOTE: this may not be accurate enough, since we might need this after modifiers/etc.
		 * have been calculated instead of just before updates have been done?
		 */
		ED_refresh_viewport_fps(C);

		/* recalculate the timestep for the timer now that we've finished calculating this,
		 * since the frames-per-second value may have been changed
		 */
		/* TODO: this may make evaluation a bit slower if the value doesn't change... any way to avoid this? */
		wt->timestep = (1.0 / FPS);

		return OPERATOR_FINISHED;
	}
	return OPERATOR_PASS_THROUGH;
}

static void SCREEN_OT_animation_step(wmOperatorType *ot)
{
	/* identifiers */
	ot->name = "Animation Step";
	ot->description = "Step through animation by position";
	ot->idname = "SCREEN_OT_animation_step";

	/* api callbacks */
	ot->invoke = screen_animation_step;

	ot->poll = ED_operator_screenactive_norender;

}

/** \} */

/* -------------------------------------------------------------------- */
/** \name Animation Playback Operator
 *
 * Animation Playback with Timer.
 * \{ */

/* find window that owns the animation timer */
bScreen *ED_screen_animation_playing(const wmWindowManager *wm)
{
	for (wmWindow *win = wm->windows.first; win; win = win->next) {
		bScreen *screen = WM_window_get_active_screen(win);

		if (screen->animtimer || screen->scrubbing) {
			return screen;
		}
	}

	return NULL;
}

bScreen *ED_screen_animation_no_scrub(const wmWindowManager *wm)
{
	for (wmWindow *win = wm->windows.first; win; win = win->next) {
		bScreen *screen = WM_window_get_active_screen(win);

		if (screen->animtimer) {
			return screen;
		}
	}

	return NULL;
}


/* toggle operator */
int ED_screen_animation_play(bContext *C, int sync, int mode)
{
	bScreen *screen = CTX_wm_screen(C);
	Scene *scene = CTX_data_scene(C);

	if (ED_screen_animation_playing(CTX_wm_manager(C))) {
		/* stop playback now */
		ED_screen_animation_timer(C, 0, 0, 0, 0);
		BKE_sound_stop_scene(scene);

		WM_event_add_notifier(C, NC_SCENE | ND_FRAME, scene);
	}
	else {
		int refresh = SPACE_ACTION; /* these settings are currently only available from a menu in the TimeLine */

		if (mode == 1)  /* XXX only play audio forwards!? */
			BKE_sound_play_scene(scene);

		ED_screen_animation_timer(C, screen->redraws_flag, refresh, sync, mode);

		if (screen->animtimer) {
			wmTimer *wt = screen->animtimer;
			ScreenAnimData *sad = wt->customdata;

			sad->ar = CTX_wm_region(C);
		}
	}

	return OPERATOR_FINISHED;
}

static int screen_animation_play_exec(bContext *C, wmOperator *op)
{
	int mode = (RNA_boolean_get(op->ptr, "reverse")) ? -1 : 1;
	int sync = -1;

	if (RNA_struct_property_is_set(op->ptr, "sync"))
		sync = (RNA_boolean_get(op->ptr, "sync"));

	return ED_screen_animation_play(C, sync, mode);
}

static void SCREEN_OT_animation_play(wmOperatorType *ot)
{
	PropertyRNA *prop;

	/* identifiers */
	ot->name = "Play Animation";
	ot->description = "Play animation";
	ot->idname = "SCREEN_OT_animation_play";

	/* api callbacks */
	ot->exec = screen_animation_play_exec;

	ot->poll = ED_operator_screenactive_norender;

	prop = RNA_def_boolean(ot->srna, "reverse", 0, "Play in Reverse", "Animation is played backwards");
	RNA_def_property_flag(prop, PROP_SKIP_SAVE);
	prop = RNA_def_boolean(ot->srna, "sync", 0, "Sync", "Drop frames to maintain framerate");
	RNA_def_property_flag(prop, PROP_SKIP_SAVE);
}

/** \} */

/* -------------------------------------------------------------------- */
/** \name Animation Cancel Operator
 * \{ */

static int screen_animation_cancel_exec(bContext *C, wmOperator *op)
{
	bScreen *screen = ED_screen_animation_playing(CTX_wm_manager(C));

	if (screen) {
		if (RNA_boolean_get(op->ptr, "restore_frame") && screen->animtimer) {
			ScreenAnimData *sad = screen->animtimer->customdata;
			Scene *scene = CTX_data_scene(C);

			/* reset current frame before stopping, and just send a notifier to deal with the rest
			 * (since playback still needs to be stopped)
			 */
			scene->r.cfra = sad->sfra;

			WM_event_add_notifier(C, NC_SCENE | ND_FRAME, scene);
		}

		/* call the other "toggling" operator to clean up now */
		ED_screen_animation_play(C, 0, 0);
	}

	return OPERATOR_PASS_THROUGH;
}

static void SCREEN_OT_animation_cancel(wmOperatorType *ot)
{
	/* identifiers */
	ot->name = "Cancel Animation";
	ot->description = "Cancel animation, returning to the original frame";
	ot->idname = "SCREEN_OT_animation_cancel";

	/* api callbacks */
	ot->exec = screen_animation_cancel_exec;

	ot->poll = ED_operator_screenactive;

	RNA_def_boolean(ot->srna, "restore_frame", true, "Restore Frame", "Restore the frame when animation was initialized");
}

/** \} */

/* -------------------------------------------------------------------- */
/** \name Box Select Operator (Template)
 * \{ */

/* operator state vars used: (added by default WM callbacks)
 * xmin, ymin
 * xmax, ymax
 *
 * customdata: the wmGesture pointer
 *
 * callbacks:
 *
 * exec()	has to be filled in by user
 *
 * invoke() default WM function
 * adds modal handler
 *
 * modal()	default WM function
 * accept modal events while doing it, calls exec(), handles ESC and border drawing
 *
 * poll()	has to be filled in by user for context
 */
#if 0
static int box_select_exec(bContext *C, wmOperator *op)
{
	int event_type = RNA_int_get(op->ptr, "event_type");

	if (event_type == LEFTMOUSE)
		printf("box select do select\n");
	else if (event_type == RIGHTMOUSE)
		printf("box select deselect\n");
	else
		printf("box select do something\n");

	return 1;
}

static void SCREEN_OT_box_select(wmOperatorType *ot)
{
	/* identifiers */
	ot->name = "Box Select";
	ot->idname = "SCREEN_OT_box_select";

	/* api callbacks */
	ot->exec = box_select_exec;
	ot->invoke = WM_gesture_box_invoke;
	ot->modal = WM_gesture_box_modal;
	ot->cancel = WM_gesture_box_cancel;

	ot->poll = ED_operator_areaactive;

	/* rna */
	RNA_def_int(ot->srna, "event_type", 0, INT_MIN, INT_MAX, "Event Type", "", INT_MIN, INT_MAX);
	WM_operator_properties_border(ot);
}
#endif

/** \} */

/* -------------------------------------------------------------------- */
/** \name Full Screen Back Operator
 * \{ */

/* *********************** generic fullscreen 'back' button *************** */


static int fullscreen_back_exec(bContext *C, wmOperator *op)
{
	bScreen *screen = CTX_wm_screen(C);
	ScrArea *sa = NULL;

	/* search current screen for 'fullscreen' areas */
	for (sa = screen->areabase.first; sa; sa = sa->next) {
		if (sa->full) break;
	}
	if (!sa) {
		BKE_report(op->reports, RPT_ERROR, "No fullscreen areas were found");
		return OPERATOR_CANCELLED;
	}

	ED_screen_full_prevspace(C, sa);

	return OPERATOR_FINISHED;
}

static void SCREEN_OT_back_to_previous(struct wmOperatorType *ot)
{
	/* identifiers */
	ot->name = "Back to Previous Screen";
	ot->description = "Revert back to the original screen layout, before fullscreen area overlay";
	ot->idname = "SCREEN_OT_back_to_previous";

	/* api callbacks */
	ot->exec = fullscreen_back_exec;
	ot->poll = ED_operator_screenactive;
}

/** \} */

/* -------------------------------------------------------------------- */
/** \name Show User Preferences Operator
 * \{ */

static int settings_show_invoke(bContext *C, wmOperator *op, const wmEvent *event)
{
	int sizex = (800 + UI_NAVIGATION_REGION_WIDTH) * UI_DPI_FAC;
	int sizey = 500 * UI_DPI_FAC;

	/* changes context! */
	if (WM_window_open_temp(C, event->x, event->y, sizex, sizey, WM_WINDOW_USERPREFS) != NULL) {
		return OPERATOR_FINISHED;
	}
	else {
		BKE_report(op->reports, RPT_ERROR, "Failed to open window!");
		return OPERATOR_CANCELLED;
	}
}


static void SCREEN_OT_settings_show(struct wmOperatorType *ot)
{
	/* identifiers */
<<<<<<< HEAD
	ot->name = "Show Blender Settings";
	ot->description = "Edit user preferences, workspaces and system settings";
	ot->idname = "SCREEN_OT_settings_show";
=======
	ot->name = "Show Preferences";
	ot->description = "Edit user preferences and system settings";
	ot->idname = "SCREEN_OT_userpref_show";
>>>>>>> 4ee29d3f

	/* api callbacks */
	ot->invoke = settings_show_invoke;
	ot->poll = ED_operator_screenactive;
}

/** \} */

/* -------------------------------------------------------------------- */
/** \name Show Drivers Editor Operator
 * \{ */

static int drivers_editor_show_invoke(bContext *C, wmOperator *op, const wmEvent *event)
{
	PointerRNA ptr = {{NULL}};
	PropertyRNA *prop = NULL;
	int index = -1;
	uiBut *but = NULL;

	int sizex = 900 * UI_DPI_FAC;
	int sizey = 580 * UI_DPI_FAC;

	/* Get active property to show driver for
	 * - Need to grab it first, or else this info disappears
	 *   after we've created the window
	 */
	but = UI_context_active_but_prop_get(C, &ptr, &prop, &index);

	/* changes context! */
	if (WM_window_open_temp(C, event->x, event->y, sizex, sizey, WM_WINDOW_DRIVERS) != NULL) {
		/* activate driver F-Curve for the property under the cursor */
		if (but) {
			FCurve *fcu;
			bool driven, special;

			fcu = rna_get_fcurve_context_ui(C,
			                                &ptr, prop, index,
			                                NULL, NULL, &driven, &special);
			if (fcu) {
				/* Isolate this F-Curve... */
				bAnimContext ac;
				if (ANIM_animdata_get_context(C, &ac)) {
					int filter = ANIMFILTER_DATA_VISIBLE | ANIMFILTER_NODUPLIS;
					ANIM_deselect_anim_channels(&ac, ac.data, ac.datatype, 0, ACHANNEL_SETFLAG_CLEAR);
					ANIM_set_active_channel(&ac, ac.data, ac.datatype, filter, fcu, ANIMTYPE_FCURVE);
				}
				else {
					/* Just blindly isolate... This isn't the best, and shouldn't happen, but may be enough... */
					fcu->flag |= (FCURVE_ACTIVE | FCURVE_SELECTED);
				}
			}
		}

		return OPERATOR_FINISHED;
	}
	else {
		BKE_report(op->reports, RPT_ERROR, "Failed to open window!");
		return OPERATOR_CANCELLED;
	}
}


static void SCREEN_OT_drivers_editor_show(struct wmOperatorType *ot)
{
	/* identifiers */
	ot->name = "Show Drivers Editor";
	ot->description = "Show drivers editor in a separate window";
	ot->idname = "SCREEN_OT_drivers_editor_show";

	/* api callbacks */
	ot->invoke = drivers_editor_show_invoke;
	ot->poll = ED_operator_screenactive;
}

/** \} */

/* -------------------------------------------------------------------- */
/** \name New Screen Operator
 * \{ */

static int screen_new_exec(bContext *C, wmOperator *UNUSED(op))
{
	Main *bmain = CTX_data_main(C);
	wmWindow *win = CTX_wm_window(C);
	WorkSpace *workspace = BKE_workspace_active_get(win->workspace_hook);
	WorkSpaceLayout *layout_old = BKE_workspace_active_layout_get(win->workspace_hook);
	WorkSpaceLayout *layout_new;

	layout_new = ED_workspace_layout_duplicate(bmain, workspace, layout_old, win);
	WM_event_add_notifier(C, NC_SCREEN | ND_LAYOUTBROWSE, layout_new);

	return OPERATOR_FINISHED;
}

static void SCREEN_OT_new(wmOperatorType *ot)
{
	/* identifiers */
	ot->name = "New Screen";
	ot->description = "Add a new screen";
	ot->idname = "SCREEN_OT_new";

	/* api callbacks */
	ot->exec = screen_new_exec;
	ot->poll = WM_operator_winactive;
}

/** \} */

/* -------------------------------------------------------------------- */
/** \name Delete Screen Operator
 * \{ */

static int screen_delete_exec(bContext *C, wmOperator *UNUSED(op))
{
	bScreen *sc = CTX_wm_screen(C);
	WorkSpace *workspace = CTX_wm_workspace(C);
	WorkSpaceLayout *layout = BKE_workspace_layout_find(workspace, sc);

	WM_event_add_notifier(C, NC_SCREEN | ND_LAYOUTDELETE, layout);

	return OPERATOR_FINISHED;
}

static void SCREEN_OT_delete(wmOperatorType *ot)
{
	/* identifiers */
	ot->name = "Delete Screen";
	ot->description = "Delete active screen";
	ot->idname = "SCREEN_OT_delete";

	/* api callbacks */
	ot->exec = screen_delete_exec;
}

/** \} */

/* -------------------------------------------------------------------- */
/** \name Region Alpha Blending Operator
 * \{ */

/* implementation note: a disappearing region needs at least 1 last draw with 100% backbuffer
 * texture over it- then triple buffer will clear it entirely.
 * This because flag RGN_HIDDEN is set in end - region doesn't draw at all then */

typedef struct RegionAlphaInfo {
	ScrArea *sa;
	ARegion *ar, *child_ar;	/* other region */
	int hidden;
} RegionAlphaInfo;

#define TIMEOUT		0.1f
#define TIMESTEP	(1.0f / 60.0f)

float ED_region_blend_alpha(ARegion *ar)
{
	/* check parent too */
	if (ar->regiontimer == NULL && (ar->alignment & RGN_SPLIT_PREV) && ar->prev) {
		ar = ar->prev;
	}

	if (ar->regiontimer) {
		RegionAlphaInfo *rgi = ar->regiontimer->customdata;
		float alpha;

		alpha = (float)ar->regiontimer->duration / TIMEOUT;
		/* makes sure the blend out works 100% - without area redraws */
		if (rgi->hidden) alpha = 0.9f - TIMESTEP - alpha;

		CLAMP(alpha, 0.0f, 1.0f);
		return alpha;
	}
	return 1.0f;
}

/* assumes region has running region-blend timer */
static void region_blend_end(bContext *C, ARegion *ar, const bool is_running)
{
	RegionAlphaInfo *rgi = ar->regiontimer->customdata;

	/* always send redraw */
	ED_region_tag_redraw(ar);
	if (rgi->child_ar)
		ED_region_tag_redraw(rgi->child_ar);

	/* if running timer was hiding, the flag toggle went wrong */
	if (is_running) {
		if (rgi->hidden)
			rgi->ar->flag &= ~RGN_FLAG_HIDDEN;
	}
	else {
		if (rgi->hidden) {
			rgi->ar->flag |= rgi->hidden;
			ED_area_initialize(CTX_wm_manager(C), CTX_wm_window(C), rgi->sa);
		}
		/* area decoration needs redraw in end */
		ED_area_tag_redraw(rgi->sa);
	}
	WM_event_remove_timer(CTX_wm_manager(C), NULL, ar->regiontimer); /* frees rgi */
	ar->regiontimer = NULL;

}
/* assumes that *ar itself is not a splitted version from previous region */
void region_blend_start(bContext *C, ScrArea *sa, ARegion *ar)
{
	wmWindowManager *wm = CTX_wm_manager(C);
	wmWindow *win = CTX_wm_window(C);
	RegionAlphaInfo *rgi;

	/* end running timer */
	if (ar->regiontimer) {

		region_blend_end(C, ar, true);
	}
	rgi = MEM_callocN(sizeof(RegionAlphaInfo), "RegionAlphaInfo");

	rgi->hidden = ar->flag & RGN_FLAG_HIDDEN;
	rgi->sa = sa;
	rgi->ar = ar;
	ar->flag &= ~RGN_FLAG_HIDDEN;

	/* blend in, reinitialize regions because it got unhidden */
	if (rgi->hidden == 0)
		ED_area_initialize(wm, win, sa);
	else
		WM_event_remove_handlers(C, &ar->handlers);

	if (ar->next) {
		if (ar->next->alignment & RGN_SPLIT_PREV) {
			rgi->child_ar = ar->next;
		}
	}

	/* new timer */
	ar->regiontimer = WM_event_add_timer(wm, win, TIMERREGION, TIMESTEP);
	ar->regiontimer->customdata = rgi;

}

/* timer runs in win->handlers, so it cannot use context to find area/region */
static int region_blend_invoke(bContext *C, wmOperator *UNUSED(op), const wmEvent *event)
{
	RegionAlphaInfo *rgi;
	wmTimer *timer = event->customdata;

	/* event type is TIMERREGION, but we better check */
	if (event->type != TIMERREGION || timer == NULL)
		return OPERATOR_PASS_THROUGH;

	rgi = timer->customdata;

	/* always send redraws */
	ED_region_tag_redraw(rgi->ar);
	if (rgi->child_ar)
		ED_region_tag_redraw(rgi->child_ar);

	/* end timer? */
	if (rgi->ar->regiontimer->duration > (double)TIMEOUT) {
		region_blend_end(C, rgi->ar, false);
		return (OPERATOR_FINISHED | OPERATOR_PASS_THROUGH);
	}

	return (OPERATOR_FINISHED | OPERATOR_PASS_THROUGH);
}

static void SCREEN_OT_region_blend(wmOperatorType *ot)
{
	/* identifiers */
	ot->name = "Region Alpha";
	ot->idname = "SCREEN_OT_region_blend";
	ot->description = "Blend in and out overlapping region";

	/* api callbacks */
	ot->invoke = region_blend_invoke;

	/* flags */
	ot->flag = OPTYPE_INTERNAL;

	/* properties */
}

/** \} */


/* -------------------------------------------------------------------- */
/** \name Space Type Set or Cycle Operator
 * \{ */

static int space_type_set_or_cycle_exec(bContext *C, wmOperator *op)
{
	const int space_type = RNA_enum_get(op->ptr, "space_type");

	PointerRNA ptr;
	ScrArea *sa = CTX_wm_area(C);
	RNA_pointer_create((ID *)CTX_wm_screen(C), &RNA_Area, sa, &ptr);
	PropertyRNA *prop_type = RNA_struct_find_property(&ptr, "type");
	PropertyRNA *prop_ui_type = RNA_struct_find_property(&ptr, "ui_type");

	if (sa->spacetype != space_type) {
		/* Set the type. */
		RNA_property_enum_set(&ptr, prop_type, space_type);
		RNA_property_update(C, &ptr, prop_type);
	}
	else {
		/* Types match, cycle the subtype. */
		const int space_type_ui = RNA_property_enum_get(&ptr, prop_ui_type);
		const EnumPropertyItem *item;
		int item_len;
		bool free;
		RNA_property_enum_items(C, &ptr, prop_ui_type, &item, &item_len, &free);
		int index = RNA_enum_from_value(item, space_type_ui);
		for (int i = 1; i < item_len; i++) {
			const EnumPropertyItem *item_test = &item[(index + i) % item_len];
			if ((item_test->value >> 16) == space_type) {
				RNA_property_enum_set(&ptr, prop_ui_type, item_test->value);
				RNA_property_update(C, &ptr, prop_ui_type);
				break;
			}
		}
		if (free) {
			MEM_freeN((void *)item);
		}
	}

	return OPERATOR_FINISHED;
}

static void SCREEN_OT_space_type_set_or_cycle(wmOperatorType *ot)
{
	/* identifiers */
	ot->name = "Cycle Space Type Set";
	ot->description = "Set the space type or cycle subtype";
	ot->idname = "SCREEN_OT_space_type_set_or_cycle";

	/* api callbacks */
	ot->exec = space_type_set_or_cycle_exec;
	ot->poll = ED_operator_areaactive;

	ot->flag = 0;

	RNA_def_enum(ot->srna, "space_type", rna_enum_space_type_items, SPACE_EMPTY, "Type", "");
}

/** \} */


/* -------------------------------------------------------------------- */
/** \name Space Context Cycle Operator
 * \{ */

static const EnumPropertyItem space_context_cycle_direction[] = {
	{SPACE_CONTEXT_CYCLE_PREV, "PREV", 0, "Previous", ""},
	{SPACE_CONTEXT_CYCLE_NEXT, "NEXT", 0, "Next", ""},
	{0, NULL, 0, NULL, NULL}
};

static bool space_context_cycle_poll(bContext *C)
{
	ScrArea *sa = CTX_wm_area(C);
	/* sa might be NULL if called out of window bounds */
	return (sa && ELEM(sa->spacetype, SPACE_BUTS, SPACE_USERPREF));
}

/**
 * Helper to get the correct RNA pointer/property pair for changing
 * the display context of active space type in \a sa.
 */
static void context_cycle_prop_get(
        bScreen *screen, const ScrArea *sa,
        PointerRNA *r_ptr, PropertyRNA **r_prop)
{
	const char *propname;

	switch (sa->spacetype) {
		case SPACE_BUTS:
			RNA_pointer_create(&screen->id, &RNA_SpaceProperties, sa->spacedata.first, r_ptr);
			propname = "context";
			break;
		case SPACE_USERPREF:
			RNA_pointer_create(NULL, &RNA_UserPreferences, &U, r_ptr);
			propname = "active_section";
			break;
		default:
			BLI_assert(0);
			propname = "";
	}

	*r_prop = RNA_struct_find_property(r_ptr, propname);
}

static int space_context_cycle_invoke(bContext *C, wmOperator *op, const wmEvent *UNUSED(event))
{
	const int direction = RNA_enum_get(op->ptr, "direction");

	PointerRNA ptr;
	PropertyRNA *prop;
	context_cycle_prop_get(CTX_wm_screen(C), CTX_wm_area(C), &ptr, &prop);
	const int old_context = RNA_property_enum_get(&ptr, prop);
	const int new_context = RNA_property_enum_step(
	        C, &ptr, prop, old_context,
	        direction == SPACE_CONTEXT_CYCLE_PREV ? -1 : 1);
	RNA_property_enum_set(&ptr, prop, new_context);
	RNA_property_update(C, &ptr, prop);

	return OPERATOR_FINISHED;
}

static void SCREEN_OT_space_context_cycle(wmOperatorType *ot)
{
	/* identifiers */
	ot->name = "Cycle Space Context";
	ot->description = "Cycle through the editor context by activating the next/previous one";
	ot->idname = "SCREEN_OT_space_context_cycle";

	/* api callbacks */
	ot->invoke = space_context_cycle_invoke;
	ot->poll = space_context_cycle_poll;

	ot->flag = 0;

	RNA_def_enum(ot->srna, "direction", space_context_cycle_direction, SPACE_CONTEXT_CYCLE_NEXT, "Direction",
	             "Direction to cycle through");
}

/** \} */

/* -------------------------------------------------------------------- */
/** \name Workspace Cycle Operator
 * \{ */

static int space_workspace_cycle_invoke(bContext *C, wmOperator *op, const wmEvent *UNUSED(event))
{
	wmWindow *win = CTX_wm_window(C);
	if (WM_window_is_temp_screen(win)) {
		return OPERATOR_CANCELLED;
	}

	Main *bmain = CTX_data_main(C);
	const int direction = RNA_enum_get(op->ptr, "direction");
	WorkSpace *workspace_src = WM_window_get_active_workspace(win);
	WorkSpace *workspace_dst = NULL;

	ListBase ordered;
	BKE_id_ordered_list(&ordered, &bmain->workspaces);

	for (LinkData *link = ordered.first; link; link = link->next) {
		if (link->data == workspace_src) {
			if (direction == SPACE_CONTEXT_CYCLE_PREV) {
				workspace_dst = (link->prev) ? link->prev->data : NULL;
			}
			else {
				workspace_dst = (link->next) ? link->next->data : NULL;
			}
		}
	}

	if (workspace_dst == NULL) {
		LinkData *link = (direction == SPACE_CONTEXT_CYCLE_PREV) ? ordered.last : ordered.first;
		workspace_dst =  link->data;
	}

	BLI_freelistN(&ordered);

	if (workspace_src == workspace_dst) {
		return OPERATOR_CANCELLED;
	}

	win->workspace_hook->temp_workspace_store = workspace_dst;
	WM_event_add_notifier(C, NC_SCREEN | ND_WORKSPACE_SET, workspace_dst);
	win->workspace_hook->temp_workspace_store = NULL;

	return OPERATOR_FINISHED;
}

static void SCREEN_OT_workspace_cycle(wmOperatorType *ot)
{
	/* identifiers */
	ot->name = "Cycle Workspace";
	ot->description = "Cycle through workspaces";
	ot->idname = "SCREEN_OT_workspace_cycle";

	/* api callbacks */
	ot->invoke = space_workspace_cycle_invoke;
	ot->poll = ED_operator_screenactive;

	ot->flag = 0;

	RNA_def_enum(ot->srna, "direction", space_context_cycle_direction, SPACE_CONTEXT_CYCLE_NEXT, "Direction",
	             "Direction to cycle through");
}

/** \} */

/* -------------------------------------------------------------------- */
/** \name Assigning Operator Types
 * \{ */

/* called in spacetypes.c */
void ED_operatortypes_screen(void)
{
	/* generic UI stuff */
	WM_operatortype_append(SCREEN_OT_actionzone);
	WM_operatortype_append(SCREEN_OT_repeat_last);
	WM_operatortype_append(SCREEN_OT_repeat_history);
	WM_operatortype_append(SCREEN_OT_redo_last);

	/* screen tools */
	WM_operatortype_append(SCREEN_OT_area_move);
	WM_operatortype_append(SCREEN_OT_area_split);
	WM_operatortype_append(SCREEN_OT_area_join);
	WM_operatortype_append(SCREEN_OT_area_options);
	WM_operatortype_append(SCREEN_OT_area_dupli);
	WM_operatortype_append(SCREEN_OT_area_swap);
	WM_operatortype_append(SCREEN_OT_region_quadview);
	WM_operatortype_append(SCREEN_OT_region_scale);
	WM_operatortype_append(SCREEN_OT_region_flip);
	WM_operatortype_append(SCREEN_OT_header);
	WM_operatortype_append(SCREEN_OT_header_toggle_menus);
	WM_operatortype_append(SCREEN_OT_header_context_menu);
	WM_operatortype_append(SCREEN_OT_screen_set);
	WM_operatortype_append(SCREEN_OT_screen_full_area);
	WM_operatortype_append(SCREEN_OT_back_to_previous);
	WM_operatortype_append(SCREEN_OT_spacedata_cleanup);
	WM_operatortype_append(SCREEN_OT_screenshot);
	WM_operatortype_append(SCREEN_OT_settings_show);
	WM_operatortype_append(SCREEN_OT_drivers_editor_show);
	WM_operatortype_append(SCREEN_OT_region_blend);
	WM_operatortype_append(SCREEN_OT_space_type_set_or_cycle);
	WM_operatortype_append(SCREEN_OT_space_context_cycle);
	WM_operatortype_append(SCREEN_OT_workspace_cycle);

	/*frame changes*/
	WM_operatortype_append(SCREEN_OT_frame_offset);
	WM_operatortype_append(SCREEN_OT_frame_jump);
	WM_operatortype_append(SCREEN_OT_keyframe_jump);
	WM_operatortype_append(SCREEN_OT_marker_jump);

	WM_operatortype_append(SCREEN_OT_animation_step);
	WM_operatortype_append(SCREEN_OT_animation_play);
	WM_operatortype_append(SCREEN_OT_animation_cancel);

	/* new/delete */
	WM_operatortype_append(SCREEN_OT_new);
	WM_operatortype_append(SCREEN_OT_delete);

	/* tools shared by more space types */
	WM_operatortype_append(ED_OT_undo);
	WM_operatortype_append(ED_OT_undo_push);
	WM_operatortype_append(ED_OT_redo);
	WM_operatortype_append(ED_OT_undo_redo);
	WM_operatortype_append(ED_OT_undo_history);

	WM_operatortype_append(ED_OT_flush_edits);

}

/** \} */

/* -------------------------------------------------------------------- */
/** \name Operator Key Map
 * \{ */

static void keymap_modal_set(wmKeyConfig *keyconf)
{
	static const EnumPropertyItem modal_items[] = {
		{KM_MODAL_CANCEL, "CANCEL", 0, "Cancel", ""},
		{KM_MODAL_APPLY, "APPLY", 0, "Apply", ""},
		{KM_MODAL_SNAP_ON, "SNAP", 0, "Snap on", ""},
		{KM_MODAL_SNAP_OFF, "SNAP_OFF", 0, "Snap off", ""},
		{0, NULL, 0, NULL, NULL}};
	wmKeyMap *keymap;

	/* Standard Modal keymap ------------------------------------------------ */
	keymap = WM_modalkeymap_add(keyconf, "Standard Modal Map", modal_items);

	WM_modalkeymap_assign(keymap, "SCREEN_OT_area_move");

}

static bool blend_file_drop_poll(bContext *UNUSED(C), wmDrag *drag, const wmEvent *UNUSED(event), const char **UNUSED(tooltip))
{
	if (drag->type == WM_DRAG_PATH) {
		if (drag->icon == ICON_FILE_BLEND)
			return 1;
	}
	return 0;
}

static void blend_file_drop_copy(wmDrag *drag, wmDropBox *drop)
{
	/* copy drag path to properties */
	RNA_string_set(drop->ptr, "filepath", drag->path);
}


/* called in spacetypes.c */
void ED_keymap_screen(wmKeyConfig *keyconf)
{
	ListBase *lb;

	/* Screen Editing ------------------------------------------------ */
	WM_keymap_ensure(keyconf, "Screen Editing", 0, 0);

	/* Header Editing ------------------------------------------------ */
	/* note: this is only used when the cursor is inside the header */
	WM_keymap_ensure(keyconf, "Header", 0, 0);

	/* Screen General ------------------------------------------------ */
	WM_keymap_ensure(keyconf, "Screen", 0, 0);

	/* Anim Playback ------------------------------------------------ */
	WM_keymap_ensure(keyconf, "Frames", 0, 0);

	/* dropbox for entire window */
	lb = WM_dropboxmap_find("Window", 0, 0);
	WM_dropbox_add(lb, "WM_OT_drop_blend_file", blend_file_drop_poll, blend_file_drop_copy);
	WM_dropbox_add(lb, "UI_OT_drop_color", UI_drop_color_poll, UI_drop_color_copy);

	keymap_modal_set(keyconf);
}

/** \} */<|MERGE_RESOLUTION|>--- conflicted
+++ resolved
@@ -4337,7 +4337,7 @@
 /** \name Show User Preferences Operator
  * \{ */
 
-static int settings_show_invoke(bContext *C, wmOperator *op, const wmEvent *event)
+static int userpref_show_invoke(bContext *C, wmOperator *op, const wmEvent *event)
 {
 	int sizex = (800 + UI_NAVIGATION_REGION_WIDTH) * UI_DPI_FAC;
 	int sizey = 500 * UI_DPI_FAC;
@@ -4353,21 +4353,15 @@
 }
 
 
-static void SCREEN_OT_settings_show(struct wmOperatorType *ot)
+static void SCREEN_OT_userpref_show(struct wmOperatorType *ot)
 {
 	/* identifiers */
-<<<<<<< HEAD
-	ot->name = "Show Blender Settings";
-	ot->description = "Edit user preferences, workspaces and system settings";
-	ot->idname = "SCREEN_OT_settings_show";
-=======
 	ot->name = "Show Preferences";
 	ot->description = "Edit user preferences and system settings";
 	ot->idname = "SCREEN_OT_userpref_show";
->>>>>>> 4ee29d3f
 
 	/* api callbacks */
-	ot->invoke = settings_show_invoke;
+	ot->invoke = userpref_show_invoke;
 	ot->poll = ED_operator_screenactive;
 }
 
@@ -4888,7 +4882,7 @@
 	WM_operatortype_append(SCREEN_OT_back_to_previous);
 	WM_operatortype_append(SCREEN_OT_spacedata_cleanup);
 	WM_operatortype_append(SCREEN_OT_screenshot);
-	WM_operatortype_append(SCREEN_OT_settings_show);
+	WM_operatortype_append(SCREEN_OT_userpref_show);
 	WM_operatortype_append(SCREEN_OT_drivers_editor_show);
 	WM_operatortype_append(SCREEN_OT_region_blend);
 	WM_operatortype_append(SCREEN_OT_space_type_set_or_cycle);
