--- conflicted
+++ resolved
@@ -2349,15 +2349,9 @@
  * Builds the panel layout for the input \a panel or type \a pt.
  *
  * \param panel The panel to draw. Can be null, in which case a panel with the type of \a pt will
-<<<<<<< HEAD
- * be found.
- * \param unique_panel_str A unique identifier for the name of the \a uiBlock associated with the
- * panel. Used when the panel is a list panel so a unique identifier is needed to find the
-=======
  * be created.
  * \param unique_panel_str A unique identifier for the name of the \a uiBlock associated with the
  * panel. Used when the panel is an instanced panel so a unique identifier is needed to find the
->>>>>>> 686eaad8
  * correct old \a uiBlock, and NULL otherwise.
  */
 static void ed_panel_draw(const bContext *C,
@@ -2658,33 +2652,6 @@
                   NULL);
   }
 
-<<<<<<< HEAD
-  /* Draw "polyinstanced" panels that don't have a 1 to 1 correspondence with their types. */
-  if (has_instanced_panel) {
-    for (Panel *panel = region->panels.first; panel; panel = panel->next) {
-      if (panel->type != NULL) { /* Some panels don't have a type.. */
-        if (panel->type->flag & PNL_INSTANCED) {
-          if (panel && UI_panel_is_dragging(panel)) {
-            /* Prevent View2d.tot rectangle size changes while dragging panels. */
-            update_tot_size = false;
-          }
-
-          /* Use a unique identifier for list panels, otherwise an old block for a different
-           * panel of the same type might be found. */
-          char unique_panel_str[8];
-          UI_list_panel_unique_str(panel, unique_panel_str);
-          ed_panel_draw(C,
-                        area,
-                        region,
-                        &region->panels,
-                        panel->type,
-                        panel,
-                        (panel->type->flag & PNL_DRAW_BOX) ? w_box_panel : w,
-                        em,
-                        vertical,
-                        unique_panel_str);
-        }
-=======
   /* Draw "polyinstantaited" panels that don't have a 1 to 1 correspondence with their types. */
   if (has_instanced_panel) {
     LISTBASE_FOREACH (Panel *, panel, &region->panels) {
@@ -2711,7 +2678,6 @@
                       em,
                       vertical,
                       unique_panel_str);
->>>>>>> 686eaad8
       }
     }
   }
