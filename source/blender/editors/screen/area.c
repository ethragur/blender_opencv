--- conflicted
+++ resolved
@@ -733,43 +733,6 @@
 }
 
 
-<<<<<<< HEAD
-#define AZONESPOT		12
-void area_azone_initialize(ScrArea *sa) 
-{
-	AZone *az;
-	if(sa->actionzones.first==NULL) {
-		/* set action zones - should these actually be ARegions? With these we can easier check area hotzones */
-		/* (ton) for time being just area, ARegion split is not foreseen on user level */
-		az= (AZone *)MEM_callocN(sizeof(AZone), "actionzone");
-		BLI_addtail(&(sa->actionzones), az);
-		az->type= AZONE_TRI;
-		az->pos= AZONE_SW;
-		
-		az= (AZone *)MEM_callocN(sizeof(AZone), "actionzone");
-		BLI_addtail(&(sa->actionzones), az);
-		az->type= AZONE_TRI;
-		az->pos= AZONE_NE;
-	}
-	
-	for(az= sa->actionzones.first; az; az= az->next) {
-		if(az->pos==AZONE_SW) {
-			az->x1= sa->totrct.xmin;
-			az->y1= sa->totrct.ymin;
-			az->x2= sa->totrct.xmin + AZONESPOT-1;
-			az->y2= sa->totrct.ymin + AZONESPOT-1;
-		} 
-		else if (az->pos==AZONE_NE) {
-			az->x1= sa->totrct.xmax+1;
-			az->y1= sa->totrct.ymax+1;
-			az->x2= sa->totrct.xmax-AZONESPOT+1;
-			az->y2= sa->totrct.ymax-AZONESPOT+1;
-		}
-	}
-}
-
-=======
->>>>>>> db27ab91
 /* used for area initialize below */
 static void region_subwindow(wmWindowManager *wm, wmWindow *win, ARegion *ar)
 {
@@ -1144,10 +1107,7 @@
 
 void ED_region_panels(const bContext *C, ARegion *ar, int vertical, char *context)
 {
-<<<<<<< HEAD
-=======
 	ScrArea *sa= CTX_wm_area(C);
->>>>>>> db27ab91
 	uiStyle *style= U.uistyles.first;
 	uiBlock *block;
 	PanelType *pt;
@@ -1179,21 +1139,13 @@
 	for(pt= ar->type->paneltypes.first; pt; pt= pt->next) {
 		/* verify context */
 		if(context)
-<<<<<<< HEAD
-			if(!pt->context || strcmp(context, pt->context) != 0)
-=======
 			if(pt->context[0] && strcmp(context, pt->context) != 0)
->>>>>>> db27ab91
 				continue;
 
 		/* draw panel */
 		if(pt->draw && (!pt->poll || pt->poll(C, pt))) {
 			block= uiBeginBlock(C, ar, pt->idname, UI_EMBOSS);
-<<<<<<< HEAD
-			panel= uiBeginPanel(ar, block, pt, &open);
-=======
 			panel= uiBeginPanel(sa, ar, block, pt, &open);
->>>>>>> db27ab91
 
 			if(vertical)
 				y -= header;
@@ -1211,10 +1163,6 @@
 			}
 
 			if(open) {
-<<<<<<< HEAD
-				panel->type= pt;
-=======
->>>>>>> db27ab91
 				panel->layout= uiBlockLayout(block, UI_LAYOUT_VERTICAL, UI_LAYOUT_PANEL,
 					style->panelspace, 0, w-2*style->panelspace, em, style);
 
@@ -1226,15 +1174,10 @@
 				yco -= 2*style->panelspace;
 				uiEndPanel(block, w, -yco);
 			}
-<<<<<<< HEAD
-			else
-				yco= 0;
-=======
 			else {
 				yco= 0;
 				uiEndPanel(block, w, 0);
 			}
->>>>>>> db27ab91
 
 			uiEndBlock(C, block);
 
