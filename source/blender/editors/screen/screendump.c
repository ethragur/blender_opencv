/*
 * ***** BEGIN GPL LICENSE BLOCK *****
 *
 * This program is free software; you can redistribute it and/or
 * modify it under the terms of the GNU General Public License
 * as published by the Free Software Foundation; either version 2
 * of the License, or (at your option) any later version.
 *
 * This program is distributed in the hope that it will be useful,
 * but WITHOUT ANY WARRANTY; without even the implied warranty of
 * MERCHANTABILITY or FITNESS FOR A PARTICULAR PURPOSE.  See the
 * GNU General Public License for more details.
 *
 * You should have received a copy of the GNU General Public License
 * along with this program; if not, write to the Free Software Foundation,
 * Inc., 51 Franklin Street, Fifth Floor, Boston, MA 02110-1301, USA.
 *
 * The Original Code is Copyright (C) 2001-2002 by NaN Holding BV.
 * All rights reserved.
 *
 * Contributor(s): Blender Foundation
 *
 * ***** END GPL LICENSE BLOCK *****
 * Making screendumps.
 */

/** \file blender/editors/screen/screendump.c
 *  \ingroup edscr
 */


#include <string.h>

#include "MEM_guardedalloc.h"

#include "BLI_blenlib.h"
#include "BLI_utildefines.h"
#include "BLI_math.h"

#include "IMB_imbuf_types.h"
#include "IMB_imbuf.h"

#include "DNA_scene_types.h"
#include "DNA_screen_types.h"
#include "DNA_space_types.h"
#include "DNA_userdef_types.h"

#include "BKE_context.h"
#include "BKE_global.h"
#include "BKE_main.h"
#include "BKE_image.h"
#include "BKE_report.h"
#include "BKE_writeavi.h"

<<<<<<< HEAD
#include "GPU_compatibility.h"
=======
#include "BIF_gl.h"
#include "BIF_glutil.h"
>>>>>>> 9b32776b

#include "RNA_access.h"
#include "RNA_define.h"

#include "UI_interface.h"

#include "WM_types.h"
#include "WM_api.h"

#include "PIL_time.h"

#include "ED_screen_types.h"

#include "screen_intern.h"

typedef struct ScreenshotData {
	unsigned int *dumprect;
	int dumpsx, dumpsy;
	rcti crop;

	ImageFormatData im_format;
} ScreenshotData;

/* get shot from frontbuffer */
static unsigned int *screenshot(bContext *C, int *dumpsx, int *dumpsy)
{
	wmWindow *win = CTX_wm_window(C);
	int x = 0, y = 0;
	unsigned int *dumprect = NULL;

	x = 0;
	y = 0;
	*dumpsx = win->sizex;
	*dumpsy = win->sizey;

	if (*dumpsx && *dumpsy) {
		
		dumprect = MEM_mallocN(sizeof(int) * (*dumpsx) * (*dumpsy), "dumprect");
		glReadBuffer(GL_FRONT);
		glReadPixels(x, y, *dumpsx, *dumpsy, GL_RGBA, GL_UNSIGNED_BYTE, dumprect);
		glFinish();
		glReadBuffer(GL_BACK);
	}

	return dumprect;
}

/* call from both exec and invoke */
static int screenshot_data_create(bContext *C, wmOperator *op)
{
	unsigned int *dumprect;
	int dumpsx, dumpsy;

	/* do redraw so we don't show popups/menus */
	WM_redraw_windows(C);
	
	dumprect = screenshot(C, &dumpsx, &dumpsy);

	if (dumprect) {
		ScreenshotData *scd = MEM_callocN(sizeof(ScreenshotData), "screenshot");
		ScrArea *sa = CTX_wm_area(C);
		
		scd->dumpsx = dumpsx;
		scd->dumpsy = dumpsy;
		scd->dumprect = dumprect;
		if (sa) {
			scd->crop = sa->totrct;
		}

		BKE_imformat_defaults(&scd->im_format);

		op->customdata = scd;

		return TRUE;
	}
	else {
		op->customdata = NULL;
		return FALSE;
	}
}

static void screenshot_data_free(wmOperator *op)
{
	ScreenshotData *scd = op->customdata;

	if (scd) {
		if (scd->dumprect)
			MEM_freeN(scd->dumprect);
		MEM_freeN(scd);
		op->customdata = NULL;
	}
}

static void screenshot_crop(ImBuf *ibuf, rcti crop)
{
	unsigned int *to = ibuf->rect;
	unsigned int *from = ibuf->rect + crop.ymin * ibuf->x + crop.xmin;
	int crop_x = BLI_rcti_size_x(&crop);
	int crop_y = BLI_rcti_size_y(&crop);
	int y;

	if (crop_x > 0 && crop_y > 0) {
		for (y = 0; y < crop_y; y++, to += crop_x, from += ibuf->x)
			memmove(to, from, sizeof(unsigned int) * crop_x);

		ibuf->x = crop_x;
		ibuf->y = crop_y;
	}
}

static int screenshot_exec(bContext *C, wmOperator *op)
{
	ScreenshotData *scd = op->customdata;

	if (scd == NULL) {
		/* when running exec directly */
		screenshot_data_create(C, op);
		scd = op->customdata;
	}

	if (scd) {
		if (scd->dumprect) {
			ImBuf *ibuf;
			char path[FILE_MAX];

			RNA_string_get(op->ptr, "filepath", path);
			BLI_path_abs(path, G.main->name);

			/* operator ensures the extension */
			ibuf = IMB_allocImBuf(scd->dumpsx, scd->dumpsy, 24, 0);
			ibuf->rect = scd->dumprect;

			/* crop to show only single editor */
			if (!RNA_boolean_get(op->ptr, "full"))
				screenshot_crop(ibuf, scd->crop);

			if (scd->im_format.planes == R_IMF_PLANES_BW) {
				/* bw screenshot? - users will notice if it fails! */
				IMB_color_to_bw(ibuf);
			}
			BKE_imbuf_write(ibuf, path, &scd->im_format);

			IMB_freeImBuf(ibuf);
		}
	}

	screenshot_data_free(op);
	return OPERATOR_FINISHED;
}

static int screenshot_invoke(bContext *C, wmOperator *op, wmEvent *UNUSED(event))
{
	if (screenshot_data_create(C, op)) {
		if (RNA_struct_property_is_set(op->ptr, "filepath"))
			return screenshot_exec(C, op);

		/* extension is added by 'screenshot_check' after */
		RNA_string_set(op->ptr, "filepath", G.relbase_valid ? G.main->name : "//screen");
		
		WM_event_add_fileselect(C, op);
	
		return OPERATOR_RUNNING_MODAL;
	}
	return OPERATOR_CANCELLED;
}

static int screenshot_check(bContext *UNUSED(C), wmOperator *op)
{
	ScreenshotData *scd = op->customdata;
	return WM_operator_filesel_ensure_ext_imtype(op, scd->im_format.imtype);
}

static int screenshot_cancel(bContext *UNUSED(C), wmOperator *op)
{
	screenshot_data_free(op);
	return OPERATOR_CANCELLED;
}

static int screenshot_draw_check_prop(PointerRNA *UNUSED(ptr), PropertyRNA *prop)
{
	const char *prop_id = RNA_property_identifier(prop);

	return !(strcmp(prop_id, "filepath") == 0);
}

static void screenshot_draw(bContext *UNUSED(C), wmOperator *op)
{
	uiLayout *layout = op->layout;
	ScreenshotData *scd = op->customdata;
	PointerRNA ptr;

	/* image template */
	RNA_pointer_create(NULL, &RNA_ImageFormatSettings, &scd->im_format, &ptr);
	uiTemplateImageSettings(layout, &ptr, FALSE);

	/* main draw call */
	RNA_pointer_create(NULL, op->type->srna, op->properties, &ptr);
	uiDefAutoButsRNA(layout, &ptr, screenshot_draw_check_prop, '\0');
}


void SCREEN_OT_screenshot(wmOperatorType *ot)
{
	ot->name = "Save Screenshot"; /* weak: opname starting with 'save' makes filewindow give save-over */
	ot->idname = "SCREEN_OT_screenshot";
	ot->description = "Capture a picture of the active area or whole Blender window";
	
	ot->invoke = screenshot_invoke;
	ot->check = screenshot_check;
	ot->exec = screenshot_exec;
	ot->cancel = screenshot_cancel;
	ot->ui = screenshot_draw;
	ot->poll = WM_operator_winactive;
	
	ot->flag = 0;
	
	WM_operator_properties_filesel(ot, FOLDERFILE | IMAGEFILE, FILE_SPECIAL, FILE_SAVE,
	                               WM_FILESEL_FILEPATH, FILE_DEFAULTDISPLAY);
	RNA_def_boolean(ot->srna, "full", 1, "Full Screen", "Screenshot the whole Blender window");
}

/* *************** screenshot movie job ************************* */

typedef struct ScreenshotJob {
	Main *bmain;
	Scene *scene;
	wmWindowManager *wm;
	unsigned int *dumprect;
	int x, y, dumpsx, dumpsy;
	short *stop;
	short *do_update;
	ReportList reports;
} ScreenshotJob;


static void screenshot_freejob(void *sjv)
{
	ScreenshotJob *sj = sjv;
	
	if (sj->dumprect)
		MEM_freeN(sj->dumprect);
	
	MEM_freeN(sj);
}


/* called before redraw notifiers, copies a new dumprect */
static void screenshot_updatejob(void *sjv)
{
	ScreenshotJob *sj = sjv;
	unsigned int *dumprect;
	
	if (sj->dumprect == NULL) {
		dumprect = MEM_mallocN(sizeof(int) * sj->dumpsx * sj->dumpsy, "dumprect");
		glReadPixels(sj->x, sj->y, sj->dumpsx, sj->dumpsy, GL_RGBA, GL_UNSIGNED_BYTE, dumprect);
		glFinish();
		
		sj->dumprect = dumprect;
	}
}


/* only this runs inside thread */
static void screenshot_startjob(void *sjv, short *stop, short *do_update, float *UNUSED(progress))
{
	ScreenshotJob *sj = sjv;
	RenderData rd = sj->scene->r;
	bMovieHandle *mh = BKE_movie_handle_get(sj->scene->r.im_format.imtype);
	
	/* we need this as local variables for renderdata */
	rd.frs_sec = U.scrcastfps;
	rd.frs_sec_base = 1.0f;
	
	if (BKE_imtype_is_movie(rd.im_format.imtype)) {
		if (!mh->start_movie(sj->scene, &rd, sj->dumpsx, sj->dumpsy, &sj->reports)) {
			printf("screencast job stopped\n");
			return;
		}
	}
	else
		mh = NULL;
	
	sj->stop = stop;
	sj->do_update = do_update;
	
	*do_update = TRUE; /* wait for opengl rect */
	
	while (*stop == 0) {
		
		if (sj->dumprect) {
			
			if (mh) {
				if (mh->append_movie(&rd, rd.sfra, rd.cfra, (int *)sj->dumprect,
				                     sj->dumpsx, sj->dumpsy, &sj->reports))
				{
					BKE_reportf(&sj->reports, RPT_INFO, "Appended frame: %d", rd.cfra);
					printf("Appended frame %d\n", rd.cfra);
				}
				else {
					break;
				}
			}
			else {
				ImBuf *ibuf = IMB_allocImBuf(sj->dumpsx, sj->dumpsy, rd.im_format.planes, 0);
				char name[FILE_MAX];
				int ok;
				
				BKE_makepicstring(name, rd.pic, sj->bmain->name, rd.cfra, rd.im_format.imtype, rd.scemode & R_EXTENSION, TRUE);
				
				ibuf->rect = sj->dumprect;
				ok = BKE_imbuf_write(ibuf, name, &rd.im_format);
				
				if (ok == 0) {
					printf("Write error: cannot save %s\n", name);
					BKE_reportf(&sj->reports, RPT_INFO, "Write error: cannot save %s", name);
					break;
				}
				else {
					printf("Saved file: %s\n", name);
					BKE_reportf(&sj->reports, RPT_INFO, "Saved file: %s", name);
				}
				
				/* imbuf knows which rects are not part of ibuf */
				IMB_freeImBuf(ibuf);
			}
			
			MEM_freeN(sj->dumprect);
			sj->dumprect = NULL;
			
			*do_update = TRUE;
			
			rd.cfra++;

		}
		else 
			PIL_sleep_ms(U.scrcastwait);
	}
	
	if (mh)
		mh->end_movie();

	BKE_report(&sj->reports, RPT_INFO, "Screencast job stopped");
}

/* Helper callback for drawing the cursor itself */
static void screencast_draw_cursor(bContext *UNUSED(C), int x, int y, void *UNUSED(p_ptr))
{
	
	glPushMatrix();
	
	glTranslatef((float)x, (float)y, 0.0f);
	
	
	glEnable(GL_LINE_SMOOTH);
	glEnable(GL_BLEND);
	
	glColor4ub(0, 0, 0, 32);
	glutil_draw_filled_arc(0.0, M_PI * 2.0, 20, 40);
	
	glColor4ub(255, 255, 255, 128);
	glutil_draw_lined_arc(0.0, M_PI * 2.0, 20, 40);
	
	glDisable(GL_BLEND);
	glDisable(GL_LINE_SMOOTH);
	
	glPopMatrix();
}

/* Turn brush cursor in 3D view on/off */
static void screencast_cursor_toggle(wmWindowManager *wm, short enable)
{
	static void *cursor = NULL;
	
	if (cursor && !enable) {
		/* clear cursor */
		WM_paint_cursor_end(wm, cursor);
		cursor = NULL;
	}
	else if (enable) {
		/* enable cursor */
		cursor = WM_paint_cursor_activate(wm, NULL, screencast_draw_cursor, NULL);
	}
}

static void screenshot_endjob(void *sjv)
{
	ScreenshotJob *sj = sjv;
	
	screencast_cursor_toggle(sj->wm, 0);
}


static int screencast_exec(bContext *C, wmOperator *op)
{
	bScreen *screen = CTX_wm_screen(C);
	wmJob *wm_job = WM_jobs_get(CTX_wm_manager(C), CTX_wm_window(C), screen, "Screencast", 0, WM_JOB_TYPE_SCREENCAST);
	ScreenshotJob *sj = MEM_callocN(sizeof(ScreenshotJob), "screenshot job");

	/* setup sj */
	if (RNA_boolean_get(op->ptr, "full")) {
		wmWindow *win = CTX_wm_window(C);
		sj->x = 0;
		sj->y = 0;
		sj->dumpsx = win->sizex;
		sj->dumpsy = win->sizey;
	}
	else {
		ScrArea *curarea = CTX_wm_area(C);
		sj->x = curarea->totrct.xmin;
		sj->y = curarea->totrct.ymin;
		sj->dumpsx = curarea->totrct.xmax - sj->x;
		sj->dumpsy = curarea->totrct.ymax - sj->y;
	}
	sj->bmain = CTX_data_main(C);
	sj->scene = CTX_data_scene(C);
	sj->wm = CTX_wm_manager(C);
	
	BKE_reports_init(&sj->reports, RPT_PRINT);

	/* setup job */
	WM_jobs_customdata_set(wm_job, sj, screenshot_freejob);
	WM_jobs_timer(wm_job, 0.1, 0, NC_SCREEN | ND_SCREENCAST);
	WM_jobs_callbacks(wm_job, screenshot_startjob, NULL, screenshot_updatejob, screenshot_endjob);
	
	WM_jobs_start(sj->wm, wm_job);
	
	screencast_cursor_toggle(sj->wm, 1);
	
	WM_event_add_notifier(C, NC_SCREEN | ND_SCREENCAST, screen);
	
	return OPERATOR_FINISHED;
}

void SCREEN_OT_screencast(wmOperatorType *ot)
{
	ot->name = "Make Screencast";
	ot->idname = "SCREEN_OT_screencast";
	ot->description = "Capture a video of the active area or whole Blender window";
	
	ot->invoke = WM_operator_confirm;
	ot->exec = screencast_exec;
	ot->poll = WM_operator_winactive;
	
	ot->flag = 0;
	
	RNA_def_property(ot->srna, "filepath", PROP_STRING, PROP_FILEPATH);
	RNA_def_boolean(ot->srna, "full", 1, "Full Screen", "Screencast the whole Blender window");
}<|MERGE_RESOLUTION|>--- conflicted
+++ resolved
@@ -52,12 +52,9 @@
 #include "BKE_report.h"
 #include "BKE_writeavi.h"
 
-<<<<<<< HEAD
 #include "GPU_compatibility.h"
-=======
-#include "BIF_gl.h"
+#include "GPU_primitives.h"
 #include "BIF_glutil.h"
->>>>>>> 9b32776b
 
 #include "RNA_access.h"
 #include "RNA_define.h"
@@ -414,11 +411,11 @@
 	glEnable(GL_LINE_SMOOTH);
 	glEnable(GL_BLEND);
 	
-	glColor4ub(0, 0, 0, 32);
-	glutil_draw_filled_arc(0.0, M_PI * 2.0, 20, 40);
-	
-	glColor4ub(255, 255, 255, 128);
-	glutil_draw_lined_arc(0.0, M_PI * 2.0, 20, 40);
+	gpuCurrentColor4ub(0, 0, 0, 32);
+	gpuSingleArc(0, 0, 0, 2*M_PI, 20, 20, 40);
+	
+	gpuCurrentColor4ub(255, 255, 255, 128);
+	gpuSingleArc(0, 0, 0, 2*M_PI, 20, 20, 40);
 	
 	glDisable(GL_BLEND);
 	glDisable(GL_LINE_SMOOTH);
