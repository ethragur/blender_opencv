--- conflicted
+++ resolved
@@ -259,15 +259,9 @@
 
 	if (channel == NULL)
 		return;
-<<<<<<< HEAD
-	
+
 	initElbeemMesh(depsgraph, scene, ob, &numVerts, &verts, &numTris, &tris, 1, modifierIndex);
-	
-=======
-
-	initElbeemMesh(depsgraph, scene, ob, &numVerts, &verts, &numTris, &tris, 1, modifierIndex);
-
->>>>>>> 95011f6d
+
 	/* don't allow mesh to change number of verts in anim sequence */
 	if (numVerts != fobj->numVerts) {
 		MEM_freeN(channel);
@@ -414,11 +408,7 @@
 		 * this part of the process before a threaded job is created */
 		scene->r.cfra = (int)eval_time;
 		ED_update_for_newframe(CTX_data_main(C), depsgraph);
-<<<<<<< HEAD
-		
-=======
-
->>>>>>> 95011f6d
+
 		/* now scene data should be current according to animation system, so we fill the channels */
 
 		/* Domain time */
@@ -506,15 +496,9 @@
 
 		fsmesh.type = fluidmd->fss->type;
 		fsmesh.name = ob->id.name;
-<<<<<<< HEAD
-		
+
 		initElbeemMesh(depsgraph, scene, ob, &numVerts, &verts, &numTris, &tris, 0, modifierIndex);
-		
-=======
-
-		initElbeemMesh(depsgraph, scene, ob, &numVerts, &verts, &numTris, &tris, 0, modifierIndex);
-
->>>>>>> 95011f6d
+
 		fsmesh.numVertices   = numVerts;
 		fsmesh.numTriangles  = numTris;
 		fsmesh.vertices      = verts;
@@ -973,11 +957,7 @@
 	/* reset to original current frame */
 	scene->r.cfra = origFrame;
 	ED_update_for_newframe(CTX_data_main(C), depsgraph);
-<<<<<<< HEAD
-		
-=======
-
->>>>>>> 95011f6d
+
 	/* ******** init domain object's matrix ******** */
 	copy_m4_m4(domainMat, fsDomain->obmat);
 	if (!invert_m4_m4(invDomMat, domainMat)) {
@@ -1064,11 +1044,7 @@
 
 	/* ******** export all fluid objects to elbeem ******** */
 	export_fluid_objects(C, fobjects, scene, channels->length);
-<<<<<<< HEAD
-	
-=======
-
->>>>>>> 95011f6d
+
 	/* custom data for fluid bake job */
 	fb->settings = fsset;
 
