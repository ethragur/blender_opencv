/*
 * ***** begin GPL LICENSE BLOCK *****
 *
 * This program is free software; you can redistribute it and/or
 * modify it under the terms of the GNU General Public License
 * as published by the Free Software Foundation; either version 2
 * of the License, or (at your option) any later version.
 *
 * This program is distributed in the hope that it will be useful,
 * but WITHOUT ANY WARRANTY; without even the implied warranty of
 * MERCHANTABILITY or FITNESS FOR A PARTICULAR PURPOSE.  See the
 * GNU General Public License for more details.
 *
 * You should have received a copy of the GNU General Public License
 * along with this program; if not, write to the Free Software Foundation,
 * Inc., 51 Franklin Street, Fifth Floor, Boston, MA 02110-1301, USA.
 *
 * The Original Code is Copyright (C) 2001-2002 by NaN Holding BV.
 * All rights reserved.
 *
 * Contributor(s): Blender Foundation, 2003-2009
 *
 * ***** END GPL LICENSE BLOCK *****
 */

/** \file blender/editors/space_sequencer/sequencer_edit.c
 *  \ingroup spseq
 */


#include <stdlib.h>
#include <math.h>
#include <string.h>

#include "MEM_guardedalloc.h"

#include "BLI_blenlib.h"
#include "BLI_ghash.h"
#include "BLI_math.h"
#include "BLI_timecode.h"
#include "BLI_utildefines.h"

#include "BLT_translation.h"

#include "DNA_scene_types.h"
#include "DNA_sound_types.h"

#include "BKE_context.h"
#include "BKE_global.h"
#include "BKE_main.h"
#include "BKE_sequencer.h"
#include "BKE_report.h"
#include "BKE_sound.h"


#include "WM_api.h"
#include "WM_types.h"

#include "RNA_define.h"
#include "RNA_enum_types.h"

/* for menu/popup icons etc etc*/

#include "ED_anim_api.h"
#include "ED_numinput.h"
#include "ED_screen.h"
#include "ED_transform.h"
#include "ED_sequencer.h"
#include "ED_space_api.h"

#include "UI_view2d.h"
#include "UI_interface.h"

/* own include */
#include "sequencer_intern.h"

/* XXX */
/* RNA Enums, used in multiple files */
EnumPropertyItem sequencer_prop_effect_types[] = {
	{SEQ_TYPE_CROSS, "CROSS", 0, "Crossfade", "Crossfade effect strip type"},
	{SEQ_TYPE_ADD, "ADD", 0, "Add", "Add effect strip type"},
	{SEQ_TYPE_SUB, "SUBTRACT", 0, "Subtract", "Subtract effect strip type"},
	{SEQ_TYPE_ALPHAOVER, "ALPHA_OVER", 0, "Alpha Over", "Alpha Over effect strip type"},
	{SEQ_TYPE_ALPHAUNDER, "ALPHA_UNDER", 0, "Alpha Under", "Alpha Under effect strip type"},
	{SEQ_TYPE_GAMCROSS, "GAMMA_CROSS", 0, "Gamma Cross", "Gamma Cross effect strip type"},
	{SEQ_TYPE_MUL, "MULTIPLY", 0, "Multiply", "Multiply effect strip type"},
	{SEQ_TYPE_OVERDROP, "OVER_DROP", 0, "Alpha Over Drop", "Alpha Over Drop effect strip type"},
	{SEQ_TYPE_WIPE, "WIPE", 0, "Wipe", "Wipe effect strip type"},
	{SEQ_TYPE_GLOW, "GLOW", 0, "Glow", "Glow effect strip type"},
	{SEQ_TYPE_TRANSFORM, "TRANSFORM", 0, "Transform", "Transform effect strip type"},
	{SEQ_TYPE_COLOR, "COLOR", 0, "Color", "Color effect strip type"},
	{SEQ_TYPE_SPEED, "SPEED", 0, "Speed", "Color effect strip type"},
	{SEQ_TYPE_MULTICAM, "MULTICAM", 0, "Multicam Selector", ""},
	{SEQ_TYPE_ADJUSTMENT, "ADJUSTMENT", 0, "Adjustment Layer", ""},
	{SEQ_TYPE_GAUSSIAN_BLUR, "GAUSSIAN_BLUR", 0, "Gaussian Blur", ""},
	{SEQ_TYPE_TEXT, "TEXT", 0, "Text", ""},
	{SEQ_TYPE_COLORMIX, "COLORMIX", 0, "Color Mix", ""},
	{0, NULL, 0, NULL, NULL}
};

/* mute operator */

EnumPropertyItem prop_side_types[] = {
	{SEQ_SIDE_LEFT, "LEFT", 0, "Left", ""},
	{SEQ_SIDE_RIGHT, "RIGHT", 0, "Right", ""},
	{SEQ_SIDE_BOTH, "BOTH", 0, "Both", ""},
	{0, NULL, 0, NULL, NULL}
};

static const EnumPropertyItem prop_side_lr_types[] = {
	{SEQ_SIDE_LEFT, "LEFT", 0, "Left", ""},
	{SEQ_SIDE_RIGHT, "RIGHT", 0, "Right", ""},
	{0, NULL, 0, NULL, NULL}
};

typedef struct TransSeq {
	int start, machine;
	int startstill, endstill;
	int startdisp, enddisp;
	int startofs, endofs;
	int anim_startofs, anim_endofs;
	/* int final_left, final_right; */ /* UNUSED */
	int len;
} TransSeq;

/* ********************************************************************** */

/* ***************** proxy job manager ********************** */

typedef struct ProxyBuildJob {
	struct Main *main;
	struct Depsgraph *depsgraph;
	Scene *scene;
	ListBase queue;
	int stop;
} ProxyJob;

static void proxy_freejob(void *pjv)
{
	ProxyJob *pj = pjv;

	BLI_freelistN(&pj->queue);

	MEM_freeN(pj);
}

/* only this runs inside thread */
static void proxy_startjob(void *pjv, short *stop, short *do_update, float *progress)
{
	ProxyJob *pj = pjv;
	LinkData *link;

	for (link = pj->queue.first; link; link = link->next) {
		struct SeqIndexBuildContext *context = link->data;

		BKE_sequencer_proxy_rebuild(context, stop, do_update, progress);

		if (*stop) {
			pj->stop = 1;
			fprintf(stderr,  "Canceling proxy rebuild on users request...\n");
			break;
		}
	}
}

static void proxy_endjob(void *pjv)
{
	ProxyJob *pj = pjv;
	Editing *ed = BKE_sequencer_editing_get(pj->scene, false);
	LinkData *link;

	for (link = pj->queue.first; link; link = link->next) {
		BKE_sequencer_proxy_rebuild_finish(link->data, pj->stop);
	}

	BKE_sequencer_free_imbuf(pj->scene, &ed->seqbase, false);

	WM_main_add_notifier(NC_SCENE | ND_SEQUENCER, pj->scene);
}

static void seq_proxy_build_job(const bContext *C)
{
	wmJob *wm_job;
	ProxyJob *pj;
	struct Depsgraph *depsgraph = CTX_data_depsgraph(C);
	Scene *scene = CTX_data_scene(C);
	Editing *ed = BKE_sequencer_editing_get(scene, false);
	ScrArea *sa = CTX_wm_area(C);
	Sequence *seq;
	GSet *file_list;

	if (ed == NULL) {
		return;
	}

	if (ed == NULL) {
		return;
	}

	wm_job = WM_jobs_get(CTX_wm_manager(C), CTX_wm_window(C), sa, "Building Proxies",
	                     WM_JOB_PROGRESS, WM_JOB_TYPE_SEQ_BUILD_PROXY);

	pj = WM_jobs_customdata_get(wm_job);

	if (!pj) {
		pj = MEM_callocN(sizeof(ProxyJob), "proxy rebuild job");

		pj->depsgraph = depsgraph;
		pj->scene = scene;
		pj->main = CTX_data_main(C);

		WM_jobs_customdata_set(wm_job, pj, proxy_freejob);
		WM_jobs_timer(wm_job, 0.1, NC_SCENE | ND_SEQUENCER, NC_SCENE | ND_SEQUENCER);
		WM_jobs_callbacks(wm_job, proxy_startjob, NULL, NULL, proxy_endjob);
	}

	file_list = BLI_gset_new(BLI_ghashutil_strhash_p, BLI_ghashutil_strcmp, "file list");
	SEQP_BEGIN (ed, seq)
	{
		if ((seq->flag & SELECT)) {
			BKE_sequencer_proxy_rebuild_context(pj->main, pj->depsgraph, pj->scene, seq, file_list, &pj->queue);
		}
	}
	SEQ_END

	BLI_gset_free(file_list, MEM_freeN);

	if (!WM_jobs_is_running(wm_job)) {
		G.is_break = false;
		WM_jobs_start(CTX_wm_manager(C), wm_job);
	}

	ED_area_tag_redraw(sa);
}

/* ********************************************************************** */

void seq_rectf(Sequence *seq, rctf *rectf)
{
	if (seq->startstill) rectf->xmin = seq->start;
	else rectf->xmin = seq->startdisp;
	rectf->ymin = seq->machine + SEQ_STRIP_OFSBOTTOM;
	if (seq->endstill) rectf->xmax = seq->start + seq->len;
	else rectf->xmax = seq->enddisp;
	rectf->ymax = seq->machine + SEQ_STRIP_OFSTOP;
}

void boundbox_seq(Scene *scene, rctf *rect)
{
	Sequence *seq;
	Editing *ed = BKE_sequencer_editing_get(scene, false);
	float min[2], max[2];


	if (ed == NULL) return;

	min[0] = 0.0;
	max[0] = EFRA + 1;
	min[1] = 0.0;
	max[1] = 8.0;

	seq = ed->seqbasep->first;
	while (seq) {

		if (min[0] > seq->startdisp - 1) min[0] = seq->startdisp - 1;
		if (max[0] < seq->enddisp + 1) max[0] = seq->enddisp + 1;
		if (max[1] < seq->machine + 2) max[1] = seq->machine + 2;

		seq = seq->next;
	}

	rect->xmin = min[0];
	rect->xmax = max[0];
	rect->ymin = min[1];
	rect->ymax = max[1];

}

static int mouse_frame_side(View2D *v2d, short mouse_x, int frame)
{
	int mval[2];
	float mouseloc[2];

	mval[0] = mouse_x;
	mval[1] = 0;

	/* choose the side based on which side of the playhead the mouse is on */
	UI_view2d_region_to_view(v2d, mval[0], mval[1], &mouseloc[0], &mouseloc[1]);

	return mouseloc[0] > frame ? SEQ_SIDE_RIGHT : SEQ_SIDE_LEFT;
}


Sequence *find_neighboring_sequence(Scene *scene, Sequence *test, int lr, int sel)
{
	/* sel - 0==unselected, 1==selected, -1==done care*/
	Sequence *seq;
	Editing *ed = BKE_sequencer_editing_get(scene, false);

	if (ed == NULL) return NULL;

	if (sel > 0) sel = SELECT;

	for (seq = ed->seqbasep->first; seq; seq = seq->next) {
		if ((seq != test) &&
		    (test->machine == seq->machine) &&
		    ((sel == -1) || (sel && (seq->flag & SELECT)) || (sel == 0 && (seq->flag & SELECT) == 0)))
		{
			switch (lr) {
				case SEQ_SIDE_LEFT:
					if (test->startdisp == (seq->enddisp)) {
						return seq;
					}
					break;
				case SEQ_SIDE_RIGHT:
					if (test->enddisp == (seq->startdisp)) {
						return seq;
					}
					break;
			}
		}
	}
	return NULL;
}

static Sequence *find_next_prev_sequence(Scene *scene, Sequence *test, int lr, int sel)
{
	/* sel - 0==unselected, 1==selected, -1==done care*/
	Sequence *seq, *best_seq = NULL;
	Editing *ed = BKE_sequencer_editing_get(scene, false);

	int dist, best_dist;
	best_dist = MAXFRAME * 2;


	if (ed == NULL) return NULL;

	seq = ed->seqbasep->first;
	while (seq) {
		if ((seq != test) &&
		    (test->machine == seq->machine) &&
		    (test->depth == seq->depth) &&
		    ((sel == -1) || (sel == (seq->flag & SELECT))))
		{
			dist = MAXFRAME * 2;

			switch (lr) {
				case SEQ_SIDE_LEFT:
					if (seq->enddisp <= test->startdisp) {
						dist = test->enddisp - seq->startdisp;
					}
					break;
				case SEQ_SIDE_RIGHT:
					if (seq->startdisp >= test->enddisp) {
						dist = seq->startdisp - test->enddisp;
					}
					break;
			}

			if (dist == 0) {
				best_seq = seq;
				break;
			}
			else if (dist < best_dist) {
				best_dist = dist;
				best_seq = seq;
			}
		}
		seq = seq->next;
	}
	return best_seq; /* can be null */
}


Sequence *find_nearest_seq(Scene *scene, View2D *v2d, int *hand, const int mval[2])
{
	Sequence *seq;
	Editing *ed = BKE_sequencer_editing_get(scene, false);
	float x, y;
	float pixelx;
	float handsize;
	float displen;
	*hand = SEQ_SIDE_NONE;


	if (ed == NULL) return NULL;

	pixelx = BLI_rctf_size_x(&v2d->cur) / BLI_rcti_size_x(&v2d->mask);

	UI_view2d_region_to_view(v2d, mval[0], mval[1], &x, &y);

	seq = ed->seqbasep->first;

	while (seq) {
		if (seq->machine == (int)y) {
			/* check for both normal strips, and strips that have been flipped horizontally */
			if (((seq->startdisp < seq->enddisp) && (seq->startdisp <= x && seq->enddisp >= x)) ||
			    ((seq->startdisp > seq->enddisp) && (seq->startdisp >= x && seq->enddisp <= x)) )
			{
				if (BKE_sequence_tx_test(seq)) {

					/* clamp handles to defined size in pixel space */

					handsize = seq->handsize;
					displen = (float)abs(seq->startdisp - seq->enddisp);

					if (displen / pixelx > 16) { /* don't even try to grab the handles of small strips */
						/* Set the max value to handle to 1/3 of the total len when its less than 28.
						 * This is important because otherwise selecting handles happens even when you click in the middle */

						if ((displen / 3) < 30 * pixelx) {
							handsize = displen / 3;
						}
						else {
							CLAMP(handsize, 7 * pixelx, 30 * pixelx);
						}

						if (handsize + seq->startdisp >= x)
							*hand = SEQ_SIDE_LEFT;
						else if (-handsize + seq->enddisp <= x)
							*hand = SEQ_SIDE_RIGHT;
					}
				}
				return seq;
			}
		}
		seq = seq->next;
	}
	return NULL;
}


static bool seq_is_parent(Sequence *par, Sequence *seq)
{
	return ((par->seq1 == seq) || (par->seq2 == seq) || (par->seq3 == seq));
}

static bool seq_is_predecessor(Sequence *pred, Sequence *seq)
{
	if (!pred) return 0;
	if (pred == seq) return 0;
	else if (seq_is_parent(pred, seq)) return 1;
	else if (pred->seq1 && seq_is_predecessor(pred->seq1, seq)) return 1;
	else if (pred->seq2 && seq_is_predecessor(pred->seq2, seq)) return 1;
	else if (pred->seq3 && seq_is_predecessor(pred->seq3, seq)) return 1;

	return 0;
}

void ED_sequencer_deselect_all(Scene *scene)
{
	Sequence *seq;
	Editing *ed = BKE_sequencer_editing_get(scene, false);


	if (ed == NULL) return;

	SEQP_BEGIN (ed, seq)
	{
		seq->flag &= ~SEQ_ALLSEL;
	}
	SEQ_END

}

void recurs_sel_seq(Sequence *seqm)
{
	Sequence *seq;

	seq = seqm->seqbase.first;
	while (seq) {

		if (seqm->flag & (SEQ_LEFTSEL + SEQ_RIGHTSEL)) seq->flag &= ~SEQ_ALLSEL;
		else if (seqm->flag & SELECT) seq->flag |= SELECT;
		else seq->flag &= ~SEQ_ALLSEL;

		if (seq->seqbase.first) recurs_sel_seq(seq);

		seq = seq->next;
	}
}

bool ED_space_sequencer_maskedit_mask_poll(bContext *C)
{
	/* in this case both funcs are the same, for clip editor not */
	return ED_space_sequencer_maskedit_poll(C);
}

bool ED_space_sequencer_check_show_maskedit(SpaceSeq *sseq, Scene *scene)
{
	if (sseq && sseq->mainb == SEQ_DRAW_IMG_IMBUF) {
		return (BKE_sequencer_mask_get(scene) != NULL);
	}

	return false;
}

bool ED_space_sequencer_maskedit_poll(bContext *C)
{
	SpaceSeq *sseq = CTX_wm_space_seq(C);

	if (sseq) {
		Scene *scene = CTX_data_scene(C);
		return ED_space_sequencer_check_show_maskedit(sseq, scene);
	}

	return false;
}

/* are we displaying the seq output (not channels or histogram)*/
bool ED_space_sequencer_check_show_imbuf(SpaceSeq *sseq)
{
	return (ELEM(sseq->view, SEQ_VIEW_PREVIEW, SEQ_VIEW_SEQUENCE_PREVIEW) &&
	        ELEM(sseq->mainb, SEQ_DRAW_SEQUENCE, SEQ_DRAW_IMG_IMBUF));
}

bool ED_space_sequencer_check_show_strip(SpaceSeq *sseq)
{
	return (ELEM(sseq->view, SEQ_VIEW_SEQUENCE, SEQ_VIEW_SEQUENCE_PREVIEW) &&
	        ELEM(sseq->mainb, SEQ_DRAW_SEQUENCE, SEQ_DRAW_IMG_IMBUF));
}


int seq_effect_find_selected(Scene *scene, Sequence *activeseq, int type, Sequence **selseq1, Sequence **selseq2, Sequence **selseq3, const char **error_str)
{
	Editing *ed = BKE_sequencer_editing_get(scene, false);
	Sequence *seq1 = NULL, *seq2 = NULL, *seq3 = NULL, *seq;

	*error_str = NULL;

	if (!activeseq)
		seq2 = BKE_sequencer_active_get(scene);

	for (seq = ed->seqbasep->first; seq; seq = seq->next) {
		if (seq->flag & SELECT) {
			if (seq->type == SEQ_TYPE_SOUND_RAM && BKE_sequence_effect_get_num_inputs(type) != 0) {
				*error_str = N_("Cannot apply effects to audio sequence strips");
				return 0;
			}
			if ((seq != activeseq) && (seq != seq2)) {
				if      (seq2 == NULL) seq2 = seq;
				else if (seq1 == NULL) seq1 = seq;
				else if (seq3 == NULL) seq3 = seq;
				else {
					*error_str = N_("Cannot apply effect to more than 3 sequence strips");
					return 0;
				}
			}
		}
	}

	/* make sequence selection a little bit more intuitive
	 * for 3 strips: the last-strip should be sequence3 */
	if (seq3 != NULL && seq2 != NULL) {
		Sequence *tmp = seq2;
		seq2 = seq3;
		seq3 = tmp;
	}


	switch (BKE_sequence_effect_get_num_inputs(type)) {
		case 0:
			*selseq1 = *selseq2 = *selseq3 = NULL;
			return 1; /* succsess */
		case 1:
			if (seq2 == NULL) {
				*error_str = N_("At least one selected sequence strip is needed");
				return 0;
			}
			if (seq1 == NULL) seq1 = seq2;
			if (seq3 == NULL) seq3 = seq2;
			ATTR_FALLTHROUGH;
		case 2:
			if (seq1 == NULL || seq2 == NULL) {
				*error_str = N_("2 selected sequence strips are needed");
				return 0;
			}
			if (seq3 == NULL) seq3 = seq2;
			break;
	}

	if (seq1 == NULL && seq2 == NULL && seq3 == NULL) {
		*error_str = N_("TODO: in what cases does this happen?");
		return 0;
	}

	*selseq1 = seq1;
	*selseq2 = seq2;
	*selseq3 = seq3;

	return 1;
}

static Sequence *del_seq_find_replace_recurs(Scene *scene, Sequence *seq)
{
	Sequence *seq1, *seq2, *seq3;

	/* try to find a replacement input sequence, and flag for later deletion if
	 * no replacement can be found */

	if (!seq)
		return NULL;
	else if (!(seq->type & SEQ_TYPE_EFFECT))
		return ((seq->flag & SELECT) ? NULL : seq);
	else if (!(seq->flag & SELECT)) {
		/* try to find replacement for effect inputs */
		seq1 = del_seq_find_replace_recurs(scene, seq->seq1);
		seq2 = del_seq_find_replace_recurs(scene, seq->seq2);
		seq3 = del_seq_find_replace_recurs(scene, seq->seq3);

		if (seq1 == seq->seq1 && seq2 == seq->seq2 && seq3 == seq->seq3) {
			/* pass */
		}
		else if (seq1 || seq2 || seq3) {
			seq->seq1 = (seq1) ? seq1 : (seq2) ? seq2 : seq3;
			seq->seq2 = (seq2) ? seq2 : (seq1) ? seq1 : seq3;
			seq->seq3 = (seq3) ? seq3 : (seq1) ? seq1 : seq2;

			BKE_sequencer_update_changed_seq_and_deps(scene, seq, 1, 1);
		}
		else
			seq->flag |= SELECT;  /* mark for delete */
	}

	if (seq->flag & SELECT) {
		if ((seq1 = del_seq_find_replace_recurs(scene, seq->seq1))) return seq1;
		if ((seq2 = del_seq_find_replace_recurs(scene, seq->seq2))) return seq2;
		if ((seq3 = del_seq_find_replace_recurs(scene, seq->seq3))) return seq3;
		else return NULL;
	}
	else
		return seq;
}

static void del_seq_clear_modifiers_recurs(Scene *scene, Sequence *deleting_sequence)
{
	Editing *ed = BKE_sequencer_editing_get(scene, false);
	Sequence *current_sequence;

	SEQP_BEGIN(ed, current_sequence)
	{
		if (!(current_sequence->flag & SELECT) && current_sequence != deleting_sequence) {
			SequenceModifierData *smd;

			for (smd = current_sequence->modifiers.first; smd; smd = smd->next) {
				if (smd->mask_sequence == deleting_sequence) {
					smd->mask_sequence = NULL;
				}
			}
		}
	}
	SEQ_END
}

static void recurs_del_seq_flag(Scene *scene, ListBase *lb, short flag, short deleteall)
{
	Sequence *seq, *seqn;
	Sequence *last_seq = BKE_sequencer_active_get(scene);

	seq = lb->first;
	while (seq) {
		seqn = seq->next;
		if ((seq->flag & flag) || deleteall) {
			BLI_remlink(lb, seq);
			if (seq == last_seq) BKE_sequencer_active_set(scene, NULL);
			if (seq->type == SEQ_TYPE_META) recurs_del_seq_flag(scene, &seq->seqbase, flag, 1);
			BKE_sequence_free(scene, seq);
		}
		seq = seqn;
	}
}


static Sequence *cut_seq_hard(Scene *scene, Sequence *seq, int cutframe)
{
	TransSeq ts;
	Sequence *seqn = NULL;
	bool skip_dup = false;

<<<<<<< HEAD
	/* Unlike soft-cut, it's important to use the same value for both strips. */
=======
	/* The frame is exactly on the endpoint,
	 * this needs special handling for soft cut (not needed for hard cut). */
>>>>>>> 16b07fb0
	const bool is_end_exact = ((seq->start + seq->len) == cutframe);

	/* backup values */
	ts.start = seq->start;
	ts.machine = seq->machine;
	ts.startstill = seq->startstill;
	ts.endstill = seq->endstill;
	ts.startdisp = seq->startdisp;
	ts.enddisp = seq->enddisp;
	ts.startofs = seq->startofs;
	ts.endofs = seq->endofs;
	ts.anim_startofs = seq->anim_startofs;
	ts.anim_endofs = seq->anim_endofs;
	ts.len = seq->len;

	/* First Strip! */
	/* strips with extended stillfames before */

	/* Precaution, needed because the length saved on-disk may not match the length saved in the blend file,
	 * or our code may have minor differences reading file length between versions.
	 * This causes hard-cut to fail, see: T47862 */
	if (seq->type != SEQ_TYPE_META) {
		BKE_sequence_reload_new_file(scene, seq, true);
		BKE_sequence_calc(scene, seq);
	}

	/* Important to offset the start when 'cutframe == seq->start'
	 * because we need at least one frame of content after start/end still have clipped it. */
	if ((seq->startstill) && (cutframe <= seq->start)) {
		/* don't do funny things with METAs ... */
		if (seq->type == SEQ_TYPE_META) {
			skip_dup = true;
			seq->startstill = seq->start - cutframe;
		}
		else {
			seq->start = cutframe - 1;
			seq->startstill = cutframe - seq->startdisp - 1;
			seq->anim_endofs += seq->len - 1;
			seq->endstill = 0;
		}
	}
	/* normal strip */
	else if ((is_end_exact == false) &&
	         ((cutframe >= seq->start) && (cutframe <= (seq->start + seq->len))))
	{
		seq->endofs = 0;
		seq->endstill = 0;
		seq->anim_endofs += (seq->start + seq->len) - cutframe;
	}
	/* strips with extended stillframes after */
	else if ((is_end_exact == true) ||
	         (((seq->start + seq->len) < cutframe) && (seq->endstill)))
	{
		seq->endstill -= seq->enddisp - cutframe;
		/* don't do funny things with METAs ... */
		if (seq->type == SEQ_TYPE_META) {
			skip_dup = true;
		}
	}

	BKE_sequence_reload_new_file(scene, seq, false);
	BKE_sequence_calc(scene, seq);

	if (!skip_dup) {
		/* Duplicate AFTER the first change */
		seqn = BKE_sequence_dupli_recursive(scene, scene, seq, SEQ_DUPE_ANIM);
	}

	if (seqn) {
		seqn->flag |= SELECT;

		/* Important not to re-assign this (unlike soft-cut) */
#if 0
		is_end_exact = ((seqn->start + seqn->len) == cutframe);
#endif
		/* Second Strip! */
		/* strips with extended stillframes before */
		if ((seqn->startstill) && (cutframe == seqn->start + 1)) {
			seqn->start = ts.start;
			seqn->startstill = ts.start - cutframe;
			seqn->anim_endofs = ts.anim_endofs;
			seqn->endstill = ts.endstill;
		}

		/* normal strip */
		else if ((is_end_exact == false) &&
		         ((cutframe >= seqn->start) && (cutframe <= (seqn->start + seqn->len))))
		{
			seqn->start = cutframe;
			seqn->startstill = 0;
			seqn->startofs = 0;
			seqn->endofs = ts.endofs;
			seqn->anim_startofs += cutframe - ts.start;
			seqn->anim_endofs = ts.anim_endofs;
			seqn->endstill = ts.endstill;
		}

		/* strips with extended stillframes after */
		else if ((is_end_exact == true) ||
		         (((seqn->start + seqn->len) < cutframe) && (seqn->endstill)))
		{
			seqn->start = cutframe;
			seqn->startofs = 0;
			seqn->anim_startofs += ts.len - 1;
			seqn->endstill = ts.enddisp - cutframe - 1;
			seqn->startstill = 0;
		}

		BKE_sequence_reload_new_file(scene, seqn, false);
		BKE_sequence_calc(scene, seqn);
	}
	return seqn;
}

static Sequence *cut_seq_soft(Scene *scene, Sequence *seq, int cutframe)
{
	TransSeq ts;
	Sequence *seqn = NULL;
	bool skip_dup = false;

<<<<<<< HEAD
=======
	/* The frame is exactly on the endpoint,
	 * this needs special handling for soft cut (not needed for hard cut). */
>>>>>>> 16b07fb0
	bool is_end_exact = ((seq->start + seq->len) == cutframe);

	/* backup values */
	ts.start = seq->start;
	ts.machine = seq->machine;
	ts.startstill = seq->startstill;
	ts.endstill = seq->endstill;
	ts.startdisp = seq->startdisp;
	ts.enddisp = seq->enddisp;
	ts.startofs = seq->startofs;
	ts.endofs = seq->endofs;
	ts.anim_startofs = seq->anim_startofs;
	ts.anim_endofs = seq->anim_endofs;
	ts.len = seq->len;

	/* First Strip! */
	/* strips with extended stillfames before */

	/* Important to offset the start when 'cutframe == seq->start'
	 * because we need at least one frame of content after start/end still have clipped it. */
	if ((seq->startstill) && (cutframe <= seq->start)) {
		/* don't do funny things with METAs ... */
		if (seq->type == SEQ_TYPE_META) {
			skip_dup = true;
			seq->startstill = seq->start - cutframe;
		}
		else {
			seq->start = cutframe - 1;
			seq->startstill = cutframe - seq->startdisp - 1;
			seq->endofs = seq->len - 1;
			seq->endstill = 0;
		}
	}
	/* normal strip */
	else if ((is_end_exact == false) &&
	         (cutframe >= seq->start) && (cutframe <= (seq->start + seq->len)))
	{
		seq->endofs = (seq->start + seq->len) - cutframe;
	}
	/* strips with extended stillframes after */
	else if ((is_end_exact == true) ||
	         (((seq->start + seq->len) < cutframe) && (seq->endstill)))
	{
		seq->endstill -= seq->enddisp - cutframe;
		/* don't do funny things with METAs ... */
		if (seq->type == SEQ_TYPE_META) {
			skip_dup = true;
		}
	}

	BKE_sequence_calc(scene, seq);

	if (!skip_dup) {
		/* Duplicate AFTER the first change */
		seqn = BKE_sequence_dupli_recursive(scene, scene, seq, SEQ_DUPE_ANIM);
	}

	if (seqn) {
		seqn->flag |= SELECT;

		is_end_exact = ((seqn->start + seqn->len) == cutframe);

		/* Second Strip! */
		/* strips with extended stillframes before */
		if ((seqn->startstill) && (cutframe == seqn->start + 1)) {
			seqn->start = ts.start;
			seqn->startstill = ts.start - cutframe;
			seqn->endofs = ts.endofs;
			seqn->endstill = ts.endstill;
		}

		/* normal strip */
		else if ((is_end_exact == false) &&
		         (cutframe >= seqn->start) && (cutframe <= (seqn->start + seqn->len)))
		{
			seqn->startstill = 0;
			seqn->startofs = cutframe - ts.start;
			seqn->endofs = ts.endofs;
			seqn->endstill = ts.endstill;
		}

		/* strips with extended stillframes after */
		else if ((is_end_exact == true) ||
		         (((seqn->start + seqn->len) < cutframe) && (seqn->endstill)))
		{
			seqn->start = cutframe - ts.len + 1;
			seqn->startofs = ts.len - 1;
			seqn->endstill = ts.enddisp - cutframe - 1;
			seqn->startstill = 0;
		}

		BKE_sequence_calc(scene, seqn);
	}
	return seqn;
}


/* like duplicate, but only duplicate and cut overlapping strips,
 * strips to the left of the cutframe are ignored and strips to the right
 * are moved to the end of slist
 * we have to work on the same slist (not using a separate list), since
 * otherwise dupli_seq can't check for duplicate names properly and
 * may generate strips with the same name (which will mess up animdata)
 */

static bool cut_seq_list(Scene *scene, ListBase *slist, int cutframe,
                         Sequence * (*cut_seq)(Scene *, Sequence *, int))
{
	Sequence *seq, *seq_next_iter;
	Sequence *seq_first_new = NULL;

	seq = slist->first;

	while (seq && seq != seq_first_new) {
		seq_next_iter = seq->next; /* we need this because we may remove seq */
		seq->tmp = NULL;
		if (seq->flag & SELECT) {
			if (cutframe > seq->startdisp &&
			    cutframe < seq->enddisp)
			{
				Sequence *seqn = cut_seq(scene, seq, cutframe);
				if (seqn) {
					BLI_addtail(slist, seqn);
					if (seq_first_new == NULL) {
						seq_first_new = seqn;
					}
				}
			}
			else if (seq->enddisp <= cutframe) {
				/* do nothing */
			}
			else if (seq->startdisp >= cutframe) {
				/* move to tail */
				BLI_remlink(slist, seq);
				BLI_addtail(slist, seq);

				if (seq_first_new == NULL) {
					seq_first_new = seq;
				}
			}
		}
		seq = seq_next_iter;
	}

	return (seq_first_new != NULL);
}

static bool sequence_offset_after_frame(Scene *scene, const int delta, const int cfra)
{
	Sequence *seq;
	Editing *ed = BKE_sequencer_editing_get(scene, false);
	bool done = false;
	TimeMarker *marker;

	/* all strips >= cfra are shifted */

	if (ed == NULL) return 0;

	for (seq = ed->seqbasep->first; seq; seq = seq->next) {
		if (seq->startdisp >= cfra) {
			BKE_sequence_translate(scene, seq, delta);
			BKE_sequence_calc(scene, seq);
			done = true;
		}
	}

	if (!scene->toolsettings->lock_markers) {
		for (marker = scene->markers.first; marker; marker = marker->next) {
			if (marker->frame >= cfra) {
				marker->frame += delta;
			}
		}
	}

	return done;
}

#if 0
static void set_filter_seq(Scene *scene)
{
	Sequence *seq;
	Editing *ed = BKE_sequencer_editing_get(scene, false);


	if (ed == NULL) return;

	if (okee("Set Deinterlace") == 0) return;

	SEQP_BEGIN (ed, seq)
	{
		if (seq->flag & SELECT) {
			if (seq->type == SEQ_TYPE_MOVIE) {
				seq->flag |= SEQ_FILTERY;
				BKE_sequence_reload_new_file(scene, seq, false);
				BKE_sequence_calc(scene, seq);
			}

		}
	}
	SEQ_END
}
#endif

static void UNUSED_FUNCTION(seq_remap_paths) (Scene *scene)
{
	Sequence *seq, *last_seq = BKE_sequencer_active_get(scene);
	Editing *ed = BKE_sequencer_editing_get(scene, false);
	char from[FILE_MAX], to[FILE_MAX], stripped[FILE_MAX];


	if (last_seq == NULL)
		return;

	BLI_strncpy(from, last_seq->strip->dir, sizeof(from));
// XXX	if (0 == sbutton(from, 0, sizeof(from) - 1, "From: "))
//		return;

	BLI_strncpy(to, from, sizeof(to));
// XXX	if (0 == sbutton(to, 0, sizeof(to) - 1, "To: "))
//		return;

	if (STREQ(to, from))
		return;

	SEQP_BEGIN (ed, seq)
	{
		if (seq->flag & SELECT) {
			if (STREQLEN(seq->strip->dir, from, strlen(from))) {
				printf("found %s\n", seq->strip->dir);

				/* strip off the beginning */
				stripped[0] = 0;
				BLI_strncpy(stripped, seq->strip->dir + strlen(from), FILE_MAX);

				/* new path */
				BLI_snprintf(seq->strip->dir, sizeof(seq->strip->dir), "%s%s", to, stripped);
				printf("new %s\n", seq->strip->dir);
			}
		}
	}
	SEQ_END

}


static int sequencer_gap_remove_exec(bContext *C, wmOperator *op)
{
	Scene *scene = CTX_data_scene(C);
	rctf rectf;
	int cfra, efra, sfra;
	bool first = false, done;
	bool do_all = RNA_boolean_get(op->ptr, "all");

	/* get first and last frame */
	boundbox_seq(scene, &rectf);
	sfra = (int)rectf.xmin;
	efra = (int)rectf.xmax;

	/* first check if the current frame has a gap already */
	for (cfra = CFRA; cfra >= sfra; cfra--) {
		if (BKE_sequencer_evaluate_frame(scene, cfra)) {
			first = true;
			break;
		}
	}

	for ( ; cfra < efra; cfra++) {
		/* first == 0 means there's still no strip to remove a gap for */
		if (first == false) {
			if (BKE_sequencer_evaluate_frame(scene, cfra) ) first = true;
		}
		else if (BKE_sequencer_evaluate_frame(scene, cfra) == 0) {
			done = true;
			while (BKE_sequencer_evaluate_frame(scene, cfra) == 0) {
				done = sequence_offset_after_frame(scene, -1, cfra);
				if (done == false) break;
			}
			if (done == false || do_all == false) break;
		}
	}

	WM_event_add_notifier(C, NC_SCENE | ND_SEQUENCER, scene);

	return OPERATOR_FINISHED;

}


void SEQUENCER_OT_gap_remove(struct wmOperatorType *ot)
{
	/* identifiers */
	ot->name = "Remove Gaps";
	ot->idname = "SEQUENCER_OT_gap_remove";
	ot->description = "Remove gap at current frame to first strip at the right, independent of selection or locked state of strips";

	/* api callbacks */
//	ot->invoke = sequencer_snap_invoke;
	ot->exec = sequencer_gap_remove_exec;
	ot->poll = sequencer_edit_poll;

	/* flags */
	ot->flag = OPTYPE_REGISTER | OPTYPE_UNDO;

	RNA_def_boolean(ot->srna, "all", 0, "All Gaps", "Do all gaps to right of current frame");
}

static int sequencer_gap_insert_exec(bContext *C, wmOperator *op)
{
	Scene *scene = CTX_data_scene(C);
	int frames = RNA_int_get(op->ptr, "frames");

	sequence_offset_after_frame(scene, frames, CFRA);

	WM_event_add_notifier(C, NC_SCENE | ND_SEQUENCER, scene);

	return OPERATOR_FINISHED;

}

void SEQUENCER_OT_gap_insert(struct wmOperatorType *ot)
{
	/* identifiers */
	ot->name = "Insert Gaps";
	ot->idname = "SEQUENCER_OT_gap_insert";
	ot->description = "Insert gap at current frame to first strips at the right, independent of selection or locked state of strips";

	/* api callbacks */
	//	ot->invoke = sequencer_snap_invoke;
	ot->exec = sequencer_gap_insert_exec;
	ot->poll = sequencer_edit_poll;

	/* flags */
	ot->flag = OPTYPE_REGISTER | OPTYPE_UNDO;

	RNA_def_int(ot->srna, "frames", 10, 0, INT_MAX, "Frames", "Frames to insert after current strip", 0, 1000);
}


#if 0
static int seq_get_snaplimit(View2D *v2d)
{
	/* fake mouse coords to get the snap value
	 * a bit lazy but its only done once pre transform */
	float xmouse, ymouse, x;
	int mval[2] = {24, 0}; /* 24 screen px snap */

	UI_view2d_region_to_view(v2d, mval[0], mval[1], &xmouse, &ymouse);
	x = xmouse;
	mval[0] = 0;
	UI_view2d_region_to_view(v2d, mval[0], mval[1], &xmouse, &ymouse);
	return (int)(x - xmouse);
}
#endif

/* Operator functions */
bool sequencer_edit_poll(bContext *C)
{
	return (BKE_sequencer_editing_get(CTX_data_scene(C), false) != NULL);
}

#if 0 /* UNUSED */
bool sequencer_strip_poll(bContext *C)
{
	Editing *ed;
	return (((ed = BKE_sequencer_editing_get(CTX_data_scene(C), false)) != NULL) && (ed->act_seq != NULL));
}
#endif

bool sequencer_strip_has_path_poll(bContext *C)
{
	Editing *ed;
	Sequence *seq;
	return (((ed = BKE_sequencer_editing_get(CTX_data_scene(C), false)) != NULL) && ((seq = ed->act_seq) != NULL) && (SEQ_HAS_PATH(seq)));
}

bool sequencer_view_preview_poll(bContext *C)
{
	SpaceSeq *sseq = CTX_wm_space_seq(C);
	Editing *ed = BKE_sequencer_editing_get(CTX_data_scene(C), false);
	if (ed && sseq && (sseq->mainb == SEQ_DRAW_IMG_IMBUF))
		return 1;

	return 0;
}

bool sequencer_view_strips_poll(bContext *C)
{
	SpaceSeq *sseq = CTX_wm_space_seq(C);
	if (sseq && ED_space_sequencer_check_show_strip(sseq))
		return 1;

	return 0;
}

/* snap operator*/
static int sequencer_snap_exec(bContext *C, wmOperator *op)
{
	Scene *scene = CTX_data_scene(C);

	Editing *ed = BKE_sequencer_editing_get(scene, false);
	Sequence *seq;
	int snap_frame;

	snap_frame = RNA_int_get(op->ptr, "frame");

	/* also check metas */
	for (seq = ed->seqbasep->first; seq; seq = seq->next) {
		if (seq->flag & SELECT && !(seq->depth == 0 && seq->flag & SEQ_LOCK) &&
		    BKE_sequence_tx_test(seq))
		{
			if ((seq->flag & (SEQ_LEFTSEL + SEQ_RIGHTSEL)) == 0) {
				/* simple but no anim update */
				/* seq->start = snap_frame-seq->startofs+seq->startstill; */

				BKE_sequence_translate(scene, seq, (snap_frame - seq->startofs + seq->startstill) - seq->start);
			}
			else {
				if (seq->flag & SEQ_LEFTSEL) {
					BKE_sequence_tx_set_final_left(seq, snap_frame);
				}
				else { /* SEQ_RIGHTSEL */
					BKE_sequence_tx_set_final_right(seq, snap_frame);
				}
				BKE_sequence_tx_handle_xlimits(seq, seq->flag & SEQ_LEFTSEL, seq->flag & SEQ_RIGHTSEL);
				BKE_sequence_single_fix(seq);
			}
			BKE_sequence_calc(scene, seq);
		}
	}

	/* test for effects and overlap
	 * don't use SEQP_BEGIN since that would be recursive */
	for (seq = ed->seqbasep->first; seq; seq = seq->next) {
		if (seq->flag & SELECT && !(seq->depth == 0 && seq->flag & SEQ_LOCK)) {
			seq->flag &= ~SEQ_OVERLAP;
			if (BKE_sequence_test_overlap(ed->seqbasep, seq) ) {
				BKE_sequence_base_shuffle(ed->seqbasep, seq, scene);
			}
		}
		else if (seq->type & SEQ_TYPE_EFFECT) {
			if (seq->seq1 && (seq->seq1->flag & SELECT))
				BKE_sequence_calc(scene, seq);
			else if (seq->seq2 && (seq->seq2->flag & SELECT))
				BKE_sequence_calc(scene, seq);
			else if (seq->seq3 && (seq->seq3->flag & SELECT))
				BKE_sequence_calc(scene, seq);
		}
	}

	/* as last: */
	BKE_sequencer_sort(scene);

	WM_event_add_notifier(C, NC_SCENE | ND_SEQUENCER, scene);

	return OPERATOR_FINISHED;
}

static int sequencer_snap_invoke(bContext *C, wmOperator *op, const wmEvent *UNUSED(event))
{
	Scene *scene = CTX_data_scene(C);

	int snap_frame;

	snap_frame = CFRA;

	RNA_int_set(op->ptr, "frame", snap_frame);
	return sequencer_snap_exec(C, op);
}

void SEQUENCER_OT_snap(struct wmOperatorType *ot)
{
	/* identifiers */
	ot->name = "Snap Strips to Frame";
	ot->idname = "SEQUENCER_OT_snap";
	ot->description = "Frame where selected strips will be snapped";

	/* api callbacks */
	ot->invoke = sequencer_snap_invoke;
	ot->exec = sequencer_snap_exec;
	ot->poll = sequencer_edit_poll;

	/* flags */
	ot->flag = OPTYPE_REGISTER | OPTYPE_UNDO;

	RNA_def_int(ot->srna, "frame", 0, INT_MIN, INT_MAX, "Frame", "Frame where selected strips will be snapped", INT_MIN, INT_MAX);
}

typedef struct SlipData {
	int init_mouse[2];
	float init_mouseloc[2];
	TransSeq *ts;
	Sequence **seq_array;
	bool *trim;
	int num_seq;
	bool slow;
	int slow_offset; /* offset at the point where offset was turned on */
	NumInput num_input;
} SlipData;

static void transseq_backup(TransSeq *ts, Sequence *seq)
{
	ts->start = seq->start;
	ts->machine = seq->machine;
	ts->startstill = seq->startstill;
	ts->endstill = seq->endstill;
	ts->startdisp = seq->startdisp;
	ts->enddisp = seq->enddisp;
	ts->startofs = seq->startofs;
	ts->endofs = seq->endofs;
	ts->anim_startofs = seq->anim_startofs;
	ts->anim_endofs = seq->anim_endofs;
	ts->len = seq->len;
}


static void transseq_restore(TransSeq *ts, Sequence *seq)
{
	seq->start = ts->start;
	seq->machine = ts->machine;
	seq->startstill = ts->startstill;
	seq->endstill = ts->endstill;
	seq->startdisp = ts->startdisp;
	seq->enddisp = ts->enddisp;
	seq->startofs = ts->startofs;
	seq->endofs = ts->endofs;
	seq->anim_startofs = ts->anim_startofs;
	seq->anim_endofs = ts->anim_endofs;
	seq->len = ts->len;
}

static int slip_add_sequences_rec(ListBase *seqbasep, Sequence **seq_array, bool *trim, int offset, bool do_trim)
{
	Sequence *seq;
	int num_items = 0;

	for (seq = seqbasep->first; seq; seq = seq->next) {
		if (!do_trim || (!(seq->type & SEQ_TYPE_EFFECT) && (seq->flag & SELECT))) {
			seq_array[offset + num_items] = seq;
			trim[offset + num_items] = do_trim;
			num_items++;

			if (seq->type == SEQ_TYPE_META) {
				/* trim the sub-sequences */
				num_items += slip_add_sequences_rec(&seq->seqbase, seq_array, trim, num_items + offset, false);
			}
			else if (seq->type & SEQ_TYPE_EFFECT) {
				trim[offset + num_items] = false;
			}
		}
	}

	return num_items;
}

static int slip_count_sequences_rec(ListBase *seqbasep, bool first_level)
{
	Sequence *seq;
	int trimmed_sequences = 0;

	for (seq = seqbasep->first; seq; seq = seq->next) {
		if (!first_level || (!(seq->type & SEQ_TYPE_EFFECT) && (seq->flag & SELECT))) {
			trimmed_sequences++;

			if (seq->type == SEQ_TYPE_META) {
				/* trim the sub-sequences */
				trimmed_sequences += slip_count_sequences_rec(&seq->seqbase, false);
			}
		}
	}

	return trimmed_sequences;
}

static int sequencer_slip_invoke(bContext *C, wmOperator *op, const wmEvent *event)
{
	SlipData *data;
	Scene *scene = CTX_data_scene(C);
	Editing *ed = BKE_sequencer_editing_get(scene, false);
	float mouseloc[2];
	int num_seq, i;
	View2D *v2d = UI_view2d_fromcontext(C);

	/* first recursively cound the trimmed elements */
	num_seq = slip_count_sequences_rec(ed->seqbasep, true);

	if (num_seq == 0)
		return OPERATOR_CANCELLED;

	data = op->customdata = MEM_mallocN(sizeof(SlipData), "trimdata");
	data->ts = MEM_mallocN(num_seq * sizeof(TransSeq), "trimdata_transform");
	data->seq_array = MEM_mallocN(num_seq * sizeof(Sequence *), "trimdata_sequences");
	data->trim = MEM_mallocN(num_seq * sizeof(bool), "trimdata_trim");
	data->num_seq = num_seq;

	initNumInput(&data->num_input);
	data->num_input.idx_max = 0;
	data->num_input.val_flag[0] |= NUM_NO_FRACTION;
	data->num_input.unit_sys = USER_UNIT_NONE;
	data->num_input.unit_type[0] = 0;


	slip_add_sequences_rec(ed->seqbasep, data->seq_array, data->trim, 0, true);

	for (i = 0; i < num_seq; i++) {
		transseq_backup(data->ts + i, data->seq_array[i]);
	}

	UI_view2d_region_to_view(v2d, event->mval[0], event->mval[1], &mouseloc[0], &mouseloc[1]);

	copy_v2_v2_int(data->init_mouse, event->mval);
	copy_v2_v2(data->init_mouseloc, mouseloc);

	data->slow = false;

	WM_event_add_modal_handler(C, op);

	/* notify so we draw extensions immediately */
	WM_event_add_notifier(C, NC_SCENE | ND_SEQUENCER, scene);

	return OPERATOR_RUNNING_MODAL;
}

static bool sequencer_slip_recursively(Scene *scene, SlipData *data, int offset)
{

	/* only data types supported for now */
	if (offset != 0) {
		Editing *ed = BKE_sequencer_editing_get(scene, false);
		int i;

		/* we iterate in reverse so metastrips are iterated after their children */
		for (i = data->num_seq - 1; i >= 0; i--) {
			Sequence *seq = data->seq_array[i];
			int endframe;
			/* we have the offset, do the terrible math */

			/* first, do the offset */
			seq->start = data->ts[i].start + offset;

			if (data->trim[i]) {
				/* find the endframe */
				endframe = seq->start + seq->len;

				/* now compute the terrible offsets */
				if (endframe > seq->enddisp) {
					seq->endstill = 0;
					seq->endofs = endframe - seq->enddisp;
				}
				else if (endframe <= seq->enddisp) {
					seq->endstill = seq->enddisp - endframe;
					seq->endofs = 0;
				}

				if (seq->start > seq->startdisp) {
					seq->startstill = seq->start - seq->startdisp;
					seq->startofs = 0;
				}
				else if (seq->start <= seq->startdisp) {
					seq->startstill = 0;
					seq->startofs = seq->startdisp - seq->start;
				}
			}
			else {
				/* if no real trim, don't change the data, rather transform the strips themselves */
				seq->startdisp = data->ts[i].startdisp + offset;
				seq->enddisp = data->ts[i].enddisp + offset;
			}

			/* effects are only added if we they are in a metastrip. In this case, dependent strips will just be transformed and we can skip calculating for effects
			 * This way we can avoid an extra loop just for effects*/
			if (!(seq->type & SEQ_TYPE_EFFECT))
				BKE_sequence_calc(scene, seq);
		}
		BKE_sequencer_free_imbuf(scene, &ed->seqbase, false);

		return true;
	}

	return false;
}

static int sequencer_slip_exec(bContext *C, wmOperator *op)
{
	SlipData *data;
	Scene *scene = CTX_data_scene(C);
	Editing *ed = BKE_sequencer_editing_get(scene, false);
	int num_seq, i;
	int offset = RNA_int_get(op->ptr, "offset");
	bool success = false;

	/* first recursively cound the trimmed elements */
	num_seq = slip_count_sequences_rec(ed->seqbasep, true);

	if (num_seq == 0)
		return OPERATOR_CANCELLED;

	data = op->customdata = MEM_mallocN(sizeof(SlipData), "trimdata");
	data->ts = MEM_mallocN(num_seq * sizeof(TransSeq), "trimdata_transform");
	data->seq_array = MEM_mallocN(num_seq * sizeof(Sequence *), "trimdata_sequences");
	data->trim = MEM_mallocN(num_seq * sizeof(bool), "trimdata_trim");
	data->num_seq = num_seq;

	slip_add_sequences_rec(ed->seqbasep, data->seq_array, data->trim, 0, true);

	for (i = 0; i < num_seq; i++) {
		transseq_backup(data->ts + i, data->seq_array[i]);
	}

	success = sequencer_slip_recursively(scene, data, offset);

	MEM_freeN(data->seq_array);
	MEM_freeN(data->trim);
	MEM_freeN(data->ts);
	MEM_freeN(data);

	if (success) {
		WM_event_add_notifier(C, NC_SCENE | ND_SEQUENCER, scene);
		return OPERATOR_FINISHED;
	}
	else {
		return OPERATOR_CANCELLED;
	}
}


static void sequencer_slip_update_header(Scene *scene, ScrArea *sa, SlipData *data, int offset)
{
	char msg[UI_MAX_DRAW_STR];

	if (sa) {
		if (hasNumInput(&data->num_input)) {
			char num_str[NUM_STR_REP_LEN];
			outputNumInput(&data->num_input, num_str, &scene->unit);
			BLI_snprintf(msg, sizeof(msg), IFACE_("Trim offset: %s"), num_str);
		}
		else {
			BLI_snprintf(msg, sizeof(msg), IFACE_("Trim offset: %d"), offset);
		}
	}

	ED_area_status_text(sa, msg);
}

static int sequencer_slip_modal(bContext *C, wmOperator *op, const wmEvent *event)
{
	Scene *scene = CTX_data_scene(C);
	SlipData *data = (SlipData *)op->customdata;
	ScrArea *sa = CTX_wm_area(C);
	const bool has_numInput = hasNumInput(&data->num_input);
	bool handled = true;

	/* Modal numinput active, try to handle numeric inputs first... */
	if (event->val == KM_PRESS && has_numInput && handleNumInput(C, &data->num_input, event)) {
		float offset;
		applyNumInput(&data->num_input, &offset);

		sequencer_slip_update_header(scene, sa, data, (int)offset);

		RNA_int_set(op->ptr, "offset", offset);

		if (sequencer_slip_recursively(scene, data, offset)) {
			WM_event_add_notifier(C, NC_SCENE | ND_SEQUENCER, scene);
		}

		return OPERATOR_RUNNING_MODAL;
	}

	switch (event->type) {
		case MOUSEMOVE:
		{
			if (!has_numInput) {
				float mouseloc[2];
				int offset;
				int mouse_x;
				View2D *v2d = UI_view2d_fromcontext(C);

				if (data->slow) {
					mouse_x = event->mval[0] - data->slow_offset;
					mouse_x *= 0.1f;
					mouse_x += data->slow_offset;
				}
				else {
					mouse_x = event->mval[0];
				}


				/* choose the side based on which side of the playhead the mouse is on */
				UI_view2d_region_to_view(v2d, mouse_x, 0, &mouseloc[0], &mouseloc[1]);
				offset = mouseloc[0] - data->init_mouseloc[0];

				sequencer_slip_update_header(scene, sa, data, offset);

				RNA_int_set(op->ptr, "offset", offset);

				if (sequencer_slip_recursively(scene, data, offset)) {
					WM_event_add_notifier(C, NC_SCENE | ND_SEQUENCER, scene);
				}
			}
			break;
		}

		case LEFTMOUSE:
		case RETKEY:
		case SPACEKEY:
		{
			MEM_freeN(data->seq_array);
			MEM_freeN(data->trim);
			MEM_freeN(data->ts);
			MEM_freeN(data);
			op->customdata = NULL;
			if (sa) {
				ED_area_status_text(sa, NULL);
			}
			WM_event_add_notifier(C, NC_SCENE | ND_SEQUENCER, scene);
			return OPERATOR_FINISHED;
		}

		case ESCKEY:
		case RIGHTMOUSE:
		{
			int i;
			Editing *ed = BKE_sequencer_editing_get(scene, false);

			for (i = 0; i < data->num_seq; i++) {
				transseq_restore(data->ts + i, data->seq_array[i]);
			}

			for (i = 0; i < data->num_seq; i++) {
				Sequence *seq = data->seq_array[i];
				BKE_sequence_reload_new_file(scene, seq, false);
				BKE_sequence_calc(scene, seq);
			}

			MEM_freeN(data->seq_array);
			MEM_freeN(data->ts);
			MEM_freeN(data->trim);
			MEM_freeN(data);
			op->customdata = NULL;

			WM_event_add_notifier(C, NC_SCENE | ND_SEQUENCER, scene);

			BKE_sequencer_free_imbuf(scene, &ed->seqbase, false);

			if (sa) {
				ED_area_status_text(sa, NULL);
			}

			return OPERATOR_CANCELLED;
		}

		case RIGHTSHIFTKEY:
		case LEFTSHIFTKEY:
			if (!has_numInput) {
				if (event->val == KM_PRESS) {
					data->slow = true;
					data->slow_offset = event->mval[0];
				}
				else if (event->val == KM_RELEASE) {
					data->slow = false;
				}
			}
			break;

		default:
			handled = false;
			break;
	}

	/* Modal numinput inactive, try to handle numeric inputs last... */
	if (!handled && event->val == KM_PRESS && handleNumInput(C, &data->num_input, event)) {
		float offset;
		applyNumInput(&data->num_input, &offset);

		sequencer_slip_update_header(scene, sa, data, (int)offset);

		RNA_int_set(op->ptr, "offset", offset);

		if (sequencer_slip_recursively(scene, data, offset)) {
			WM_event_add_notifier(C, NC_SCENE | ND_SEQUENCER, scene);
		}
	}

	return OPERATOR_RUNNING_MODAL;
}

void SEQUENCER_OT_slip(struct wmOperatorType *ot)
{
	/* identifiers */
	ot->name = "Trim Strips";
	ot->idname = "SEQUENCER_OT_slip";
	ot->description = "Trim the contents of the active strip";

	/* api callbacks */
	ot->invoke = sequencer_slip_invoke;
	ot->modal = sequencer_slip_modal;
	ot->exec = sequencer_slip_exec;
	ot->poll = sequencer_edit_poll;

	/* flags */
	ot->flag = OPTYPE_REGISTER | OPTYPE_UNDO;

	RNA_def_int(ot->srna, "offset", 0, INT32_MIN, INT32_MAX, "Offset", "Offset to the data of the strip",
	            INT32_MIN, INT32_MAX);
}

/* mute operator */
static int sequencer_mute_exec(bContext *C, wmOperator *op)
{
	Scene *scene = CTX_data_scene(C);
	Editing *ed = BKE_sequencer_editing_get(scene, false);
	Sequence *seq;
	bool selected;

	selected = !RNA_boolean_get(op->ptr, "unselected");

	for (seq = ed->seqbasep->first; seq; seq = seq->next) {
		if ((seq->flag & SEQ_LOCK) == 0) {
			if (selected) { /* mute unselected */
				if (seq->flag & SELECT) {
					seq->flag |= SEQ_MUTE;
					BKE_sequence_invalidate_dependent(scene, seq);
				}
			}
			else {
				if ((seq->flag & SELECT) == 0) {
					seq->flag |= SEQ_MUTE;
					BKE_sequence_invalidate_dependent(scene, seq);
				}
			}
		}
	}

	BKE_sequencer_update_muting(ed);
	WM_event_add_notifier(C, NC_SCENE | ND_SEQUENCER, scene);

	return OPERATOR_FINISHED;
}

void SEQUENCER_OT_mute(struct wmOperatorType *ot)
{
	/* identifiers */
	ot->name = "Mute Strips";
	ot->idname = "SEQUENCER_OT_mute";
	ot->description = "Mute (un)selected strips";

	/* api callbacks */
	ot->exec = sequencer_mute_exec;
	ot->poll = sequencer_edit_poll;

	/* flags */
	ot->flag = OPTYPE_REGISTER | OPTYPE_UNDO;

	RNA_def_boolean(ot->srna, "unselected", 0, "Unselected", "Mute unselected rather than selected strips");
}


/* unmute operator */
static int sequencer_unmute_exec(bContext *C, wmOperator *op)
{
	Scene *scene = CTX_data_scene(C);
	Editing *ed = BKE_sequencer_editing_get(scene, false);
	Sequence *seq;
	bool selected;

	selected = !RNA_boolean_get(op->ptr, "unselected");

	for (seq = ed->seqbasep->first; seq; seq = seq->next) {
		if ((seq->flag & SEQ_LOCK) == 0) {
			if (selected) { /* unmute unselected */
				if (seq->flag & SELECT) {
					seq->flag &= ~SEQ_MUTE;
					BKE_sequence_invalidate_dependent(scene, seq);
				}
			}
			else {
				if ((seq->flag & SELECT) == 0) {
					seq->flag &= ~SEQ_MUTE;
					BKE_sequence_invalidate_dependent(scene, seq);
				}
			}
		}
	}

	BKE_sequencer_update_muting(ed);
	WM_event_add_notifier(C, NC_SCENE | ND_SEQUENCER, scene);

	return OPERATOR_FINISHED;
}

void SEQUENCER_OT_unmute(struct wmOperatorType *ot)
{
	/* identifiers */
	ot->name = "Un-Mute Strips";
	ot->idname = "SEQUENCER_OT_unmute";
	ot->description = "Unmute (un)selected strips";

	/* api callbacks */
	ot->exec = sequencer_unmute_exec;
	ot->poll = sequencer_edit_poll;

	/* flags */
	ot->flag = OPTYPE_REGISTER | OPTYPE_UNDO;

	RNA_def_boolean(ot->srna, "unselected", 0, "Unselected", "Unmute unselected rather than selected strips");
}


/* lock operator */
static int sequencer_lock_exec(bContext *C, wmOperator *UNUSED(op))
{
	Scene *scene = CTX_data_scene(C);
	Editing *ed = BKE_sequencer_editing_get(scene, false);
	Sequence *seq;

	for (seq = ed->seqbasep->first; seq; seq = seq->next) {
		if (seq->flag & SELECT) {
			seq->flag |= SEQ_LOCK;
		}
	}

	WM_event_add_notifier(C, NC_SCENE | ND_SEQUENCER, scene);

	return OPERATOR_FINISHED;
}

void SEQUENCER_OT_lock(struct wmOperatorType *ot)
{
	/* identifiers */
	ot->name = "Lock Strips";
	ot->idname = "SEQUENCER_OT_lock";
	ot->description = "Lock the active strip so that it can't be transformed";

	/* api callbacks */
	ot->exec = sequencer_lock_exec;
	ot->poll = sequencer_edit_poll;

	/* flags */
	ot->flag = OPTYPE_REGISTER | OPTYPE_UNDO;
}

/* unlock operator */
static int sequencer_unlock_exec(bContext *C, wmOperator *UNUSED(op))
{
	Scene *scene = CTX_data_scene(C);
	Editing *ed = BKE_sequencer_editing_get(scene, false);
	Sequence *seq;

	for (seq = ed->seqbasep->first; seq; seq = seq->next) {
		if (seq->flag & SELECT) {
			seq->flag &= ~SEQ_LOCK;
		}
	}

	WM_event_add_notifier(C, NC_SCENE | ND_SEQUENCER, scene);

	return OPERATOR_FINISHED;
}

void SEQUENCER_OT_unlock(struct wmOperatorType *ot)
{
	/* identifiers */
	ot->name = "UnLock Strips";
	ot->idname = "SEQUENCER_OT_unlock";
	ot->description = "Unlock the active strip so that it can't be transformed";

	/* api callbacks */
	ot->exec = sequencer_unlock_exec;
	ot->poll = sequencer_edit_poll;

	/* flags */
	ot->flag = OPTYPE_REGISTER | OPTYPE_UNDO;
}

/* reload operator */
static int sequencer_reload_exec(bContext *C, wmOperator *op)
{
	Scene *scene = CTX_data_scene(C);
	Editing *ed = BKE_sequencer_editing_get(scene, false);
	Sequence *seq;
	const bool adjust_length = RNA_boolean_get(op->ptr, "adjust_length");

	for (seq = ed->seqbasep->first; seq; seq = seq->next) {
		if (seq->flag & SELECT) {
			BKE_sequencer_update_changed_seq_and_deps(scene, seq, 0, 1);
			BKE_sequence_reload_new_file(scene, seq, !adjust_length);

			if (adjust_length) {
				if (BKE_sequence_test_overlap(ed->seqbasep, seq))
					BKE_sequence_base_shuffle(ed->seqbasep, seq, scene);
			}
		}
	}

	WM_event_add_notifier(C, NC_SCENE | ND_SEQUENCER, scene);

	return OPERATOR_FINISHED;
}

void SEQUENCER_OT_reload(struct wmOperatorType *ot)
{
	PropertyRNA *prop;

	/* identifiers */
	ot->name = "Reload Strips";
	ot->idname = "SEQUENCER_OT_reload";
	ot->description = "Reload strips in the sequencer";

	/* api callbacks */
	ot->exec = sequencer_reload_exec;
	ot->poll = sequencer_edit_poll;

	/* flags */
	ot->flag = OPTYPE_REGISTER; /* no undo, the data changed is stored outside 'main' */

	prop = RNA_def_boolean(ot->srna, "adjust_length", 0, "Adjust Length",
	                       "Adjust length of strips to their data length");
	RNA_def_property_flag(prop, PROP_SKIP_SAVE);
}

/* reload operator */
static bool sequencer_refresh_all_poll(bContext *C)
{
	if (G.is_rendering) {
		return 0;
	}
	return sequencer_edit_poll(C);
}

static int sequencer_refresh_all_exec(bContext *C, wmOperator *UNUSED(op))
{
	Scene *scene = CTX_data_scene(C);
	Editing *ed = BKE_sequencer_editing_get(scene, false);

	BKE_sequencer_free_imbuf(scene, &ed->seqbase, false);

	WM_event_add_notifier(C, NC_SCENE | ND_SEQUENCER, scene);

	return OPERATOR_FINISHED;
}

void SEQUENCER_OT_refresh_all(struct wmOperatorType *ot)
{
	/* identifiers */
	ot->name = "Refresh Sequencer";
	ot->idname = "SEQUENCER_OT_refresh_all";
	ot->description = "Refresh the sequencer editor";

	/* api callbacks */
	ot->exec = sequencer_refresh_all_exec;
	ot->poll = sequencer_refresh_all_poll;
}

static int sequencer_reassign_inputs_exec(bContext *C, wmOperator *op)
{
	Scene *scene = CTX_data_scene(C);
	Sequence *seq1, *seq2, *seq3, *last_seq = BKE_sequencer_active_get(scene);
	const char *error_msg;

	if (!seq_effect_find_selected(scene, last_seq, last_seq->type, &seq1, &seq2, &seq3, &error_msg)) {
		BKE_report(op->reports, RPT_ERROR, error_msg);
		return OPERATOR_CANCELLED;
	}
	/* see reassigning would create a cycle */
	if (seq_is_predecessor(seq1, last_seq) ||
	    seq_is_predecessor(seq2, last_seq) ||
	    seq_is_predecessor(seq3, last_seq))
	{
		BKE_report(op->reports, RPT_ERROR, "Cannot reassign inputs: no cycles allowed");
		return OPERATOR_CANCELLED;
	}

	last_seq->seq1 = seq1;
	last_seq->seq2 = seq2;
	last_seq->seq3 = seq3;

	BKE_sequencer_update_changed_seq_and_deps(scene, last_seq, 1, 1);

	WM_event_add_notifier(C, NC_SCENE | ND_SEQUENCER, scene);

	return OPERATOR_FINISHED;
}

static bool sequencer_effect_poll(bContext *C)
{
	Scene *scene = CTX_data_scene(C);
	Editing *ed = BKE_sequencer_editing_get(scene, false);

	if (ed) {
		Sequence *last_seq = BKE_sequencer_active_get(scene);
		if (last_seq && (last_seq->type & SEQ_TYPE_EFFECT)) {
			return 1;
		}
	}

	return 0;
}

void SEQUENCER_OT_reassign_inputs(struct wmOperatorType *ot)
{
	/* identifiers */
	ot->name = "Reassign Inputs";
	ot->idname = "SEQUENCER_OT_reassign_inputs";
	ot->description = "Reassign the inputs for the effect strip";

	/* api callbacks */
	ot->exec = sequencer_reassign_inputs_exec;
	ot->poll = sequencer_effect_poll;

	/* flags */
	ot->flag = OPTYPE_REGISTER | OPTYPE_UNDO;
}


static int sequencer_swap_inputs_exec(bContext *C, wmOperator *op)
{
	Scene *scene = CTX_data_scene(C);
	Sequence *seq, *last_seq = BKE_sequencer_active_get(scene);

	if (last_seq->seq1 == NULL || last_seq->seq2 == NULL) {
		BKE_report(op->reports, RPT_ERROR, "No valid inputs to swap");
		return OPERATOR_CANCELLED;
	}

	seq = last_seq->seq1;
	last_seq->seq1 = last_seq->seq2;
	last_seq->seq2 = seq;

	BKE_sequencer_update_changed_seq_and_deps(scene, last_seq, 1, 1);

	WM_event_add_notifier(C, NC_SCENE | ND_SEQUENCER, scene);

	return OPERATOR_FINISHED;
}
void SEQUENCER_OT_swap_inputs(struct wmOperatorType *ot)
{
	/* identifiers */
	ot->name = "Swap Inputs";
	ot->idname = "SEQUENCER_OT_swap_inputs";
	ot->description = "Swap the first two inputs for the effect strip";

	/* api callbacks */
	ot->exec = sequencer_swap_inputs_exec;
	ot->poll = sequencer_effect_poll;

	/* flags */
	ot->flag = OPTYPE_REGISTER | OPTYPE_UNDO;
}


/* cut operator */
static const EnumPropertyItem prop_cut_types[] = {
	{SEQ_CUT_SOFT, "SOFT", 0, "Soft", ""},
	{SEQ_CUT_HARD, "HARD", 0, "Hard", ""},
	{0, NULL, 0, NULL, NULL}
};

static int sequencer_cut_exec(bContext *C, wmOperator *op)
{
	Scene *scene = CTX_data_scene(C);
	Editing *ed = BKE_sequencer_editing_get(scene, false);
	int cut_side, cut_hard, cut_frame;

	bool changed;

	cut_frame = RNA_int_get(op->ptr, "frame");
	cut_hard = RNA_enum_get(op->ptr, "type");
	cut_side = RNA_enum_get(op->ptr, "side");

	if (cut_hard == SEQ_CUT_HARD) {
		changed = cut_seq_list(scene, ed->seqbasep, cut_frame, cut_seq_hard);
	}
	else {
		changed = cut_seq_list(scene, ed->seqbasep, cut_frame, cut_seq_soft);
	}

	if (changed) { /* got new strips ? */
		Sequence *seq;

		if (cut_side != SEQ_SIDE_BOTH) {
			SEQP_BEGIN (ed, seq)
			{
				if (cut_side == SEQ_SIDE_LEFT) {
					if (seq->startdisp >= cut_frame) {
						seq->flag &= ~SEQ_ALLSEL;
					}
				}
				else {
					if (seq->enddisp <= cut_frame) {
						seq->flag &= ~SEQ_ALLSEL;
					}
				}
			}
			SEQ_END;
		}

		SEQP_BEGIN (ed, seq)
		{
			BKE_sequence_base_unique_name_recursive(&ed->seqbase, seq);
			if (seq->seq1 || seq->seq2 || seq->seq3) {
				BKE_sequence_calc(scene, seq);
			}
		}
		SEQ_END;

		/* as last: */
		BKE_sequencer_sort(scene);
	}

	if (changed) {
		WM_event_add_notifier(C, NC_SCENE | ND_SEQUENCER, scene);
		return OPERATOR_FINISHED;
	}
	else {
		return OPERATOR_CANCELLED;
	}
}


static int sequencer_cut_invoke(bContext *C, wmOperator *op, const wmEvent *event)
{
	Scene *scene = CTX_data_scene(C);
	View2D *v2d = UI_view2d_fromcontext(C);

	int cut_side = SEQ_SIDE_BOTH;
	int cut_frame = CFRA;

	if (ED_operator_sequencer_active(C) && v2d)
		cut_side = mouse_frame_side(v2d, event->mval[0], cut_frame);

	RNA_int_set(op->ptr, "frame", cut_frame);
	RNA_enum_set(op->ptr, "side", cut_side);
	/*RNA_enum_set(op->ptr, "type", cut_hard); */ /*This type is set from the key shortcut */

	return sequencer_cut_exec(C, op);
}


void SEQUENCER_OT_cut(struct wmOperatorType *ot)
{
	/* identifiers */
	ot->name = "Cut Strips";
	ot->idname = "SEQUENCER_OT_cut";
	ot->description = "Cut the selected strips";

	/* api callbacks */
	ot->invoke = sequencer_cut_invoke;
	ot->exec = sequencer_cut_exec;
	ot->poll = sequencer_edit_poll;

	/* flags */
	ot->flag = OPTYPE_REGISTER | OPTYPE_UNDO;

	RNA_def_int(ot->srna, "frame", 0, INT_MIN, INT_MAX, "Frame", "Frame where selected strips will be cut", INT_MIN, INT_MAX);
	RNA_def_enum(ot->srna, "type", prop_cut_types, SEQ_CUT_SOFT, "Type", "The type of cut operation to perform on strips");
	RNA_def_enum(ot->srna, "side", prop_side_types, SEQ_SIDE_BOTH, "Side", "The side that remains selected after cutting");
}

/* duplicate operator */
static int apply_unique_name_cb(Sequence *seq, void *arg_pt)
{
	Scene *scene = (Scene *)arg_pt;
	char name[sizeof(seq->name) - 2];

	BLI_strncpy_utf8(name, seq->name + 2, sizeof(name));
	BKE_sequence_base_unique_name_recursive(&scene->ed->seqbase, seq);
	BKE_sequencer_dupe_animdata(scene, name, seq->name + 2);
	return 1;

}

static int sequencer_add_duplicate_exec(bContext *C, wmOperator *UNUSED(op))
{
	Scene *scene = CTX_data_scene(C);
	Editing *ed = BKE_sequencer_editing_get(scene, false);

	ListBase nseqbase = {NULL, NULL};

	if (ed == NULL)
		return OPERATOR_CANCELLED;

	BKE_sequence_base_dupli_recursive(scene, scene, &nseqbase, ed->seqbasep, SEQ_DUPE_CONTEXT, 0);

	if (nseqbase.first) {
		Sequence *seq = nseqbase.first;
		/* rely on the nseqbase list being added at the end */
		BLI_movelisttolist(ed->seqbasep, &nseqbase);

		for (; seq; seq = seq->next)
			BKE_sequencer_recursive_apply(seq, apply_unique_name_cb, scene);

		WM_event_add_notifier(C, NC_SCENE | ND_SEQUENCER, scene);
		return OPERATOR_FINISHED;
	}

	return OPERATOR_CANCELLED;
}

void SEQUENCER_OT_duplicate(wmOperatorType *ot)
{
	/* identifiers */
	ot->name = "Duplicate Strips";
	ot->idname = "SEQUENCER_OT_duplicate";
	ot->description = "Duplicate the selected strips";

	/* api callbacks */
	ot->exec = sequencer_add_duplicate_exec;
	ot->poll = ED_operator_sequencer_active;

	/* flags */
	ot->flag = OPTYPE_REGISTER | OPTYPE_UNDO;

	/* to give to transform */
	RNA_def_enum(ot->srna, "mode", rna_enum_transform_mode_types, TFM_TRANSLATION, "Mode", "");
}

/* delete operator */
static int sequencer_delete_exec(bContext *C, wmOperator *UNUSED(op))
{
	Scene *scene = CTX_data_scene(C);
	Editing *ed = BKE_sequencer_editing_get(scene, false);
	Sequence *seq;
	MetaStack *ms;
	bool nothing_selected = true;

	seq = BKE_sequencer_active_get(scene);
	if (seq && seq->flag & SELECT) { /* avoid a loop since this is likely to be selected */
		nothing_selected = false;
	}
	else {
		for (seq = ed->seqbasep->first; seq; seq = seq->next) {
			if (seq->flag & SELECT) {
				nothing_selected = false;
				break;
			}
		}
	}

	if (nothing_selected) {
		return OPERATOR_FINISHED;
	}

	/* for effects and modifiers, try to find a replacement input */
	for (seq = ed->seqbasep->first; seq; seq = seq->next) {
		if (!(seq->flag & SELECT)) {
			if ((seq->type & SEQ_TYPE_EFFECT)) {
				del_seq_find_replace_recurs(scene, seq);
			}
		}
		else {
			del_seq_clear_modifiers_recurs(scene, seq);
		}
	}

	/* delete all selected strips */
	recurs_del_seq_flag(scene, ed->seqbasep, SELECT, 0);

	/* updates lengths etc */
	seq = ed->seqbasep->first;
	while (seq) {
		BKE_sequence_calc(scene, seq);
		seq = seq->next;
	}

	/* free parent metas */
	ms = ed->metastack.last;
	while (ms) {
		BKE_sequence_calc(scene, ms->parseq);
		ms = ms->prev;
	}

	WM_event_add_notifier(C, NC_SCENE | ND_SEQUENCER, scene);

	return OPERATOR_FINISHED;
}

static int sequencer_delete_invoke(bContext *C, wmOperator *op, const wmEvent *event)
{
	ARegion *ar = CTX_wm_region(C);

	if (ar->regiontype == RGN_TYPE_WINDOW) {
		/* bounding box of 30 pixels is used for markers shortcuts,
		 * prevent conflict with markers shortcuts here
		 */
		if (event->mval[1] <= 30)
			return OPERATOR_PASS_THROUGH;
	}

	return WM_operator_confirm(C, op, event);
}

void SEQUENCER_OT_delete(wmOperatorType *ot)
{

	/* identifiers */
	ot->name = "Erase Strips";
	ot->idname = "SEQUENCER_OT_delete";
	ot->description = "Erase selected strips from the sequencer";

	/* api callbacks */
	ot->invoke = sequencer_delete_invoke;
	ot->exec = sequencer_delete_exec;
	ot->poll = sequencer_edit_poll;

	/* flags */
	ot->flag = OPTYPE_REGISTER | OPTYPE_UNDO;
}


/* offset clear operator */
static int sequencer_offset_clear_exec(bContext *C, wmOperator *UNUSED(op))
{
	Scene *scene = CTX_data_scene(C);
	Editing *ed = BKE_sequencer_editing_get(scene, false);
	Sequence *seq;

	/* for effects, try to find a replacement input */
	for (seq = ed->seqbasep->first; seq; seq = seq->next) {
		if ((seq->type & SEQ_TYPE_EFFECT) == 0 && (seq->flag & SELECT)) {
			seq->startofs = seq->endofs = seq->startstill = seq->endstill = 0;
		}
	}

	/* updates lengths etc */
	seq = ed->seqbasep->first;
	while (seq) {
		BKE_sequence_calc(scene, seq);
		seq = seq->next;
	}

	for (seq = ed->seqbasep->first; seq; seq = seq->next) {
		if ((seq->type & SEQ_TYPE_EFFECT) == 0 && (seq->flag & SELECT)) {
			if (BKE_sequence_test_overlap(ed->seqbasep, seq)) {
				BKE_sequence_base_shuffle(ed->seqbasep, seq, scene);
			}
		}
	}

	WM_event_add_notifier(C, NC_SCENE | ND_SEQUENCER, scene);

	return OPERATOR_FINISHED;
}


void SEQUENCER_OT_offset_clear(wmOperatorType *ot)
{

	/* identifiers */
	ot->name = "Clear Strip Offset";
	ot->idname = "SEQUENCER_OT_offset_clear";
	ot->description = "Clear strip offsets from the start and end frames";

	/* api callbacks */
	ot->exec = sequencer_offset_clear_exec;
	ot->poll = sequencer_edit_poll;

	/* flags */
	ot->flag = OPTYPE_REGISTER | OPTYPE_UNDO;
}


/* separate_images operator */
static int sequencer_separate_images_exec(bContext *C, wmOperator *op)
{
	Scene *scene = CTX_data_scene(C);
	Editing *ed = BKE_sequencer_editing_get(scene, false);

	Sequence *seq, *seq_new;
	Strip *strip_new;
	StripElem *se, *se_new;
	int start_ofs, cfra, frame_end;
	int step = RNA_int_get(op->ptr, "length");

	seq = ed->seqbasep->first; /* poll checks this is valid */

	while (seq) {
		if ((seq->flag & SELECT) && (seq->type == SEQ_TYPE_IMAGE) && (seq->len > 1)) {
			Sequence *seq_next;

			/* remove seq so overlap tests don't conflict,
			 * see seq_free_sequence below for the real free'ing */
			BLI_remlink(ed->seqbasep, seq);
			/* if (seq->ipo) id_us_min(&seq->ipo->id); */
			/* XXX, remove fcurve and assign to split image strips */

			start_ofs = cfra = BKE_sequence_tx_get_final_left(seq, false);
			frame_end = BKE_sequence_tx_get_final_right(seq, false);

			while (cfra < frame_end) {
				/* new seq */
				se = BKE_sequencer_give_stripelem(seq, cfra);

				seq_new = BKE_sequence_dupli_recursive(scene, scene, seq, SEQ_DUPE_UNIQUE_NAME);
				BLI_addtail(ed->seqbasep, seq_new);

				seq_new->start = start_ofs;
				seq_new->type = SEQ_TYPE_IMAGE;
				seq_new->len = 1;
				seq_new->endstill = step - 1;

				/* new strip */
				strip_new = seq_new->strip;
				strip_new->us = 1;

				/* new stripdata (only one element now!) */
				/* Note this assume all elements (images) have the same dimension, since we only copy the name here. */
				se_new = MEM_reallocN(strip_new->stripdata, sizeof(*se_new));
				BLI_strncpy(se_new->name, se->name, sizeof(se_new->name));
				strip_new->stripdata = se_new;

				BKE_sequence_calc(scene, seq_new);

				if (step > 1) {
					seq_new->flag &= ~SEQ_OVERLAP;
					if (BKE_sequence_test_overlap(ed->seqbasep, seq_new)) {
						BKE_sequence_base_shuffle(ed->seqbasep, seq_new, scene);
					}
				}

				/* XXX, COPY FCURVES */

				cfra++;
				start_ofs += step;
			}

			seq_next = seq->next;
			BKE_sequence_free(scene, seq);
			seq = seq_next;
		}
		else {
			seq = seq->next;
		}
	}

	/* as last: */
	BKE_sequencer_sort(scene);

	WM_event_add_notifier(C, NC_SCENE | ND_SEQUENCER, scene);

	return OPERATOR_FINISHED;
}


void SEQUENCER_OT_images_separate(wmOperatorType *ot)
{
	/* identifiers */
	ot->name = "Separate Images";
	ot->idname = "SEQUENCER_OT_images_separate";
	ot->description = "On image sequence strips, it returns a strip for each image";

	/* api callbacks */
	ot->exec = sequencer_separate_images_exec;
	ot->invoke = WM_operator_props_popup_confirm;
	ot->poll = sequencer_edit_poll;

	/* flags */
	ot->flag = OPTYPE_REGISTER | OPTYPE_UNDO;

	RNA_def_int(ot->srna, "length", 1, 1, INT_MAX, "Length", "Length of each frame", 1, 1000);
}


/* META Operators */

/* separate_meta_toggle operator */
static int sequencer_meta_toggle_exec(bContext *C, wmOperator *UNUSED(op))
{
	Scene *scene = CTX_data_scene(C);
	Editing *ed = BKE_sequencer_editing_get(scene, false);
	Sequence *last_seq = BKE_sequencer_active_get(scene);
	MetaStack *ms;

	if (last_seq && last_seq->type == SEQ_TYPE_META && last_seq->flag & SELECT) {
		/* Enter Metastrip */
		ms = MEM_mallocN(sizeof(MetaStack), "metastack");
		BLI_addtail(&ed->metastack, ms);
		ms->parseq = last_seq;
		ms->oldbasep = ed->seqbasep;
		copy_v2_v2_int(ms->disp_range, &ms->parseq->startdisp);

		ed->seqbasep = &last_seq->seqbase;

		BKE_sequencer_active_set(scene, NULL);

	}
	else {
		/* Exit Metastrip (if possible) */

		Sequence *seq;

		if (BLI_listbase_is_empty(&ed->metastack))
			return OPERATOR_CANCELLED;

		ms = ed->metastack.last;
		BLI_remlink(&ed->metastack, ms);

		ed->seqbasep = ms->oldbasep;

		/* for old files, update from meta */
		if (ms->disp_range[0] ==  ms->disp_range[1]) {
			copy_v2_v2_int(ms->disp_range, &ms->parseq->startdisp);
		}

		/* recalc all: the meta can have effects connected to it */
		for (seq = ed->seqbasep->first; seq; seq = seq->next)
			BKE_sequence_calc(scene, seq);

		/* 2.73+, keeping endpoings is important!
		 * moving them around means you can't usefully use metas in a complex edit */
#if 1
		BKE_sequence_tx_set_final_left(ms->parseq, ms->disp_range[0]);
		BKE_sequence_tx_set_final_right(ms->parseq, ms->disp_range[1]);
		BKE_sequence_single_fix(ms->parseq);
		BKE_sequence_calc(scene, ms->parseq);
#else
		if (BKE_sequence_test_overlap(ed->seqbasep, ms->parseq))
			BKE_sequence_base_shuffle(ed->seqbasep, ms->parseq, scene);
#endif

		BKE_sequencer_active_set(scene, ms->parseq);

		ms->parseq->flag |= SELECT;
		recurs_sel_seq(ms->parseq);

		MEM_freeN(ms);

	}

	BKE_sequencer_update_muting(ed);
	WM_event_add_notifier(C, NC_SCENE | ND_SEQUENCER, scene);

	return OPERATOR_FINISHED;
}

void SEQUENCER_OT_meta_toggle(wmOperatorType *ot)
{
	/* identifiers */
	ot->name = "Toggle Meta Strip";
	ot->idname = "SEQUENCER_OT_meta_toggle";
	ot->description = "Toggle a metastrip (to edit enclosed strips)";

	/* api callbacks */
	ot->exec = sequencer_meta_toggle_exec;
	ot->poll = sequencer_edit_poll;

	/* flags */
	ot->flag = OPTYPE_REGISTER | OPTYPE_UNDO;
}


/* separate_meta_make operator */
static int sequencer_meta_make_exec(bContext *C, wmOperator *op)
{
	Scene *scene = CTX_data_scene(C);
	Editing *ed = BKE_sequencer_editing_get(scene, false);

	Sequence *seq, *seqm, *next, *last_seq = BKE_sequencer_active_get(scene);
	int channel_max = 1;

	if (BKE_sequence_base_isolated_sel_check(ed->seqbasep) == false) {
		BKE_report(op->reports, RPT_ERROR, "Please select all related strips");
		return OPERATOR_CANCELLED;
	}

	/* remove all selected from main list, and put in meta */

	seqm = BKE_sequence_alloc(ed->seqbasep, 1, 1); /* channel number set later */
	strcpy(seqm->name + 2, "MetaStrip");
	seqm->type = SEQ_TYPE_META;
	seqm->flag = SELECT;

	seq = ed->seqbasep->first;
	while (seq) {
		next = seq->next;
		if (seq != seqm && (seq->flag & SELECT)) {
			BKE_sequence_invalidate_cache(scene, seq);
			channel_max = max_ii(seq->machine, channel_max);
			BLI_remlink(ed->seqbasep, seq);
			BLI_addtail(&seqm->seqbase, seq);
		}
		seq = next;
	}
	seqm->machine = last_seq ? last_seq->machine : channel_max;
	BKE_sequence_calc(scene, seqm);

	seqm->strip = MEM_callocN(sizeof(Strip), "metastrip");
	seqm->strip->us = 1;

	BKE_sequencer_active_set(scene, seqm);

	if (BKE_sequence_test_overlap(ed->seqbasep, seqm) ) BKE_sequence_base_shuffle(ed->seqbasep, seqm, scene);

	BKE_sequencer_update_muting(ed);

	BKE_sequence_base_unique_name_recursive(&scene->ed->seqbase, seqm);

	WM_event_add_notifier(C, NC_SCENE | ND_SEQUENCER, scene);

	return OPERATOR_FINISHED;
}

void SEQUENCER_OT_meta_make(wmOperatorType *ot)
{
	/* identifiers */
	ot->name = "Make Meta Strip";
	ot->idname = "SEQUENCER_OT_meta_make";
	ot->description = "Group selected strips into a metastrip";

	/* api callbacks */
	ot->exec = sequencer_meta_make_exec;
	ot->poll = sequencer_edit_poll;

	/* flags */
	ot->flag = OPTYPE_REGISTER | OPTYPE_UNDO;
}


static int seq_depends_on_meta(Sequence *seq, Sequence *seqm)
{
	if (seq == seqm) return 1;
	else if (seq->seq1 && seq_depends_on_meta(seq->seq1, seqm)) return 1;
	else if (seq->seq2 && seq_depends_on_meta(seq->seq2, seqm)) return 1;
	else if (seq->seq3 && seq_depends_on_meta(seq->seq3, seqm)) return 1;
	else return 0;
}

/* separate_meta_make operator */
static int sequencer_meta_separate_exec(bContext *C, wmOperator *UNUSED(op))
{
	Scene *scene = CTX_data_scene(C);
	Editing *ed = BKE_sequencer_editing_get(scene, false);

	Sequence *seq, *last_seq = BKE_sequencer_active_get(scene); /* last_seq checks (ed == NULL) */

	if (last_seq == NULL || last_seq->type != SEQ_TYPE_META)
		return OPERATOR_CANCELLED;

	for (seq = last_seq->seqbase.first; seq != NULL; seq = seq->next) {
		BKE_sequence_invalidate_cache(scene, seq);
	}

	BLI_movelisttolist(ed->seqbasep, &last_seq->seqbase);

	BLI_listbase_clear(&last_seq->seqbase);

	BLI_remlink(ed->seqbasep, last_seq);
	BKE_sequence_free(scene, last_seq);

	/* emtpy meta strip, delete all effects depending on it */
	for (seq = ed->seqbasep->first; seq; seq = seq->next)
		if ((seq->type & SEQ_TYPE_EFFECT) && seq_depends_on_meta(seq, last_seq))
			seq->flag |= SEQ_FLAG_DELETE;

	recurs_del_seq_flag(scene, ed->seqbasep, SEQ_FLAG_DELETE, 0);

	/* test for effects and overlap
	 * don't use SEQP_BEGIN since that would be recursive */
	for (seq = ed->seqbasep->first; seq; seq = seq->next) {
		if (seq->flag & SELECT) {
			seq->flag &= ~SEQ_OVERLAP;
			if (BKE_sequence_test_overlap(ed->seqbasep, seq)) {
				BKE_sequence_base_shuffle(ed->seqbasep, seq, scene);
			}
		}
	}

	BKE_sequencer_sort(scene);
	BKE_sequencer_update_muting(ed);

	WM_event_add_notifier(C, NC_SCENE | ND_SEQUENCER, scene);

	return OPERATOR_FINISHED;
}

void SEQUENCER_OT_meta_separate(wmOperatorType *ot)
{
	/* identifiers */
	ot->name = "UnMeta Strip";
	ot->idname = "SEQUENCER_OT_meta_separate";
	ot->description = "Put the contents of a metastrip back in the sequencer";

	/* api callbacks */
	ot->exec = sequencer_meta_separate_exec;
	ot->poll = sequencer_edit_poll;

	/* flags */
	ot->flag = OPTYPE_REGISTER | OPTYPE_UNDO;
}

/* view_all operator */
static int sequencer_view_all_exec(bContext *C, wmOperator *op)
{
	ARegion *ar = CTX_wm_region(C);
	View2D *v2d = UI_view2d_fromcontext(C);
	const int smooth_viewtx = WM_operator_smooth_viewtx_get(op);

	UI_view2d_smooth_view(C, ar, &v2d->tot, smooth_viewtx);
	return OPERATOR_FINISHED;
}

void SEQUENCER_OT_view_all(wmOperatorType *ot)
{
	/* identifiers */
	ot->name = "View All";
	ot->idname = "SEQUENCER_OT_view_all";
	ot->description = "View all the strips in the sequencer";

	/* api callbacks */
	ot->exec = sequencer_view_all_exec;
	ot->poll = ED_operator_sequencer_active;

	/* flags */
	ot->flag = OPTYPE_REGISTER;
}

static int sequencer_view_frame_exec(bContext *C, wmOperator *op)
{
	const int smooth_viewtx = WM_operator_smooth_viewtx_get(op);
	ANIM_center_frame(C, smooth_viewtx);

	return OPERATOR_FINISHED;
}

void SEQUENCER_OT_view_frame(wmOperatorType *ot)
{
	/* identifiers */
	ot->name = "View Frame";
	ot->idname = "SEQUENCER_OT_view_frame";
	ot->description = "Reset viewable area to show range around current frame";

	/* api callbacks */
	ot->exec = sequencer_view_frame_exec;
	ot->poll = ED_operator_sequencer_active;

	/* flags */
	ot->flag = OPTYPE_REGISTER | OPTYPE_UNDO;
}

/* view_all operator */
static int sequencer_view_all_preview_exec(bContext *C, wmOperator *UNUSED(op))
{
	bScreen *sc = CTX_wm_screen(C);
	ScrArea *area = CTX_wm_area(C);
#if 0
	ARegion *ar = CTX_wm_region(C);
	SpaceSeq *sseq = area->spacedata.first;
	Scene *scene = CTX_data_scene(C);
#endif
	View2D *v2d = UI_view2d_fromcontext(C);

	v2d->cur = v2d->tot;
	UI_view2d_curRect_validate(v2d);
	UI_view2d_sync(sc, area, v2d, V2D_LOCK_COPY);

#if 0
	/* Like zooming on an image view */
	float zoomX, zoomY;
	int width, height, imgwidth, imgheight;

	width = ar->winx;
	height = ar->winy;

	seq_reset_imageofs(sseq);

	imgwidth = (scene->r.size * scene->r.xsch) / 100;
	imgheight = (scene->r.size * scene->r.ysch) / 100;

	/* Apply aspect, dosnt need to be that accurate */
	imgwidth = (int)(imgwidth * (scene->r.xasp / scene->r.yasp));

	if (((imgwidth >= width) || (imgheight >= height)) &&
	    ((width > 0) && (height > 0)))
	{
		/* Find the zoom value that will fit the image in the image space */
		zoomX = ((float)width) / ((float)imgwidth);
		zoomY = ((float)height) / ((float)imgheight);
		sseq->zoom = (zoomX < zoomY) ? zoomX : zoomY;

		sseq->zoom = 1.0f / power_of_2(1 / min_ff(zoomX, zoomY));
	}
	else {
		sseq->zoom = 1.0f;
	}
#endif

	ED_area_tag_redraw(CTX_wm_area(C));
	return OPERATOR_FINISHED;
}

void SEQUENCER_OT_view_all_preview(wmOperatorType *ot)
{
	/* identifiers */
	ot->name = "View All";
	ot->idname = "SEQUENCER_OT_view_all_preview";
	ot->description = "Zoom preview to fit in the area";

	/* api callbacks */
	ot->exec = sequencer_view_all_preview_exec;
	ot->poll = ED_operator_sequencer_active;

	/* flags */
	ot->flag = OPTYPE_REGISTER;
}


static int sequencer_view_zoom_ratio_exec(bContext *C, wmOperator *op)
{
	RenderData *rd = &CTX_data_scene(C)->r;
	View2D *v2d = UI_view2d_fromcontext(C);

	float ratio = RNA_float_get(op->ptr, "ratio");

	float winx = (int)(rd->size * rd->xsch) / 100;
	float winy = (int)(rd->size * rd->ysch) / 100;

	float facx = BLI_rcti_size_x(&v2d->mask) / winx;
	float facy = BLI_rcti_size_y(&v2d->mask) / winy;

	BLI_rctf_resize(&v2d->cur, ceilf(winx * facx / ratio + 0.5f), ceilf(winy * facy / ratio + 0.5f));

	ED_region_tag_redraw(CTX_wm_region(C));

	return OPERATOR_FINISHED;
}

void SEQUENCER_OT_view_zoom_ratio(wmOperatorType *ot)
{
	/* identifiers */
	ot->name = "Sequencer View Zoom Ratio";
	ot->idname = "SEQUENCER_OT_view_zoom_ratio";
	ot->description = "Change zoom ratio of sequencer preview";

	/* api callbacks */
	ot->exec = sequencer_view_zoom_ratio_exec;
	ot->poll = ED_operator_sequencer_active;

	/* properties */
	RNA_def_float(ot->srna, "ratio", 1.0f, -FLT_MAX, FLT_MAX,
	              "Ratio", "Zoom ratio, 1.0 is 1:1, higher is zoomed in, lower is zoomed out", -FLT_MAX, FLT_MAX);
}


#if 0
static const EnumPropertyItem view_type_items[] = {
	{SEQ_VIEW_SEQUENCE, "SEQUENCER", ICON_SEQ_SEQUENCER, "Sequencer", ""},
	{SEQ_VIEW_PREVIEW,  "PREVIEW", ICON_SEQ_PREVIEW, "Image Preview", ""},
	{SEQ_VIEW_SEQUENCE_PREVIEW,  "SEQUENCER_PREVIEW", ICON_SEQ_SEQUENCER, "Sequencer and Image Preview", ""},
	{0, NULL, 0, NULL, NULL}
};
#endif

/* view_all operator */
static int sequencer_view_toggle_exec(bContext *C, wmOperator *UNUSED(op))
{
	SpaceSeq *sseq = (SpaceSeq *)CTX_wm_space_data(C);

	sseq->view++;
	if (sseq->view > SEQ_VIEW_SEQUENCE_PREVIEW) sseq->view = SEQ_VIEW_SEQUENCE;

	ED_area_tag_refresh(CTX_wm_area(C));

	return OPERATOR_FINISHED;
}

void SEQUENCER_OT_view_toggle(wmOperatorType *ot)
{
	/* identifiers */
	ot->name = "View Toggle";
	ot->idname = "SEQUENCER_OT_view_toggle";
	ot->description = "Toggle between sequencer views (sequence, preview, both)";

	/* api callbacks */
	ot->exec = sequencer_view_toggle_exec;
	ot->poll = ED_operator_sequencer_active;

	/* flags */
	ot->flag = OPTYPE_REGISTER;
}


/* view_selected operator */
static int sequencer_view_selected_exec(bContext *C, wmOperator *op)
{
	Scene *scene = CTX_data_scene(C);
	View2D *v2d = UI_view2d_fromcontext(C);
	ARegion *ar = CTX_wm_region(C);
	Editing *ed = BKE_sequencer_editing_get(scene, false);
	Sequence *last_seq = BKE_sequencer_active_get(scene);
	Sequence *seq;
	rctf cur_new = v2d->cur;

	int xmin =  MAXFRAME * 2;
	int xmax = -MAXFRAME * 2;
	int ymin =  MAXSEQ + 1;
	int ymax = 0;
	int orig_height;
	int ymid;
	int ymargin = 1;
	int xmargin = FPS;

	if (ed == NULL)
		return OPERATOR_CANCELLED;

	for (seq = ed->seqbasep->first; seq; seq = seq->next) {
		if ((seq->flag & SELECT) || (seq == last_seq)) {
			xmin = min_ii(xmin, seq->startdisp);
			xmax = max_ii(xmax, seq->enddisp);

			ymin = min_ii(ymin, seq->machine);
			ymax = max_ii(ymax, seq->machine);
		}
	}

	if (ymax != 0) {
		const int smooth_viewtx = WM_operator_smooth_viewtx_get(op);

		xmax += xmargin;
		xmin -= xmargin;
		ymax += ymargin;
		ymin -= ymargin;

		orig_height = BLI_rctf_size_y(&cur_new);

		cur_new.xmin = xmin;
		cur_new.xmax = xmax;

		cur_new.ymin = ymin;
		cur_new.ymax = ymax;

		/* only zoom out vertically */
		if (orig_height > BLI_rctf_size_y(&cur_new)) {
			ymid = BLI_rctf_cent_y(&cur_new);

			cur_new.ymin = ymid - (orig_height / 2);
			cur_new.ymax = ymid + (orig_height / 2);
		}

		UI_view2d_smooth_view(C, ar, &cur_new, smooth_viewtx);

		return OPERATOR_FINISHED;
	}
	else {
		return OPERATOR_CANCELLED;
	}

}

void SEQUENCER_OT_view_selected(wmOperatorType *ot)
{
	/* identifiers */
	ot->name = "View Selected";
	ot->idname = "SEQUENCER_OT_view_selected";
	ot->description = "Zoom the sequencer on the selected strips";

	/* api callbacks */
	ot->exec = sequencer_view_selected_exec;
	ot->poll = ED_operator_sequencer_active;

	/* flags */
	ot->flag = OPTYPE_REGISTER;
}

static bool strip_jump_internal(Scene *scene,
                                const short side,
                                const bool do_skip_mute, const bool do_center)
{
	bool changed = false;
	int cfra = CFRA;
	int nfra = BKE_sequencer_find_next_prev_edit(scene, cfra, side, do_skip_mute, do_center, false);

	if (nfra != cfra) {
		CFRA = nfra;
		changed = true;
	}

	return changed;
}

static bool sequencer_strip_jump_poll(bContext *C)
{
	/* prevent changes during render */
	if (G.is_rendering)
		return 0;

	return sequencer_edit_poll(C);
}

/* jump frame to edit point operator */
static int sequencer_strip_jump_exec(bContext *C, wmOperator *op)
{
	Scene *scene = CTX_data_scene(C);
	const bool next = RNA_boolean_get(op->ptr, "next");
	const bool center = RNA_boolean_get(op->ptr, "center");

	/* currently do_skip_mute is always true */
	if (!strip_jump_internal(scene, next ? SEQ_SIDE_RIGHT : SEQ_SIDE_LEFT, true, center)) {
		return OPERATOR_CANCELLED;
	}

	WM_event_add_notifier(C, NC_SCENE | ND_FRAME, scene);

	return OPERATOR_FINISHED;
}

void SEQUENCER_OT_strip_jump(wmOperatorType *ot)
{
	/* identifiers */
	ot->name = "Jump to Strip";
	ot->idname = "SEQUENCER_OT_strip_jump";
	ot->description = "Move frame to previous edit point";

	/* api callbacks */
	ot->exec = sequencer_strip_jump_exec;
	ot->poll = sequencer_strip_jump_poll;

	/* flags */
	ot->flag = OPTYPE_REGISTER | OPTYPE_UNDO;

	/* properties */
	RNA_def_boolean(ot->srna, "next", true, "Next Strip", "");
	RNA_def_boolean(ot->srna, "center", true, "Use strip center", "");
}

static void swap_sequence(Scene *scene, Sequence *seqa, Sequence *seqb)
{
	int gap = seqb->startdisp - seqa->enddisp;
	int seq_a_start;
	int seq_b_start;

	seq_b_start = (seqb->start - seqb->startdisp) + seqa->startdisp;
	BKE_sequence_translate(scene, seqb, seq_b_start - seqb->start);
	BKE_sequence_calc(scene, seqb);

	seq_a_start = (seqa->start - seqa->startdisp) + seqb->enddisp + gap;
	BKE_sequence_translate(scene, seqa, seq_a_start - seqa->start);
	BKE_sequence_calc(scene, seqa);
}

#if 0
static Sequence *sequence_find_parent(Scene *scene, Sequence *child)
{
	Editing *ed = BKE_sequencer_editing_get(scene, false);
	Sequence *parent = NULL;
	Sequence *seq;

	if (ed == NULL) return NULL;

	for (seq = ed->seqbasep->first; seq; seq = seq->next) {
		if ((seq != child) && seq_is_parent(seq, child)) {
			parent = seq;
			break;
		}
	}

	return parent;
}
#endif

static int sequencer_swap_exec(bContext *C, wmOperator *op)
{
	Scene *scene = CTX_data_scene(C);
	Editing *ed = BKE_sequencer_editing_get(scene, false);
	Sequence *active_seq = BKE_sequencer_active_get(scene);
	Sequence *seq, *iseq;
	int side = RNA_enum_get(op->ptr, "side");

	if (active_seq == NULL) return OPERATOR_CANCELLED;

	seq = find_next_prev_sequence(scene, active_seq, side, -1);

	if (seq) {

		/* disallow effect strips */
		if (BKE_sequence_effect_get_num_inputs(seq->type) >= 1 && (seq->effectdata || seq->seq1 || seq->seq2 || seq->seq3))
			return OPERATOR_CANCELLED;
		if ((BKE_sequence_effect_get_num_inputs(active_seq->type) >= 1) && (active_seq->effectdata || active_seq->seq1 || active_seq->seq2 || active_seq->seq3))
			return OPERATOR_CANCELLED;

		switch (side) {
			case SEQ_SIDE_LEFT:
				swap_sequence(scene, seq, active_seq);
				break;
			case SEQ_SIDE_RIGHT:
				swap_sequence(scene, active_seq, seq);
				break;
		}

		// XXX - should be a generic function
		for (iseq = scene->ed->seqbasep->first; iseq; iseq = iseq->next) {
			if ((iseq->type & SEQ_TYPE_EFFECT) && (seq_is_parent(iseq, active_seq) || seq_is_parent(iseq, seq))) {
				BKE_sequence_calc(scene, iseq);
			}
		}

		/* do this in a new loop since both effects need to be calculated first */
		for (iseq = scene->ed->seqbasep->first; iseq; iseq = iseq->next) {
			if ((iseq->type & SEQ_TYPE_EFFECT) && (seq_is_parent(iseq, active_seq) || seq_is_parent(iseq, seq))) {
				/* this may now overlap */
				if (BKE_sequence_test_overlap(ed->seqbasep, iseq) ) {
					BKE_sequence_base_shuffle(ed->seqbasep, iseq, scene);
				}
			}
		}



		BKE_sequencer_sort(scene);

		WM_event_add_notifier(C, NC_SCENE | ND_SEQUENCER, scene);

		return OPERATOR_FINISHED;
	}

	return OPERATOR_CANCELLED;
}

void SEQUENCER_OT_swap(wmOperatorType *ot)
{
	/* identifiers */
	ot->name = "Swap Strip";
	ot->idname = "SEQUENCER_OT_swap";
	ot->description = "Swap active strip with strip to the right or left";

	/* api callbacks */
	ot->exec = sequencer_swap_exec;
	ot->poll = sequencer_edit_poll;

	/* flags */
	ot->flag = OPTYPE_REGISTER | OPTYPE_UNDO;

	/* properties */
	RNA_def_enum(ot->srna, "side", prop_side_lr_types, SEQ_SIDE_RIGHT, "Side", "Side of the strip to swap");
}

static int sequencer_rendersize_exec(bContext *C, wmOperator *UNUSED(op))
{
	int retval = OPERATOR_CANCELLED;
	Scene *scene = CTX_data_scene(C);
	Sequence *active_seq = BKE_sequencer_active_get(scene);
	StripElem *se = NULL;

	if (active_seq == NULL)
		return OPERATOR_CANCELLED;


	if (active_seq->strip) {
		switch (active_seq->type) {
			case SEQ_TYPE_IMAGE:
				se = BKE_sequencer_give_stripelem(active_seq, scene->r.cfra);
				break;
			case SEQ_TYPE_MOVIE:
				se = active_seq->strip->stripdata;
				break;
			case SEQ_TYPE_SCENE:
			case SEQ_TYPE_META:
			case SEQ_TYPE_SOUND_RAM:
			case SEQ_TYPE_SOUND_HD:
			default:
				break;
		}
	}

	if (se) {
		// prevent setting the render size if sequence values aren't initialized
		if ((se->orig_width > 0) && (se->orig_height > 0)) {
			scene->r.xsch = se->orig_width;
			scene->r.ysch = se->orig_height;
			WM_event_add_notifier(C, NC_SCENE | ND_RENDER_OPTIONS, scene);
			retval = OPERATOR_FINISHED;
		}
	}

	return retval;
}

void SEQUENCER_OT_rendersize(wmOperatorType *ot)
{
	/* identifiers */
	ot->name = "Set Render Size";
	ot->idname = "SEQUENCER_OT_rendersize";
	ot->description = "Set render size and aspect from active sequence";

	/* api callbacks */
	ot->exec = sequencer_rendersize_exec;
	ot->poll = sequencer_edit_poll;

	/* flags */
	ot->flag = OPTYPE_REGISTER | OPTYPE_UNDO;

	/* properties */
}

static void seq_copy_del_sound(Scene *scene, Sequence *seq)
{
	if (seq->type == SEQ_TYPE_META) {
		Sequence *iseq;
		for (iseq = seq->seqbase.first; iseq; iseq = iseq->next) {
			seq_copy_del_sound(scene, iseq);
		}
	}
	else if (seq->scene_sound) {
		BKE_sound_remove_scene_sound(scene, seq->scene_sound);
		seq->scene_sound = NULL;
	}
}

static int sequencer_copy_exec(bContext *C, wmOperator *op)
{
	Scene *scene = CTX_data_scene(C);
	Editing *ed = BKE_sequencer_editing_get(scene, false);

	ListBase nseqbase = {NULL, NULL};

	BKE_sequencer_free_clipboard();

	if (BKE_sequence_base_isolated_sel_check(ed->seqbasep) == false) {
		BKE_report(op->reports, RPT_ERROR, "Please select all related strips");
		return OPERATOR_CANCELLED;
	}

	BKE_sequence_base_dupli_recursive(scene, scene, &nseqbase, ed->seqbasep, SEQ_DUPE_UNIQUE_NAME, 0);

	/* To make sure the copied strips have unique names between each other add
	 * them temporarily to the end of the original seqbase. (bug 25932)
	 */
	if (nseqbase.first) {
		Sequence *seq, *first_seq = nseqbase.first;
		BLI_movelisttolist(ed->seqbasep, &nseqbase);

		for (seq = first_seq; seq; seq = seq->next)
			BKE_sequencer_recursive_apply(seq, apply_unique_name_cb, scene);

		seqbase_clipboard.first = first_seq;
		seqbase_clipboard.last = ed->seqbasep->last;

		if (first_seq->prev) {
			first_seq->prev->next = NULL;
			ed->seqbasep->last = first_seq->prev;
			first_seq->prev = NULL;
		}
	}

	seqbase_clipboard_frame = scene->r.cfra;

	/* Need to remove anything that references the current scene */
	{
		Sequence *seq;
		for (seq = seqbase_clipboard.first; seq; seq = seq->next) {
			seq_copy_del_sound(scene, seq);
		}

		/* duplicate pointers */
		BKE_sequencer_base_clipboard_pointers_store(&seqbase_clipboard);
	}

	return OPERATOR_FINISHED;
}

void SEQUENCER_OT_copy(wmOperatorType *ot)
{
	/* identifiers */
	ot->name = "Copy";
	ot->idname = "SEQUENCER_OT_copy";
	ot->description = "";

	/* api callbacks */
	ot->exec = sequencer_copy_exec;
	ot->poll = sequencer_edit_poll;

	/* flags */
	ot->flag = OPTYPE_REGISTER;

	/* properties */
}

static int sequencer_paste_exec(bContext *C, wmOperator *UNUSED(op))
{
	Main *bmain = CTX_data_main(C);
	Scene *scene = CTX_data_scene(C);
	Editing *ed = BKE_sequencer_editing_get(scene, true); /* create if needed */
	ListBase nseqbase = {NULL, NULL};
	int ofs;
	Sequence *iseq, *iseq_first;

	ED_sequencer_deselect_all(scene);
	ofs = scene->r.cfra - seqbase_clipboard_frame;

	BKE_sequence_base_dupli_recursive(scene, scene, &nseqbase, &seqbase_clipboard, SEQ_DUPE_UNIQUE_NAME, 0);

	/* transform pasted strips before adding */
	if (ofs) {
		for (iseq = nseqbase.first; iseq; iseq = iseq->next) {
			BKE_sequence_translate(scene, iseq, ofs);
		}
	}

	BKE_sequencer_base_clipboard_pointers_restore(&nseqbase, bmain);

	for (iseq = nseqbase.first; iseq; iseq = iseq->next) {
		BKE_sequence_sound_init(scene, iseq);
	}

	iseq_first = nseqbase.first;

	BLI_movelisttolist(ed->seqbasep, &nseqbase);

	/* make sure the pasted strips have unique names between them */
	for (iseq = iseq_first; iseq; iseq = iseq->next) {
		BKE_sequencer_recursive_apply(iseq, apply_unique_name_cb, scene);
	}

	/* ensure pasted strips don't overlap */
	for (iseq = iseq_first; iseq; iseq = iseq->next) {
		if (BKE_sequence_test_overlap(ed->seqbasep, iseq)) {
			BKE_sequence_base_shuffle(ed->seqbasep, iseq, scene);
		}
	}

	WM_event_add_notifier(C, NC_SCENE | ND_SEQUENCER, scene);

	return OPERATOR_FINISHED;
}

void SEQUENCER_OT_paste(wmOperatorType *ot)
{
	/* identifiers */
	ot->name = "Paste";
	ot->idname = "SEQUENCER_OT_paste";
	ot->description = "";

	/* api callbacks */
	ot->exec = sequencer_paste_exec;
	ot->poll = ED_operator_sequencer_active;

	/* flags */
	ot->flag = OPTYPE_REGISTER | OPTYPE_UNDO;

	/* properties */
}

static int sequencer_swap_data_exec(bContext *C, wmOperator *op)
{
	Scene *scene = CTX_data_scene(C);
	Sequence *seq_act;
	Sequence *seq_other;
	const char *error_msg;

	if (BKE_sequencer_active_get_pair(scene, &seq_act, &seq_other) == 0) {
		BKE_report(op->reports, RPT_ERROR, "Please select two strips");
		return OPERATOR_CANCELLED;
	}

	if (BKE_sequence_swap(seq_act, seq_other, &error_msg) == 0) {
		BKE_report(op->reports, RPT_ERROR, error_msg);
		return OPERATOR_CANCELLED;
	}

	if (seq_act->scene_sound)
		BKE_sound_remove_scene_sound(scene, seq_act->scene_sound);

	if (seq_other->scene_sound)
		BKE_sound_remove_scene_sound(scene, seq_other->scene_sound);

	seq_act->scene_sound = NULL;
	seq_other->scene_sound = NULL;

	BKE_sequence_calc(scene, seq_act);
	BKE_sequence_calc(scene, seq_other);

	if (seq_act->sound) BKE_sound_add_scene_sound_defaults(scene, seq_act);
	if (seq_other->sound) BKE_sound_add_scene_sound_defaults(scene, seq_other);

	BKE_sequence_invalidate_cache(scene, seq_act);
	BKE_sequence_invalidate_cache(scene, seq_other);

	WM_event_add_notifier(C, NC_SCENE | ND_SEQUENCER, scene);

	return OPERATOR_FINISHED;
}

void SEQUENCER_OT_swap_data(wmOperatorType *ot)
{
	/* identifiers */
	ot->name = "Sequencer Swap Data";
	ot->idname = "SEQUENCER_OT_swap_data";
	ot->description = "Swap 2 sequencer strips";

	/* api callbacks */
	ot->exec = sequencer_swap_data_exec;
	ot->poll = ED_operator_sequencer_active;

	/* flags */
	ot->flag = OPTYPE_REGISTER | OPTYPE_UNDO;

	/* properties */
}

/* borderselect operator */
static int view_ghost_border_exec(bContext *C, wmOperator *op)
{
	Scene *scene = CTX_data_scene(C);
	View2D *v2d = UI_view2d_fromcontext(C);

	rctf rect;

	/* convert coordinates of rect to 'tot' rect coordinates */
	WM_operator_properties_border_to_rctf(op, &rect);
	UI_view2d_region_to_view_rctf(v2d, &rect, &rect);

	rect.xmin /=  fabsf(BLI_rctf_size_x(&v2d->tot));
	rect.ymin /=  fabsf(BLI_rctf_size_y(&v2d->tot));

	rect.xmax /=  fabsf(BLI_rctf_size_x(&v2d->tot));
	rect.ymax /=  fabsf(BLI_rctf_size_y(&v2d->tot));

	rect.xmin += 0.5f;
	rect.xmax += 0.5f;
	rect.ymin += 0.5f;
	rect.ymax += 0.5f;

	CLAMP(rect.xmin, 0.0f, 1.0f);
	CLAMP(rect.ymin, 0.0f, 1.0f);
	CLAMP(rect.xmax, 0.0f, 1.0f);
	CLAMP(rect.ymax, 0.0f, 1.0f);

	scene->ed->over_border = rect;

	WM_event_add_notifier(C, NC_SCENE | ND_SEQUENCER, scene);

	return OPERATOR_FINISHED;
}

/* ****** Border Select ****** */
void SEQUENCER_OT_view_ghost_border(wmOperatorType *ot)
{
	/* identifiers */
	ot->name = "Border Offset View";
	ot->idname = "SEQUENCER_OT_view_ghost_border";
	ot->description = "Set the boundaries of the border used for offset-view";

	/* api callbacks */
	ot->invoke = WM_gesture_border_invoke;
	ot->exec = view_ghost_border_exec;
	ot->modal = WM_gesture_border_modal;
	ot->poll = sequencer_view_preview_poll;
	ot->cancel = WM_gesture_border_cancel;

	/* flags */
	ot->flag = 0;

	/* rna */
	WM_operator_properties_gesture_border(ot);
}

/* rebuild_proxy operator */

static int sequencer_rebuild_proxy_invoke(bContext *C, wmOperator *UNUSED(op),
                                          const wmEvent *UNUSED(event))
{
	seq_proxy_build_job(C);

	return OPERATOR_FINISHED;
}

static int sequencer_rebuild_proxy_exec(bContext *C, wmOperator *UNUSED(op))
{
	Main *bmain = CTX_data_main(C);
	struct Depsgraph *depsgraph = CTX_data_depsgraph(C);
	Scene *scene = CTX_data_scene(C);
	Editing *ed = BKE_sequencer_editing_get(scene, false);
	Sequence *seq;
	GSet *file_list;

	if (ed == NULL) {
		return OPERATOR_CANCELLED;
	}

	file_list = BLI_gset_new(BLI_ghashutil_strhash_p, BLI_ghashutil_strcmp, "file list");

	SEQP_BEGIN(ed, seq)
	{
		if ((seq->flag & SELECT)) {
			ListBase queue = {NULL, NULL};
			LinkData *link;
			short stop = 0, do_update;
			float progress;

			BKE_sequencer_proxy_rebuild_context(bmain, depsgraph, scene, seq, file_list, &queue);

			for (link = queue.first; link; link = link->next) {
				struct SeqIndexBuildContext *context = link->data;
				BKE_sequencer_proxy_rebuild(context, &stop, &do_update, &progress);
				BKE_sequencer_proxy_rebuild_finish(context, 0);
			}
			BKE_sequencer_free_imbuf(scene, &ed->seqbase, false);
		}
	}
	SEQ_END

	BLI_gset_free(file_list, MEM_freeN);

	return OPERATOR_FINISHED;
}

void SEQUENCER_OT_rebuild_proxy(wmOperatorType *ot)
{
	/* identifiers */
	ot->name = "Rebuild Proxy and Timecode Indices";
	ot->idname = "SEQUENCER_OT_rebuild_proxy";
	ot->description = "Rebuild all selected proxies and timecode indices using the job system";

	/* api callbacks */
	ot->invoke = sequencer_rebuild_proxy_invoke;
	ot->exec = sequencer_rebuild_proxy_exec;

	/* flags */
	ot->flag = OPTYPE_REGISTER;
}

static int sequencer_enable_proxies_invoke(bContext *C, wmOperator *op, const wmEvent *UNUSED(event))
{
	return WM_operator_props_dialog_popup(C, op, 10 * UI_UNIT_X, 5 * UI_UNIT_Y);
}

static int sequencer_enable_proxies_exec(bContext *C, wmOperator *op)
{
	Scene *scene = CTX_data_scene(C);
	Editing *ed = BKE_sequencer_editing_get(scene, false);
	Sequence *seq;
	bool proxy_25 = RNA_boolean_get(op->ptr, "proxy_25");
	bool proxy_50 = RNA_boolean_get(op->ptr, "proxy_50");
	bool proxy_75 = RNA_boolean_get(op->ptr, "proxy_75");
	bool proxy_100 = RNA_boolean_get(op->ptr, "proxy_100");
	bool overwrite = RNA_boolean_get(op->ptr, "overwrite");
	bool turnon = true;

	if (ed == NULL || !(proxy_25 || proxy_50 || proxy_75 || proxy_100)) {
		turnon = false;
	}

	SEQP_BEGIN(ed, seq)
	{
		if ((seq->flag & SELECT)) {
			if (ELEM(seq->type, SEQ_TYPE_MOVIE, SEQ_TYPE_IMAGE, SEQ_TYPE_META, SEQ_TYPE_SCENE, SEQ_TYPE_MULTICAM)) {
				BKE_sequencer_proxy_set(seq, turnon);
				if (seq->strip->proxy == NULL) {
					continue;
				}

				if (proxy_25)
					seq->strip->proxy->build_size_flags |= SEQ_PROXY_IMAGE_SIZE_25;
				else
					seq->strip->proxy->build_size_flags &= ~SEQ_PROXY_IMAGE_SIZE_25;

				if (proxy_50)
					seq->strip->proxy->build_size_flags |= SEQ_PROXY_IMAGE_SIZE_50;
				else
					seq->strip->proxy->build_size_flags &= ~SEQ_PROXY_IMAGE_SIZE_50;

				if (proxy_75)
					seq->strip->proxy->build_size_flags |= SEQ_PROXY_IMAGE_SIZE_75;
				else
					seq->strip->proxy->build_size_flags &= ~SEQ_PROXY_IMAGE_SIZE_75;

				if (proxy_100)
					seq->strip->proxy->build_size_flags |= SEQ_PROXY_IMAGE_SIZE_100;
				else
					seq->strip->proxy->build_size_flags &= ~SEQ_PROXY_IMAGE_SIZE_100;

				if (!overwrite)
					seq->strip->proxy->build_flags |= SEQ_PROXY_SKIP_EXISTING;
				else
					seq->strip->proxy->build_flags &= ~SEQ_PROXY_SKIP_EXISTING;
			}
		}
	}
	SEQ_END

	WM_event_add_notifier(C, NC_SCENE | ND_SEQUENCER, scene);

	return OPERATOR_FINISHED;
}

void SEQUENCER_OT_enable_proxies(wmOperatorType *ot)
{
	/* identifiers */
	ot->name = "Set Selected Strip Proxies";
	ot->idname = "SEQUENCER_OT_enable_proxies";
	ot->description = "Enable selected proxies on all selected Movie strips";

	/* api callbacks */
	ot->invoke = sequencer_enable_proxies_invoke;
	ot->exec = sequencer_enable_proxies_exec;

	/* flags */
	ot->flag = OPTYPE_REGISTER;

	RNA_def_boolean(ot->srna, "proxy_25", false, "25%", "");
	RNA_def_boolean(ot->srna, "proxy_50", false, "50%", "");
	RNA_def_boolean(ot->srna, "proxy_75", false, "75%", "");
	RNA_def_boolean(ot->srna, "proxy_100", false, "100%", "");
	RNA_def_boolean(ot->srna, "overwrite", false, "Overwrite", "");
}

/* change ops */

static const EnumPropertyItem prop_change_effect_input_types[] = {
	{0, "A_B", 0, "A -> B", ""},
	{1, "B_C", 0, "B -> C", ""},
	{2, "A_C", 0, "A -> C", ""},
	{0, NULL, 0, NULL, NULL}
};

static int sequencer_change_effect_input_exec(bContext *C, wmOperator *op)
{
	Scene *scene = CTX_data_scene(C);
	Editing *ed = BKE_sequencer_editing_get(scene, false);
	Sequence *seq = BKE_sequencer_active_get(scene);

	Sequence **seq_1, **seq_2;

	switch (RNA_enum_get(op->ptr, "swap")) {
		case 0:
			seq_1 = &seq->seq1;
			seq_2 = &seq->seq2;
			break;
		case 1:
			seq_1 = &seq->seq2;
			seq_2 = &seq->seq3;
			break;
		default: /* 2 */
			seq_1 = &seq->seq1;
			seq_2 = &seq->seq3;
			break;
	}

	if (*seq_1 == NULL || *seq_2 == NULL) {
		BKE_report(op->reports, RPT_ERROR, "One of the effect inputs is unset, cannot swap");
		return OPERATOR_CANCELLED;
	}
	else {
		SWAP(Sequence *, *seq_1, *seq_2);
	}

	BKE_sequencer_update_changed_seq_and_deps(scene, seq, 0, 1);

	/* important else we don't get the imbuf cache flushed */
	BKE_sequencer_free_imbuf(scene, &ed->seqbase, false);

	WM_event_add_notifier(C, NC_SCENE | ND_SEQUENCER, scene);

	return OPERATOR_FINISHED;
}

void SEQUENCER_OT_change_effect_input(struct wmOperatorType *ot)
{
	/* identifiers */
	ot->name = "Change Effect Input";
	ot->idname = "SEQUENCER_OT_change_effect_input";
	ot->description = "";

	/* api callbacks */
	ot->exec = sequencer_change_effect_input_exec;
	ot->poll = sequencer_effect_poll;

	/* flags */
	ot->flag = OPTYPE_REGISTER | OPTYPE_UNDO;

	ot->prop = RNA_def_enum(ot->srna, "swap", prop_change_effect_input_types, 0, "Swap", "The effect inputs to swap");
}

static int sequencer_change_effect_type_exec(bContext *C, wmOperator *op)
{
	Scene *scene = CTX_data_scene(C);
	Editing *ed = BKE_sequencer_editing_get(scene, false);
	Sequence *seq = BKE_sequencer_active_get(scene);
	const int new_type = RNA_enum_get(op->ptr, "type");

	/* free previous effect and init new effect */
	struct SeqEffectHandle sh;

	if ((seq->type & SEQ_TYPE_EFFECT) == 0) {
		return OPERATOR_CANCELLED;
	}

	/* can someone explain the logic behind only allowing to increase this,
	 * copied from 2.4x - campbell */
	if (BKE_sequence_effect_get_num_inputs(seq->type) <
	    BKE_sequence_effect_get_num_inputs(new_type))
	{
		BKE_report(op->reports, RPT_ERROR, "New effect needs more input strips");
		return OPERATOR_CANCELLED;
	}
	else {
		sh = BKE_sequence_get_effect(seq);
		sh.free(seq);

		seq->type = new_type;

		sh = BKE_sequence_get_effect(seq);
		sh.init(seq);
	}

	/* update */
	BKE_sequencer_update_changed_seq_and_deps(scene, seq, 0, 1);

	/* important else we don't get the imbuf cache flushed */
	BKE_sequencer_free_imbuf(scene, &ed->seqbase, false);

	WM_event_add_notifier(C, NC_SCENE | ND_SEQUENCER, scene);

	return OPERATOR_FINISHED;
}

void SEQUENCER_OT_change_effect_type(struct wmOperatorType *ot)
{
	/* identifiers */
	ot->name = "Change Effect Type";
	ot->idname = "SEQUENCER_OT_change_effect_type";
	ot->description = "";

	/* api callbacks */
	ot->exec = sequencer_change_effect_type_exec;
	ot->poll = sequencer_effect_poll;

	/* flags */
	ot->flag = OPTYPE_REGISTER | OPTYPE_UNDO;

	ot->prop = RNA_def_enum(ot->srna, "type", sequencer_prop_effect_types, SEQ_TYPE_CROSS, "Type", "Sequencer effect type");
}

static int sequencer_change_path_exec(bContext *C, wmOperator *op)
{
	Main *bmain = CTX_data_main(C);
	Scene *scene = CTX_data_scene(C);
	Editing *ed = BKE_sequencer_editing_get(scene, false);
	Sequence *seq = BKE_sequencer_active_get(scene);
	const bool is_relative_path = RNA_boolean_get(op->ptr, "relative_path");
	const bool use_placeholders = RNA_boolean_get(op->ptr, "use_placeholders");
	int minframe, numdigits;

	if (seq->type == SEQ_TYPE_IMAGE) {
		char directory[FILE_MAX];
		int len;
		StripElem *se;

		/* need to find min/max frame for placeholders */
		if (use_placeholders) {
			len = sequencer_image_seq_get_minmax_frame(op, seq->sfra, &minframe, &numdigits);
		}
		else {
			len = RNA_property_collection_length(op->ptr, RNA_struct_find_property(op->ptr, "files"));
		}
		if (len == 0)
			return OPERATOR_CANCELLED;

		RNA_string_get(op->ptr, "directory", directory);
		if (is_relative_path) {
			/* TODO, shouldn't this already be relative from the filesel?
			 * (as the 'filepath' is) for now just make relative here,
			 * but look into changing after 2.60 - campbell */
			BLI_path_rel(directory, BKE_main_blendfile_path(bmain));
		}
		BLI_strncpy(seq->strip->dir, directory, sizeof(seq->strip->dir));

		if (seq->strip->stripdata) {
			MEM_freeN(seq->strip->stripdata);
		}
		seq->strip->stripdata = se = MEM_callocN(len * sizeof(StripElem), "stripelem");

		if (use_placeholders) {
			sequencer_image_seq_reserve_frames(op, se, len, minframe, numdigits);
		}
		else {
			RNA_BEGIN (op->ptr, itemptr, "files")
			{
				char *filename = RNA_string_get_alloc(&itemptr, "name", NULL, 0);
				BLI_strncpy(se->name, filename, sizeof(se->name));
				MEM_freeN(filename);
				se++;
			}
			RNA_END;
		}

		/* reset these else we wont see all the images */
		seq->anim_startofs = seq->anim_endofs = 0;

		/* correct start/end frames so we don't move
		 * important not to set seq->len = len; allow the function to handle it */
		BKE_sequence_reload_new_file(scene, seq, true);

		BKE_sequence_calc(scene, seq);

		/* important else we don't get the imbuf cache flushed */
		BKE_sequencer_free_imbuf(scene, &ed->seqbase, false);
	}
	else if (ELEM(seq->type, SEQ_TYPE_SOUND_RAM, SEQ_TYPE_SOUND_HD)) {
		bSound *sound = seq->sound;
		if (sound == NULL) {
			return OPERATOR_CANCELLED;
		}
		char filepath[FILE_MAX];
		RNA_string_get(op->ptr, "filepath", filepath);
		BLI_strncpy(sound->name, filepath, sizeof(sound->name));
		BKE_sound_load(bmain, sound);
	}
	else {
		/* lame, set rna filepath */
		PointerRNA seq_ptr;
		PropertyRNA *prop;
		char filepath[FILE_MAX];

		RNA_pointer_create(&scene->id, &RNA_Sequence, seq, &seq_ptr);

		RNA_string_get(op->ptr, "filepath", filepath);
		prop = RNA_struct_find_property(&seq_ptr, "filepath");
		RNA_property_string_set(&seq_ptr, prop, filepath);
		RNA_property_update(C, &seq_ptr, prop);
	}

	WM_event_add_notifier(C, NC_SCENE | ND_SEQUENCER, scene);

	return OPERATOR_FINISHED;
}

static int sequencer_change_path_invoke(bContext *C, wmOperator *op, const wmEvent *UNUSED(event))
{
	Scene *scene = CTX_data_scene(C);
	Sequence *seq = BKE_sequencer_active_get(scene);
	char filepath[FILE_MAX];

	BLI_join_dirfile(filepath, sizeof(filepath), seq->strip->dir, seq->strip->stripdata->name);

	RNA_string_set(op->ptr, "directory", seq->strip->dir);
	RNA_string_set(op->ptr, "filepath",  filepath);

	/* set default display depending on seq type */
	if (seq->type == SEQ_TYPE_IMAGE) {
		RNA_boolean_set(op->ptr, "filter_movie", false);
	}
	else {
		RNA_boolean_set(op->ptr, "filter_image", false);
	}

	WM_event_add_fileselect(C, op);

	return OPERATOR_RUNNING_MODAL;
}

void SEQUENCER_OT_change_path(struct wmOperatorType *ot)
{
	/* identifiers */
	ot->name = "Change Data/Files";
	ot->idname = "SEQUENCER_OT_change_path";
	ot->description = "";

	/* api callbacks */
	ot->exec = sequencer_change_path_exec;
	ot->invoke = sequencer_change_path_invoke;
	ot->poll = sequencer_strip_has_path_poll;

	/* flags */
	ot->flag = OPTYPE_REGISTER | OPTYPE_UNDO;

	WM_operator_properties_filesel(
	        ot, FILE_TYPE_FOLDER, FILE_SPECIAL, FILE_OPENFILE,
	        WM_FILESEL_DIRECTORY | WM_FILESEL_RELPATH | WM_FILESEL_FILEPATH | WM_FILESEL_FILES,
	        FILE_DEFAULTDISPLAY, FILE_SORT_ALPHA);
	RNA_def_boolean(ot->srna, "use_placeholders", false, "Use Placeholders", "Use placeholders for missing frames of the strip");
}

static int sequencer_export_subtitles_invoke(bContext *C, wmOperator *op, const wmEvent *UNUSED(event))
{
	Main *bmain = CTX_data_main(C);
	if (!RNA_struct_property_is_set(op->ptr, "filepath")) {
		char filepath[FILE_MAX];

		if (BKE_main_blendfile_path(bmain)[0] == '\0')
			BLI_strncpy(filepath, "untitled", sizeof(filepath));
		else
			BLI_strncpy(filepath, BKE_main_blendfile_path(bmain), sizeof(filepath));

		BLI_path_extension_replace(filepath, sizeof(filepath), ".srt");
		RNA_string_set(op->ptr, "filepath", filepath);
	}

	WM_event_add_fileselect(C, op);

	return OPERATOR_RUNNING_MODAL;
}

static int sequencer_export_subtitles_exec(bContext *C, wmOperator *op)
{
	Scene *scene = CTX_data_scene(C);
	Sequence *seq, *seq_next;
	Editing *ed = BKE_sequencer_editing_get(scene, false);
	ListBase text_seq = {0};
	int iter = 0;
	FILE *file;
	char filepath[FILE_MAX];

	if (!RNA_struct_property_is_set(op->ptr, "filepath")) {
		BKE_report(op->reports, RPT_ERROR, "No filename given");
		return OPERATOR_CANCELLED;
	}

	RNA_string_get(op->ptr, "filepath", filepath);
	BLI_path_extension_ensure(filepath, sizeof(filepath), ".srt");

	/* Avoid File write exceptions */
	if (!BLI_exists(filepath)) {
		BLI_make_existing_file(filepath);
		if (!BLI_file_touch(filepath)) {
			BKE_report(op->reports, RPT_ERROR, "Can't create subtitle file");
			return OPERATOR_CANCELLED;
		}
	}
	else if (!BLI_file_is_writable(filepath)) {
		BKE_report(op->reports, RPT_ERROR, "Can't overwrite export file");
		return OPERATOR_CANCELLED;
	}

	SEQ_BEGIN(ed, seq)
	{
		if (seq->type == SEQ_TYPE_TEXT) {
			BLI_addtail(&text_seq, MEM_dupallocN(seq));
		}
	}
	SEQ_END

	if (BLI_listbase_is_empty(&text_seq)) {
		BKE_report(op->reports, RPT_ERROR, "No subtitles (text strips) to export");
		return OPERATOR_CANCELLED;
	}

	BLI_listbase_sort(&text_seq, BKE_sequencer_cmp_time_startdisp);

	/* time to open and write! */
	file = BLI_fopen(filepath, "w");

	for (seq = text_seq.first; seq; seq = seq_next) {
		TextVars *data = seq->effectdata;
		char timecode_str_start[32];
		char timecode_str_end[32];

		BLI_timecode_string_from_time(timecode_str_start, sizeof(timecode_str_start),
		                              -2, FRA2TIME(seq->startdisp), FPS, USER_TIMECODE_SUBRIP);
		BLI_timecode_string_from_time(timecode_str_end, sizeof(timecode_str_end),
		                              -2, FRA2TIME(seq->enddisp), FPS, USER_TIMECODE_SUBRIP);

		fprintf(file, "%d\n%s --> %s\n%s\n\n", iter++, timecode_str_start, timecode_str_end, data->text);

		seq_next = seq->next;
		MEM_freeN(seq);
	}

	fclose(file);

	return OPERATOR_FINISHED;
}

static bool sequencer_strip_is_text_poll(bContext *C)
{
	Editing *ed;
	Sequence *seq;
	return (((ed = BKE_sequencer_editing_get(CTX_data_scene(C), false)) != NULL) && ((seq = ed->act_seq) != NULL) && (seq->type == SEQ_TYPE_TEXT));
}

void SEQUENCER_OT_export_subtitles(struct wmOperatorType *ot)
{
	/* identifiers */
	ot->name = "Export Subtitles";
	ot->idname = "SEQUENCER_OT_export_subtitles";
	ot->description = "Export .srt file containing text strips";

	/* api callbacks */
	ot->exec = sequencer_export_subtitles_exec;
	ot->invoke = sequencer_export_subtitles_invoke;
	ot->poll = sequencer_strip_is_text_poll;

	/* flags */
	ot->flag = OPTYPE_REGISTER | OPTYPE_UNDO;

	WM_operator_properties_filesel(
	        ot,  FILE_TYPE_FOLDER, FILE_BLENDER, FILE_SAVE,
	        WM_FILESEL_FILEPATH, FILE_DEFAULTDISPLAY, FILE_SORT_ALPHA);
}<|MERGE_RESOLUTION|>--- conflicted
+++ resolved
@@ -677,12 +677,7 @@
 	Sequence *seqn = NULL;
 	bool skip_dup = false;
 
-<<<<<<< HEAD
 	/* Unlike soft-cut, it's important to use the same value for both strips. */
-=======
-	/* The frame is exactly on the endpoint,
-	 * this needs special handling for soft cut (not needed for hard cut). */
->>>>>>> 16b07fb0
 	const bool is_end_exact = ((seq->start + seq->len) == cutframe);
 
 	/* backup values */
@@ -803,11 +798,6 @@
 	Sequence *seqn = NULL;
 	bool skip_dup = false;
 
-<<<<<<< HEAD
-=======
-	/* The frame is exactly on the endpoint,
-	 * this needs special handling for soft cut (not needed for hard cut). */
->>>>>>> 16b07fb0
 	bool is_end_exact = ((seq->start + seq->len) == cutframe);
 
 	/* backup values */
