--- conflicted
+++ resolved
@@ -272,7 +272,6 @@
   }
 }
 
-<<<<<<< HEAD
 void ED_region_draw_cb_draw(const bContext *C, ARegion *region, int type)
 {
   ed_region_draw_cb_draw(C, region, region->type, type);
@@ -281,7 +280,8 @@
 void ED_region_surface_draw_cb_draw(ARegionType *art, int type)
 {
   ed_region_draw_cb_draw(NULL, NULL, art, type);
-=======
+}
+
 void ED_region_draw_cb_remove_by_type(ARegionType *art, void *draw_fn, void (*free)(void *))
 {
   LISTBASE_FOREACH_MUTABLE (RegionDrawCB *, rdc, &art->drawcalls) {
@@ -293,7 +293,6 @@
       MEM_freeN(rdc);
     }
   }
->>>>>>> 84da76a9
 }
 
 /* ********************* space template *********************** */
