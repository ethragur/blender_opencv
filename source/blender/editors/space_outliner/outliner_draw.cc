/* SPDX-License-Identifier: GPL-2.0-or-later
 * Copyright 2004 Blender Foundation. All rights reserved. */

/** \file
 * \ingroup spoutliner
 */

#include "DNA_armature_types.h"
#include "DNA_collection_types.h"
#include "DNA_constraint_types.h"
#include "DNA_gpencil_modifier_types.h"
#include "DNA_gpencil_types.h"
#include "DNA_light_types.h"
#include "DNA_lightprobe_types.h"
#include "DNA_object_force_types.h"
#include "DNA_object_types.h"
#include "DNA_scene_types.h"
#include "DNA_sequence_types.h"
#include "DNA_text_types.h"

#include "BLI_blenlib.h"
#include "BLI_math.h"
#include "BLI_mempool.h"
#include "BLI_string_utils.h"
#include "BLI_utildefines.h"

#include "BLT_translation.h"

#include "BKE_armature.h"
#include "BKE_context.h"
#include "BKE_curve.h"
#include "BKE_deform.h"
#include "BKE_gpencil.h"
#include "BKE_idtype.h"
#include "BKE_layer.h"
#include "BKE_lib_id.h"
#include "BKE_lib_override.h"
#include "BKE_library.h"
#include "BKE_main.h"
#include "BKE_modifier.h"
#include "BKE_node.h"
#include "BKE_object.h"
#include "BKE_particle.h"
#include "BKE_report.h"

#include "DEG_depsgraph.h"
#include "DEG_depsgraph_build.h"

#include "ED_armature.h"
#include "ED_fileselect.h"
#include "ED_outliner.h"
#include "ED_screen.h"

#include "WM_api.h"
#include "WM_message.h"
#include "WM_types.h"

#include "GPU_immediate.h"
#include "GPU_state.h"

#include "UI_interface.h"
#include "UI_interface_icons.h"
#include "UI_resources.h"
#include "UI_view2d.h"

#include "RNA_access.h"

#include "outliner_intern.hh"
#include "tree/tree_display.hh"
#include "tree/tree_element.hh"
#include "tree/tree_element_id.hh"
#include "tree/tree_element_overrides.hh"
#include "tree/tree_element_rna.hh"
#include "tree/tree_iterator.hh"

using namespace blender;
using namespace blender::ed::outliner;

/* -------------------------------------------------------------------- */
/** \name Tree Size Functions
 * \{ */

static void outliner_tree_dimensions_impl(SpaceOutliner *space_outliner,
                                          ListBase *lb,
                                          int *width,
                                          int *height)
{
  LISTBASE_FOREACH (TreeElement *, te, lb) {
    *width = MAX2(*width, te->xend);
    if (height != nullptr) {
      *height += UI_UNIT_Y;
    }

    TreeStoreElem *tselem = TREESTORE(te);
    if (TSELEM_OPEN(tselem, space_outliner)) {
      outliner_tree_dimensions_impl(space_outliner, &te->subtree, width, height);
    }
    else {
      outliner_tree_dimensions_impl(space_outliner, &te->subtree, width, nullptr);
    }
  }
}

void outliner_tree_dimensions(SpaceOutliner *space_outliner, int *r_width, int *r_height)
{
  *r_width = 0;
  *r_height = 0;
  outliner_tree_dimensions_impl(space_outliner, &space_outliner->tree, r_width, r_height);
}

/**
 * The active object is only needed for reference.
 */
static bool is_object_data_in_editmode(const ID *id, const Object *obact)
{
  if (id == nullptr) {
    return false;
  }

  const short id_type = GS(id->name);

  if (id_type == ID_GD && obact && obact->data == id) {
    bGPdata *gpd = (bGPdata *)id;
    return GPENCIL_EDIT_MODE(gpd);
  }

  return ((obact && (obact->mode & OB_MODE_EDIT)) && (id && OB_DATA_SUPPORT_EDITMODE(id_type)) &&
          (GS(((ID *)obact->data)->name) == id_type) && BKE_object_data_is_in_editmode(obact, id));
}

/** \} */

/* -------------------------------------------------------------------- */
/** \name Button Callbacks
 * \{ */

static void restrictbutton_recursive_ebone(bArmature *arm,
                                           EditBone *ebone_parent,
                                           int flag,
                                           bool set_flag)
{
  LISTBASE_FOREACH (EditBone *, ebone, arm->edbo) {
    if (ED_armature_ebone_is_child_recursive(ebone_parent, ebone)) {
      if (set_flag) {
        ebone->flag &= ~(BONE_TIPSEL | BONE_SELECTED | BONE_ROOTSEL);
        ebone->flag |= flag;
      }
      else {
        ebone->flag &= ~flag;
      }
    }
  }
}

static void restrictbutton_recursive_bone(Bone *bone_parent, int flag, bool set_flag)
{
  LISTBASE_FOREACH (Bone *, bone, &bone_parent->childbase) {
    if (set_flag) {
      bone->flag &= ~(BONE_TIPSEL | BONE_SELECTED | BONE_ROOTSEL);
      bone->flag |= flag;
    }
    else {
      bone->flag &= ~flag;
    }
    restrictbutton_recursive_bone(bone, flag, set_flag);
  }
}

static void restrictbutton_r_lay_fn(bContext *C, void *poin, void *UNUSED(poin2))
{
  WM_event_add_notifier(C, NC_SCENE | ND_RENDER_OPTIONS, poin);
}

static void restrictbutton_bone_visibility_fn(bContext *C, void *poin, void *UNUSED(poin2))
{
  Bone *bone = (Bone *)poin;

  if (CTX_wm_window(C)->eventstate->modifier & KM_SHIFT) {
    restrictbutton_recursive_bone(bone, BONE_HIDDEN_P, (bone->flag & BONE_HIDDEN_P) != 0);
  }
}

static void restrictbutton_bone_select_fn(bContext *C, void *UNUSED(poin), void *poin2)
{
  Bone *bone = (Bone *)poin2;
  if (bone->flag & BONE_UNSELECTABLE) {
    bone->flag &= ~(BONE_SELECTED | BONE_TIPSEL | BONE_ROOTSEL);
  }

  if (CTX_wm_window(C)->eventstate->modifier & KM_SHIFT) {
    restrictbutton_recursive_bone(bone, BONE_UNSELECTABLE, (bone->flag & BONE_UNSELECTABLE) != 0);
  }

  WM_event_add_notifier(C, NC_OBJECT | ND_POSE, nullptr);
}

static void restrictbutton_ebone_select_fn(bContext *C, void *poin, void *poin2)
{
  bArmature *arm = (bArmature *)poin;
  EditBone *ebone = (EditBone *)poin2;

  if (ebone->flag & BONE_UNSELECTABLE) {
    ebone->flag &= ~(BONE_SELECTED | BONE_TIPSEL | BONE_ROOTSEL);
  }

  if (CTX_wm_window(C)->eventstate->modifier & KM_SHIFT) {
    restrictbutton_recursive_ebone(
        arm, ebone, BONE_UNSELECTABLE, (ebone->flag & BONE_UNSELECTABLE) != 0);
  }

  WM_event_add_notifier(C, NC_OBJECT | ND_POSE, nullptr);
}

static void restrictbutton_ebone_visibility_fn(bContext *C, void *poin, void *poin2)
{
  bArmature *arm = (bArmature *)poin;
  EditBone *ebone = (EditBone *)poin2;
  if (ebone->flag & BONE_HIDDEN_A) {
    ebone->flag &= ~(BONE_SELECTED | BONE_TIPSEL | BONE_ROOTSEL);
  }

  if (CTX_wm_window(C)->eventstate->modifier & KM_SHIFT) {
    restrictbutton_recursive_ebone(arm, ebone, BONE_HIDDEN_A, (ebone->flag & BONE_HIDDEN_A) != 0);
  }

  WM_event_add_notifier(C, NC_OBJECT | ND_POSE, nullptr);
}

static void restrictbutton_gp_layer_flag_fn(bContext *C, void *poin, void *UNUSED(poin2))
{
  ID *id = (ID *)poin;

  DEG_id_tag_update(id, ID_RECALC_GEOMETRY);
  WM_event_add_notifier(C, NC_GPENCIL | ND_DATA | NA_EDITED, nullptr);
}

static void restrictbutton_id_user_toggle(bContext *UNUSED(C), void *poin, void *UNUSED(poin2))
{
  ID *id = (ID *)poin;

  BLI_assert(id != nullptr);

  if (id->flag & LIB_FAKEUSER) {
    id_us_plus(id);
  }
  else {
    id_us_min(id);
  }
}

static void outliner_object_set_flag_recursive_fn(bContext *C,
                                                  Base *base,
                                                  Object *ob,
                                                  const char *propname)
{
  Main *bmain = CTX_data_main(C);
  wmWindow *win = CTX_wm_window(C);
  Scene *scene = CTX_data_scene(C);
  ViewLayer *view_layer = CTX_data_view_layer(C);
  PointerRNA ptr;

  bool extend = (win->eventstate->modifier & KM_SHIFT);

  if (!extend) {
    return;
  }

  /* Create PointerRNA and PropertyRNA for either Object or Base. */
  ID *id = ob ? &ob->id : &scene->id;
  StructRNA *struct_rna = ob ? &RNA_Object : &RNA_ObjectBase;
  void *data = ob ? (void *)ob : (void *)base;

  RNA_pointer_create(id, struct_rna, data, &ptr);
  PropertyRNA *base_or_object_prop = RNA_struct_type_find_property(struct_rna, propname);
  const bool value = RNA_property_boolean_get(&ptr, base_or_object_prop);

  Object *ob_parent = ob ? ob : base->object;

  for (Object *ob_iter = reinterpret_cast<Object *>(bmain->objects.first); ob_iter;
       ob_iter = reinterpret_cast<Object *>(ob_iter->id.next)) {
    if (BKE_object_is_child_recursive(ob_parent, ob_iter)) {
      if (ob) {
        RNA_id_pointer_create(&ob_iter->id, &ptr);
        DEG_id_tag_update(&ob_iter->id, ID_RECALC_COPY_ON_WRITE);
      }
      else {
        Base *base_iter = BKE_view_layer_base_find(view_layer, ob_iter);
        /* Child can be in a collection excluded from viewlayer. */
        if (base_iter == nullptr) {
          continue;
        }
        RNA_pointer_create(&scene->id, &RNA_ObjectBase, base_iter, &ptr);
      }
      RNA_property_boolean_set(&ptr, base_or_object_prop, value);
    }
  }

  /* We don't call RNA_property_update() due to performance, so we batch update them. */
  if (ob) {
    BKE_main_collection_sync_remap(bmain);
    DEG_relations_tag_update(bmain);
  }
  else {
    BKE_layer_collection_sync(scene, view_layer);
    DEG_id_tag_update(&scene->id, ID_RECALC_BASE_FLAGS);
  }
}

/**
 * Object properties.
 */
static void outliner__object_set_flag_recursive_fn(bContext *C, void *poin, void *poin2)
{
  Object *ob = reinterpret_cast<Object *>(poin);
  char *propname = reinterpret_cast<char *>(poin2);
  outliner_object_set_flag_recursive_fn(C, nullptr, ob, propname);
}

/**
 * Base properties.
 */
static void outliner__base_set_flag_recursive_fn(bContext *C, void *poin, void *poin2)
{
  Base *base = reinterpret_cast<Base *>(poin);
  char *propname = reinterpret_cast<char *>(poin2);
  outliner_object_set_flag_recursive_fn(C, base, nullptr, propname);
}

/** Create either a RNA_LayerCollection or a RNA_Collection pointer. */
static void outliner_layer_or_collection_pointer_create(Scene *scene,
                                                        LayerCollection *layer_collection,
                                                        Collection *collection,
                                                        PointerRNA *ptr)
{
  if (collection) {
    RNA_id_pointer_create(&collection->id, ptr);
  }
  else {
    RNA_pointer_create(&scene->id, &RNA_LayerCollection, layer_collection, ptr);
  }
}

/** Create either a RNA_ObjectBase or a RNA_Object pointer. */
static void outliner_base_or_object_pointer_create(
    Scene *scene, ViewLayer *view_layer, Collection *collection, Object *ob, PointerRNA *ptr)
{
  if (collection) {
    RNA_id_pointer_create(&ob->id, ptr);
  }
  else {
    Base *base = BKE_view_layer_base_find(view_layer, ob);
    RNA_pointer_create(&scene->id, &RNA_ObjectBase, base, ptr);
  }
}

/* NOTE: Collection is only valid when we want to change the collection data, otherwise we get it
 * from layer collection. Layer collection is valid whenever we are looking at a view layer. */
static void outliner_collection_set_flag_recursive(Scene *scene,
                                                   ViewLayer *view_layer,
                                                   LayerCollection *layer_collection,
                                                   Collection *collection,
                                                   PropertyRNA *layer_or_collection_prop,
                                                   PropertyRNA *base_or_object_prop,
                                                   const bool value)
{
  if (layer_collection && layer_collection->flag & LAYER_COLLECTION_EXCLUDE) {
    return;
  }
  PointerRNA ptr;
  outliner_layer_or_collection_pointer_create(scene, layer_collection, collection, &ptr);
  RNA_property_boolean_set(&ptr, layer_or_collection_prop, value);

  /* Set the same flag for the nested objects as well. */
  if (base_or_object_prop) {
    /* NOTE: We can't use BKE_collection_object_cache_get()
     * otherwise we would not take collection exclusion into account. */
    LISTBASE_FOREACH (CollectionObject *, cob, &layer_collection->collection->gobject) {

      outliner_base_or_object_pointer_create(scene, view_layer, collection, cob->ob, &ptr);
      RNA_property_boolean_set(&ptr, base_or_object_prop, value);

      if (collection) {
        DEG_id_tag_update(&cob->ob->id, ID_RECALC_COPY_ON_WRITE);
      }
    }
  }

  /* Keep going recursively. */
  ListBase *lb = (layer_collection ? &layer_collection->layer_collections : &collection->children);
  LISTBASE_FOREACH (Link *, link, lb) {
    LayerCollection *layer_collection_iter = layer_collection ? (LayerCollection *)link : nullptr;
    Collection *collection_iter = layer_collection ?
                                      (collection ? layer_collection_iter->collection : nullptr) :
                                      ((CollectionChild *)link)->collection;
    outliner_collection_set_flag_recursive(scene,
                                           view_layer,
                                           layer_collection_iter,
                                           collection_iter,
                                           layer_or_collection_prop,
                                           base_or_object_prop,
                                           value);
  }

  if (collection) {
    DEG_id_tag_update(&collection->id, ID_RECALC_COPY_ON_WRITE);
  }
}

/**
 * Check if collection is already isolated.
 *
 * A collection is isolated if all its parents and children are "visible".
 * All the other collections must be "invisible".
 *
 * NOTE: We could/should boost performance by iterating over the tree twice.
 * First tagging all the children/parent collections, then getting their values and comparing.
 * To run BKE_collection_has_collection() so many times is silly and slow.
 */
static bool outliner_collection_is_isolated(Scene *scene,
                                            const LayerCollection *layer_collection_cmp,
                                            const Collection *collection_cmp,
                                            const bool value_cmp,
                                            const PropertyRNA *layer_or_collection_prop,
                                            LayerCollection *layer_collection,
                                            Collection *collection)
{
  PointerRNA ptr;
  outliner_layer_or_collection_pointer_create(scene, layer_collection, collection, &ptr);
  const bool value = RNA_property_boolean_get(&ptr, (PropertyRNA *)layer_or_collection_prop);
  Collection *collection_ensure = collection ? collection : layer_collection->collection;
  const Collection *collection_ensure_cmp = collection_cmp ? collection_cmp :
                                                             layer_collection_cmp->collection;

  if (collection_ensure->flag & COLLECTION_IS_MASTER) {
  }
  else if (collection_ensure == collection_ensure_cmp) {
  }
  else if (BKE_collection_has_collection(collection_ensure, (Collection *)collection_ensure_cmp) ||
           BKE_collection_has_collection((Collection *)collection_ensure_cmp, collection_ensure)) {
    /* This collection is either a parent or a child of the collection.
     * We expect it to be set "visible" already. */
    if (value != value_cmp) {
      return false;
    }
  }
  else {
    /* This collection is neither a parent nor a child of the collection.
     * We expect it to be "invisible". */
    if (value == value_cmp) {
      return false;
    }
  }

  /* Keep going recursively. */
  ListBase *lb = (layer_collection ? &layer_collection->layer_collections : &collection->children);
  LISTBASE_FOREACH (Link *, link, lb) {
    LayerCollection *layer_collection_iter = layer_collection ? (LayerCollection *)link : nullptr;
    Collection *collection_iter = layer_collection ?
                                      (collection ? layer_collection_iter->collection : nullptr) :
                                      ((CollectionChild *)link)->collection;
    if (layer_collection_iter && layer_collection_iter->flag & LAYER_COLLECTION_EXCLUDE) {
      continue;
    }
    if (!outliner_collection_is_isolated(scene,
                                         layer_collection_cmp,
                                         collection_cmp,
                                         value_cmp,
                                         layer_or_collection_prop,
                                         layer_collection_iter,
                                         collection_iter)) {
      return false;
    }
  }

  return true;
}

void outliner_collection_isolate_flag(Scene *scene,
                                      ViewLayer *view_layer,
                                      LayerCollection *layer_collection,
                                      Collection *collection,
                                      PropertyRNA *layer_or_collection_prop,
                                      const char *propname,
                                      const bool value)
{
  PointerRNA ptr;
  const bool is_hide = strstr(propname, "hide_") != nullptr;

  LayerCollection *top_layer_collection = layer_collection ?
                                              reinterpret_cast<LayerCollection *>(
                                                  view_layer->layer_collections.first) :
                                              nullptr;
  Collection *top_collection = collection ? scene->master_collection : nullptr;

  bool was_isolated = (value == is_hide);
  was_isolated &= outliner_collection_is_isolated(scene,
                                                  layer_collection,
                                                  collection,
                                                  !is_hide,
                                                  layer_or_collection_prop,
                                                  top_layer_collection,
                                                  top_collection);

  if (was_isolated) {
    const bool default_value = RNA_property_boolean_get_default(nullptr, layer_or_collection_prop);
    /* Make every collection go back to its default "visibility" state. */
    outliner_collection_set_flag_recursive(scene,
                                           view_layer,
                                           top_layer_collection,
                                           top_collection,
                                           layer_or_collection_prop,
                                           nullptr,
                                           default_value);
    return;
  }

  /* Make every collection "invisible". */
  outliner_collection_set_flag_recursive(scene,
                                         view_layer,
                                         top_layer_collection,
                                         top_collection,
                                         layer_or_collection_prop,
                                         nullptr,
                                         is_hide);

  /* Make this collection and its children collections the only "visible". */
  outliner_collection_set_flag_recursive(scene,
                                         view_layer,
                                         layer_collection,
                                         collection,
                                         layer_or_collection_prop,
                                         nullptr,
                                         !is_hide);

  /* Make this collection direct parents also "visible". */
  if (layer_collection) {
    LayerCollection *lc_parent = layer_collection;
    LISTBASE_FOREACH (LayerCollection *, lc_iter, &top_layer_collection->layer_collections) {
      if (BKE_layer_collection_has_layer_collection(lc_iter, layer_collection)) {
        lc_parent = lc_iter;
        break;
      }
    }

    while (lc_parent != layer_collection) {
      outliner_layer_or_collection_pointer_create(
          scene, lc_parent, collection ? lc_parent->collection : nullptr, &ptr);
      RNA_property_boolean_set(&ptr, layer_or_collection_prop, !is_hide);

      LISTBASE_FOREACH (LayerCollection *, lc_iter, &lc_parent->layer_collections) {
        if (BKE_layer_collection_has_layer_collection(lc_iter, layer_collection)) {
          lc_parent = lc_iter;
          break;
        }
      }
    }
  }
  else {
    CollectionParent *parent;
    Collection *child = collection;
    while ((parent = reinterpret_cast<CollectionParent *>(child->parents.first))) {
      if (parent->collection->flag & COLLECTION_IS_MASTER) {
        break;
      }
      RNA_id_pointer_create(&parent->collection->id, &ptr);
      RNA_property_boolean_set(&ptr, layer_or_collection_prop, !is_hide);
      child = parent->collection;
    }
  }
}

static void outliner_collection_set_flag_recursive_fn(bContext *C,
                                                      LayerCollection *layer_collection,
                                                      Collection *collection,
                                                      const char *propname)
{
  Main *bmain = CTX_data_main(C);
  wmWindow *win = CTX_wm_window(C);
  Scene *scene = CTX_data_scene(C);
  ViewLayer *view_layer = CTX_data_view_layer(C);
  PointerRNA ptr;

  bool do_isolate = (win->eventstate->modifier & KM_CTRL);
  bool extend = (win->eventstate->modifier & KM_SHIFT);

  if (!ELEM(true, do_isolate, extend)) {
    return;
  }

  /* Create PointerRNA and PropertyRNA for either Collection or LayerCollection. */
  ID *id = collection ? &collection->id : &scene->id;
  StructRNA *struct_rna = collection ? &RNA_Collection : &RNA_LayerCollection;
  void *data = collection ? (void *)collection : (void *)layer_collection;

  RNA_pointer_create(id, struct_rna, data, &ptr);
  outliner_layer_or_collection_pointer_create(scene, layer_collection, collection, &ptr);
  PropertyRNA *layer_or_collection_prop = RNA_struct_type_find_property(struct_rna, propname);
  const bool value = RNA_property_boolean_get(&ptr, layer_or_collection_prop);

  PropertyRNA *base_or_object_prop = nullptr;
  if (layer_collection != nullptr) {
    /* If we are toggling Layer collections we still want to change the properties of the base
     * or the objects. If we have a matching property, toggle it as well, it can be NULL. */
    struct_rna = collection ? &RNA_Object : &RNA_ObjectBase;
    base_or_object_prop = RNA_struct_type_find_property(struct_rna, propname);
  }

  if (extend) {
    outliner_collection_set_flag_recursive(scene,
                                           view_layer,
                                           layer_collection,
                                           collection,
                                           layer_or_collection_prop,
                                           base_or_object_prop,
                                           value);
  }
  else {
    outliner_collection_isolate_flag(scene,
                                     view_layer,
                                     layer_collection,
                                     collection,
                                     layer_or_collection_prop,
                                     propname,
                                     value);
  }

  /* We don't call RNA_property_update() due to performance, so we batch update them. */
  BKE_main_collection_sync_remap(bmain);
  DEG_relations_tag_update(bmain);
}

/**
 * Layer collection properties called from the ViewLayer mode.
 * Change the (non-excluded) collection children, and the objects nested to them all.
 */
static void view_layer__layer_collection_set_flag_recursive_fn(bContext *C,
                                                               void *poin,
                                                               void *poin2)
{
  LayerCollection *layer_collection = reinterpret_cast<LayerCollection *>(poin);
  char *propname = reinterpret_cast<char *>(poin2);
  outliner_collection_set_flag_recursive_fn(C, layer_collection, nullptr, propname);
}

/**
 * Collection properties called from the ViewLayer mode.
 * Change the (non-excluded) collection children, and the objects nested to them all.
 */
static void view_layer__collection_set_flag_recursive_fn(bContext *C, void *poin, void *poin2)
{
  LayerCollection *layer_collection = reinterpret_cast<LayerCollection *>(poin);
  char *propname = reinterpret_cast<char *>(poin2);
  outliner_collection_set_flag_recursive_fn(
      C, layer_collection, layer_collection->collection, propname);
}

/**
 * Collection properties called from the Scenes mode.
 * Change the collection children but no objects.
 */
static void scenes__collection_set_flag_recursive_fn(bContext *C, void *poin, void *poin2)
{
  Collection *collection = reinterpret_cast<Collection *>(poin);
  char *propname = reinterpret_cast<char *>(poin2);
  outliner_collection_set_flag_recursive_fn(C, nullptr, collection, propname);
}

static void namebutton_fn(bContext *C, void *tsep, char *oldname)
{
  Main *bmain = CTX_data_main(C);
  SpaceOutliner *space_outliner = CTX_wm_space_outliner(C);
  struct wmMsgBus *mbus = CTX_wm_message_bus(C);
  BLI_mempool *ts = space_outliner->treestore;
  TreeStoreElem *tselem = reinterpret_cast<TreeStoreElem *>(tsep);

  if (ts && tselem) {
    TreeElement *te = outliner_find_tree_element(&space_outliner->tree, tselem);

    if (tselem->type == TSE_SOME_ID) {
      BLI_libblock_ensure_unique_name(bmain, tselem->id->name);

      WM_msg_publish_rna_prop(mbus, tselem->id, tselem->id, ID, name);

      switch (GS(tselem->id->name)) {
        case ID_MA:
          WM_event_add_notifier(C, NC_MATERIAL, nullptr);
          break;
        case ID_TE:
          WM_event_add_notifier(C, NC_TEXTURE, nullptr);
          break;
        case ID_IM:
          WM_event_add_notifier(C, NC_IMAGE, nullptr);
          break;
        case ID_SCE:
          WM_event_add_notifier(C, NC_SCENE, nullptr);
          break;
        case ID_OB: {
          Object *ob = (Object *)tselem->id;
          if (ob->type == OB_MBALL) {
            DEG_id_tag_update(&ob->id, ID_RECALC_GEOMETRY);
          }
          DEG_id_tag_update(&ob->id, ID_RECALC_COPY_ON_WRITE);
          break;
        }
        default:
          break;
      }
      WM_event_add_notifier(C, NC_ID | NA_RENAME, nullptr);

      /* Check the library target exists */
      if (te->idcode == ID_LI) {
        Library *lib = (Library *)tselem->id;
        char expanded[FILE_MAX];

        BKE_library_filepath_set(bmain, lib, lib->filepath);

        BLI_strncpy(expanded, lib->filepath, sizeof(expanded));
        BLI_path_abs(expanded, BKE_main_blendfile_path(bmain));
        if (!BLI_exists(expanded)) {
          BKE_reportf(CTX_wm_reports(C),
                      RPT_ERROR,
                      "Library path '%s' does not exist, correct this before saving",
                      expanded);
        }
        else if (lib->id.tag & LIB_TAG_MISSING) {
          BKE_reportf(CTX_wm_reports(C),
                      RPT_INFO,
                      "Library path '%s' is now valid, please reload the library",
                      expanded);
          lib->id.tag &= ~LIB_TAG_MISSING;
        }
      }
    }
    else {
      switch (tselem->type) {
        case TSE_DEFGROUP: {
          Object *ob = (Object *)tselem->id;
          bDeformGroup *vg = reinterpret_cast<bDeformGroup *>(te->directdata);
          BKE_object_defgroup_unique_name(vg, ob);
          WM_msg_publish_rna_prop(mbus, &ob->id, vg, VertexGroup, name);
          break;
        }
        case TSE_NLA_ACTION: {
          bAction *act = (bAction *)tselem->id;
          BLI_libblock_ensure_unique_name(bmain, act->id.name);
          WM_msg_publish_rna_prop(mbus, &act->id, &act->id, ID, name);
          break;
        }
        case TSE_EBONE: {
          bArmature *arm = (bArmature *)tselem->id;
          if (arm->edbo) {
            EditBone *ebone = reinterpret_cast<EditBone *>(te->directdata);
            char newname[sizeof(ebone->name)];

            /* restore bone name */
            BLI_strncpy(newname, ebone->name, sizeof(ebone->name));
            BLI_strncpy(ebone->name, oldname, sizeof(ebone->name));
            ED_armature_bone_rename(bmain, arm, oldname, newname);
            WM_msg_publish_rna_prop(mbus, &arm->id, ebone, EditBone, name);
            WM_event_add_notifier(C, NC_OBJECT | ND_POSE, nullptr);
          }
          break;
        }

        case TSE_BONE: {
          TreeViewContext tvc;
          outliner_viewcontext_init(C, &tvc);

          bArmature *arm = (bArmature *)tselem->id;
          Bone *bone = reinterpret_cast<Bone *>(te->directdata);
          char newname[sizeof(bone->name)];

          /* always make current object active */
          tree_element_activate(C, &tvc, te, OL_SETSEL_NORMAL, true);

          /* restore bone name */
          BLI_strncpy(newname, bone->name, sizeof(bone->name));
          BLI_strncpy(bone->name, oldname, sizeof(bone->name));
          ED_armature_bone_rename(bmain, arm, oldname, newname);
          WM_msg_publish_rna_prop(mbus, &arm->id, bone, Bone, name);
          WM_event_add_notifier(C, NC_OBJECT | ND_POSE, nullptr);
          break;
        }
        case TSE_POSE_CHANNEL: {
          TreeViewContext tvc;
          outliner_viewcontext_init(C, &tvc);

          Object *ob = (Object *)tselem->id;
          bArmature *arm = (bArmature *)ob->data;
          bPoseChannel *pchan = reinterpret_cast<bPoseChannel *>(te->directdata);
          char newname[sizeof(pchan->name)];

          /* always make current pose-bone active */
          tree_element_activate(C, &tvc, te, OL_SETSEL_NORMAL, true);

          BLI_assert(ob->type == OB_ARMATURE);

          /* restore bone name */
          BLI_strncpy(newname, pchan->name, sizeof(pchan->name));
          BLI_strncpy(pchan->name, oldname, sizeof(pchan->name));
          ED_armature_bone_rename(
              bmain, reinterpret_cast<bArmature *>(ob->data), oldname, newname);
          WM_msg_publish_rna_prop(mbus, &arm->id, pchan->bone, Bone, name);
          WM_event_add_notifier(C, NC_OBJECT | ND_POSE, nullptr);
          break;
        }
        case TSE_POSEGRP: {
          Object *ob = (Object *)tselem->id; /* id = object. */
          bActionGroup *grp = reinterpret_cast<bActionGroup *>(te->directdata);

          BLI_uniquename(&ob->pose->agroups,
                         grp,
                         CTX_DATA_(BLT_I18NCONTEXT_ID_ACTION, "Group"),
                         '.',
                         offsetof(bActionGroup, name),
                         sizeof(grp->name));
          WM_msg_publish_rna_prop(mbus, &ob->id, grp, ActionGroup, name);
          WM_event_add_notifier(C, NC_OBJECT | ND_POSE, ob);
          break;
        }
        case TSE_GP_LAYER: {
          bGPdata *gpd = (bGPdata *)tselem->id; /* id = GP Datablock */
          bGPDlayer *gpl = reinterpret_cast<bGPDlayer *>(te->directdata);

          /* always make layer active */
          BKE_gpencil_layer_active_set(gpd, gpl);

          /* XXX: name needs translation stuff. */
          BLI_uniquename(
              &gpd->layers, gpl, "GP Layer", '.', offsetof(bGPDlayer, info), sizeof(gpl->info));

          WM_msg_publish_rna_prop(mbus, &gpd->id, gpl, GPencilLayer, info);
          DEG_id_tag_update(&gpd->id, ID_RECALC_GEOMETRY);
          WM_event_add_notifier(C, NC_GPENCIL | ND_DATA | NA_SELECTED, gpd);
          break;
        }
        case TSE_R_LAYER: {
          Scene *scene = (Scene *)tselem->id;
          ViewLayer *view_layer = reinterpret_cast<ViewLayer *>(te->directdata);

          /* Restore old name. */
          char newname[sizeof(view_layer->name)];
          BLI_strncpy(newname, view_layer->name, sizeof(view_layer->name));
          BLI_strncpy(view_layer->name, oldname, sizeof(view_layer->name));

          /* Rename, preserving animation and compositing data. */
          BKE_view_layer_rename(bmain, scene, view_layer, newname);
          WM_msg_publish_rna_prop(mbus, &scene->id, view_layer, ViewLayer, name);
          WM_event_add_notifier(C, NC_ID | NA_RENAME, nullptr);
          break;
        }
        case TSE_LAYER_COLLECTION: {
          /* The ID is a #Collection, not a #LayerCollection */
          Collection *collection = (Collection *)tselem->id;
          BLI_libblock_ensure_unique_name(bmain, collection->id.name);
          WM_msg_publish_rna_prop(mbus, &collection->id, &collection->id, ID, name);
          WM_event_add_notifier(C, NC_ID | NA_RENAME, nullptr);
          break;
        }
      }
    }
    tselem->flag &= ~TSE_TEXTBUT;
  }
}

struct RestrictProperties {
  bool initialized;

  PropertyRNA *object_hide_viewport, *object_hide_select, *object_hide_render;
  PropertyRNA *base_hide_viewport;
  PropertyRNA *collection_hide_viewport, *collection_hide_select, *collection_hide_render;
  PropertyRNA *layer_collection_exclude, *layer_collection_holdout,
      *layer_collection_indirect_only, *layer_collection_hide_viewport;
  PropertyRNA *modifier_show_viewport, *modifier_show_render;
  PropertyRNA *constraint_enable;
  PropertyRNA *bone_hide_viewport;
};

/* We don't care about the value of the property
 * but whether the property should be active or grayed out. */
struct RestrictPropertiesActive {
  bool object_hide_viewport;
  bool object_hide_select;
  bool object_hide_render;
  bool base_hide_viewport;
  bool collection_hide_viewport;
  bool collection_hide_select;
  bool collection_hide_render;
  bool layer_collection_exclude;
  bool layer_collection_holdout;
  bool layer_collection_indirect_only;
  bool layer_collection_hide_viewport;
  bool modifier_show_viewport;
  bool modifier_show_render;
  bool constraint_enable;
  bool bone_hide_viewport;
};

static void outliner_restrict_properties_enable_collection_set(
    PointerRNA *collection_ptr, RestrictProperties *props, RestrictPropertiesActive *props_active)
{
  if (props_active->collection_hide_render) {
    props_active->collection_hide_render = !RNA_property_boolean_get(
        collection_ptr, props->collection_hide_render);
    if (!props_active->collection_hide_render) {
      props_active->layer_collection_holdout = false;
      props_active->layer_collection_indirect_only = false;
      props_active->object_hide_render = false;
      props_active->modifier_show_render = false;
      props_active->constraint_enable = false;
    }
  }

  if (props_active->collection_hide_viewport) {
    props_active->collection_hide_viewport = !RNA_property_boolean_get(
        collection_ptr, props->collection_hide_viewport);
    if (!props_active->collection_hide_viewport) {
      props_active->collection_hide_select = false;
      props_active->object_hide_select = false;
      props_active->layer_collection_hide_viewport = false;
      props_active->object_hide_viewport = false;
      props_active->base_hide_viewport = false;
      props_active->modifier_show_viewport = false;
      props_active->constraint_enable = false;
    }
  }

  if (props_active->collection_hide_select) {
    props_active->collection_hide_select = !RNA_property_boolean_get(
        collection_ptr, props->collection_hide_select);
    if (!props_active->collection_hide_select) {
      props_active->object_hide_select = false;
    }
  }
}

static void outliner_restrict_properties_enable_layer_collection_set(
    PointerRNA *layer_collection_ptr,
    PointerRNA *collection_ptr,
    RestrictProperties *props,
    RestrictPropertiesActive *props_active)
{
  outliner_restrict_properties_enable_collection_set(collection_ptr, props, props_active);

  if (props_active->layer_collection_holdout) {
    props_active->layer_collection_holdout = RNA_property_boolean_get(
        layer_collection_ptr, props->layer_collection_holdout);
  }

  if (props_active->layer_collection_indirect_only) {
    props_active->layer_collection_indirect_only = RNA_property_boolean_get(
        layer_collection_ptr, props->layer_collection_indirect_only);
  }

  if (props_active->layer_collection_hide_viewport) {
    props_active->layer_collection_hide_viewport = !RNA_property_boolean_get(
        layer_collection_ptr, props->layer_collection_hide_viewport);

    if (!props_active->layer_collection_hide_viewport) {
      props_active->base_hide_viewport = false;
      props_active->collection_hide_select = false;
      props_active->object_hide_select = false;
    }
  }

  if (props_active->layer_collection_exclude) {
    props_active->layer_collection_exclude = !RNA_property_boolean_get(
        layer_collection_ptr, props->layer_collection_exclude);

    if (!props_active->layer_collection_exclude) {
      props_active->collection_hide_viewport = false;
      props_active->collection_hide_select = false;
      props_active->collection_hide_render = false;
      props_active->layer_collection_hide_viewport = false;
      props_active->layer_collection_holdout = false;
      props_active->layer_collection_indirect_only = false;
    }
  }
}

static bool outliner_restrict_properties_collection_set(Scene *scene,
                                                        TreeElement *te,
                                                        PointerRNA *collection_ptr,
                                                        PointerRNA *layer_collection_ptr,
                                                        RestrictProperties *props,
                                                        RestrictPropertiesActive *props_active)
{
  TreeStoreElem *tselem = TREESTORE(te);
  LayerCollection *layer_collection = (tselem->type == TSE_LAYER_COLLECTION) ?
                                          reinterpret_cast<LayerCollection *>(te->directdata) :
                                          nullptr;
  Collection *collection = outliner_collection_from_tree_element(te);

  if (collection->flag & COLLECTION_IS_MASTER) {
    return false;
  }

  /* Create the PointerRNA. */
  RNA_id_pointer_create(&collection->id, collection_ptr);
  if (layer_collection != nullptr) {
    RNA_pointer_create(&scene->id, &RNA_LayerCollection, layer_collection, layer_collection_ptr);
  }

  /* Update the restriction column values for the collection children. */
  if (layer_collection) {
    outliner_restrict_properties_enable_layer_collection_set(
        layer_collection_ptr, collection_ptr, props, props_active);
  }
  else {
    outliner_restrict_properties_enable_collection_set(collection_ptr, props, props_active);
  }
  return true;
}

static void outliner_draw_restrictbuts(uiBlock *block,
                                       Scene *scene,
                                       ViewLayer *view_layer,
                                       ARegion *region,
                                       SpaceOutliner *space_outliner,
                                       ListBase *lb,
                                       RestrictPropertiesActive props_active_parent)
{
  /* Get RNA properties (once for speed). */
  static RestrictProperties props = {false};
  if (!props.initialized) {
    props.object_hide_viewport = RNA_struct_type_find_property(&RNA_Object, "hide_viewport");
    props.object_hide_select = RNA_struct_type_find_property(&RNA_Object, "hide_select");
    props.object_hide_render = RNA_struct_type_find_property(&RNA_Object, "hide_render");
    props.base_hide_viewport = RNA_struct_type_find_property(&RNA_ObjectBase, "hide_viewport");
    props.collection_hide_viewport = RNA_struct_type_find_property(&RNA_Collection,
                                                                   "hide_viewport");
    props.collection_hide_select = RNA_struct_type_find_property(&RNA_Collection, "hide_select");
    props.collection_hide_render = RNA_struct_type_find_property(&RNA_Collection, "hide_render");
    props.layer_collection_exclude = RNA_struct_type_find_property(&RNA_LayerCollection,
                                                                   "exclude");
    props.layer_collection_holdout = RNA_struct_type_find_property(&RNA_LayerCollection,
                                                                   "holdout");
    props.layer_collection_indirect_only = RNA_struct_type_find_property(&RNA_LayerCollection,
                                                                         "indirect_only");
    props.layer_collection_hide_viewport = RNA_struct_type_find_property(&RNA_LayerCollection,
                                                                         "hide_viewport");
    props.modifier_show_viewport = RNA_struct_type_find_property(&RNA_Modifier, "show_viewport");
    props.modifier_show_render = RNA_struct_type_find_property(&RNA_Modifier, "show_render");

    props.constraint_enable = RNA_struct_type_find_property(&RNA_Constraint, "mute");

    props.bone_hide_viewport = RNA_struct_type_find_property(&RNA_Bone, "hide");

    props.initialized = true;
  }

  struct {
    int enable;
    int select;
    int hide;
    int viewport;
    int render;
    int indirect_only;
    int holdout;
  } restrict_offsets = {0};
  int restrict_column_offset = 0;

  /* This will determine the order of drawing from RIGHT to LEFT. */
  if (space_outliner->outlinevis == SO_VIEW_LAYER) {
    if (space_outliner->show_restrict_flags & SO_RESTRICT_INDIRECT_ONLY) {
      restrict_offsets.indirect_only = (++restrict_column_offset) * UI_UNIT_X + V2D_SCROLL_WIDTH;
    }
    if (space_outliner->show_restrict_flags & SO_RESTRICT_HOLDOUT) {
      restrict_offsets.holdout = (++restrict_column_offset) * UI_UNIT_X + V2D_SCROLL_WIDTH;
    }
  }
  if (space_outliner->show_restrict_flags & SO_RESTRICT_RENDER) {
    restrict_offsets.render = (++restrict_column_offset) * UI_UNIT_X + V2D_SCROLL_WIDTH;
  }
  if (space_outliner->show_restrict_flags & SO_RESTRICT_VIEWPORT) {
    restrict_offsets.viewport = (++restrict_column_offset) * UI_UNIT_X + V2D_SCROLL_WIDTH;
  }
  if (space_outliner->show_restrict_flags & SO_RESTRICT_HIDE) {
    restrict_offsets.hide = (++restrict_column_offset) * UI_UNIT_X + V2D_SCROLL_WIDTH;
  }
  if (space_outliner->show_restrict_flags & SO_RESTRICT_SELECT) {
    restrict_offsets.select = (++restrict_column_offset) * UI_UNIT_X + V2D_SCROLL_WIDTH;
  }
  if (space_outliner->outlinevis == SO_VIEW_LAYER &&
      space_outliner->show_restrict_flags & SO_RESTRICT_ENABLE) {
    restrict_offsets.enable = (++restrict_column_offset) * UI_UNIT_X + V2D_SCROLL_WIDTH;
  }

  BLI_assert((restrict_column_offset * UI_UNIT_X + V2D_SCROLL_WIDTH) ==
             outliner_right_columns_width(space_outliner));

  /* Create buttons. */
  uiBut *bt;

  LISTBASE_FOREACH (TreeElement *, te, lb) {
    TreeStoreElem *tselem = TREESTORE(te);
    RestrictPropertiesActive props_active = props_active_parent;

    if (te->ys + 2 * UI_UNIT_Y >= region->v2d.cur.ymin && te->ys <= region->v2d.cur.ymax) {
      if (tselem->type == TSE_R_LAYER &&
          ELEM(space_outliner->outlinevis, SO_SCENES, SO_VIEW_LAYER)) {
        if (space_outliner->show_restrict_flags & SO_RESTRICT_RENDER) {
          /* View layer render toggle. */
          ViewLayer *layer = reinterpret_cast<ViewLayer *>(te->directdata);

          bt = uiDefIconButBitS(block,
                                UI_BTYPE_ICON_TOGGLE_N,
                                VIEW_LAYER_RENDER,
                                0,
                                ICON_RESTRICT_RENDER_OFF,
                                (int)(region->v2d.cur.xmax - restrict_offsets.render),
                                te->ys,
                                UI_UNIT_X,
                                UI_UNIT_Y,
                                &layer->flag,
                                0,
                                0,
                                0,
                                0,
                                TIP_("Use view layer for rendering"));
          UI_but_func_set(bt, restrictbutton_r_lay_fn, tselem->id, nullptr);
          UI_but_flag_enable(bt, UI_BUT_DRAG_LOCK);
          UI_but_drawflag_enable(bt, UI_BUT_ICON_REVERSE);
        }
      }
      else if (((tselem->type == TSE_SOME_ID) && (te->idcode == ID_OB)) &&
               (te->flag & TE_CHILD_NOT_IN_COLLECTION)) {
        /* Don't show restrict columns for children that are not directly inside the collection. */
      }
      else if ((tselem->type == TSE_SOME_ID) && (te->idcode == ID_OB)) {
        PointerRNA ptr;
        Object *ob = (Object *)tselem->id;
        RNA_id_pointer_create(&ob->id, &ptr);

        if (space_outliner->show_restrict_flags & SO_RESTRICT_HIDE) {
          Base *base = (te->directdata) ? (Base *)te->directdata :
                                          BKE_view_layer_base_find(view_layer, ob);
          if (base) {
            PointerRNA base_ptr;
            RNA_pointer_create(&scene->id, &RNA_ObjectBase, base, &base_ptr);
            bt = uiDefIconButR_prop(block,
                                    UI_BTYPE_ICON_TOGGLE,
                                    0,
                                    0,
                                    (int)(region->v2d.cur.xmax - restrict_offsets.hide),
                                    te->ys,
                                    UI_UNIT_X,
                                    UI_UNIT_Y,
                                    &base_ptr,
                                    props.base_hide_viewport,
                                    -1,
                                    0,
                                    0,
                                    0,
                                    0,
                                    TIP_("Temporarily hide in viewport\n"
                                         "* Shift to set children"));
            UI_but_func_set(
                bt, outliner__base_set_flag_recursive_fn, base, (void *)"hide_viewport");
            UI_but_flag_enable(bt, UI_BUT_DRAG_LOCK);
            if (!props_active.base_hide_viewport) {
              UI_but_flag_enable(bt, UI_BUT_INACTIVE);
            }
          }
        }

        if (space_outliner->show_restrict_flags & SO_RESTRICT_SELECT) {
          bt = uiDefIconButR_prop(block,
                                  UI_BTYPE_ICON_TOGGLE,
                                  0,
                                  0,
                                  (int)(region->v2d.cur.xmax - restrict_offsets.select),
                                  te->ys,
                                  UI_UNIT_X,
                                  UI_UNIT_Y,
                                  &ptr,
                                  props.object_hide_select,
                                  -1,
                                  0,
                                  0,
                                  -1,
                                  -1,
                                  TIP_("Disable selection in viewport\n"
                                       "* Shift to set children"));
          UI_but_func_set(bt, outliner__object_set_flag_recursive_fn, ob, (char *)"hide_select");
          UI_but_flag_enable(bt, UI_BUT_DRAG_LOCK);
          if (!props_active.object_hide_select) {
            UI_but_flag_enable(bt, UI_BUT_INACTIVE);
          }
        }

        if (space_outliner->show_restrict_flags & SO_RESTRICT_VIEWPORT) {
          bt = uiDefIconButR_prop(block,
                                  UI_BTYPE_ICON_TOGGLE,
                                  0,
                                  0,
                                  (int)(region->v2d.cur.xmax - restrict_offsets.viewport),
                                  te->ys,
                                  UI_UNIT_X,
                                  UI_UNIT_Y,
                                  &ptr,
                                  props.object_hide_viewport,
                                  -1,
                                  0,
                                  0,
                                  -1,
                                  -1,
                                  TIP_("Globally disable in viewports\n"
                                       "* Shift to set children"));
          UI_but_func_set(bt, outliner__object_set_flag_recursive_fn, ob, (void *)"hide_viewport");
          UI_but_flag_enable(bt, UI_BUT_DRAG_LOCK);
          if (!props_active.object_hide_viewport) {
            UI_but_flag_enable(bt, UI_BUT_INACTIVE);
          }
        }

        if (space_outliner->show_restrict_flags & SO_RESTRICT_RENDER) {
          bt = uiDefIconButR_prop(block,
                                  UI_BTYPE_ICON_TOGGLE,
                                  0,
                                  0,
                                  (int)(region->v2d.cur.xmax - restrict_offsets.render),
                                  te->ys,
                                  UI_UNIT_X,
                                  UI_UNIT_Y,
                                  &ptr,
                                  props.object_hide_render,
                                  -1,
                                  0,
                                  0,
                                  -1,
                                  -1,
                                  TIP_("Globally disable in renders\n"
                                       "* Shift to set children"));
          UI_but_func_set(bt, outliner__object_set_flag_recursive_fn, ob, (char *)"hide_render");
          UI_but_flag_enable(bt, UI_BUT_DRAG_LOCK);
          if (!props_active.object_hide_render) {
            UI_but_flag_enable(bt, UI_BUT_INACTIVE);
          }
        }
      }
      else if (tselem->type == TSE_CONSTRAINT) {
        bConstraint *con = (bConstraint *)te->directdata;

        PointerRNA ptr;
        RNA_pointer_create(tselem->id, &RNA_Constraint, con, &ptr);

        if (space_outliner->show_restrict_flags & SO_RESTRICT_HIDE) {
          bt = uiDefIconButR_prop(block,
                                  UI_BTYPE_ICON_TOGGLE,
                                  0,
                                  0,
                                  (int)(region->v2d.cur.xmax - restrict_offsets.hide),
                                  te->ys,
                                  UI_UNIT_X,
                                  UI_UNIT_Y,
                                  &ptr,
                                  props.constraint_enable,
                                  -1,
                                  0,
                                  0,
                                  -1,
                                  -1,
                                  nullptr);
          UI_but_flag_enable(bt, UI_BUT_DRAG_LOCK);
          if (!props_active.constraint_enable) {
            UI_but_flag_enable(bt, UI_BUT_INACTIVE);
          }
        }
      }
      else if (tselem->type == TSE_MODIFIER) {
        ModifierData *md = (ModifierData *)te->directdata;

        PointerRNA ptr;
        RNA_pointer_create(tselem->id, &RNA_Modifier, md, &ptr);

        if (space_outliner->show_restrict_flags & SO_RESTRICT_VIEWPORT) {
          bt = uiDefIconButR_prop(block,
                                  UI_BTYPE_ICON_TOGGLE,
                                  0,
                                  0,
                                  (int)(region->v2d.cur.xmax - restrict_offsets.viewport),
                                  te->ys,
                                  UI_UNIT_X,
                                  UI_UNIT_Y,
                                  &ptr,
                                  props.modifier_show_viewport,
                                  -1,
                                  0,
                                  0,
                                  -1,
                                  -1,
                                  nullptr);
          UI_but_flag_enable(bt, UI_BUT_DRAG_LOCK);
          if (!props_active.modifier_show_viewport) {
            UI_but_flag_enable(bt, UI_BUT_INACTIVE);
          }
        }

        if (space_outliner->show_restrict_flags & SO_RESTRICT_RENDER) {
          bt = uiDefIconButR_prop(block,
                                  UI_BTYPE_ICON_TOGGLE,
                                  0,
                                  0,
                                  (int)(region->v2d.cur.xmax - restrict_offsets.render),
                                  te->ys,
                                  UI_UNIT_X,
                                  UI_UNIT_Y,
                                  &ptr,
                                  props.modifier_show_render,
                                  -1,
                                  0,
                                  0,
                                  -1,
                                  -1,
                                  nullptr);
          UI_but_flag_enable(bt, UI_BUT_DRAG_LOCK);
          if (!props_active.modifier_show_render) {
            UI_but_flag_enable(bt, UI_BUT_INACTIVE);
          }
        }
      }
      else if (tselem->type == TSE_POSE_CHANNEL) {
        PointerRNA ptr;
        bPoseChannel *pchan = (bPoseChannel *)te->directdata;
        Bone *bone = pchan->bone;
        Object *ob = (Object *)tselem->id;
        bArmature *arm = reinterpret_cast<bArmature *>(ob->data);

        RNA_pointer_create(&arm->id, &RNA_Bone, bone, &ptr);

        if (space_outliner->show_restrict_flags & SO_RESTRICT_VIEWPORT) {
          bt = uiDefIconButR_prop(block,
                                  UI_BTYPE_ICON_TOGGLE,
                                  0,
                                  0,
                                  (int)(region->v2d.cur.xmax - restrict_offsets.viewport),
                                  te->ys,
                                  UI_UNIT_X,
                                  UI_UNIT_Y,
                                  &ptr,
                                  props.bone_hide_viewport,
                                  -1,
                                  0,
                                  0,
                                  -1,
                                  -1,
                                  TIP_("Restrict visibility in the 3D View\n"
                                       "* Shift to set children"));
          UI_but_func_set(bt, restrictbutton_bone_visibility_fn, bone, nullptr);
          UI_but_flag_enable(bt, UI_BUT_DRAG_LOCK);
          UI_but_drawflag_enable(bt, UI_BUT_ICON_REVERSE);
        }

        if (space_outliner->show_restrict_flags & SO_RESTRICT_SELECT) {
          bt = uiDefIconButBitI(block,
                                UI_BTYPE_ICON_TOGGLE,
                                BONE_UNSELECTABLE,
                                0,
                                ICON_RESTRICT_SELECT_OFF,
                                (int)(region->v2d.cur.xmax - restrict_offsets.select),
                                te->ys,
                                UI_UNIT_X,
                                UI_UNIT_Y,
                                &(bone->flag),
                                0,
                                0,
                                0,
                                0,
                                TIP_("Restrict selection in the 3D View\n"
                                     "* Shift to set children"));
          UI_but_func_set(bt, restrictbutton_bone_select_fn, ob->data, bone);
          UI_but_flag_enable(bt, UI_BUT_DRAG_LOCK);
          UI_but_drawflag_enable(bt, UI_BUT_ICON_REVERSE);
        }
      }
      else if (tselem->type == TSE_EBONE) {
        bArmature *arm = (bArmature *)tselem->id;
        EditBone *ebone = (EditBone *)te->directdata;

        if (space_outliner->show_restrict_flags & SO_RESTRICT_VIEWPORT) {
          bt = uiDefIconButBitI(block,
                                UI_BTYPE_ICON_TOGGLE,
                                BONE_HIDDEN_A,
                                0,
                                ICON_RESTRICT_VIEW_OFF,
                                (int)(region->v2d.cur.xmax - restrict_offsets.viewport),
                                te->ys,
                                UI_UNIT_X,
                                UI_UNIT_Y,
                                &(ebone->flag),
                                0,
                                0,
                                0,
                                0,
                                TIP_("Restrict visibility in the 3D View\n"
                                     "* Shift to set children"));
          UI_but_func_set(bt, restrictbutton_ebone_visibility_fn, arm, ebone);
          UI_but_flag_enable(bt, UI_BUT_DRAG_LOCK);
          UI_but_drawflag_enable(bt, UI_BUT_ICON_REVERSE);
        }

        if (space_outliner->show_restrict_flags & SO_RESTRICT_SELECT) {
          bt = uiDefIconButBitI(block,
                                UI_BTYPE_ICON_TOGGLE,
                                BONE_UNSELECTABLE,
                                0,
                                ICON_RESTRICT_SELECT_OFF,
                                (int)(region->v2d.cur.xmax - restrict_offsets.select),
                                te->ys,
                                UI_UNIT_X,
                                UI_UNIT_Y,
                                &(ebone->flag),
                                0,
                                0,
                                0,
                                0,
                                TIP_("Restrict selection in the 3D View\n"
                                     "* Shift to set children"));
          UI_but_func_set(bt, restrictbutton_ebone_select_fn, arm, ebone);
          UI_but_flag_enable(bt, UI_BUT_DRAG_LOCK);
          UI_but_drawflag_enable(bt, UI_BUT_ICON_REVERSE);
        }
      }
      else if (tselem->type == TSE_GP_LAYER) {
        ID *id = tselem->id;
        bGPDlayer *gpl = (bGPDlayer *)te->directdata;

        if (space_outliner->show_restrict_flags & SO_RESTRICT_HIDE) {
          bt = uiDefIconButBitS(block,
                                UI_BTYPE_ICON_TOGGLE,
                                GP_LAYER_HIDE,
                                0,
                                ICON_HIDE_OFF,
                                (int)(region->v2d.cur.xmax - restrict_offsets.hide),
                                te->ys,
                                UI_UNIT_X,
                                UI_UNIT_Y,
                                &gpl->flag,
                                0,
                                0,
                                0,
                                0,
                                TIP_("Restrict visibility in the 3D View"));
          UI_but_func_set(bt, restrictbutton_gp_layer_flag_fn, id, gpl);
          UI_but_flag_enable(bt, UI_BUT_DRAG_LOCK);
          UI_but_drawflag_enable(bt, UI_BUT_ICON_REVERSE);
        }

        if (space_outliner->show_restrict_flags & SO_RESTRICT_SELECT) {
          bt = uiDefIconButBitS(block,
                                UI_BTYPE_ICON_TOGGLE,
                                GP_LAYER_LOCKED,
                                0,
                                ICON_UNLOCKED,
                                (int)(region->v2d.cur.xmax - restrict_offsets.select),
                                te->ys,
                                UI_UNIT_X,
                                UI_UNIT_Y,
                                &gpl->flag,
                                0,
                                0,
                                0,
                                0,
                                TIP_("Restrict editing of strokes and keyframes in this layer"));
          UI_but_func_set(bt, restrictbutton_gp_layer_flag_fn, id, gpl);
          UI_but_flag_enable(bt, UI_BUT_DRAG_LOCK);
        }
      }
      else if (outliner_is_collection_tree_element(te)) {
        PointerRNA collection_ptr;
        PointerRNA layer_collection_ptr;

        if (outliner_restrict_properties_collection_set(
                scene, te, &collection_ptr, &layer_collection_ptr, &props, &props_active)) {

          LayerCollection *layer_collection = (tselem->type == TSE_LAYER_COLLECTION) ?
                                                  reinterpret_cast<LayerCollection *>(
                                                      te->directdata) :
                                                  nullptr;
          Collection *collection = outliner_collection_from_tree_element(te);

          if (layer_collection != nullptr) {
            if (space_outliner->show_restrict_flags & SO_RESTRICT_ENABLE) {
              bt = uiDefIconButR_prop(block,
                                      UI_BTYPE_ICON_TOGGLE,
                                      0,
                                      0,
                                      (int)(region->v2d.cur.xmax) - restrict_offsets.enable,
                                      te->ys,
                                      UI_UNIT_X,
                                      UI_UNIT_Y,
                                      &layer_collection_ptr,
                                      props.layer_collection_exclude,
                                      -1,
                                      0,
                                      0,
                                      0,
                                      0,
                                      nullptr);
              UI_but_flag_enable(bt, UI_BUT_DRAG_LOCK);
            }

            if (space_outliner->show_restrict_flags & SO_RESTRICT_HIDE) {
              bt = uiDefIconButR_prop(block,
                                      UI_BTYPE_ICON_TOGGLE,
                                      0,
                                      0,
                                      (int)(region->v2d.cur.xmax - restrict_offsets.hide),
                                      te->ys,
                                      UI_UNIT_X,
                                      UI_UNIT_Y,
                                      &layer_collection_ptr,
                                      props.layer_collection_hide_viewport,
                                      -1,
                                      0,
                                      0,
                                      0,
                                      0,
                                      TIP_("Temporarily hide in viewport\n"
                                           "* Ctrl to isolate collection\n"
                                           "* Shift to set inside collections and objects"));
              UI_but_func_set(bt,
                              view_layer__layer_collection_set_flag_recursive_fn,
                              layer_collection,
                              (char *)"hide_viewport");
              UI_but_flag_enable(bt, UI_BUT_DRAG_LOCK);
              if (!props_active.layer_collection_hide_viewport) {
                UI_but_flag_enable(bt, UI_BUT_INACTIVE);
              }
            }

            if (space_outliner->show_restrict_flags & SO_RESTRICT_HOLDOUT) {
              bt = uiDefIconButR_prop(block,
                                      UI_BTYPE_ICON_TOGGLE,
                                      0,
                                      0,
                                      (int)(region->v2d.cur.xmax - restrict_offsets.holdout),
                                      te->ys,
                                      UI_UNIT_X,
                                      UI_UNIT_Y,
                                      &layer_collection_ptr,
                                      props.layer_collection_holdout,
                                      -1,
                                      0,
                                      0,
                                      0,
                                      0,
                                      TIP_("Mask out objects in collection from view layer\n"
                                           "* Ctrl to isolate collection\n"
                                           "* Shift to set inside collections"));
              UI_but_func_set(bt,
                              view_layer__layer_collection_set_flag_recursive_fn,
                              layer_collection,
                              (char *)"holdout");
              UI_but_flag_enable(bt, UI_BUT_DRAG_LOCK);
              if (!props_active.layer_collection_holdout) {
                UI_but_flag_enable(bt, UI_BUT_INACTIVE);
              }
            }

            if (space_outliner->show_restrict_flags & SO_RESTRICT_INDIRECT_ONLY) {
              bt = uiDefIconButR_prop(
                  block,
                  UI_BTYPE_ICON_TOGGLE,
                  0,
                  0,
                  (int)(region->v2d.cur.xmax - restrict_offsets.indirect_only),
                  te->ys,
                  UI_UNIT_X,
                  UI_UNIT_Y,
                  &layer_collection_ptr,
                  props.layer_collection_indirect_only,
                  -1,
                  0,
                  0,
                  0,
                  0,
                  TIP_("Objects in collection only contribute indirectly (through shadows and "
                       "reflections) in the view layer\n"
                       "* Ctrl to isolate collection\n"
                       "* Shift to set inside collections"));
              UI_but_func_set(bt,
                              view_layer__layer_collection_set_flag_recursive_fn,
                              layer_collection,
                              (char *)"indirect_only");
              UI_but_flag_enable(bt, UI_BUT_DRAG_LOCK);
              if (props_active.layer_collection_holdout ||
                  !props_active.layer_collection_indirect_only) {
                UI_but_flag_enable(bt, UI_BUT_INACTIVE);
              }
            }
          }

          if (space_outliner->show_restrict_flags & SO_RESTRICT_VIEWPORT) {
            bt = uiDefIconButR_prop(block,
                                    UI_BTYPE_ICON_TOGGLE,
                                    0,
                                    0,
                                    (int)(region->v2d.cur.xmax - restrict_offsets.viewport),
                                    te->ys,
                                    UI_UNIT_X,
                                    UI_UNIT_Y,
                                    &collection_ptr,
                                    props.collection_hide_viewport,
                                    -1,
                                    0,
                                    0,
                                    0,
                                    0,
                                    TIP_("Globally disable in viewports\n"
                                         "* Ctrl to isolate collection\n"
                                         "* Shift to set inside collections and objects"));
            if (layer_collection != nullptr) {
              UI_but_func_set(bt,
                              view_layer__collection_set_flag_recursive_fn,
                              layer_collection,
                              (char *)"hide_viewport");
            }
            else {
              UI_but_func_set(bt,
                              scenes__collection_set_flag_recursive_fn,
                              collection,
                              (char *)"hide_viewport");
            }
            UI_but_flag_enable(bt, UI_BUT_DRAG_LOCK);
            if (!props_active.collection_hide_viewport) {
              UI_but_flag_enable(bt, UI_BUT_INACTIVE);
            }
          }

          if (space_outliner->show_restrict_flags & SO_RESTRICT_RENDER) {
            bt = uiDefIconButR_prop(block,
                                    UI_BTYPE_ICON_TOGGLE,
                                    0,
                                    0,
                                    (int)(region->v2d.cur.xmax - restrict_offsets.render),
                                    te->ys,
                                    UI_UNIT_X,
                                    UI_UNIT_Y,
                                    &collection_ptr,
                                    props.collection_hide_render,
                                    -1,
                                    0,
                                    0,
                                    0,
                                    0,
                                    TIP_("Globally disable in renders\n"
                                         "* Ctrl to isolate collection\n"
                                         "* Shift to set inside collections and objects"));
            if (layer_collection != nullptr) {
              UI_but_func_set(bt,
                              view_layer__collection_set_flag_recursive_fn,
                              layer_collection,
                              (char *)"hide_render");
            }
            else {
              UI_but_func_set(
                  bt, scenes__collection_set_flag_recursive_fn, collection, (char *)"hide_render");
            }
            UI_but_flag_enable(bt, UI_BUT_DRAG_LOCK);
            if (!props_active.collection_hide_render) {
              UI_but_flag_enable(bt, UI_BUT_INACTIVE);
            }
          }

          if (space_outliner->show_restrict_flags & SO_RESTRICT_SELECT) {
            bt = uiDefIconButR_prop(block,
                                    UI_BTYPE_ICON_TOGGLE,
                                    0,
                                    0,
                                    (int)(region->v2d.cur.xmax - restrict_offsets.select),
                                    te->ys,
                                    UI_UNIT_X,
                                    UI_UNIT_Y,
                                    &collection_ptr,
                                    props.collection_hide_select,
                                    -1,
                                    0,
                                    0,
                                    0,
                                    0,
                                    TIP_("Disable selection in viewport\n"
                                         "* Ctrl to isolate collection\n"
                                         "* Shift to set inside collections and objects"));
            if (layer_collection != nullptr) {
              UI_but_func_set(bt,
                              view_layer__collection_set_flag_recursive_fn,
                              layer_collection,
                              (char *)"hide_select");
            }
            else {
              UI_but_func_set(
                  bt, scenes__collection_set_flag_recursive_fn, collection, (char *)"hide_select");
            }
            UI_but_flag_enable(bt, UI_BUT_DRAG_LOCK);
            if (!props_active.collection_hide_select) {
              UI_but_flag_enable(bt, UI_BUT_INACTIVE);
            }
          }
        }
      }
    }
    else if (outliner_is_collection_tree_element(te)) {
      PointerRNA collection_ptr;
      PointerRNA layer_collection_ptr;
      outliner_restrict_properties_collection_set(
          scene, te, &collection_ptr, &layer_collection_ptr, &props, &props_active);
    }

    if (TSELEM_OPEN(tselem, space_outliner)) {
      outliner_draw_restrictbuts(
          block, scene, view_layer, region, space_outliner, &te->subtree, props_active);
    }
  }
}

static void outliner_draw_userbuts(uiBlock *block,
                                   const ARegion *region,
                                   const SpaceOutliner *space_outliner)
{
  tree_iterator::all_open(*space_outliner, [&](const TreeElement *te) {
    if (!outliner_is_element_in_view(te, &region->v2d)) {
      return;
    }

    const TreeStoreElem *tselem = TREESTORE(te);
    if (tselem->type != TSE_SOME_ID) {
      return;
    }

    uiBut *bt;
    ID *id = tselem->id;
    const char *tip = nullptr;
    char buf[16] = "";
    int but_flag = UI_BUT_DRAG_LOCK;

    if (ID_IS_LINKED(id)) {
      but_flag |= UI_BUT_DISABLED;
    }

    BLI_str_format_int_grouped(buf, id->us);
    bt = uiDefBut(block,
                  UI_BTYPE_BUT,
                  1,
                  buf,
                  (int)(region->v2d.cur.xmax - OL_TOG_USER_BUTS_USERS),
                  te->ys,
                  UI_UNIT_X,
                  UI_UNIT_Y,
                  nullptr,
                  0.0,
                  0.0,
                  0,
                  0,
                  TIP_("Number of users of this data-block"));
    UI_but_flag_enable(bt, but_flag);

    if (id->flag & LIB_FAKEUSER) {
      tip = TIP_("Data-block will be retained using a fake user");
    }
    else {
      tip = TIP_("Data-block has no users and will be deleted");
    }
    bt = uiDefIconButBitS(block,
                          UI_BTYPE_ICON_TOGGLE,
                          LIB_FAKEUSER,
                          1,
                          ICON_FAKE_USER_OFF,
                          (int)(region->v2d.cur.xmax - OL_TOG_USER_BUTS_STATUS),
                          te->ys,
                          UI_UNIT_X,
                          UI_UNIT_Y,
                          &id->flag,
                          0,
                          0,
                          0,
                          0,
                          tip);
    UI_but_func_set(bt, restrictbutton_id_user_toggle, id, nullptr);
    UI_but_flag_enable(bt, but_flag);
  });
}

static void outliner_draw_overrides_rna_buts(uiBlock *block,
                                             const ARegion *region,
                                             const SpaceOutliner *space_outliner,
                                             const ListBase *lb,
                                             const int x)
{
  const float pad_x = 2.0f * UI_DPI_FAC;
  const float pad_y = 0.5f * U.pixelsize;
  const float item_max_width = round_fl_to_int(OL_RNA_COL_SIZEX - 2 * pad_x);
  const float item_height = round_fl_to_int(UI_UNIT_Y - 2.0f * pad_y);

  LISTBASE_FOREACH (const TreeElement *, te, lb) {
    const TreeStoreElem *tselem = TREESTORE(te);
    if (TSELEM_OPEN(tselem, space_outliner)) {
      outliner_draw_overrides_rna_buts(block, region, space_outliner, &te->subtree, x);
    }

    if (!outliner_is_element_in_view(te, &region->v2d)) {
      continue;
    }
    if (tselem->type != TSE_LIBRARY_OVERRIDE) {
      continue;
    }

    TreeElementOverridesProperty &override_elem = *tree_element_cast<TreeElementOverridesProperty>(
        te);

    if (!override_elem.is_rna_path_valid) {
      uiBut *but = uiDefBut(block,
                            UI_BTYPE_LABEL,
                            0,
                            override_elem.rna_path.c_str(),
                            x + pad_x,
                            te->ys + pad_y,
                            item_max_width,
                            item_height,
<<<<<<< HEAD
                            NULL,
=======
                            nullptr,
>>>>>>> f4456a4d
                            0.0f,
                            0.0f,
                            0.0f,
                            0.0f,
                            "");
      UI_but_flag_enable(but, UI_BUT_REDALERT);
      continue;
    }

    PointerRNA *ptr = &override_elem.override_rna_ptr;
    PropertyRNA *prop = &override_elem.override_rna_prop;
    const PropertyType prop_type = RNA_property_type(prop);

    uiBut *auto_but = uiDefAutoButR(block,
                                    ptr,
                                    prop,
                                    -1,
                                    (prop_type == PROP_ENUM) ? nullptr : "",
                                    ICON_NONE,
                                    x + pad_x,
                                    te->ys + pad_y,
                                    item_max_width,
                                    item_height);
    /* Added the button successfully, nothing else to do. Otherwise, cases for multiple buttons
     * need to be handled. */
    if (auto_but) {
      continue;
    }

    if (!auto_but) {
      /* TODO what if the array is longer, and doesn't fit nicely? What about multi-dimension
       * arrays? */
      uiDefAutoButsArrayR(
          block, ptr, prop, ICON_NONE, x + pad_x, te->ys + pad_y, item_max_width, item_height);
    }
  }
}

static bool outliner_but_identity_cmp_context_id_fn(const uiBut *a, const uiBut *b)
{
  const PointerRNA *idptr_a = UI_but_context_ptr_get(a, "id", &RNA_ID);
  const PointerRNA *idptr_b = UI_but_context_ptr_get(b, "id", &RNA_ID);
  if (!idptr_a || !idptr_b) {
    return false;
  }
  const ID *id_a = (const ID *)idptr_a->data;
  const ID *id_b = (const ID *)idptr_b->data;

  /* Using session UUID to compare is safer than using the pointer. */
  return id_a->session_uuid == id_b->session_uuid;
}

static void outliner_draw_overrides_restrictbuts(Main *bmain,
                                                 uiBlock *block,
                                                 const ARegion *region,
                                                 const SpaceOutliner *space_outliner,
                                                 const ListBase *lb,
                                                 const int x)
{
  LISTBASE_FOREACH (const TreeElement *, te, lb) {
    const TreeStoreElem *tselem = TREESTORE(te);
    if (TSELEM_OPEN(tselem, space_outliner)) {
      outliner_draw_overrides_restrictbuts(bmain, block, region, space_outliner, &te->subtree, x);
    }

    if (!outliner_is_element_in_view(te, &region->v2d)) {
      continue;
    }
    TreeElementID *te_id = tree_element_cast<TreeElementID>(te);
    if (!te_id) {
      continue;
    }

    ID &id = te_id->get_ID();
    BLI_assert(ID_IS_OVERRIDE_LIBRARY(&id));

    if (ID_IS_LINKED(&id)) {
      continue;
    }

    const bool is_system_override = BKE_lib_override_library_is_system_defined(bmain, &id);
    const BIFIconID icon = is_system_override ? ICON_LIBRARY_DATA_OVERRIDE_NONEDITABLE :
                                                ICON_LIBRARY_DATA_OVERRIDE;
    uiBut *but = uiDefIconButO(block,
                               UI_BTYPE_BUT,
                               "ED_OT_lib_id_override_editable_toggle",
                               WM_OP_EXEC_DEFAULT,
                               icon,
                               x,
                               te->ys,
                               UI_UNIT_X,
                               UI_UNIT_Y,
                               "");
    PointerRNA idptr;
    RNA_id_pointer_create(&id, &idptr);
    UI_but_context_ptr_set(block, but, "id", &idptr);
    UI_but_func_identity_compare_set(but, outliner_but_identity_cmp_context_id_fn);
    UI_but_flag_enable(but, UI_BUT_DRAG_LOCK);
  }
}

<<<<<<< HEAD
static bool outliner_draw_overrides_warning_buts(uiBlock *block,
                                                 ARegion *region,
                                                 SpaceOutliner *space_outliner,
                                                 ListBase *lb,
                                                 const bool is_open)
{
  bool any_item_has_warnings = false;

  LISTBASE_FOREACH (TreeElement *, te, lb) {
    bool item_has_warnings = false;
    const bool do_draw = outliner_is_element_in_view(te, &region->v2d);
    int but_flag = UI_BUT_DRAG_LOCK;
    const char *tip = nullptr;

    TreeStoreElem *tselem = TREESTORE(te);
    switch (tselem->type) {
      case TSE_LIBRARY_OVERRIDE_BASE: {
        ID *id = tselem->id;

        if (id->flag & LIB_LIB_OVERRIDE_RESYNC_LEFTOVER) {
          item_has_warnings = true;
          if (do_draw) {
            tip = TIP_(
                "This override data-block is not needed anymore, but was detected as user-edited");
          }
        }
        else if (ID_IS_OVERRIDE_LIBRARY_REAL(id) && ID_REAL_USERS(id) == 0) {
          item_has_warnings = true;
          if (do_draw) {
            tip = TIP_("This override data-block is unused");
          }
        }
        break;
      }
      case TSE_LIBRARY_OVERRIDE: {
        TreeElementOverridesProperty &te_override_prop =
            *tree_element_cast<TreeElementOverridesProperty>(te);
        if (!te_override_prop.is_rna_path_valid) {
          item_has_warnings = true;
          if (do_draw) {
            tip = TIP_(
                "This override property does not exist in current data, it will be removed on "
                "next .blend file save");
          }
        }
        break;
      }
      default:
        break;
    }

    const bool any_child_has_warnings = outliner_draw_overrides_warning_buts(
        block,
        region,
        space_outliner,
        &te->subtree,
        is_open && TSELEM_OPEN(tselem, space_outliner));

    if (do_draw &&
        (item_has_warnings || (any_child_has_warnings && !TSELEM_OPEN(tselem, space_outliner)))) {
      if (tip == nullptr) {
        tip = TIP_("Some sub-items require attention");
      }
      uiBut *bt = uiDefIconBut(block,
                               UI_BTYPE_BUT,
                               1,
                               ICON_ERROR,
                               (int)(region->v2d.cur.xmax - OL_TOG_USER_BUTS_STATUS),
                               te->ys,
                               UI_UNIT_X,
                               UI_UNIT_Y,
                               nullptr,
                               0.0,
                               0.0,
                               0.0,
                               0.0,
                               tip);
      UI_but_flag_enable(bt, but_flag);
    }
    any_item_has_warnings = any_item_has_warnings || item_has_warnings || any_child_has_warnings;
  }

  return any_item_has_warnings;
}

=======
>>>>>>> f4456a4d
static void outliner_draw_separator(ARegion *region, const int x)
{
  View2D *v2d = &region->v2d;

  GPU_line_width(1.0f);

  uint pos = GPU_vertformat_attr_add(immVertexFormat(), "pos", GPU_COMP_F32, 2, GPU_FETCH_FLOAT);
  immBindBuiltinProgram(GPU_SHADER_2D_UNIFORM_COLOR);
  immUniformThemeColorShadeAlpha(TH_BACK, -15, -200);

  immBegin(GPU_PRIM_LINES, 2);

  immVertex2f(pos, x, v2d->cur.ymax);
  immVertex2f(pos, x, v2d->cur.ymin);

  immEnd();

  immUnbindProgram();
}

static void outliner_draw_rnabuts(uiBlock *block,
                                  ARegion *region,
                                  SpaceOutliner *space_outliner,
                                  int sizex)
{
  PointerRNA ptr;
  PropertyRNA *prop;

  tree_iterator::all_open(*space_outliner, [&](TreeElement *te) {
    TreeStoreElem *tselem = TREESTORE(te);

    if (!outliner_is_element_in_view(te, &region->v2d)) {
      return;
    }

    if (TreeElementRNAProperty *te_rna_prop = tree_element_cast<TreeElementRNAProperty>(te)) {
      ptr = te_rna_prop->getPointerRNA();
      prop = te_rna_prop->getPropertyRNA();

      if (!TSELEM_OPEN(tselem, space_outliner)) {
        if (RNA_property_type(prop) == PROP_POINTER) {
          uiBut *but = uiDefAutoButR(block,
                                     &ptr,
                                     prop,
                                     -1,
                                     "",
                                     ICON_NONE,
                                     sizex,
                                     te->ys,
                                     OL_RNA_COL_SIZEX,
                                     UI_UNIT_Y - 1);
          UI_but_flag_enable(but, UI_BUT_DISABLED);
        }
        else if (RNA_property_type(prop) == PROP_ENUM) {
          uiDefAutoButR(block,
                        &ptr,
                        prop,
                        -1,
                        nullptr,
                        ICON_NONE,
                        sizex,
                        te->ys,
                        OL_RNA_COL_SIZEX,
                        UI_UNIT_Y - 1);
        }
        else {
          uiDefAutoButR(block,
                        &ptr,
                        prop,
                        -1,
                        "",
                        ICON_NONE,
                        sizex,
                        te->ys,
                        OL_RNA_COL_SIZEX,
                        UI_UNIT_Y - 1);
        }
      }
    }
    else if (TreeElementRNAArrayElement *te_rna_array_elem =
                 tree_element_cast<TreeElementRNAArrayElement>(te)) {
      ptr = te_rna_array_elem->getPointerRNA();
      prop = te_rna_array_elem->getPropertyRNA();

      uiDefAutoButR(block,
                    &ptr,
                    prop,
                    te->index,
                    "",
                    ICON_NONE,
                    sizex,
                    te->ys,
                    OL_RNA_COL_SIZEX,
                    UI_UNIT_Y - 1);
    }
  });
}

static void outliner_buttons(const bContext *C,
                             uiBlock *block,
                             ARegion *region,
                             const float restrict_column_width,
                             TreeElement *te)
{
  uiBut *bt;
  TreeStoreElem *tselem;
  int spx, dx, len;

  tselem = TREESTORE(te);

  BLI_assert(tselem->flag & TSE_TEXTBUT);
  /* If we add support to rename Sequence, need change this. */

  if (tselem->type == TSE_EBONE) {
    len = sizeof(((EditBone *)nullptr)->name);
  }
  else if (tselem->type == TSE_MODIFIER) {
    len = sizeof(((ModifierData *)nullptr)->name);
  }
  else if (tselem->id && GS(tselem->id->name) == ID_LI) {
    len = sizeof(((Library *)nullptr)->filepath);
  }
  else {
    len = MAX_ID_NAME - 2;
  }

  spx = te->xs + 1.8f * UI_UNIT_X;
  dx = region->v2d.cur.xmax - (spx + restrict_column_width + 0.2f * UI_UNIT_X);

  bt = uiDefBut(block,
                UI_BTYPE_TEXT,
                OL_NAMEBUTTON,
                "",
                spx,
                te->ys,
                dx,
                UI_UNIT_Y - 1,
                (void *)te->name,
                1.0,
                (float)len,
                0,
                0,
                "");
  UI_but_func_rename_set(bt, namebutton_fn, tselem);

  /* Returns false if button got removed. */
  if (false == UI_but_active_only(C, region, block, bt)) {
    tselem->flag &= ~TSE_TEXTBUT;

    /* Bad! (notifier within draw) without this, we don't get a refresh. */
    WM_event_add_notifier(C, NC_SPACE | ND_SPACE_OUTLINER, nullptr);
  }
}

static void outliner_mode_toggle_fn(bContext *C, void *tselem_poin, void *UNUSED(arg2))
{
  SpaceOutliner *space_outliner = CTX_wm_space_outliner(C);
  TreeStoreElem *tselem = (TreeStoreElem *)tselem_poin;
  TreeViewContext tvc;
  outliner_viewcontext_init(C, &tvc);

  TreeElement *te = outliner_find_tree_element(&space_outliner->tree, tselem);
  if (!te) {
    return;
  }

  /* Check that the item is actually an object. */
  BLI_assert(tselem->id != nullptr && GS(tselem->id->name) == ID_OB);

  Object *ob = (Object *)tselem->id;
  const bool object_data_shared = (ob->data == tvc.obact->data);

  wmWindow *win = CTX_wm_window(C);
  const bool do_extend = (win->eventstate->modifier & KM_CTRL) && !object_data_shared;
  outliner_item_mode_toggle(C, &tvc, te, do_extend);
}

/* Draw icons for adding and removing objects from the current interaction mode. */
static void outliner_draw_mode_column_toggle(uiBlock *block,
                                             TreeViewContext *tvc,
                                             TreeElement *te,
                                             const bool lock_object_modes)
{
  TreeStoreElem *tselem = TREESTORE(te);
  if ((tselem->type != TSE_SOME_ID) || (te->idcode != ID_OB)) {
    return;
  }

  Object *ob = (Object *)tselem->id;
  Object *ob_active = tvc->obact;

  /* Not all objects support particle systems. */
  if (ob_active->mode == OB_MODE_PARTICLE_EDIT && !psys_get_current(ob)) {
    return;
  }

  /* Only for objects with the same type. */
  if (ob->type != ob_active->type) {
    return;
  }

  bool draw_active_icon = ob->mode == ob_active->mode;

  /* When not locking object modes, objects can remain in non-object modes. For modes that do not
   * allow multi-object editing, these other objects should still show be viewed as not in the
   * mode. Otherwise multiple objects show the same mode icon in the outliner even though only
   * one object is actually editable in the mode. */
  if (!lock_object_modes && ob != ob_active && !(tvc->ob_edit || tvc->ob_pose)) {
    draw_active_icon = false;
  }

  const bool object_data_shared = (ob->data == ob_active->data);
  draw_active_icon = draw_active_icon || object_data_shared;

  int icon;
  const char *tip;
  if (draw_active_icon) {
    icon = UI_icon_from_object_mode(ob_active->mode);
    tip = object_data_shared ? TIP_("Change the object in the current mode") :
                               TIP_("Remove from the current mode");
  }
  else {
    icon = ICON_DOT;
    tip = TIP_(
        "Change the object in the current mode\n"
        "* Ctrl to add to the current mode");
  }
  UI_block_emboss_set(block, UI_EMBOSS_NONE_OR_STATUS);
  uiBut *but = uiDefIconBut(block,
                            UI_BTYPE_ICON_TOGGLE,
                            0,
                            icon,
                            0,
                            te->ys,
                            UI_UNIT_X,
                            UI_UNIT_Y,
                            nullptr,
                            0.0,
                            0.0,
                            0.0,
                            0.0,
                            tip);
  UI_but_func_set(but, outliner_mode_toggle_fn, tselem, nullptr);
  UI_but_flag_enable(but, UI_BUT_DRAG_LOCK);
  /* Mode toggling handles its own undo state because undo steps need to be grouped. */
  UI_but_flag_disable(but, UI_BUT_UNDO);

  if (ID_IS_LINKED(&ob->id) ||
      (ID_IS_OVERRIDE_LIBRARY_REAL(ob) &&
       (ob->id.override_library->flag & IDOVERRIDE_LIBRARY_FLAG_SYSTEM_DEFINED) != 0)) {
    UI_but_disable(but, TIP_("Can't edit library or non-editable override data"));
  }
}

static void outliner_draw_mode_column(uiBlock *block,
                                      TreeViewContext *tvc,
                                      SpaceOutliner *space_outliner)
{
  const bool lock_object_modes = tvc->scene->toolsettings->object_flag & SCE_OBJECT_MODE_LOCK;

  tree_iterator::all_open(*space_outliner, [&](TreeElement *te) {
    if (tvc->obact && tvc->obact->mode != OB_MODE_OBJECT) {
      outliner_draw_mode_column_toggle(block, tvc, te, lock_object_modes);
    }
  });
}

static StringRefNull outliner_draw_get_warning_tree_element_subtree(const TreeElement *parent_te)
{
  LISTBASE_FOREACH (const TreeElement *, sub_te, &parent_te->subtree) {
    const AbstractTreeElement *abstract_te = tree_element_cast<AbstractTreeElement>(sub_te);
    StringRefNull warning_msg = abstract_te ? abstract_te->getWarning() : "";

    if (!warning_msg.is_empty()) {
      return warning_msg;
    }

    warning_msg = outliner_draw_get_warning_tree_element_subtree(sub_te);
    if (!warning_msg.is_empty()) {
      return warning_msg;
    }
  }

  return "";
}

static StringRefNull outliner_draw_get_warning_tree_element(const SpaceOutliner &space_outliner,
                                                            const TreeElement *te)
{
  const AbstractTreeElement *abstract_te = tree_element_cast<AbstractTreeElement>(te);
  const StringRefNull warning_msg = abstract_te ? abstract_te->getWarning() : "";

  if (!warning_msg.is_empty()) {
    return warning_msg;
  }

  /* If given element has no warning, recursively try to display the first sub-element's warning.
   */
  if (!TSELEM_OPEN(te->store_elem, &space_outliner)) {
    return outliner_draw_get_warning_tree_element_subtree(te);
  }

  return "";
}

static void outliner_draw_warning_tree_element(uiBlock *block,
                                               const SpaceOutliner *space_outliner,
                                               StringRefNull warning_msg,
                                               const bool use_mode_column,
                                               const int te_ys)
{
  /* Move the warnings a unit left in view layer mode. */
  const short mode_column_offset = (use_mode_column && (space_outliner->outlinevis == SO_SCENES)) ?
                                       UI_UNIT_X :
                                       0;

  UI_block_emboss_set(block, UI_EMBOSS_NONE_OR_STATUS);
  uiBut *but = uiDefIconBut(block,
                            UI_BTYPE_ICON_TOGGLE,
                            0,
                            ICON_ERROR,
                            mode_column_offset,
                            te_ys,
                            UI_UNIT_X,
                            UI_UNIT_Y,
                            nullptr,
                            0.0,
                            0.0,
                            0.0,
                            0.0,
                            warning_msg.c_str());
  /* No need for undo here, this is a pure info widget. */
  UI_but_flag_disable(but, UI_BUT_UNDO);
}

static void outliner_draw_warning_column(uiBlock *block,
                                         const SpaceOutliner *space_outliner,
                                         const bool use_mode_column)
{
  tree_iterator::all_open(*space_outliner, [&](const TreeElement *te) {
    /* Get warning for this element, or if there is none and the element is collapsed, the first
     * warning in the collapsed sub-tree. */
    StringRefNull warning_msg = outliner_draw_get_warning_tree_element(*space_outliner, te);

    if (!warning_msg.is_empty()) {
      outliner_draw_warning_tree_element(
          block, space_outliner, warning_msg, use_mode_column, te->ys);
    }
  });
}

/** \} */

/* -------------------------------------------------------------------- */
/** \name Normal Drawing
 * \{ */

static BIFIconID tree_element_get_icon_from_id(const ID *id)
{
  if (GS(id->name) == ID_OB) {
    const Object *ob = (Object *)id;
    switch (ob->type) {
      case OB_LAMP:
        return ICON_OUTLINER_OB_LIGHT;
      case OB_MESH:
        return ICON_OUTLINER_OB_MESH;
      case OB_CAMERA:
        return ICON_OUTLINER_OB_CAMERA;
      case OB_CURVES_LEGACY:
        return ICON_OUTLINER_OB_CURVE;
      case OB_MBALL:
        return ICON_OUTLINER_OB_META;
      case OB_LATTICE:
        return ICON_OUTLINER_OB_LATTICE;
      case OB_ARMATURE:
        return ICON_OUTLINER_OB_ARMATURE;
      case OB_FONT:
        return ICON_OUTLINER_OB_FONT;
      case OB_SURF:
        return ICON_OUTLINER_OB_SURFACE;
      case OB_SPEAKER:
        return ICON_OUTLINER_OB_SPEAKER;
      case OB_LIGHTPROBE:
        return ICON_OUTLINER_OB_LIGHTPROBE;
      case OB_CURVES:
        return ICON_OUTLINER_OB_CURVES;
      case OB_POINTCLOUD:
        return ICON_OUTLINER_OB_POINTCLOUD;
      case OB_VOLUME:
        return ICON_OUTLINER_OB_VOLUME;
      case OB_EMPTY:
        if (ob->instance_collection && (ob->transflag & OB_DUPLICOLLECTION)) {
          return ICON_OUTLINER_OB_GROUP_INSTANCE;
        }
        else if (ob->empty_drawtype == OB_EMPTY_IMAGE) {
          return ICON_OUTLINER_OB_IMAGE;
        }
        else if (ob->pd && ob->pd->forcefield) {
          return ICON_OUTLINER_OB_FORCE_FIELD;
        }
        else {
          return ICON_OUTLINER_OB_EMPTY;
        }
      case OB_GPENCIL:
        return ICON_OUTLINER_OB_GREASEPENCIL;
    }

    return ICON_NONE;
  }

  /* TODO(sergey): Casting to short here just to handle ID_NLA which is
   * NOT inside of IDType enum.
   */
  switch ((short)GS(id->name)) {
    case ID_SCE:
      return ICON_SCENE_DATA;
    case ID_ME:
      return ICON_OUTLINER_DATA_MESH;
    case ID_CU_LEGACY: {
      const Curve *cu = (Curve *)id;
      const short obtype = BKE_curve_type_get(cu);

      switch (obtype) {
        case OB_FONT:
          return ICON_OUTLINER_DATA_FONT;
        case OB_SURF:
          return ICON_OUTLINER_DATA_SURFACE;
        default:
          return ICON_OUTLINER_DATA_CURVE;
      }
      break;
    }
    case ID_MB:
      return ICON_OUTLINER_DATA_META;
    case ID_LT:
      return ICON_OUTLINER_DATA_LATTICE;
    case ID_LA: {
      const Light *la = (Light *)id;
      switch (la->type) {
        case LA_LOCAL:
          return ICON_LIGHT_POINT;
        case LA_SUN:
          return ICON_LIGHT_SUN;
        case LA_SPOT:
          return ICON_LIGHT_SPOT;
        case LA_AREA:
          return ICON_LIGHT_AREA;
        default:
          return ICON_OUTLINER_DATA_LIGHT;
      }
    }
    case ID_MA:
      return ICON_MATERIAL_DATA;
    case ID_TE:
      return ICON_TEXTURE_DATA;
    case ID_IM:
      return ICON_IMAGE_DATA;
    case ID_SPK:
    case ID_SO:
      return ICON_OUTLINER_DATA_SPEAKER;
    case ID_AR:
      return ICON_OUTLINER_DATA_ARMATURE;
    case ID_CA:
      return ICON_OUTLINER_DATA_CAMERA;
    case ID_KE:
      return ICON_SHAPEKEY_DATA;
    case ID_WO:
      return ICON_WORLD_DATA;
    case ID_AC:
      return ICON_ACTION;
    case ID_NLA:
      return ICON_NLA;
    case ID_TXT: {
      const Text *text = (Text *)id;
      if (text->filepath == nullptr || (text->flags & TXT_ISMEM)) {
        return ICON_FILE_TEXT;
      }
      /* Helps distinguish text-based formats like the file-browser does. */
      return (BIFIconID)ED_file_extension_icon(text->filepath);
    }
    case ID_GR:
      return ICON_OUTLINER_COLLECTION;
    case ID_CV:
      return ICON_OUTLINER_DATA_CURVES;
    case ID_PT:
      return ICON_OUTLINER_DATA_POINTCLOUD;
    case ID_VO:
      return ICON_OUTLINER_DATA_VOLUME;
    case ID_LI:
      if (id->tag & LIB_TAG_MISSING) {
        return ICON_LIBRARY_DATA_BROKEN;
      }
      else if (((Library *)id)->parent) {
        return ICON_LIBRARY_DATA_INDIRECT;
      }
      else {
        return ICON_LIBRARY_DATA_DIRECT;
      }
    case ID_LS:
      return ICON_LINE_DATA;
    case ID_GD:
      return ICON_OUTLINER_DATA_GREASEPENCIL;
    case ID_LP: {
      const LightProbe *lp = (LightProbe *)id;
      switch (lp->type) {
        case LIGHTPROBE_TYPE_CUBE:
          return ICON_LIGHTPROBE_CUBEMAP;
        case LIGHTPROBE_TYPE_PLANAR:
          return ICON_LIGHTPROBE_PLANAR;
        case LIGHTPROBE_TYPE_GRID:
          return ICON_LIGHTPROBE_GRID;
        default:
          return ICON_LIGHTPROBE_CUBEMAP;
      }
    }
    case ID_BR:
      return ICON_BRUSH_DATA;
    case ID_SCR:
    case ID_WS:
      return ICON_WORKSPACE;
    case ID_MSK:
      return ICON_MOD_MASK;
    case ID_NT: {
      const bNodeTree *ntree = (bNodeTree *)id;
      const bNodeTreeType *ntreetype = ntree->typeinfo;
      return (BIFIconID)ntreetype->ui_icon;
    }
    case ID_MC:
      return ICON_SEQUENCE;
    case ID_PC:
      return ICON_CURVE_BEZCURVE;
    case ID_SIM:
      /* TODO: Use correct icon. */
      return ICON_PHYSICS;
    default:
      return ICON_NONE;
  }
}

TreeElementIcon tree_element_get_icon(TreeStoreElem *tselem, TreeElement *te)
{
  TreeElementIcon data = {nullptr};

  if (tselem->type != TSE_SOME_ID) {
    switch (tselem->type) {
      case TSE_ANIM_DATA:
        data.icon = ICON_ANIM_DATA; /* XXX */
        break;
      case TSE_NLA:
        data.icon = ICON_NLA;
        break;
      case TSE_NLA_TRACK:
        data.icon = ICON_NLA; /* XXX */
        break;
      case TSE_NLA_ACTION:
        data.icon = ICON_ACTION;
        break;
      case TSE_DRIVER_BASE:
        data.icon = ICON_DRIVER;
        break;
      case TSE_DEFGROUP_BASE:
        data.icon = ICON_GROUP_VERTEX;
        break;
      case TSE_DEFGROUP:
        data.icon = ICON_GROUP_VERTEX;
        break;
      case TSE_BONE:
      case TSE_EBONE:
        data.icon = ICON_BONE_DATA;
        break;
      case TSE_CONSTRAINT_BASE:
        data.icon = ICON_CONSTRAINT;
        data.drag_id = tselem->id;
        break;
      case TSE_CONSTRAINT: {
        bConstraint *con = reinterpret_cast<bConstraint *>(te->directdata);
        data.drag_id = tselem->id;
        switch ((eBConstraint_Types)con->type) {
          case CONSTRAINT_TYPE_CAMERASOLVER:
            data.icon = ICON_CON_CAMERASOLVER;
            break;
          case CONSTRAINT_TYPE_FOLLOWTRACK:
            data.icon = ICON_CON_FOLLOWTRACK;
            break;
          case CONSTRAINT_TYPE_OBJECTSOLVER:
            data.icon = ICON_CON_OBJECTSOLVER;
            break;
          case CONSTRAINT_TYPE_LOCLIKE:
            data.icon = ICON_CON_LOCLIKE;
            break;
          case CONSTRAINT_TYPE_ROTLIKE:
            data.icon = ICON_CON_ROTLIKE;
            break;
          case CONSTRAINT_TYPE_SIZELIKE:
            data.icon = ICON_CON_SIZELIKE;
            break;
          case CONSTRAINT_TYPE_TRANSLIKE:
            data.icon = ICON_CON_TRANSLIKE;
            break;
          case CONSTRAINT_TYPE_DISTLIMIT:
            data.icon = ICON_CON_DISTLIMIT;
            break;
          case CONSTRAINT_TYPE_LOCLIMIT:
            data.icon = ICON_CON_LOCLIMIT;
            break;
          case CONSTRAINT_TYPE_ROTLIMIT:
            data.icon = ICON_CON_ROTLIMIT;
            break;
          case CONSTRAINT_TYPE_SIZELIMIT:
            data.icon = ICON_CON_SIZELIMIT;
            break;
          case CONSTRAINT_TYPE_SAMEVOL:
            data.icon = ICON_CON_SAMEVOL;
            break;
          case CONSTRAINT_TYPE_TRANSFORM:
            data.icon = ICON_CON_TRANSFORM;
            break;
          case CONSTRAINT_TYPE_TRANSFORM_CACHE:
            data.icon = ICON_CON_TRANSFORM_CACHE;
            break;
          case CONSTRAINT_TYPE_CLAMPTO:
            data.icon = ICON_CON_CLAMPTO;
            break;
          case CONSTRAINT_TYPE_DAMPTRACK:
            data.icon = ICON_CON_TRACKTO;
            break;
          case CONSTRAINT_TYPE_KINEMATIC:
            data.icon = ICON_CON_KINEMATIC;
            break;
          case CONSTRAINT_TYPE_LOCKTRACK:
            data.icon = ICON_CON_LOCKTRACK;
            break;
          case CONSTRAINT_TYPE_SPLINEIK:
            data.icon = ICON_CON_SPLINEIK;
            break;
          case CONSTRAINT_TYPE_STRETCHTO:
            data.icon = ICON_CON_STRETCHTO;
            break;
          case CONSTRAINT_TYPE_TRACKTO:
            data.icon = ICON_CON_TRACKTO;
            break;
          case CONSTRAINT_TYPE_ACTION:
            data.icon = ICON_CON_ACTION;
            break;
          case CONSTRAINT_TYPE_ARMATURE:
            data.icon = ICON_CON_ARMATURE;
            break;
          case CONSTRAINT_TYPE_CHILDOF:
            data.icon = ICON_CON_CHILDOF;
            break;
          case CONSTRAINT_TYPE_MINMAX:
            data.icon = ICON_CON_FLOOR;
            break;
          case CONSTRAINT_TYPE_FOLLOWPATH:
            data.icon = ICON_CON_FOLLOWPATH;
            break;
          case CONSTRAINT_TYPE_PIVOT:
            data.icon = ICON_CON_PIVOT;
            break;
          case CONSTRAINT_TYPE_SHRINKWRAP:
            data.icon = ICON_CON_SHRINKWRAP;
            break;

          default:
            data.icon = ICON_DOT;
            break;
        }
        break;
      }
      case TSE_MODIFIER_BASE:
        data.icon = ICON_MODIFIER_DATA;
        data.drag_id = tselem->id;
        break;
      case TSE_LIBRARY_OVERRIDE_BASE: {
        TreeElementOverridesBase *base_te = tree_element_cast<TreeElementOverridesBase>(te);
        data.icon = tree_element_get_icon_from_id(&base_te->id);
        break;
      }
      case TSE_LIBRARY_OVERRIDE:
        data.icon = ICON_LIBRARY_DATA_OVERRIDE;
        break;
      case TSE_LINKED_OB:
        data.icon = ICON_OBJECT_DATA;
        break;
      case TSE_LINKED_PSYS:
        data.icon = ICON_PARTICLES;
        break;
      case TSE_MODIFIER: {
        Object *ob = (Object *)tselem->id;
        data.drag_id = tselem->id;

        if (ob->type != OB_GPENCIL) {
          ModifierData *md = reinterpret_cast<ModifierData *>(
              BLI_findlink(&ob->modifiers, tselem->nr));
          const ModifierTypeInfo *modifier_type = reinterpret_cast<const ModifierTypeInfo *>(
              BKE_modifier_get_info((ModifierType)md->type));
          if (modifier_type != nullptr) {
            data.icon = modifier_type->icon;
          }
          else {
            data.icon = ICON_DOT;
          }
        }
        else {
          /* grease pencil modifiers */
          GpencilModifierData *md = reinterpret_cast<GpencilModifierData *>(
              BLI_findlink(&ob->greasepencil_modifiers, tselem->nr));
          switch ((GpencilModifierType)md->type) {
            case eGpencilModifierType_Noise:
              data.icon = ICON_MOD_NOISE;
              break;
            case eGpencilModifierType_Subdiv:
              data.icon = ICON_MOD_SUBSURF;
              break;
            case eGpencilModifierType_Thick:
              data.icon = ICON_MOD_THICKNESS;
              break;
            case eGpencilModifierType_Tint:
              data.icon = ICON_MOD_TINT;
              break;
            case eGpencilModifierType_Array:
              data.icon = ICON_MOD_ARRAY;
              break;
            case eGpencilModifierType_Build:
              data.icon = ICON_MOD_BUILD;
              break;
            case eGpencilModifierType_Opacity:
              data.icon = ICON_MOD_MASK;
              break;
            case eGpencilModifierType_Color:
              data.icon = ICON_MOD_HUE_SATURATION;
              break;
            case eGpencilModifierType_Lattice:
              data.icon = ICON_MOD_LATTICE;
              break;
            case eGpencilModifierType_Mirror:
              data.icon = ICON_MOD_MIRROR;
              break;
            case eGpencilModifierType_Simplify:
              data.icon = ICON_MOD_SIMPLIFY;
              break;
            case eGpencilModifierType_Smooth:
              data.icon = ICON_MOD_SMOOTH;
              break;
            case eGpencilModifierType_Hook:
              data.icon = ICON_HOOK;
              break;
            case eGpencilModifierType_Offset:
              data.icon = ICON_MOD_OFFSET;
              break;
            case eGpencilModifierType_Armature:
              data.icon = ICON_MOD_ARMATURE;
              break;
            case eGpencilModifierType_Multiply:
              data.icon = ICON_GP_MULTIFRAME_EDITING;
              break;
            case eGpencilModifierType_Time:
              data.icon = ICON_MOD_TIME;
              break;
            case eGpencilModifierType_Texture:
              data.icon = ICON_TEXTURE;
              break;
            case eGpencilModifierType_WeightProximity:
              data.icon = ICON_MOD_VERTEX_WEIGHT;
              break;
            case eGpencilModifierType_WeightAngle:
              data.icon = ICON_MOD_VERTEX_WEIGHT;
              break;
            case eGpencilModifierType_Shrinkwrap:
              data.icon = ICON_MOD_SHRINKWRAP;
              break;

              /* Default */
            default:
              data.icon = ICON_DOT;
              break;
          }
        }
        break;
      }
      case TSE_POSE_BASE:
        data.icon = ICON_ARMATURE_DATA;
        break;
      case TSE_POSE_CHANNEL:
        data.icon = ICON_BONE_DATA;
        break;
      case TSE_R_LAYER_BASE:
        data.icon = ICON_RENDERLAYERS;
        break;
      case TSE_SCENE_OBJECTS_BASE:
        data.icon = ICON_OUTLINER_OB_GROUP_INSTANCE;
        break;
      case TSE_R_LAYER:
        data.icon = ICON_RENDER_RESULT;
        break;
      case TSE_POSEGRP_BASE:
      case TSE_POSEGRP:
        data.icon = ICON_GROUP_BONE;
        break;
      case TSE_SEQUENCE:
        switch (te->idcode) {
          case SEQ_TYPE_SCENE:
            data.icon = ICON_SCENE_DATA;
            break;
          case SEQ_TYPE_MOVIECLIP:
            data.icon = ICON_TRACKER;
            break;
          case SEQ_TYPE_MASK:
            data.icon = ICON_MOD_MASK;
            break;
          case SEQ_TYPE_MOVIE:
            data.icon = ICON_FILE_MOVIE;
            break;
          case SEQ_TYPE_SOUND_RAM:
            data.icon = ICON_SOUND;
            break;
          case SEQ_TYPE_IMAGE:
            data.icon = ICON_FILE_IMAGE;
            break;
          case SEQ_TYPE_COLOR:
          case SEQ_TYPE_ADJUSTMENT:
            data.icon = ICON_COLOR;
            break;
          case SEQ_TYPE_TEXT:
            data.icon = ICON_FONT_DATA;
            break;
          case SEQ_TYPE_ADD:
          case SEQ_TYPE_SUB:
          case SEQ_TYPE_MUL:
          case SEQ_TYPE_OVERDROP:
          case SEQ_TYPE_ALPHAOVER:
          case SEQ_TYPE_ALPHAUNDER:
          case SEQ_TYPE_COLORMIX:
          case SEQ_TYPE_MULTICAM:
          case SEQ_TYPE_TRANSFORM:
          case SEQ_TYPE_SPEED:
          case SEQ_TYPE_GLOW:
          case SEQ_TYPE_GAUSSIAN_BLUR:
            data.icon = ICON_SHADERFX;
            break;
          case SEQ_TYPE_CROSS:
          case SEQ_TYPE_GAMCROSS:
          case SEQ_TYPE_WIPE:
            data.icon = ICON_ARROW_LEFTRIGHT;
            break;
          case SEQ_TYPE_META:
            data.icon = ICON_SEQ_STRIP_META;
            break;
          default:
            data.icon = ICON_DOT;
            break;
        }
        break;
      case TSE_SEQ_STRIP:
        data.icon = ICON_LIBRARY_DATA_DIRECT;
        break;
      case TSE_SEQUENCE_DUP:
        data.icon = ICON_SEQ_STRIP_DUPLICATE;
        break;
      case TSE_RNA_STRUCT: {
        const TreeElementRNAStruct *te_rna_struct = tree_element_cast<TreeElementRNAStruct>(te);
        const PointerRNA &ptr = te_rna_struct->getPointerRNA();

        if (RNA_struct_is_ID(ptr.type)) {
          data.drag_id = reinterpret_cast<ID *>(ptr.data);
          data.icon = RNA_struct_ui_icon(ptr.type);
        }
        else {
          data.icon = RNA_struct_ui_icon(ptr.type);
        }
        break;
      }
      case TSE_LAYER_COLLECTION:
      case TSE_SCENE_COLLECTION_BASE:
      case TSE_VIEW_COLLECTION_BASE: {
        Collection *collection = outliner_collection_from_tree_element(te);
        if (collection && !(collection->flag & COLLECTION_IS_MASTER)) {
          data.drag_id = tselem->id;
          data.drag_parent = (data.drag_id && te->parent) ? TREESTORE(te->parent)->id : nullptr;
        }

        data.icon = ICON_OUTLINER_COLLECTION;
        break;
      }
      case TSE_GP_LAYER: {
        data.icon = ICON_OUTLINER_DATA_GP_LAYER;
        break;
      }
      case TSE_GPENCIL_EFFECT_BASE:
      case TSE_GPENCIL_EFFECT:
        data.drag_id = tselem->id;
        data.icon = ICON_SHADERFX;
        break;
      default:
        data.icon = ICON_DOT;
        break;
    }
  }
  else if (tselem->id) {
    data.drag_id = tselem->id;
    data.drag_parent = (data.drag_id && te->parent) ? TREESTORE(te->parent)->id : nullptr;
    data.icon = tree_element_get_icon_from_id(tselem->id);
  }

  return data;
}

static void tselem_draw_icon(uiBlock *block,
                             int xmax,
                             float x,
                             float y,
                             TreeStoreElem *tselem,
                             TreeElement *te,
                             float alpha,
                             const bool is_clickable)
{
  TreeElementIcon data = tree_element_get_icon(tselem, te);
  if (data.icon == 0) {
    return;
  }

  const bool is_collection = outliner_is_collection_tree_element(te);

  /* Collection colors and icons covered by restrict buttons. */
  if (!is_clickable || x >= xmax || is_collection) {
    /* Placement of icons, copied from interface_widgets.c */
    float aspect = (0.8f * UI_UNIT_Y) / ICON_DEFAULT_HEIGHT;
    x += 2.0f * aspect;
    y += 2.0f * aspect;

    if (is_collection) {
      Collection *collection = outliner_collection_from_tree_element(te);
      if (collection->color_tag != COLLECTION_COLOR_NONE) {
        bTheme *btheme = UI_GetTheme();
        UI_icon_draw_ex(x,
                        y,
                        data.icon,
                        U.inv_dpi_fac,
                        alpha,
                        0.0f,
                        btheme->collection_color[collection->color_tag].color,
                        true);
        return;
      }
    }

    /* Reduce alpha to match icon buttons */
    alpha *= 0.8f;

    /* Restrict column clip. it has been coded by simply overdrawing, doesn't work for buttons. */
    uchar color[4];
    if (UI_icon_get_theme_color(data.icon, color)) {
      UI_icon_draw_ex(x, y, data.icon, U.inv_dpi_fac, alpha, 0.0f, color, true);
    }
    else {
      UI_icon_draw_ex(x, y, data.icon, U.inv_dpi_fac, alpha, 0.0f, nullptr, false);
    }
  }
  else {
    uiDefIconBut(block,
                 UI_BTYPE_LABEL,
                 0,
                 data.icon,
                 x,
                 y,
                 UI_UNIT_X,
                 UI_UNIT_Y,
                 nullptr,
                 0.0,
                 0.0,
                 1.0,
                 alpha,
                 (data.drag_id && ID_IS_LINKED(data.drag_id)) ? data.drag_id->lib->filepath : "");
  }
}

/**
 * For icon-only children of a collapsed tree,
 * Draw small number over the icon to show how many items of this type are displayed.
 */
static void outliner_draw_iconrow_number(const uiFontStyle *fstyle,
                                         int offsx,
                                         int ys,
                                         const int num_elements)
{
  const float color[4] = {0.0f, 0.0f, 0.0f, 1.0f};
  float ufac = 0.25f * UI_UNIT_X;
  float offset_x = (float)offsx + UI_UNIT_X * 0.35f;
  rctf rect{};
  BLI_rctf_init(&rect,
                offset_x + ufac,
                offset_x + UI_UNIT_X - ufac,
                (float)ys - UI_UNIT_Y * 0.2f + ufac,
                (float)ys - UI_UNIT_Y * 0.2f + UI_UNIT_Y - ufac);

  UI_draw_roundbox_corner_set(UI_CNR_ALL);
  UI_draw_roundbox_aa(&rect, true, (float)UI_UNIT_Y / 2.0f - ufac, color);

  /* Now the numbers. */
  uchar text_col[4];

  UI_GetThemeColor3ubv(TH_TEXT_HI, text_col);
  text_col[3] = 255;

  uiFontStyle fstyle_small = *fstyle;
  fstyle_small.points *= 0.8f;

  /* We treat +99 as 4 digits to make sure the (eyeballed) alignment looks nice. */
  int num_digits = 4;
  char number_text[4] = "+99";
  if (num_elements < 100) {
    BLI_snprintf(number_text, sizeof(number_text), "%d", num_elements);
    num_digits = num_elements < 10 ? 1 : 2;
  }
  UI_fontstyle_draw_simple(&fstyle_small,
                           (offset_x + ufac + UI_UNIT_X * (2 - num_digits) * 0.12f),
                           (float)ys - UI_UNIT_Y * 0.095f + ufac,
                           number_text,
                           text_col);
  UI_fontstyle_set(fstyle);
  GPU_blend(GPU_BLEND_ALPHA); /* Roundbox and text drawing disables. */
}

static void outliner_icon_background_colors(float icon_color[4], float icon_border[4])
{
  float text[4];
  UI_GetThemeColor4fv(TH_TEXT, text);

  copy_v3_v3(icon_color, text);
  icon_color[3] = 0.4f;
  copy_v3_v3(icon_border, text);
  icon_border[3] = 0.2f;
}

/* Draw a rounded rectangle behind icons of active elements. */
static void outliner_draw_active_indicator(const float minx,
                                           const float miny,
                                           const float maxx,
                                           const float maxy,
                                           const float icon_color[4],
                                           const float icon_border[4])
{
  const float ufac = UI_UNIT_X / 20.0f;
  const float radius = UI_UNIT_Y / 4.0f;
  rctf rect{};
  BLI_rctf_init(&rect, minx, maxx, miny + ufac, maxy - ufac);

  UI_draw_roundbox_corner_set(UI_CNR_ALL);
  UI_draw_roundbox_aa(&rect, true, radius, icon_color);
  UI_draw_roundbox_aa(&rect, false, radius, icon_border);
  GPU_blend(GPU_BLEND_ALPHA); /* Roundbox disables. */
}

static void outliner_draw_iconrow_doit(uiBlock *block,
                                       TreeElement *te,
                                       const uiFontStyle *fstyle,
                                       int xmax,
                                       int *offsx,
                                       int ys,
                                       float alpha_fac,
                                       const eOLDrawState active,
                                       const int num_elements)
{
  TreeStoreElem *tselem = TREESTORE(te);

  if (active != OL_DRAWSEL_NONE) {
    float icon_color[4], icon_border[4];
    outliner_icon_background_colors(icon_color, icon_border);
    if (active == OL_DRAWSEL_ACTIVE) {
      UI_GetThemeColor4fv(TH_EDITED_OBJECT, icon_color);
      icon_border[3] = 0.3f;
    }

    outliner_draw_active_indicator((float)*offsx,
                                   (float)ys,
                                   (float)*offsx + UI_UNIT_X,
                                   (float)ys + UI_UNIT_Y,
                                   icon_color,
                                   icon_border);
  }

  if (tselem->flag & TSE_HIGHLIGHTED_ICON) {
    alpha_fac += 0.5;
  }
  tselem_draw_icon(block, xmax, (float)*offsx, (float)ys, tselem, te, alpha_fac, false);
  te->xs = *offsx;
  te->ys = ys;
  te->xend = (short)*offsx + UI_UNIT_X;

  if (num_elements > 1) {
    outliner_draw_iconrow_number(fstyle, *offsx, ys, num_elements);
    te->flag |= TE_ICONROW_MERGED;
  }
  else {
    te->flag |= TE_ICONROW;
  }

  (*offsx) += UI_UNIT_X;
}

int tree_element_id_type_to_index(TreeElement *te)
{
  TreeStoreElem *tselem = TREESTORE(te);

  const int id_index = (tselem->type == TSE_SOME_ID) ? BKE_idtype_idcode_to_index(te->idcode) :
                                                       INDEX_ID_GR;
  if (id_index < INDEX_ID_OB) {
    return id_index;
  }
  if (id_index == INDEX_ID_OB) {
    const Object *ob = (Object *)tselem->id;
    return INDEX_ID_OB + ob->type;
  }
  return id_index + OB_TYPE_MAX;
}

struct MergedIconRow {
  eOLDrawState active[INDEX_ID_MAX + OB_TYPE_MAX];
  int num_elements[INDEX_ID_MAX + OB_TYPE_MAX];
  TreeElement *tree_element[INDEX_ID_MAX + OB_TYPE_MAX];
};

static void outliner_draw_iconrow(bContext *C,
                                  uiBlock *block,
                                  const uiFontStyle *fstyle,
                                  const TreeViewContext *tvc,
                                  SpaceOutliner *space_outliner,
                                  ListBase *lb,
                                  int level,
                                  int xmax,
                                  int *offsx,
                                  int ys,
                                  float alpha_fac,
                                  MergedIconRow *merged)
{
  eOLDrawState active = OL_DRAWSEL_NONE;

  LISTBASE_FOREACH (TreeElement *, te, lb) {
    TreeStoreElem *tselem = TREESTORE(te);
    te->flag &= ~(TE_ICONROW | TE_ICONROW_MERGED);

    /* object hierarchy always, further constrained on level */
    if ((level < 1) || ((tselem->type == TSE_SOME_ID) && (te->idcode == ID_OB)) ||
        ELEM(tselem->type, TSE_BONE, TSE_EBONE, TSE_POSE_CHANNEL)) {
      /* active blocks get white circle */
      if (tselem->type == TSE_SOME_ID) {
        if (te->idcode == ID_OB) {
          active = (tvc->obact == (Object *)tselem->id) ? OL_DRAWSEL_NORMAL : OL_DRAWSEL_NONE;
        }
        else if (is_object_data_in_editmode(tselem->id, tvc->obact)) {
          active = OL_DRAWSEL_ACTIVE;
        }
        else {
          active = tree_element_active_state_get(tvc, te, tselem);
        }
      }
      else {
        active = tree_element_type_active_state_get(C, tvc, te, tselem);
      }

      if (!ELEM(tselem->type,
                TSE_ID_BASE,
                TSE_SOME_ID,
                TSE_LAYER_COLLECTION,
                TSE_R_LAYER,
                TSE_GP_LAYER,
                TSE_LIBRARY_OVERRIDE_BASE,
                TSE_LIBRARY_OVERRIDE,
                TSE_BONE,
                TSE_EBONE,
                TSE_POSE_CHANNEL,
                TSE_POSEGRP,
                TSE_DEFGROUP)) {
        outliner_draw_iconrow_doit(block, te, fstyle, xmax, offsx, ys, alpha_fac, active, 1);
      }
      else {
        const int index = tree_element_id_type_to_index(te);
        merged->num_elements[index]++;
        if ((merged->tree_element[index] == nullptr) || (active > merged->active[index])) {
          merged->tree_element[index] = te;
        }
        merged->active[index] = MAX2(active, merged->active[index]);
      }
    }

    /* this tree element always has same amount of branches, so don't draw */
    if (tselem->type != TSE_R_LAYER) {
      outliner_draw_iconrow(C,
                            block,
                            fstyle,
                            tvc,
                            space_outliner,
                            &te->subtree,
                            level + 1,
                            xmax,
                            offsx,
                            ys,
                            alpha_fac,
                            merged);
    }
  }

  if (level == 0) {
    for (int i = 0; i < INDEX_ID_MAX; i++) {
      const int num_subtypes = (i == INDEX_ID_OB) ? OB_TYPE_MAX : 1;
      /* See tree_element_id_type_to_index for the index logic. */
      int index_base = i;
      if (i > INDEX_ID_OB) {
        index_base += OB_TYPE_MAX;
      }
      for (int j = 0; j < num_subtypes; j++) {
        const int index = index_base + j;
        if (merged->num_elements[index] != 0) {
          outliner_draw_iconrow_doit(block,
                                     merged->tree_element[index],
                                     fstyle,
                                     xmax,
                                     offsx,
                                     ys,
                                     alpha_fac,
                                     merged->active[index],
                                     merged->num_elements[index]);
        }
      }
    }
  }
}

/* closed tree element */
static void outliner_set_subtree_coords(const TreeElement *te)
{
  tree_iterator::all(te->subtree, [&](TreeElement *te) {
    /* closed items may be displayed in row of parent, don't change their coordinate! */
    if ((te->flag & TE_ICONROW) == 0 && (te->flag & TE_ICONROW_MERGED) == 0) {
      te->xs = 0;
      te->ys = 0;
      te->xend = 0;
    }
  });
}

static bool element_should_draw_faded(const TreeViewContext *tvc,
                                      const TreeElement *te,
                                      const TreeStoreElem *tselem)
{
  if (tselem->type == TSE_SOME_ID) {
    switch (te->idcode) {
      case ID_OB: {
        const Object *ob = (const Object *)tselem->id;
        /* Lookup in view layer is logically const as it only checks a cache. */
        const Base *base = (te->directdata) ? (const Base *)te->directdata :
                                              BKE_view_layer_base_find(
                                                  (ViewLayer *)tvc->view_layer, (Object *)ob);
        const bool is_visible = (base != nullptr) && (base->flag & BASE_VISIBLE_VIEWLAYER);
        if (!is_visible) {
          return true;
        }
      }
    }
  }
  switch (tselem->type) {
    case TSE_LAYER_COLLECTION: {
      const LayerCollection *layer_collection = (const LayerCollection *)te->directdata;
      const bool is_visible = layer_collection->runtime_flag & LAYER_COLLECTION_VISIBLE_VIEW_LAYER;
      const bool is_excluded = layer_collection->flag & LAYER_COLLECTION_EXCLUDE;
      return !is_visible || is_excluded;
    }
  }

  if (te->flag & TE_CHILD_NOT_IN_COLLECTION) {
    return true;
  }

  return false;
}

static void outliner_draw_tree_element(bContext *C,
                                       uiBlock *block,
                                       const uiFontStyle *fstyle,
                                       const TreeViewContext *tvc,
                                       ARegion *region,
                                       SpaceOutliner *space_outliner,
                                       TreeElement *te,
                                       bool draw_grayed_out,
                                       int startx,
                                       int *starty,
                                       const float restrict_column_width,
                                       TreeElement **te_edit)
{
  TreeStoreElem *tselem = TREESTORE(te);
  float ufac = UI_UNIT_X / 20.0f;
  int offsx = 0;
  eOLDrawState active = OL_DRAWSEL_NONE;
  uchar text_color[4];
  UI_GetThemeColor4ubv(TH_TEXT, text_color);
  float icon_bgcolor[4], icon_border[4];
  outliner_icon_background_colors(icon_bgcolor, icon_border);

  if (*starty + 2 * UI_UNIT_Y >= region->v2d.cur.ymin && *starty <= region->v2d.cur.ymax) {
    const float alpha_fac = element_should_draw_faded(tvc, te, tselem) ? 0.5f : 1.0f;
    int xmax = region->v2d.cur.xmax;

    if ((tselem->flag & TSE_TEXTBUT) && (*te_edit == nullptr)) {
      *te_edit = te;
    }

    /* Icons can be UI buts, we don't want it to overlap with restrict. */
    if (restrict_column_width > 0) {
      xmax -= restrict_column_width + UI_UNIT_X;
    }

    GPU_blend(GPU_BLEND_ALPHA);

    /* Colors for active/selected data. */
    if (tselem->type == TSE_SOME_ID) {
      if (te->idcode == ID_OB) {
        Object *ob = (Object *)tselem->id;
        Base *base = (te->directdata) ? (Base *)te->directdata :
                                        BKE_view_layer_base_find(tvc->view_layer, ob);
        const bool is_selected = (base != nullptr) && ((base->flag & BASE_SELECTED) != 0);

        if (ob == tvc->obact) {
          active = OL_DRAWSEL_ACTIVE;
        }

        if (is_selected) {
          if (ob == tvc->obact) {
            /* Active selected object. */
            UI_GetThemeColor3ubv(TH_ACTIVE_OBJECT, text_color);
            text_color[3] = 255;
          }
          else {
            /* Other selected objects. */
            UI_GetThemeColor3ubv(TH_SELECTED_OBJECT, text_color);
            text_color[3] = 255;
          }
        }
      }
      else if (is_object_data_in_editmode(tselem->id, tvc->obact)) {
        /* Objects being edited. */
        UI_GetThemeColor4fv(TH_EDITED_OBJECT, icon_bgcolor);
        icon_border[3] = 0.3f;
        active = OL_DRAWSEL_ACTIVE;
      }
      else {
        if (tree_element_active_state_get(tvc, te, tselem)) {
          /* Active items like camera or material. */
          icon_bgcolor[3] = 0.2f;
          active = OL_DRAWSEL_ACTIVE;
        }
      }
    }
    else {
      active = tree_element_type_active_state_get(C, tvc, te, tselem);
    }

    /* Active circle. */
    if (active != OL_DRAWSEL_NONE) {
      outliner_draw_active_indicator((float)startx + offsx + UI_UNIT_X,
                                     (float)*starty,
                                     (float)startx + offsx + 2.0f * UI_UNIT_X,
                                     (float)*starty + UI_UNIT_Y,
                                     icon_bgcolor,
                                     icon_border);

      te->flag |= TE_ACTIVE; /* For lookup in display hierarchies. */
    }

    if (tselem->type == TSE_VIEW_COLLECTION_BASE) {
      /* Scene collection in view layer can't expand/collapse. */
    }
    else if (te->subtree.first || ((tselem->type == TSE_SOME_ID) && (te->idcode == ID_SCE)) ||
             (te->flag & TE_LAZY_CLOSED)) {
      /* Open/close icon, only when sub-levels, except for scene. */
      int icon_x = startx;

      /* Icons a bit higher. */
      if (TSELEM_OPEN(tselem, space_outliner)) {
        UI_icon_draw_alpha((float)icon_x + 2 * ufac,
                           (float)*starty + 1 * ufac,
                           ICON_DISCLOSURE_TRI_DOWN,
                           alpha_fac);
      }
      else {
        UI_icon_draw_alpha((float)icon_x + 2 * ufac,
                           (float)*starty + 1 * ufac,
                           ICON_DISCLOSURE_TRI_RIGHT,
                           alpha_fac);
      }
    }
    offsx += UI_UNIT_X;

    /* Data-type icon. */
    if (!(ELEM(tselem->type, TSE_RNA_PROPERTY, TSE_RNA_ARRAY_ELEM, TSE_ID_BASE))) {
      tselem_draw_icon(block,
                       xmax,
                       (float)startx + offsx,
                       (float)*starty,
                       tselem,
                       te,
                       (tselem->flag & TSE_HIGHLIGHTED_ICON) ? alpha_fac + 0.5f : alpha_fac,
                       true);
      offsx += UI_UNIT_X + 4 * ufac;
    }
    else {
      offsx += 2 * ufac;
    }

    const TreeElementRNAStruct *te_rna_struct = tree_element_cast<TreeElementRNAStruct>(te);
    if (ELEM(tselem->type, TSE_SOME_ID, TSE_LAYER_COLLECTION) ||
        (te_rna_struct && RNA_struct_is_ID(te_rna_struct->getPointerRNA().type))) {
      const BIFIconID lib_icon = (BIFIconID)UI_icon_from_library(tselem->id);
      if (lib_icon != ICON_NONE) {
        UI_icon_draw_alpha(
            (float)startx + offsx + 2 * ufac, (float)*starty + 2 * ufac, lib_icon, alpha_fac);
        offsx += UI_UNIT_X + 4 * ufac;
      }
    }
    GPU_blend(GPU_BLEND_NONE);

    /* Name. */
    if ((tselem->flag & TSE_TEXTBUT) == 0) {
      if (ELEM(tselem->type, TSE_RNA_PROPERTY, TSE_RNA_ARRAY_ELEM)) {
        UI_GetThemeColorBlend3ubv(TH_BACK, TH_TEXT, 0.75f, text_color);
        text_color[3] = 255;
      }
      text_color[3] *= alpha_fac;
      UI_fontstyle_draw_simple(fstyle, startx + offsx, *starty + 5 * ufac, te->name, text_color);
    }

    offsx += (int)(UI_UNIT_X + UI_fontstyle_string_width(fstyle, te->name));

    /* Closed item, we draw the icons, not when it's a scene, or master-server list though. */
    if (!TSELEM_OPEN(tselem, space_outliner)) {
      if (te->subtree.first) {
        if ((tselem->type == TSE_SOME_ID) && (te->idcode == ID_SCE)) {
          /* Pass. */
        }
        /* this tree element always has same amount of branches, so don't draw */
        else if (tselem->type != TSE_R_LAYER) {
          int tempx = startx + offsx;

          GPU_blend(GPU_BLEND_ALPHA);

          MergedIconRow merged{};
          outliner_draw_iconrow(C,
                                block,
                                fstyle,
                                tvc,
                                space_outliner,
                                &te->subtree,
                                0,
                                xmax,
                                &tempx,
                                *starty,
                                alpha_fac,
                                &merged);

          GPU_blend(GPU_BLEND_NONE);
        }
      }
    }
  }
  /* Store coord and continue, we need coordinates for elements outside view too. */
  te->xs = startx;
  te->ys = *starty;
  te->xend = startx + offsx;

  if (TSELEM_OPEN(tselem, space_outliner)) {
    *starty -= UI_UNIT_Y;

    LISTBASE_FOREACH (TreeElement *, ten, &te->subtree) {
      /* Check if element needs to be drawn grayed out, but also gray out
       * children of a grayed out parent (pass on draw_grayed_out to children). */
      bool draw_children_grayed_out = draw_grayed_out || (ten->flag & TE_DRAGGING);
      outliner_draw_tree_element(C,
                                 block,
                                 fstyle,
                                 tvc,
                                 region,
                                 space_outliner,
                                 ten,
                                 draw_children_grayed_out,
                                 startx + UI_UNIT_X,
                                 starty,
                                 restrict_column_width,
                                 te_edit);
    }
  }
  else {
    outliner_set_subtree_coords(te);
    *starty -= UI_UNIT_Y;
  }
}

static bool subtree_contains_object(ListBase *lb)
{
  LISTBASE_FOREACH (TreeElement *, te, lb) {
    TreeStoreElem *tselem = TREESTORE(te);
    if ((tselem->type == TSE_SOME_ID) && (te->idcode == ID_OB)) {
      return true;
    }
  }
  return false;
}

static void outliner_draw_hierarchy_line(
    const uint pos, const int x, const int y1, const int y2, const bool draw_dashed)
{
  /* Small vertical padding. */
  const short line_padding = UI_UNIT_Y / 4.0f;

  /* >= is 1.0 for un-dashed lines. */
  immUniform1f("dash_factor", draw_dashed ? 0.5f : 1.0f);

  immBegin(GPU_PRIM_LINES, 2);
  /* Intentionally draw from top to bottom, so collapsing a child item doesn't make the dashes
   * appear to move. */
  immVertex2f(pos, x, y2 + line_padding);
  immVertex2f(pos, x, y1 - line_padding);
  immEnd();
}

static void outliner_draw_hierarchy_lines_recursive(uint pos,
                                                    SpaceOutliner *space_outliner,
                                                    ListBase *lb,
                                                    int startx,
                                                    const uchar col[4],
                                                    bool draw_grayed_out,
                                                    int *starty)
{
  bTheme *btheme = UI_GetTheme();
  int y = *starty;

  /* Draw vertical lines between collections */
  bool draw_hierarchy_line;
  bool is_object_line;
  LISTBASE_FOREACH (TreeElement *, te, lb) {
    TreeStoreElem *tselem = TREESTORE(te);
    draw_hierarchy_line = false;
    is_object_line = false;
    *starty -= UI_UNIT_Y;
    short color_tag = COLLECTION_COLOR_NONE;

    /* Only draw hierarchy lines for expanded collections and objects with children. */
    if (TSELEM_OPEN(tselem, space_outliner) && !BLI_listbase_is_empty(&te->subtree)) {
      if (tselem->type == TSE_LAYER_COLLECTION) {
        draw_hierarchy_line = true;

        Collection *collection = outliner_collection_from_tree_element(te);
        color_tag = collection->color_tag;

        y = *starty;
      }
      else if ((tselem->type == TSE_SOME_ID) && (te->idcode == ID_OB)) {
        if (subtree_contains_object(&te->subtree)) {
          draw_hierarchy_line = true;
          is_object_line = true;
          y = *starty;
        }
      }

      outliner_draw_hierarchy_lines_recursive(
          pos, space_outliner, &te->subtree, startx + UI_UNIT_X, col, draw_grayed_out, starty);
    }

    if (draw_hierarchy_line) {
      if (color_tag != COLLECTION_COLOR_NONE) {
        immUniformColor4ubv(btheme->collection_color[color_tag].color);
      }
      else {
        immUniformColor4ubv(col);
      }

      outliner_draw_hierarchy_line(pos, startx, y, *starty, is_object_line);
    }
  }
}

static void outliner_draw_hierarchy_lines(SpaceOutliner *space_outliner,
                                          ListBase *lb,
                                          int startx,
                                          int *starty)
{
  GPUVertFormat *format = immVertexFormat();
  uint pos = GPU_vertformat_attr_add(format, "pos", GPU_COMP_F32, 2, GPU_FETCH_FLOAT);
  uchar col[4];

  immBindBuiltinProgram(GPU_SHADER_2D_LINE_DASHED_UNIFORM_COLOR);

  float viewport_size[4];
  GPU_viewport_size_get_f(viewport_size);
  immUniform2f("viewport_size", viewport_size[2] / UI_DPI_FAC, viewport_size[3] / UI_DPI_FAC);
  immUniform1i("colors_len", 0); /* "simple"  mode */
  immUniform1f("dash_width", 8.0f);
  UI_GetThemeColorBlend3ubv(TH_BACK, TH_TEXT, 0.4f, col);
  col[3] = 255;

  GPU_line_width(1.0f);
  GPU_blend(GPU_BLEND_ALPHA);
  outliner_draw_hierarchy_lines_recursive(pos, space_outliner, lb, startx, col, false, starty);
  GPU_blend(GPU_BLEND_NONE);

  immUnbindProgram();
}

static void outliner_draw_struct_marks(ARegion *region,
                                       SpaceOutliner *space_outliner,
                                       ListBase *lb,
                                       int *starty)
{
  LISTBASE_FOREACH (TreeElement *, te, lb) {
    TreeStoreElem *tselem = TREESTORE(te);

    /* Selection status. */
    if (TSELEM_OPEN(tselem, space_outliner)) {
      if (tselem->type == TSE_RNA_STRUCT) {
        GPUVertFormat *format = immVertexFormat();
        uint pos = GPU_vertformat_attr_add(format, "pos", GPU_COMP_I32, 2, GPU_FETCH_INT_TO_FLOAT);
        immBindBuiltinProgram(GPU_SHADER_2D_UNIFORM_COLOR);
        immThemeColorShadeAlpha(TH_BACK, -15, -200);
        immRecti(pos, 0, *starty + 1, (int)region->v2d.cur.xmax, *starty + UI_UNIT_Y - 1);
        immUnbindProgram();
      }
    }

    *starty -= UI_UNIT_Y;
    if (TSELEM_OPEN(tselem, space_outliner)) {
      outliner_draw_struct_marks(region, space_outliner, &te->subtree, starty);
      if (tselem->type == TSE_RNA_STRUCT) {
        GPUVertFormat *format = immVertexFormat();
        uint pos = GPU_vertformat_attr_add(format, "pos", GPU_COMP_F32, 2, GPU_FETCH_FLOAT);
        immBindBuiltinProgram(GPU_SHADER_2D_UNIFORM_COLOR);
        immThemeColorShadeAlpha(TH_BACK, -15, -200);

        immBegin(GPU_PRIM_LINES, 2);
        immVertex2f(pos, 0, (float)*starty + UI_UNIT_Y);
        immVertex2f(pos, region->v2d.cur.xmax, (float)*starty + UI_UNIT_Y);
        immEnd();

        immUnbindProgram();
      }
    }
  }
}

static void outliner_draw_highlights(uint pos,
                                     const ARegion *region,
                                     const SpaceOutliner *space_outliner,
                                     const float col_selection[4],
                                     const float col_active[4],
                                     const float col_highlight[4],
                                     const float col_searchmatch[4],
                                     int start_x,
                                     int *io_start_y)
{
  const bool is_searching = (SEARCHING_OUTLINER(space_outliner) ||
                             (space_outliner->outlinevis == SO_DATA_API &&
                              space_outliner->search_string[0] != 0));

  tree_iterator::all_open(*space_outliner, [&](const TreeElement *te) {
    const TreeStoreElem *tselem = TREESTORE(te);
    const int start_y = *io_start_y;

    /* Selection status. */
    if ((tselem->flag & TSE_ACTIVE) && (tselem->flag & TSE_SELECTED)) {
      immUniformColor4fv(col_active);
      immRecti(pos, 0, start_y, (int)region->v2d.cur.xmax, start_y + UI_UNIT_Y);
    }
    else if (tselem->flag & TSE_SELECTED) {
      immUniformColor4fv(col_selection);
      immRecti(pos, 0, start_y, (int)region->v2d.cur.xmax, start_y + UI_UNIT_Y);
    }

    /* Highlights. */
    if (tselem->flag & (TSE_DRAG_ANY | TSE_HIGHLIGHTED | TSE_SEARCHMATCH)) {
      const int end_x = (int)region->v2d.cur.xmax;

      if (tselem->flag & TSE_DRAG_ANY) {
        /* Drag and drop highlight. */
        float col[4];
        UI_GetThemeColorShade4fv(TH_BACK, -40, col);

        if (tselem->flag & TSE_DRAG_BEFORE) {
          immUniformColor4fv(col);
          immRecti(pos,
                   start_x,
                   start_y + UI_UNIT_Y - U.pixelsize,
                   end_x,
                   start_y + UI_UNIT_Y + U.pixelsize);
        }
        else if (tselem->flag & TSE_DRAG_AFTER) {
          immUniformColor4fv(col);
          immRecti(pos, start_x, start_y - U.pixelsize, end_x, start_y + U.pixelsize);
        }
        else {
          immUniformColor3fvAlpha(col, col[3] * 0.5f);
          immRecti(pos, start_x, start_y, end_x, start_y + UI_UNIT_Y);
        }
      }
      else {
        if (is_searching && (tselem->flag & TSE_SEARCHMATCH)) {
          /* Search match highlights. We don't expand items when searching in the data-blocks,
           * but we still want to highlight any filter matches. */
          immUniformColor4fv(col_searchmatch);
          immRecti(pos, start_x, start_y, end_x, start_y + UI_UNIT_Y);
        }
        else if (tselem->flag & TSE_HIGHLIGHTED) {
          /* Mouse hover highlight. */
          immUniformColor4fv(col_highlight);
          immRecti(pos, 0, start_y, end_x, start_y + UI_UNIT_Y);
        }
      }
    }

    *io_start_y -= UI_UNIT_Y;
  });
}

static void outliner_draw_highlights(ARegion *region,
                                     SpaceOutliner *space_outliner,
                                     int startx,
                                     int *starty)
{
  const float col_highlight[4] = {1.0f, 1.0f, 1.0f, 0.13f};
  float col_selection[4], col_active[4], col_searchmatch[4];

  UI_GetThemeColor3fv(TH_SELECT_HIGHLIGHT, col_selection);
  col_selection[3] = 1.0f; /* No alpha. */
  UI_GetThemeColor3fv(TH_SELECT_ACTIVE, col_active);
  col_active[3] = 1.0f; /* No alpha. */
  UI_GetThemeColor4fv(TH_MATCH, col_searchmatch);
  col_searchmatch[3] = 0.5f;

  GPU_blend(GPU_BLEND_ALPHA);
  GPUVertFormat *format = immVertexFormat();
  uint pos = GPU_vertformat_attr_add(format, "pos", GPU_COMP_I32, 2, GPU_FETCH_INT_TO_FLOAT);
  immBindBuiltinProgram(GPU_SHADER_2D_UNIFORM_COLOR);
  outliner_draw_highlights(pos,
                           region,
                           space_outliner,
                           col_selection,
                           col_active,
                           col_highlight,
                           col_searchmatch,
                           startx,
                           starty);
  immUnbindProgram();
  GPU_blend(GPU_BLEND_NONE);
}

static void outliner_draw_tree(bContext *C,
                               uiBlock *block,
                               const TreeViewContext *tvc,
                               ARegion *region,
                               SpaceOutliner *space_outliner,
                               const float right_column_width,
                               const bool use_mode_column,
                               const bool use_warning_column,
                               TreeElement **te_edit)
{
  const uiFontStyle *fstyle = UI_FSTYLE_WIDGET;
  int starty, startx;

  /* Move the tree a unit left in view layer mode */
  short columns_offset = (use_mode_column && (space_outliner->outlinevis == SO_SCENES)) ?
                             UI_UNIT_X :
                             0;
  if (!use_mode_column && (space_outliner->outlinevis == SO_VIEW_LAYER)) {
    columns_offset -= UI_UNIT_X;
  }

  if (use_warning_column) {
    columns_offset += UI_UNIT_X;
  }

  GPU_blend(GPU_BLEND_ALPHA); /* Only once. */

  if (space_outliner->outlinevis == SO_DATA_API) {
    /* struct marks */
    starty = (int)region->v2d.tot.ymax - UI_UNIT_Y - OL_Y_OFFSET;
    outliner_draw_struct_marks(region, space_outliner, &space_outliner->tree, &starty);
  }

  /* Draw highlights before hierarchy. */
  starty = (int)region->v2d.tot.ymax - UI_UNIT_Y - OL_Y_OFFSET;
  startx = 0;
  outliner_draw_highlights(region, space_outliner, startx, &starty);

  /* Set scissor so tree elements or lines can't overlap restriction icons. */
  int scissor[4] = {0};
  if (right_column_width > 0.0f) {
    int mask_x = BLI_rcti_size_x(&region->v2d.mask) - (int)right_column_width + 1;
    CLAMP_MIN(mask_x, 0);

    GPU_scissor_get(scissor);
    GPU_scissor(0, 0, mask_x, region->winy);
  }

  /* Draw hierarchy lines for collections and object children. */
  starty = (int)region->v2d.tot.ymax - OL_Y_OFFSET;
  startx = columns_offset + UI_UNIT_X / 2 - (U.pixelsize + 1) / 2;
  outliner_draw_hierarchy_lines(space_outliner, &space_outliner->tree, startx, &starty);

  /* Items themselves. */
  starty = (int)region->v2d.tot.ymax - UI_UNIT_Y - OL_Y_OFFSET;
  startx = columns_offset;
  LISTBASE_FOREACH (TreeElement *, te, &space_outliner->tree) {
    outliner_draw_tree_element(C,
                               block,
                               fstyle,
                               tvc,
                               region,
                               space_outliner,
                               te,
                               (te->flag & TE_DRAGGING) != 0,
                               startx,
                               &starty,
                               right_column_width,
                               te_edit);
  }

  if (right_column_width > 0.0f) {
    /* Reset scissor. */
    GPU_scissor(UNPACK4(scissor));
  }
}

static void outliner_back(ARegion *region)
{
  int ystart;

  ystart = (int)region->v2d.tot.ymax;
  ystart = UI_UNIT_Y * (ystart / (UI_UNIT_Y)) - OL_Y_OFFSET;

  GPUVertFormat *format = immVertexFormat();
  uint pos = GPU_vertformat_attr_add(format, "pos", GPU_COMP_F32, 2, GPU_FETCH_FLOAT);

  immBindBuiltinProgram(GPU_SHADER_2D_UNIFORM_COLOR);

  float col_alternating[4];
  UI_GetThemeColor4fv(TH_ROW_ALTERNATE, col_alternating);
  immUniformThemeColorBlend(TH_BACK, TH_ROW_ALTERNATE, col_alternating[3]);

  const float x1 = 0.0f, x2 = region->v2d.cur.xmax;
  float y1 = ystart, y2;
  int tot = (int)floor(ystart - region->v2d.cur.ymin + 2 * UI_UNIT_Y) / (2 * UI_UNIT_Y);

  if (tot > 0) {
    immBegin(GPU_PRIM_TRIS, 6 * tot);
    while (tot--) {
      y1 -= 2 * UI_UNIT_Y;
      y2 = y1 + UI_UNIT_Y;
      immVertex2f(pos, x1, y1);
      immVertex2f(pos, x2, y1);
      immVertex2f(pos, x2, y2);

      immVertex2f(pos, x1, y1);
      immVertex2f(pos, x2, y2);
      immVertex2f(pos, x1, y2);
    }
    immEnd();
  }
  immUnbindProgram();
}

static int outliner_data_api_buttons_start_x(int max_tree_width)
{
  return max_ii(OL_RNA_COLX, max_tree_width + OL_RNA_COL_SPACEX);
}

static int outliner_width(SpaceOutliner *space_outliner,
                          int max_tree_width,
                          float right_column_width)
{
  if (space_outliner->outlinevis == SO_DATA_API) {
    return outliner_data_api_buttons_start_x(max_tree_width) + OL_RNA_COL_SIZEX + 10 * UI_DPI_FAC;
  }
  return max_tree_width + right_column_width;
}

static void outliner_update_viewable_area(ARegion *region,
                                          SpaceOutliner *space_outliner,
                                          int tree_width,
                                          int tree_height,
                                          float right_column_width)
{
  int sizex = outliner_width(space_outliner, tree_width, right_column_width);
  int sizey = tree_height;

  /* Extend size to allow for horizontal scrollbar and extra offset. */
  sizey += V2D_SCROLL_HEIGHT + OL_Y_OFFSET;

  UI_view2d_totRect_set(&region->v2d, sizex, sizey);
}

/** \} */

/* -------------------------------------------------------------------- */
/** \name Main Entry-point
 *
 * Draw contents of Outliner editor.
 * \{ */

void draw_outliner(const bContext *C)
{
  Main *mainvar = CTX_data_main(C);
  ARegion *region = CTX_wm_region(C);
  View2D *v2d = &region->v2d;
  SpaceOutliner *space_outliner = CTX_wm_space_outliner(C);
  uiBlock *block;
  TreeElement *te_edit = nullptr;

  TreeViewContext tvc;
  outliner_viewcontext_init(C, &tvc);

  outliner_build_tree(mainvar, tvc.scene, tvc.view_layer, space_outliner, region); /* Always. */

  /* If global sync select is dirty, flag other outliners. */
  if (ED_outliner_select_sync_is_dirty(C)) {
    ED_outliner_select_sync_flag_outliners(C);
  }

  /* Sync selection state from view layer. */
  if (!ELEM(space_outliner->outlinevis,
            SO_LIBRARIES,
            SO_OVERRIDES_LIBRARY,
            SO_DATA_API,
            SO_ID_ORPHANS) &&
      space_outliner->flag & SO_SYNC_SELECT) {
    outliner_sync_selection(C, space_outliner);
  }

  /* Force display to pixel coords. */
  v2d->flag |= (V2D_PIXELOFS_X | V2D_PIXELOFS_Y);
  /* Set matrix for 2D-view controls. */
  UI_view2d_view_ortho(v2d);

  /* Only show mode column in View Layers and Scenes view. */
  const bool use_mode_column = outliner_shows_mode_column(*space_outliner);
  const bool use_warning_column = outliner_has_element_warnings(*space_outliner);

  /* Draw outliner stuff (background, hierarchy lines and names). */
  const float right_column_width = outliner_right_columns_width(space_outliner);
  outliner_back(region);
  block = UI_block_begin(C, region, __func__, UI_EMBOSS);
  outliner_draw_tree((bContext *)C,
                     block,
                     &tvc,
                     region,
                     space_outliner,
                     right_column_width,
                     use_mode_column,
                     use_warning_column,
                     &te_edit);

  /* Compute outliner dimensions after it has been drawn. */
  int tree_width, tree_height;
  outliner_tree_dimensions(space_outliner, &tree_width, &tree_height);

  /* Default to no emboss for outliner UI. */
  UI_block_emboss_set(block, UI_EMBOSS_NONE_OR_STATUS);

  if (space_outliner->outlinevis == SO_DATA_API) {
    int buttons_start_x = outliner_data_api_buttons_start_x(tree_width);
    /* draw rna buttons */
    outliner_draw_separator(region, buttons_start_x);
    outliner_draw_separator(region, buttons_start_x + OL_RNA_COL_SIZEX);

    UI_block_emboss_set(block, UI_EMBOSS);
    outliner_draw_rnabuts(block, region, space_outliner, buttons_start_x);
    UI_block_emboss_set(block, UI_EMBOSS_NONE_OR_STATUS);
  }
  else if (space_outliner->outlinevis == SO_ID_ORPHANS) {
    /* draw user toggle columns */
    outliner_draw_userbuts(block, region, space_outliner);
  }
  else if (space_outliner->outlinevis == SO_OVERRIDES_LIBRARY) {
    const int x = region->v2d.cur.xmax - right_column_width;
    outliner_draw_separator(region, x);
    if (space_outliner->lib_override_view_mode == SO_LIB_OVERRIDE_VIEW_PROPERTIES) {
      UI_block_emboss_set(block, UI_EMBOSS);
      UI_block_flag_enable(block, UI_BLOCK_NO_DRAW_OVERRIDDEN_STATE);
      outliner_draw_overrides_rna_buts(block, region, space_outliner, &space_outliner->tree, x);
      UI_block_emboss_set(block, UI_EMBOSS_NONE_OR_STATUS);
    }
    else if (space_outliner->lib_override_view_mode == SO_LIB_OVERRIDE_VIEW_HIERARCHIES) {
      outliner_draw_overrides_restrictbuts(
          mainvar, block, region, space_outliner, &space_outliner->tree, x);
    }
  }
  else if (right_column_width > 0.0f) {
    /* draw restriction columns */
    RestrictPropertiesActive props_active;
    memset(&props_active, 1, sizeof(RestrictPropertiesActive));
    outliner_draw_restrictbuts(block,
                               tvc.scene,
                               tvc.view_layer,
                               region,
                               space_outliner,
                               &space_outliner->tree,
                               props_active);
  }

  /* Draw mode icons */
  if (use_mode_column) {
    outliner_draw_mode_column(block, &tvc, space_outliner);
  }

  /* Draw warning icons */
  if (use_warning_column) {
    outliner_draw_warning_column(block, space_outliner, use_mode_column);
  }

  UI_block_emboss_set(block, UI_EMBOSS);

  /* Draw edit buttons if necessary. */
  if (te_edit) {
    outliner_buttons(C, block, region, right_column_width, te_edit);
  }

  UI_block_end(C, block);
  UI_block_draw(C, block);

  /* Update total viewable region. */
  outliner_update_viewable_area(
      region, space_outliner, tree_width, tree_height, right_column_width);
}

/** \} */<|MERGE_RESOLUTION|>--- conflicted
+++ resolved
@@ -1818,11 +1818,7 @@
                             te->ys + pad_y,
                             item_max_width,
                             item_height,
-<<<<<<< HEAD
-                            NULL,
-=======
                             nullptr,
->>>>>>> f4456a4d
                             0.0f,
                             0.0f,
                             0.0f,
@@ -1924,94 +1920,6 @@
   }
 }
 
-<<<<<<< HEAD
-static bool outliner_draw_overrides_warning_buts(uiBlock *block,
-                                                 ARegion *region,
-                                                 SpaceOutliner *space_outliner,
-                                                 ListBase *lb,
-                                                 const bool is_open)
-{
-  bool any_item_has_warnings = false;
-
-  LISTBASE_FOREACH (TreeElement *, te, lb) {
-    bool item_has_warnings = false;
-    const bool do_draw = outliner_is_element_in_view(te, &region->v2d);
-    int but_flag = UI_BUT_DRAG_LOCK;
-    const char *tip = nullptr;
-
-    TreeStoreElem *tselem = TREESTORE(te);
-    switch (tselem->type) {
-      case TSE_LIBRARY_OVERRIDE_BASE: {
-        ID *id = tselem->id;
-
-        if (id->flag & LIB_LIB_OVERRIDE_RESYNC_LEFTOVER) {
-          item_has_warnings = true;
-          if (do_draw) {
-            tip = TIP_(
-                "This override data-block is not needed anymore, but was detected as user-edited");
-          }
-        }
-        else if (ID_IS_OVERRIDE_LIBRARY_REAL(id) && ID_REAL_USERS(id) == 0) {
-          item_has_warnings = true;
-          if (do_draw) {
-            tip = TIP_("This override data-block is unused");
-          }
-        }
-        break;
-      }
-      case TSE_LIBRARY_OVERRIDE: {
-        TreeElementOverridesProperty &te_override_prop =
-            *tree_element_cast<TreeElementOverridesProperty>(te);
-        if (!te_override_prop.is_rna_path_valid) {
-          item_has_warnings = true;
-          if (do_draw) {
-            tip = TIP_(
-                "This override property does not exist in current data, it will be removed on "
-                "next .blend file save");
-          }
-        }
-        break;
-      }
-      default:
-        break;
-    }
-
-    const bool any_child_has_warnings = outliner_draw_overrides_warning_buts(
-        block,
-        region,
-        space_outliner,
-        &te->subtree,
-        is_open && TSELEM_OPEN(tselem, space_outliner));
-
-    if (do_draw &&
-        (item_has_warnings || (any_child_has_warnings && !TSELEM_OPEN(tselem, space_outliner)))) {
-      if (tip == nullptr) {
-        tip = TIP_("Some sub-items require attention");
-      }
-      uiBut *bt = uiDefIconBut(block,
-                               UI_BTYPE_BUT,
-                               1,
-                               ICON_ERROR,
-                               (int)(region->v2d.cur.xmax - OL_TOG_USER_BUTS_STATUS),
-                               te->ys,
-                               UI_UNIT_X,
-                               UI_UNIT_Y,
-                               nullptr,
-                               0.0,
-                               0.0,
-                               0.0,
-                               0.0,
-                               tip);
-      UI_but_flag_enable(bt, but_flag);
-    }
-    any_item_has_warnings = any_item_has_warnings || item_has_warnings || any_child_has_warnings;
-  }
-
-  return any_item_has_warnings;
-}
-
-=======
->>>>>>> f4456a4d
 static void outliner_draw_separator(ARegion *region, const int x)
 {
   View2D *v2d = &region->v2d;
