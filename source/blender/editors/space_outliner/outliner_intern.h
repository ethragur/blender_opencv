/*
 * $Id$
 *
 * ***** BEGIN GPL LICENSE BLOCK *****
 *
 * This program is free software; you can redistribute it and/or
 * modify it under the terms of the GNU General Public License
 * as published by the Free Software Foundation; either version 2
 * of the License, or (at your option) any later version. 
 *
 * This program is distributed in the hope that it will be useful,
 * but WITHOUT ANY WARRANTY; without even the implied warranty of
 * MERCHANTABILITY or FITNESS FOR A PARTICULAR PURPOSE.  See the
 * GNU General Public License for more details.
 *
 * You should have received a copy of the GNU General Public License
 * along with this program; if not, write to the Free Software Foundation,
 * Inc., 51 Franklin Street, Fifth Floor, Boston, MA 02110-1301, USA.
 *
 * The Original Code is Copyright (C) 2008 Blender Foundation.
 * All rights reserved.
 *
 * 
 * Contributor(s): Blender Foundation
 *
 * ***** END GPL LICENSE BLOCK *****
 */

/** \file blender/editors/space_outliner/outliner_intern.h
 *  \ingroup spoutliner
 */


#ifndef ED_OUTLINER_INTERN_H
#define ED_OUTLINER_INTERN_H

#include "RNA_types.h"

/* internal exports only */

struct wmWindowManager;
struct wmOperatorType;
struct TreeStoreElem;
struct bContext;
struct Scene;
struct ARegion;
struct ID;
struct Object;

typedef struct TreeElement {
	struct TreeElement *next, *prev, *parent;
	ListBase subtree;
	float xs, ys;		// do selection
	int store_index;	// offset in tree store
	short flag;			// flag for non-saved stuff
	short index;		// index for data arrays
	short idcode;		// from TreeStore id
	short xend;			// width of item display, for select
	const char *name;
	void *directdata;	// Armature Bones, Base, Sequence, Strip...
	PointerRNA rnaptr;	// RNA Pointer
}  TreeElement;

/* TreeElement->flag */
#define TE_ACTIVE		1
#define TE_ICONROW		2
#define TE_LAZY_CLOSED	4
#define TE_FREE_NAME	8

/* TreeStoreElem types */
#define TSE_NLA				1	
#define TSE_NLA_ACTION		2
#define TSE_DEFGROUP_BASE	3
#define TSE_DEFGROUP		4
#define TSE_BONE			5
#define TSE_EBONE			6
#define TSE_CONSTRAINT_BASE	7
#define TSE_CONSTRAINT		8
#define TSE_MODIFIER_BASE	9
#define TSE_MODIFIER		10
#define TSE_LINKED_OB		11
#define TSE_SCRIPT_BASE		12
#define TSE_POSE_BASE		13
#define TSE_POSE_CHANNEL	14
#define TSE_ANIM_DATA		15
#define TSE_DRIVER_BASE		16
#define TSE_DRIVER			17

#define TSE_PROXY			18
#define TSE_R_LAYER_BASE	19
#define TSE_R_LAYER			20
#define TSE_R_PASS			21
#define TSE_LINKED_MAT		22
/* NOTE, is used for light group */
#define TSE_LINKED_LAMP		23
#define TSE_POSEGRP_BASE	24
#define TSE_POSEGRP			25
#define TSE_SEQUENCE		26
#define TSE_SEQ_STRIP		27
#define TSE_SEQUENCE_DUP	28
#define TSE_LINKED_PSYS     29
#define TSE_RNA_STRUCT		30
#define TSE_RNA_PROPERTY	31
#define TSE_RNA_ARRAY_ELEM	32
#define TSE_NLA_TRACK		33
#define TSE_KEYMAP			34
#define TSE_KEYMAP_ITEM		35

/* button events */
#define OL_NAMEBUTTON		1

/* get TreeStoreElem associated with a TreeElement 
 * < a: (TreeElement) tree element to find stored element for
 */
#define TREESTORE(a) ((a)?soops->treestore->data+(a)->store_index:NULL)

/* size constants */
#define OL_Y_OFFSET	2

#define OL_TOG_RESTRICT_VIEWX	(UI_UNIT_X*3)
#define OL_TOG_RESTRICT_SELECTX	(UI_UNIT_X*2)
#define OL_TOG_RESTRICT_RENDERX	UI_UNIT_X

#define OL_TOGW OL_TOG_RESTRICT_VIEWX

#define OL_RNA_COLX			(UI_UNIT_X*15)
<<<<<<< HEAD
#define OL_RNA_COL_SIZEX	(UI_UNIT_X*7.5)
#define OL_RNA_COL_SPACEX	(UI_UNIT_X*2.5)
=======
#define OL_RNA_COL_SIZEX	(UI_UNIT_X*7.5f)
#define OL_RNA_COL_SPACEX	(UI_UNIT_X*2.5f)
>>>>>>> f9bffb3c


/* outliner_tree.c ----------------------------------------------- */

void outliner_free_tree(ListBase *lb);

TreeElement *outliner_find_tse(struct SpaceOops *soops, TreeStoreElem *tse);
TreeElement *outliner_find_id(struct SpaceOops *soops, ListBase *lb, struct ID *id);
struct ID *outliner_search_back(SpaceOops *soops, TreeElement *te, short idcode);

void outliner_build_tree(struct Main *mainvar, struct Scene *scene, struct SpaceOops *soops);

/* outliner_draw.c ---------------------------------------------- */

void draw_outliner(const struct bContext *C);

/* outliner_select.c -------------------------------------------- */
<<<<<<< HEAD

void outliner_select(struct SpaceOops *soops, ListBase *lb, int *index, short *selecting);

=======
>>>>>>> f9bffb3c
int tree_element_type_active(struct bContext *C, struct Scene *scene, struct SpaceOops *soops, TreeElement *te, TreeStoreElem *tselem, int set);
int tree_element_active(struct bContext *C, struct Scene *scene, SpaceOops *soops, TreeElement *te, int set);

/* outliner_edit.c ---------------------------------------------- */

void outliner_do_object_operation(struct bContext *C, struct Scene *scene, struct SpaceOops *soops, struct ListBase *lb, 
								  void (*operation_cb)(struct bContext *C, struct Scene *scene, struct TreeElement *, struct TreeStoreElem *, TreeStoreElem *));

int common_restrict_check(struct bContext *C, struct Object *ob);

int outliner_has_one_flag(struct SpaceOops *soops, ListBase *lb, short flag, short curlevel);
void outliner_set_flag(struct SpaceOops *soops, ListBase *lb, short flag, short set);

void object_toggle_visibility_cb(struct bContext *C, struct Scene *scene, TreeElement *te, struct TreeStoreElem *tsep, struct TreeStoreElem *tselem);
void object_toggle_selectability_cb(struct bContext *C, struct Scene *scene, TreeElement *te, struct TreeStoreElem *tsep, struct TreeStoreElem *tselem);
void object_toggle_renderability_cb(struct bContext *C, struct Scene *scene, TreeElement *te, struct TreeStoreElem *tsep, struct TreeStoreElem *tselem);

/* ...................................................... */

void OUTLINER_OT_item_activate(struct wmOperatorType *ot);
void OUTLINER_OT_item_openclose(struct wmOperatorType *ot);
void OUTLINER_OT_item_rename(struct wmOperatorType *ot);

void OUTLINER_OT_show_one_level(struct wmOperatorType *ot);
void OUTLINER_OT_show_active(struct wmOperatorType *ot);
void OUTLINER_OT_show_hierarchy(struct wmOperatorType *ot);

void OUTLINER_OT_selected_toggle(struct wmOperatorType *ot);
void OUTLINER_OT_expanded_toggle(struct wmOperatorType *ot);

void OUTLINER_OT_scroll_page(struct wmOperatorType *ot);

void OUTLINER_OT_renderability_toggle(struct wmOperatorType *ot);
void OUTLINER_OT_selectability_toggle(struct wmOperatorType *ot);
void OUTLINER_OT_visibility_toggle(struct wmOperatorType *ot);

void OUTLINER_OT_keyingset_add_selected(struct wmOperatorType *ot);
void OUTLINER_OT_keyingset_remove_selected(struct wmOperatorType *ot);

void OUTLINER_OT_drivers_add_selected(struct wmOperatorType *ot);
void OUTLINER_OT_drivers_delete_selected(struct wmOperatorType *ot);

/* outliner_tools.c ---------------------------------------------- */

void OUTLINER_OT_operation(struct wmOperatorType *ot);
void OUTLINER_OT_object_operation(struct wmOperatorType *ot);
void OUTLINER_OT_group_operation(struct wmOperatorType *ot);
void OUTLINER_OT_id_operation(struct wmOperatorType *ot);
void OUTLINER_OT_data_operation(struct wmOperatorType *ot);
void OUTLINER_OT_animdata_operation(struct wmOperatorType *ot);
void OUTLINER_OT_action_set(struct wmOperatorType *ot);

/* ---------------------------------------------------------------- */

/* outliner_ops.c */
void outliner_operatortypes(void);
void outliner_keymap(struct wmKeyConfig *keyconf);

/* outliner_header.c */
void outliner_header_buttons(const struct bContext *C, struct ARegion *ar);

#endif /* ED_OUTLINER_INTERN_H */<|MERGE_RESOLUTION|>--- conflicted
+++ resolved
@@ -124,13 +124,8 @@
 #define OL_TOGW OL_TOG_RESTRICT_VIEWX
 
 #define OL_RNA_COLX			(UI_UNIT_X*15)
-<<<<<<< HEAD
-#define OL_RNA_COL_SIZEX	(UI_UNIT_X*7.5)
-#define OL_RNA_COL_SPACEX	(UI_UNIT_X*2.5)
-=======
 #define OL_RNA_COL_SIZEX	(UI_UNIT_X*7.5f)
 #define OL_RNA_COL_SPACEX	(UI_UNIT_X*2.5f)
->>>>>>> f9bffb3c
 
 
 /* outliner_tree.c ----------------------------------------------- */
@@ -148,12 +143,6 @@
 void draw_outliner(const struct bContext *C);
 
 /* outliner_select.c -------------------------------------------- */
-<<<<<<< HEAD
-
-void outliner_select(struct SpaceOops *soops, ListBase *lb, int *index, short *selecting);
-
-=======
->>>>>>> f9bffb3c
 int tree_element_type_active(struct bContext *C, struct Scene *scene, struct SpaceOops *soops, TreeElement *te, TreeStoreElem *tselem, int set);
 int tree_element_active(struct bContext *C, struct Scene *scene, SpaceOops *soops, TreeElement *te, int set);
 
