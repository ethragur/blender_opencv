--- conflicted
+++ resolved
@@ -1729,7 +1729,6 @@
 				        (float)startx + offsx + 2 * ufac, (float)*starty + 2 * ufac, ICON_LIBRARY_DATA_DIRECT,
 				        alpha_fac);
 			}
-<<<<<<< HEAD
 			if (tselem->id->uuid) {
 				offsx += UI_UNIT_X;
 				UI_icon_draw_alpha((float)startx + offsx - 0.5f * ufac, (float)*starty + 1.5f * ufac, ICON_SOLO_ON,
@@ -1747,10 +1746,7 @@
 					/* Nothing special (underlying icon is already 'OK' one)... */
 				}
 			}
-			offsx += UI_UNIT_X + 2 * ufac;
-=======
 			offsx += UI_UNIT_X + 4 * ufac;
->>>>>>> e305560f
 		}
 		else if (ELEM(tselem->type, 0, TSE_LAYER_COLLECTION) && ID_IS_STATIC_OVERRIDE(tselem->id)) {
 			UI_icon_draw_alpha(
