/*
 * This program is free software; you can redistribute it and/or
 * modify it under the terms of the GNU General Public License
 * as published by the Free Software Foundation; either version 2
 * of the License, or (at your option) any later version.
 *
 * This program is distributed in the hope that it will be useful,
 * but WITHOUT ANY WARRANTY; without even the implied warranty of
 * MERCHANTABILITY or FITNESS FOR A PARTICULAR PURPOSE.  See the
 * GNU General Public License for more details.
 *
 * You should have received a copy of the GNU General Public License
 * along with this program; if not, write to the Free Software Foundation,
 * Inc., 51 Franklin Street, Fifth Floor, Boston, MA 02110-1301, USA.
 *
 * The Original Code is Copyright (C) 2004 Blender Foundation.
 * All rights reserved.
 */

/** \file
 * \ingroup spoutliner
 */

#include <stdio.h>

#include "DNA_armature_types.h"
#include "DNA_layer_types.h"
#include "DNA_outliner_types.h"
#include "DNA_screen_types.h"
#include "DNA_sequence_types.h"
#include "DNA_space_types.h"

#include "BLI_compiler_compat.h"
#include "BLI_ghash.h"
#include "BLI_listbase.h"

#include "BKE_armature.h"
#include "BKE_context.h"
#include "BKE_layer.h"
#include "BKE_main.h"
#include "BKE_object.h"

#include "DEG_depsgraph.h"

#include "ED_armature.h"
#include "ED_object.h"
#include "ED_outliner.h"

#include "SEQ_sequencer.h"

#include "WM_api.h"
#include "WM_types.h"

#include "outliner_intern.h"

/* Functions for tagging outliner selection syncing is dirty from operators */
void ED_outliner_select_sync_from_object_tag(bContext *C)
{
  wmWindowManager *wm = CTX_wm_manager(C);
  wm->outliner_sync_select_dirty |= WM_OUTLINER_SYNC_SELECT_FROM_OBJECT;
}

void ED_outliner_select_sync_from_edit_bone_tag(bContext *C)
{
  wmWindowManager *wm = CTX_wm_manager(C);
  wm->outliner_sync_select_dirty |= WM_OUTLINER_SYNC_SELECT_FROM_EDIT_BONE;
}

void ED_outliner_select_sync_from_pose_bone_tag(bContext *C)
{
  wmWindowManager *wm = CTX_wm_manager(C);
  wm->outliner_sync_select_dirty |= WM_OUTLINER_SYNC_SELECT_FROM_POSE_BONE;
}

void ED_outliner_select_sync_from_sequence_tag(bContext *C)
{
  wmWindowManager *wm = CTX_wm_manager(C);
  wm->outliner_sync_select_dirty |= WM_OUTLINER_SYNC_SELECT_FROM_SEQUENCE;
}

void ED_outliner_select_sync_from_all_tag(bContext *C)
{
  wmWindowManager *wm = CTX_wm_manager(C);
  wm->outliner_sync_select_dirty |= WM_OUTLINER_SYNC_SELECT_FROM_ALL;
}

bool ED_outliner_select_sync_is_dirty(const bContext *C)
{
  wmWindowManager *wm = CTX_wm_manager(C);
  return wm->outliner_sync_select_dirty & WM_OUTLINER_SYNC_SELECT_FROM_ALL;
}

/* Copy sync select dirty flag from window manager to all outliners to be synced lazily on draw */
void ED_outliner_select_sync_flag_outliners(const bContext *C)
{
  Main *bmain = CTX_data_main(C);
  wmWindowManager *wm = CTX_wm_manager(C);

  for (bScreen *screen = bmain->screens.first; screen; screen = screen->id.next) {
    LISTBASE_FOREACH (ScrArea *, area, &screen->areabase) {
      LISTBASE_FOREACH (SpaceLink *, sl, &area->spacedata) {
        if (sl->spacetype == SPACE_OUTLINER) {
          SpaceOutliner *space_outliner = (SpaceOutliner *)sl;

          space_outliner->sync_select_dirty |= wm->outliner_sync_select_dirty;
        }
      }
    }
  }

  /* Clear global sync flag */
  wm->outliner_sync_select_dirty = 0;
}

/**
 * Outliner sync select dirty flags are not enough to determine which types to sync,
 * outliner display mode also needs to be considered. This stores the types of data
 * to sync to increase code clarity.
 */
typedef struct SyncSelectTypes {
  bool object;
  bool edit_bone;
  bool pose_bone;
  bool sequence;
} SyncSelectTypes;

/**
 * Set which types of data to sync when syncing selection from the outliner based on object
 * interaction mode and outliner display mode
 */
static void outliner_sync_select_from_outliner_set_types(bContext *C,
                                                         SpaceOutliner *space_outliner,
                                                         SyncSelectTypes *sync_types)
{
  TreeViewContext tvc;
  outliner_viewcontext_init(C, &tvc);

  const bool sequence_view = space_outliner->outlinevis == SO_SEQUENCE;

  sync_types->object = !sequence_view;
  sync_types->edit_bone = !sequence_view && (tvc.ob_edit && tvc.ob_edit->type == OB_ARMATURE);
  sync_types->pose_bone = !sequence_view && (tvc.ob_pose && tvc.ob_pose->mode == OB_MODE_POSE);
  sync_types->sequence = sequence_view;
}

/**
 * Current dirty flags and outliner display mode determine which type of syncing should occur.
 * This is to ensure sync flag data is not lost on sync in the wrong display mode.
 * Returns true if a sync is needed.
 */
static bool outliner_sync_select_to_outliner_set_types(const bContext *C,
                                                       SpaceOutliner *space_outliner,
                                                       SyncSelectTypes *sync_types)
{
  TreeViewContext tvc;
  outliner_viewcontext_init(C, &tvc);

  const bool sequence_view = space_outliner->outlinevis == SO_SEQUENCE;

  sync_types->object = !sequence_view &&
                       (space_outliner->sync_select_dirty & WM_OUTLINER_SYNC_SELECT_FROM_OBJECT);
  sync_types->edit_bone = !sequence_view && (tvc.ob_edit && tvc.ob_edit->type == OB_ARMATURE) &&
                          (space_outliner->sync_select_dirty &
                           WM_OUTLINER_SYNC_SELECT_FROM_EDIT_BONE);
  sync_types->pose_bone = !sequence_view && (tvc.ob_pose && tvc.ob_pose->mode == OB_MODE_POSE) &&
                          (space_outliner->sync_select_dirty &
                           WM_OUTLINER_SYNC_SELECT_FROM_POSE_BONE);
  sync_types->sequence = sequence_view && (space_outliner->sync_select_dirty &
                                           WM_OUTLINER_SYNC_SELECT_FROM_SEQUENCE);

  return sync_types->object || sync_types->edit_bone || sync_types->pose_bone ||
         sync_types->sequence;
}

/**
 * Stores items selected from a sync from the outliner. Prevents syncing the selection
 * state of the last instance of an object linked in multiple collections.
 */
typedef struct SelectedItems {
  GSet *objects;
  GSet *edit_bones;
  GSet *pose_bones;
} SelectedItems;

static void selected_items_init(SelectedItems *selected_items)
{
  selected_items->objects = BLI_gset_new(BLI_ghashutil_ptrhash, BLI_ghashutil_ptrcmp, __func__);
  selected_items->edit_bones = BLI_gset_new(BLI_ghashutil_ptrhash, BLI_ghashutil_ptrcmp, __func__);
  selected_items->pose_bones = BLI_gset_new(BLI_ghashutil_ptrhash, BLI_ghashutil_ptrcmp, __func__);
}

static void selected_items_free(SelectedItems *selected_items)
{
  BLI_gset_free(selected_items->objects, NULL);
  BLI_gset_free(selected_items->edit_bones, NULL);
  BLI_gset_free(selected_items->pose_bones, NULL);
}

/* Check if an instance of this object been selected by the sync */
static bool is_object_selected(GSet *selected_objects, Base *base)
{
  return BLI_gset_haskey(selected_objects, base);
}

/* Check if an instance of this edit bone been selected by the sync */
static bool is_edit_bone_selected(GSet *selected_ebones, EditBone *ebone)
{
  return BLI_gset_haskey(selected_ebones, ebone);
}

/* Check if an instance of this pose bone been selected by the sync */
static bool is_pose_bone_selected(GSet *selected_pbones, bPoseChannel *pchan)
{
  return BLI_gset_haskey(selected_pbones, pchan);
}

/* Add element's data to selected item set */
static void add_selected_item(GSet *selected, void *data)
{
  BLI_gset_add(selected, data);
}

static void outliner_select_sync_to_object(ViewLayer *view_layer,
                                           TreeElement *te,
                                           TreeStoreElem *tselem,
                                           GSet *selected_objects)
{
  Object *ob = (Object *)tselem->id;
  Base *base = (te->directdata) ? (Base *)te->directdata :
                                  BKE_view_layer_base_find(view_layer, ob);

  if (base && (base->flag & BASE_SELECTABLE)) {
    if (tselem->flag & TSE_SELECTED) {
      ED_object_base_select(base, BA_SELECT);

      add_selected_item(selected_objects, base);
    }
    else if (!is_object_selected(selected_objects, base)) {
      ED_object_base_select(base, BA_DESELECT);
    }
  }
}

static void outliner_select_sync_to_edit_bone(ViewLayer *view_layer,
                                              TreeElement *te,
                                              TreeStoreElem *tselem,
                                              GSet *selected_ebones)
{
  bArmature *arm = (bArmature *)tselem->id;
  EditBone *ebone = (EditBone *)te->directdata;

  short bone_flag = ebone->flag;

  if (EBONE_SELECTABLE(arm, ebone)) {
    if (tselem->flag & TSE_SELECTED) {
      ED_armature_ebone_select_set(ebone, true);
      add_selected_item(selected_ebones, ebone);
    }
    else if (!is_edit_bone_selected(selected_ebones, ebone)) {
<<<<<<< HEAD
      /* Dont flush to parent bone tip, synced selection is iterating the whole tree so deselecting
       * potential children with 'ED_armature_ebone_select_set(ebone, false)' would leave own tip
       * deselected. */
=======
      /* Don't flush to parent bone tip, synced selection is iterating the whole tree so
       * deselecting potential children with `ED_armature_ebone_select_set(ebone, false)`
       * would leave own tip deselected. */
>>>>>>> 29fb12da
      ebone->flag &= ~(BONE_SELECTED | BONE_TIPSEL | BONE_ROOTSEL);
    }
  }

  /* Tag if selection changed */
  if (bone_flag != ebone->flag) {
    Object *obedit = OBEDIT_FROM_VIEW_LAYER(view_layer);
    DEG_id_tag_update(&arm->id, ID_RECALC_SELECT);
    WM_main_add_notifier(NC_OBJECT | ND_BONE_SELECT, obedit);
  }
}

static void outliner_select_sync_to_pose_bone(TreeElement *te,
                                              TreeStoreElem *tselem,
                                              GSet *selected_pbones)
{
  Object *ob = (Object *)tselem->id;
  bArmature *arm = ob->data;
  bPoseChannel *pchan = (bPoseChannel *)te->directdata;

  short bone_flag = pchan->bone->flag;

  if (PBONE_SELECTABLE(arm, pchan->bone)) {
    if (tselem->flag & TSE_SELECTED) {
      pchan->bone->flag |= BONE_SELECTED;

      add_selected_item(selected_pbones, pchan);
    }
    else if (!is_pose_bone_selected(selected_pbones, pchan)) {
      pchan->bone->flag &= ~BONE_SELECTED;
    }
  }

  /* Tag if selection changed */
  if (bone_flag != pchan->bone->flag) {
    DEG_id_tag_update(&arm->id, ID_RECALC_SELECT);
    WM_main_add_notifier(NC_OBJECT | ND_BONE_SELECT, ob);
  }
}

static void outliner_select_sync_to_sequence(Scene *scene, TreeStoreElem *tselem)
{
  Sequence *seq = (Sequence *)tselem->id;

  if (tselem->flag & TSE_ACTIVE) {
    BKE_sequencer_active_set(scene, seq);
  }

  if (tselem->flag & TSE_SELECTED) {
    seq->flag |= SELECT;
  }
  else {
    seq->flag &= ~SELECT;
  }
}

/** Sync select and active flags from outliner to active view layer, bones, and sequencer. */
static void outliner_sync_selection_from_outliner(Scene *scene,
                                                  ViewLayer *view_layer,
                                                  ListBase *tree,
                                                  const SyncSelectTypes *sync_types,
                                                  SelectedItems *selected_items)
{

  LISTBASE_FOREACH (TreeElement *, te, tree) {
    TreeStoreElem *tselem = TREESTORE(te);

    if (tselem->type == 0 && te->idcode == ID_OB) {
      if (sync_types->object) {
        outliner_select_sync_to_object(view_layer, te, tselem, selected_items->objects);
      }
    }
    else if (tselem->type == TSE_EBONE) {
      if (sync_types->edit_bone) {
        outliner_select_sync_to_edit_bone(view_layer, te, tselem, selected_items->edit_bones);
      }
    }
    else if (tselem->type == TSE_POSE_CHANNEL) {
      if (sync_types->pose_bone) {
        outliner_select_sync_to_pose_bone(te, tselem, selected_items->pose_bones);
      }
    }
    else if (tselem->type == TSE_SEQUENCE) {
      if (sync_types->sequence) {
        outliner_select_sync_to_sequence(scene, tselem);
      }
    }

    outliner_sync_selection_from_outliner(
        scene, view_layer, &te->subtree, sync_types, selected_items);
  }
}

/* Set clean outliner and mark other outliners for syncing */
void ED_outliner_select_sync_from_outliner(bContext *C, SpaceOutliner *space_outliner)
{
  /* Don't sync if not checked or in certain outliner display modes */
  if (!(space_outliner->flag & SO_SYNC_SELECT) ||
      ELEM(space_outliner->outlinevis, SO_LIBRARIES, SO_DATA_API, SO_ID_ORPHANS)) {
    return;
  }

  Scene *scene = CTX_data_scene(C);
  ViewLayer *view_layer = CTX_data_view_layer(C);

  SyncSelectTypes sync_types;
  outliner_sync_select_from_outliner_set_types(C, space_outliner, &sync_types);

  /* To store elements that have been selected to prevent linked object sync errors */
  SelectedItems selected_items;

  selected_items_init(&selected_items);

  outliner_sync_selection_from_outliner(
      scene, view_layer, &space_outliner->tree, &sync_types, &selected_items);

  selected_items_free(&selected_items);

  /* Tag for updates and clear dirty flag toprevent a sync to the outliner on draw */
  if (sync_types.object) {
    space_outliner->sync_select_dirty &= ~WM_OUTLINER_SYNC_SELECT_FROM_OBJECT;
    DEG_id_tag_update(&scene->id, ID_RECALC_SELECT);
    WM_event_add_notifier(C, NC_SCENE | ND_OB_SELECT, scene);
  }
  else if (sync_types.edit_bone) {
    space_outliner->sync_select_dirty &= ~WM_OUTLINER_SYNC_SELECT_FROM_EDIT_BONE;
  }
  else if (sync_types.pose_bone) {
    space_outliner->sync_select_dirty &= ~WM_OUTLINER_SYNC_SELECT_FROM_POSE_BONE;
  }
  if (sync_types.sequence) {
    space_outliner->sync_select_dirty &= ~WM_OUTLINER_SYNC_SELECT_FROM_SEQUENCE;
    WM_event_add_notifier(C, NC_SCENE | ND_SEQUENCER | NA_SELECTED, scene);
  }
}

static void outliner_select_sync_from_object(ViewLayer *view_layer,
                                             Object *obact,
                                             TreeElement *te,
                                             TreeStoreElem *tselem)
{
  Object *ob = (Object *)tselem->id;
  Base *base = (te->directdata) ? (Base *)te->directdata :
                                  BKE_view_layer_base_find(view_layer, ob);
  const bool is_selected = (base != NULL) && ((base->flag & BASE_SELECTED) != 0);

  if (base && (ob == obact)) {
    tselem->flag |= TSE_ACTIVE;
  }
  else {
    tselem->flag &= ~TSE_ACTIVE;
  }

  if (is_selected) {
    tselem->flag |= TSE_SELECTED;
  }
  else {
    tselem->flag &= ~TSE_SELECTED;
  }
}

static void outliner_select_sync_from_edit_bone(EditBone *ebone_active,
                                                TreeElement *te,
                                                TreeStoreElem *tselem)
{
  EditBone *ebone = (EditBone *)te->directdata;

  if (ebone == ebone_active) {
    tselem->flag |= TSE_ACTIVE;
  }
  else {
    tselem->flag &= ~TSE_ACTIVE;
  }

  if (ebone->flag & BONE_SELECTED) {
    tselem->flag |= TSE_SELECTED;
  }
  else {
    tselem->flag &= ~TSE_SELECTED;
  }
}

static void outliner_select_sync_from_pose_bone(bPoseChannel *pchan_active,
                                                TreeElement *te,
                                                TreeStoreElem *tselem)
{
  bPoseChannel *pchan = (bPoseChannel *)te->directdata;
  Bone *bone = pchan->bone;

  if (pchan == pchan_active) {
    tselem->flag |= TSE_ACTIVE;
  }
  else {
    tselem->flag &= ~TSE_ACTIVE;
  }

  if (bone->flag & BONE_SELECTED) {
    tselem->flag |= TSE_SELECTED;
  }
  else {
    tselem->flag &= ~TSE_SELECTED;
  }
}

static void outliner_select_sync_from_sequence(Sequence *sequence_active, TreeStoreElem *tselem)
{
  Sequence *seq = (Sequence *)tselem->id;

  if (seq == sequence_active) {
    tselem->flag |= TSE_ACTIVE;
  }
  else {
    tselem->flag &= ~TSE_ACTIVE;
  }

  if (seq->flag & SELECT) {
    tselem->flag |= TSE_SELECTED;
  }
  else {
    tselem->flag &= ~TSE_SELECTED;
  }
}

/**
 * Contains active object, bones, and sequence for syncing to prevent getting active data
 * repeatedly throughout syncing to the outliner.
 */
typedef struct SyncSelectActiveData {
  Object *object;
  EditBone *edit_bone;
  bPoseChannel *pose_channel;
  Sequence *sequence;
} SyncSelectActiveData;

/** Sync select and active flags from active view layer, bones, and sequences to the outliner. */
static void outliner_sync_selection_to_outliner(ViewLayer *view_layer,
                                                SpaceOutliner *space_outliner,
                                                ListBase *tree,
                                                SyncSelectActiveData *active_data,
                                                const SyncSelectTypes *sync_types)
{
  LISTBASE_FOREACH (TreeElement *, te, tree) {
    TreeStoreElem *tselem = TREESTORE(te);

    if (tselem->type == 0 && te->idcode == ID_OB) {
      if (sync_types->object) {
        outliner_select_sync_from_object(view_layer, active_data->object, te, tselem);
      }
    }
    else if (tselem->type == TSE_EBONE) {
      if (sync_types->edit_bone) {
        outliner_select_sync_from_edit_bone(active_data->edit_bone, te, tselem);
      }
    }
    else if (tselem->type == TSE_POSE_CHANNEL) {
      if (sync_types->pose_bone) {
        outliner_select_sync_from_pose_bone(active_data->pose_channel, te, tselem);
      }
    }
    else if (tselem->type == TSE_SEQUENCE) {
      if (sync_types->sequence) {
        outliner_select_sync_from_sequence(active_data->sequence, tselem);
      }
    }
    else {
      tselem->flag &= ~(TSE_SELECTED | TSE_ACTIVE);
    }

    /* Sync subtree elements */
    outliner_sync_selection_to_outliner(
        view_layer, space_outliner, &te->subtree, active_data, sync_types);
  }
}

/* Get active data from context */
static void get_sync_select_active_data(const bContext *C, SyncSelectActiveData *active_data)
{
  Scene *scene = CTX_data_scene(C);
  ViewLayer *view_layer = CTX_data_view_layer(C);
  active_data->object = OBACT(view_layer);
  active_data->edit_bone = CTX_data_active_bone(C);
  active_data->pose_channel = CTX_data_active_pose_bone(C);
  active_data->sequence = BKE_sequencer_active_get(scene);
}

/* If outliner is dirty sync selection from view layer and sequwncer */
void outliner_sync_selection(const bContext *C, SpaceOutliner *space_outliner)
{
  /* Set which types of data to sync from sync dirty flag and outliner display mode */
  SyncSelectTypes sync_types;
  const bool sync_required = outliner_sync_select_to_outliner_set_types(
      C, space_outliner, &sync_types);

  if (sync_required) {
    ViewLayer *view_layer = CTX_data_view_layer(C);

    /* Store active object, bones, and sequence */
    SyncSelectActiveData active_data;
    get_sync_select_active_data(C, &active_data);

    outliner_sync_selection_to_outliner(
        view_layer, space_outliner, &space_outliner->tree, &active_data, &sync_types);

    /* Keep any unsynced data in the dirty flag */
    if (sync_types.object) {
      space_outliner->sync_select_dirty &= ~WM_OUTLINER_SYNC_SELECT_FROM_OBJECT;
    }
    if (sync_types.edit_bone) {
      space_outliner->sync_select_dirty &= ~WM_OUTLINER_SYNC_SELECT_FROM_EDIT_BONE;
    }
    if (sync_types.pose_bone) {
      space_outliner->sync_select_dirty &= ~WM_OUTLINER_SYNC_SELECT_FROM_POSE_BONE;
    }
    if (sync_types.sequence) {
      space_outliner->sync_select_dirty &= ~WM_OUTLINER_SYNC_SELECT_FROM_SEQUENCE;
    }
  }
}<|MERGE_RESOLUTION|>--- conflicted
+++ resolved
@@ -257,15 +257,9 @@
       add_selected_item(selected_ebones, ebone);
     }
     else if (!is_edit_bone_selected(selected_ebones, ebone)) {
-<<<<<<< HEAD
-      /* Dont flush to parent bone tip, synced selection is iterating the whole tree so deselecting
-       * potential children with 'ED_armature_ebone_select_set(ebone, false)' would leave own tip
-       * deselected. */
-=======
       /* Don't flush to parent bone tip, synced selection is iterating the whole tree so
        * deselecting potential children with `ED_armature_ebone_select_set(ebone, false)`
        * would leave own tip deselected. */
->>>>>>> 29fb12da
       ebone->flag &= ~(BONE_SELECTED | BONE_TIPSEL | BONE_ROOTSEL);
     }
   }
