--- conflicted
+++ resolved
@@ -546,11 +546,7 @@
 //			printf("%s: preview task: %d\n", __func__, previews_running);
 			if (previews_running && !sfile->previews_timer) {
 				sfile->previews_timer = WM_event_add_timer_notifier(CTX_wm_manager(C), CTX_wm_window(C),
-<<<<<<< HEAD
-																	NC_SPACE | ND_SPACE_FILE_PREVIEW, 0.01);
-=======
 				                                                    NC_SPACE | ND_SPACE_FILE_PREVIEW, 0.01);
->>>>>>> 6a80c2c4
 			}
 			if (!previews_running && sfile->previews_timer) {
 				/* Preview is not running, no need to keep generating update events! */
@@ -647,41 +643,18 @@
 
 		sx += (int)layout->column_widths[COLUMN_NAME] + column_space;
 		if (params->display == FILE_SHORTDISPLAY) {
-<<<<<<< HEAD
-			sx += (int)layout->column_widths[COLUMN_NAME] + column_space;
-			if (!(file->typeflag & FILE_TYPE_DIR)) {
-=======
 			if ((file->typeflag & (FILE_TYPE_BLENDER | FILE_TYPE_BLENDER_BACKUP)) ||
 			    !(file->typeflag & (FILE_TYPE_DIR | FILE_TYPE_BLENDERLIB)))
 			{
->>>>>>> 6a80c2c4
 				if ((file->entry->size_str[0] == '\0') || update_stat_strings) {
 					BLI_filelist_entry_size_to_string(NULL, file->entry->size, small_size, file->entry->size_str);
 				}
 				file_draw_string(
 				            sx, sy, file->entry->size_str, layout->column_widths[COLUMN_SIZE], layout->tile_h, align);
-<<<<<<< HEAD
-				sx += (int)layout->column_widths[COLUMN_SIZE] + column_space;
-=======
->>>>>>> 6a80c2c4
 			}
 			sx += (int)layout->column_widths[COLUMN_SIZE] + column_space;
 		}
 		else if (params->display == FILE_LONGDISPLAY) {
-<<<<<<< HEAD
-			sx += (int)layout->column_widths[COLUMN_NAME] + column_space;
-
-			if ((file->entry->date_str[0] == '\0') || update_stat_strings) {
-				BLI_filelist_entry_datetime_to_string(
-				            NULL, file->entry->time, small_size, file->entry->time_str, file->entry->date_str);
-			}
-			file_draw_string(sx, sy, file->entry->date_str, layout->column_widths[COLUMN_DATE], layout->tile_h, align);
-			sx += (int)layout->column_widths[COLUMN_DATE] + column_space;
-			file_draw_string(sx, sy, file->entry->time_str, layout->column_widths[COLUMN_TIME], layout->tile_h, align);
-			sx += (int)layout->column_widths[COLUMN_TIME] + column_space;
-
-			if (!(file->typeflag & FILE_TYPE_DIR)) {
-=======
 			if (!(file->typeflag & FILE_TYPE_BLENDERLIB) && !FILENAME_IS_CURRPAR(file->relpath)) {
 				if ((file->entry->date_str[0] == '\0') || update_stat_strings) {
 					BLI_filelist_entry_datetime_to_string(
@@ -702,16 +675,11 @@
 			if ((file->typeflag & (FILE_TYPE_BLENDER | FILE_TYPE_BLENDER_BACKUP)) ||
 			    !(file->typeflag & (FILE_TYPE_DIR | FILE_TYPE_BLENDERLIB)))
 			{
->>>>>>> 6a80c2c4
 				if ((file->entry->size_str[0] == '\0') || update_stat_strings) {
 					BLI_filelist_entry_size_to_string(NULL, file->entry->size, small_size, file->entry->size_str);
 				}
 				file_draw_string(
 				            sx, sy, file->entry->size_str, layout->column_widths[COLUMN_SIZE], layout->tile_h, align);
-<<<<<<< HEAD
-				sx += (int)layout->column_widths[COLUMN_SIZE] + column_space;
-=======
->>>>>>> 6a80c2c4
 			}
 			sx += (int)layout->column_widths[COLUMN_SIZE] + column_space;
 		}
