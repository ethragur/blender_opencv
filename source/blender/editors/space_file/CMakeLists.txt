--- conflicted
+++ resolved
@@ -19,13 +19,7 @@
 #
 # ***** END GPL LICENSE BLOCK *****
 
-<<<<<<< HEAD
-FILE(GLOB SRC *.c)
-
-SET(INC
-=======
 set(INC
->>>>>>> 6d201907
 	../include
 	../../blenfont
 	../../blenkernel
@@ -39,11 +33,6 @@
 	../../../../intern/guardedalloc
 )
 
-<<<<<<< HEAD
-IF(WITH_IMAGE_OPENEXR)
-	ADD_DEFINITIONS(-DWITH_OPENEXR)
-ENDIF(WITH_IMAGE_OPENEXR)
-=======
 set(SRC
 	file_draw.c
 	file_ops.c
@@ -57,7 +46,6 @@
 	filelist.h
 	fsmenu.h
 )
->>>>>>> 6d201907
 
 if(WITH_IMAGE_OPENEXR)
 	add_definitions(-DWITH_OPENEXR)
