--- conflicted
+++ resolved
@@ -433,214 +433,6 @@
   uiItemR(layout, ptr, "projection", DEFAULT_FLAGS, IFACE_("Projection"), ICON_NONE);
 }
 
-<<<<<<< HEAD
-static void node_shader_buts_tex_sky(uiLayout *layout, bContext *C, PointerRNA *ptr)
-{
-  uiItemR(layout, ptr, "sky_type", DEFAULT_FLAGS, "", ICON_NONE);
-
-  if (RNA_enum_get(ptr, "sky_type") == SHD_SKY_PREETHAM) {
-    uiItemR(layout, ptr, "sun_direction", DEFAULT_FLAGS, "", ICON_NONE);
-    uiItemR(layout, ptr, "turbidity", DEFAULT_FLAGS, nullptr, ICON_NONE);
-  }
-  if (RNA_enum_get(ptr, "sky_type") == SHD_SKY_HOSEK) {
-    uiItemR(layout, ptr, "sun_direction", DEFAULT_FLAGS, "", ICON_NONE);
-    uiItemR(layout, ptr, "turbidity", DEFAULT_FLAGS, nullptr, ICON_NONE);
-    uiItemR(layout, ptr, "ground_albedo", DEFAULT_FLAGS, nullptr, ICON_NONE);
-  }
-  if (RNA_enum_get(ptr, "sky_type") == SHD_SKY_NISHITA) {
-    Scene *scene = CTX_data_scene(C);
-    if (BKE_scene_uses_blender_eevee(scene)) {
-      uiItemL(layout, TIP_("Nishita not available in Eevee"), ICON_ERROR);
-    }
-    uiItemR(layout, ptr, "sun_disc", DEFAULT_FLAGS, nullptr, 0);
-
-    uiLayout *col;
-    if (RNA_boolean_get(ptr, "sun_disc")) {
-      col = uiLayoutColumn(layout, true);
-      uiItemR(col, ptr, "sun_size", DEFAULT_FLAGS, nullptr, ICON_NONE);
-      uiItemR(col, ptr, "sun_intensity", DEFAULT_FLAGS, nullptr, ICON_NONE);
-    }
-
-    col = uiLayoutColumn(layout, true);
-    uiItemR(col, ptr, "sun_elevation", DEFAULT_FLAGS, nullptr, ICON_NONE);
-    uiItemR(col, ptr, "sun_rotation", DEFAULT_FLAGS, nullptr, ICON_NONE);
-
-    uiItemR(layout, ptr, "altitude", DEFAULT_FLAGS, nullptr, ICON_NONE);
-
-    col = uiLayoutColumn(layout, true);
-    uiItemR(col, ptr, "air_density", DEFAULT_FLAGS, nullptr, ICON_NONE);
-    uiItemR(col, ptr, "dust_density", DEFAULT_FLAGS, nullptr, ICON_NONE);
-    uiItemR(col, ptr, "ozone_density", DEFAULT_FLAGS, nullptr, ICON_NONE);
-  }
-}
-
-static void node_shader_buts_tex_gradient(uiLayout *layout, bContext *UNUSED(C), PointerRNA *ptr)
-{
-  uiItemR(layout, ptr, "gradient_type", DEFAULT_FLAGS, "", ICON_NONE);
-}
-
-static void node_shader_buts_tex_magic(uiLayout *layout, bContext *UNUSED(C), PointerRNA *ptr)
-{
-  uiItemR(layout, ptr, "turbulence_depth", DEFAULT_FLAGS, nullptr, ICON_NONE);
-}
-
-static void node_shader_buts_tex_brick(uiLayout *layout, bContext *UNUSED(C), PointerRNA *ptr)
-{
-  uiLayout *col;
-
-  col = uiLayoutColumn(layout, true);
-  uiItemR(col, ptr, "offset", DEFAULT_FLAGS | UI_ITEM_R_SLIDER, IFACE_("Offset"), ICON_NONE);
-  uiItemR(col, ptr, "offset_frequency", DEFAULT_FLAGS, IFACE_("Frequency"), ICON_NONE);
-
-  col = uiLayoutColumn(layout, true);
-  uiItemR(col, ptr, "squash", DEFAULT_FLAGS, IFACE_("Squash"), ICON_NONE);
-  uiItemR(col, ptr, "squash_frequency", DEFAULT_FLAGS, IFACE_("Frequency"), ICON_NONE);
-}
-
-static void node_shader_buts_tex_wave(uiLayout *layout, bContext *UNUSED(C), PointerRNA *ptr)
-{
-  uiItemR(layout, ptr, "wave_type", DEFAULT_FLAGS, "", ICON_NONE);
-  int type = RNA_enum_get(ptr, "wave_type");
-  if (type == SHD_WAVE_BANDS) {
-    uiItemR(layout, ptr, "bands_direction", DEFAULT_FLAGS, "", ICON_NONE);
-  }
-  else { /* SHD_WAVE_RINGS */
-    uiItemR(layout, ptr, "rings_direction", DEFAULT_FLAGS, "", ICON_NONE);
-  }
-
-  uiItemR(layout, ptr, "wave_profile", DEFAULT_FLAGS, "", ICON_NONE);
-}
-
-static void node_shader_buts_tex_musgrave(uiLayout *layout, bContext *UNUSED(C), PointerRNA *ptr)
-{
-  uiItemR(layout, ptr, "musgrave_dimensions", DEFAULT_FLAGS, "", ICON_NONE);
-  uiItemR(layout, ptr, "musgrave_type", DEFAULT_FLAGS, "", ICON_NONE);
-}
-
-static void node_shader_buts_tex_voronoi(uiLayout *layout, bContext *UNUSED(C), PointerRNA *ptr)
-{
-  uiItemR(layout, ptr, "voronoi_dimensions", DEFAULT_FLAGS, "", ICON_NONE);
-  uiItemR(layout, ptr, "feature", DEFAULT_FLAGS, "", ICON_NONE);
-  int feature = RNA_enum_get(ptr, "feature");
-  if (!ELEM(feature, SHD_VORONOI_DISTANCE_TO_EDGE, SHD_VORONOI_N_SPHERE_RADIUS) &&
-      RNA_enum_get(ptr, "voronoi_dimensions") != 1) {
-    uiItemR(layout, ptr, "distance", DEFAULT_FLAGS, "", ICON_NONE);
-  }
-}
-
-static void node_shader_buts_tex_noise(uiLayout *layout, bContext *UNUSED(C), PointerRNA *ptr)
-{
-  uiItemR(layout, ptr, "noise_dimensions", DEFAULT_FLAGS, "", ICON_NONE);
-}
-
-static void node_shader_buts_tex_pointdensity(uiLayout *layout,
-                                              bContext *UNUSED(C),
-                                              PointerRNA *ptr)
-{
-  bNode *node = (bNode *)ptr->data;
-  NodeShaderTexPointDensity *shader_point_density = (NodeShaderTexPointDensity *)node->storage;
-  Object *ob = (Object *)node->id;
-
-  PointerRNA ob_ptr, obdata_ptr;
-  RNA_id_pointer_create((ID *)ob, &ob_ptr);
-  RNA_id_pointer_create(ob ? (ID *)ob->data : nullptr, &obdata_ptr);
-
-  uiItemR(layout, ptr, "point_source", UI_ITEM_R_EXPAND, nullptr, ICON_NONE);
-  uiItemR(layout, ptr, "object", DEFAULT_FLAGS, nullptr, ICON_NONE);
-
-  if (node->id && shader_point_density->point_source == SHD_POINTDENSITY_SOURCE_PSYS) {
-    PointerRNA dataptr;
-    RNA_id_pointer_create((ID *)node->id, &dataptr);
-    uiItemPointerR(
-        layout, ptr, "particle_system", &dataptr, "particle_systems", nullptr, ICON_NONE);
-  }
-
-  uiItemR(layout, ptr, "space", DEFAULT_FLAGS, nullptr, ICON_NONE);
-  uiItemR(layout, ptr, "radius", DEFAULT_FLAGS, nullptr, ICON_NONE);
-  uiItemR(layout, ptr, "interpolation", DEFAULT_FLAGS, nullptr, ICON_NONE);
-  uiItemR(layout, ptr, "resolution", DEFAULT_FLAGS, nullptr, ICON_NONE);
-  if (shader_point_density->point_source == SHD_POINTDENSITY_SOURCE_PSYS) {
-    uiItemR(layout, ptr, "particle_color_source", DEFAULT_FLAGS, nullptr, ICON_NONE);
-  }
-  else {
-    uiItemR(layout, ptr, "vertex_color_source", DEFAULT_FLAGS, nullptr, ICON_NONE);
-    if (shader_point_density->ob_color_source == SHD_POINTDENSITY_COLOR_VERTWEIGHT) {
-      if (ob_ptr.data) {
-        uiItemPointerR(
-            layout, ptr, "vertex_attribute_name", &ob_ptr, "vertex_groups", "", ICON_NONE);
-      }
-    }
-    if (shader_point_density->ob_color_source == SHD_POINTDENSITY_COLOR_VERTCOL) {
-      if (obdata_ptr.data) {
-        uiItemPointerR(
-            layout, ptr, "vertex_attribute_name", &obdata_ptr, "vertex_colors", "", ICON_NONE);
-      }
-    }
-  }
-}
-
-static void node_shader_buts_tex_coord(uiLayout *layout, bContext *UNUSED(C), PointerRNA *ptr)
-{
-  uiItemR(layout, ptr, "object", DEFAULT_FLAGS, nullptr, 0);
-  uiItemR(layout, ptr, "from_instancer", DEFAULT_FLAGS, nullptr, 0);
-}
-
-static void node_shader_buts_bump(uiLayout *layout, bContext *UNUSED(C), PointerRNA *ptr)
-{
-  uiItemR(layout, ptr, "invert", DEFAULT_FLAGS, nullptr, 0);
-}
-
-static void node_shader_buts_uvmap(uiLayout *layout, bContext *C, PointerRNA *ptr)
-{
-  uiItemR(layout, ptr, "from_instancer", DEFAULT_FLAGS, nullptr, 0);
-
-  if (!RNA_boolean_get(ptr, "from_instancer")) {
-    PointerRNA obptr = CTX_data_pointer_get(C, "active_object");
-
-    if (obptr.data && RNA_enum_get(&obptr, "type") == OB_MESH) {
-      PointerRNA dataptr = RNA_pointer_get(&obptr, "data");
-      uiItemPointerR(layout, ptr, "uv_map", &dataptr, "uv_layers", "", ICON_NONE);
-    }
-  }
-}
-
-static void node_shader_buts_vertex_color(uiLayout *layout, bContext *C, PointerRNA *ptr)
-{
-  PointerRNA obptr = CTX_data_pointer_get(C, "active_object");
-  if (obptr.data && RNA_enum_get(&obptr, "type") == OB_MESH) {
-    PointerRNA dataptr = RNA_pointer_get(&obptr, "data");
-
-    uiItemPointerR(layout, ptr, "layer_name", &dataptr, "color_attributes", "", ICON_GROUP_VCOL);
-  }
-  else {
-    uiItemL(layout, TIP_("No mesh in active object"), ICON_ERROR);
-  }
-}
-
-static void node_shader_buts_uvalongstroke(uiLayout *layout, bContext *UNUSED(C), PointerRNA *ptr)
-{
-  uiItemR(layout, ptr, "use_tips", DEFAULT_FLAGS, nullptr, 0);
-}
-
-static void node_shader_buts_normal_map(uiLayout *layout, bContext *C, PointerRNA *ptr)
-{
-  uiItemR(layout, ptr, "space", DEFAULT_FLAGS, "", 0);
-
-  if (RNA_enum_get(ptr, "space") == SHD_SPACE_TANGENT) {
-    PointerRNA obptr = CTX_data_pointer_get(C, "active_object");
-
-    if (obptr.data && RNA_enum_get(&obptr, "type") == OB_MESH) {
-      PointerRNA dataptr = RNA_pointer_get(&obptr, "data");
-      uiItemPointerR(layout, ptr, "uv_map", &dataptr, "uv_layers", "", ICON_NONE);
-    }
-    else {
-      uiItemR(layout, ptr, "uv_map", DEFAULT_FLAGS, "", 0);
-    }
-  }
-}
-
-=======
->>>>>>> 7a2b1815
 static void node_shader_buts_displacement(uiLayout *layout, bContext *UNUSED(C), PointerRNA *ptr)
 {
   uiItemR(layout, ptr, "space", DEFAULT_FLAGS, "", 0);
