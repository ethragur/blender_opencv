/*
 * $Id$
 *
 * ***** BEGIN GPL LICENSE BLOCK *****
 *
 * This program is free software; you can redistribute it and/or
 * modify it under the terms of the GNU General Public License
 * as published by the Free Software Foundation; either version 2
 * of the License, or (at your option) any later version. 
 *
 * but WITHOUT ANY WARRANTY; without even the implied warranty of
 * MERCHANTABILITY or FITNESS FOR A PARTICULAR PURPOSE.  See the
 * GNU General Public License for more details.
 *
 * You should have received a copy of the GNU General Public License
 * along with this program; if not, write to the Free Software Foundation,
 * Inc., 51 Franklin Street, Fifth Floor, Boston, MA 02110-1301, USA.
 *
 * The Original Code is Copyright (C) 2009 Blender Foundation.
 * All rights reserved.
 *
 * Contributor(s): Blender Foundation
 *
 * ***** END GPL LICENSE BLOCK *****
 */

/** \file blender/editors/render/render_shading.c
 *  \ingroup edrend
 */


#include <stdlib.h>
#include <string.h>

#include "MEM_guardedalloc.h"

#include "DNA_curve_types.h"
#include "DNA_lamp_types.h"
#include "DNA_material_types.h"
#include "DNA_node_types.h"
#include "DNA_object_types.h"
#include "DNA_particle_types.h"
#include "DNA_scene_types.h"
#include "DNA_space_types.h"
#include "DNA_world_types.h"

#include "BLI_blenlib.h"
#include "BLI_math.h"
#include "BLI_editVert.h"
#include "BLI_listbase.h"
#include "BLI_utildefines.h"

#include "BLF_api.h"

#include "BKE_animsys.h"
#include "BKE_context.h"
#include "BKE_depsgraph.h"
#include "BKE_font.h"
#include "BKE_global.h"
#include "BKE_icons.h"
#include "BKE_image.h"
#include "BKE_library.h"
#include "BKE_main.h"
#include "BKE_material.h"
#include "BKE_node.h"
#include "BKE_report.h"
#include "BKE_scene.h"
#include "BKE_texture.h"
#include "BKE_world.h"

#include "IMB_imbuf.h"
#include "IMB_imbuf_types.h"

#include "GPU_material.h"

#include "RNA_access.h"

#include "WM_api.h"
#include "WM_types.h"

#include "ED_curve.h"
#include "ED_mesh.h"
#include "ED_render.h"
#include "ED_screen.h"

#include "RNA_define.h"

#include "UI_interface.h"

#include "render_intern.h"	// own include

/********************** material slot operators *********************/

static int material_slot_add_exec(bContext *C, wmOperator *UNUSED(op))
{
	Object *ob= CTX_data_pointer_get_type(C, "object", &RNA_Object).data;

	if(!ob)
		return OPERATOR_CANCELLED;

	object_add_material_slot(ob);
	WM_event_add_notifier(C, NC_OBJECT|ND_DRAW, ob);
	WM_event_add_notifier(C, NC_OBJECT|ND_OB_SHADING, ob);
	
	return OPERATOR_FINISHED;
}

void OBJECT_OT_material_slot_add(wmOperatorType *ot)
{
	/* identifiers */
	ot->name= _("Add Material Slot");
	ot->idname= "OBJECT_OT_material_slot_add";
<<<<<<< HEAD
	ot->description=_("Add a new material slot or duplicate the selected one");
=======
	ot->description="Add a new material slot";
>>>>>>> b9484590
	
	/* api callbacks */
	ot->exec= material_slot_add_exec;
	ot->poll= ED_operator_object_active_editable;

	/* flags */
	ot->flag= OPTYPE_REGISTER|OPTYPE_UNDO;
}

static int material_slot_remove_exec(bContext *C, wmOperator *op)
{
	Object *ob= CTX_data_pointer_get_type(C, "object", &RNA_Object).data;

	if(!ob)
		return OPERATOR_CANCELLED;

	/* Removing material slots in edit mode screws things up, see bug #21822.*/
	if(ob == CTX_data_edit_object(C)) {
		BKE_report(op->reports, RPT_ERROR, "Unable to remove material slot in edit mode.");
		return OPERATOR_CANCELLED;
	}

	object_remove_material_slot(ob);
	DAG_id_tag_update(&ob->id, OB_RECALC_DATA);
	WM_event_add_notifier(C, NC_OBJECT|ND_DRAW, ob);
	WM_event_add_notifier(C, NC_OBJECT|ND_OB_SHADING, ob);
	
	return OPERATOR_FINISHED;
}

void OBJECT_OT_material_slot_remove(wmOperatorType *ot)
{
	/* identifiers */
	ot->name= _("Remove Material Slot");
	ot->idname= "OBJECT_OT_material_slot_remove";
	ot->description=_("Remove the selected material slot");
	
	/* api callbacks */
	ot->exec= material_slot_remove_exec;
	ot->poll= ED_operator_object_active_editable;

	/* flags */
	ot->flag= OPTYPE_REGISTER|OPTYPE_UNDO;
}

static int material_slot_assign_exec(bContext *C, wmOperator *UNUSED(op))
{
	Object *ob= CTX_data_pointer_get_type(C, "object", &RNA_Object).data;

	if(!ob)
		return OPERATOR_CANCELLED;

	if(ob && ob->actcol>0) {
		if(ob->type == OB_MESH) {
			EditMesh *em= ((Mesh*)ob->data)->edit_mesh;
			EditFace *efa;

			if(em) {
				for(efa= em->faces.first; efa; efa=efa->next)
					if(efa->f & SELECT)
						efa->mat_nr= ob->actcol-1;
			}
		}
		else if(ELEM(ob->type, OB_CURVE, OB_SURF)) {
			Nurb *nu;
			ListBase *nurbs= ED_curve_editnurbs((Curve*)ob->data);

			if(nurbs) {
				for(nu= nurbs->first; nu; nu= nu->next)
					if(isNurbsel(nu))
						nu->mat_nr= nu->charidx= ob->actcol-1;
			}
		}
		else if(ob->type == OB_FONT) {
			EditFont *ef= ((Curve*)ob->data)->editfont;
			int i, selstart, selend;

			if(ef && BKE_font_getselection(ob, &selstart, &selend)) {
				for(i=selstart; i<=selend; i++)
					ef->textbufinfo[i].mat_nr = ob->actcol;
			}
		}
	}

	DAG_id_tag_update(&ob->id, OB_RECALC_DATA);
	WM_event_add_notifier(C, NC_GEOM|ND_DATA, ob->data);
	
	return OPERATOR_FINISHED;
}

void OBJECT_OT_material_slot_assign(wmOperatorType *ot)
{
	/* identifiers */
	ot->name= _("Assign Material Slot");
	ot->idname= "OBJECT_OT_material_slot_assign";
	ot->description=_("Assign the material in the selected material slot to the selected vertices");
	
	/* api callbacks */
	ot->exec= material_slot_assign_exec;
	ot->poll= ED_operator_object_active_editable;

	/* flags */
	ot->flag= OPTYPE_REGISTER|OPTYPE_UNDO;
}

static int material_slot_de_select(bContext *C, int select)
{
	Object *ob= CTX_data_pointer_get_type(C, "object", &RNA_Object).data;

	if(!ob)
		return OPERATOR_CANCELLED;

	if(ob->type == OB_MESH) {
		EditMesh *em= ((Mesh*)ob->data)->edit_mesh;

		if(em) {
			if(select)
				EM_select_by_material(em, ob->actcol-1);
			else
				EM_deselect_by_material(em, ob->actcol-1);
		}
	}
	else if ELEM(ob->type, OB_CURVE, OB_SURF) {
		ListBase *nurbs= ED_curve_editnurbs((Curve*)ob->data);
		Nurb *nu;
		BPoint *bp;
		BezTriple *bezt;
		int a;

		if(nurbs) {
			for(nu= nurbs->first; nu; nu=nu->next) {
				if(nu->mat_nr==ob->actcol-1) {
					if(nu->bezt) {
						a= nu->pntsu;
						bezt= nu->bezt;
						while(a--) {
							if(bezt->hide==0) {
								if(select) {
									bezt->f1 |= SELECT;
									bezt->f2 |= SELECT;
									bezt->f3 |= SELECT;
								}
								else {
									bezt->f1 &= ~SELECT;
									bezt->f2 &= ~SELECT;
									bezt->f3 &= ~SELECT;
								}
							}
							bezt++;
						}
					}
					else if(nu->bp) {
						a= nu->pntsu*nu->pntsv;
						bp= nu->bp;
						while(a--) {
							if(bp->hide==0) {
								if(select) bp->f1 |= SELECT;
								else bp->f1 &= ~SELECT;
							}
							bp++;
						}
					}
				}
			}
		}
	}

	WM_event_add_notifier(C, NC_GEOM|ND_SELECT, ob->data);

	return OPERATOR_FINISHED;
}

static int material_slot_select_exec(bContext *C, wmOperator *UNUSED(op))
{
	return material_slot_de_select(C, 1);
}

void OBJECT_OT_material_slot_select(wmOperatorType *ot)
{
	/* identifiers */
	ot->name= _("Select Material Slot");
	ot->idname= "OBJECT_OT_material_slot_select";
	ot->description=_("Select vertices assigned to the selected material slot");
	
	/* api callbacks */
	ot->exec= material_slot_select_exec;

	/* flags */
	ot->flag= OPTYPE_REGISTER|OPTYPE_UNDO;
}

static int material_slot_deselect_exec(bContext *C, wmOperator *UNUSED(op))
{
	return material_slot_de_select(C, 0);
}

void OBJECT_OT_material_slot_deselect(wmOperatorType *ot)
{
	/* identifiers */
	ot->name= _("Deselect Material Slot");
	ot->idname= "OBJECT_OT_material_slot_deselect";
	ot->description=_("Deselect vertices assigned to the selected material slot");
	
	/* api callbacks */
	ot->exec= material_slot_deselect_exec;

	/* flags */
	ot->flag= OPTYPE_REGISTER|OPTYPE_UNDO;
}


static int material_slot_copy_exec(bContext *C, wmOperator *UNUSED(op))
{
	Object *ob= CTX_data_pointer_get_type(C, "object", &RNA_Object).data;
	Material ***matar;

	if(!ob || !(matar= give_matarar(ob)))
		return OPERATOR_CANCELLED;

	CTX_DATA_BEGIN(C, Object*, ob_iter, selected_editable_objects) {
		if(ob != ob_iter && give_matarar(ob_iter)) {
			if (ob->data != ob_iter->data)
				assign_matarar(ob_iter, matar, ob->totcol);
			
			if(ob_iter->totcol==ob->totcol) {
				ob_iter->actcol= ob->actcol;
				WM_event_add_notifier(C, NC_OBJECT|ND_DRAW, ob_iter);
			}
		}
	}
	CTX_DATA_END;

	return OPERATOR_FINISHED;
}


void OBJECT_OT_material_slot_copy(wmOperatorType *ot)
{
	/* identifiers */
	ot->name= _("Copy Material to Others");
	ot->idname= "OBJECT_OT_material_slot_copy";
	ot->description=_("Copies materials to other selected objects");

	/* api callbacks */
	ot->exec= material_slot_copy_exec;

	/* flags */
	ot->flag= OPTYPE_REGISTER|OPTYPE_UNDO;
}

/********************** new material operator *********************/

static int new_material_exec(bContext *C, wmOperator *UNUSED(op))
{
	Material *ma= CTX_data_pointer_get_type(C, "material", &RNA_Material).data;
	PointerRNA ptr, idptr;
	PropertyRNA *prop;

	/* add or copy material */
	if(ma)
		ma= copy_material(ma);
	else
		ma= add_material("Material");

	/* hook into UI */
	uiIDContextProperty(C, &ptr, &prop);

	if(prop) {
		/* when creating new ID blocks, use is already 1, but RNA
		 * pointer se also increases user, so this compensates it */
		ma->id.us--;

		RNA_id_pointer_create(&ma->id, &idptr);
		RNA_property_pointer_set(&ptr, prop, idptr);
		RNA_property_update(C, &ptr, prop);
	}

	WM_event_add_notifier(C, NC_MATERIAL|NA_ADDED, ma);
	
	return OPERATOR_FINISHED;
}

void MATERIAL_OT_new(wmOperatorType *ot)
{
	/* identifiers */
	ot->name= _("New Material");
	ot->idname= "MATERIAL_OT_new";
	ot->description=_("Add a new material");
	
	/* api callbacks */
	ot->exec= new_material_exec;

	/* flags */
	ot->flag= OPTYPE_REGISTER|OPTYPE_UNDO;
}

/********************** new texture operator *********************/

static int new_texture_exec(bContext *C, wmOperator *UNUSED(op))
{
	Tex *tex= CTX_data_pointer_get_type(C, "texture", &RNA_Texture).data;
	PointerRNA ptr, idptr;
	PropertyRNA *prop;

	/* add or copy texture */
	if(tex)
		tex= copy_texture(tex);
	else
		tex= add_texture("Texture");

	/* hook into UI */
	uiIDContextProperty(C, &ptr, &prop);

	if(prop) {
		/* when creating new ID blocks, use is already 1, but RNA
		 * pointer se also increases user, so this compensates it */
		tex->id.us--;

		RNA_id_pointer_create(&tex->id, &idptr);
		RNA_property_pointer_set(&ptr, prop, idptr);
		RNA_property_update(C, &ptr, prop);
	}

	WM_event_add_notifier(C, NC_TEXTURE|NA_ADDED, tex);
	
	return OPERATOR_FINISHED;
}

void TEXTURE_OT_new(wmOperatorType *ot)
{
	/* identifiers */
	ot->name= _("New Texture");
	ot->idname= "TEXTURE_OT_new";
	ot->description=_("Add a new texture");
	
	/* api callbacks */
	ot->exec= new_texture_exec;

	/* flags */
	ot->flag= OPTYPE_REGISTER|OPTYPE_UNDO;
}

/********************** new world operator *********************/

static int new_world_exec(bContext *C, wmOperator *UNUSED(op))
{
	World *wo= CTX_data_pointer_get_type(C, "world", &RNA_World).data;
	PointerRNA ptr, idptr;
	PropertyRNA *prop;

	/* add or copy world */
	if(wo)
		wo= copy_world(wo);
	else
		wo= add_world("World");

	/* hook into UI */
	uiIDContextProperty(C, &ptr, &prop);

	if(prop) {
		/* when creating new ID blocks, use is already 1, but RNA
		 * pointer se also increases user, so this compensates it */
		wo->id.us--;

		RNA_id_pointer_create(&wo->id, &idptr);
		RNA_property_pointer_set(&ptr, prop, idptr);
		RNA_property_update(C, &ptr, prop);
	}

	WM_event_add_notifier(C, NC_WORLD|NA_ADDED, wo);
	
	return OPERATOR_FINISHED;
}

void WORLD_OT_new(wmOperatorType *ot)
{
	/* identifiers */
	ot->name= _("New World");
	ot->idname= "WORLD_OT_new";
	ot->description= _("Add a new world");
	
	/* api callbacks */
	ot->exec= new_world_exec;

	/* flags */
	ot->flag= OPTYPE_REGISTER|OPTYPE_UNDO;
}

/********************** render layer operators *********************/

static int render_layer_add_exec(bContext *C, wmOperator *UNUSED(op))
{
	Scene *scene= CTX_data_scene(C);

	scene_add_render_layer(scene);
	scene->r.actlay= BLI_countlist(&scene->r.layers) - 1;

	WM_event_add_notifier(C, NC_SCENE|ND_RENDER_OPTIONS, scene);
	
	return OPERATOR_FINISHED;
}

void SCENE_OT_render_layer_add(wmOperatorType *ot)
{
	/* identifiers */
	ot->name= _("Add Render Layer");
	ot->idname= "SCENE_OT_render_layer_add";
	ot->description=_("Add a render layer");
	
	/* api callbacks */
	ot->exec= render_layer_add_exec;

	/* flags */
	ot->flag= OPTYPE_REGISTER|OPTYPE_UNDO;
}

static int render_layer_remove_exec(bContext *C, wmOperator *UNUSED(op))
{
	Scene *scene= CTX_data_scene(C);
	SceneRenderLayer *rl;
	int act= scene->r.actlay;

	if(BLI_countlist(&scene->r.layers) <= 1)
		return OPERATOR_CANCELLED;
	
	rl= BLI_findlink(&scene->r.layers, scene->r.actlay);
	BLI_remlink(&scene->r.layers, rl);
	MEM_freeN(rl);

	scene->r.actlay= 0;
	
	if(scene->nodetree) {
		bNode *node;
		for(node= scene->nodetree->nodes.first; node; node= node->next) {
			if(node->type==CMP_NODE_R_LAYERS && node->id==NULL) {
				if(node->custom1==act)
					node->custom1= 0;
				else if(node->custom1>act)
					node->custom1--;
			}
		}
	}

	WM_event_add_notifier(C, NC_SCENE|ND_RENDER_OPTIONS, scene);
	
	return OPERATOR_FINISHED;
}

void SCENE_OT_render_layer_remove(wmOperatorType *ot)
{
	/* identifiers */
	ot->name= _("Remove Render Layer");
	ot->idname= "SCENE_OT_render_layer_remove";
	ot->description=_("Remove the selected render layer");
	
	/* api callbacks */
	ot->exec= render_layer_remove_exec;

	/* flags */
	ot->flag= OPTYPE_REGISTER|OPTYPE_UNDO;
}

static int texture_slot_move(bContext *C, wmOperator *op)
{
	ID *id= CTX_data_pointer_get_type(C, "texture_slot", &RNA_TextureSlot).id.data;

	if(id) {
		MTex **mtex_ar, *mtexswap;
		short act;
		int type= RNA_enum_get(op->ptr, "type");
		struct AnimData *adt= BKE_animdata_from_id(id);

		give_active_mtex(id, &mtex_ar, &act);

		if(type == -1) { /* Up */
			if(act > 0) {
				mtexswap = mtex_ar[act];
				mtex_ar[act] = mtex_ar[act-1];
				mtex_ar[act-1] = mtexswap;
				
				BKE_animdata_fix_paths_rename(id, adt, "texture_slots", NULL, NULL, act-1, -1, 0);
				BKE_animdata_fix_paths_rename(id, adt, "texture_slots", NULL, NULL, act, act-1, 0);
				BKE_animdata_fix_paths_rename(id, adt, "texture_slots", NULL, NULL, -1, act, 0);

				if(GS(id->name)==ID_MA) {
					Material *ma= (Material *)id;
					int mtexuse = ma->septex & (1<<act);
					ma->septex &= ~(1<<act);
					ma->septex |= (ma->septex & (1<<(act-1))) << 1;
					ma->septex &= ~(1<<(act-1));
					ma->septex |= mtexuse >> 1;
				}
				
				set_active_mtex(id, act-1);
			}
		}
		else { /* Down */
			if(act < MAX_MTEX-1) {
				mtexswap = mtex_ar[act];
				mtex_ar[act] = mtex_ar[act+1];
				mtex_ar[act+1] = mtexswap;
				
				BKE_animdata_fix_paths_rename(id, adt, "texture_slots", NULL, NULL, act+1, -1, 0);
				BKE_animdata_fix_paths_rename(id, adt, "texture_slots", NULL, NULL, act, act+1, 0);
				BKE_animdata_fix_paths_rename(id, adt, "texture_slots", NULL, NULL, -1, act, 0);

				if(GS(id->name)==ID_MA) {
					Material *ma= (Material *)id;
					int mtexuse = ma->septex & (1<<act);
					ma->septex &= ~(1<<act);
					ma->septex |= (ma->septex & (1<<(act+1))) >> 1;
					ma->septex &= ~(1<<(act+1));
					ma->septex |= mtexuse << 1;
				}
				
				set_active_mtex(id, act+1);
			}
		}

		DAG_id_tag_update(id, 0);
		WM_event_add_notifier(C, NC_TEXTURE, CTX_data_scene(C));
	}

	return OPERATOR_FINISHED;
}

void TEXTURE_OT_slot_move(wmOperatorType *ot)
{
	static EnumPropertyItem slot_move[] = {
		{-1, "UP", 0, N_("Up"), ""},
		{1, "DOWN", 0, N_("Down"), ""},
		{0, NULL, 0, NULL, NULL}
	};

	/* identifiers */
	ot->name= _("Move Texture Slot");
	ot->idname= "TEXTURE_OT_slot_move";
	ot->description=_("Move texture slots up and down");

	/* api callbacks */
	ot->exec= texture_slot_move;

	/* flags */
	ot->flag= OPTYPE_REGISTER|OPTYPE_UNDO;

	RNA_def_enum(ot->srna, "type", RNA_enum_items_gettexted(slot_move), 0, _("Type"), "");
}



/********************** environment map operators *********************/

static int save_envmap(wmOperator *op, Scene *scene, EnvMap *env, char *str, int imtype)
{
	ImBuf *ibuf=NULL;
	int dx;
	int retval;
	int relative= (RNA_struct_find_property(op->ptr, "relative_path") && RNA_boolean_get(op->ptr, "relative_path"));
	
	if(env->cube[1]==NULL) {
		BKE_report(op->reports, RPT_ERROR, "There is no generated environment map available to save");
		return OPERATOR_CANCELLED;
	}
	
	dx= env->cube[1]->x;
	
	if (env->type == ENV_CUBE) {
		ibuf = IMB_allocImBuf(3*dx, 2*dx, 24, IB_rectfloat);

		IMB_rectcpy(ibuf, env->cube[0], 0, 0, 0, 0, dx, dx);
		IMB_rectcpy(ibuf, env->cube[1], dx, 0, 0, 0, dx, dx);
		IMB_rectcpy(ibuf, env->cube[2], 2*dx, 0, 0, 0, dx, dx);
		IMB_rectcpy(ibuf, env->cube[3], 0, dx, 0, 0, dx, dx);
		IMB_rectcpy(ibuf, env->cube[4], dx, dx, 0, 0, dx, dx);
		IMB_rectcpy(ibuf, env->cube[5], 2*dx, dx, 0, 0, dx, dx);
	}
	else if (env->type == ENV_PLANE) {
		ibuf = IMB_allocImBuf(dx, dx, 24, IB_rectfloat);
		IMB_rectcpy(ibuf, env->cube[1], 0, 0, 0, 0, dx, dx);		
	}
	else {
		BKE_report(op->reports, RPT_ERROR, "Invalid environment map type");
		return OPERATOR_CANCELLED;
	}
	
	if (scene->r.color_mgt_flag & R_COLOR_MANAGEMENT)
		ibuf->profile = IB_PROFILE_LINEAR_RGB;
	
	/* to save, we first get absolute path */
	BLI_path_abs(str, G.main->name);
	
	if (BKE_write_ibuf(ibuf, str, imtype, scene->r.subimtype, scene->r.quality)) {
		retval = OPERATOR_FINISHED;
	}
	else {
		BKE_reportf(op->reports, RPT_ERROR, "Error saving environment map to %s.", str);
		retval = OPERATOR_CANCELLED;
	}
	/* in case we were saving with relative paths, change back again */
	if(relative)
		BLI_path_rel(str, G.main->name);
	
	IMB_freeImBuf(ibuf);
	ibuf = NULL;
	
	return retval;
}

static int envmap_save_exec(bContext *C, wmOperator *op)
{
	Tex *tex= CTX_data_pointer_get_type(C, "texture", &RNA_Texture).data;
	Scene *scene = CTX_data_scene(C);
	//int imtype = RNA_enum_get(op->ptr, "file_type");
	int imtype = scene->r.imtype;
	char path[FILE_MAX];
	
	RNA_string_get(op->ptr, "filepath", path);
	
	if(scene->r.scemode & R_EXTENSION)  {
		BKE_add_image_extension(path, imtype);
	}
	
	WM_cursor_wait(1);
	
	save_envmap(op, scene, tex->env, path, imtype);
	
	WM_cursor_wait(0);
	
	WM_event_add_notifier(C, NC_TEXTURE, tex);
	
	return OPERATOR_FINISHED;
}

static int envmap_save_invoke(bContext *C, wmOperator *op, wmEvent *UNUSED(event))
{
	//Scene *scene= CTX_data_scene(C);
	
	if(!RNA_property_is_set(op->ptr, "relative_path"))
		RNA_boolean_set(op->ptr, "relative_path", U.flag & USER_RELPATHS);
	
	if(RNA_property_is_set(op->ptr, "filepath"))
		return envmap_save_exec(C, op);

	//RNA_enum_set(op->ptr, "file_type", scene->r.imtype);
	
	RNA_string_set(op->ptr, "filepath", G.main->name);
	WM_event_add_fileselect(C, op);
	
	return OPERATOR_RUNNING_MODAL;
}

static int envmap_save_poll(bContext *C)
{
	Tex *tex= CTX_data_pointer_get_type(C, "texture", &RNA_Texture).data;

	if (!tex) 
		return 0;
	if (!tex->env || !tex->env->ok)
		return 0;
	if (tex->env->cube[1]==NULL)
		return 0;
	
	return 1;
}

void TEXTURE_OT_envmap_save(wmOperatorType *ot)
{
	/* identifiers */
	ot->name= _("Save Environment Map");
	ot->idname= "TEXTURE_OT_envmap_save";
	ot->description=_("Save the current generated Environment map to an image file");
	
	/* api callbacks */
	ot->exec= envmap_save_exec;
	ot->invoke= envmap_save_invoke;
	ot->poll= envmap_save_poll;
	
	/* flags */
	ot->flag= OPTYPE_REGISTER|OPTYPE_UNDO;
	
	/* properties */
	//RNA_def_enum(ot->srna, "file_type", image_file_type_items, R_PNG, "File Type", "File type to save image as.");
	WM_operator_properties_filesel(ot, FOLDERFILE|IMAGEFILE|MOVIEFILE, FILE_SPECIAL, FILE_SAVE, WM_FILESEL_FILEPATH|WM_FILESEL_RELPATH);
}

static int envmap_clear_exec(bContext *C, wmOperator *UNUSED(op))
{
	Tex *tex= CTX_data_pointer_get_type(C, "texture", &RNA_Texture).data;
	
	BKE_free_envmapdata(tex->env);
	
	WM_event_add_notifier(C, NC_TEXTURE|NA_EDITED, tex);
	
	return OPERATOR_FINISHED;
}

static int envmap_clear_poll(bContext *C)
{
	Tex *tex= CTX_data_pointer_get_type(C, "texture", &RNA_Texture).data;
	
	if (!tex) 
		return 0;
	if (!tex->env || !tex->env->ok)
		return 0;
	if (tex->env->cube[1]==NULL)
		return 0;
	
	return 1;
}

void TEXTURE_OT_envmap_clear(wmOperatorType *ot)
{
	/* identifiers */
	ot->name= _("Clear Environment Map");
	ot->idname= "TEXTURE_OT_envmap_clear";
	ot->description=_("Discard the environment map and free it from memory");
	
	/* api callbacks */
	ot->exec= envmap_clear_exec;
	ot->poll= envmap_clear_poll;
	
	/* flags */
	ot->flag= OPTYPE_REGISTER|OPTYPE_UNDO;
}

static int envmap_clear_all_exec(bContext *C, wmOperator *UNUSED(op))
{
	Main *bmain = CTX_data_main(C);
	Tex *tex;
	
	for (tex=bmain->tex.first; tex; tex=tex->id.next)
		if (tex->env)
			BKE_free_envmapdata(tex->env);
	
	WM_event_add_notifier(C, NC_TEXTURE|NA_EDITED, tex);
	
	return OPERATOR_FINISHED;
}

void TEXTURE_OT_envmap_clear_all(wmOperatorType *ot)
{
	/* identifiers */
	ot->name= _("Clear All Environment Maps");
	ot->idname= "TEXTURE_OT_envmap_clear_all";
	ot->description=_("Discard all environment maps in the .blend file and free them from memory");
	
	/* api callbacks */
	ot->exec= envmap_clear_all_exec;
	ot->poll= envmap_clear_poll;
	
	/* flags */
	ot->flag= OPTYPE_REGISTER|OPTYPE_UNDO;
}

/********************** material operators *********************/

/* material copy/paste */
static int copy_material_exec(bContext *C, wmOperator *UNUSED(op))
{
	Material *ma= CTX_data_pointer_get_type(C, "material", &RNA_Material).data;

	if(ma==NULL)
		return OPERATOR_CANCELLED;

	copy_matcopybuf(ma);

	WM_event_add_notifier(C, NC_MATERIAL, ma);

	return OPERATOR_FINISHED;
}

void MATERIAL_OT_copy(wmOperatorType *ot)
{
	/* identifiers */
	ot->name= _("Copy Material");
	ot->idname= "MATERIAL_OT_copy";
	ot->description=_("Copy the material settings and nodes");

	/* api callbacks */
	ot->exec= copy_material_exec;

	/* flags */
	ot->flag= OPTYPE_REGISTER|OPTYPE_UNDO;
}

static int paste_material_exec(bContext *C, wmOperator *UNUSED(op))
{
	Material *ma= CTX_data_pointer_get_type(C, "material", &RNA_Material).data;

	if(ma==NULL)
		return OPERATOR_CANCELLED;

	paste_matcopybuf(ma);

	WM_event_add_notifier(C, NC_MATERIAL|ND_SHADING_DRAW, ma);

	return OPERATOR_FINISHED;
}

void MATERIAL_OT_paste(wmOperatorType *ot)
{
	/* identifiers */
	ot->name= _("Paste Material");
	ot->idname= "MATERIAL_OT_paste";
	ot->description=_("Paste the material settings and nodes");

	/* api callbacks */
	ot->exec= paste_material_exec;

	/* flags */
	ot->flag= OPTYPE_REGISTER|OPTYPE_UNDO;
}


static short mtexcopied=0; /* must be reset on file load */
static MTex mtexcopybuf;

void ED_render_clear_mtex_copybuf(void)
{	/* use for file reload */
	mtexcopied= 0;
}

static void copy_mtex_copybuf(ID *id)
{
	MTex **mtex= NULL;
	
	switch(GS(id->name)) {
		case ID_MA:
			mtex= &(((Material *)id)->mtex[(int)((Material *)id)->texact]);
			break;
		case ID_LA:
			mtex= &(((Lamp *)id)->mtex[(int)((Lamp *)id)->texact]);
			// la->mtex[(int)la->texact] // TODO
			break;
		case ID_WO:
			mtex= &(((World *)id)->mtex[(int)((World *)id)->texact]);
			// mtex= wrld->mtex[(int)wrld->texact]; // TODO
			break;
		case ID_PA:
			mtex= &(((ParticleSettings *)id)->mtex[(int)((ParticleSettings *)id)->texact]);
			break;
	}
	
	if(mtex && *mtex) {
		memcpy(&mtexcopybuf, *mtex, sizeof(MTex));
		mtexcopied= 1;
	}
	else {
		mtexcopied= 0;
	}
}

static void paste_mtex_copybuf(ID *id)
{
	MTex **mtex= NULL;
	
	if(mtexcopied == 0 || mtexcopybuf.tex==NULL)
		return;
	
	switch(GS(id->name)) {
		case ID_MA:
			mtex= &(((Material *)id)->mtex[(int)((Material *)id)->texact]);
			break;
		case ID_LA:
			mtex= &(((Lamp *)id)->mtex[(int)((Lamp *)id)->texact]);
			// la->mtex[(int)la->texact] // TODO
			break;
		case ID_WO:
			mtex= &(((World *)id)->mtex[(int)((World *)id)->texact]);
			// mtex= wrld->mtex[(int)wrld->texact]; // TODO
			break;
		case ID_PA:
			mtex= &(((ParticleSettings *)id)->mtex[(int)((ParticleSettings *)id)->texact]);
			break;
		default:
			BLI_assert("invalid id type");
			return;
	}
	
	if(mtex) {
		if(*mtex==NULL) {
			*mtex= MEM_mallocN(sizeof(MTex), "mtex copy");
		}
		else if((*mtex)->tex) {
			(*mtex)->tex->id.us--;
		}
		
		memcpy(*mtex, &mtexcopybuf, sizeof(MTex));
		
		id_us_plus((ID *)mtexcopybuf.tex);
	}
}


static int copy_mtex_exec(bContext *C, wmOperator *UNUSED(op))
{
	ID *id= CTX_data_pointer_get_type(C, "texture_slot", &RNA_TextureSlot).id.data;

	if(id==NULL) {
		/* copying empty slot */
		ED_render_clear_mtex_copybuf();
		return OPERATOR_CANCELLED;
	}

	copy_mtex_copybuf(id);

	WM_event_add_notifier(C, NC_TEXTURE, NULL);

	return OPERATOR_FINISHED;
}

static int copy_mtex_poll(bContext *C)
{
	ID *id= CTX_data_pointer_get_type(C, "texture_slot", &RNA_TextureSlot).id.data;
	
	return (id != NULL);
}

void TEXTURE_OT_slot_copy(wmOperatorType *ot)
{
	/* identifiers */
	ot->name= _("Copy Texture Slot Settings");
	ot->idname= "TEXTURE_OT_slot_copy";
	ot->description=_("Copy the material texture settings and nodes");

	/* api callbacks */
	ot->exec= copy_mtex_exec;
	ot->poll= copy_mtex_poll;
	
	/* flags */
	ot->flag= OPTYPE_REGISTER|OPTYPE_UNDO;
}

static int paste_mtex_exec(bContext *C, wmOperator *UNUSED(op))
{
	ID *id= CTX_data_pointer_get_type(C, "texture_slot", &RNA_TextureSlot).id.data;

	if(id==NULL) {
		Material *ma= CTX_data_pointer_get_type(C, "material", &RNA_Material).data;
		Lamp *la= CTX_data_pointer_get_type(C, "lamp", &RNA_Lamp).data;
		World *wo= CTX_data_pointer_get_type(C, "world", &RNA_World).data;
		ParticleSystem *psys= CTX_data_pointer_get_type(C, "particle_system", &RNA_ParticleSystem).data;
		
		if (ma)
			id = &ma->id;
		else if (la)
			id = &la->id;
		else if (wo)
			id = &wo->id;
		else if (psys)
			id = &psys->part->id;
		
		if (id==NULL)
			return OPERATOR_CANCELLED;
	}

	paste_mtex_copybuf(id);

	WM_event_add_notifier(C, NC_TEXTURE|ND_SHADING_DRAW, NULL);

	return OPERATOR_FINISHED;
}

void TEXTURE_OT_slot_paste(wmOperatorType *ot)
{
	/* identifiers */
	ot->name= _("Paste Texture Slot Settings");
	ot->idname= "TEXTURE_OT_slot_paste";
	ot->description=_("Copy the texture settings and nodes");

	/* api callbacks */
	ot->exec= paste_mtex_exec;

	/* flags */
	ot->flag= OPTYPE_REGISTER|OPTYPE_UNDO;
}
<|MERGE_RESOLUTION|>--- conflicted
+++ resolved
@@ -110,11 +110,7 @@
 	/* identifiers */
 	ot->name= _("Add Material Slot");
 	ot->idname= "OBJECT_OT_material_slot_add";
-<<<<<<< HEAD
-	ot->description=_("Add a new material slot or duplicate the selected one");
-=======
-	ot->description="Add a new material slot";
->>>>>>> b9484590
+	ot->description=_("Add a new material slot");
 	
 	/* api callbacks */
 	ot->exec= material_slot_add_exec;
