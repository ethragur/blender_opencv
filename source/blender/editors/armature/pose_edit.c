--- conflicted
+++ resolved
@@ -46,11 +46,7 @@
 #include "BKE_armature.h"
 #include "BKE_context.h"
 #include "BKE_deform.h"
-<<<<<<< HEAD
-=======
-#include "BKE_depsgraph.h"
 #include "BKE_main.h"
->>>>>>> b3a7a75a
 #include "BKE_object.h"
 #include "BKE_report.h"
 #include "BKE_layer.h"
@@ -627,18 +623,8 @@
 
 static int pose_flip_names_exec(bContext *C, wmOperator *op)
 {
-<<<<<<< HEAD
+	Main *bmain = CTX_data_main(C);
 	ViewLayer *view_layer = CTX_data_view_layer(C);
-=======
-	Main *bmain = CTX_data_main(C);
-	Object *ob = BKE_object_pose_armature_get(CTX_data_active_object(C));
-	bArmature *arm;
-
-	/* paranoia checks */
-	if (ELEM(NULL, ob, ob->pose))
-		return OPERATOR_CANCELLED;
-
->>>>>>> b3a7a75a
 	const bool do_strip_numbers = RNA_boolean_get(op->ptr, "do_strip_numbers");
 
 	FOREACH_OBJECT_IN_MODE_BEGIN (view_layer, OB_MODE_POSE, ob)
@@ -646,17 +632,13 @@
 		bArmature *arm = ob->data;
 		ListBase bones_names = {NULL};
 
-<<<<<<< HEAD
 		FOREACH_PCHAN_SELECTED_IN_OBJECT_BEGIN (ob, pchan)
 		{
 			BLI_addtail(&bones_names, BLI_genericNodeN(pchan->name));
 		}
 		FOREACH_PCHAN_SELECTED_IN_OBJECT_END;
-=======
-	ED_armature_bones_flip_names(bmain, arm, &bones_names, do_strip_numbers);
->>>>>>> b3a7a75a
-
-		ED_armature_bones_flip_names(arm, &bones_names, do_strip_numbers);
+
+		ED_armature_bones_flip_names(bmain, arm, &bones_names, do_strip_numbers);
 
 		BLI_freelistN(&bones_names);
 
