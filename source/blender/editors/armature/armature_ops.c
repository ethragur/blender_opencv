--- conflicted
+++ resolved
@@ -133,11 +133,7 @@
 	WM_operatortype_append(POSE_OT_bone_layers);
 
 	WM_operatortype_append(POSE_OT_toggle_bone_selection_overlay);
-<<<<<<< HEAD
-	
-=======
-
->>>>>>> 95011f6d
+
 	WM_operatortype_append(POSE_OT_propagate);
 
 	/* POSELIB */
@@ -370,11 +366,7 @@
 	WM_keymap_add_item(keymap, "ARMATURE_OT_armature_layers", MKEY, KM_PRESS, KM_SHIFT, 0);
 	WM_keymap_add_item(keymap, "POSE_OT_bone_layers", MKEY, KM_PRESS, 0, 0);
 	WM_keymap_add_item(keymap, "POSE_OT_toggle_bone_selection_overlay", ZKEY, KM_PRESS, 0, 0);
-<<<<<<< HEAD
-	
-=======
-
->>>>>>> 95011f6d
+
 	/* special transforms: */
 	/*  1) envelope/b-bone size */
 	kmi = WM_keymap_add_item(keymap, "TRANSFORM_OT_transform", SKEY, KM_PRESS, KM_CTRL | KM_ALT, 0);
