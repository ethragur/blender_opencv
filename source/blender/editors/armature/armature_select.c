/*
 * ***** BEGIN GPL LICENSE BLOCK *****
 *
 * This program is free software; you can redistribute it and/or
 * modify it under the terms of the GNU General Public License
 * as published by the Free Software Foundation; either version 2
 * of the License, or (at your option) any later version.
 *
 * This program is distributed in the hope that it will be useful,
 * but WITHOUT ANY WARRANTY; without even the implied warranty of
 * MERCHANTABILITY or FITNESS FOR A PARTICULAR PURPOSE.  See the
 * GNU General Public License for more details.
 *
 * You should have received a copy of the GNU General Public License
 * along with this program; if not, write to the Free Software Foundation,
 * Inc., 51 Franklin Street, Fifth Floor, Boston, MA 02110-1301, USA.
 *
 * The Original Code is Copyright (C) 2001-2002 by NaN Holding BV.
 * All rights reserved.
 *
 * Contributor(s): Blender Foundation, 2002-2009 full recode.
 *
 * ***** END GPL LICENSE BLOCK *****
 *
 * API's and Operators for selecting armature bones in EditMode
 */

/** \file blender/editors/armature/armature_select.c
 *  \ingroup edarmature
 */

#include "MEM_guardedalloc.h"

#include "DNA_armature_types.h"
#include "DNA_object_types.h"
#include "DNA_scene_types.h"

#include "BLI_blenlib.h"
#include "BLI_math.h"
#include "BLI_string_utils.h"

#include "BKE_context.h"
#include "BKE_action.h"
#include "BKE_object.h"
#include "BKE_report.h"
#include "BKE_layer.h"

#include "BIF_gl.h"

#include "RNA_access.h"
#include "RNA_define.h"

#include "WM_api.h"
#include "WM_types.h"

#include "ED_armature.h"
#include "ED_screen.h"
#include "ED_view3d.h"

#include "DEG_depsgraph.h"

#include "armature_intern.h"

/* utility macros for storing a temp int in the bone (selection flag) */
#define EBONE_PREV_FLAG_GET(ebone) ((void)0, (ebone)->temp.i)
#define EBONE_PREV_FLAG_SET(ebone, val) ((ebone)->temp.i = val)

/* **************** PoseMode & EditMode Selection Buffer Queries *************************** */

Base *ED_armature_base_and_ebone_from_select_buffer(
        Base **bases, uint bases_len, int hit, EditBone **r_ebone)
{
<<<<<<< HEAD
	const uint hit_object = hit & 0xFFFF;
	Base *base = NULL;
	EditBone *ebone = NULL;
	/* TODO(campbell): optimize, eg: sort & binary search. */
	for (uint base_index = 0; base_index < bases_len; base_index++) {
		if (bases[base_index]->object->select_color == hit_object) {
			base = bases[base_index];
			break;
		}
	}
	if (base != NULL) {
		const uint hit_bone = (hit & ~BONESEL_ANY) >> 16;
		bArmature *arm = base->object->data;
		ebone = BLI_findlink(arm->edbo, hit_bone);
	}
	*r_ebone = ebone;
	return base;
}

Object *ED_armature_object_and_ebone_from_select_buffer(
        Object **objects, uint objects_len, int hit, EditBone **r_ebone)
{
	const uint hit_object = hit & 0xFFFF;
	Object *ob = NULL;
	EditBone *ebone = NULL;
	/* TODO(campbell): optimize, eg: sort & binary search. */
	for (uint ob_index = 0; ob_index < objects_len; ob_index++) {
		if (objects[ob_index]->select_color == hit_object) {
			ob = objects[ob_index];
			break;
		}
	}
	if (ob != NULL) {
		const uint hit_bone = (hit & ~BONESEL_ANY) >> 16;
		bArmature *arm = ob->data;
		ebone = BLI_findlink(arm->edbo, hit_bone);
	}
	*r_ebone = ebone;
	return ob;
}

Base *ED_armature_base_and_bone_from_select_buffer(
        Base **bases, uint bases_len, int hit, Bone **r_bone)
{
	const uint hit_object = hit & 0xFFFF;
	Base *base = NULL;
	Bone *bone = NULL;
	/* TODO(campbell): optimize, eg: sort & binary search. */
	for (uint base_index = 0; base_index < bases_len; base_index++) {
		if (bases[base_index]->object->select_color == hit_object) {
			base = bases[base_index];
			break;
		}
	}
	if (base != NULL) {
		if (base->object->pose != NULL) {
			const uint hit_bone = (hit & ~BONESEL_ANY) >> 16;
			bPoseChannel *pchan = BLI_findlink(&base->object->pose->chanbase, hit_bone);;
			bone = pchan ? pchan->bone : NULL;
		}
	}
	*r_bone = bone;
	return base;
=======
	bPoseChannel *pchan;
	if (ob->pose == NULL) return NULL;
	index >>= 16;     // bone selection codes use left 2 bytes

	pchan = BLI_findlink(&ob->pose->chanbase, index);
	return pchan ? pchan->bone : NULL;
>>>>>>> 44505b38
}

/* See if there are any selected bones in this buffer */
/* only bones from base are checked on */
void *get_bone_from_selectbuffer(
        Base **bases, uint bases_len, bool is_editmode, const unsigned int *buffer, short hits,
        bool findunsel, bool do_nearest, Base **r_base)
{
	Bone *bone;
	EditBone *ebone;
	void *firstunSel = NULL, *firstSel = NULL, *data;
	Base *firstunSel_base = NULL, *firstSel_base = NULL;
	unsigned int hitresult;
	short i;
	bool takeNext = false;
	int minsel = 0xffffffff, minunsel = 0xffffffff;

	for (i = 0; i < hits; i++) {
		hitresult = buffer[3 + (i * 4)];

		if (!(hitresult & BONESEL_NOSEL)) {
			if (hitresult & BONESEL_ANY) {  /* to avoid including objects in selection */
				Base *base = NULL;
				bool sel;

				hitresult &= ~(BONESEL_ANY);
				/* Determine what the current bone is */
<<<<<<< HEAD
				if (is_editmode == false) {
					base = ED_armature_base_and_bone_from_select_buffer(bases, bases_len, hitresult, &bone);
					if (bone != NULL) {
=======
				if (obedit == NULL || base->object != obedit) {
					/* no singular posemode, so check for correct object */
					if (base->selcol == (hitresult & 0xFFFF)) {
						bone = ED_armature_bone_find_index(base->object, hitresult);

>>>>>>> 44505b38
						if (findunsel)
							sel = (bone->flag & BONE_SELECTED);
						else
							sel = !(bone->flag & BONE_SELECTED);

						data = bone;
					}
					else {
						data = NULL;
						sel = 0;
					}
				}
				else {
<<<<<<< HEAD
					base = ED_armature_base_and_ebone_from_select_buffer(bases, bases_len, hitresult, &ebone);
=======
					bArmature *arm = obedit->data;

					ebone = BLI_findlink(arm->edbo, hitresult);
>>>>>>> 44505b38
					if (findunsel)
						sel = (ebone->flag & BONE_SELECTED);
					else
						sel = !(ebone->flag & BONE_SELECTED);

					data = ebone;
				}

				if (data) {
					if (sel) {
						if (do_nearest) {
							if (minsel > buffer[4 * i + 1]) {
								firstSel = data;
								firstSel_base = base;
								minsel = buffer[4 * i + 1];
							}
						}
						else {
							if (!firstSel) {
								firstSel = data;
								firstSel_base = base;
							}
							takeNext = 1;
						}
					}
					else {
						if (do_nearest) {
							if (minunsel > buffer[4 * i + 1]) {
								firstunSel = data;
								firstunSel_base = base;
								minunsel = buffer[4 * i + 1];
							}
						}
						else {
							if (!firstunSel) {
								firstunSel = data;
								firstunSel_base = base;
							}
							if (takeNext) {
								*r_base = base;
								return data;
							}
						}
					}
				}
			}
		}
	}
<<<<<<< HEAD
	
	if (firstunSel) {
		*r_base = firstunSel_base;
		return firstunSel;
	}
	else {
		*r_base = firstSel_base;
=======

	if (firstunSel)
		return firstunSel;
	else
>>>>>>> 44505b38
		return firstSel;
	}
}

/* used by posemode as well editmode */
/* only checks scene->basact! */
/* x and y are mouse coords (area space) */
void *get_nearest_bone(
        bContext *C, const int xy[2], bool findunsel,
        Base **r_base)
{
	ViewContext vc;
	rcti rect;
	unsigned int buffer[MAXPICKBUF];
	short hits;

	ED_view3d_viewcontext_init(C, &vc);

	// rect.xmin = ... mouseco!
	rect.xmin = rect.xmax = xy[0];
	rect.ymin = rect.ymax = xy[1];

	hits = view3d_opengl_select(&vc, buffer, MAXPICKBUF, &rect, VIEW3D_SELECT_PICK_NEAREST);

<<<<<<< HEAD
	*r_base = NULL;

	if (hits > 0) {
		uint bases_len = 0;
		Base **bases;

		if (vc.obedit != NULL) {
			bases = BKE_view_layer_array_from_bases_in_mode(
			        vc.view_layer, &bases_len, {
			            .object_mode = OB_MODE_EDIT});
		}
		else {
			bases = BKE_object_pose_base_array_get(vc.view_layer, &bases_len);
		}

		void *bone = get_bone_from_selectbuffer(
		        bases, bases_len, vc.obedit != NULL, buffer, hits, findunsel, true, r_base);

		MEM_freeN(bases);
		return bone;
	}
=======
	if (hits > 0)
		return get_bone_from_selectbuffer(vc.scene, vc.scene->basact, buffer, hits, findunsel, true);

>>>>>>> 44505b38
	return NULL;
}

/* **************** EditMode stuff ********************** */

/* called in space.c */
/* previously "selectconnected_armature" */
static int armature_select_linked_invoke(bContext *C, wmOperator *op, const wmEvent *event)
{
	bArmature *arm;
	EditBone *bone, *curBone, *next;
	const bool extend = RNA_boolean_get(op->ptr, "extend");

	view3d_operator_needs_opengl(C);

	Base *base = NULL;
	bone = get_nearest_bone(C, event->mval, !extend, &base);

	if (!bone)
		return OPERATOR_CANCELLED;

	arm = base->object->data;

	/* Select parents */
	for (curBone = bone; curBone; curBone = next) {
		if ((curBone->flag & BONE_UNSELECTABLE) == 0) {
			if (extend) {
				curBone->flag &= ~(BONE_SELECTED | BONE_TIPSEL | BONE_ROOTSEL);
			}
			else {
				curBone->flag |= (BONE_SELECTED | BONE_TIPSEL | BONE_ROOTSEL);
			}
		}

		if (curBone->flag & BONE_CONNECTED)
			next = curBone->parent;
		else
			next = NULL;
	}

	/* Select children */
	while (bone) {
		for (curBone = arm->edbo->first; curBone; curBone = next) {
			next = curBone->next;
			if ((curBone->parent == bone) && (curBone->flag & BONE_UNSELECTABLE) == 0) {
				if (curBone->flag & BONE_CONNECTED) {
					if (extend)
						curBone->flag &= ~(BONE_SELECTED | BONE_TIPSEL | BONE_ROOTSEL);
					else
						curBone->flag |= (BONE_SELECTED | BONE_TIPSEL | BONE_ROOTSEL);
					bone = curBone;
					break;
				}
				else {
					bone = NULL;
					break;
				}
			}
		}
		if (!curBone)
			bone = NULL;
	}

	ED_armature_edit_sync_selection(arm->edbo);
<<<<<<< HEAD
	
	WM_event_add_notifier(C, NC_OBJECT | ND_BONE_SELECT, base->object);
	
=======

	WM_event_add_notifier(C, NC_OBJECT | ND_BONE_SELECT, obedit);

>>>>>>> 44505b38
	return OPERATOR_FINISHED;
}

static int armature_select_linked_poll(bContext *C)
{
	return (ED_operator_view3d_active(C) && ED_operator_editarmature(C));
}

void ARMATURE_OT_select_linked(wmOperatorType *ot)
{
	/* identifiers */
	ot->name = "Select Connected";
	ot->idname = "ARMATURE_OT_select_linked";
	ot->description = "Select bones related to selected ones by parent/child relationships";

	/* api callbacks */
	/* leave 'exec' unset */
	ot->invoke = armature_select_linked_invoke;
	ot->poll = armature_select_linked_poll;

	/* flags */
	ot->flag = OPTYPE_REGISTER | OPTYPE_UNDO;

	/* properties */
	RNA_def_boolean(ot->srna, "extend", false, "Extend", "Extend selection instead of deselecting everything first");
}

/* utility function for get_nearest_editbonepoint */
static int selectbuffer_ret_hits_12(unsigned int *UNUSED(buffer), const int hits12)
{
	return hits12;
}

static int selectbuffer_ret_hits_5(unsigned int *buffer, const int hits12, const int hits5)
{
	const int offs = 4 * hits12;
	memcpy(buffer, buffer + offs, 4 * hits5 * sizeof(unsigned int));
	return hits5;
}

/* does bones and points */
/* note that BONE ROOT only gets drawn for root bones (or without IK) */
static EditBone *get_nearest_editbonepoint(
        ViewContext *vc,
        bool findunsel, bool use_cycle,
        Base **r_base, int *r_selmask)
{
	uint buffer[MAXPICKBUF];
	struct {
		uint hitresult;
		Base *base;
		EditBone *ebone;
	} best = {
		.hitresult = BONESEL_NOSEL,
		.base = NULL,
		.ebone = NULL,
	};

	/* find the bone after the current active bone, so as to bump up its chances in selection.
	 * this way overlapping bones will cycle selection state as with objects. */
	EditBone *ebone_next_act = ((bArmature *)vc->obedit->data)->act_edbone;
	{
		bArmature *arm = (bArmature *)vc->obedit->data;
		if (ebone_next_act &&
		    EBONE_VISIBLE(arm, ebone_next_act) &&
		    ebone_next_act->flag & (BONE_SELECTED | BONE_ROOTSEL | BONE_TIPSEL))
		{
			ebone_next_act = ebone_next_act->next ? ebone_next_act->next : arm->edbo->first;
		}
		else {
			ebone_next_act = NULL;
		}
	}

	bool do_nearest = false;

	/* define if we use solid nearest select or not */
	if (use_cycle) {
		static int last_mval[2] = {-100, -100};

		if (vc->v3d->drawtype > OB_WIRE) {
			do_nearest = true;
			if (len_manhattan_v2v2_int(vc->mval, last_mval) < 3) {
				do_nearest = false;
			}
		}
		copy_v2_v2_int(last_mval, vc->mval);
	}
	else {
		if (vc->v3d->drawtype > OB_WIRE) {
			do_nearest = true;
		}
	}

	/* matching logic from 'mixed_bones_object_selectbuffer' */
	int hits = 0;

	/* we _must_ end cache before return, use 'goto cache_end' */
	view3d_opengl_select_cache_begin();

	{
		const int select_mode = (do_nearest ? VIEW3D_SELECT_PICK_NEAREST : VIEW3D_SELECT_PICK_ALL);
		rcti rect;
		BLI_rcti_init_pt_radius(&rect, vc->mval, 12);
		const int hits12 = view3d_opengl_select(vc, buffer, MAXPICKBUF, &rect, select_mode);
		if (hits12 == 1) {
			hits = selectbuffer_ret_hits_12(buffer, hits12);
			goto cache_end;
		}
		else if (hits12 > 0) {
			int offs;

			offs = 4 * hits12;
			BLI_rcti_init_pt_radius(&rect, vc->mval, 5);
			const int hits5 = view3d_opengl_select(vc, buffer + offs, MAXPICKBUF - offs, &rect, select_mode);

			if (hits5 == 1) {
				hits = selectbuffer_ret_hits_5(buffer, hits12, hits5);
				goto cache_end;
			}

			if      (hits5 > 0) { hits = selectbuffer_ret_hits_5(buffer,  hits12, hits5); goto cache_end; }
			else                { hits = selectbuffer_ret_hits_12(buffer, hits12); goto cache_end; }
		}
	}

cache_end:
	view3d_opengl_select_cache_end();

	uint bases_len;
	Base **bases = BKE_view_layer_array_from_bases_in_edit_mode_unique_data(vc->view_layer, &bases_len);

	/* See if there are any selected bones in this group */
	if (hits > 0) {
		if (hits == 1) {
			if (!(buffer[3] & BONESEL_NOSEL)) {
				best.hitresult = buffer[3];
				best.base = ED_armature_base_and_ebone_from_select_buffer(
				        bases, bases_len, best.hitresult, &best.ebone);
			}
		}
		else {
			int dep_min = 5;
			for (int i = 0; i < hits; i++) {
				const uint hitresult = buffer[3 + (i * 4)];
				if (!(hitresult & BONESEL_NOSEL)) {
					Base *base = NULL;
					EditBone *ebone;
					base = ED_armature_base_and_ebone_from_select_buffer(bases, bases_len, hitresult, &ebone);
					/* If this fails, selection code is setting the selection ID's incorrectly. */
					BLI_assert(base && ebone);

					int dep;
<<<<<<< HEAD
=======

					ebone = BLI_findlink(arm->edbo, hitresult & ~BONESEL_ANY);

>>>>>>> 44505b38
					/* clicks on bone points get advantage */
					if (hitresult & (BONESEL_ROOT | BONESEL_TIP)) {
						/* but also the unselected one */
						if (findunsel) {
							if ( (hitresult & BONESEL_ROOT) && (ebone->flag & BONE_ROOTSEL) == 0)
								dep = 1;
							else if ( (hitresult & BONESEL_TIP) && (ebone->flag & BONE_TIPSEL) == 0)
								dep = 1;
							else
								dep = 2;
						}
						else {
							dep = 1;
						}
					}
					else {
						/* bone found */
						if (findunsel) {
							if ((ebone->flag & BONE_SELECTED) == 0)
								dep = 3;
							else
								dep = 4;
						}
						else {
							dep = 3;
						}
					}

					if (ebone == ebone_next_act) {
						dep -= 1;
					}

					if (dep < dep_min) {
						dep_min = dep;
						best.hitresult = hitresult;
						best.base = base;
						best.ebone = ebone;
					}
				}
			}
		}

<<<<<<< HEAD
		if (!(best.hitresult & BONESEL_NOSEL)) {
			*r_base = best.base;
=======
		if (!(besthitresult & BONESEL_NOSEL)) {

			ebone = BLI_findlink(arm->edbo, besthitresult & ~BONESEL_ANY);
>>>>>>> 44505b38

			*r_selmask = 0;
			if (best.hitresult & BONESEL_ROOT) {
				*r_selmask |= BONE_ROOTSEL;
			}
			if (best.hitresult & BONESEL_TIP) {
				*r_selmask |= BONE_TIPSEL;
			}
			if (best.hitresult & BONESEL_BONE) {
				*r_selmask |= BONE_SELECTED;
			}
			MEM_freeN(bases);
			return best.ebone;
		}
	}
	*r_selmask = 0;
	*r_base = NULL;
	MEM_freeN(bases);
	return NULL;
}

void ED_armature_edit_deselect_all(Object *obedit)
{
	bArmature *arm = obedit->data;
	EditBone *ebone;

	for (ebone = arm->edbo->first; ebone; ebone = ebone->next) {
		ebone->flag &= ~(BONE_SELECTED | BONE_TIPSEL | BONE_ROOTSEL);
	}
}

void ED_armature_edit_deselect_all_visible(Object *obedit)
{
	bArmature *arm = obedit->data;
	EditBone    *ebone;

	for (ebone = arm->edbo->first; ebone; ebone = ebone->next) {
		/* first and foremost, bone must be visible and selected */
		if (EBONE_VISIBLE(arm, ebone)) {
			ebone->flag &= ~(BONE_SELECTED | BONE_TIPSEL | BONE_ROOTSEL);
		}
	}

	ED_armature_edit_sync_selection(arm->edbo);
}


void ED_armature_edit_deselect_all_multi(struct Object **objects, uint objects_len)
{
	for (uint ob_index = 0; ob_index < objects_len; ob_index++) {
		Object *obedit = objects[ob_index];
		ED_armature_edit_deselect_all(obedit);
	}
}

void ED_armature_edit_deselect_all_visible_multi(struct Object **objects, uint objects_len)
{
	for (uint ob_index = 0; ob_index < objects_len; ob_index++) {
		Object *obedit = objects[ob_index];
		ED_armature_edit_deselect_all_visible(obedit);
	}
}

/* accounts for connected parents */
static int ebone_select_flag(EditBone *ebone)
{
	if (ebone->parent && (ebone->flag & BONE_CONNECTED)) {
		return ((ebone->parent->flag & BONE_TIPSEL) ? BONE_ROOTSEL : 0) | (ebone->flag & (BONE_SELECTED | BONE_TIPSEL));
	}
	else {
		return ebone->flag & (BONE_SELECTED | BONE_ROOTSEL | BONE_TIPSEL);
	}
}

/* context: editmode armature in view3d */
bool ED_armature_edit_select_pick(bContext *C, const int mval[2], bool extend, bool deselect, bool toggle)
{
	ViewContext vc;
	EditBone *nearBone = NULL;
	int selmask;
	Base *basact = NULL;

	ED_view3d_viewcontext_init(C, &vc);
	vc.mval[0] = mval[0];
	vc.mval[1] = mval[1];

	nearBone = get_nearest_editbonepoint(&vc, true, true, &basact, &selmask);
	if (nearBone) {
		ED_view3d_viewcontext_init_object(&vc, basact->object);
		bArmature *arm = vc.obedit->data;

		if (!extend && !deselect && !toggle) {
			uint objects_len = 0;
			Object **objects = BKE_view_layer_array_from_objects_in_edit_mode_unique_data(vc.view_layer, &objects_len);
			ED_armature_edit_deselect_all_multi(objects, objects_len);
			MEM_freeN(objects);
		}

		/* by definition the non-root connected bones have no root point drawn,
		 * so a root selection needs to be delivered to the parent tip */

		if (selmask & BONE_SELECTED) {
			if (nearBone->parent && (nearBone->flag & BONE_CONNECTED)) {
				/* click in a chain */
				if (extend) {
					/* select this bone */
					nearBone->flag |= BONE_TIPSEL;
					nearBone->parent->flag |= BONE_TIPSEL;
				}
				else if (deselect) {
					/* deselect this bone */
					nearBone->flag &= ~(BONE_TIPSEL | BONE_SELECTED);
					/* only deselect parent tip if it is not selected */
					if (!(nearBone->parent->flag & BONE_SELECTED))
						nearBone->parent->flag &= ~BONE_TIPSEL;
				}
				else if (toggle) {
					/* hold shift inverts this bone's selection */
					if (nearBone->flag & BONE_SELECTED) {
						/* deselect this bone */
						nearBone->flag &= ~(BONE_TIPSEL | BONE_SELECTED);
						/* only deselect parent tip if it is not selected */
						if (!(nearBone->parent->flag & BONE_SELECTED))
							nearBone->parent->flag &= ~BONE_TIPSEL;
					}
					else {
						/* select this bone */
						nearBone->flag |= BONE_TIPSEL;
						nearBone->parent->flag |= BONE_TIPSEL;
					}
				}
				else {
					/* select this bone */
					nearBone->flag |= BONE_TIPSEL;
					nearBone->parent->flag |= BONE_TIPSEL;
				}
			}
			else {
				if (extend) {
					nearBone->flag |= (BONE_TIPSEL | BONE_ROOTSEL);
				}
				else if (deselect) {
					nearBone->flag &= ~(BONE_TIPSEL | BONE_ROOTSEL);
				}
				else if (toggle) {
					/* hold shift inverts this bone's selection */
					if (nearBone->flag & BONE_SELECTED)
						nearBone->flag &= ~(BONE_TIPSEL | BONE_ROOTSEL);
					else
						nearBone->flag |= (BONE_TIPSEL | BONE_ROOTSEL);
				}
				else
					nearBone->flag |= (BONE_TIPSEL | BONE_ROOTSEL);
			}
		}
		else {
			if (extend)
				nearBone->flag |= selmask;
			else if (deselect)
				nearBone->flag &= ~selmask;
			else if (toggle && (nearBone->flag & selmask))
				nearBone->flag &= ~selmask;
			else
				nearBone->flag |= selmask;
		}

		ED_armature_edit_sync_selection(arm->edbo);

		if (nearBone) {
			/* then now check for active status */
			if (ebone_select_flag(nearBone)) {
				arm->act_edbone = nearBone;
			}

			if (vc.view_layer->basact != basact) {
				vc.view_layer->basact = basact;
				WM_event_add_notifier(C, NC_SCENE | ND_OB_ACTIVE, vc.scene);
			}
		}

<<<<<<< HEAD
		WM_event_add_notifier(C, NC_OBJECT | ND_BONE_SELECT, basact->object);
=======
		WM_event_add_notifier(C, NC_OBJECT | ND_BONE_SELECT, vc.obedit);
>>>>>>> 44505b38
		return true;
	}

	return false;
}


/* ****************  Selections  ******************/

static int armature_de_select_all_exec(bContext *C, wmOperator *op)
{
	int action = RNA_enum_get(op->ptr, "action");

	if (action == SEL_TOGGLE) {
		/* Determine if there are any selected bones
		 * And therefore whether we are selecting or deselecting */
		action = SEL_SELECT;
		CTX_DATA_BEGIN(C, EditBone *, ebone, visible_bones)
		{
			if (ebone->flag & (BONE_SELECTED | BONE_TIPSEL | BONE_ROOTSEL)) {
				action = SEL_DESELECT;
				break;
			}
		}
		CTX_DATA_END;
	}

	/*	Set the flags */
	CTX_DATA_BEGIN(C, EditBone *, ebone, visible_bones)
	{
		/* ignore bone if selection can't change */
		switch (action) {
			case SEL_SELECT:
				if ((ebone->flag & BONE_UNSELECTABLE) == 0) {
					ebone->flag |= (BONE_SELECTED | BONE_TIPSEL | BONE_ROOTSEL);
					if (ebone->parent) {
						ebone->parent->flag |= (BONE_TIPSEL);
					}
				}
				break;
			case SEL_DESELECT:
				ebone->flag &= ~(BONE_SELECTED | BONE_TIPSEL | BONE_ROOTSEL);
				break;
			case SEL_INVERT:
				if (ebone->flag & BONE_SELECTED) {
					ebone->flag &= ~(BONE_SELECTED | BONE_TIPSEL | BONE_ROOTSEL);
				}
				else {
					if ((ebone->flag & BONE_UNSELECTABLE) == 0) {
						ebone->flag |= (BONE_SELECTED | BONE_TIPSEL | BONE_ROOTSEL);
						if (ebone->parent) {
							ebone->parent->flag |= (BONE_TIPSEL);
						}
					}
				}
				break;
		}
	}
	CTX_DATA_END;

	WM_event_add_notifier(C, NC_OBJECT | ND_BONE_SELECT, NULL);

	return OPERATOR_FINISHED;
}

void ARMATURE_OT_select_all(wmOperatorType *ot)
{
	/* identifiers */
	ot->name = "(De)select All";
	ot->idname = "ARMATURE_OT_select_all";
	ot->description = "Toggle selection status of all bones";

	/* api callbacks */
	ot->exec = armature_de_select_all_exec;
	ot->poll = ED_operator_editarmature;

	/* flags */
	ot->flag = OPTYPE_REGISTER | OPTYPE_UNDO;

	WM_operator_properties_select_all(ot);
}

/**************** Select more/less **************/

static void armature_select_more(bArmature *arm, EditBone *ebone)
{
	if ((EBONE_PREV_FLAG_GET(ebone) & (BONE_ROOTSEL | BONE_TIPSEL)) != 0) {
		if (EBONE_SELECTABLE(arm, ebone)) {
			ED_armature_ebone_select_set(ebone, true);
		}
	}

	if (ebone->parent && (ebone->flag & BONE_CONNECTED)) {
		/* to parent */
		if ((EBONE_PREV_FLAG_GET(ebone) & BONE_ROOTSEL) != 0) {
			if (EBONE_SELECTABLE(arm, ebone->parent)) {
				ED_armature_ebone_selectflag_enable(ebone->parent, (BONE_SELECTED | BONE_ROOTSEL | BONE_TIPSEL));
			}
		}

		/* from parent (difference from select less) */
		if ((EBONE_PREV_FLAG_GET(ebone->parent) & BONE_TIPSEL) != 0) {
			if (EBONE_SELECTABLE(arm, ebone)) {
				ED_armature_ebone_selectflag_enable(ebone, (BONE_SELECTED | BONE_ROOTSEL));
			}
		}
	}
}

static void armature_select_less(bArmature *UNUSED(arm), EditBone *ebone)
{
	if ((EBONE_PREV_FLAG_GET(ebone) & (BONE_ROOTSEL | BONE_TIPSEL)) != (BONE_ROOTSEL | BONE_TIPSEL)) {
		ED_armature_ebone_select_set(ebone, false);
	}

	if (ebone->parent && (ebone->flag & BONE_CONNECTED)) {
		/* to parent */
		if ((EBONE_PREV_FLAG_GET(ebone) & BONE_SELECTED) == 0) {
			ED_armature_ebone_selectflag_disable(ebone->parent, (BONE_SELECTED | BONE_TIPSEL));
		}

		/* from parent (difference from select more) */
		if ((EBONE_PREV_FLAG_GET(ebone->parent) & BONE_SELECTED) == 0) {
			ED_armature_ebone_selectflag_disable(ebone, (BONE_SELECTED | BONE_ROOTSEL));
		}
	}
}

static void armature_select_more_less(Object *ob, bool more)
{
	bArmature *arm = (bArmature *)ob->data;
	EditBone *ebone;

	/* XXX, eventually we shouldn't need this - campbell */
	ED_armature_edit_sync_selection(arm->edbo);

	/* count bones & store selection state */
	for (ebone = arm->edbo->first; ebone; ebone = ebone->next) {
		EBONE_PREV_FLAG_SET(ebone, ED_armature_ebone_selectflag_get(ebone));
	}

	/* do selection */
	for (ebone = arm->edbo->first; ebone; ebone = ebone->next) {
		if (EBONE_VISIBLE(arm, ebone)) {
			if (more) {
				armature_select_more(arm, ebone);
			}
			else {
				armature_select_less(arm, ebone);
			}
		}
	}

	for (ebone = arm->edbo->first; ebone; ebone = ebone->next) {
		if (EBONE_VISIBLE(arm, ebone)) {
			if (more == false) {
				if (ebone->flag & BONE_SELECTED) {
					ED_armature_ebone_select_set(ebone, true);
				}
			}
		}
		ebone->temp.p = NULL;
	}

	ED_armature_edit_sync_selection(arm->edbo);
}

static int armature_de_select_more_exec(bContext *C, wmOperator *UNUSED(op))
{
	Object *obedit = CTX_data_edit_object(C);
	armature_select_more_less(obedit, true);
	WM_event_add_notifier(C, NC_OBJECT | ND_BONE_SELECT, obedit);

	return OPERATOR_FINISHED;
}

void ARMATURE_OT_select_more(wmOperatorType *ot)
{
	/* identifiers */
	ot->name = "Select More";
	ot->idname = "ARMATURE_OT_select_more";
	ot->description = "Select those bones connected to the initial selection";

	/* api callbacks */
	ot->exec = armature_de_select_more_exec;
	ot->poll = ED_operator_editarmature;

	/* flags */
	ot->flag = OPTYPE_REGISTER | OPTYPE_UNDO;
}

static int armature_de_select_less_exec(bContext *C, wmOperator *UNUSED(op))
{
	Object *obedit = CTX_data_edit_object(C);
	armature_select_more_less(obedit, false);
	WM_event_add_notifier(C, NC_OBJECT | ND_BONE_SELECT, obedit);

	return OPERATOR_FINISHED;
}

void ARMATURE_OT_select_less(wmOperatorType *ot)
{
	/* identifiers */
	ot->name = "Select Less";
	ot->idname = "ARMATURE_OT_select_less";
	ot->description = "Deselect those bones at the boundary of each selection region";

	/* api callbacks */
	ot->exec = armature_de_select_less_exec;
	ot->poll = ED_operator_editarmature;

	/* flags */
	ot->flag = OPTYPE_REGISTER | OPTYPE_UNDO;
}

enum {
	SIMEDBONE_CHILDREN = 1,
	SIMEDBONE_CHILDREN_IMMEDIATE,
	SIMEDBONE_SIBLINGS,
	SIMEDBONE_LENGTH,
	SIMEDBONE_DIRECTION,
	SIMEDBONE_PREFIX,
	SIMEDBONE_SUFFIX,
	SIMEDBONE_LAYER,
	SIMEDBONE_GROUP,
	SIMEDBONE_SHAPE,
};

static const EnumPropertyItem prop_similar_types[] = {
	{SIMEDBONE_CHILDREN, "CHILDREN", 0, "Children", ""},
	{SIMEDBONE_CHILDREN_IMMEDIATE, "CHILDREN_IMMEDIATE", 0, "Immediate children", ""},
	{SIMEDBONE_SIBLINGS, "SIBLINGS", 0, "Siblings", ""},
	{SIMEDBONE_LENGTH, "LENGTH", 0, "Length", ""},
	{SIMEDBONE_DIRECTION, "DIRECTION", 0, "Direction (Y axis)", ""},
	{SIMEDBONE_PREFIX, "PREFIX", 0, "Prefix", ""},
	{SIMEDBONE_SUFFIX, "SUFFIX", 0, "Suffix", ""},
	{SIMEDBONE_LAYER, "LAYER", 0, "Layer", ""},
	{SIMEDBONE_GROUP, "GROUP", 0, "Group", ""},
	{SIMEDBONE_SHAPE, "SHAPE", 0, "Shape", ""},
	{0, NULL, 0, NULL, NULL}
};


static void select_similar_length(bArmature *arm, EditBone *ebone_act, const float thresh)
{
	EditBone *ebone;

	/* thresh is always relative to current length */
	const float len_min = ebone_act->length / (1.0f + thresh);
	const float len_max = ebone_act->length * (1.0f + thresh);

	for (ebone = arm->edbo->first; ebone; ebone = ebone->next) {
		if (EBONE_SELECTABLE(arm, ebone)) {
			if ((ebone->length >= len_min) &&
			    (ebone->length <= len_max))
			{
				ED_armature_ebone_select_set(ebone, true);
			}
		}
	}
}

static void select_similar_direction(bArmature *arm, EditBone *ebone_act, const float thresh)
{
	EditBone *ebone;
	float dir_act[3];
	sub_v3_v3v3(dir_act, ebone_act->head, ebone_act->tail);

	for (ebone = arm->edbo->first; ebone; ebone = ebone->next) {
		if (EBONE_SELECTABLE(arm, ebone)) {
			float dir[3];
			sub_v3_v3v3(dir, ebone->head, ebone->tail);

			if (angle_v3v3(dir_act, dir) / (float)M_PI < thresh) {
				ED_armature_ebone_select_set(ebone, true);
			}
		}
	}
}

static void select_similar_layer(bArmature *arm, EditBone *ebone_act)
{
	EditBone *ebone;

	for (ebone = arm->edbo->first; ebone; ebone = ebone->next) {
		if (EBONE_SELECTABLE(arm, ebone)) {
			if (ebone->layer & ebone_act->layer) {
				ED_armature_ebone_select_set(ebone, true);
			}
		}
	}
}

static void select_similar_prefix(bArmature *arm, EditBone *ebone_act)
{
	EditBone *ebone;

	char body_tmp[MAXBONENAME];
	char prefix_act[MAXBONENAME];

	BLI_string_split_prefix(ebone_act->name, prefix_act, body_tmp, sizeof(ebone_act->name));

	if (prefix_act[0] == '\0')
		return;

	/* Find matches */
	for (ebone = arm->edbo->first; ebone; ebone = ebone->next) {
		if (EBONE_SELECTABLE(arm, ebone)) {
			char prefix_other[MAXBONENAME];
			BLI_string_split_prefix(ebone->name, prefix_other, body_tmp, sizeof(ebone->name));
			if (STREQ(prefix_act, prefix_other)) {
				ED_armature_ebone_select_set(ebone, true);
			}
		}
	}
}

static void select_similar_suffix(bArmature *arm, EditBone *ebone_act)
{
	EditBone *ebone;

	char body_tmp[MAXBONENAME];
	char suffix_act[MAXBONENAME];

	BLI_string_split_suffix(ebone_act->name, body_tmp, suffix_act, sizeof(ebone_act->name));

	if (suffix_act[0] == '\0')
		return;

	/* Find matches */
	for (ebone = arm->edbo->first; ebone; ebone = ebone->next) {
		if (EBONE_SELECTABLE(arm, ebone)) {
			char suffix_other[MAXBONENAME];
			BLI_string_split_suffix(ebone->name, body_tmp, suffix_other, sizeof(ebone->name));
			if (STREQ(suffix_act, suffix_other)) {
				ED_armature_ebone_select_set(ebone, true);
			}
		}
	}
}

/** Use for matching any pose channel data. */
static void select_similar_data_pchan(
        bArmature *arm, Object *obj, EditBone *ebone_active,
        const size_t bytes_size, const int offset)
{
	const bPoseChannel *pchan_active = BKE_pose_channel_find_name(obj->pose, ebone_active->name);
	const char *data_active = (const char *)POINTER_OFFSET(pchan_active, offset);
	for (EditBone *ebone = arm->edbo->first; ebone; ebone = ebone->next) {
		if (EBONE_SELECTABLE(arm, ebone)) {
			const bPoseChannel *pchan = BKE_pose_channel_find_name(obj->pose, ebone->name);
			if (pchan) {
				const char *data_test = (const char *)POINTER_OFFSET(pchan, offset);
				if (memcmp(data_active, data_test, bytes_size) == 0) {
					ED_armature_ebone_select_set(ebone, true);
				}
			}
		}
	}
}

static void is_ancestor(EditBone *bone, EditBone *ancestor)
{
	if (bone->temp.ebone == ancestor || bone->temp.ebone == NULL)
		return;

	if (bone->temp.ebone->temp.ebone != NULL && bone->temp.ebone->temp.ebone != ancestor)
		is_ancestor(bone->temp.ebone, ancestor);

	bone->temp.ebone = bone->temp.ebone->temp.ebone;
}

static void select_similar_children(bArmature *arm, EditBone *ebone_act)
{
	EditBone *ebone_iter;

	for (ebone_iter = arm->edbo->first; ebone_iter; ebone_iter = ebone_iter->next) {
		ebone_iter->temp.ebone = ebone_iter->parent;
	}

	for (ebone_iter = arm->edbo->first; ebone_iter; ebone_iter = ebone_iter->next) {
		is_ancestor(ebone_iter, ebone_act);

		if (ebone_iter->temp.ebone == ebone_act && EBONE_SELECTABLE(arm, ebone_iter))
			ED_armature_ebone_select_set(ebone_iter, true);
	}
}

static void select_similar_children_immediate(bArmature *arm, EditBone *ebone_act)
{
	EditBone *ebone_iter;
	for (ebone_iter = arm->edbo->first; ebone_iter; ebone_iter = ebone_iter->next) {
		if (ebone_iter->parent == ebone_act && EBONE_SELECTABLE(arm, ebone_iter)) {
			ED_armature_ebone_select_set(ebone_iter, true);
		}
	}
}

static void select_similar_siblings(bArmature *arm, EditBone *ebone_act)
{
	EditBone *ebone_iter;

	if (ebone_act->parent == NULL)
		return;

	for (ebone_iter = arm->edbo->first; ebone_iter; ebone_iter = ebone_iter->next) {
		if (ebone_iter->parent == ebone_act->parent && EBONE_SELECTABLE(arm, ebone_iter)) {
			ED_armature_ebone_select_set(ebone_iter, true);
		}
	}
}

static int armature_select_similar_exec(bContext *C, wmOperator *op)
{
	Object *obedit = CTX_data_edit_object(C);
	bArmature *arm = obedit->data;
	EditBone *ebone_act = CTX_data_active_bone(C);

	/* Get props */
	int type = RNA_enum_get(op->ptr, "type");
	float thresh = RNA_float_get(op->ptr, "threshold");

	/* Check for active bone */
	if (ebone_act == NULL) {
		BKE_report(op->reports, RPT_ERROR, "Operation requires an active bone");
		return OPERATOR_CANCELLED;
	}

#define STRUCT_SIZE_AND_OFFSET(_struct, _member) \
	sizeof(((_struct *)NULL)->_member), offsetof(_struct, _member)

	switch (type) {
		case SIMEDBONE_CHILDREN:
			select_similar_children(arm, ebone_act);
			break;
		case SIMEDBONE_CHILDREN_IMMEDIATE:
			select_similar_children_immediate(arm, ebone_act);
			break;
		case SIMEDBONE_SIBLINGS:
			select_similar_siblings(arm, ebone_act);
			break;
		case SIMEDBONE_LENGTH:
			select_similar_length(arm, ebone_act, thresh);
			break;
		case SIMEDBONE_DIRECTION:
			select_similar_direction(arm, ebone_act, thresh);
			break;
		case SIMEDBONE_PREFIX:
			select_similar_prefix(arm, ebone_act);
			break;
		case SIMEDBONE_SUFFIX:
			select_similar_suffix(arm, ebone_act);
			break;
		case SIMEDBONE_LAYER:
			select_similar_layer(arm, ebone_act);
			break;
		case SIMEDBONE_GROUP:
			select_similar_data_pchan(
			        arm, obedit, ebone_act,
			        STRUCT_SIZE_AND_OFFSET(bPoseChannel, agrp_index));
			break;
		case SIMEDBONE_SHAPE:
			select_similar_data_pchan(
			        arm, obedit, ebone_act,
			        STRUCT_SIZE_AND_OFFSET(bPoseChannel, custom));
			break;
	}

#undef STRUCT_SIZE_AND_OFFSET

	WM_event_add_notifier(C, NC_OBJECT | ND_BONE_SELECT, obedit);

	return OPERATOR_FINISHED;
}

void ARMATURE_OT_select_similar(wmOperatorType *ot)
{
	/* identifiers */
	ot->name = "Select Similar";
	ot->idname = "ARMATURE_OT_select_similar";

	/* callback functions */
	ot->invoke = WM_menu_invoke;
	ot->exec = armature_select_similar_exec;
	ot->poll = ED_operator_editarmature;
	ot->description = "Select similar bones by property types";

	/* flags */
	ot->flag = OPTYPE_REGISTER | OPTYPE_UNDO;

	/* properties */
	ot->prop = RNA_def_enum(ot->srna, "type", prop_similar_types, SIMEDBONE_LENGTH, "Type", "");
	RNA_def_float(ot->srna, "threshold", 0.1f, 0.0f, 1.0f, "Threshold", "", 0.0f, 1.0f);
}

/* ********************* select hierarchy operator ************** */

static int armature_select_hierarchy_exec(bContext *C, wmOperator *op)
{
	Object *obedit = CTX_data_edit_object(C);
	Object *ob;
	bArmature *arm;
	EditBone *ebone_active;
	int direction = RNA_enum_get(op->ptr, "direction");
	const bool add_to_sel = RNA_boolean_get(op->ptr, "extend");
	bool changed = false;

	ob = obedit;
	arm = (bArmature *)ob->data;

	ebone_active = arm->act_edbone;
	if (ebone_active == NULL) {
		return OPERATOR_CANCELLED;
	}

	if (direction == BONE_SELECT_PARENT) {
		if (ebone_active->parent) {
			EditBone *ebone_parent;

			ebone_parent = ebone_active->parent;

			if (EBONE_SELECTABLE(arm, ebone_parent)) {
				arm->act_edbone = ebone_parent;

				if (!add_to_sel) {
					ED_armature_ebone_select_set(ebone_active, false);
				}
				ED_armature_ebone_select_set(ebone_parent, true);

				changed = true;
			}
		}

	}
	else {  /* BONE_SELECT_CHILD */
		EditBone *ebone_iter, *ebone_child = NULL;
		int pass;

		/* first pass, only connected bones (the logical direct child) */
		for (pass = 0; pass < 2 && (ebone_child == NULL); pass++) {
			for (ebone_iter = arm->edbo->first; ebone_iter; ebone_iter = ebone_iter->next) {
				/* possible we have multiple children, some invisible */
				if (EBONE_SELECTABLE(arm, ebone_iter)) {
					if (ebone_iter->parent == ebone_active) {
						if ((pass == 1) || (ebone_iter->flag & BONE_CONNECTED)) {
							ebone_child = ebone_iter;
							break;
						}
					}
				}
			}
		}

		if (ebone_child) {
			arm->act_edbone = ebone_child;

			if (!add_to_sel) {
				ED_armature_ebone_select_set(ebone_active, false);
			}
			ED_armature_ebone_select_set(ebone_child, true);

			changed = true;
		}
	}

	if (changed == false) {
		return OPERATOR_CANCELLED;
	}

	ED_armature_edit_sync_selection(arm->edbo);

	WM_event_add_notifier(C, NC_OBJECT | ND_BONE_SELECT, ob);

	return OPERATOR_FINISHED;
}

void ARMATURE_OT_select_hierarchy(wmOperatorType *ot)
{
	static const EnumPropertyItem direction_items[] = {
		{BONE_SELECT_PARENT, "PARENT", 0, "Select Parent", ""},
		{BONE_SELECT_CHILD, "CHILD", 0, "Select Child", ""},
		{0, NULL, 0, NULL, NULL}
	};

	/* identifiers */
	ot->name = "Select Hierarchy";
	ot->idname = "ARMATURE_OT_select_hierarchy";
	ot->description = "Select immediate parent/children of selected bones";

	/* api callbacks */
	ot->exec = armature_select_hierarchy_exec;
	ot->poll = ED_operator_editarmature;

	/* flags */
	ot->flag = OPTYPE_REGISTER | OPTYPE_UNDO;

	/* props */
	RNA_def_enum(ot->srna, "direction", direction_items,
	             BONE_SELECT_PARENT, "Direction", "");
	RNA_def_boolean(ot->srna, "extend", false, "Extend", "Extend the selection");
}

/****************** Mirror Select ****************/

/**
 * \note clone of #pose_select_mirror_exec keep in sync
 */
static int armature_select_mirror_exec(bContext *C, wmOperator *op)
{
	Object *obedit = CTX_data_edit_object(C);
	bArmature *arm = obedit->data;
	EditBone *ebone, *ebone_mirror_act = NULL;
	const bool active_only = RNA_boolean_get(op->ptr, "only_active");
	const bool extend = RNA_boolean_get(op->ptr, "extend");

	for (ebone = arm->edbo->first; ebone; ebone = ebone->next) {
		const int flag = ED_armature_ebone_selectflag_get(ebone);
		EBONE_PREV_FLAG_SET(ebone, flag);
	}

	for (ebone = arm->edbo->first; ebone; ebone = ebone->next) {
		if (EBONE_SELECTABLE(arm, ebone)) {
			EditBone *ebone_mirror;
			int flag_new = extend ? EBONE_PREV_FLAG_GET(ebone) : 0;

			if ((ebone_mirror = ED_armature_ebone_get_mirrored(arm->edbo, ebone)) &&
			    (EBONE_VISIBLE(arm, ebone_mirror)))
			{
				const int flag_mirror = EBONE_PREV_FLAG_GET(ebone_mirror);
				flag_new |= flag_mirror;

				if (ebone == arm->act_edbone) {
					ebone_mirror_act = ebone_mirror;
				}

				/* skip all but the active or its mirror */
				if (active_only && !ELEM(arm->act_edbone, ebone, ebone_mirror)) {
					continue;
				}
			}

			ED_armature_ebone_selectflag_set(ebone, flag_new);
		}
	}

	if (ebone_mirror_act) {
		arm->act_edbone = ebone_mirror_act;
	}

	ED_armature_edit_sync_selection(arm->edbo);

	WM_event_add_notifier(C, NC_OBJECT | ND_BONE_SELECT, obedit);

	return OPERATOR_FINISHED;
}

void ARMATURE_OT_select_mirror(wmOperatorType *ot)
{
	/* identifiers */
	ot->name = "Flip Active/Selected Bone";
	ot->idname = "ARMATURE_OT_select_mirror";
	ot->description = "Mirror the bone selection";

	/* api callbacks */
	ot->exec = armature_select_mirror_exec;
	ot->poll = ED_operator_editarmature;

	/* flags */
	ot->flag = OPTYPE_REGISTER | OPTYPE_UNDO;

	/* properties */
	RNA_def_boolean(ot->srna, "only_active", false, "Active Only", "Only operate on the active bone");
	RNA_def_boolean(ot->srna, "extend", false, "Extend", "Extend the selection");
}


/****************** Select Path ****************/

static bool armature_shortest_path_select(bArmature *arm, EditBone *ebone_parent, EditBone *ebone_child,
                                          bool use_parent, bool is_test)
{
	do {

		if (!use_parent && (ebone_child == ebone_parent))
			break;

		if (is_test) {
			if (!EBONE_SELECTABLE(arm, ebone_child)) {
				return false;
			}
		}
		else {
			ED_armature_ebone_selectflag_set(ebone_child, (BONE_SELECTED | BONE_TIPSEL | BONE_ROOTSEL));
		}

		if (ebone_child == ebone_parent)
			break;

		ebone_child = ebone_child->parent;
	} while (true);

	return true;
}

static int armature_shortest_path_pick_invoke(bContext *C, wmOperator *op, const wmEvent *event)
{
	Object *obedit = CTX_data_edit_object(C);
	bArmature *arm = obedit->data;
	EditBone *ebone_src, *ebone_dst;
	EditBone *ebone_isect_parent = NULL;
	EditBone *ebone_isect_child[2];
	bool changed;
	Base *base_dst = NULL;

	view3d_operator_needs_opengl(C);

	ebone_src = arm->act_edbone;
	ebone_dst = get_nearest_bone(C, event->mval, false, &base_dst);

	/* fallback to object selection */
	if (ELEM(NULL, ebone_src, ebone_dst) || (ebone_src == ebone_dst)) {
		return OPERATOR_PASS_THROUGH;
	}

	if (base_dst && base_dst->object != obedit) {
		/* Disconnected, ignore. */
		return OPERATOR_CANCELLED;
	}

	ebone_isect_child[0] = ebone_src;
	ebone_isect_child[1] = ebone_dst;


	/* ensure 'ebone_src' is the parent of 'ebone_dst', or set 'ebone_isect_parent' */
	if (ED_armature_ebone_is_child_recursive(ebone_src, ebone_dst)) {
		/* pass */
	}
	else if (ED_armature_ebone_is_child_recursive(ebone_dst, ebone_src)) {
		SWAP(EditBone *, ebone_src, ebone_dst);
	}
	else if ((ebone_isect_parent = ED_armature_ebone_find_shared_parent(ebone_isect_child, 2))) {
		/* pass */
	}
	else {
		/* disconnected bones */
		return OPERATOR_CANCELLED;
	}


	if (ebone_isect_parent) {
		if (armature_shortest_path_select(arm, ebone_isect_parent, ebone_src, false, true) &&
		    armature_shortest_path_select(arm, ebone_isect_parent, ebone_dst, false, true))
		{
			armature_shortest_path_select(arm, ebone_isect_parent, ebone_src, false, false);
			armature_shortest_path_select(arm, ebone_isect_parent, ebone_dst, false, false);
			changed = true;
		}
		else {
			/* unselectable */
			changed = false;
		}
	}
	else {
		if (armature_shortest_path_select(arm, ebone_src, ebone_dst, true, true)) {
			armature_shortest_path_select(arm, ebone_src, ebone_dst, true, false);
			changed = true;
		}
		else {
			/* unselectable */
			changed = false;
		}
	}

	if (changed) {
		arm->act_edbone = ebone_dst;
		ED_armature_edit_sync_selection(arm->edbo);
		WM_event_add_notifier(C, NC_OBJECT | ND_BONE_SELECT, obedit);

		return OPERATOR_FINISHED;
	}
	else {
		BKE_report(op->reports, RPT_WARNING, "Unselectable bone in chain");
		return OPERATOR_CANCELLED;
	}
}

void ARMATURE_OT_shortest_path_pick(wmOperatorType *ot)
{
	/* identifiers */
	ot->name = "Pick Shortest Path";
	ot->idname = "ARMATURE_OT_shortest_path_pick";
	ot->description = "Select shortest path between two bones";

	/* api callbacks */
	ot->invoke = armature_shortest_path_pick_invoke;
	ot->poll = ED_operator_editarmature;

	/* flags */
	ot->flag = OPTYPE_REGISTER | OPTYPE_UNDO;
}<|MERGE_RESOLUTION|>--- conflicted
+++ resolved
@@ -70,7 +70,6 @@
 Base *ED_armature_base_and_ebone_from_select_buffer(
         Base **bases, uint bases_len, int hit, EditBone **r_ebone)
 {
-<<<<<<< HEAD
 	const uint hit_object = hit & 0xFFFF;
 	Base *base = NULL;
 	EditBone *ebone = NULL;
@@ -134,14 +133,6 @@
 	}
 	*r_bone = bone;
 	return base;
-=======
-	bPoseChannel *pchan;
-	if (ob->pose == NULL) return NULL;
-	index >>= 16;     // bone selection codes use left 2 bytes
-
-	pchan = BLI_findlink(&ob->pose->chanbase, index);
-	return pchan ? pchan->bone : NULL;
->>>>>>> 44505b38
 }
 
 /* See if there are any selected bones in this buffer */
@@ -169,17 +160,9 @@
 
 				hitresult &= ~(BONESEL_ANY);
 				/* Determine what the current bone is */
-<<<<<<< HEAD
 				if (is_editmode == false) {
 					base = ED_armature_base_and_bone_from_select_buffer(bases, bases_len, hitresult, &bone);
 					if (bone != NULL) {
-=======
-				if (obedit == NULL || base->object != obedit) {
-					/* no singular posemode, so check for correct object */
-					if (base->selcol == (hitresult & 0xFFFF)) {
-						bone = ED_armature_bone_find_index(base->object, hitresult);
-
->>>>>>> 44505b38
 						if (findunsel)
 							sel = (bone->flag & BONE_SELECTED);
 						else
@@ -193,13 +176,7 @@
 					}
 				}
 				else {
-<<<<<<< HEAD
 					base = ED_armature_base_and_ebone_from_select_buffer(bases, bases_len, hitresult, &ebone);
-=======
-					bArmature *arm = obedit->data;
-
-					ebone = BLI_findlink(arm->edbo, hitresult);
->>>>>>> 44505b38
 					if (findunsel)
 						sel = (ebone->flag & BONE_SELECTED);
 					else
@@ -248,20 +225,13 @@
 			}
 		}
 	}
-<<<<<<< HEAD
-	
+
 	if (firstunSel) {
 		*r_base = firstunSel_base;
 		return firstunSel;
 	}
 	else {
 		*r_base = firstSel_base;
-=======
-
-	if (firstunSel)
-		return firstunSel;
-	else
->>>>>>> 44505b38
 		return firstSel;
 	}
 }
@@ -286,7 +256,6 @@
 
 	hits = view3d_opengl_select(&vc, buffer, MAXPICKBUF, &rect, VIEW3D_SELECT_PICK_NEAREST);
 
-<<<<<<< HEAD
 	*r_base = NULL;
 
 	if (hits > 0) {
@@ -308,11 +277,6 @@
 		MEM_freeN(bases);
 		return bone;
 	}
-=======
-	if (hits > 0)
-		return get_bone_from_selectbuffer(vc.scene, vc.scene->basact, buffer, hits, findunsel, true);
-
->>>>>>> 44505b38
 	return NULL;
 }
 
@@ -377,15 +341,9 @@
 	}
 
 	ED_armature_edit_sync_selection(arm->edbo);
-<<<<<<< HEAD
-	
+
 	WM_event_add_notifier(C, NC_OBJECT | ND_BONE_SELECT, base->object);
-	
-=======
-
-	WM_event_add_notifier(C, NC_OBJECT | ND_BONE_SELECT, obedit);
-
->>>>>>> 44505b38
+
 	return OPERATOR_FINISHED;
 }
 
@@ -539,12 +497,6 @@
 					BLI_assert(base && ebone);
 
 					int dep;
-<<<<<<< HEAD
-=======
-
-					ebone = BLI_findlink(arm->edbo, hitresult & ~BONESEL_ANY);
-
->>>>>>> 44505b38
 					/* clicks on bone points get advantage */
 					if (hitresult & (BONESEL_ROOT | BONESEL_TIP)) {
 						/* but also the unselected one */
@@ -587,14 +539,8 @@
 			}
 		}
 
-<<<<<<< HEAD
 		if (!(best.hitresult & BONESEL_NOSEL)) {
 			*r_base = best.base;
-=======
-		if (!(besthitresult & BONESEL_NOSEL)) {
-
-			ebone = BLI_findlink(arm->edbo, besthitresult & ~BONESEL_ANY);
->>>>>>> 44505b38
 
 			*r_selmask = 0;
 			if (best.hitresult & BONESEL_ROOT) {
@@ -775,11 +721,7 @@
 			}
 		}
 
-<<<<<<< HEAD
 		WM_event_add_notifier(C, NC_OBJECT | ND_BONE_SELECT, basact->object);
-=======
-		WM_event_add_notifier(C, NC_OBJECT | ND_BONE_SELECT, vc.obedit);
->>>>>>> 44505b38
 		return true;
 	}
 
