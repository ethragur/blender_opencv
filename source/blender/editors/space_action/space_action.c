/*
 * ***** BEGIN GPL LICENSE BLOCK *****
 *
 * This program is free software; you can redistribute it and/or
 * modify it under the terms of the GNU General Public License
 * as published by the Free Software Foundation; either version 2
 * of the License, or (at your option) any later version. 
 *
 * This program is distributed in the hope that it will be useful,
 * but WITHOUT ANY WARRANTY; without even the implied warranty of
 * MERCHANTABILITY or FITNESS FOR A PARTICULAR PURPOSE.  See the
 * GNU General Public License for more details.
 *
 * You should have received a copy of the GNU General Public License
 * along with this program; if not, write to the Free Software Foundation,
 * Inc., 51 Franklin Street, Fifth Floor, Boston, MA 02110-1301, USA.
 *
 * The Original Code is Copyright (C) 2008 Blender Foundation.
 * All rights reserved.
 *
 * 
 * Contributor(s): Blender Foundation
 *
 * ***** END GPL LICENSE BLOCK *****
 */

/** \file blender/editors/space_action/space_action.c
 *  \ingroup spaction
 */


#include <string.h>
#include <stdio.h>

#include "DNA_action_types.h"
#include "DNA_group_types.h"
#include "DNA_scene_types.h"

#include "MEM_guardedalloc.h"

#include "BLI_blenlib.h"
#include "BLI_math.h"
#include "BLI_utildefines.h"

#include "BKE_context.h"
#include "BKE_screen.h"

#include "BIF_gl.h"

#include "WM_api.h"
#include "WM_types.h"

#include "UI_resources.h"
#include "UI_view2d.h"

#include "ED_space_api.h"
#include "ED_screen.h"
#include "ED_anim_api.h"
#include "ED_markers.h"

#include "action_intern.h"  /* own include */

/* ******************** manage regions ********************* */

ARegion *action_has_buttons_region(ScrArea *sa)
{
	ARegion *ar, *arnew;
	
	ar = BKE_area_find_region_type(sa, RGN_TYPE_UI);
	if (ar) return ar;
	
	/* add subdiv level; after main */
	ar = BKE_area_find_region_type(sa, RGN_TYPE_WINDOW);
	
	/* is error! */
	if (ar == NULL) return NULL;
	
	arnew = MEM_callocN(sizeof(ARegion), "buttons for action");
	
	BLI_insertlinkafter(&sa->regionbase, ar, arnew);
	arnew->regiontype = RGN_TYPE_UI;
	arnew->alignment = RGN_ALIGN_RIGHT;
	
	arnew->flag = RGN_FLAG_HIDDEN;
	
	return arnew;
}

/* ******************** default callbacks for action space ***************** */

static SpaceLink *action_new(const bContext *C)
{
	Scene *scene = CTX_data_scene(C);
	ScrArea *sa = CTX_wm_area(C);
	SpaceAction *saction;
	ARegion *ar;
	
	saction = MEM_callocN(sizeof(SpaceAction), "initaction");
	saction->spacetype = SPACE_ACTION;
	
	saction->autosnap = SACTSNAP_FRAME;
	saction->mode = SACTCONT_DOPESHEET;
	
	saction->ads.filterflag |= ADS_FILTER_SUMMARY;
	
	/* header */
	ar = MEM_callocN(sizeof(ARegion), "header for action");
	
	BLI_addtail(&saction->regionbase, ar);
	ar->regiontype = RGN_TYPE_HEADER;
	ar->alignment = RGN_ALIGN_BOTTOM;
	
	/* channel list region */
	ar = MEM_callocN(sizeof(ARegion), "channel region for action");
	BLI_addtail(&saction->regionbase, ar);
	ar->regiontype = RGN_TYPE_CHANNELS;
	ar->alignment = RGN_ALIGN_LEFT;
	
	/* only need to set scroll settings, as this will use 'listview' v2d configuration */
	ar->v2d.scroll = V2D_SCROLL_BOTTOM;
	ar->v2d.flag = V2D_VIEWSYNC_AREA_VERTICAL;
	
	/* ui buttons */
	ar = MEM_callocN(sizeof(ARegion), "buttons region for action");
	
	BLI_addtail(&saction->regionbase, ar);
	ar->regiontype = RGN_TYPE_UI;
	ar->alignment = RGN_ALIGN_RIGHT;
	ar->flag = RGN_FLAG_HIDDEN;
	
	/* main region */
	ar = MEM_callocN(sizeof(ARegion), "main region for action");
	
	BLI_addtail(&saction->regionbase, ar);
	ar->regiontype = RGN_TYPE_WINDOW;
	
	ar->v2d.tot.xmin = (float)(SFRA - 10);
	ar->v2d.tot.ymin = (float)(-sa->winy) / 3.0f;
	ar->v2d.tot.xmax = (float)(EFRA + 10);
	ar->v2d.tot.ymax = 0.0f;
	
	ar->v2d.cur = ar->v2d.tot;
	
	ar->v2d.min[0] = 0.0f;
	ar->v2d.min[1] = 0.0f;
	
	ar->v2d.max[0] = MAXFRAMEF;
	ar->v2d.max[1] = FLT_MAX;

	ar->v2d.minzoom = 0.01f;
	ar->v2d.maxzoom = 50;
	ar->v2d.scroll = (V2D_SCROLL_BOTTOM | V2D_SCROLL_SCALE_HORIZONTAL);
	ar->v2d.scroll |= (V2D_SCROLL_RIGHT);
	ar->v2d.keepzoom = V2D_LOCKZOOM_Y;
	ar->v2d.keepofs = V2D_KEEPOFS_Y;
	ar->v2d.align = V2D_ALIGN_NO_POS_Y;
	ar->v2d.flag = V2D_VIEWSYNC_AREA_VERTICAL;
	
	return (SpaceLink *)saction;
}

/* not spacelink itself */
static void action_free(SpaceLink *UNUSED(sl))
{	
//	SpaceAction *saction = (SpaceAction *) sl;
}


/* spacetype; init callback */
static void action_init(struct wmWindowManager *UNUSED(wm), ScrArea *sa)
{
	SpaceAction *saction = sa->spacedata.first;
	saction->flag |= SACTION_TEMP_NEEDCHANSYNC;
}

static SpaceLink *action_duplicate(SpaceLink *sl)
{
	SpaceAction *sactionn = MEM_dupallocN(sl);
	
	/* clear or remove stuff from old */
	
	return (SpaceLink *)sactionn;
}



/* add handlers, stuff you only do once or on area/region changes */
static void action_main_region_init(wmWindowManager *wm, ARegion *ar)
{
	wmKeyMap *keymap;
	
	UI_view2d_region_reinit(&ar->v2d, V2D_COMMONVIEW_CUSTOM, ar->winx, ar->winy);
	
	/* own keymap */
	keymap = WM_keymap_find(wm->defaultconf, "Dopesheet", SPACE_ACTION, 0);
	WM_event_add_keymap_handler_bb(&ar->handlers, keymap, &ar->v2d.mask, &ar->winrct);
	keymap = WM_keymap_find(wm->defaultconf, "Dopesheet Generic", SPACE_ACTION, 0);
	WM_event_add_keymap_handler(&ar->handlers, keymap);
}

static void action_main_region_draw(const bContext *C, ARegion *ar)
{
	/* draw entirely, view changes should be handled here */
	SpaceAction *saction = CTX_wm_space_action(C);
	bAnimContext ac;
	View2D *v2d = &ar->v2d;
	View2DGrid *grid;
	View2DScrollers *scrollers;
	short unit = 0, flag = 0;
	
	/* clear and setup matrix */
	UI_ThemeClearColor(TH_BACK);
	glClear(GL_COLOR_BUFFER_BIT);
	
	UI_view2d_view_ortho(v2d);
	
	/* time grid */
	unit = (saction->flag & SACTION_DRAWTIME) ? V2D_UNIT_SECONDS : V2D_UNIT_FRAMES;
	grid = UI_view2d_grid_calc(CTX_data_scene(C), v2d, unit, V2D_GRID_CLAMP, V2D_ARG_DUMMY, V2D_ARG_DUMMY, ar->winx, ar->winy);
	UI_view2d_grid_draw(v2d, grid, V2D_GRIDLINES_ALL);
	UI_view2d_grid_free(grid);
	
	ED_region_draw_cb_draw(C, ar, REGION_DRAW_PRE_VIEW);

	/* data */
	if (ANIM_animdata_get_context(C, &ac)) {
		draw_channel_strips(&ac, saction, ar);
	}
	
	/* current frame */
	if (saction->flag & SACTION_DRAWTIME) flag |= DRAWCFRA_UNIT_SECONDS;
	if ((saction->flag & SACTION_NODRAWCFRANUM) == 0) flag |= DRAWCFRA_SHOW_NUMBOX;
	ANIM_draw_cfra(C, v2d, flag);
	
	/* markers */
	UI_view2d_view_orthoSpecial(ar, v2d, 1);
	
	flag = ((ac.markers && (ac.markers != &ac.scene->markers)) ? DRAW_MARKERS_LOCAL : 0) | DRAW_MARKERS_MARGIN;
	ED_markers_draw(C, flag);
	
	/* preview range */
	UI_view2d_view_ortho(v2d);
	ANIM_draw_previewrange(C, v2d, 0);

	/* callback */
	UI_view2d_view_ortho(v2d);
	ED_region_draw_cb_draw(C, ar, REGION_DRAW_POST_VIEW);
	
	/* reset view matrix */
	UI_view2d_view_restore(C);
	
	/* scrollers */
	scrollers = UI_view2d_scrollers_calc(C, v2d, unit, V2D_GRID_CLAMP, V2D_ARG_DUMMY, V2D_ARG_DUMMY);
	UI_view2d_scrollers_draw(C, v2d, scrollers);
	UI_view2d_scrollers_free(scrollers);
}

/* add handlers, stuff you only do once or on area/region changes */
static void action_channel_region_init(wmWindowManager *wm, ARegion *ar)
{
	wmKeyMap *keymap;
	
	/* ensure the 2d view sync works - main region has bottom scroller */
	ar->v2d.scroll = V2D_SCROLL_BOTTOM;
	
	UI_view2d_region_reinit(&ar->v2d, V2D_COMMONVIEW_LIST, ar->winx, ar->winy);
	
	/* own keymap */
	keymap = WM_keymap_find(wm->defaultconf, "Animation Channels", 0, 0);
	WM_event_add_keymap_handler_bb(&ar->handlers, keymap, &ar->v2d.mask, &ar->winrct);
	
	keymap = WM_keymap_find(wm->defaultconf, "Dopesheet Generic", SPACE_ACTION, 0);
	WM_event_add_keymap_handler(&ar->handlers, keymap);
}

static void action_channel_region_draw(const bContext *C, ARegion *ar)
{
	/* draw entirely, view changes should be handled here */
	bAnimContext ac;
	View2D *v2d = &ar->v2d;
	
	/* clear and setup matrix */
	UI_ThemeClearColor(TH_BACK);
	glClear(GL_COLOR_BUFFER_BIT);
	
	UI_view2d_view_ortho(v2d);
	
	/* data */
	if (ANIM_animdata_get_context(C, &ac)) {
		draw_channel_names((bContext *)C, &ac, ar);
	}
	
	/* reset view matrix */
	UI_view2d_view_restore(C);
	
	/* no scrollers here */
}


/* add handlers, stuff you only do once or on area/region changes */
static void action_header_region_init(wmWindowManager *UNUSED(wm), ARegion *ar)
{
	ED_region_header_init(ar);
}

static void action_header_region_draw(const bContext *C, ARegion *ar)
{
	ED_region_header(C, ar);
}

static void action_channel_region_listener(bScreen *UNUSED(sc), ScrArea *UNUSED(sa), ARegion *ar, wmNotifier *wmn)
{
	/* context changes */
	switch (wmn->category) {
		case NC_ANIMATION:
			ED_region_tag_redraw(ar);
			break;
		case NC_SCENE:
			switch (wmn->data) {
				case ND_OB_ACTIVE:
				case ND_FRAME:
					ED_region_tag_redraw(ar);
					break;
			}
			break;
		case NC_OBJECT:
			switch (wmn->data) {
				case ND_BONE_ACTIVE:
				case ND_BONE_SELECT:
				case ND_KEYS:
					ED_region_tag_redraw(ar);
					break;
				case ND_MODIFIER:
					if (wmn->action == NA_RENAME)
						ED_region_tag_redraw(ar);
					break;
			}
			break;
		case NC_GPENCIL:
			if (wmn->action == NA_RENAME)
				ED_region_tag_redraw(ar);
			break;
		case NC_ID:
			if (wmn->action == NA_RENAME)
				ED_region_tag_redraw(ar);
			break;
		default:
			if (wmn->data == ND_KEYS)
				ED_region_tag_redraw(ar);
			break;
	}
}

static void action_main_region_listener(bScreen *UNUSED(sc), ScrArea *UNUSED(sa), ARegion *ar, wmNotifier *wmn)
{
	/* context changes */
	switch (wmn->category) {
		case NC_ANIMATION:
			ED_region_tag_redraw(ar);
			break;
		case NC_SCENE:
			switch (wmn->data) {
				case ND_RENDER_OPTIONS:
				case ND_OB_ACTIVE:
				case ND_FRAME:
				case ND_MARKERS:
					ED_region_tag_redraw(ar);
					break;
			}
			break;
		case NC_OBJECT:
			switch (wmn->data) {
				case ND_TRANSFORM:
					/* moving object shouldn't need to redraw action */
					break;
				case ND_BONE_ACTIVE:
				case ND_BONE_SELECT:
				case ND_KEYS:
					ED_region_tag_redraw(ar);
					break;
			}
			break;
		case NC_NODE:
			switch (wmn->action) {
				case NA_EDITED:
					ED_region_tag_redraw(ar);
					break;
			}
			break;
		case NC_ID:
			if (wmn->action == NA_RENAME)
				ED_region_tag_redraw(ar);
			break;
				
		default:
			if (wmn->data == ND_KEYS)
				ED_region_tag_redraw(ar);
			break;
	}
}

/* editor level listener */
static void action_listener(bScreen *UNUSED(sc), ScrArea *sa, wmNotifier *wmn)
{
	SpaceAction *saction = (SpaceAction *)sa->spacedata.first;
	
	/* context changes */
	switch (wmn->category) {
		case NC_GPENCIL:
			if (wmn->action == NA_EDITED) {
				/* only handle this event in GPencil mode for performance considerations */
				if (saction->mode == SACTCONT_GPENCIL)
					ED_area_tag_redraw(sa);
			}
			break;
		case NC_ANIMATION:
			/* for NLA tweakmode enter/exit, need complete refresh */
			if (wmn->data == ND_NLA_ACTCHANGE) {
				saction->flag |= SACTION_TEMP_NEEDCHANSYNC;
				ED_area_tag_refresh(sa);
			}
			/* autocolor only really needs to change when channels are added/removed, or previously hidden stuff appears 
			 * (assume for now that if just adding these works, that will be fine)
			 */
			else if (((wmn->data == ND_KEYFRAME) && ELEM(wmn->action, NA_ADDED, NA_REMOVED)) ||
			         ((wmn->data == ND_ANIMCHAN) && (wmn->action != NA_SELECTED)))
			{
				ED_area_tag_refresh(sa);
			}
			/* for simple edits to the curve data though (or just plain selections), a simple redraw should work 
			 * (see T39851 for an example of how this can go wrong)
			 */
			else {
				ED_area_tag_redraw(sa);
			}
			break;
		case NC_SCENE:
			switch (wmn->data) {
				case ND_OB_ACTIVE:  /* selection changed, so force refresh to flush (needs flag set to do syncing) */
				case ND_OB_SELECT:
					saction->flag |= SACTION_TEMP_NEEDCHANSYNC;
					ED_area_tag_refresh(sa);
					break;
					
				default: /* just redrawing the view will do */
					ED_area_tag_redraw(sa);
					break;
			}
			break;
		case NC_OBJECT:
			switch (wmn->data) {
				case ND_BONE_SELECT:    /* selection changed, so force refresh to flush (needs flag set to do syncing) */
				case ND_BONE_ACTIVE:
					saction->flag |= SACTION_TEMP_NEEDCHANSYNC;
					ED_area_tag_refresh(sa);
					break;
				case ND_TRANSFORM:
					/* moving object shouldn't need to redraw action */
					break;
				default: /* just redrawing the view will do */
					ED_area_tag_redraw(sa);
					break;
			}
			break;
		case NC_MASK:
			if (saction->mode == SACTCONT_MASK) {
				switch (wmn->data) {
					case ND_DATA:
						ED_area_tag_refresh(sa);
						ED_area_tag_redraw(sa);
						break;
					default: /* just redrawing the view will do */
						ED_area_tag_redraw(sa);
						break;
				}
			}
			break;
		case NC_NODE:
			if (wmn->action == NA_SELECTED) {
				/* selection changed, so force refresh to flush (needs flag set to do syncing) */
				saction->flag |= SACTION_TEMP_NEEDCHANSYNC;
				ED_area_tag_refresh(sa);
			}
			break;
		case NC_SPACE:
			switch (wmn->data) {
				case ND_SPACE_DOPESHEET:
					ED_area_tag_redraw(sa);
					break;
				case ND_SPACE_CHANGED:
					saction->flag |= SACTION_TEMP_NEEDCHANSYNC;
					ED_area_tag_refresh(sa);
					break;
			}
			break;
		case NC_WINDOW:
			if (saction->flag & SACTION_TEMP_NEEDCHANSYNC) {
				/* force redraw/refresh after undo/redo - [#28962] */
				ED_area_tag_refresh(sa);
			}
			break;
	}
}

static void action_header_region_listener(bScreen *UNUSED(sc), ScrArea *UNUSED(sa), ARegion *ar, wmNotifier *wmn)
{
	// SpaceAction *saction = (SpaceAction *)sa->spacedata.first;

	/* context changes */
	switch (wmn->category) {
		case NC_SCENE:
			switch (wmn->data) {
				case ND_OB_ACTIVE:
					ED_region_tag_redraw(ar);
					break;
			}
			break;
		case NC_ID:
			if (wmn->action == NA_RENAME)
				ED_region_tag_redraw(ar);
			break;
		case NC_ANIMATION:
			switch (wmn->data) {
				case ND_ANIMCHAN: /* set of visible animchannels changed */
					/* NOTE: for now, this should usually just mean that the filters changed 
					 *       It may be better if we had a dedicated flag for that though
					 */
					ED_region_tag_redraw(ar);
					break;
					
				case ND_KEYFRAME: /* new keyframed added -> active action may have changed */
					//saction->flag |= SACTION_TEMP_NEEDCHANSYNC;
					ED_region_tag_redraw(ar);
					break;
			}
			break;
	}

}

/* add handlers, stuff you only do once or on area/region changes */
static void action_buttons_area_init(wmWindowManager *wm, ARegion *ar)
{
	wmKeyMap *keymap;
	
	ED_region_panels_init(wm, ar);
	
	keymap = WM_keymap_find(wm->defaultconf, "Dopesheet Generic", SPACE_ACTION, 0);
	WM_event_add_keymap_handler(&ar->handlers, keymap);
}

static void action_buttons_area_draw(const bContext *C, ARegion *ar)
{
	ED_region_panels(C, ar, NULL, -1, true);
}

static void action_region_listener(bScreen *UNUSED(sc), ScrArea *UNUSED(sa), ARegion *ar, wmNotifier *wmn)
{
	/* context changes */
	switch (wmn->category) {
		case NC_ANIMATION:
			ED_region_tag_redraw(ar);
			break;
		case NC_SCENE:
			switch (wmn->data) {
				case ND_OB_ACTIVE:
				case ND_FRAME:
				case ND_MARKERS:
					ED_region_tag_redraw(ar);
					break;
			}
			break;
		case NC_OBJECT:
			switch (wmn->data) {
				case ND_BONE_ACTIVE:
				case ND_BONE_SELECT:
				case ND_KEYS:
					ED_region_tag_redraw(ar);
					break;
			}
			break;
		default:
			if (wmn->data == ND_KEYS)
				ED_region_tag_redraw(ar);
			break;
	}
}

static void action_refresh(const bContext *C, ScrArea *sa)
{
	SpaceAction *saction = (SpaceAction *)sa->spacedata.first;
	
	/* update the state of the animchannels in response to changes from the data they represent 
	 * NOTE: the temp flag is used to indicate when this needs to be done, and will be cleared once handled
	 */
	if (saction->flag & SACTION_TEMP_NEEDCHANSYNC) {
		ARegion *ar;
		
		/* Perform syncing of channel state incl. selection
		 * Active action setting also occurs here (as part of anim channel filtering in anim_filter.c)
		 */
		ANIM_sync_animchannels_to_data(C);
		saction->flag &= ~SACTION_TEMP_NEEDCHANSYNC;
		
		/* Tag everything for redraw
		 * - Regions (such as header) need to be manually tagged for redraw too
		 *   or else they don't update [#28962]
		 */
		ED_area_tag_redraw(sa);
		for (ar = sa->regionbase.first; ar; ar = ar->next)
			ED_region_tag_redraw(ar);
	}
	
	/* region updates? */
	// XXX re-sizing y-extents of tot should go here?
}

static void action_id_remap(ScrArea *UNUSED(sa), SpaceLink *slink, ID *old_id, ID *new_id)
{
	SpaceAction *sact = (SpaceAction *)slink;

<<<<<<< HEAD
=======
	if (!ELEM(GS(old_id->name), ID_GR)) {
		return;
	}

>>>>>>> e2c7ee77
	if ((ID *)sact->ads.filter_grp == old_id) {
		sact->ads.filter_grp = (Group *)new_id;
	}
}

/* only called once, from space/spacetypes.c */
void ED_spacetype_action(void)
{
	SpaceType *st = MEM_callocN(sizeof(SpaceType), "spacetype action");
	ARegionType *art;
	
	st->spaceid = SPACE_ACTION;
	strncpy(st->name, "Action", BKE_ST_MAXNAME);
	
	st->new = action_new;
	st->free = action_free;
	st->init = action_init;
	st->duplicate = action_duplicate;
	st->operatortypes = action_operatortypes;
	st->keymap = action_keymap;
	st->listener = action_listener;
	st->refresh = action_refresh;
	st->id_remap = action_id_remap;

	/* regions: main window */
	art = MEM_callocN(sizeof(ARegionType), "spacetype action region");
	art->regionid = RGN_TYPE_WINDOW;
	art->init = action_main_region_init;
	art->draw = action_main_region_draw;
	art->listener = action_main_region_listener;
	art->keymapflag = ED_KEYMAP_VIEW2D | ED_KEYMAP_MARKERS | ED_KEYMAP_ANIMATION | ED_KEYMAP_FRAMES;

	BLI_addhead(&st->regiontypes, art);
	
	/* regions: header */
	art = MEM_callocN(sizeof(ARegionType), "spacetype action region");
	art->regionid = RGN_TYPE_HEADER;
	art->prefsizey = HEADERY;
	art->keymapflag = ED_KEYMAP_UI | ED_KEYMAP_VIEW2D | ED_KEYMAP_FRAMES | ED_KEYMAP_HEADER;
	
	art->init = action_header_region_init;
	art->draw = action_header_region_draw;
	art->listener = action_header_region_listener;
	
	BLI_addhead(&st->regiontypes, art);
	
	/* regions: channels */
	art = MEM_callocN(sizeof(ARegionType), "spacetype action region");
	art->regionid = RGN_TYPE_CHANNELS;
	art->prefsizex = 200;
	art->keymapflag = ED_KEYMAP_UI | ED_KEYMAP_VIEW2D | ED_KEYMAP_FRAMES;
	
	art->init = action_channel_region_init;
	art->draw = action_channel_region_draw;
	art->listener = action_channel_region_listener;
	
	BLI_addhead(&st->regiontypes, art);
	
	/* regions: UI buttons */
	art = MEM_callocN(sizeof(ARegionType), "spacetype action region");
	art->regionid = RGN_TYPE_UI;
	art->prefsizex = 200;
	art->keymapflag = ED_KEYMAP_UI;
	art->listener = action_region_listener;
	art->init = action_buttons_area_init;
	art->draw = action_buttons_area_draw;
	
	BLI_addhead(&st->regiontypes, art);
	
	action_buttons_register(art);
	
	BKE_spacetype_register(st);
}
<|MERGE_RESOLUTION|>--- conflicted
+++ resolved
@@ -619,13 +619,10 @@
 {
 	SpaceAction *sact = (SpaceAction *)slink;
 
-<<<<<<< HEAD
-=======
 	if (!ELEM(GS(old_id->name), ID_GR)) {
 		return;
 	}
 
->>>>>>> e2c7ee77
 	if ((ID *)sact->ads.filter_grp == old_id) {
 		sact->ads.filter_grp = (Group *)new_id;
 	}
