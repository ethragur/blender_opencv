--- conflicted
+++ resolved
@@ -2246,17 +2246,12 @@
   }
 }
 
-<<<<<<< HEAD
 static void gpencil_insert_point(bGPdata *gpd,
                                  bGPDstroke *gps,
                                  bGPDspoint *a_pt,
                                  bGPDspoint *b_pt,
                                  const float co_a[3],
                                  float co_b[3])
-=======
-static void gpencil_insert_point(
-    bGPDstroke *gps, bGPDspoint *a_pt, bGPDspoint *b_pt, const float co_a[3], const float co_b[3])
->>>>>>> 26793d61
 {
   bGPDspoint *temp_points;
   int totnewpoints, oldtotpoints;
