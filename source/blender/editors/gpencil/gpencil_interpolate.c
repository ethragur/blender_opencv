﻿/*
 * ***** BEGIN GPL LICENSE BLOCK *****
 *
 * This program is free software; you can redistribute it and/or
 * modify it under the terms of the GNU General Public License
 * as published by the Free Software Foundation; either version 2
 * of the License, or (at your option) any later version.
 *
 * This program is distributed in the hope that it will be useful,
 * but WITHOUT ANY WARRANTY; without even the implied warranty of
 * MERCHANTABILITY or FITNESS FOR A PARTICULAR PURPOSE.  See the
 * GNU General Public License for more details.
 *
 * You should have received a copy of the GNU General Public License
 * along with this program; if not, write to the Free Software Foundation,
 * Inc., 51 Franklin Street, Fifth Floor, Boston, MA 02110-1301, USA.
 *
 * The Original Code is Copyright (C) 2016, Blender Foundation
 * This is a new part of Blender
 *
 * Contributor(s): Antonio Vazquez, Joshua Leung
 *
 * ***** END GPL LICENSE BLOCK *****
 *
 * Operators for interpolating new Grease Pencil frames from existing strokes
 */

/** \file blender/editors/gpencil/gpencil_interpolate.c
 *  \ingroup edgpencil
 */


#include <stdio.h>
#include <string.h>
#include <stdlib.h>
#include <stddef.h>
#include <math.h>

#include "MEM_guardedalloc.h"

#include "BLI_blenlib.h"
#include "BLI_utildefines.h"
#include "BLI_easing.h"
#include "BLI_math.h"

#include "BLT_translation.h"

#include "DNA_color_types.h"
#include "DNA_gpencil_types.h"
#include "DNA_meshdata_types.h"
#include "DNA_object_types.h"
#include "DNA_scene_types.h"
#include "DNA_screen_types.h"
#include "DNA_space_types.h"
#include "DNA_view3d_types.h"

#include "BKE_colortools.h"
#include "BKE_context.h"
#include "BKE_global.h"
#include "BKE_gpencil.h"
#include "BKE_library.h"
#include "BKE_report.h"
#include "BKE_screen.h"
#include "BKE_deform.h"

#include "UI_interface.h"
#include "UI_resources.h"

#include "WM_api.h"
#include "WM_types.h"

#include "RNA_access.h"
#include "RNA_define.h"
#include "RNA_enum_types.h"

#include "UI_view2d.h"

#include "ED_gpencil.h"
#include "ED_object.h"
#include "ED_screen.h"
#include "ED_view3d.h"
#include "ED_space_api.h"

#include "DEG_depsgraph.h"
#include "DEG_depsgraph_query.h"

#include "gpencil_intern.h"

/* ************************************************ */
/* Core/Shared Utilities */

/* Poll callback for interpolation operators */
static int gpencil_view3d_poll(bContext *C)
{
	bGPdata *gpd = CTX_data_gpencil_data(C);
	bGPDlayer *gpl = CTX_data_active_gpencil_layer(C);

	/* only 3D view */
	ScrArea *sa = CTX_wm_area(C);
	if (sa && sa->spacetype != SPACE_VIEW3D) {
		return 0;
	}

	/* need data to interpolate */
	if (ELEM(NULL, gpd, gpl)) {
		return 0;
	}

	return 1;
}

/* Perform interpolation */
static void gp_interpolate_update_points(bGPDstroke *gps_from, bGPDstroke *gps_to, bGPDstroke *new_stroke, float factor)
{
	bGPDspoint *prev, *pt, *next;
<<<<<<< HEAD
	MDeformVert *dvert;
	
=======

>>>>>>> 95011f6d
	/* update points */
	for (int i = 0; i < new_stroke->totpoints; i++) {
		prev = &gps_from->points[i];
		pt = &new_stroke->points[i];
		dvert = &new_stroke->dvert[i];
		next = &gps_to->points[i];

		/* Interpolate all values */
		interp_v3_v3v3(&pt->x, &prev->x, &next->x, factor);
		pt->pressure = interpf(prev->pressure, next->pressure, 1.0f - factor);
		pt->strength = interpf(prev->strength, next->strength, 1.0f - factor);
		CLAMP(pt->strength, GPENCIL_STRENGTH_MIN, 1.0f);

		dvert->totweight = 0;
		dvert->dw = NULL;
	}
}

/* ****************** Interpolate Interactive *********************** */

/* Helper: Update all strokes interpolated */
static void gp_interpolate_update_strokes(bContext *C, tGPDinterpolate *tgpi)
{
	bGPdata *gpd = tgpi->gpd;
	tGPDinterpolate_layer *tgpil;
	const float shift = tgpi->shift;

	for (tgpil = tgpi->ilayers.first; tgpil; tgpil = tgpil->next) {
		bGPDstroke *new_stroke;
		const float factor = tgpil->factor + shift;

		for (new_stroke = tgpil->interFrame->strokes.first; new_stroke; new_stroke = new_stroke->next) {
			bGPDstroke *gps_from, *gps_to;
			int stroke_idx;

			if (new_stroke->totpoints == 0) {
				continue;
			}

			/* get strokes to interpolate */
			stroke_idx = BLI_findindex(&tgpil->interFrame->strokes, new_stroke);

			gps_from = BLI_findlink(&tgpil->prevFrame->strokes, stroke_idx);
			gps_to = BLI_findlink(&tgpil->nextFrame->strokes, stroke_idx);

			/* update points position */
			if ((gps_from) && (gps_to)) {
				gp_interpolate_update_points(gps_from, gps_to, new_stroke, factor);
			}
		}
	}
<<<<<<< HEAD
	
	DEG_id_tag_update(&gpd->id, OB_RECALC_OB | OB_RECALC_DATA);
=======

>>>>>>> 95011f6d
	WM_event_add_notifier(C, NC_GPENCIL | NA_EDITED, NULL);
}

/* Helper: Verify valid strokes for interpolation */
static bool gp_interpolate_check_todo(bContext *C, bGPdata *gpd)
{
	Object *ob = CTX_data_active_object(C);
	ToolSettings *ts = CTX_data_tool_settings(C);
	eGP_Interpolate_SettingsFlag flag = ts->gp_interpolate.flag;

	/* get layers */
	for (bGPDlayer *gpl = gpd->layers.first; gpl; gpl = gpl->next) {
		/* all layers or only active */
		if (!(flag & GP_TOOLFLAG_INTERPOLATE_ALL_LAYERS) && !(gpl->flag & GP_LAYER_ACTIVE)) {
			continue;
		}
		/* only editable and visible layers are considered */
		if (!gpencil_layer_is_editable(gpl) || (gpl->actframe == NULL)) {
			continue;
		}

		/* read strokes */
		for (bGPDstroke *gps_from = gpl->actframe->strokes.first; gps_from; gps_from = gps_from->next) {
			bGPDstroke *gps_to;
			int fFrame;

			/* only selected */
			if ((flag & GP_TOOLFLAG_INTERPOLATE_ONLY_SELECTED) && ((gps_from->flag & GP_STROKE_SELECT) == 0)) {
				continue;
			}
			/* skip strokes that are invalid for current view */
			if (ED_gpencil_stroke_can_use(C, gps_from) == false) {
				continue;
			}
			/* check if the color is editable */
			if (ED_gpencil_stroke_color_use(ob, gpl, gps_from) == false) {
				continue;
			}

			/* get final stroke to interpolate */
			fFrame = BLI_findindex(&gpl->actframe->strokes, gps_from);
			gps_to = BLI_findlink(&gpl->actframe->next->strokes, fFrame);
			if (gps_to == NULL) {
				continue;
			}

			return true;
		}
	}
	return false;
}

/* Helper: Create internal strokes interpolated */
static void gp_interpolate_set_points(bContext *C, tGPDinterpolate *tgpi)
{
	bGPdata *gpd = tgpi->gpd;
	bGPDlayer *active_gpl = CTX_data_active_gpencil_layer(C);
	bGPDframe *actframe = active_gpl->actframe;
<<<<<<< HEAD
	Object *ob = CTX_data_active_object(C);
=======
>>>>>>> 95011f6d

	/* save initial factor for active layer to define shift limits */
	tgpi->init_factor = (float)(tgpi->cframe - actframe->framenum) / (actframe->next->framenum - actframe->framenum + 1);

	/* limits are 100% below 0 and 100% over the 100% */
	tgpi->low_limit = -1.0f - tgpi->init_factor;
	tgpi->high_limit = 2.0f - tgpi->init_factor;

	/* set layers */
	for (bGPDlayer *gpl = gpd->layers.first; gpl; gpl = gpl->next) {
		tGPDinterpolate_layer *tgpil;

		/* all layers or only active */
		if (!(tgpi->flag & GP_TOOLFLAG_INTERPOLATE_ALL_LAYERS) && (gpl != active_gpl)) {
			continue;
		}
		/* only editable and visible layers are considered */
		if (!gpencil_layer_is_editable(gpl) || (gpl->actframe == NULL)) {
			continue;
		}

		/* create temp data for each layer */
		tgpil = MEM_callocN(sizeof(tGPDinterpolate_layer), "GPencil Interpolate Layer");

		tgpil->gpl = gpl;
		tgpil->prevFrame = gpl->actframe;
		tgpil->nextFrame = gpl->actframe->next;

		BLI_addtail(&tgpi->ilayers, tgpil);

		/* create a new temporary frame */
		tgpil->interFrame = MEM_callocN(sizeof(bGPDframe), "bGPDframe");
		tgpil->interFrame->framenum = tgpi->cframe;

		/* get interpolation factor by layer (usually must be equal for all layers, but not sure) */
		tgpil->factor = (float)(tgpi->cframe - tgpil->prevFrame->framenum) / (tgpil->nextFrame->framenum - tgpil->prevFrame->framenum + 1);

		/* create new strokes data with interpolated points reading original stroke */
		for (bGPDstroke *gps_from = tgpil->prevFrame->strokes.first; gps_from; gps_from = gps_from->next) {
			bGPDstroke *gps_to;
			int fFrame;
<<<<<<< HEAD
			
			bGPDstroke *new_stroke = NULL;
=======

			bGPDstroke *new_stroke;
>>>>>>> 95011f6d
			bool valid = true;


			/* only selected */
			if ((tgpi->flag & GP_TOOLFLAG_INTERPOLATE_ONLY_SELECTED) && ((gps_from->flag & GP_STROKE_SELECT) == 0)) {
				valid = false;
			}
			/* skip strokes that are invalid for current view */
			if (ED_gpencil_stroke_can_use(C, gps_from) == false) {
				valid = false;
			}

			/* check if the color is editable */
			if (ED_gpencil_stroke_color_use(ob, tgpil->gpl, gps_from) == false) {
				valid = false;
			}

			/* get final stroke to interpolate */
			fFrame = BLI_findindex(&tgpil->prevFrame->strokes, gps_from);
			gps_to = BLI_findlink(&tgpil->nextFrame->strokes, fFrame);
			if (gps_to == NULL) {
				valid = false;
			}

			/* create new stroke */
			new_stroke = BKE_gpencil_stroke_duplicate(gps_from);

			if (valid) {
				/* if destination stroke is smaller, resize new_stroke to size of gps_to stroke */
				if (gps_from->totpoints > gps_to->totpoints) {
					new_stroke->points = MEM_recallocN(new_stroke->points, sizeof(*new_stroke->points) * gps_to->totpoints);
					new_stroke->dvert = MEM_recallocN(new_stroke->dvert, sizeof(*new_stroke->dvert) * gps_to->totpoints);
					new_stroke->totpoints = gps_to->totpoints;
					new_stroke->tot_triangles = 0;
					new_stroke->flag |= GP_STROKE_RECALC_CACHES;
				}
				/* update points position */
				gp_interpolate_update_points(gps_from, gps_to, new_stroke, tgpil->factor);
			}
			else {
				/* need an empty stroke to keep index correct for lookup, but resize to smallest size */
				new_stroke->totpoints = 0;
				new_stroke->points = MEM_recallocN(new_stroke->points, sizeof(*new_stroke->points));
				new_stroke->dvert = MEM_recallocN(new_stroke->dvert, sizeof(*new_stroke->dvert));
				new_stroke->tot_triangles = 0;
				new_stroke->triangles = MEM_recallocN(new_stroke->triangles, sizeof(*new_stroke->triangles));
				new_stroke->flag |= GP_STROKE_RECALC_CACHES;
			}

			/* add to strokes */
			BLI_addtail(&tgpil->interFrame->strokes, new_stroke);
		}
	}
}

/* ----------------------- */
/* Drawing Callbacks */

/* Drawing callback for modal operator in screen mode */
static void gpencil_interpolate_draw_screen(const struct bContext *C, ARegion *UNUSED(ar), void *arg)
{
	tGPDinterpolate *tgpi = (tGPDinterpolate *)arg;
	ED_gp_draw_interpolation(C, tgpi, REGION_DRAW_POST_PIXEL);
}

/* Drawing callback for modal operator in 3d mode */
static void gpencil_interpolate_draw_3d(const bContext *C, ARegion *UNUSED(ar), void *arg)
{
	tGPDinterpolate *tgpi = (tGPDinterpolate *)arg;
	ED_gp_draw_interpolation(C, tgpi, REGION_DRAW_POST_VIEW);
}

/* ----------------------- */

/* Helper: calculate shift based on position of mouse (we only use x-axis for now.
 * since this is more convenient for users to do), and store new shift value
 */
static void gpencil_mouse_update_shift(tGPDinterpolate *tgpi, wmOperator *op, const wmEvent *event)
{
	float mid = (float)(tgpi->ar->winx - tgpi->ar->winrct.xmin) / 2.0f;
	float mpos = event->x - tgpi->ar->winrct.xmin;

	if (mpos >= mid) {
		tgpi->shift = ((mpos - mid) * tgpi->high_limit) / mid;
	}
	else {
		tgpi->shift = tgpi->low_limit - ((mpos * tgpi->low_limit) / mid);
	}

	CLAMP(tgpi->shift, tgpi->low_limit, tgpi->high_limit);
	RNA_float_set(op->ptr, "shift", tgpi->shift);
}

/* Helper: Draw status message while the user is running the operator */
static void gpencil_interpolate_status_indicators(tGPDinterpolate *p)
{
	Scene *scene = p->scene;
	char status_str[UI_MAX_DRAW_STR];
	char msg_str[UI_MAX_DRAW_STR];

	BLI_strncpy(msg_str, IFACE_("GPencil Interpolation: ESC/RMB to cancel, Enter/LMB to confirm, WHEEL/MOVE to adjust factor"), UI_MAX_DRAW_STR);

	if (hasNumInput(&p->num)) {
		char str_offs[NUM_STR_REP_LEN];

		outputNumInput(&p->num, str_offs, &scene->unit);
		BLI_snprintf(status_str, sizeof(status_str), "%s: %s", msg_str, str_offs);
	}
	else {
		BLI_snprintf(status_str, sizeof(status_str), "%s: %d %%", msg_str, (int)((p->init_factor + p->shift)  * 100.0f));
	}

	ED_area_headerprint(p->sa, status_str);
}

/* Update screen and stroke */
static void gpencil_interpolate_update(bContext *C, wmOperator *op, tGPDinterpolate *tgpi)
{
	/* update shift indicator in header */
	gpencil_interpolate_status_indicators(tgpi);
	/* apply... */
	tgpi->shift = RNA_float_get(op->ptr, "shift");
	/* update points position */
	gp_interpolate_update_strokes(C, tgpi);
}

/* ----------------------- */

/* Exit and free memory */
static void gpencil_interpolate_exit(bContext *C, wmOperator *op)
{
	tGPDinterpolate *tgpi = op->customdata;
	tGPDinterpolate_layer *tgpil;
<<<<<<< HEAD
	bGPdata *gpd = tgpi->gpd;
=======
>>>>>>> 95011f6d

	/* don't assume that operator data exists at all */
	if (tgpi) {
		/* remove drawing handler */
		if (tgpi->draw_handle_screen) {
			ED_region_draw_cb_exit(tgpi->ar->type, tgpi->draw_handle_screen);
		}
		if (tgpi->draw_handle_3d) {
			ED_region_draw_cb_exit(tgpi->ar->type, tgpi->draw_handle_3d);
		}

		/* clear status message area */
		ED_area_headerprint(tgpi->sa, NULL);

		/* finally, free memory used by temp data */
		for (tgpil = tgpi->ilayers.first; tgpil; tgpil = tgpil->next) {
			BKE_gpencil_free_strokes(tgpil->interFrame);
			MEM_freeN(tgpil->interFrame);
		}

		BLI_freelistN(&tgpi->ilayers);
		MEM_freeN(tgpi);
	}
	DEG_id_tag_update(&gpd->id, OB_RECALC_OB | OB_RECALC_DATA);
	WM_event_add_notifier(C, NC_GPENCIL | NA_EDITED, NULL);

	/* clear pointer */
	op->customdata = NULL;
}

/* Init new temporary interpolation data */
static bool gp_interpolate_set_init_values(bContext *C, wmOperator *op, tGPDinterpolate *tgpi)
{
	ToolSettings *ts = CTX_data_tool_settings(C);
	bGPdata *gpd = CTX_data_gpencil_data(C);

	/* set current scene and window */
	tgpi->scene = CTX_data_scene(C);
	tgpi->sa = CTX_wm_area(C);
	tgpi->ar = CTX_wm_region(C);
	tgpi->flag = ts->gp_interpolate.flag;

	/* set current frame number */
	tgpi->cframe = tgpi->scene->r.cfra;

	/* set GP datablock */
	tgpi->gpd = gpd;

	/* set interpolation weight */
	tgpi->shift = RNA_float_get(op->ptr, "shift");
	/* set layers */
	gp_interpolate_set_points(C, tgpi);

	return 1;
}

/* Allocate memory and initialize values */
static tGPDinterpolate *gp_session_init_interpolation(bContext *C, wmOperator *op)
{
	tGPDinterpolate *tgpi = MEM_callocN(sizeof(tGPDinterpolate), "GPencil Interpolate Data");

	/* define initial values */
	gp_interpolate_set_init_values(C, op, tgpi);

	/* return context data for running operator */
	return tgpi;
}

/* Init interpolation: Allocate memory and set init values */
static int gpencil_interpolate_init(bContext *C, wmOperator *op)
{
	tGPDinterpolate *tgpi;

	/* check context */
	tgpi = op->customdata = gp_session_init_interpolation(C, op);
	if (tgpi == NULL) {
		/* something wasn't set correctly in context */
		gpencil_interpolate_exit(C, op);
		return 0;
	}

	/* everything is now setup ok */
	return 1;
}

/* ----------------------- */

/* Invoke handler: Initialize the operator */
static int gpencil_interpolate_invoke(bContext *C, wmOperator *op, const wmEvent *UNUSED(event))
{
	wmWindow *win = CTX_wm_window(C);
	bGPdata *gpd = CTX_data_gpencil_data(C);
	bGPDlayer *gpl = CTX_data_active_gpencil_layer(C);
	Depsgraph *depsgraph = CTX_data_depsgraph(C);
	int cfra_eval = (int)DEG_get_ctime(depsgraph);
	bGPDframe *actframe = gpl->actframe;
	tGPDinterpolate *tgpi = NULL;

	/* cannot interpolate if not between 2 frames */
	if (ELEM(NULL, actframe, actframe->next)) {
		BKE_report(op->reports, RPT_ERROR, "Cannot find a pair of grease pencil frames to interpolate between in active layer");
		return OPERATOR_CANCELLED;
	}

	/* cannot interpolate in extremes */
	if (ELEM(cfra_eval, actframe->framenum, actframe->next->framenum)) {
		BKE_report(op->reports, RPT_ERROR, "Cannot interpolate as current frame already has existing grease pencil frames");
		return OPERATOR_CANCELLED;
	}

	/* need editable strokes */
	if (!gp_interpolate_check_todo(C, gpd)) {
		BKE_report(op->reports, RPT_ERROR, "Interpolation requires some editable strokes");
		return OPERATOR_CANCELLED;
	}

	/* try to initialize context data needed */
	if (!gpencil_interpolate_init(C, op)) {
		if (op->customdata)
			MEM_freeN(op->customdata);
		return OPERATOR_CANCELLED;
	}
	else {
		tgpi = op->customdata;
	}

	/* Enable custom drawing handlers
	 * It needs 2 handlers because strokes can in 3d space and screen space
	 * and each handler use different coord system
	 */
	tgpi->draw_handle_screen = ED_region_draw_cb_activate(tgpi->ar->type, gpencil_interpolate_draw_screen, tgpi, REGION_DRAW_POST_PIXEL);
	tgpi->draw_handle_3d = ED_region_draw_cb_activate(tgpi->ar->type, gpencil_interpolate_draw_3d, tgpi, REGION_DRAW_POST_VIEW);

	/* set cursor to indicate modal */
	WM_cursor_modal_set(win, BC_EW_SCROLLCURSOR);

	/* update shift indicator in header */
	gpencil_interpolate_status_indicators(tgpi);
	DEG_id_tag_update(&gpd->id, OB_RECALC_OB | OB_RECALC_DATA);
	WM_event_add_notifier(C, NC_GPENCIL | NA_EDITED, NULL);

	/* add a modal handler for this operator */
	WM_event_add_modal_handler(C, op);

	return OPERATOR_RUNNING_MODAL;
}

/* Modal handler: Events handling during interactive part */
static int gpencil_interpolate_modal(bContext *C, wmOperator *op, const wmEvent *event)
{
	tGPDinterpolate *tgpi = op->customdata;
	wmWindow *win = CTX_wm_window(C);
	bGPDframe *gpf_dst;
	bGPDstroke *gps_src, *gps_dst;
	tGPDinterpolate_layer *tgpil;
	const bool has_numinput = hasNumInput(&tgpi->num);

	switch (event->type) {
		case LEFTMOUSE: /* confirm */
		case RETKEY:
		{
			/* return to normal cursor and header status */
			ED_area_headerprint(tgpi->sa, NULL);
			WM_cursor_modal_restore(win);

			/* insert keyframes as required... */
			for (tgpil = tgpi->ilayers.first; tgpil; tgpil = tgpil->next) {
				gpf_dst = BKE_gpencil_layer_getframe(tgpil->gpl, tgpi->cframe, GP_GETFRAME_ADD_NEW);
				gpf_dst->key_type = BEZT_KEYTYPE_BREAKDOWN;

				/* copy strokes */
				BLI_listbase_clear(&gpf_dst->strokes);
				for (gps_src = tgpil->interFrame->strokes.first; gps_src; gps_src = gps_src->next) {
					if (gps_src->totpoints == 0) {
						continue;
					}

					/* make copy of source stroke, then adjust pointer to points too */
					gps_dst = MEM_dupallocN(gps_src);
					gps_dst->points = MEM_dupallocN(gps_src->points);
					gps_dst->dvert = MEM_dupallocN(gps_src->dvert);
					BKE_gpencil_stroke_weights_duplicate(gps_src, gps_dst);
					gps_dst->triangles = MEM_dupallocN(gps_src->triangles);
					gps_dst->flag |= GP_STROKE_RECALC_CACHES;
					BLI_addtail(&gpf_dst->strokes, gps_dst);
				}
			}

			/* clean up temp data */
			gpencil_interpolate_exit(C, op);

			/* done! */
			return OPERATOR_FINISHED;
		}

		case ESCKEY:    /* cancel */
		case RIGHTMOUSE:
		{
			/* return to normal cursor and header status */
			ED_area_headerprint(tgpi->sa, NULL);
			WM_cursor_modal_restore(win);

			/* clean up temp data */
			gpencil_interpolate_exit(C, op);

			/* canceled! */
			return OPERATOR_CANCELLED;
		}

		case WHEELUPMOUSE:
		{
			tgpi->shift = tgpi->shift + 0.01f;
			CLAMP(tgpi->shift, tgpi->low_limit, tgpi->high_limit);
			RNA_float_set(op->ptr, "shift", tgpi->shift);

			/* update screen */
			gpencil_interpolate_update(C, op, tgpi);
			break;
		}
		case WHEELDOWNMOUSE:
		{
			tgpi->shift = tgpi->shift - 0.01f;
			CLAMP(tgpi->shift, tgpi->low_limit, tgpi->high_limit);
			RNA_float_set(op->ptr, "shift", tgpi->shift);

			/* update screen */
			gpencil_interpolate_update(C, op, tgpi);
			break;
		}
		case MOUSEMOVE: /* calculate new position */
		{
			/* only handle mousemove if not doing numinput */
			if (has_numinput == false) {
				/* update shift based on position of mouse */
				gpencil_mouse_update_shift(tgpi, op, event);

				/* update screen */
				gpencil_interpolate_update(C, op, tgpi);
			}
			break;
		}
		default:
		{
			if ((event->val == KM_PRESS) && handleNumInput(C, &tgpi->num, event)) {
				const float factor = tgpi->init_factor;
				float value;

				/* Grab shift from numeric input, and store this new value (the user see an int) */
				value = (factor + tgpi->shift) * 100.0f;
				applyNumInput(&tgpi->num, &value);
				tgpi->shift = value / 100.0f;

				/* recalculate the shift to get the right value in the frame scale */
				tgpi->shift = tgpi->shift - factor;

				CLAMP(tgpi->shift, tgpi->low_limit, tgpi->high_limit);
				RNA_float_set(op->ptr, "shift", tgpi->shift);

				/* update screen */
				gpencil_interpolate_update(C, op, tgpi);

				break;
			}
			else {
				/* unhandled event - allow to pass through */
				return OPERATOR_RUNNING_MODAL | OPERATOR_PASS_THROUGH;
			}
		}
	}

	/* still running... */
	return OPERATOR_RUNNING_MODAL;
}

/* Cancel handler */
static void gpencil_interpolate_cancel(bContext *C, wmOperator *op)
{
	/* this is just a wrapper around exit() */
	gpencil_interpolate_exit(C, op);
}

void GPENCIL_OT_interpolate(wmOperatorType *ot)
{
	/* identifiers */
	ot->name = "Grease Pencil Interpolation";
	ot->idname = "GPENCIL_OT_interpolate";
	ot->description = "Interpolate grease pencil strokes between frames";

	/* callbacks */
	ot->invoke = gpencil_interpolate_invoke;
	ot->modal = gpencil_interpolate_modal;
	ot->cancel = gpencil_interpolate_cancel;
	ot->poll = gpencil_view3d_poll;

	/* flags */
	ot->flag = OPTYPE_UNDO | OPTYPE_BLOCKING;

	/* properties */
	RNA_def_float_percentage(ot->srna, "shift", 0.0f, -1.0f, 1.0f, "Shift", "Bias factor for which frame has more influence on the interpolated strokes", -0.9f, 0.9f);
}

/* ****************** Interpolate Sequence *********************** */

/* Helper: Perform easing equation calculations for GP interpolation operator */
static float gp_interpolate_seq_easing_calc(GP_Interpolate_Settings *ipo_settings, float time)
{
	const float begin  = 0.0f;
	const float change = 1.0f;
	const float duration = 1.0f;

	const float back = ipo_settings->back;
	const float amplitude = ipo_settings->amplitude;
	const float period = ipo_settings->period;

	eBezTriple_Easing easing = ipo_settings->easing;
	float result = time;

	switch (ipo_settings->type) {
		case GP_IPO_BACK:
			switch (easing) {
				case BEZT_IPO_EASE_IN:
					result = BLI_easing_back_ease_in(time, begin, change, duration, back);
					break;
				case BEZT_IPO_EASE_OUT:
					result = BLI_easing_back_ease_out(time, begin, change, duration, back);
					break;
				case BEZT_IPO_EASE_IN_OUT:
					result = BLI_easing_back_ease_in_out(time, begin, change, duration, back);
					break;

				default: /* default/auto: same as ease out */
					result = BLI_easing_back_ease_out(time, begin, change, duration, back);
					break;
			}
			break;

		case GP_IPO_BOUNCE:
			switch (easing) {
				case BEZT_IPO_EASE_IN:
					result = BLI_easing_bounce_ease_in(time, begin, change, duration);
					break;
				case BEZT_IPO_EASE_OUT:
					result = BLI_easing_bounce_ease_out(time, begin, change, duration);
					break;
				case BEZT_IPO_EASE_IN_OUT:
					result = BLI_easing_bounce_ease_in_out(time, begin, change, duration);
					break;

				default: /* default/auto: same as ease out */
					result = BLI_easing_bounce_ease_out(time, begin, change, duration);
					break;
			}
			break;

		case GP_IPO_CIRC:
			switch (easing) {
				case BEZT_IPO_EASE_IN:
					result = BLI_easing_circ_ease_in(time, begin, change, duration);
					break;
				case BEZT_IPO_EASE_OUT:
					result = BLI_easing_circ_ease_out(time, begin, change, duration);
					break;
				case BEZT_IPO_EASE_IN_OUT:
					result = BLI_easing_circ_ease_in_out(time, begin, change, duration);
					break;

				default: /* default/auto: same as ease in */
					result = BLI_easing_circ_ease_in(time, begin, change, duration);
					break;
			}
			break;

		case GP_IPO_CUBIC:
			switch (easing) {
				case BEZT_IPO_EASE_IN:
					result = BLI_easing_cubic_ease_in(time, begin, change, duration);
					break;
				case BEZT_IPO_EASE_OUT:
					result = BLI_easing_cubic_ease_out(time, begin, change, duration);
					break;
				case BEZT_IPO_EASE_IN_OUT:
					result = BLI_easing_cubic_ease_in_out(time, begin, change, duration);
					break;

				default: /* default/auto: same as ease in */
					result = BLI_easing_cubic_ease_in(time, begin, change, duration);
					break;
			}
			break;

		case GP_IPO_ELASTIC:
			switch (easing) {
				case BEZT_IPO_EASE_IN:
					result = BLI_easing_elastic_ease_in(time, begin, change, duration, amplitude, period);
					break;
				case BEZT_IPO_EASE_OUT:
					result = BLI_easing_elastic_ease_out(time, begin, change, duration, amplitude, period);
					break;
				case BEZT_IPO_EASE_IN_OUT:
					result = BLI_easing_elastic_ease_in_out(time, begin, change, duration, amplitude, period);
					break;

				default: /* default/auto: same as ease out */
					result = BLI_easing_elastic_ease_out(time, begin, change, duration, amplitude, period);
					break;
			}
			break;

		case GP_IPO_EXPO:
			switch (easing) {
				case BEZT_IPO_EASE_IN:
					result = BLI_easing_expo_ease_in(time, begin, change, duration);
					break;
				case BEZT_IPO_EASE_OUT:
					result = BLI_easing_expo_ease_out(time, begin, change, duration);
					break;
				case BEZT_IPO_EASE_IN_OUT:
					result = BLI_easing_expo_ease_in_out(time, begin, change, duration);
					break;

				default: /* default/auto: same as ease in */
					result = BLI_easing_expo_ease_in(time, begin, change, duration);
					break;
			}
			break;

		case GP_IPO_QUAD:
			switch (easing) {
				case BEZT_IPO_EASE_IN:
					result = BLI_easing_quad_ease_in(time, begin, change, duration);
					break;
				case BEZT_IPO_EASE_OUT:
					result = BLI_easing_quad_ease_out(time, begin, change, duration);
					break;
				case BEZT_IPO_EASE_IN_OUT:
					result = BLI_easing_quad_ease_in_out(time, begin, change, duration);
					break;

				default: /* default/auto: same as ease in */
					result = BLI_easing_quad_ease_in(time, begin, change, duration);
					break;
			}
			break;

		case GP_IPO_QUART:
			switch (easing) {
				case BEZT_IPO_EASE_IN:
					result = BLI_easing_quart_ease_in(time, begin, change, duration);
					break;
				case BEZT_IPO_EASE_OUT:
					result = BLI_easing_quart_ease_out(time, begin, change, duration);
					break;
				case BEZT_IPO_EASE_IN_OUT:
					result = BLI_easing_quart_ease_in_out(time, begin, change, duration);
					break;

				default: /* default/auto: same as ease in */
					result = BLI_easing_quart_ease_in(time, begin, change, duration);
					break;
			}
			break;

		case GP_IPO_QUINT:
			switch (easing) {
				case BEZT_IPO_EASE_IN:
					result = BLI_easing_quint_ease_in(time, begin, change, duration);
					break;
				case BEZT_IPO_EASE_OUT:
					result = BLI_easing_quint_ease_out(time, begin, change, duration);
					break;
				case BEZT_IPO_EASE_IN_OUT:
					result = BLI_easing_quint_ease_in_out(time, begin, change, duration);
					break;

				default: /* default/auto: same as ease in */
					result = BLI_easing_quint_ease_in(time, begin, change, duration);
					break;
			}
			break;

		case GP_IPO_SINE:
			switch (easing) {
				case BEZT_IPO_EASE_IN:
					result = BLI_easing_sine_ease_in(time, begin, change, duration);
					break;
				case BEZT_IPO_EASE_OUT:
					result = BLI_easing_sine_ease_out(time, begin, change, duration);
					break;
				case BEZT_IPO_EASE_IN_OUT:
					result = BLI_easing_sine_ease_in_out(time, begin, change, duration);
					break;

				default: /* default/auto: same as ease in */
					result = BLI_easing_sine_ease_in(time, begin, change, duration);
					break;
			}
			break;

		default:
			printf("%s: Unknown interpolation type - %d\n", __func__, ipo_settings->type);
			break;
	}

	return result;
}

static int gpencil_interpolate_seq_exec(bContext *C, wmOperator *op)
{
	bGPdata   *gpd = CTX_data_gpencil_data(C);
	bGPDlayer *active_gpl = CTX_data_active_gpencil_layer(C);
	bGPDframe *actframe = active_gpl->actframe;
<<<<<<< HEAD
	
	Object *ob = CTX_data_active_object(C);
=======

	Scene *scene = CTX_data_scene(C);
>>>>>>> 95011f6d
	ToolSettings *ts = CTX_data_tool_settings(C);
	Depsgraph *depsgraph = CTX_data_depsgraph(C);
	int cfra_eval = (int)DEG_get_ctime(depsgraph);

	GP_Interpolate_Settings *ipo_settings = &ts->gp_interpolate;
	eGP_Interpolate_SettingsFlag flag = ipo_settings->flag;

	/* cannot interpolate if not between 2 frames */
	if (ELEM(NULL, actframe, actframe->next)) {
		BKE_report(op->reports, RPT_ERROR, "Cannot find a pair of grease pencil frames to interpolate between in active layer");
		return OPERATOR_CANCELLED;
	}
	/* cannot interpolate in extremes */
	if (ELEM(cfra_eval, actframe->framenum, actframe->next->framenum)) {
		BKE_report(op->reports, RPT_ERROR, "Cannot interpolate as current frame already has existing grease pencil frames");
		return OPERATOR_CANCELLED;
	}

	/* loop all layer to check if need interpolation */
	for (bGPDlayer *gpl = gpd->layers.first; gpl; gpl = gpl->next) {
		bGPDframe *prevFrame, *nextFrame;
		bGPDstroke *gps_from, *gps_to;
		int cframe, fFrame;

		/* all layers or only active */
		if (((flag & GP_TOOLFLAG_INTERPOLATE_ALL_LAYERS) == 0) && (gpl != active_gpl)) {
			continue;
		}
		/* only editable and visible layers are considered */
		if (!gpencil_layer_is_editable(gpl) || (gpl->actframe == NULL)) {
			continue;
		}

		/* store extremes */
		prevFrame = gpl->actframe;
		nextFrame = gpl->actframe->next;

		/* Loop over intermediary frames and create the interpolation */
		for (cframe = prevFrame->framenum + 1; cframe < nextFrame->framenum; cframe++) {
			bGPDframe *interFrame = NULL;
			float factor;

			/* get interpolation factor */
			factor = (float)(cframe - prevFrame->framenum) / (nextFrame->framenum - prevFrame->framenum + 1);

			if (ipo_settings->type == GP_IPO_CURVEMAP) {
				/* custom curvemap */
				if (ipo_settings->custom_ipo) {
					factor = curvemapping_evaluateF(ipo_settings->custom_ipo, 0, factor);
				}
				else {
					BKE_report(op->reports, RPT_ERROR, "Custom interpolation curve does not exist");
				}
			}
			else if (ipo_settings->type >= GP_IPO_BACK) {
				/* easing equation... */
				factor = gp_interpolate_seq_easing_calc(ipo_settings, factor);
			}

			/* create new strokes data with interpolated points reading original stroke */
			for (gps_from = prevFrame->strokes.first; gps_from; gps_from = gps_from->next) {
<<<<<<< HEAD
				bGPDstroke *new_stroke = NULL;
				
=======
				bGPDstroke *new_stroke;

>>>>>>> 95011f6d
				/* only selected */
				if ((flag & GP_TOOLFLAG_INTERPOLATE_ONLY_SELECTED) && ((gps_from->flag & GP_STROKE_SELECT) == 0)) {
					continue;
				}
				/* skip strokes that are invalid for current view */
				if (ED_gpencil_stroke_can_use(C, gps_from) == false) {
					continue;
				}
				/* check if the color is editable */
				if (ED_gpencil_stroke_color_use(ob, gpl, gps_from) == false) {
					continue;
				}

				/* get final stroke to interpolate */
				fFrame = BLI_findindex(&prevFrame->strokes, gps_from);
				gps_to = BLI_findlink(&nextFrame->strokes, fFrame);
				if (gps_to == NULL) {
					continue;
				}

				/* create a new frame if needed */
				if (interFrame == NULL) {
					interFrame = BKE_gpencil_layer_getframe(gpl, cframe, GP_GETFRAME_ADD_NEW);
					interFrame->key_type = BEZT_KEYTYPE_BREAKDOWN;
				}

				/* create new stroke */
				new_stroke = BKE_gpencil_stroke_duplicate(gps_from);

				/* if destination stroke is smaller, resize new_stroke to size of gps_to stroke */
				if (gps_from->totpoints > gps_to->totpoints) {
					/* free weights of removed points */
					BKE_defvert_array_free_elems(gps_from->dvert + gps_to->totpoints, gps_from->totpoints - gps_to->totpoints);

					new_stroke->points = MEM_recallocN(new_stroke->points, sizeof(*new_stroke->points) * gps_to->totpoints);
					new_stroke->dvert = MEM_recallocN(new_stroke->dvert, sizeof(*new_stroke->dvert) * gps_to->totpoints);
					new_stroke->totpoints = gps_to->totpoints;
					new_stroke->tot_triangles = 0;
					new_stroke->flag |= GP_STROKE_RECALC_CACHES;
				}

				/* update points position */
				gp_interpolate_update_points(gps_from, gps_to, new_stroke, factor);

				/* add to strokes */
				BLI_addtail(&interFrame->strokes, new_stroke);
			}
		}
	}

	/* notifiers */
	DEG_id_tag_update(&gpd->id, OB_RECALC_OB | OB_RECALC_DATA);
	WM_event_add_notifier(C, NC_GPENCIL | ND_DATA | NA_EDITED, NULL);

	return OPERATOR_FINISHED;
}

void GPENCIL_OT_interpolate_sequence(wmOperatorType *ot)
{
	/* identifiers */
	ot->name = "Interpolate Sequence";
	ot->idname = "GPENCIL_OT_interpolate_sequence";
	ot->description = "Generate 'in-betweens' to smoothly interpolate between Grease Pencil frames";

	/* api callbacks */
	ot->exec = gpencil_interpolate_seq_exec;
	ot->poll = gpencil_view3d_poll;

	/* flags */
	ot->flag = OPTYPE_REGISTER | OPTYPE_UNDO;
}

/* ******************** Remove Breakdowns ************************ */

static int gpencil_interpolate_reverse_poll(bContext *C)
{
	if (!gpencil_view3d_poll(C)) {
		return 0;
	}

	bGPDlayer *gpl = CTX_data_active_gpencil_layer(C);

	/* need to be on a breakdown frame */
	if ((gpl->actframe == NULL) || (gpl->actframe->key_type != BEZT_KEYTYPE_BREAKDOWN)) {
		CTX_wm_operator_poll_msg_set(C, "Expected current frame to be a breakdown");
		return 0;
	}

	return 1;
}

static int gpencil_interpolate_reverse_exec(bContext *C, wmOperator *UNUSED(op))
{
	bGPdata *gpd = ED_gpencil_data_get_active(C);

	/* Go through each layer, deleting the breakdowns around the current frame,
	 * but only if there is a keyframe nearby to stop at
	 */
	CTX_DATA_BEGIN(C, bGPDlayer *, gpl, editable_gpencil_layers)
	{
		bGPDframe *start_key = NULL;
		bGPDframe *end_key = NULL;
		bGPDframe *gpf, *gpfn;

		/* Only continue if we're currently on a breakdown keyframe */
		if ((gpl->actframe == NULL) || (gpl->actframe->key_type != BEZT_KEYTYPE_BREAKDOWN))
			continue;

		/* Search left for "start_key" (i.e. the first breakdown to remove) */
		gpf = gpl->actframe;
		while (gpf) {
			if (gpf->key_type == BEZT_KEYTYPE_BREAKDOWN) {
				/* A breakdown... keep going left */
				start_key = gpf;
				gpf = gpf->prev;
			}
			else {
				/* Not a breakdown (may be a key, or an extreme, or something else that wasn't generated)... stop */
				break;
			}
		}

		/* Search right for "end_key" (i.e. the last breakdown to remove) */
		gpf = gpl->actframe;
		while (gpf) {
			if (gpf->key_type == BEZT_KEYTYPE_BREAKDOWN) {
				/* A breakdown... keep going right */
				end_key = gpf;
				gpf = gpf->next;
			}
			else {
				/* Not a breakdown... stop */
				break;
			}
		}

		/* Did we find anything? */
		/* NOTE: We should only proceed if there's something before/after these extents...
		 * Otherwise, there's just an extent of breakdowns with no keys to interpolate between
		 */
		if ((start_key && end_key) &&
		    ELEM(NULL, start_key->prev, end_key->next) == false)
		{
			/* Set actframe to the key before start_key, since the keys have been removed now */
			gpl->actframe = start_key->prev;

			/* Free each frame we're removing (except the last one) */
			for (gpf = start_key; gpf && gpf != end_key; gpf = gpfn) {
				gpfn = gpf->next;

				/* free strokes and their associated memory */
				BKE_gpencil_free_strokes(gpf);
				BLI_freelinkN(&gpl->frames, gpf);
			}

			/* Now free the last one... */
			BKE_gpencil_free_strokes(end_key);
			BLI_freelinkN(&gpl->frames, end_key);
		}
	}
	CTX_DATA_END;

	/* notifiers */
	DEG_id_tag_update(&gpd->id, OB_RECALC_OB | OB_RECALC_DATA);
	WM_event_add_notifier(C, NC_GPENCIL | ND_DATA | NA_EDITED, NULL);

	return OPERATOR_FINISHED;
}

void GPENCIL_OT_interpolate_reverse(wmOperatorType *ot)
{
	/* identifiers */
	ot->name = "Remove Breakdowns";
	ot->idname = "GPENCIL_OT_interpolate_reverse";
	ot->description = "Remove breakdown frames generated by interpolating between two Grease Pencil frames";

	/* callbacks */
	ot->exec = gpencil_interpolate_reverse_exec;
	ot->poll = gpencil_interpolate_reverse_poll;

	/* flags */
	ot->flag = OPTYPE_REGISTER | OPTYPE_UNDO;
}

/* *************************************************************** */<|MERGE_RESOLUTION|>--- conflicted
+++ resolved
@@ -113,12 +113,8 @@
 static void gp_interpolate_update_points(bGPDstroke *gps_from, bGPDstroke *gps_to, bGPDstroke *new_stroke, float factor)
 {
 	bGPDspoint *prev, *pt, *next;
-<<<<<<< HEAD
 	MDeformVert *dvert;
-	
-=======
-
->>>>>>> 95011f6d
+
 	/* update points */
 	for (int i = 0; i < new_stroke->totpoints; i++) {
 		prev = &gps_from->points[i];
@@ -170,12 +166,8 @@
 			}
 		}
 	}
-<<<<<<< HEAD
-	
+
 	DEG_id_tag_update(&gpd->id, OB_RECALC_OB | OB_RECALC_DATA);
-=======
-
->>>>>>> 95011f6d
 	WM_event_add_notifier(C, NC_GPENCIL | NA_EDITED, NULL);
 }
 
@@ -234,10 +226,7 @@
 	bGPdata *gpd = tgpi->gpd;
 	bGPDlayer *active_gpl = CTX_data_active_gpencil_layer(C);
 	bGPDframe *actframe = active_gpl->actframe;
-<<<<<<< HEAD
 	Object *ob = CTX_data_active_object(C);
-=======
->>>>>>> 95011f6d
 
 	/* save initial factor for active layer to define shift limits */
 	tgpi->init_factor = (float)(tgpi->cframe - actframe->framenum) / (actframe->next->framenum - actframe->framenum + 1);
@@ -279,13 +268,8 @@
 		for (bGPDstroke *gps_from = tgpil->prevFrame->strokes.first; gps_from; gps_from = gps_from->next) {
 			bGPDstroke *gps_to;
 			int fFrame;
-<<<<<<< HEAD
-			
+
 			bGPDstroke *new_stroke = NULL;
-=======
-
-			bGPDstroke *new_stroke;
->>>>>>> 95011f6d
 			bool valid = true;
 
 
@@ -419,10 +403,7 @@
 {
 	tGPDinterpolate *tgpi = op->customdata;
 	tGPDinterpolate_layer *tgpil;
-<<<<<<< HEAD
 	bGPdata *gpd = tgpi->gpd;
-=======
->>>>>>> 95011f6d
 
 	/* don't assume that operator data exists at all */
 	if (tgpi) {
@@ -934,13 +915,8 @@
 	bGPdata   *gpd = CTX_data_gpencil_data(C);
 	bGPDlayer *active_gpl = CTX_data_active_gpencil_layer(C);
 	bGPDframe *actframe = active_gpl->actframe;
-<<<<<<< HEAD
-	
+
 	Object *ob = CTX_data_active_object(C);
-=======
-
-	Scene *scene = CTX_data_scene(C);
->>>>>>> 95011f6d
 	ToolSettings *ts = CTX_data_tool_settings(C);
 	Depsgraph *depsgraph = CTX_data_depsgraph(C);
 	int cfra_eval = (int)DEG_get_ctime(depsgraph);
@@ -1002,13 +978,8 @@
 
 			/* create new strokes data with interpolated points reading original stroke */
 			for (gps_from = prevFrame->strokes.first; gps_from; gps_from = gps_from->next) {
-<<<<<<< HEAD
 				bGPDstroke *new_stroke = NULL;
-				
-=======
-				bGPDstroke *new_stroke;
-
->>>>>>> 95011f6d
+
 				/* only selected */
 				if ((flag & GP_TOOLFLAG_INTERPOLATE_ONLY_SELECTED) && ((gps_from->flag & GP_STROKE_SELECT) == 0)) {
 					continue;
