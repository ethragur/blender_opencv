/*
 * This program is free software; you can redistribute it and/or
 * modify it under the terms of the GNU General Public License
 * as published by the Free Software Foundation; either version 2
 * of the License, or (at your option) any later version.
 *
 * This program is distributed in the hope that it will be useful,
 * but WITHOUT ANY WARRANTY; without even the implied warranty of
 * MERCHANTABILITY or FITNESS FOR A PARTICULAR PURPOSE.  See the
 * GNU General Public License for more details.
 *
 * You should have received a copy of the GNU General Public License
 * along with this program; if not, write to the Free Software Foundation,
 * Inc., 51 Franklin Street, Fifth Floor, Boston, MA 02110-1301, USA.
 *
 * The Original Code is Copyright (C) 2008, Blender Foundation
 * This is a new part of Blender
 * Operator for converting Grease Pencil data to geometry
 */

/** \file
 * \ingroup edgpencil
 */

#include "MEM_guardedalloc.h"

#include "BLI_blenlib.h"
#include "BLI_ghash.h"
#include "BLI_math.h"

#include "DNA_anim_types.h"
#include "DNA_gpencil_types.h"
#include "DNA_scene_types.h"
#include "DNA_screen_types.h"

#include "BKE_anim_data.h"
#include "BKE_context.h"
#include "BKE_duplilist.h"
#include "BKE_global.h"
#include "BKE_gpencil.h"
#include "BKE_gpencil_geom.h"
#include "BKE_layer.h"
#include "BKE_main.h"
#include "BKE_material.h"
#include "BKE_object.h"
#include "BKE_report.h"
#include "BKE_scene.h"

#include "DEG_depsgraph.h"
#include "DEG_depsgraph_query.h"

#include "WM_api.h"
#include "WM_types.h"

#include "RNA_access.h"
#include "RNA_define.h"

#include "ED_gpencil.h"
#include "ED_transform_snap_object_context.h"

#include "gpencil_intern.h"

/* Check frame_end is always > start frame! */
static void gpencil_bake_set_frame_end(struct Main *UNUSED(main),
                                       struct Scene *UNUSED(scene),
                                       struct PointerRNA *ptr)
{
  int frame_start = RNA_int_get(ptr, "frame_start");
  int frame_end = RNA_int_get(ptr, "frame_end");

  if (frame_end <= frame_start) {
    RNA_int_set(ptr, "frame_end", frame_start + 1);
  }
}

/* Extract mesh animation to Grease Pencil. */
static bool gpencil_bake_mesh_animation_poll(bContext *C)
{
  if (CTX_data_mode_enum(C) != CTX_MODE_OBJECT) {
    return false;
  }

  /* Only if the current view is 3D View. */
  ScrArea *area = CTX_wm_area(C);
  return (area && area->spacetype);
}

typedef struct GpBakeOb {
  struct GpBakeOb *next, *prev;
  Object *ob;
} GpBakeOb;

/* Get list of keyframes used by selected objects. */
static void animdata_keyframe_list_get(ListBase *ob_list,
                                       const bool only_selected,
                                       GHash *r_keyframes)
{
  /* Loop all objects to get the list of keyframes used. */
  LISTBASE_FOREACH (GpBakeOb *, elem, ob_list) {
    Object *ob = elem->ob;
    AnimData *adt = BKE_animdata_from_id(&ob->id);
    if ((adt == NULL) || (adt->action == NULL)) {
      continue;
    }
    LISTBASE_FOREACH (FCurve *, fcurve, &adt->action->curves) {
      int i;
      BezTriple *bezt;
      for (i = 0, bezt = fcurve->bezt; i < fcurve->totvert; i++, bezt++) {
        /* Keyframe number is x value of point. */
        if ((bezt->f2 & SELECT) || (!only_selected)) {
          /* Insert only one key for each keyframe number. */
          int key = (int)bezt->vec[1][0];
          if (!BLI_ghash_haskey(r_keyframes, POINTER_FROM_INT(key))) {
            BLI_ghash_insert(r_keyframes, POINTER_FROM_INT(key), POINTER_FROM_INT(key));
          }
        }
      }
    }
  }
}

static void gpencil_bake_duplilist(Depsgraph *depsgraph, Scene *scene, Object *ob, ListBase *list)
{
  GpBakeOb *elem = NULL;
  ListBase *lb;
  DupliObject *dob;
  lb = object_duplilist(depsgraph, scene, ob);
  for (dob = lb->first; dob; dob = dob->next) {
    if (dob->ob->type != OB_MESH) {
      continue;
    }
    elem = MEM_callocN(sizeof(GpBakeOb), __func__);
    elem->ob = dob->ob;
    BLI_addtail(list, elem);
  }

  free_object_duplilist(lb);
}

static bool gpencil_bake_ob_list(bContext *C, Depsgraph *depsgraph, Scene *scene, ListBase *list)
{
  GpBakeOb *elem = NULL;
  bool simple_material = false;

  /* Add active object. In some files this could not be in selected array. */
  Object *obact = CTX_data_active_object(C);

  if (obact->type == OB_MESH) {
    elem = MEM_callocN(sizeof(GpBakeOb), __func__);
    elem->ob = obact;
    BLI_addtail(list, elem);
  }
  /* Add duplilist. */
  else if (obact->type == OB_EMPTY) {
    gpencil_bake_duplilist(depsgraph, scene, obact, list);
    simple_material |= true;
  }

  /* Add other selected objects. */
  CTX_DATA_BEGIN (C, Object *, ob, selected_objects) {
    if (ob == obact) {
      continue;
    }
    /* Add selected meshes.*/
    if (ob->type == OB_MESH) {
      elem = MEM_callocN(sizeof(GpBakeOb), __func__);
      elem->ob = ob;
      BLI_addtail(list, elem);
    }

    /* Add duplilist. */
    if (ob->type == OB_EMPTY) {
      gpencil_bake_duplilist(depsgraph, scene, obact, list);
    }
  }
  CTX_DATA_END;

  return simple_material;
}

static void gpencil_bake_free_ob_list(ListBase *list)
{
  LISTBASE_FOREACH_MUTABLE (GpBakeOb *, elem, list) {
    MEM_SAFE_FREE(elem);
  }
}

static int gpencil_bake_mesh_animation_exec(bContext *C, wmOperator *op)
{
  Main *bmain = CTX_data_main(C);
  Depsgraph *depsgraph = CTX_data_ensure_evaluated_depsgraph(C);
  Scene *scene = CTX_data_scene(C);
  ARegion *region = CTX_wm_region(C);
  View3D *v3d = CTX_wm_view3d(C);

  ListBase ob_selected_list = {NULL, NULL};
  gpencil_bake_ob_list(C, depsgraph, scene, &ob_selected_list);

  /* Cannot check this in poll because the active object changes. */
  if (ob_selected_list.first == NULL) {
    BKE_report(op->reports, RPT_INFO, "No valid object selected");
    gpencil_bake_free_ob_list(&ob_selected_list);
    return OPERATOR_CANCELLED;
  }

  /* Grab all relevant settings. */
  const int step = RNA_int_get(op->ptr, "step");

  const int frame_start = (scene->r.sfra > RNA_int_get(op->ptr, "frame_start")) ?
                              scene->r.sfra :
                              RNA_int_get(op->ptr, "frame_start");

  const int frame_end = (scene->r.efra < RNA_int_get(op->ptr, "frame_end")) ?
                            scene->r.efra :
                            RNA_int_get(op->ptr, "frame_end");

  const float angle = RNA_float_get(op->ptr, "angle");
  const int thickness = RNA_int_get(op->ptr, "thickness");
  const bool use_seams = RNA_boolean_get(op->ptr, "seams");
  const bool use_faces = RNA_boolean_get(op->ptr, "faces");
  const bool only_selected = RNA_boolean_get(op->ptr, "only_selected");
  const float offset = RNA_float_get(op->ptr, "offset");
  const int frame_offset = RNA_int_get(op->ptr, "frame_target") - frame_start;
  const int project_type = RNA_enum_get(op->ptr, "project_type");
  eGP_TargetObjectMode target = RNA_enum_get(op->ptr, "target");

<<<<<<< HEAD
  /* Create a new grease pencil object in origin or resuse selected. */
  Object *ob_gpencil = NULL;
  bool newob = false;
  if (target == GP_TARGET_OB_SELECTED) {
    ob_gpencil = BKE_view_layer_first_selected_object_by_type(
        CTX_data_view_layer(C), v3d, OB_GPENCIL);
=======
  /* Create a new grease pencil object in origin or reuse selected. */
  Object *ob_gpencil = NULL;
  bool newob = false;

  if (target == GP_TARGET_OB_SELECTED) {
    ob_gpencil = BKE_view_layer_non_active_selected_object(CTX_data_view_layer(C), v3d);
    if (ob_gpencil != NULL) {
      if (ob_gpencil->type != OB_GPENCIL) {
        BKE_report(op->reports, RPT_WARNING, "Target object not a grease pencil, ignoring!");
        ob_gpencil = NULL;
      }
      else if (BKE_object_obdata_is_libdata(ob_gpencil)) {
        BKE_report(op->reports, RPT_WARNING, "Target object library-data, ignoring!");
        ob_gpencil = NULL;
      }
    }
>>>>>>> c2f0ee01
  }

  if (ob_gpencil == NULL) {
    ushort local_view_bits = (v3d && v3d->localvd) ? v3d->local_view_uuid : 0;
    const float loc[3] = {0.0f, 0.0f, 0.0f};
    ob_gpencil = ED_gpencil_add_object(C, loc, local_view_bits);
    newob = true;
  }

  bGPdata *gpd = (bGPdata *)ob_gpencil->data;
  gpd->draw_mode = (project_type == GP_REPROJECT_KEEP) ? GP_DRAWMODE_3D : GP_DRAWMODE_2D;

  /* Set cursor to indicate working. */
  WM_cursor_wait(1);

  GP_SpaceConversion gsc = {NULL};
  SnapObjectContext *sctx = NULL;
  if (project_type != GP_REPROJECT_KEEP) {
    /* Init space conversion stuff. */
    gpencil_point_conversion_init(C, &gsc);
    /* Move the grease pencil object to conversion data. */
    gsc.ob = ob_gpencil;

    /* Init snap context for geometry projection. */
    sctx = ED_transform_snap_object_context_create_view3d(scene, 0, region, CTX_wm_view3d(C));

    /* Tag all existing strokes to avoid reprojections. */
    LISTBASE_FOREACH (bGPDlayer *, gpl, &gpd->layers) {
      LISTBASE_FOREACH (bGPDframe *, gpf, &gpl->frames) {
        LISTBASE_FOREACH (bGPDstroke *, gps, &gpf->strokes) {
          gps->flag |= GP_STROKE_TAG;
        }
      }
    }
  }

  /* Loop all frame range. */
  int oldframe = (int)DEG_get_ctime(depsgraph);
  int key = -1;

  /* Get list of keyframes. */
  GHash *keyframe_list = BLI_ghash_int_new(__func__);
  if (only_selected) {
    animdata_keyframe_list_get(&ob_selected_list, only_selected, keyframe_list);
  }

  for (int i = frame_start; i < frame_end + 1; i++) {
    key++;
    /* Jump if not step limit but include last frame always. */
    if ((key % step != 0) && (i != frame_end)) {
      continue;
    }

    /* Check if frame is in the list of frames to be exported. */
    if ((only_selected) && (!BLI_ghash_haskey(keyframe_list, POINTER_FROM_INT(i)))) {
      continue;
    }

    /* Move scene to new frame. */
    CFRA = i;
    BKE_scene_graph_update_for_newframe(depsgraph);

    /* Loop all objects in the list. */
    LISTBASE_FOREACH (GpBakeOb *, elem, &ob_selected_list) {
      Object *ob_eval = (Object *)DEG_get_evaluated_object(depsgraph, elem->ob);

      /* Generate strokes. */
      BKE_gpencil_convert_mesh(bmain,
                               depsgraph,
                               scene,
                               ob_gpencil,
                               elem->ob,
                               angle,
                               thickness,
                               offset,
                               ob_eval->obmat,
                               frame_offset,
                               use_seams,
                               use_faces);

      /* Reproject all untaged created strokes. */
      if (project_type != GP_REPROJECT_KEEP) {
        LISTBASE_FOREACH (bGPDlayer *, gpl, &gpd->layers) {
          bGPDframe *gpf = gpl->actframe;
          if (gpf == NULL) {
            continue;
          }
          LISTBASE_FOREACH (bGPDstroke *, gps, &gpf->strokes) {
            if ((gps->flag & GP_STROKE_TAG) == 0) {
              ED_gpencil_stroke_reproject(
                  depsgraph, &gsc, sctx, gpl, gpf, gps, project_type, false);
              gps->flag |= GP_STROKE_TAG;
            }
          }
        }
      }
    }
  }

  /* Return scene frame state and DB to original state. */
  CFRA = oldframe;
  BKE_scene_graph_update_for_newframe(depsgraph);

  /* Remove unused materials. */
  int actcol = ob_gpencil->actcol;
  for (int slot = 1; slot <= ob_gpencil->totcol; slot++) {
    while (slot <= ob_gpencil->totcol && !BKE_object_material_slot_used(ob_gpencil->data, slot)) {
      ob_gpencil->actcol = slot;
      BKE_object_material_slot_remove(CTX_data_main(C), ob_gpencil);

      if (actcol >= slot) {
        actcol--;
      }
    }
  }
  ob_gpencil->actcol = actcol;

  /* Untag all strokes. */
  if (project_type != GP_REPROJECT_KEEP) {
    LISTBASE_FOREACH (bGPDlayer *, gpl, &gpd->layers) {
      LISTBASE_FOREACH (bGPDframe *, gpf, &gpl->frames) {
        LISTBASE_FOREACH (bGPDstroke *, gps, &gpf->strokes) {
          gps->flag &= ~GP_STROKE_TAG;
        }
      }
    }
  }

  /* Free memory. */
  gpencil_bake_free_ob_list(&ob_selected_list);
  if (sctx != NULL) {
    ED_transform_snap_object_context_destroy(sctx);
  }
  /* Free temp hash table. */
  if (keyframe_list != NULL) {
    BLI_ghash_free(keyframe_list, NULL, NULL);
  }

  /* notifiers */
  if (newob) {
    DEG_relations_tag_update(bmain);
  }
  DEG_id_tag_update(&scene->id, ID_RECALC_SELECT);
  WM_event_add_notifier(C, NC_OBJECT | NA_ADDED, NULL);
  WM_event_add_notifier(C, NC_SCENE | ND_OB_ACTIVE, scene);

  /* Reset cursor. */
  WM_cursor_wait(0);

  /* done */
  return OPERATOR_FINISHED;
}

static int gpencil_bake_mesh_animation_invoke(bContext *C,
                                              wmOperator *op,
                                              const wmEvent *UNUSED(event))
{
  /* Show popup dialog to allow editing. */
  /* FIXME: hard-coded dimensions here are just arbitrary. */
  return WM_operator_props_dialog_popup(C, op, 250);
}

void GPENCIL_OT_bake_mesh_animation(wmOperatorType *ot)
{
  static const EnumPropertyItem reproject_type[] = {
      {GP_REPROJECT_KEEP, "KEEP", 0, "No Reproject", ""},
      {GP_REPROJECT_FRONT, "FRONT", 0, "Front", "Reproject the strokes using the X-Z plane"},
      {GP_REPROJECT_SIDE, "SIDE", 0, "Side", "Reproject the strokes using the Y-Z plane"},
      {GP_REPROJECT_TOP, "TOP", 0, "Top", "Reproject the strokes using the X-Y plane"},
      {GP_REPROJECT_VIEW,
       "VIEW",
       0,
       "View",
       "Reproject the strokes to end up on the same plane, as if drawn from the current viewpoint "
       "using 'Cursor' Stroke Placement"},
      {GP_REPROJECT_CURSOR,
       "CURSOR",
       0,
       "Cursor",
       "Reproject the strokes using the orientation of 3D cursor"},
      {0, NULL, 0, NULL, NULL},
  };

  static const EnumPropertyItem target_object_modes[] = {
      {GP_TARGET_OB_NEW, "NEW", 0, "New Object", ""},
      {GP_TARGET_OB_SELECTED, "SELECTED", 0, "Selected Object", ""},
      {0, NULL, 0, NULL, NULL},
  };

  PropertyRNA *prop;

  /* identifiers */
  ot->name = "Bake Mesh Animation to Grease Pencil";
  ot->idname = "GPENCIL_OT_bake_mesh_animation";
  ot->description = "Bake Mesh Animation to Grease Pencil strokes";

  /* callbacks */
  ot->invoke = gpencil_bake_mesh_animation_invoke;
  ot->exec = gpencil_bake_mesh_animation_exec;
  ot->poll = gpencil_bake_mesh_animation_poll;

  /* flags */
  ot->flag = OPTYPE_REGISTER | OPTYPE_UNDO;

  /* properties */
  ot->prop = RNA_def_enum(ot->srna,
                          "target",
                          target_object_modes,
                          GP_TARGET_OB_NEW,
                          "Target Object",
                          "Target grease pencil");
  RNA_def_property_flag(ot->prop, PROP_SKIP_SAVE);

  prop = RNA_def_int(
      ot->srna, "frame_start", 1, 1, 100000, "Start Frame", "The start frame", 1, 100000);

  prop = RNA_def_int(
      ot->srna, "frame_end", 250, 1, 100000, "End Frame", "The end frame of animation", 1, 100000);
  RNA_def_property_update_runtime(prop, gpencil_bake_set_frame_end);

  prop = RNA_def_int(ot->srna, "step", 1, 1, 100, "Step", "Step between generated frames", 1, 100);

  RNA_def_int(ot->srna, "thickness", 1, 1, 100, "Thickness", "", 1, 100);

  prop = RNA_def_float_rotation(ot->srna,
                                "angle",
                                0,
                                NULL,
                                DEG2RADF(0.0f),
                                DEG2RADF(180.0f),
                                "Threshold Angle",
                                "Threshold to determine ends of the strokes",
                                DEG2RADF(0.0f),
                                DEG2RADF(180.0f));
  RNA_def_property_float_default(prop, DEG2RADF(70.0f));

  RNA_def_float_distance(ot->srna,
                         "offset",
                         0.001f,
                         0.0,
                         100.0,
                         "Stroke Offset",
                         "Offset strokes from fill",
                         0.0,
                         100.00);

  RNA_def_boolean(ot->srna, "seams", 0, "Only Seam Edges", "Convert only seam edges");
  RNA_def_boolean(ot->srna, "faces", 1, "Export Faces", "Export faces as filled strokes");
  RNA_def_boolean(
      ot->srna, "only_selected", 0, "Only Selected Keyframes", "Convert only selected keyframes");
  RNA_def_int(
      ot->srna, "frame_target", 1, 1, 100000, "Target Frame", "Destination frame", 1, 100000);

  RNA_def_enum(ot->srna, "project_type", reproject_type, GP_REPROJECT_VIEW, "Projection Type", "");
}<|MERGE_RESOLUTION|>--- conflicted
+++ resolved
@@ -224,14 +224,6 @@
   const int project_type = RNA_enum_get(op->ptr, "project_type");
   eGP_TargetObjectMode target = RNA_enum_get(op->ptr, "target");
 
-<<<<<<< HEAD
-  /* Create a new grease pencil object in origin or resuse selected. */
-  Object *ob_gpencil = NULL;
-  bool newob = false;
-  if (target == GP_TARGET_OB_SELECTED) {
-    ob_gpencil = BKE_view_layer_first_selected_object_by_type(
-        CTX_data_view_layer(C), v3d, OB_GPENCIL);
-=======
   /* Create a new grease pencil object in origin or reuse selected. */
   Object *ob_gpencil = NULL;
   bool newob = false;
@@ -248,7 +240,6 @@
         ob_gpencil = NULL;
       }
     }
->>>>>>> c2f0ee01
   }
 
   if (ob_gpencil == NULL) {
