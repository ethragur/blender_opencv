/*
 * This program is free software; you can redistribute it and/or
 * modify it under the terms of the GNU General Public License
 * as published by the Free Software Foundation; either version 2
 * of the License, or (at your option) any later version.
 *
 * This program is distributed in the hope that it will be useful,
 * but WITHOUT ANY WARRANTY; without even the implied warranty of
 * MERCHANTABILITY or FITNESS FOR A PARTICULAR PURPOSE.  See the
 * GNU General Public License for more details.
 *
 * You should have received a copy of the GNU General Public License
 * along with this program; if not, write to the Free Software Foundation,
 * Inc., 51 Franklin Street, Fifth Floor, Boston, MA 02110-1301, USA.
 *
 * The Original Code is Copyright (C) 2020 Blender Foundation.
 * All rights reserved.
 */

/** \file
 * \ingroup edsculpt
 */

#include "MEM_guardedalloc.h"

#include "BLI_alloca.h"
#include "BLI_array.h"
#include "BLI_blenlib.h"
#include "BLI_compiler_attrs.h"
#include "BLI_hash.h"
#include "BLI_linklist.h"
#include "BLI_math.h"
#include "BLI_memarena.h"
#include "BLI_polyfill_2d.h"
#include "BLI_task.h"

#include "BLT_translation.h"

#include "DNA_mesh_types.h"
#include "DNA_meshdata_types.h"
#include "DNA_modifier_types.h"

#include "BKE_brush.h"
#include "BKE_colortools.h"
#include "BKE_context.h"
#include "BKE_global.h"
#include "BKE_main.h"
#include "BKE_mesh.h"
#include "BKE_mesh_mapping.h"
#include "BKE_modifier.h"
#include "BKE_object.h"
#include "BKE_paint.h"
#include "BKE_particle.h"
#include "BKE_pbvh.h"
#include "BKE_pointcache.h"
#include "BKE_scene.h"
#include "BKE_screen.h"

#include "DEG_depsgraph.h"

#include "WM_api.h"
#include "WM_message.h"
#include "WM_toolsystem.h"
#include "WM_types.h"

#include "ED_object.h"
#include "ED_screen.h"
#include "ED_sculpt.h"
#include "ED_undo.h"
#include "ED_view3d.h"
#include "paint_intern.h"
#include "sculpt_intern.h"

#include "RNA_access.h"
#include "RNA_define.h"

#include "UI_interface.h"
#include "UI_resources.h"

#include "bmesh.h"
#include "bmesh_tools.h"

#include <math.h>
#include <stdlib.h>

BMesh *SCULPT_dyntopo_empty_bmesh()
{
  const BMAllocTemplate allocsize = {
      .totvert = 2048 * 16, .totface = 2048 * 16, .totloop = 4196 * 16, .totedge = 2048 * 16};

  BMesh *bm = BM_mesh_create(
      &allocsize,
      &((struct BMeshCreateParams){.use_toolflags = false,
                                   .create_unique_ids = true,
                                   .id_elem_mask = BM_VERT | BM_EDGE | BM_FACE,
                                   .id_map = true,
                                   .temporary_ids = false,
                                   .no_reuse_ids = false}));

  return bm;
}
// TODO: check if (mathematically speaking) is it really necassary
// to sort the edge lists around verts

// from http://rodolphe-vaillant.fr/?e=20
static float tri_voronoi_area(float p[3], float q[3], float r[3])
{
  float pr[3];
  float pq[3];

  sub_v3_v3v3(pr, p, r);
  sub_v3_v3v3(pq, p, q);

  float angles[3];

  angle_tri_v3(angles, p, q, r);

  if (angles[0] > (float)M_PI * 0.5f) {
    return area_tri_v3(p, q, r) / 2.0f;
  }
  else if (angles[1] > (float)M_PI * 0.5f || angles[2] > (float)M_PI * 0.5f) {
    return area_tri_v3(p, q, r) / 4.0f;
  }
  else {

    float dpr = dot_v3v3(pr, pr);
    float dpq = dot_v3v3(pq, pq);

    float area = (1.0f / 8.0f) *
                 (dpr * cotangent_tri_weight_v3(q, p, r) + dpq * cotangent_tri_weight_v3(r, q, p));

    return area;
  }
}

static float cotangent_tri_weight_v3_proj(const float n[3],
                                          const float v1[3],
                                          const float v2[3],
                                          const float v3[3])
{
  float a[3], b[3], c[3], c_len;

  sub_v3_v3v3(a, v2, v1);
  sub_v3_v3v3(b, v3, v1);

  madd_v3_v3fl(a, n, -dot_v3v3(n, a));
  madd_v3_v3fl(b, n, -dot_v3v3(n, b));

  cross_v3_v3v3(c, a, b);

  c_len = len_v3(c);

  if (c_len > FLT_EPSILON) {
    return dot_v3v3(a, b) / c_len;
  }

  return 0.0f;
}

void SCULPT_dyntopo_get_cotangents(SculptSession *ss,
                                   SculptVertRef vertex,
                                   float *r_ws,
                                   float *r_cot1,
                                   float *r_cot2,
                                   float *r_area,
                                   float *r_totarea)
{
  SCULPT_dyntopo_check_disk_sort(ss, vertex);

  BMVert *v = (BMVert *)vertex.i;
  BMEdge *e = v->e;

  if (!e) {
    return;
  }

  int i = 0;
  float totarea = 0.0;
  float totw = 0.0;

  do {
    BMEdge *eprev = v == e->v1 ? e->v1_disk_link.prev : e->v2_disk_link.prev;
    BMEdge *enext = v == e->v1 ? e->v1_disk_link.next : e->v2_disk_link.next;

    BMVert *v1 = BM_edge_other_vert(eprev, v);
    BMVert *v2 = BM_edge_other_vert(e, v);
    BMVert *v3 = BM_edge_other_vert(enext, v);

    float cot1 = cotangent_tri_weight_v3(v1->co, v->co, v2->co);
    float cot2 = cotangent_tri_weight_v3(v3->co, v2->co, v->co);

    float area = tri_voronoi_area(v->co, v1->co, v2->co);

    r_ws[i] = (cot1 + cot2);
    totw += r_ws[i];

    totarea += area;

    if (r_cot1) {
      r_cot1[i] = cot1;
    }

    if (r_cot2) {
      r_cot2[i] = cot2;
    }

    if (r_area) {
      r_area[i] = area;
    }

    i++;
    e = enext;
  } while (e != v->e);

  if (r_totarea) {
    *r_totarea = totarea;
  }

  int count = i;

  float mul = 1.0f / (totarea * 2.0);

  for (i = 0; i < count; i++) {
    r_ws[i] *= mul;
  }
}

void SCULPT_faces_get_cotangents(SculptSession *ss,
                                 SculptVertRef vertex,
                                 float *r_ws,
                                 float *r_cot1,
                                 float *r_cot2,
                                 float *r_area,
                                 float *r_totarea)
{
  // sculpt vemap should always be sorted in disk cycle order

  float totarea = 0.0;
  float totw = 0.0;

  MeshElemMap *elem = ss->vemap + vertex.i;
  for (int i = 0; i < elem->count; i++) {
    int i1 = (i + elem->count - 1) % elem->count;
    int i2 = i;
    int i3 = (i + 1) % elem->count;

    MVert *v = ss->mvert + vertex.i;
    MEdge *e1 = ss->medge + elem->indices[i1];
    MEdge *e2 = ss->medge + elem->indices[i2];
    MEdge *e3 = ss->medge + elem->indices[i3];

    MVert *v1 = (unsigned int)vertex.i == e1->v1 ? ss->mvert + e1->v2 : ss->mvert + e1->v1;
    MVert *v2 = (unsigned int)vertex.i == e2->v1 ? ss->mvert + e2->v2 : ss->mvert + e2->v1;
    MVert *v3 = (unsigned int)vertex.i == e3->v1 ? ss->mvert + e3->v2 : ss->mvert + e3->v1;

    float cot1 = cotangent_tri_weight_v3(v1->co, v->co, v2->co);
    float cot2 = cotangent_tri_weight_v3(v3->co, v2->co, v->co);

    float area = tri_voronoi_area(v->co, v1->co, v2->co);

    r_ws[i] = (cot1 + cot2);
    totw += r_ws[i];

    totarea += area;

    if (r_cot1) {
      r_cot1[i] = cot1;
    }

    if (r_cot2) {
      r_cot2[i] = cot2;
    }

    if (r_area) {
      r_area[i] = area;
    }
  }

  if (r_totarea) {
    *r_totarea = totarea;
  }

  float mul = 1.0f / (totarea * 2.0);

  for (int i = 0; i < elem->count; i++) {
    r_ws[i] *= mul;
  }
}

void SCULPT_cotangents_begin(Object *ob, SculptSession *ss)
{
  SCULPT_vertex_random_access_ensure(ss);
  int totvert = SCULPT_vertex_count_get(ss);

  switch (BKE_pbvh_type(ss->pbvh)) {
    case PBVH_BMESH: {
      for (int i = 0; i < totvert; i++) {
        SculptVertRef vertex = BKE_pbvh_table_index_to_vertex(ss->pbvh, i);
        SCULPT_dyntopo_check_disk_sort(ss, vertex);
      }
      break;
    }
<<<<<<< HEAD
    case PBVH_FACES: {
      Mesh *mesh = BKE_object_get_original_mesh(ob);

      if (!ss->vemap) {
        BKE_mesh_vert_edge_map_create(&ss->vemap,
                                      &ss->vemap_mem,
                                      mesh->mvert,
                                      mesh->medge,
                                      mesh->totvert,
                                      mesh->totedge,
                                      true);
      }

      break;
=======
    SCULPT_dynamic_topology_disable_ex(bmain, depsgraph, scene, ob, NULL);
    if (use_undo) {
      SCULPT_undo_push_end(ob);
>>>>>>> 6c0da7cc
    }
    case PBVH_GRIDS:  // not supported yet
      break;
  }
}

void SCULPT_get_cotangents(SculptSession *ss,
                           SculptVertRef vertex,
                           float *r_ws,
                           float *r_cot1,
                           float *r_cot2,
                           float *r_area,
                           float *r_totarea)
{
<<<<<<< HEAD
  switch (BKE_pbvh_type(ss->pbvh)) {
    case PBVH_BMESH:
      SCULPT_dyntopo_get_cotangents(ss, vertex, r_ws, r_cot1, r_cot2, r_area, r_totarea);
      break;
    case PBVH_FACES:
      SCULPT_faces_get_cotangents(ss, vertex, r_ws, r_cot1, r_cot2, r_area, r_totarea);
      break;
    case PBVH_GRIDS: {
      {
        // not supported, return uniform weights;

        int val = SCULPT_vertex_valence_get(ss, vertex);

        for (int i = 0; i < val; i++) {
          r_ws[i] = 1.0f;
        }
      }
      break;
=======
  SculptSession *ss = ob->sculpt;
  if (ss->bm == NULL) {
    /* May be false in background mode. */
    const bool use_undo = G.background ? (ED_undo_stack_get() != NULL) : true;
    if (use_undo) {
      SCULPT_undo_push_begin(ob, "Dynamic topology enable");
    }
    SCULPT_dynamic_topology_enable_ex(bmain, depsgraph, scene, ob);
    if (use_undo) {
      SCULPT_undo_push_node(ob, NULL, SCULPT_UNDO_DYNTOPO_BEGIN);
      SCULPT_undo_push_end(ob);
>>>>>>> 6c0da7cc
    }
  }
}

void SCULT_dyntopo_flag_all_disk_sort(SculptSession *ss)
{
  BKE_pbvh_bmesh_flag_all_disk_sort(ss->pbvh);
}

// returns true if edge disk list around vertex was sorted
bool SCULPT_dyntopo_check_disk_sort(SculptSession *ss, SculptVertRef vertex)
{
  BMVert *v = (BMVert *)vertex.i;
  MSculptVert *mv = BKE_PBVH_SCULPTVERT(ss->cd_sculpt_vert, v);

  if (mv->flag & SCULPTVERT_NEED_DISK_SORT) {
    mv->flag &= ~SCULPTVERT_NEED_DISK_SORT;

    BM_sort_disk_cycle(v);

    return true;
  }

  return false;
}

/*
Copies the bmesh, but orders the elements
according to PBVH node to improve memory locality
*/
void SCULPT_reorder_bmesh(SculptSession *ss)
{
#if 0
  SCULPT_face_random_access_ensure(ss);
  SCULPT_vertex_random_access_ensure(ss);

  int actv = ss->active_vertex_index.i ?
                 BKE_pbvh_vertex_index_to_table(ss->pbvh, ss->active_vertex_index) :
                 -1;
  int actf = ss->active_face_index.i ?
                 BKE_pbvh_face_index_to_table(ss->pbvh, ss->active_face_index) :
                 -1;

  if (ss->bm_log) {
    BM_log_full_mesh(ss->bm, ss->bm_log);
  }

  ss->bm = BKE_pbvh_reorder_bmesh(ss->pbvh);

  SCULPT_face_random_access_ensure(ss);
  SCULPT_vertex_random_access_ensure(ss);

  if (actv >= 0) {
    ss->active_vertex_index = BKE_pbvh_table_index_to_vertex(ss->pbvh, actv);
  }
  if (actf >= 0) {
    ss->active_face_index = BKE_pbvh_table_index_to_face(ss->pbvh, actf);
  }

  SCULPT_dyntopo_node_layers_update_offsets(ss);

  if (ss->bm_log) {
    BM_log_set_bm(ss->bm, ss->bm_log);
  }
#endif
}

void SCULPT_dynamic_topology_triangulate(SculptSession *ss, BMesh *bm)
{
  if (bm->totloop == bm->totface * 3) {
    ss->totfaces = ss->totpoly = ss->bm->totface;
    ss->totvert = ss->bm->totvert;

    return;
  }

  BMIter iter;
  BMFace *f;

  BM_ITER_MESH (f, &iter, bm, BM_FACES_OF_MESH) {
    BM_elem_flag_enable(f, BM_ELEM_TAG);
  }

  MemArena *pf_arena = BLI_memarena_new(BLI_POLYFILL_ARENA_SIZE, __func__);
  LinkNode *f_double = NULL;

  BMFace **faces_array = NULL;
  BLI_array_declare(faces_array);

  BM_ITER_MESH (f, &iter, bm, BM_FACES_OF_MESH) {
    if (f->len <= 3) {
      continue;
    }

    bool sel = BM_elem_flag_test(f, BM_ELEM_SELECT);

    int faces_array_tot = f->len;
    BLI_array_clear(faces_array);
    BLI_array_grow_items(faces_array, faces_array_tot);
    // BMFace **faces_array = BLI_array_alloca(faces_array, faces_array_tot);

    BM_face_triangulate(bm,
                        f,
                        faces_array,
                        &faces_array_tot,
                        NULL,
                        NULL,
                        &f_double,
                        MOD_TRIANGULATE_QUAD_BEAUTY,
                        MOD_TRIANGULATE_NGON_EARCLIP,
                        true,
                        pf_arena,
                        NULL);

    for (int i = 0; i < faces_array_tot; i++) {
      BMFace *f2 = faces_array[i];

      // forcibly copy selection state
      if (sel) {
        BM_face_select_set(bm, f2, true);

        // restore original face selection state too, triangulate code unset it
        BM_face_select_set(bm, f, true);
      }

      // paranoia check that tag flag wasn't copied over
      BM_elem_flag_disable(f2, BM_ELEM_TAG);
    }
  }

  while (f_double) {
    LinkNode *next = f_double->next;
    BM_face_kill(bm, f_double->link);
    MEM_freeN(f_double);
    f_double = next;
  }

  BLI_memarena_free(pf_arena);
  MEM_SAFE_FREE(faces_array);

  ss->totfaces = ss->totpoly = ss->bm->totface;
  ss->totvert = ss->bm->totvert;

  //  BM_mesh_triangulate(
  //      bm, MOD_TRIANGULATE_QUAD_BEAUTY, MOD_TRIANGULATE_NGON_EARCLIP, 4, false, NULL, NULL,
  //      NULL);
}

void SCULPT_pbvh_clear(Object *ob)
{
  SculptSession *ss = ob->sculpt;

  /* Clear out any existing DM and PBVH. */
  if (ss->pbvh) {
    BKE_pbvh_free(ss->pbvh);
    ss->pbvh = NULL;
  }

  MEM_SAFE_FREE(ss->pmap);

  MEM_SAFE_FREE(ss->pmap_mem);

  BKE_object_free_derived_caches(ob);

  /* Tag to rebuild PBVH in depsgraph. */
  DEG_id_tag_update(&ob->id, ID_RECALC_GEOMETRY);
}

void SCULPT_dyntopo_save_origverts(SculptSession *ss)
{
  BMIter iter;
  BMVert *v;

  BM_ITER_MESH (v, &iter, ss->bm, BM_VERTS_OF_MESH) {
    MSculptVert *mv = BKE_PBVH_SCULPTVERT(ss->cd_sculpt_vert, v);

    copy_v3_v3(mv->origco, v->co);
    copy_v3_v3(mv->origno, v->no);

    if (ss->cd_vcol_offset >= 0) {
      MPropCol *mp = (MPropCol *)BM_ELEM_CD_GET_VOID_P(v, ss->cd_vcol_offset);
      copy_v4_v4(mv->origcolor, mp->color);
    }
  }
}

char dyntopop_node_idx_layer_id[] = "_dyntopo_node_id";

void SCULPT_dyntopo_node_layers_update_offsets(SculptSession *ss)
{
  SCULPT_dyntopo_node_layers_add(ss);
  if (ss->pbvh) {
    BKE_pbvh_update_offsets(ss->pbvh,
                            ss->cd_vert_node_offset,
                            ss->cd_face_node_offset,
                            ss->cd_sculpt_vert,
                            ss->cd_face_areas);
  }
  if (ss->bm_log) {
    BM_log_set_cd_offsets(ss->bm_log, ss->cd_sculpt_vert);
  }
}

bool SCULPT_dyntopo_has_templayer(SculptSession *ss, int type, const char *name)
{
  return CustomData_get_named_layer_index(&ss->bm->vdata, type, name) >= 0;
}

void SCULPT_dyntopo_ensure_templayer(SculptSession *ss,
                                     int type,
                                     const char *name,
                                     bool not_temporary)
{
  if (ss->save_temp_layers) {
    not_temporary = true;
  }

  int li = CustomData_get_named_layer_index(&ss->bm->vdata, type, name);

  if (li < 0) {
    BM_data_layer_add_named(ss->bm, &ss->bm->vdata, type, name);
    SCULPT_update_customdata_refs(ss);

    li = CustomData_get_named_layer_index(&ss->bm->vdata, type, name);
    ss->bm->vdata.layers[li].flag |= not_temporary ? 0 : CD_FLAG_TEMPORARY | CD_FLAG_NOCOPY;
  }
}

int SCULPT_dyntopo_get_templayer(SculptSession *ss, int type, const char *name)
{
  int li = CustomData_get_named_layer_index(&ss->bm->vdata, type, name);

  if (li < 0) {
    return -1;
  }

  return CustomData_get_n_offset(
      &ss->bm->vdata, type, li - CustomData_get_layer_index(&ss->bm->vdata, type));
}

char dyntopop_faces_areas_layer_id[] = "__dyntopo_face_areas";

void SCULPT_dyntopo_node_layers_add(SculptSession *ss)
{
  int cd_node_layer_index, cd_face_node_layer_index;

  BMCustomLayerReq vlayers[] = {
      {CD_PAINT_MASK, NULL, 0},
      {CD_DYNTOPO_VERT, NULL, CD_FLAG_TEMPORARY | CD_FLAG_NOCOPY},
      {CD_PROP_INT32, dyntopop_node_idx_layer_id, CD_FLAG_TEMPORARY | CD_FLAG_NOCOPY}};

  BM_data_layers_ensure(ss->bm, &ss->bm->vdata, vlayers, 3);

  ss->cd_vert_mask_offset = CustomData_get_offset(&ss->bm->vdata, CD_PAINT_MASK);

  BMCustomLayerReq flayers[] = {
      {CD_PROP_INT32, dyntopop_node_idx_layer_id, CD_FLAG_TEMPORARY | CD_FLAG_NOCOPY},
      {CD_PROP_FLOAT, dyntopop_faces_areas_layer_id, CD_FLAG_TEMPORARY | CD_FLAG_NOCOPY},
  };
  BM_data_layers_ensure(ss->bm, &ss->bm->pdata, flayers, 2);

  // get indices again, as they might have changed after adding new layers
  cd_node_layer_index = CustomData_get_named_layer_index(
      &ss->bm->vdata, CD_PROP_INT32, dyntopop_node_idx_layer_id);
  cd_face_node_layer_index = CustomData_get_named_layer_index(
      &ss->bm->pdata, CD_PROP_INT32, dyntopop_node_idx_layer_id);

  ss->cd_origvcol_offset = -1;

  ss->cd_sculpt_vert = CustomData_get_offset(&ss->bm->vdata, CD_DYNTOPO_VERT);

  ss->cd_vcol_offset = CustomData_get_offset(&ss->bm->vdata, CD_PROP_COLOR);

  ss->cd_vert_node_offset = CustomData_get_n_offset(
      &ss->bm->vdata,
      CD_PROP_INT32,
      cd_node_layer_index - CustomData_get_layer_index(&ss->bm->vdata, CD_PROP_INT32));

  ss->bm->vdata.layers[cd_node_layer_index].flag |= CD_FLAG_TEMPORARY | CD_FLAG_NOCOPY;

  ss->cd_face_node_offset = CustomData_get_n_offset(
      &ss->bm->pdata,
      CD_PROP_INT32,
      cd_face_node_layer_index - CustomData_get_layer_index(&ss->bm->pdata, CD_PROP_INT32));

  ss->bm->pdata.layers[cd_face_node_layer_index].flag |= CD_FLAG_TEMPORARY | CD_FLAG_NOCOPY;
  ss->cd_faceset_offset = CustomData_get_offset(&ss->bm->pdata, CD_SCULPT_FACE_SETS);

  ss->cd_face_areas = CustomData_get_named_layer(
      &ss->bm->pdata, CD_PROP_FLOAT, dyntopop_faces_areas_layer_id);
  ss->cd_face_areas = ss->bm->pdata.layers[ss->cd_face_areas].offset;
}

/**
  Syncs customdata layers with internal bmesh, but ignores deleted layers.
*/
void SCULPT_dynamic_topology_sync_layers(Object *ob, Mesh *me)
{
  SculptSession *ss = ob->sculpt;

  if (!ss || !ss->bm) {
    return;
  }

  bool modified = false;
  BMesh *bm = ss->bm;

  CustomData *cd1[4] = {&me->vdata, &me->edata, &me->ldata, &me->pdata};
  CustomData *cd2[4] = {&bm->vdata, &bm->edata, &bm->ldata, &bm->pdata};
  int badmask = CD_MASK_MLOOP | CD_MASK_MVERT | CD_MASK_MEDGE | CD_MASK_MPOLY | CD_MASK_ORIGINDEX |
                CD_MASK_ORIGSPACE | CD_MASK_MFACE;

  for (int i = 0; i < 4; i++) {
    CustomDataLayer **newlayers = NULL;
    BLI_array_declare(newlayers);

    CustomData *data1 = cd1[i];
    CustomData *data2 = cd2[i];

    if (!data1->layers) {
      modified |= data2->layers != NULL;
      continue;
    }

    for (int j = 0; j < data1->totlayer; j++) {
      CustomDataLayer *cl1 = data1->layers + j;

      if ((1 << cl1->type) & badmask) {
        continue;
      }

      int idx = CustomData_get_named_layer_index(data2, cl1->type, cl1->name);
      if (idx < 0) {
        BLI_array_append(newlayers, cl1);
      }
    }

    for (int j = 0; j < BLI_array_len(newlayers); j++) {
      BM_data_layer_add_named(bm, data2, newlayers[j]->type, newlayers[j]->name);
      modified = true;
    }

    bool typemap[CD_NUMTYPES] = {0};

    for (int j = 0; j < data1->totlayer; j++) {
      CustomDataLayer *cl1 = data1->layers + j;

      if ((1 << cl1->type) & badmask) {
        continue;
      }

      if (typemap[cl1->type]) {
        continue;
      }

      typemap[cl1->type] = true;

      // find first layer
      int baseidx = CustomData_get_layer_index(data2, cl1->type);

      if (baseidx < 0) {
        modified |= true;
        continue;
      }

      CustomDataLayer *cl2 = data2->layers + baseidx;

      int idx = CustomData_get_named_layer_index(data2, cl1->type, cl1[cl1->active].name);
      if (idx >= 0) {
        modified |= idx - baseidx != cl2->active;
        cl2->active = idx - baseidx;
      }

      idx = CustomData_get_named_layer_index(data2, cl1->type, cl1[cl1->active_rnd].name);
      if (idx >= 0) {
        modified |= idx - baseidx != cl2->active_rnd;
        cl2->active_rnd = idx - baseidx;
      }

      idx = CustomData_get_named_layer_index(data2, cl1->type, cl1[cl1->active_mask].name);
      if (idx >= 0) {
        modified |= idx - baseidx != cl2->active_mask;
        cl2->active_mask = idx - baseidx;
      }

      idx = CustomData_get_named_layer_index(data2, cl1->type, cl1[cl1->active_clone].name);
      if (idx >= 0) {
        modified |= idx - baseidx != cl2->active_clone;
        cl2->active_clone = idx - baseidx;
      }
    }

    BLI_array_free(newlayers);
  }

  if (modified && ss->bm) {
    CustomData_regen_active_refs(&ss->bm->vdata);
    CustomData_regen_active_refs(&ss->bm->edata);
    CustomData_regen_active_refs(&ss->bm->ldata);
    CustomData_regen_active_refs(&ss->bm->pdata);
  }

  if (modified) {
    SCULPT_dyntopo_node_layers_update_offsets(ss);
  }
}

BMesh *BM_mesh_bm_from_me_threaded(BMesh *bm,
                                   Object *ob,
                                   const Mesh *me,
                                   const struct BMeshFromMeshParams *params);

void SCULPT_dynamic_topology_enable_ex(Main *bmain, Depsgraph *depsgraph, Scene *scene, Object *ob)
{
  SculptSession *ss = ob->sculpt;
  Mesh *me = ob->data;

  if (ss->bm) {
    bool ok = ss->bm->totvert == me->totvert && ss->bm->totedge == me->totedge &&
              ss->bm->totloop == me->totloop && ss->bm->totface == me->totpoly;

    if (!ok) {
      BM_mesh_free(ss->bm);
      ss->bm = NULL;
    }
  }

  /* destroy non-customdata temporary layers (which are rarely used) */
  SCULPT_release_customlayers(ss, true);

  /* clear all the other temporary layer references, that point to customdata layers*/
  SCULPT_clear_scl_pointers(ss);

  if (!ss->bm || !ss->pbvh || BKE_pbvh_type(ss->pbvh) != PBVH_BMESH) {
    SCULPT_pbvh_clear(ob);
  }
  else {
    /*sculpt session was set up by paint.c. just call SCULPT_update_customdata_refs to be safe*/
    SCULPT_update_customdata_refs(ss);

    /* also check bm_log */
    if (!ss->bm_log) {
      ss->bm_log = BM_log_create(ss->bm, ss->cd_sculpt_vert);
    }

    return;
  }

  const BMAllocTemplate allocsize = {
      .totvert = 2048 * 16, .totface = 2048 * 16, .totloop = 4196 * 16, .totedge = 2048 * 16};

  SCULPT_clear_scl_pointers(ss);

  if (ss->mdyntopo_verts) {
    MEM_freeN(ss->mdyntopo_verts);
    ss->mdyntopo_verts = NULL;
  }

  ss->bm_smooth_shading = (scene->toolsettings->sculpt->flags & SCULPT_DYNTOPO_SMOOTH_SHADING) !=
                          0;

  /* Dynamic topology doesn't ensure selection state is valid, so remove T36280. */
  BKE_mesh_mselect_clear(me);

#if 1

  if (!ss->bm) {
    ss->bm = BM_mesh_create(
        &allocsize,
        &((struct BMeshCreateParams){.use_toolflags = false,
                                     .create_unique_ids = true,
                                     .id_elem_mask = BM_VERT | BM_EDGE | BM_FACE,
                                     .id_map = true,
                                     .temporary_ids = false,
                                     .no_reuse_ids = false}));

    BM_mesh_bm_from_me(NULL,
                       ss->bm,
                       me,
                       (&(struct BMeshFromMeshParams){
                           .calc_face_normal = true,
                           .use_shapekey = true,
                           .create_shapekey_layers = true,
                           .active_shapekey = ob->shapenr,
                       }));
  }
#else
  ss->bm = BM_mesh_bm_from_me_threaded(NULL,
                                       NULL,
                                       me,
                                       (&(struct BMeshFromMeshParams){
                                           .calc_face_normal = true,
                                           .use_shapekey = true,
                                           .active_shapekey = ob->shapenr,
                                       }));
#endif

#ifndef DYNTOPO_DYNAMIC_TESS
  SCULPT_dynamic_topology_triangulate(ss, ss->bm);
#endif

  SCULPT_dyntopo_node_layers_add(ss);
  SCULPT_dyntopo_save_origverts(ss);

  if (SCULPT_has_persistent_base(ss)) {
    SCULPT_ensure_persistent_layers(ss);
  }

  SCULPT_update_customdata_refs(ss);

  BMIter iter;
  BMVert *v;

  int cd_vcol_offset = CustomData_get_offset(&ss->bm->vdata, CD_PROP_COLOR);

  int i = 0;
  BMEdge *e;

  BM_ITER_MESH (e, &iter, ss->bm, BM_EDGES_OF_MESH) {
    e->head.hflag |= BM_ELEM_DRAW;
  }

  BM_ITER_MESH (v, &iter, ss->bm, BM_VERTS_OF_MESH) {
    MSculptVert *mv = BKE_PBVH_SCULPTVERT(ss->cd_sculpt_vert, v);

    mv->flag |= SCULPTVERT_NEED_DISK_SORT | SCULPTVERT_NEED_VALENCE;

    BKE_pbvh_update_vert_boundary(ss->cd_sculpt_vert,
                                  ss->cd_faceset_offset,
                                  ss->cd_vert_node_offset,
                                  ss->cd_face_node_offset,
                                  ss->cd_vcol_offset,
                                  v,
                                  ss->boundary_symmetry);
    BKE_pbvh_bmesh_update_valence(ss->cd_sculpt_vert, (SculptVertRef){.i = (intptr_t)v});

    copy_v3_v3(mv->origco, v->co);
    copy_v3_v3(mv->origno, v->no);

    if (ss->cd_vcol_offset >= 0) {
      MPropCol *color = (MPropCol *)BM_ELEM_CD_GET_VOID_P(v, cd_vcol_offset);
      copy_v4_v4(mv->origcolor, color->color);
    }

    i++;
  }

  /* Make sure the data for existing faces are initialized. */
  if (me->totpoly != ss->bm->totface) {
    BM_mesh_normals_update(ss->bm);
  }

  /* Enable dynamic topology. */
  me->flag |= ME_SCULPT_DYNAMIC_TOPOLOGY;

  /* Enable logging for undo/redo. */
  if (!ss->bm_log) {
    ss->bm_log = BM_log_create(ss->bm, ss->cd_sculpt_vert);
  }

  /* Update dependency graph, so modifiers that depend on dyntopo being enabled
   * are re-evaluated and the PBVH is re-created. */
  DEG_id_tag_update(&ob->id, ID_RECALC_GEOMETRY);

  // TODO: this line here is being slow, do we need it? - joeedh
  BKE_scene_graph_update_tagged(depsgraph, bmain);
}

/* Free the sculpt BMesh and BMLog
 *
 * If 'unode' is given, the BMesh's data is copied out to the unode
 * before the BMesh is deleted so that it can be restored from. */
static void SCULPT_dynamic_topology_disable_ex(
    Main *bmain, Depsgraph *depsgraph, Scene *scene, Object *ob, SculptUndoNode *unode)
{
  SculptSession *ss = ob->sculpt;
  Mesh *me = ob->data;

  SCULPT_pbvh_clear(ob);

  /* destroy non-customdata temporary layers (which are rarely used) */
  SCULPT_release_customlayers(ss, true);

  /* free all the other pointers in ss->custom_layers*/
  SCULPT_clear_scl_pointers(ss);

  BKE_sculptsession_bm_to_me(ob, true);

  /* Sync the visibility to vertices manually as the pmap is still not initialized. */
  for (int i = 0; i < me->totvert; i++) {
    me->mvert[i].flag &= ~ME_HIDE;
    me->mvert[i].flag |= ME_VERT_PBVH_UPDATE;
  }

  /* Clear data. */
  me->flag &= ~ME_SCULPT_DYNAMIC_TOPOLOGY;

  if (ss->bm_log) {
    BM_log_free(ss->bm_log, true);
    ss->bm_log = NULL;
  }

  /* Typically valid but with global-undo they can be NULL, see: T36234. */
  if (ss->bm) {
    BM_mesh_free(ss->bm);
    ss->bm = NULL;
  }

  BKE_particlesystem_reset_all(ob);
  BKE_ptcache_object_reset(scene, ob, PTCACHE_RESET_OUTDATED);

  /* Update dependency graph, so modifiers that depend on dyntopo being enabled
   * are re-evaluated and the PBVH is re-created. */
  DEG_id_tag_update(&ob->id, ID_RECALC_GEOMETRY);
  BKE_scene_graph_update_tagged(depsgraph, bmain);
}

void SCULPT_dynamic_topology_disable(bContext *C, SculptUndoNode *unode)
{
  Main *bmain = CTX_data_main(C);
  Depsgraph *depsgraph = CTX_data_ensure_evaluated_depsgraph(C);
  Scene *scene = CTX_data_scene(C);
  Object *ob = CTX_data_active_object(C);
  SCULPT_dynamic_topology_disable_ex(bmain, depsgraph, scene, ob, unode);
}

void sculpt_dynamic_topology_disable_with_undo(Main *bmain,
                                               Depsgraph *depsgraph,
                                               Scene *scene,
                                               Object *ob)
{
  SculptSession *ss = ob->sculpt;
  if (ss->bm != NULL) {
    /* May be false in background mode. */
    const bool use_undo = G.background ? (ED_undo_stack_get() != NULL) : true;
    if (use_undo) {
      SCULPT_undo_push_begin(ob, "Dynamic topology disable");
      SCULPT_undo_push_node(ob, NULL, SCULPT_UNDO_DYNTOPO_END);
    }
    SCULPT_dynamic_topology_disable_ex(bmain, depsgraph, scene, ob, NULL);
    if (use_undo) {
      SCULPT_undo_push_end();
    }

    ss->active_vertex_index.i = ss->active_face_index.i = 0;
  }
}

static void sculpt_dynamic_topology_enable_with_undo(Main *bmain,
                                                     Depsgraph *depsgraph,
                                                     Scene *scene,
                                                     Object *ob)
{
  SculptSession *ss = ob->sculpt;

  if (ss->bm == NULL) {
    /* May be false in background mode. */
    const bool use_undo = G.background ? (ED_undo_stack_get() != NULL) : true;
    if (use_undo) {
      SCULPT_undo_push_begin(ob, "Dynamic topology enable");
    }
    SCULPT_dynamic_topology_enable_ex(bmain, depsgraph, scene, ob);
    if (use_undo) {
      SCULPT_undo_push_node(ob, NULL, SCULPT_UNDO_DYNTOPO_BEGIN);
      SCULPT_undo_push_end();
    }

    ss->active_vertex_index.i = ss->active_face_index.i = 0;
  }
}

static int sculpt_dynamic_topology_toggle_exec(bContext *C, wmOperator *UNUSED(op))
{
  Main *bmain = CTX_data_main(C);
  Depsgraph *depsgraph = CTX_data_ensure_evaluated_depsgraph(C);
  Scene *scene = CTX_data_scene(C);
  Object *ob = CTX_data_active_object(C);
  SculptSession *ss = ob->sculpt;

  WM_cursor_wait(true);

  if (ss->bm) {
    sculpt_dynamic_topology_disable_with_undo(bmain, depsgraph, scene, ob);
  }
  else {
    sculpt_dynamic_topology_enable_with_undo(bmain, depsgraph, scene, ob);
  }

  WM_cursor_wait(false);
  WM_main_add_notifier(NC_SCENE | ND_TOOLSETTINGS, NULL);

  return OPERATOR_FINISHED;
}

static int dyntopo_error_popup(bContext *C, wmOperatorType *ot, enum eDynTopoWarnFlag flag)
{
  uiPopupMenu *pup = UI_popup_menu_begin(C, IFACE_("Error!"), ICON_ERROR);
  uiLayout *layout = UI_popup_menu_layout(pup);

  if (flag & DYNTOPO_ERROR_MULTIRES) {
    const char *msg_error = TIP_("Multires modifier detected; cannot enable dyntopo.");
    const char *msg = TIP_("Dyntopo and multires cannot be mixed.");

    uiItemL(layout, msg_error, ICON_INFO);
    uiItemL(layout, msg, ICON_NONE);
    uiItemS(layout);
  }

  UI_popup_menu_end(C, pup);

  return OPERATOR_INTERFACE;
}

static int dyntopo_warning_popup(bContext *C, wmOperatorType *ot, enum eDynTopoWarnFlag flag)
{
  uiPopupMenu *pup = UI_popup_menu_begin(C, IFACE_("Warning!"), ICON_ERROR);
  uiLayout *layout = UI_popup_menu_layout(pup);

  if (flag & (DYNTOPO_WARN_EDATA)) {
    const char *msg_error = TIP_("Edge Data Detected!");
    const char *msg = TIP_("Dyntopo will not preserve custom edge attributes");
    uiItemL(layout, msg_error, ICON_INFO);
    uiItemL(layout, msg, ICON_NONE);
    uiItemS(layout);
  }

  if (flag & DYNTOPO_WARN_MODIFIER) {
    const char *msg_error = TIP_("Generative Modifiers Detected!");
    const char *msg = TIP_(
        "Keeping the modifiers will increase polycount when returning to object mode");

    uiItemL(layout, msg_error, ICON_INFO);
    uiItemL(layout, msg, ICON_NONE);
    uiItemS(layout);
  }

  uiItemFullO_ptr(layout, ot, IFACE_("OK"), ICON_NONE, NULL, WM_OP_EXEC_DEFAULT, 0, NULL);

  UI_popup_menu_end(C, pup);

  return OPERATOR_INTERFACE;
}

enum eDynTopoWarnFlag SCULPT_dynamic_topology_check(Scene *scene, Object *ob)
{
  SculptSession *ss = ob->sculpt;

  enum eDynTopoWarnFlag flag = 0;

  BLI_assert(ss->bm == NULL);
  UNUSED_VARS_NDEBUG(ss);

  {
    VirtualModifierData virtualModifierData;
    ModifierData *md = BKE_modifiers_get_virtual_modifierlist(ob, &virtualModifierData);

    /* Exception for shape keys because we can edit those. */
    for (; md; md = md->next) {
      const ModifierTypeInfo *mti = BKE_modifier_get_info(md->type);
      if (!BKE_modifier_is_enabled(scene, md, eModifierMode_Realtime)) {
        continue;
      }

      if (md->type == eModifierType_Multires) {
        flag |= DYNTOPO_ERROR_MULTIRES;
      }

      if (mti->type == eModifierTypeType_Constructive) {
        flag |= DYNTOPO_WARN_MODIFIER;
        break;
      }
    }
  }

  return flag;
}

static int sculpt_dynamic_topology_toggle_invoke(bContext *C,
                                                 wmOperator *op,
                                                 const wmEvent *UNUSED(event))
{
  Object *ob = CTX_data_active_object(C);
  SculptSession *ss = ob->sculpt;

  if (!ss->bm) {
    Scene *scene = CTX_data_scene(C);
    enum eDynTopoWarnFlag flag = SCULPT_dynamic_topology_check(scene, ob);

    if (flag & DYNTOPO_ERROR_MULTIRES) {
      return dyntopo_error_popup(C, op->type, flag);
    }
    else if (flag) {
      /* The mesh has customdata that will be lost, let the user confirm this is OK. */
      return dyntopo_warning_popup(C, op->type, flag);
    }
  }

  return sculpt_dynamic_topology_toggle_exec(C, op);
}

void SCULPT_OT_dynamic_topology_toggle(wmOperatorType *ot)
{
  /* Identifiers. */
  ot->name = "Dynamic Topology Toggle";
  ot->idname = "SCULPT_OT_dynamic_topology_toggle";
  ot->description =
      "Dynamic mode; note that you must now check the DynTopo"
      "option to enable dynamic remesher (which updates topology will sculpting)"
      "this is on by default.";

  /* API callbacks. */
  ot->invoke = sculpt_dynamic_topology_toggle_invoke;
  ot->exec = sculpt_dynamic_topology_toggle_exec;
  ot->poll = SCULPT_mode_poll;

  ot->flag = OPTYPE_REGISTER | OPTYPE_UNDO;
}

#define MAXUVLOOPS 32
#define MAXUVNEIGHBORS 32

typedef struct UVSmoothVert {
  double uv[2];
  float co[3];  // world co
  BMVert *v;
  double w;
  int totw;
  bool pinned, boundary;
  BMLoop *ls[MAXUVLOOPS];
  struct UVSmoothVert *neighbors[MAXUVNEIGHBORS];
  int totloop, totneighbor;
  float brushfade;
} UVSmoothVert;

typedef struct UVSmoothTri {
  UVSmoothVert *vs[3];
  float area2d, area3d;
} UVSmoothTri;

#define CON_MAX_VERTS 16
typedef struct UVSmoothConstraint {
  int type;
  double k;
  UVSmoothVert *vs[CON_MAX_VERTS];
  UVSmoothTri *tri;
  double gs[CON_MAX_VERTS][2];
  int totvert;
  double params[8];
} UVSmoothConstraint;

enum { CON_ANGLES = 0, CON_AREA = 1 };

typedef struct UVSolver {
  BLI_mempool *verts;
  BLI_mempool *tris;
  int totvert, tottri;
  float snap_limit;
  BLI_mempool *constraints;
  GHash *vhash;
  GHash *fhash;
  int cd_uv;

  double totarea3d;
  double totarea2d;

  double strength;
  int cd_sculpt_vert;
} UVSolver;

/*that that currently this tool is *not* threaded*/

typedef struct SculptUVThreadData {
  SculptThreadedTaskData data;
  UVSolver *solver;
} SculptUVThreadData;

static UVSolver *uvsolver_new(int cd_uv)
{
  UVSolver *solver = MEM_callocN(sizeof(*solver), "solver");

  solver->strength = 1.0;
  solver->cd_uv = cd_uv;
  solver->snap_limit = 0.0025;

  solver->verts = BLI_mempool_create(sizeof(UVSmoothVert), 0, 512, BLI_MEMPOOL_ALLOW_ITER);
  solver->tris = BLI_mempool_create(sizeof(UVSmoothTri), 0, 512, BLI_MEMPOOL_ALLOW_ITER);
  solver->constraints = BLI_mempool_create(
      sizeof(UVSmoothConstraint), 0, 512, BLI_MEMPOOL_ALLOW_ITER);

  solver->vhash = BLI_ghash_ptr_new("uvsolver");
  solver->fhash = BLI_ghash_ptr_new("uvsolver");

  return solver;
}

static void uvsolver_free(UVSolver *solver)
{
  BLI_mempool_destroy(solver->verts);
  BLI_mempool_destroy(solver->tris);
  BLI_mempool_destroy(solver->constraints);

  BLI_ghash_free(solver->vhash, NULL, NULL);
  BLI_ghash_free(solver->fhash, NULL, NULL);

  MEM_freeN(solver);
}

void *uvsolver_calc_loop_key(UVSolver *solver, BMLoop *l)
{
  // return (void *)l->v;
  MLoopUV *uv = BM_ELEM_CD_GET_VOID_P(l, solver->cd_uv);

  // float u = floorf(uv->uv[0] / solver->snap_limit) * solver->snap_limit;
  // float v = floorf(uv->uv[1] / solver->snap_limit) * solver->snap_limit;

  intptr_t x = (intptr_t)(uv->uv[0] * 16384.0);
  intptr_t y = (intptr_t)(uv->uv[1] * 16384.0);
  intptr_t key;
  MSculptVert *mv = BKE_PBVH_SCULPTVERT(solver->cd_sculpt_vert, l->v);

  if ((mv->flag & SCULPTVERT_SEAM_BOUNDARY) ||
      (l->e->head.hflag | l->prev->e->head.hflag) & BM_ELEM_SEAM) {
    key = y * 16384LL + x;
  }
  else {
    key = (intptr_t)l->v;
  }

  return POINTER_FROM_INT(key);
}

static UVSmoothVert *uvsolver_get_vert(UVSolver *solver, BMLoop *l)
{
  MLoopUV *uv = BM_ELEM_CD_GET_VOID_P(l, solver->cd_uv);

  void *pkey = uvsolver_calc_loop_key(solver, l);
  void **entry = NULL;
  UVSmoothVert *v;

  if (!BLI_ghash_ensure_p(solver->vhash, pkey, &entry)) {
    v = BLI_mempool_alloc(solver->verts);
    memset(v, 0, sizeof(*v));

    MSculptVert *mv = BKE_PBVH_SCULPTVERT(solver->cd_sculpt_vert, l->v);
    MSculptVert *mv2 = BKE_PBVH_SCULPTVERT(solver->cd_sculpt_vert, l->prev->v);
    MSculptVert *mv3 = BKE_PBVH_SCULPTVERT(solver->cd_sculpt_vert, l->next->v);

    v->boundary = mv->flag & SCULPTVERT_SEAM_BOUNDARY;
    if ((mv->flag | mv2->flag | mv3->flag) & SCULPTVERT_SHARP_CORNER) {
      v->pinned = true;
    }

    // copy_v2_v2(v->uv, uv->uv);
    v->uv[0] = (double)uv->uv[0];
    v->uv[1] = (double)uv->uv[1];

    if (isnan(v->uv[0]) || !isfinite(v->uv[0])) {
      v->uv[0] = 0.0f;
    }
    if (isnan(v->uv[1]) || !isfinite(v->uv[1])) {
      v->uv[1] = 0.0f;
    }

    copy_v3_v3(v->co, l->v->co);
    v->v = l->v;

    *entry = (void *)v;
  }

  v = (UVSmoothVert *)*entry;

  if (v->totloop < MAXUVLOOPS) {
    v->ls[v->totloop++] = l;
  }

  return v;
}

MINLINE double area_tri_signed_v2_db(const double v1[2], const double v2[2], const double v3[2])
{
  return 0.5f * ((v1[0] - v2[0]) * (v2[1] - v3[1]) + (v1[1] - v2[1]) * (v3[0] - v2[0]));
}

MINLINE double area_tri_v2_db(const double v1[2], const double v2[2], const double v3[2])
{
  return fabsf(area_tri_signed_v2_db(v1, v2, v3));
}

void cross_tri_v3_db(double n[3], const double v1[3], const double v2[3], const double v3[3])
{
  double n1[3], n2[3];

  n1[0] = v1[0] - v2[0];
  n2[0] = v2[0] - v3[0];
  n1[1] = v1[1] - v2[1];
  n2[1] = v2[1] - v3[1];
  n1[2] = v1[2] - v2[2];
  n2[2] = v2[2] - v3[2];
  n[0] = n1[1] * n2[2] - n1[2] * n2[1];
  n[1] = n1[2] * n2[0] - n1[0] * n2[2];
  n[2] = n1[0] * n2[1] - n1[1] * n2[0];
}

double area_tri_v3_db(const double v1[3], const double v2[3], const double v3[3])
{
  double n[3];
  cross_tri_v3_db(n, v1, v2, v3);
  return len_v3_db(n) * 0.5;
}

static UVSmoothTri *uvsolver_ensure_face(UVSolver *solver, BMFace *f)
{
  void **entry = NULL;

  if (BLI_ghash_ensure_p(solver->fhash, (void *)f, &entry)) {
    return (UVSmoothTri *)*entry;
  }

  UVSmoothTri *tri = BLI_mempool_alloc(solver->tris);
  memset((void *)tri, 0, sizeof(*tri));
  *entry = (void *)tri;

  BMLoop *l = f->l_first;

  bool nocon = false;
  int i = 0;
  do {
    UVSmoothVert *sv = uvsolver_get_vert(solver, l);

    if (BM_elem_flag_test(l->e, BM_ELEM_SEAM)) {
      nocon = true;
    }

    tri->vs[i] = sv;

    if (i > 3) {
      // bad!
      break;
    }

    i++;
  } while ((l = l->next) != f->l_first);

  double area3d = (double)area_tri_v3(tri->vs[0]->co, tri->vs[1]->co, tri->vs[2]->co);
  double area2d = area_tri_v2_db(tri->vs[0]->uv, tri->vs[1]->uv, tri->vs[2]->uv);

  if (area2d < 0.000001) {
    tri->vs[0]->uv[0] -= 0.0001;
    tri->vs[0]->uv[1] -= 0.0001;
    tri->vs[1]->uv[0] += 0.0001;
    tri->vs[2]->uv[1] += 0.0001;
  }

  solver->totarea2d += area2d;
  solver->totarea3d += area3d;

  tri->area2d = area2d;
  tri->area3d = area3d;

  for (int i = 0; !nocon && i < 3; i++) {

    UVSmoothConstraint *con = BLI_mempool_alloc(solver->constraints);
    memset((void *)con, 0, sizeof(*con));
    con->type = CON_ANGLES;
    con->k = 0.5;

    UVSmoothVert *v0 = tri->vs[(i + 2) % 3];
    UVSmoothVert *v1 = tri->vs[i];
    UVSmoothVert *v2 = tri->vs[(i + 1) % 3];

    con->vs[0] = v0;
    con->vs[1] = v1;
    con->vs[2] = v2;
    con->totvert = 3;

    float t1[3], t2[3];

    sub_v3_v3v3(t1, v0->co, v1->co);
    sub_v3_v3v3(t2, v2->co, v1->co);

    normalize_v3(t1);
    normalize_v3(t2);

    float th3d = saacosf(dot_v3v3(t1, t2));

    con->params[0] = (double)th3d;

    // area constraint
    con = BLI_mempool_alloc(solver->constraints);
    memset((void *)con, 0, sizeof(*con));

    con->vs[0] = v0;
    con->vs[1] = v1;
    con->vs[2] = v2;
    con->totvert = 3;
    con->tri = tri;
    con->type = CON_AREA;
    con->k = 1.0;
  }

#if 1
  for (int i = 0; i < 3; i++) {
    UVSmoothVert *v1 = tri->vs[i];
    UVSmoothVert *v2 = tri->vs[(i + 1) % 3];

    bool ok = true;

    for (int j = 0; j < v1->totneighbor; j++) {
      if (v1->neighbors[j] == v2) {
        ok = false;
        break;
      }
    }

    ok = ok && v1->totneighbor < MAXUVNEIGHBORS && v2->totneighbor < MAXUVNEIGHBORS;

    if (!ok) {
      continue;
    }

    v1->neighbors[v1->totneighbor++] = v2;
    v2->neighbors[v2->totneighbor++] = v1;
  }
#endif

  return tri;
}

static double normalize_v2_db(double v[2])
{
  double len = v[0] * v[0] + v[1] * v[1];

  if (len < 0.0000001) {
    v[0] = v[1] = 0.0;
    return 0.0;
  }

  len = sqrt(len);

  double mul = 1.0 / len;

  v[0] *= mul;
  v[1] *= mul;

  return len;
}

static double uvsolver_eval_constraint(UVSolver *solver, UVSmoothConstraint *con)
{
  switch (con->type) {
    case CON_ANGLES: {
      UVSmoothVert *v0 = con->vs[0];
      UVSmoothVert *v1 = con->vs[1];
      UVSmoothVert *v2 = con->vs[2];
      double t1[2], t2[2];

      sub_v2_v2v2_db(t1, v0->uv, v1->uv);
      sub_v2_v2v2_db(t2, v2->uv, v1->uv);

      normalize_v2_db(t1);
      normalize_v2_db(t2);

      double th = saacos(dot_v2v2_db(t1, t2));

      double wind = t1[0] * t2[1] - t1[1] * t2[0];

      if (wind >= 0.0) {
        th = M_PI - th;
      }

      return th - con->params[0];
    }
    case CON_AREA: {
      UVSmoothVert *v0 = con->vs[0];
      UVSmoothVert *v1 = con->vs[1];
      UVSmoothVert *v2 = con->vs[2];

      if (con->tri->area3d == 0.0 || solver->totarea3d == 0.0) {
        return 0.0;
      }

      double area2d = area_tri_signed_v2_db(v0->uv, v1->uv, v2->uv);
      double goal = con->tri->area3d * solver->totarea2d / solver->totarea3d;

      con->tri->area2d = area2d;
      return (area2d - goal) * 1024.0;
    }
    default:
      return 0.0f;
  }
}

BLI_INLINE float uvsolver_vert_weight(UVSmoothVert *sv)
{
  double w = 1.0;

  if (sv->pinned || sv->boundary || sv->brushfade == 0.0f) {
    w = 100000.0;
  }
  else {
    return 1.0 / sv->brushfade;
  }

  return w;
}

static void uvsolver_solve_begin(UVSolver *solver)
{
  UVSmoothVert *sv;
  BLI_mempool_iter iter;

  BLI_mempool_iternew(solver->verts, &iter);
  sv = BLI_mempool_iterstep(&iter);
  BMIter liter;

  for (; sv; sv = BLI_mempool_iterstep(&iter)) {
    BMLoop *l;
    sv->pinned = false;

    BM_ITER_ELEM (l, &liter, sv->v, BM_LOOPS_OF_VERT) {
      if (!BLI_ghash_haskey(solver->fhash, (void *)l->f)) {
        sv->pinned = true;
      }
    }
  }
}

static void uvsolver_simple_relax(UVSolver *solver, float strength)
{
  BLI_mempool_iter iter;

  UVSmoothVert *sv1;
  BLI_mempool_iternew(solver->verts, &iter);

  sv1 = BLI_mempool_iterstep(&iter);
  for (; sv1; sv1 = BLI_mempool_iterstep(&iter)) {
    double uv[2] = {0.0, 0.0};
    double tot = 0.0;

    if (!sv1->totneighbor || sv1->pinned) {
      continue;
    }

    for (int i = 0; i < sv1->totneighbor; i++) {
      UVSmoothVert *sv2 = sv1->neighbors[i];

      if (!sv2 || (sv1->boundary && !sv2->boundary)) {
        continue;
      }

      uv[0] += sv2->uv[0];
      uv[1] += sv2->uv[1];
      tot += 1.0;
    }

    if (tot < 2.0) {
      continue;
    }

    uv[0] /= tot;
    uv[1] /= tot;

    sv1->uv[0] += (uv[0] - sv1->uv[0]) * strength;
    sv1->uv[1] += (uv[1] - sv1->uv[1]) * strength;
  }

  // update real uvs

  const int cd_uv = solver->cd_uv;

  BLI_mempool_iternew(solver->verts, &iter);
  UVSmoothVert *sv = BLI_mempool_iterstep(&iter);
  for (; sv; sv = BLI_mempool_iterstep(&iter)) {
    for (int i = 0; i < sv->totloop; i++) {
      BMLoop *l = sv->ls[i];
      MLoopUV *uv = BM_ELEM_CD_GET_VOID_P(l, cd_uv);

      uv->uv[0] = (float)sv->uv[0];
      uv->uv[1] = (float)sv->uv[1];
    }
  }
}

static float uvsolver_solve_step(UVSolver *solver)
{
  BLI_mempool_iter iter;

  if (solver->strength < 0) {
    uvsolver_simple_relax(solver, fabs(solver->strength));
    return 0.0f;
  }
  else {
    uvsolver_simple_relax(solver, solver->strength * 0.1f);
  }

  double error = 0.0;

  const double eval_limit = 0.00001;
  const double df = 0.0001;
  int totcon = 0;

  BLI_mempool_iternew(solver->constraints, &iter);
  UVSmoothConstraint *con = BLI_mempool_iterstep(&iter);
  for (; con; con = BLI_mempool_iterstep(&iter)) {
    double r1 = uvsolver_eval_constraint(solver, con);

    if (fabs(r1) < eval_limit) {
      totcon++;
      continue;
    }

    error += fabs(r1);
    totcon++;

    double totg = 0.0;
    double totw = 0.0;

    for (int i = 0; i < con->totvert; i++) {
      UVSmoothVert *sv = con->vs[i];

      for (int j = 0; j < 2; j++) {
        double orig = sv->uv[j];
        sv->uv[j] += df;

        double r2 = uvsolver_eval_constraint(solver, con);
        double g = (r2 - r1) / df;

        con->gs[i][j] = g;
        totg += g * g;

        sv->uv[j] = orig;

        totw += uvsolver_vert_weight(sv);
      }
    }

    if (totg < eval_limit) {
      continue;
    }

    r1 *= -solver->strength * 0.75 * con->k / totg;

    if (totw == 0.0) {
      continue;
    }

    totw = 1.0 / totw;

    for (int i = 0; i < con->totvert; i++) {
      UVSmoothVert *sv = con->vs[i];
      double w = uvsolver_vert_weight(sv) * totw * sv->brushfade;
      w = MIN2(w, 1.0);

      for (int j = 0; j < 2; j++) {
        double off = r1 * con->gs[i][j] * w;

        CLAMP(off, -0.1, 0.1);
        sv->uv[j] += off;
      }
    }
  }

  // update real uvs

  const int cd_uv = solver->cd_uv;

  BLI_mempool_iternew(solver->verts, &iter);
  UVSmoothVert *sv = BLI_mempool_iterstep(&iter);
  for (; sv; sv = BLI_mempool_iterstep(&iter)) {
    for (int i = 0; i < sv->totloop; i++) {
      BMLoop *l = sv->ls[i];
      MLoopUV *uv = BM_ELEM_CD_GET_VOID_P(l, cd_uv);

      uv->uv[0] = (float)sv->uv[0];
      uv->uv[1] = (float)sv->uv[1];
    }
  }

  return (float)error / (float)totcon;
}

static void sculpt_uv_brush_cb(void *__restrict userdata,
                               const int n,
                               const TaskParallelTLS *__restrict tls)
{
  SculptUVThreadData *data1 = userdata;
  SculptThreadedTaskData *data = &data1->data;
  SculptSession *ss = data->ob->sculpt;
  // const Brush *brush = data->brush;
  // const float *offset = data->offset;

  SculptBrushTest test;
  SculptBrushTestFn sculpt_brush_test_sq_fn = SCULPT_brush_test_init_with_falloff_shape(
      ss, &test, data->brush->falloff_shape);

  PBVHNode *node = data->nodes[n];
  TableGSet *faces = BKE_pbvh_bmesh_node_faces(node);
  BMFace *f;
  const int cd_uv = CustomData_get_offset(&ss->bm->ldata, CD_MLOOPUV);

  if (cd_uv < 0) {
    return;  // no uv layers
  }

  BKE_pbvh_node_mark_update_color(node);

  TGSET_ITER (f, faces) {
    BMLoop *l = f->l_first;
    // float mask = 0.0f;
    float cent[3] = {0};
    int tot = 0;

    // uvsolver_get_vert
    do {
      add_v3_v3(cent, l->v->co);
      tot++;
    } while ((l = l->next) != f->l_first);

    mul_v3_fl(cent, 1.0f / (float)tot);

    if (!sculpt_brush_test_sq_fn(&test, cent)) {
      continue;
    }

    BM_log_face_modified(ss->bm_log, f);
    uvsolver_ensure_face(data1->solver, f);

    do {
      BMIter iter;
      BMLoop *l2;
      int tot2 = 0;
      float uv[2] = {0};
      bool ok = true;
      UVSmoothVert *lastv = NULL;

      BM_ITER_ELEM (l2, &iter, l->v, BM_LOOPS_OF_VERT) {
        if (l2->v != l->v) {
          l2 = l2->prev->v == l->v ? l2->prev : l2->next;
        }

        UVSmoothVert *sv = uvsolver_get_vert(data1->solver, l2);

        if (lastv && lastv != sv) {
          ok = false;
          lastv->boundary = true;
          sv->boundary = true;
        }

        lastv = sv;

        MLoopUV *luv = BM_ELEM_CD_GET_VOID_P(l2, cd_uv);

        add_v2_v2(uv, luv->uv);
        tot2++;

        if (BM_elem_flag_test(l2->e, BM_ELEM_SEAM)) {
          ok = false;
          sv->boundary = true;
        }
      }

      ok = ok && tot2;

      if (ok) {
        mul_v2_fl(uv, 1.0f / (float)tot2);

        BM_ITER_ELEM (l2, &iter, l->v, BM_LOOPS_OF_VERT) {
          if (l2->v != l->v) {
            l2 = l2->next;
          }

          MLoopUV *luv = BM_ELEM_CD_GET_VOID_P(l2, cd_uv);

          if (len_v2v2(luv->uv, uv) < 0.02) {
            copy_v2_v2(luv->uv, uv);
          }
        }
      }
    } while ((l = l->next) != f->l_first);

#if 0
    do {
      if (!sculpt_brush_test_sq_fn(&test, l->v->co)) {
        continue;
      }

      if (cd_mask >= 0) {
        mask = BM_ELEM_CD_GET_FLOAT(l->v, cd_mask);
      }

      SculptVertRef vertex = {(intptr_t)l->v};

      float direction2[3];
      const float fade =
          bstrength *
          SCULPT_brush_strength_factor(
              ss, brush, vd.co, sqrtf(test.dist), NULL, l->v->no, mask, vertex, thread_id) *
          ss->cache->pressure;

    } while ((l = l->next) != f->l_first);
#endif
  }
  TGSET_ITER_END;
}

void SCULPT_uv_brush(Sculpt *sd, Object *ob, PBVHNode **nodes, int totnode)
{
  SculptSession *ss = ob->sculpt;
  Brush *brush = ss->cache ? ss->cache->brush : BKE_paint_brush(&sd->paint);
  float offset[3];

  if (!ss->bm || BKE_pbvh_type(ss->pbvh) != PBVH_BMESH) {
    // dyntopo only
    return;
  }

  const int cd_uv = CustomData_get_offset(&ss->bm->ldata, CD_MLOOPUV);
  if (cd_uv < 0) {
    return;  // no uv layer?
  }

  // add undo log subentry
  BM_log_entry_add_ex(ss->bm, ss->bm_log, true);

  BKE_curvemapping_init(brush->curve);

  UVSolver *solver = uvsolver_new(cd_uv);
  solver->cd_sculpt_vert = ss->cd_sculpt_vert;
  solver->strength = ss->cache->bstrength;

  /* Threaded loop over nodes. */
  SculptUVThreadData data = {.solver = solver,
                             .data = {
                                 .sd = sd,
                                 .ob = ob,
                                 .brush = brush,
                                 .nodes = nodes,
                                 .offset = offset,
                             }};

  TaskParallelSettings settings;

  // for now, be single-threaded
  BKE_pbvh_parallel_range_settings(&settings, false, totnode);
  BLI_task_parallel_range(0, totnode, &data, sculpt_uv_brush_cb, &settings);

  uvsolver_solve_begin(solver);

  SculptBrushTest test;
  SculptBrushTestFn sculpt_brush_test_sq_fn = SCULPT_brush_test_init_with_falloff_shape(
      ss, &test, brush->falloff_shape);

  BLI_mempool_iter iter;
  BLI_mempool_iternew(solver->verts, &iter);
  UVSmoothVert *sv = BLI_mempool_iterstep(&iter);

  for (; sv; sv = BLI_mempool_iterstep(&iter)) {
    if (!sculpt_brush_test_sq_fn(&test, sv->v->co)) {
      sv->brushfade = 0.0f;
      continue;
    }

    sv->brushfade = SCULPT_brush_strength_factor(ss,
                                                 brush,
                                                 sv->v->co,
                                                 sqrtf(test.dist),
                                                 NULL,
                                                 sv->v->no,
                                                 0.0f,
                                                 (SculptVertRef){.i = (intptr_t)sv->v},
                                                 0);
  }

  for (int i = 0; i < 5; i++) {
    uvsolver_solve_step(solver);
  }

  // tear down solver
  uvsolver_free(solver);
}<|MERGE_RESOLUTION|>--- conflicted
+++ resolved
@@ -300,7 +300,6 @@
       }
       break;
     }
-<<<<<<< HEAD
     case PBVH_FACES: {
       Mesh *mesh = BKE_object_get_original_mesh(ob);
 
@@ -315,11 +314,6 @@
       }
 
       break;
-=======
-    SCULPT_dynamic_topology_disable_ex(bmain, depsgraph, scene, ob, NULL);
-    if (use_undo) {
-      SCULPT_undo_push_end(ob);
->>>>>>> 6c0da7cc
     }
     case PBVH_GRIDS:  // not supported yet
       break;
@@ -334,7 +328,6 @@
                            float *r_area,
                            float *r_totarea)
 {
-<<<<<<< HEAD
   switch (BKE_pbvh_type(ss->pbvh)) {
     case PBVH_BMESH:
       SCULPT_dyntopo_get_cotangents(ss, vertex, r_ws, r_cot1, r_cot2, r_area, r_totarea);
@@ -353,19 +346,6 @@
         }
       }
       break;
-=======
-  SculptSession *ss = ob->sculpt;
-  if (ss->bm == NULL) {
-    /* May be false in background mode. */
-    const bool use_undo = G.background ? (ED_undo_stack_get() != NULL) : true;
-    if (use_undo) {
-      SCULPT_undo_push_begin(ob, "Dynamic topology enable");
-    }
-    SCULPT_dynamic_topology_enable_ex(bmain, depsgraph, scene, ob);
-    if (use_undo) {
-      SCULPT_undo_push_node(ob, NULL, SCULPT_UNDO_DYNTOPO_BEGIN);
-      SCULPT_undo_push_end(ob);
->>>>>>> 6c0da7cc
     }
   }
 }
@@ -425,7 +405,7 @@
     ss->active_face_index = BKE_pbvh_table_index_to_face(ss->pbvh, actf);
   }
 
-  SCULPT_dyntopo_node_layers_update_offsets(ss);
+  SCULPT_dyntopo_node_layers_update_offsets(ss, ob);
 
   if (ss->bm_log) {
     BM_log_set_bm(ss->bm, ss->bm_log);
@@ -539,24 +519,33 @@
   BMIter iter;
   BMVert *v;
 
+  if (ss->vcol_type == -1) {
+    return;
+  }
+
   BM_ITER_MESH (v, &iter, ss->bm, BM_VERTS_OF_MESH) {
     MSculptVert *mv = BKE_PBVH_SCULPTVERT(ss->cd_sculpt_vert, v);
 
     copy_v3_v3(mv->origco, v->co);
     copy_v3_v3(mv->origno, v->no);
 
-    if (ss->cd_vcol_offset >= 0) {
-      MPropCol *mp = (MPropCol *)BM_ELEM_CD_GET_VOID_P(v, ss->cd_vcol_offset);
-      copy_v4_v4(mv->origcolor, mp->color);
+    if (ss->cd_vert_mask_offset >= 0) {
+      mv->origmask = BM_ELEM_CD_GET_FLOAT(v, ss->cd_vert_mask_offset);
+    }
+
+    if (ss->vcol_type != -1) {
+      BKE_pbvh_bmesh_get_vcol(
+          v, mv->origcolor, ss->vcol_type, ss->vcol_domain, ss->cd_vcol_offset);
     }
   }
 }
 
 char dyntopop_node_idx_layer_id[] = "_dyntopo_node_id";
 
-void SCULPT_dyntopo_node_layers_update_offsets(SculptSession *ss)
-{
-  SCULPT_dyntopo_node_layers_add(ss);
+void SCULPT_dyntopo_node_layers_update_offsets(SculptSession *ss, Object *ob)
+{
+  SCULPT_dyntopo_node_layers_add(ss, ob);
+
   if (ss->pbvh) {
     BKE_pbvh_update_offsets(ss->pbvh,
                             ss->cd_vert_node_offset,
@@ -574,10 +563,8 @@
   return CustomData_get_named_layer_index(&ss->bm->vdata, type, name) >= 0;
 }
 
-void SCULPT_dyntopo_ensure_templayer(SculptSession *ss,
-                                     int type,
-                                     const char *name,
-                                     bool not_temporary)
+void SCULPT_dyntopo_ensure_templayer(
+    SculptSession *ss, Object *ob, int type, const char *name, bool not_temporary)
 {
   if (ss->save_temp_layers) {
     not_temporary = true;
@@ -587,7 +574,7 @@
 
   if (li < 0) {
     BM_data_layer_add_named(ss->bm, &ss->bm->vdata, type, name);
-    SCULPT_update_customdata_refs(ss);
+    SCULPT_update_customdata_refs(ss, ob);
 
     li = CustomData_get_named_layer_index(&ss->bm->vdata, type, name);
     ss->bm->vdata.layers[li].flag |= not_temporary ? 0 : CD_FLAG_TEMPORARY | CD_FLAG_NOCOPY;
@@ -608,7 +595,7 @@
 
 char dyntopop_faces_areas_layer_id[] = "__dyntopo_face_areas";
 
-void SCULPT_dyntopo_node_layers_add(SculptSession *ss)
+void SCULPT_dyntopo_node_layers_add(SculptSession *ss, Object *ob)
 {
   int cd_node_layer_index, cd_face_node_layer_index;
 
@@ -633,11 +620,7 @@
   cd_face_node_layer_index = CustomData_get_named_layer_index(
       &ss->bm->pdata, CD_PROP_INT32, dyntopop_node_idx_layer_id);
 
-  ss->cd_origvcol_offset = -1;
-
   ss->cd_sculpt_vert = CustomData_get_offset(&ss->bm->vdata, CD_DYNTOPO_VERT);
-
-  ss->cd_vcol_offset = CustomData_get_offset(&ss->bm->vdata, CD_PROP_COLOR);
 
   ss->cd_vert_node_offset = CustomData_get_n_offset(
       &ss->bm->vdata,
@@ -657,6 +640,21 @@
   ss->cd_face_areas = CustomData_get_named_layer(
       &ss->bm->pdata, CD_PROP_FLOAT, dyntopop_faces_areas_layer_id);
   ss->cd_face_areas = ss->bm->pdata.layers[ss->cd_face_areas].offset;
+
+  AttributeDomain domain;
+  CustomDataLayer *cl;
+  Mesh *me = BKE_object_get_original_mesh(ob);
+
+  if (BKE_pbvh_get_color_layer(ss->pbvh, me, &cl, &domain)) {
+    ss->vcol_domain = (int)domain;
+    ss->vcol_type = cl->type;
+    ss->cd_vcol_offset = cl->offset;
+  }
+  else {
+    ss->cd_vcol_offset = -1;
+    ss->vcol_type = -1;
+    ss->vcol_domain = (int)ATTR_DOMAIN_NUM;
+  }
 }
 
 /**
@@ -706,6 +704,26 @@
     for (int j = 0; j < BLI_array_len(newlayers); j++) {
       BM_data_layer_add_named(bm, data2, newlayers[j]->type, newlayers[j]->name);
       modified = true;
+    }
+
+    /* sync various ids */
+    for (int j = 0; j < data1->totlayer; j++) {
+      CustomDataLayer *cl1 = data1->layers + j;
+
+      if ((1 << cl1->type) & badmask) {
+        continue;
+      }
+
+      int idx = CustomData_get_named_layer_index(data2, cl1->type, cl1->name);
+
+      if (idx == -1) {
+        continue;
+      }
+
+      CustomDataLayer *cl2 = data2->layers + idx;
+
+      cl2->anonymous_id = cl1->anonymous_id;
+      cl2->uid = cl1->uid;
     }
 
     bool typemap[CD_NUMTYPES] = {0};
@@ -769,7 +787,7 @@
   }
 
   if (modified) {
-    SCULPT_dyntopo_node_layers_update_offsets(ss);
+    SCULPT_dyntopo_node_layers_update_offsets(ss, ob);
   }
 }
 
@@ -794,7 +812,7 @@
   }
 
   /* destroy non-customdata temporary layers (which are rarely used) */
-  SCULPT_release_customlayers(ss, true);
+  SCULPT_release_customlayers(ss, ob, true);
 
   /* clear all the other temporary layer references, that point to customdata layers*/
   SCULPT_clear_scl_pointers(ss);
@@ -804,7 +822,7 @@
   }
   else {
     /*sculpt session was set up by paint.c. just call SCULPT_update_customdata_refs to be safe*/
-    SCULPT_update_customdata_refs(ss);
+    SCULPT_update_customdata_refs(ss, ob);
 
     /* also check bm_log */
     if (!ss->bm_log) {
@@ -867,19 +885,17 @@
   SCULPT_dynamic_topology_triangulate(ss, ss->bm);
 #endif
 
-  SCULPT_dyntopo_node_layers_add(ss);
+  SCULPT_dyntopo_node_layers_add(ss, ob);
   SCULPT_dyntopo_save_origverts(ss);
 
   if (SCULPT_has_persistent_base(ss)) {
-    SCULPT_ensure_persistent_layers(ss);
-  }
-
-  SCULPT_update_customdata_refs(ss);
+    SCULPT_ensure_persistent_layers(ss, ob);
+  }
+
+  SCULPT_update_customdata_refs(ss, ob);
 
   BMIter iter;
   BMVert *v;
-
-  int cd_vcol_offset = CustomData_get_offset(&ss->bm->vdata, CD_PROP_COLOR);
 
   int i = 0;
   BMEdge *e;
@@ -897,18 +913,10 @@
                                   ss->cd_faceset_offset,
                                   ss->cd_vert_node_offset,
                                   ss->cd_face_node_offset,
-                                  ss->cd_vcol_offset,
+                                  -1,
                                   v,
                                   ss->boundary_symmetry);
     BKE_pbvh_bmesh_update_valence(ss->cd_sculpt_vert, (SculptVertRef){.i = (intptr_t)v});
-
-    copy_v3_v3(mv->origco, v->co);
-    copy_v3_v3(mv->origno, v->no);
-
-    if (ss->cd_vcol_offset >= 0) {
-      MPropCol *color = (MPropCol *)BM_ELEM_CD_GET_VOID_P(v, cd_vcol_offset);
-      copy_v4_v4(mv->origcolor, color->color);
-    }
 
     i++;
   }
@@ -946,8 +954,8 @@
 
   SCULPT_pbvh_clear(ob);
 
-  /* destroy non-customdata temporary layers (which are rarely used) */
-  SCULPT_release_customlayers(ss, true);
+  /* destroy non-customdata temporary layers (which are rarely (never?) used for PBVH_BMESH) */
+  SCULPT_release_customlayers(ss, ob, true);
 
   /* free all the other pointers in ss->custom_layers*/
   SCULPT_clear_scl_pointers(ss);
@@ -1007,7 +1015,7 @@
     }
     SCULPT_dynamic_topology_disable_ex(bmain, depsgraph, scene, ob, NULL);
     if (use_undo) {
-      SCULPT_undo_push_end();
+      SCULPT_undo_push_end(ob);
     }
 
     ss->active_vertex_index.i = ss->active_face_index.i = 0;
@@ -1030,7 +1038,7 @@
     SCULPT_dynamic_topology_enable_ex(bmain, depsgraph, scene, ob);
     if (use_undo) {
       SCULPT_undo_push_node(ob, NULL, SCULPT_UNDO_DYNTOPO_BEGIN);
-      SCULPT_undo_push_end();
+      SCULPT_undo_push_end(ob);
     }
 
     ss->active_vertex_index.i = ss->active_face_index.i = 0;
