--- conflicted
+++ resolved
@@ -1334,55 +1334,9 @@
 /** \} */
 
 /* -------------------------------------------------------------------- */
-<<<<<<< HEAD
-/** \name SculptProjectVector
- *
- * Fast-path for #project_plane_v3_v3v3
- * \{ */
-
-typedef struct SculptProjectVector {
-  float plane[3];
-  float len_sq;
-  float len_sq_inv_neg;
-  bool is_valid;
-
-} SculptProjectVector;
-
-/**
- * \param plane: Direction, can be any length.
- */
-static void sculpt_project_v3_cache_init(SculptProjectVector *spvc, const float plane[3])
-{
-  copy_v3_v3(spvc->plane, plane);
-  spvc->len_sq = len_squared_v3(spvc->plane);
-  spvc->is_valid = (spvc->len_sq > FLT_EPSILON);
-  spvc->len_sq_inv_neg = (spvc->is_valid) ? -1.0f / spvc->len_sq : 0.0f;
-}
-
-/**
- * Calculate the projection.
- */
-static void sculpt_project_v3(const SculptProjectVector *spvc, const float vec[3], float r_vec[3])
-{
-#if 0
-  project_plane_v3_v3v3(r_vec, vec, spvc->plane);
-#else
-  /* inline the projection, cache `-1.0 / dot_v3_v3(v_proj, v_proj)` */
-  madd_v3_v3fl(r_vec, spvc->plane, dot_v3v3(vec, spvc->plane) * spvc->len_sq_inv_neg);
-#endif
-}
-
-/** \} */
-
-/* -------------------------------------------------------------------- */
 /** \name Sculpt Dynamic Topology
  * \{ */
 
-=======
-/** \name Sculpt Dynamic Topology
- * \{ */
-
->>>>>>> dd01ce2c
 bool SCULPT_stroke_is_dynamic_topology(const SculptSession *ss, const Brush *brush)
 {
   return ((BKE_pbvh_type(ss->pbvh) == PBVH_BMESH) &&
@@ -2180,11 +2134,7 @@
  * This calculates flatten center and area normal together,
  * amortizing the memory bandwidth and loop overhead to calculate both at the same time.
  */
-<<<<<<< HEAD
-static void calc_area_normal_and_center(
-=======
 void SCULPT_calc_area_normal_and_center(
->>>>>>> dd01ce2c
     Sculpt *sd, Object *ob, PBVHNode **nodes, int totnode, float r_area_no[3], float r_area_co[3])
 {
   const Brush *brush = BKE_paint_brush(&sd->paint);
@@ -2802,13 +2752,6 @@
 
 /** \} */
 
-<<<<<<< HEAD
-/* -------------------------------------------------------------------- */
-/** \name Sculpt Topology Rake (Shared Utility)
- * \{ */
-
-=======
->>>>>>> dd01ce2c
 typedef struct {
   SculptSession *ss;
   const float *ray_start;
@@ -3004,21 +2947,12 @@
 /** \} */
 
 /* -------------------------------------------------------------------- */
-<<<<<<< HEAD
-/** \name Sculpt Mask Brush
- * \{ */
-
-static void do_mask_brush_draw_task_cb_ex(void *__restrict userdata,
-                                          const int n,
-                                          const TaskParallelTLS *__restrict tls)
-=======
 /** \name Sculpt Gravity Brush
  * \{ */
 
 static void do_gravity_task_cb_ex(void *__restrict userdata,
                                   const int n,
                                   const TaskParallelTLS *__restrict tls)
->>>>>>> dd01ce2c
 {
   SculptThreadedTaskData *data = userdata;
   SculptSession *ss = data->ob->sculpt;
@@ -3063,63 +2997,8 @@
   SculptSession *ss = ob->sculpt;
   Brush *brush = BKE_paint_brush(&sd->paint);
 
-<<<<<<< HEAD
-  switch ((BrushMaskTool)brush->mask_tool) {
-    case BRUSH_MASK_DRAW:
-      do_mask_brush_draw(sd, ob, nodes, totnode);
-      break;
-    case BRUSH_MASK_SMOOTH:
-      SCULPT_smooth(sd, ob, nodes, totnode, ss->cache->bstrength, true);
-      break;
-  }
-}
-
-/** \} */
-
-/* -------------------------------------------------------------------- */
-/** \name Sculpt Multires Displacement Eraser Brush
- * \{ */
-
-static void do_displacement_eraser_brush_task_cb_ex(void *__restrict userdata,
-                                                    const int n,
-                                                    const TaskParallelTLS *__restrict tls)
-{
-  SculptThreadedTaskData *data = userdata;
-  SculptSession *ss = data->ob->sculpt;
-  const Brush *brush = data->brush;
-  const float bstrength = clamp_f(ss->cache->bstrength, 0.0f, 1.0f);
-
-  float(*proxy)[3] = BKE_pbvh_node_add_proxy(ss->pbvh, data->nodes[n])->co;
-
-  SculptBrushTest test;
-  SculptBrushTestFn sculpt_brush_test_sq_fn = SCULPT_brush_test_init_with_falloff_shape(
-      ss, &test, data->brush->falloff_shape);
-  const int thread_id = BLI_task_parallel_thread_id(tls);
-
-  PBVHVertexIter vd;
-  BKE_pbvh_vertex_iter_begin (ss->pbvh, data->nodes[n], vd, PBVH_ITER_UNIQUE) {
-    if (!sculpt_brush_test_sq_fn(&test, vd.co)) {
-      continue;
-    }
-    const float fade = bstrength * SCULPT_brush_strength_factor(ss,
-                                                                brush,
-                                                                vd.co,
-                                                                sqrtf(test.dist),
-                                                                vd.no,
-                                                                vd.fno,
-                                                                vd.mask ? *vd.mask : 0.0f,
-                                                                vd.index,
-                                                                thread_id);
-
-    float limit_co[3];
-    float disp[3];
-    SCULPT_vertex_limit_surface_get(ss, vd.index, limit_co);
-    sub_v3_v3v3(disp, limit_co, vd.co);
-    mul_v3_v3fl(proxy[vd.i], disp, fade);
-=======
   float offset[3];
   float gravity_vector[3];
->>>>>>> dd01ce2c
 
   mul_v3_v3fl(gravity_vector, ss->cache->gravity_direction, -ss->cache->radius_squared);
 
@@ -3144,11 +3023,7 @@
 /** \} */
 
 /* -------------------------------------------------------------------- */
-<<<<<<< HEAD
-/** \name Sculpt Multires Displacement Smear Brush
-=======
 /** \name Sculpt Brush Utilities
->>>>>>> dd01ce2c
  * \{ */
 
 void SCULPT_vertcos_to_key(Object *ob, KeyBlock *kb, const float (*vertCos)[3])
@@ -3215,38 +3090,6 @@
   if (totnode == 0) {
     return;
   }
-<<<<<<< HEAD
-  /* Threaded loop over nodes. */
-  SculptThreadedTaskData data = {
-      .sd = sd,
-      .ob = ob,
-      .brush = brush,
-      .nodes = nodes,
-  };
-
-  TaskParallelSettings settings;
-  BKE_pbvh_parallel_range_settings(&settings, true, totnode);
-  BLI_task_parallel_range(
-      0, totnode, &data, do_displacement_smear_store_prev_disp_task_cb_ex, &settings);
-  BLI_task_parallel_range(0, totnode, &data, do_displacement_smear_brush_task_cb_ex, &settings);
-}
-
-/** \} */
-
-/* -------------------------------------------------------------------- */
-/** \name Sculpt Draw Brush
- * \{ */
-
-static void do_draw_brush_task_cb_ex(void *__restrict userdata,
-                                     const int n,
-                                     const TaskParallelTLS *__restrict tls)
-{
-  SculptThreadedTaskData *data = userdata;
-  SculptSession *ss = data->ob->sculpt;
-  const Brush *brush = data->brush;
-  const float *offset = data->offset;
-=======
->>>>>>> dd01ce2c
 
   /* Free index based vertex info as it will become invalid after modifying the topology during the
    * stroke. */
@@ -3329,164 +3172,8 @@
 static void do_brush_action(Sculpt *sd, Object *ob, Brush *brush, UnifiedPaintSettings *ups)
 {
   SculptSession *ss = ob->sculpt;
-<<<<<<< HEAD
-  Brush *brush = BKE_paint_brush(&sd->paint);
-  float offset[3];
-  const float bstrength = ss->cache->bstrength;
-
-  /* Offset with as much as possible factored in already. */
-  float effective_normal[3];
-  SCULPT_tilt_effective_normal_get(ss, brush, effective_normal);
-  mul_v3_v3fl(offset, effective_normal, ss->cache->radius);
-  mul_v3_v3(offset, ss->cache->scale);
-  mul_v3_fl(offset, bstrength);
-
-  /* XXX: this shouldn't be necessary, but sculpting crashes in blender2.8 otherwise
-   * initialize before threads so they can do curve mapping. */
-  BKE_curvemapping_init(brush->curve);
-
-  /* Threaded loop over nodes. */
-  SculptThreadedTaskData data = {
-      .sd = sd,
-      .ob = ob,
-      .brush = brush,
-      .nodes = nodes,
-      .offset = offset,
-  };
-
-  TaskParallelSettings settings;
-  BKE_pbvh_parallel_range_settings(&settings, true, totnode);
-  BLI_task_parallel_range(0, totnode, &data, do_draw_sharp_brush_task_cb_ex, &settings);
-}
-
-/** \} */
-
-/* -------------------------------------------------------------------- */
-/** \name Sculpt Topology Brush
- * \{ */
-
-static void do_topology_slide_task_cb_ex(void *__restrict userdata,
-                                         const int n,
-                                         const TaskParallelTLS *__restrict tls)
-{
-  SculptThreadedTaskData *data = userdata;
-  SculptSession *ss = data->ob->sculpt;
-  const Brush *brush = data->brush;
-
-  PBVHVertexIter vd;
-  SculptOrigVertData orig_data;
-  float(*proxy)[3];
-
-  SCULPT_orig_vert_data_init(&orig_data, data->ob, data->nodes[n]);
-
-  proxy = BKE_pbvh_node_add_proxy(ss->pbvh, data->nodes[n])->co;
-
-  SculptBrushTest test;
-  SculptBrushTestFn sculpt_brush_test_sq_fn = SCULPT_brush_test_init_with_falloff_shape(
-      ss, &test, data->brush->falloff_shape);
-  const int thread_id = BLI_task_parallel_thread_id(tls);
-
-  BKE_pbvh_vertex_iter_begin (ss->pbvh, data->nodes[n], vd, PBVH_ITER_UNIQUE) {
-    SCULPT_orig_vert_data_update(&orig_data, &vd);
-    if (!sculpt_brush_test_sq_fn(&test, orig_data.co)) {
-      continue;
-    }
-    const float fade = SCULPT_brush_strength_factor(ss,
-                                                    brush,
-                                                    orig_data.co,
-                                                    sqrtf(test.dist),
-                                                    orig_data.no,
-                                                    NULL,
-                                                    vd.mask ? *vd.mask : 0.0f,
-                                                    vd.index,
-                                                    thread_id);
-    float current_disp[3];
-    float current_disp_norm[3];
-    float final_disp[3] = {0.0f, 0.0f, 0.0f};
-
-    switch (brush->slide_deform_type) {
-      case BRUSH_SLIDE_DEFORM_DRAG:
-        sub_v3_v3v3(current_disp, ss->cache->location, ss->cache->last_location);
-        break;
-      case BRUSH_SLIDE_DEFORM_PINCH:
-        sub_v3_v3v3(current_disp, ss->cache->location, vd.co);
-        break;
-      case BRUSH_SLIDE_DEFORM_EXPAND:
-        sub_v3_v3v3(current_disp, vd.co, ss->cache->location);
-        break;
-    }
-
-    normalize_v3_v3(current_disp_norm, current_disp);
-    mul_v3_v3fl(current_disp, current_disp_norm, ss->cache->bstrength);
-
-    SculptVertexNeighborIter ni;
-    SCULPT_VERTEX_NEIGHBORS_ITER_BEGIN (ss, vd.index, ni) {
-      float vertex_disp[3];
-      float vertex_disp_norm[3];
-      sub_v3_v3v3(vertex_disp, SCULPT_vertex_co_get(ss, ni.index), vd.co);
-      normalize_v3_v3(vertex_disp_norm, vertex_disp);
-      if (dot_v3v3(current_disp_norm, vertex_disp_norm) > 0.0f) {
-        madd_v3_v3fl(final_disp, vertex_disp_norm, dot_v3v3(current_disp, vertex_disp));
-      }
-    }
-    SCULPT_VERTEX_NEIGHBORS_ITER_END(ni);
-
-    mul_v3_v3fl(proxy[vd.i], final_disp, fade);
-
-    if (vd.mvert) {
-      vd.mvert->flag |= ME_VERT_PBVH_UPDATE;
-    }
-  }
-  BKE_pbvh_vertex_iter_end;
-}
-
-void SCULPT_relax_vertex(SculptSession *ss,
-                         PBVHVertexIter *vd,
-                         float factor,
-                         bool filter_boundary_face_sets,
-                         float *r_final_pos)
-{
-  float smooth_pos[3];
-  float final_disp[3];
-  float boundary_normal[3];
-  int avg_count = 0;
-  int neighbor_count = 0;
-  zero_v3(smooth_pos);
-  zero_v3(boundary_normal);
-  const bool is_boundary = SCULPT_vertex_is_boundary(ss, vd->index);
-
-  SculptVertexNeighborIter ni;
-  SCULPT_VERTEX_NEIGHBORS_ITER_BEGIN (ss, vd->index, ni) {
-    neighbor_count++;
-    if (!filter_boundary_face_sets ||
-        (filter_boundary_face_sets && !SCULPT_vertex_has_unique_face_set(ss, ni.index))) {
-
-      /* When the vertex to relax is boundary, use only connected boundary vertices for the average
-       * position. */
-      if (is_boundary) {
-        if (!SCULPT_vertex_is_boundary(ss, ni.index)) {
-          continue;
-        }
-        add_v3_v3(smooth_pos, SCULPT_vertex_co_get(ss, ni.index));
-        avg_count++;
-
-        /* Calculate a normal for the constraint plane using the edges of the boundary. */
-        float to_neighbor[3];
-        sub_v3_v3v3(to_neighbor, SCULPT_vertex_co_get(ss, ni.index), vd->co);
-        normalize_v3(to_neighbor);
-        add_v3_v3(boundary_normal, to_neighbor);
-      }
-      else {
-        add_v3_v3(smooth_pos, SCULPT_vertex_co_get(ss, ni.index));
-        avg_count++;
-      }
-    }
-  }
-  SCULPT_VERTEX_NEIGHBORS_ITER_END(ni);
-=======
   int totnode;
   PBVHNode **nodes;
->>>>>>> dd01ce2c
 
   /* Check for unsupported features. */
   PBVHType type = BKE_pbvh_type(ss->pbvh);
@@ -3770,24 +3457,9 @@
   }
 }
 
-<<<<<<< HEAD
-/** \} */
-
-/* -------------------------------------------------------------------- */
-/** \name Sculpt Crease & Blob Brush
- * \{ */
-
-/**
- * Used for 'SCULPT_TOOL_CREASE' and 'SCULPT_TOOL_BLOB'
- */
-static void do_crease_brush_task_cb_ex(void *__restrict userdata,
-                                       const int n,
-                                       const TaskParallelTLS *__restrict tls)
-=======
 static void sculpt_combine_proxies_task_cb(void *__restrict userdata,
                                            const int n,
                                            const TaskParallelTLS *__restrict UNUSED(tls))
->>>>>>> dd01ce2c
 {
   SculptThreadedTaskData *data = userdata;
   SculptSession *ss = data->ob->sculpt;
@@ -4689,16 +4361,8 @@
   }
   cache->rake_data.follow_dist = cache->radius * SCULPT_RAKE_BRUSH_FACTOR;
 
-<<<<<<< HEAD
-/** \} */
-
-/* -------------------------------------------------------------------- */
-/** \name Sculpt Clay Brush
- * \{ */
-=======
   if (!is_zero_v3(cache->grab_delta)) {
     const float eps = 0.00001f;
->>>>>>> dd01ce2c
 
     float v1[3], v2[3];
 
@@ -5028,2124 +4692,6 @@
                                         const float mouse[2],
                                         bool use_sampled_normal)
 {
-<<<<<<< HEAD
-  SculptThreadedTaskData *data = userdata;
-  SculptSession *ss = data->ob->sculpt;
-  const Brush *brush = data->brush;
-  const float *area_no = data->area_no;
-  const float *area_co = data->area_co;
-
-  PBVHVertexIter vd;
-  float(*proxy)[3];
-  const float bstrength = ss->cache->bstrength;
-
-  proxy = BKE_pbvh_node_add_proxy(ss->pbvh, data->nodes[n])->co;
-
-  SculptBrushTest test;
-  SculptBrushTestFn sculpt_brush_test_sq_fn = SCULPT_brush_test_init_with_falloff_shape(
-      ss, &test, data->brush->falloff_shape);
-  const int thread_id = BLI_task_parallel_thread_id(tls);
-
-  plane_from_point_normal_v3(test.plane_tool, area_co, area_no);
-
-  BKE_pbvh_vertex_iter_begin (ss->pbvh, data->nodes[n], vd, PBVH_ITER_UNIQUE) {
-    if (!sculpt_brush_test_sq_fn(&test, vd.co)) {
-      continue;
-    }
-
-    if (!SCULPT_plane_point_side(vd.co, test.plane_tool)) {
-      continue;
-    }
-
-    float intr[3];
-    float val[3];
-    closest_to_plane_normalized_v3(intr, test.plane_tool, vd.co);
-    sub_v3_v3v3(val, intr, vd.co);
-
-    if (!SCULPT_plane_trim(ss->cache, brush, val)) {
-      continue;
-    }
-
-    const float fade = bstrength * SCULPT_brush_strength_factor(ss,
-                                                                brush,
-                                                                vd.co,
-                                                                sqrtf(test.dist),
-                                                                vd.no,
-                                                                vd.fno,
-                                                                vd.mask ? *vd.mask : 0.0f,
-                                                                vd.index,
-                                                                thread_id);
-
-    mul_v3_v3fl(proxy[vd.i], val, fade);
-
-    if (vd.mvert) {
-      vd.mvert->flag |= ME_VERT_PBVH_UPDATE;
-    }
-  }
-  BKE_pbvh_vertex_iter_end;
-}
-
-static void do_fill_brush(Sculpt *sd, Object *ob, PBVHNode **nodes, int totnode)
-{
-  SculptSession *ss = ob->sculpt;
-  Brush *brush = BKE_paint_brush(&sd->paint);
-
-  const float radius = ss->cache->radius;
-
-  float area_no[3];
-  float area_co[3];
-  float offset = SCULPT_brush_plane_offset_get(sd, ss);
-
-  float displace;
-
-  float temp[3];
-
-  SCULPT_calc_brush_plane(sd, ob, nodes, totnode, area_no, area_co);
-
-  SCULPT_tilt_apply_to_normal(area_no, ss->cache, brush->tilt_strength_factor);
-
-  displace = radius * offset;
-
-  mul_v3_v3v3(temp, area_no, ss->cache->scale);
-  mul_v3_fl(temp, displace);
-  add_v3_v3(area_co, temp);
-
-  SculptThreadedTaskData data = {
-      .sd = sd,
-      .ob = ob,
-      .brush = brush,
-      .nodes = nodes,
-      .area_no = area_no,
-      .area_co = area_co,
-  };
-
-  TaskParallelSettings settings;
-  BKE_pbvh_parallel_range_settings(&settings, true, totnode);
-  BLI_task_parallel_range(0, totnode, &data, do_fill_brush_task_cb_ex, &settings);
-}
-
-static void do_scrape_brush_task_cb_ex(void *__restrict userdata,
-                                       const int n,
-                                       const TaskParallelTLS *__restrict tls)
-{
-  SculptThreadedTaskData *data = userdata;
-  SculptSession *ss = data->ob->sculpt;
-  const Brush *brush = data->brush;
-  const float *area_no = data->area_no;
-  const float *area_co = data->area_co;
-
-  PBVHVertexIter vd;
-  float(*proxy)[3];
-  const float bstrength = ss->cache->bstrength;
-
-  proxy = BKE_pbvh_node_add_proxy(ss->pbvh, data->nodes[n])->co;
-
-  SculptBrushTest test;
-  SculptBrushTestFn sculpt_brush_test_sq_fn = SCULPT_brush_test_init_with_falloff_shape(
-      ss, &test, data->brush->falloff_shape);
-  const int thread_id = BLI_task_parallel_thread_id(tls);
-  plane_from_point_normal_v3(test.plane_tool, area_co, area_no);
-
-  BKE_pbvh_vertex_iter_begin (ss->pbvh, data->nodes[n], vd, PBVH_ITER_UNIQUE) {
-    if (!sculpt_brush_test_sq_fn(&test, vd.co)) {
-      continue;
-    }
-
-    if (SCULPT_plane_point_side(vd.co, test.plane_tool)) {
-      continue;
-    }
-
-    float intr[3];
-    float val[3];
-    closest_to_plane_normalized_v3(intr, test.plane_tool, vd.co);
-    sub_v3_v3v3(val, intr, vd.co);
-
-    if (!SCULPT_plane_trim(ss->cache, brush, val)) {
-      continue;
-    }
-
-    const float fade = bstrength * SCULPT_brush_strength_factor(ss,
-                                                                brush,
-                                                                vd.co,
-                                                                sqrtf(test.dist),
-                                                                vd.no,
-                                                                vd.fno,
-                                                                vd.mask ? *vd.mask : 0.0f,
-                                                                vd.index,
-                                                                thread_id);
-
-    mul_v3_v3fl(proxy[vd.i], val, fade);
-
-    if (vd.mvert) {
-      vd.mvert->flag |= ME_VERT_PBVH_UPDATE;
-    }
-  }
-  BKE_pbvh_vertex_iter_end;
-}
-
-static void do_scrape_brush(Sculpt *sd, Object *ob, PBVHNode **nodes, int totnode)
-{
-  SculptSession *ss = ob->sculpt;
-  Brush *brush = BKE_paint_brush(&sd->paint);
-
-  const float radius = ss->cache->radius;
-
-  float area_no[3];
-  float area_co[3];
-  float offset = SCULPT_brush_plane_offset_get(sd, ss);
-
-  float displace;
-
-  float temp[3];
-
-  SCULPT_calc_brush_plane(sd, ob, nodes, totnode, area_no, area_co);
-
-  SCULPT_tilt_apply_to_normal(area_no, ss->cache, brush->tilt_strength_factor);
-
-  displace = -radius * offset;
-
-  mul_v3_v3v3(temp, area_no, ss->cache->scale);
-  mul_v3_fl(temp, displace);
-  add_v3_v3(area_co, temp);
-
-  SculptThreadedTaskData data = {
-      .sd = sd,
-      .ob = ob,
-      .brush = brush,
-      .nodes = nodes,
-      .area_no = area_no,
-      .area_co = area_co,
-  };
-
-  TaskParallelSettings settings;
-  BKE_pbvh_parallel_range_settings(&settings, true, totnode);
-  BLI_task_parallel_range(0, totnode, &data, do_scrape_brush_task_cb_ex, &settings);
-}
-
-/** \} */
-
-/* -------------------------------------------------------------------- */
-/** \name Sculpt Clay Thumb Brush
- * \{ */
-
-static void do_clay_thumb_brush_task_cb_ex(void *__restrict userdata,
-                                           const int n,
-                                           const TaskParallelTLS *__restrict tls)
-{
-  SculptThreadedTaskData *data = userdata;
-  SculptSession *ss = data->ob->sculpt;
-  const Brush *brush = data->brush;
-  float(*mat)[4] = data->mat;
-  const float *area_no_sp = data->area_no_sp;
-  const float *area_co = data->area_co;
-
-  PBVHVertexIter vd;
-  float(*proxy)[3];
-  const float bstrength = data->clay_strength;
-
-  proxy = BKE_pbvh_node_add_proxy(ss->pbvh, data->nodes[n])->co;
-
-  SculptBrushTest test;
-  SculptBrushTestFn sculpt_brush_test_sq_fn = SCULPT_brush_test_init_with_falloff_shape(
-      ss, &test, data->brush->falloff_shape);
-  const int thread_id = BLI_task_parallel_thread_id(tls);
-
-  float plane_tilt[4];
-  float normal_tilt[3];
-  float imat[4][4];
-
-  invert_m4_m4(imat, mat);
-  rotate_v3_v3v3fl(normal_tilt, area_no_sp, imat[0], DEG2RADF(-ss->cache->clay_thumb_front_angle));
-
-  /* Plane aligned to the geometry normal (back part of the brush). */
-  plane_from_point_normal_v3(test.plane_tool, area_co, area_no_sp);
-  /* Tilted plane (front part of the brush). */
-  plane_from_point_normal_v3(plane_tilt, area_co, normal_tilt);
-
-  BKE_pbvh_vertex_iter_begin (ss->pbvh, data->nodes[n], vd, PBVH_ITER_UNIQUE) {
-    if (!sculpt_brush_test_sq_fn(&test, vd.co)) {
-      continue;
-    }
-    float local_co[3];
-    mul_v3_m4v3(local_co, mat, vd.co);
-    float intr[3], intr_tilt[3];
-    float val[3];
-
-    closest_to_plane_normalized_v3(intr, test.plane_tool, vd.co);
-    closest_to_plane_normalized_v3(intr_tilt, plane_tilt, vd.co);
-
-    /* Mix the deformation of the aligned and the tilted plane based on the brush space vertex
-     * coordinates. */
-    /* We can also control the mix with a curve if it produces noticeable artifacts in the center
-     * of the brush. */
-    const float tilt_mix = local_co[1] > 0.0f ? 0.0f : 1.0f;
-    interp_v3_v3v3(intr, intr, intr_tilt, tilt_mix);
-    sub_v3_v3v3(val, intr_tilt, vd.co);
-
-    const float fade = bstrength * SCULPT_brush_strength_factor(ss,
-                                                                brush,
-                                                                vd.co,
-                                                                sqrtf(test.dist),
-                                                                vd.no,
-                                                                vd.fno,
-                                                                vd.mask ? *vd.mask : 0.0f,
-                                                                vd.index,
-                                                                thread_id);
-
-    mul_v3_v3fl(proxy[vd.i], val, fade);
-
-    if (vd.mvert) {
-      vd.mvert->flag |= ME_VERT_PBVH_UPDATE;
-    }
-  }
-  BKE_pbvh_vertex_iter_end;
-}
-
-static float sculpt_clay_thumb_get_stabilized_pressure(StrokeCache *cache)
-{
-  float final_pressure = 0.0f;
-  for (int i = 0; i < SCULPT_CLAY_STABILIZER_LEN; i++) {
-    final_pressure += cache->clay_pressure_stabilizer[i];
-  }
-  return final_pressure / SCULPT_CLAY_STABILIZER_LEN;
-}
-
-static void do_clay_thumb_brush(Sculpt *sd, Object *ob, PBVHNode **nodes, int totnode)
-{
-  SculptSession *ss = ob->sculpt;
-  Brush *brush = BKE_paint_brush(&sd->paint);
-
-  const float radius = ss->cache->radius;
-  const float offset = SCULPT_brush_plane_offset_get(sd, ss);
-  const float displace = radius * (0.25f + offset);
-
-  /* Sampled geometry normal and area center. */
-  float area_no_sp[3];
-  float area_no[3];
-  float area_co[3];
-
-  float temp[3];
-  float mat[4][4];
-  float scale[4][4];
-  float tmat[4][4];
-
-  SCULPT_calc_brush_plane(sd, ob, nodes, totnode, area_no_sp, area_co);
-
-  if (brush->sculpt_plane != SCULPT_DISP_DIR_AREA || (brush->flag & BRUSH_ORIGINAL_NORMAL)) {
-    SCULPT_calc_area_normal(sd, ob, nodes, totnode, area_no);
-  }
-  else {
-    copy_v3_v3(area_no, area_no_sp);
-  }
-
-  /* Delay the first daub because grab delta is not setup. */
-  if (SCULPT_stroke_is_first_brush_step_of_symmetry_pass(ss->cache)) {
-    ss->cache->clay_thumb_front_angle = 0.0f;
-    return;
-  }
-
-  /* Simulate the clay accumulation by increasing the plane angle as more samples are added to the
-   * stroke. */
-  if (SCULPT_stroke_is_main_symmetry_pass(ss->cache)) {
-    ss->cache->clay_thumb_front_angle += 0.8f;
-    ss->cache->clay_thumb_front_angle = clamp_f(ss->cache->clay_thumb_front_angle, 0.0f, 60.0f);
-  }
-
-  if (is_zero_v3(ss->cache->grab_delta_symmetry)) {
-    return;
-  }
-
-  /* Displace the brush planes. */
-  copy_v3_v3(area_co, ss->cache->location);
-  mul_v3_v3v3(temp, area_no_sp, ss->cache->scale);
-  mul_v3_fl(temp, displace);
-  add_v3_v3(area_co, temp);
-
-  /* Initialize brush local-space matrix. */
-  cross_v3_v3v3(mat[0], area_no, ss->cache->grab_delta_symmetry);
-  mat[0][3] = 0.0f;
-  cross_v3_v3v3(mat[1], area_no, mat[0]);
-  mat[1][3] = 0.0f;
-  copy_v3_v3(mat[2], area_no);
-  mat[2][3] = 0.0f;
-  copy_v3_v3(mat[3], ss->cache->location);
-  mat[3][3] = 1.0f;
-  normalize_m4(mat);
-
-  /* Scale brush local space matrix. */
-  scale_m4_fl(scale, ss->cache->radius);
-  mul_m4_m4m4(tmat, mat, scale);
-  invert_m4_m4(mat, tmat);
-
-  float clay_strength = ss->cache->bstrength *
-                        sculpt_clay_thumb_get_stabilized_pressure(ss->cache);
-
-  SculptThreadedTaskData data = {
-      .sd = sd,
-      .ob = ob,
-      .brush = brush,
-      .nodes = nodes,
-      .area_no_sp = area_no_sp,
-      .area_co = ss->cache->location,
-      .mat = mat,
-      .clay_strength = clay_strength,
-  };
-
-  TaskParallelSettings settings;
-  BKE_pbvh_parallel_range_settings(&settings, true, totnode);
-  BLI_task_parallel_range(0, totnode, &data, do_clay_thumb_brush_task_cb_ex, &settings);
-}
-
-/** \} */
-
-/* -------------------------------------------------------------------- */
-/** \name Sculpt Gravity Brush
- * \{ */
-
-static void do_gravity_task_cb_ex(void *__restrict userdata,
-                                  const int n,
-                                  const TaskParallelTLS *__restrict tls)
-{
-  SculptThreadedTaskData *data = userdata;
-  SculptSession *ss = data->ob->sculpt;
-  const Brush *brush = data->brush;
-  float *offset = data->offset;
-
-  PBVHVertexIter vd;
-  float(*proxy)[3];
-
-  proxy = BKE_pbvh_node_add_proxy(ss->pbvh, data->nodes[n])->co;
-
-  SculptBrushTest test;
-  SculptBrushTestFn sculpt_brush_test_sq_fn = SCULPT_brush_test_init_with_falloff_shape(
-      ss, &test, data->brush->falloff_shape);
-  const int thread_id = BLI_task_parallel_thread_id(tls);
-
-  BKE_pbvh_vertex_iter_begin (ss->pbvh, data->nodes[n], vd, PBVH_ITER_UNIQUE) {
-    if (!sculpt_brush_test_sq_fn(&test, vd.co)) {
-      continue;
-    }
-    const float fade = SCULPT_brush_strength_factor(ss,
-                                                    brush,
-                                                    vd.co,
-                                                    sqrtf(test.dist),
-                                                    vd.no,
-                                                    vd.fno,
-                                                    vd.mask ? *vd.mask : 0.0f,
-                                                    vd.index,
-                                                    thread_id);
-
-    mul_v3_v3fl(proxy[vd.i], offset, fade);
-
-    if (vd.mvert) {
-      vd.mvert->flag |= ME_VERT_PBVH_UPDATE;
-    }
-  }
-  BKE_pbvh_vertex_iter_end;
-}
-
-static void do_gravity(Sculpt *sd, Object *ob, PBVHNode **nodes, int totnode, float bstrength)
-{
-  SculptSession *ss = ob->sculpt;
-  Brush *brush = BKE_paint_brush(&sd->paint);
-
-  float offset[3];
-  float gravity_vector[3];
-
-  mul_v3_v3fl(gravity_vector, ss->cache->gravity_direction, -ss->cache->radius_squared);
-
-  /* Offset with as much as possible factored in already. */
-  mul_v3_v3v3(offset, gravity_vector, ss->cache->scale);
-  mul_v3_fl(offset, bstrength);
-
-  /* Threaded loop over nodes. */
-  SculptThreadedTaskData data = {
-      .sd = sd,
-      .ob = ob,
-      .brush = brush,
-      .nodes = nodes,
-      .offset = offset,
-  };
-
-  TaskParallelSettings settings;
-  BKE_pbvh_parallel_range_settings(&settings, true, totnode);
-  BLI_task_parallel_range(0, totnode, &data, do_gravity_task_cb_ex, &settings);
-}
-
-/** \} */
-
-/* -------------------------------------------------------------------- */
-/** \name Sculpt Brush Utilities
- * \{ */
-
-void SCULPT_vertcos_to_key(Object *ob, KeyBlock *kb, const float (*vertCos)[3])
-{
-  Mesh *me = (Mesh *)ob->data;
-  float(*ofs)[3] = NULL;
-  int a;
-  const int kb_act_idx = ob->shapenr - 1;
-  KeyBlock *currkey;
-
-  /* For relative keys editing of base should update other keys. */
-  if (BKE_keyblock_is_basis(me->key, kb_act_idx)) {
-    ofs = BKE_keyblock_convert_to_vertcos(ob, kb);
-
-    /* Calculate key coord offsets (from previous location). */
-    for (a = 0; a < me->totvert; a++) {
-      sub_v3_v3v3(ofs[a], vertCos[a], ofs[a]);
-    }
-
-    /* Apply offsets on other keys. */
-    for (currkey = me->key->block.first; currkey; currkey = currkey->next) {
-      if ((currkey != kb) && (currkey->relative == kb_act_idx)) {
-        BKE_keyblock_update_from_offset(ob, currkey, ofs);
-      }
-    }
-
-    MEM_freeN(ofs);
-  }
-
-  /* Modifying of basis key should update mesh. */
-  if (kb == me->key->refkey) {
-    MVert *mvert = me->mvert;
-
-    for (a = 0; a < me->totvert; a++, mvert++) {
-      copy_v3_v3(mvert->co, vertCos[a]);
-    }
-
-    BKE_mesh_calc_normals(me);
-  }
-
-  /* Apply new coords on active key block, no need to re-allocate kb->data here! */
-  BKE_keyblock_update_from_vertcos(ob, kb, vertCos);
-}
-
-/* NOTE: we do the topology update before any brush actions to avoid
- * issues with the proxies. The size of the proxy can't change, so
- * topology must be updated first. */
-static void sculpt_topology_update(Sculpt *sd,
-                                   Object *ob,
-                                   Brush *brush,
-                                   UnifiedPaintSettings *UNUSED(ups))
-{
-  SculptSession *ss = ob->sculpt;
-
-  int n, totnode;
-  /* Build a list of all nodes that are potentially within the brush's area of influence. */
-  const bool use_original = sculpt_tool_needs_original(brush->sculpt_tool) ? true :
-                                                                             ss->cache->original;
-  const float radius_scale = 1.25f;
-  PBVHNode **nodes = sculpt_pbvh_gather_generic(
-      ob, sd, brush, use_original, radius_scale, &totnode);
-
-  /* Only act if some verts are inside the brush area. */
-  if (totnode == 0) {
-    return;
-  }
-
-  /* Free index based vertex info as it will become invalid after modifying the topology during the
-   * stroke. */
-  MEM_SAFE_FREE(ss->vertex_info.boundary);
-  MEM_SAFE_FREE(ss->vertex_info.connected_component);
-
-  PBVHTopologyUpdateMode mode = 0;
-  float location[3];
-
-  if (!(sd->flags & SCULPT_DYNTOPO_DETAIL_MANUAL)) {
-    if (sd->flags & SCULPT_DYNTOPO_SUBDIVIDE) {
-      mode |= PBVH_Subdivide;
-    }
-
-    if ((sd->flags & SCULPT_DYNTOPO_COLLAPSE) || (brush->sculpt_tool == SCULPT_TOOL_SIMPLIFY)) {
-      mode |= PBVH_Collapse;
-    }
-  }
-
-  for (n = 0; n < totnode; n++) {
-    SCULPT_undo_push_node(ob,
-                          nodes[n],
-                          brush->sculpt_tool == SCULPT_TOOL_MASK ? SCULPT_UNDO_MASK :
-                                                                   SCULPT_UNDO_COORDS);
-    BKE_pbvh_node_mark_update(nodes[n]);
-
-    if (BKE_pbvh_type(ss->pbvh) == PBVH_BMESH) {
-      BKE_pbvh_node_mark_topology_update(nodes[n]);
-      BKE_pbvh_bmesh_node_save_orig(ss->bm, nodes[n]);
-    }
-  }
-
-  if (BKE_pbvh_type(ss->pbvh) == PBVH_BMESH) {
-    BKE_pbvh_bmesh_update_topology(ss->pbvh,
-                                   mode,
-                                   ss->cache->location,
-                                   ss->cache->view_normal,
-                                   ss->cache->radius,
-                                   (brush->flag & BRUSH_FRONTFACE) != 0,
-                                   (brush->falloff_shape != PAINT_FALLOFF_SHAPE_SPHERE));
-  }
-
-  MEM_SAFE_FREE(nodes);
-
-  /* Update average stroke position. */
-  copy_v3_v3(location, ss->cache->true_location);
-  mul_m4_v3(ob->obmat, location);
-}
-
-static void do_brush_action_task_cb(void *__restrict userdata,
-                                    const int n,
-                                    const TaskParallelTLS *__restrict UNUSED(tls))
-{
-  SculptThreadedTaskData *data = userdata;
-  SculptSession *ss = data->ob->sculpt;
-
-  /* Face Sets modifications do a single undo push */
-  if (data->brush->sculpt_tool == SCULPT_TOOL_DRAW_FACE_SETS) {
-    BKE_pbvh_node_mark_redraw(data->nodes[n]);
-    /* Draw face sets in smooth mode moves the vertices. */
-    if (ss->cache->alt_smooth) {
-      SCULPT_undo_push_node(data->ob, data->nodes[n], SCULPT_UNDO_COORDS);
-      BKE_pbvh_node_mark_update(data->nodes[n]);
-    }
-  }
-  else if (data->brush->sculpt_tool == SCULPT_TOOL_MASK) {
-    SCULPT_undo_push_node(data->ob, data->nodes[n], SCULPT_UNDO_MASK);
-    BKE_pbvh_node_mark_update_mask(data->nodes[n]);
-  }
-  else if (ELEM(data->brush->sculpt_tool, SCULPT_TOOL_PAINT, SCULPT_TOOL_SMEAR)) {
-    SCULPT_undo_push_node(data->ob, data->nodes[n], SCULPT_UNDO_COLOR);
-    BKE_pbvh_node_mark_update_color(data->nodes[n]);
-  }
-  else {
-    SCULPT_undo_push_node(data->ob, data->nodes[n], SCULPT_UNDO_COORDS);
-    BKE_pbvh_node_mark_update(data->nodes[n]);
-  }
-}
-
-static void do_brush_action(Sculpt *sd, Object *ob, Brush *brush, UnifiedPaintSettings *ups)
-{
-  SculptSession *ss = ob->sculpt;
-  int totnode;
-  PBVHNode **nodes;
-
-  /* Check for unsupported features. */
-  PBVHType type = BKE_pbvh_type(ss->pbvh);
-  if (brush->sculpt_tool == SCULPT_TOOL_PAINT && type != PBVH_FACES) {
-    return;
-  }
-
-  if (brush->sculpt_tool == SCULPT_TOOL_SMEAR && type != PBVH_FACES) {
-    return;
-  }
-
-  /* Build a list of all nodes that are potentially within the brush's area of influence */
-
-  if (SCULPT_tool_needs_all_pbvh_nodes(brush)) {
-    /* These brushes need to update all nodes as they are not constrained by the brush radius */
-    BKE_pbvh_search_gather(ss->pbvh, NULL, NULL, &nodes, &totnode);
-  }
-  else if (brush->sculpt_tool == SCULPT_TOOL_CLOTH) {
-    nodes = SCULPT_cloth_brush_affected_nodes_gather(ss, brush, &totnode);
-  }
-  else {
-    const bool use_original = sculpt_tool_needs_original(brush->sculpt_tool) ? true :
-                                                                               ss->cache->original;
-    float radius_scale = 1.0f;
-    /* With these options enabled not all required nodes are inside the original brush radius, so
-     * the brush can produce artifacts in some situations. */
-    if (brush->sculpt_tool == SCULPT_TOOL_DRAW && brush->flag & BRUSH_ORIGINAL_NORMAL) {
-      radius_scale = 2.0f;
-    }
-    nodes = sculpt_pbvh_gather_generic(ob, sd, brush, use_original, radius_scale, &totnode);
-  }
-
-  /* Draw Face Sets in draw mode makes a single undo push, in alt-smooth mode deforms the
-   * vertices and uses regular coords undo. */
-  /* It also assigns the paint_face_set here as it needs to be done regardless of the stroke type
-   * and the number of nodes under the brush influence. */
-  if (brush->sculpt_tool == SCULPT_TOOL_DRAW_FACE_SETS &&
-      SCULPT_stroke_is_first_brush_step(ss->cache) && !ss->cache->alt_smooth) {
-
-    /* Dynamic-topology does not support Face Sets data, so it can't store/restore it from undo. */
-    /* TODO(pablodp606): This check should be done in the undo code and not here, but the rest of
-     * the sculpt code is not checking for unsupported undo types that may return a null node. */
-    if (BKE_pbvh_type(ss->pbvh) != PBVH_BMESH) {
-      SCULPT_undo_push_node(ob, NULL, SCULPT_UNDO_FACE_SETS);
-    }
-
-    if (ss->cache->invert) {
-      /* When inverting the brush, pick the paint face mask ID from the mesh. */
-      ss->cache->paint_face_set = SCULPT_active_face_set_get(ss);
-    }
-    else {
-      /* By default create a new Face Sets. */
-      ss->cache->paint_face_set = SCULPT_face_set_next_available_get(ss);
-    }
-  }
-
-  /* Initialize auto-masking cache. For anchored brushes with spherical falloff,
-   * we start off with zero radius, thus we have no PBVH nodes on the first brush step. */
-  if (totnode ||
-      ((brush->falloff_shape == PAINT_FALLOFF_SHAPE_SPHERE) && (brush->flag & BRUSH_ANCHORED))) {
-    if (SCULPT_stroke_is_first_brush_step(ss->cache)) {
-      if (SCULPT_is_automasking_enabled(sd, ss, brush)) {
-        ss->cache->automasking = SCULPT_automasking_cache_init(sd, brush, ob);
-      }
-    }
-  }
-
-  /* Only act if some verts are inside the brush area. */
-  if (totnode == 0) {
-    return;
-  }
-  float location[3];
-
-  SculptThreadedTaskData task_data = {
-      .sd = sd,
-      .ob = ob,
-      .brush = brush,
-      .nodes = nodes,
-  };
-
-  TaskParallelSettings settings;
-  BKE_pbvh_parallel_range_settings(&settings, true, totnode);
-  BLI_task_parallel_range(0, totnode, &task_data, do_brush_action_task_cb, &settings);
-
-  if (sculpt_brush_needs_normal(ss, brush)) {
-    update_sculpt_normal(sd, ob, nodes, totnode);
-  }
-
-  if (brush->mtex.brush_map_mode == MTEX_MAP_MODE_AREA) {
-    update_brush_local_mat(sd, ob);
-  }
-
-  if (brush->sculpt_tool == SCULPT_TOOL_POSE && SCULPT_stroke_is_first_brush_step(ss->cache)) {
-    SCULPT_pose_brush_init(sd, ob, ss, brush);
-  }
-
-  if (brush->deform_target == BRUSH_DEFORM_TARGET_CLOTH_SIM) {
-    if (!ss->cache->cloth_sim) {
-      ss->cache->cloth_sim = SCULPT_cloth_brush_simulation_create(
-          ss, 1.0f, 0.0f, 0.0f, false, true);
-      SCULPT_cloth_brush_simulation_init(ss, ss->cache->cloth_sim);
-    }
-    SCULPT_cloth_brush_store_simulation_state(ss, ss->cache->cloth_sim);
-    SCULPT_cloth_brush_ensure_nodes_constraints(
-        sd, ob, nodes, totnode, ss->cache->cloth_sim, ss->cache->location, FLT_MAX);
-  }
-
-  bool invert = ss->cache->pen_flip || ss->cache->invert || brush->flag & BRUSH_DIR_IN;
-
-  /* Apply one type of brush action. */
-  switch (brush->sculpt_tool) {
-    case SCULPT_TOOL_DRAW:
-      do_draw_brush(sd, ob, nodes, totnode);
-      break;
-    case SCULPT_TOOL_SMOOTH:
-      if (brush->smooth_deform_type == BRUSH_SMOOTH_DEFORM_LAPLACIAN) {
-        SCULPT_do_smooth_brush(sd, ob, nodes, totnode);
-      }
-      else if (brush->smooth_deform_type == BRUSH_SMOOTH_DEFORM_SURFACE) {
-        SCULPT_do_surface_smooth_brush(sd, ob, nodes, totnode);
-      }
-      break;
-    case SCULPT_TOOL_CREASE:
-      do_crease_brush(sd, ob, nodes, totnode);
-      break;
-    case SCULPT_TOOL_BLOB:
-      do_crease_brush(sd, ob, nodes, totnode);
-      break;
-    case SCULPT_TOOL_PINCH:
-      do_pinch_brush(sd, ob, nodes, totnode);
-      break;
-    case SCULPT_TOOL_INFLATE:
-      do_inflate_brush(sd, ob, nodes, totnode);
-      break;
-    case SCULPT_TOOL_GRAB:
-      do_grab_brush(sd, ob, nodes, totnode);
-      break;
-    case SCULPT_TOOL_ROTATE:
-      do_rotate_brush(sd, ob, nodes, totnode);
-      break;
-    case SCULPT_TOOL_SNAKE_HOOK:
-      do_snake_hook_brush(sd, ob, nodes, totnode);
-      break;
-    case SCULPT_TOOL_NUDGE:
-      do_nudge_brush(sd, ob, nodes, totnode);
-      break;
-    case SCULPT_TOOL_THUMB:
-      do_thumb_brush(sd, ob, nodes, totnode);
-      break;
-    case SCULPT_TOOL_LAYER:
-      do_layer_brush(sd, ob, nodes, totnode);
-      break;
-    case SCULPT_TOOL_FLATTEN:
-      do_flatten_brush(sd, ob, nodes, totnode);
-      break;
-    case SCULPT_TOOL_CLAY:
-      do_clay_brush(sd, ob, nodes, totnode);
-      break;
-    case SCULPT_TOOL_CLAY_STRIPS:
-      do_clay_strips_brush(sd, ob, nodes, totnode);
-      break;
-    case SCULPT_TOOL_MULTIPLANE_SCRAPE:
-      SCULPT_do_multiplane_scrape_brush(sd, ob, nodes, totnode);
-      break;
-    case SCULPT_TOOL_CLAY_THUMB:
-      do_clay_thumb_brush(sd, ob, nodes, totnode);
-      break;
-    case SCULPT_TOOL_FILL:
-      if (invert && brush->flag & BRUSH_INVERT_TO_SCRAPE_FILL) {
-        do_scrape_brush(sd, ob, nodes, totnode);
-      }
-      else {
-        do_fill_brush(sd, ob, nodes, totnode);
-      }
-      break;
-    case SCULPT_TOOL_SCRAPE:
-      if (invert && brush->flag & BRUSH_INVERT_TO_SCRAPE_FILL) {
-        do_fill_brush(sd, ob, nodes, totnode);
-      }
-      else {
-        do_scrape_brush(sd, ob, nodes, totnode);
-      }
-      break;
-    case SCULPT_TOOL_MASK:
-      do_mask_brush(sd, ob, nodes, totnode);
-      break;
-    case SCULPT_TOOL_POSE:
-      SCULPT_do_pose_brush(sd, ob, nodes, totnode);
-      break;
-    case SCULPT_TOOL_DRAW_SHARP:
-      do_draw_sharp_brush(sd, ob, nodes, totnode);
-      break;
-    case SCULPT_TOOL_ELASTIC_DEFORM:
-      do_elastic_deform_brush(sd, ob, nodes, totnode);
-      break;
-    case SCULPT_TOOL_SLIDE_RELAX:
-      do_slide_relax_brush(sd, ob, nodes, totnode);
-      break;
-    case SCULPT_TOOL_BOUNDARY:
-      SCULPT_do_boundary_brush(sd, ob, nodes, totnode);
-      break;
-    case SCULPT_TOOL_CLOTH:
-      SCULPT_do_cloth_brush(sd, ob, nodes, totnode);
-      break;
-    case SCULPT_TOOL_DRAW_FACE_SETS:
-      SCULPT_do_draw_face_sets_brush(sd, ob, nodes, totnode);
-      break;
-    case SCULPT_TOOL_DISPLACEMENT_ERASER:
-      do_displacement_eraser_brush(sd, ob, nodes, totnode);
-      break;
-    case SCULPT_TOOL_DISPLACEMENT_SMEAR:
-      do_displacement_smear_brush(sd, ob, nodes, totnode);
-      break;
-    case SCULPT_TOOL_PAINT:
-      SCULPT_do_paint_brush(sd, ob, nodes, totnode);
-      break;
-    case SCULPT_TOOL_SMEAR:
-      SCULPT_do_smear_brush(sd, ob, nodes, totnode);
-      break;
-  }
-
-  if (!ELEM(brush->sculpt_tool, SCULPT_TOOL_SMOOTH, SCULPT_TOOL_MASK) &&
-      brush->autosmooth_factor > 0) {
-    if (brush->flag & BRUSH_INVERSE_SMOOTH_PRESSURE) {
-      SCULPT_smooth(
-          sd, ob, nodes, totnode, brush->autosmooth_factor * (1.0f - ss->cache->pressure), false);
-    }
-    else {
-      SCULPT_smooth(sd, ob, nodes, totnode, brush->autosmooth_factor, false);
-    }
-  }
-
-  if (sculpt_brush_use_topology_rake(ss, brush)) {
-    bmesh_topology_rake(sd, ob, nodes, totnode, brush->topology_rake_factor);
-  }
-
-  /* The cloth brush adds the gravity as a regular force and it is processed in the solver. */
-  if (ss->cache->supports_gravity && !ELEM(brush->sculpt_tool,
-                                           SCULPT_TOOL_CLOTH,
-                                           SCULPT_TOOL_DRAW_FACE_SETS,
-                                           SCULPT_TOOL_BOUNDARY)) {
-    do_gravity(sd, ob, nodes, totnode, sd->gravity_factor);
-  }
-
-  if (brush->deform_target == BRUSH_DEFORM_TARGET_CLOTH_SIM) {
-    if (SCULPT_stroke_is_main_symmetry_pass(ss->cache)) {
-      SCULPT_cloth_sim_activate_nodes(ss->cache->cloth_sim, nodes, totnode);
-      SCULPT_cloth_brush_do_simulation_step(sd, ob, ss->cache->cloth_sim, nodes, totnode);
-    }
-  }
-
-  MEM_SAFE_FREE(nodes);
-
-  /* Update average stroke position. */
-  copy_v3_v3(location, ss->cache->true_location);
-  mul_m4_v3(ob->obmat, location);
-
-  add_v3_v3(ups->average_stroke_accum, location);
-  ups->average_stroke_counter++;
-  /* Update last stroke position. */
-  ups->last_stroke_valid = true;
-}
-
-/* Flush displacement from deformed PBVH vertex to original mesh. */
-static void sculpt_flush_pbvhvert_deform(Object *ob, PBVHVertexIter *vd)
-{
-  SculptSession *ss = ob->sculpt;
-  Mesh *me = ob->data;
-  float disp[3], newco[3];
-  int index = vd->vert_indices[vd->i];
-
-  sub_v3_v3v3(disp, vd->co, ss->deform_cos[index]);
-  mul_m3_v3(ss->deform_imats[index], disp);
-  add_v3_v3v3(newco, disp, ss->orig_cos[index]);
-
-  copy_v3_v3(ss->deform_cos[index], vd->co);
-  copy_v3_v3(ss->orig_cos[index], newco);
-
-  if (!ss->shapekey_active) {
-    copy_v3_v3(me->mvert[index].co, newco);
-  }
-}
-
-static void sculpt_combine_proxies_task_cb(void *__restrict userdata,
-                                           const int n,
-                                           const TaskParallelTLS *__restrict UNUSED(tls))
-{
-  SculptThreadedTaskData *data = userdata;
-  SculptSession *ss = data->ob->sculpt;
-  Sculpt *sd = data->sd;
-  Object *ob = data->ob;
-
-  /* These brushes start from original coordinates. */
-  const bool use_orco = ELEM(data->brush->sculpt_tool,
-                             SCULPT_TOOL_GRAB,
-                             SCULPT_TOOL_ROTATE,
-                             SCULPT_TOOL_THUMB,
-                             SCULPT_TOOL_ELASTIC_DEFORM,
-                             SCULPT_TOOL_BOUNDARY,
-                             SCULPT_TOOL_POSE);
-
-  PBVHVertexIter vd;
-  PBVHProxyNode *proxies;
-  int proxy_count;
-  float(*orco)[3] = NULL;
-
-  if (use_orco && !ss->bm) {
-    orco = SCULPT_undo_push_node(data->ob, data->nodes[n], SCULPT_UNDO_COORDS)->co;
-  }
-
-  BKE_pbvh_node_get_proxies(data->nodes[n], &proxies, &proxy_count);
-
-  BKE_pbvh_vertex_iter_begin (ss->pbvh, data->nodes[n], vd, PBVH_ITER_UNIQUE) {
-    float val[3];
-
-    if (use_orco) {
-      if (ss->bm) {
-        copy_v3_v3(val, BM_log_original_vert_co(ss->bm_log, vd.bm_vert));
-      }
-      else {
-        copy_v3_v3(val, orco[vd.i]);
-      }
-    }
-    else {
-      copy_v3_v3(val, vd.co);
-    }
-
-    for (int p = 0; p < proxy_count; p++) {
-      add_v3_v3(val, proxies[p].co[vd.i]);
-    }
-
-    SCULPT_clip(sd, ss, vd.co, val);
-
-    if (ss->deform_modifiers_active) {
-      sculpt_flush_pbvhvert_deform(ob, &vd);
-    }
-  }
-  BKE_pbvh_vertex_iter_end;
-
-  BKE_pbvh_node_free_proxies(data->nodes[n]);
-}
-
-static void sculpt_combine_proxies(Sculpt *sd, Object *ob)
-{
-  SculptSession *ss = ob->sculpt;
-  Brush *brush = BKE_paint_brush(&sd->paint);
-  PBVHNode **nodes;
-  int totnode;
-
-  if (!ss->cache->supports_gravity && sculpt_tool_is_proxy_used(brush->sculpt_tool)) {
-    /* First line is tools that don't support proxies. */
-    return;
-  }
-
-  BKE_pbvh_gather_proxies(ss->pbvh, &nodes, &totnode);
-  SculptThreadedTaskData data = {
-      .sd = sd,
-      .ob = ob,
-      .brush = brush,
-      .nodes = nodes,
-  };
-
-  TaskParallelSettings settings;
-  BKE_pbvh_parallel_range_settings(&settings, true, totnode);
-  BLI_task_parallel_range(0, totnode, &data, sculpt_combine_proxies_task_cb, &settings);
-  MEM_SAFE_FREE(nodes);
-}
-
-/**
- * Copy the modified vertices from the #PBVH to the active key.
- */
-static void sculpt_update_keyblock(Object *ob)
-{
-  SculptSession *ss = ob->sculpt;
-  float(*vertCos)[3];
-
-  /* Key-block update happens after handling deformation caused by modifiers,
-   * so ss->orig_cos would be updated with new stroke. */
-  if (ss->orig_cos) {
-    vertCos = ss->orig_cos;
-  }
-  else {
-    vertCos = BKE_pbvh_vert_coords_alloc(ss->pbvh);
-  }
-
-  if (!vertCos) {
-    return;
-  }
-
-  SCULPT_vertcos_to_key(ob, ss->shapekey_active, vertCos);
-
-  if (vertCos != ss->orig_cos) {
-    MEM_freeN(vertCos);
-  }
-}
-
-static void SCULPT_flush_stroke_deform_task_cb(void *__restrict userdata,
-                                               const int n,
-                                               const TaskParallelTLS *__restrict UNUSED(tls))
-{
-  SculptThreadedTaskData *data = userdata;
-  SculptSession *ss = data->ob->sculpt;
-  Object *ob = data->ob;
-  float(*vertCos)[3] = data->vertCos;
-
-  PBVHVertexIter vd;
-
-  BKE_pbvh_vertex_iter_begin (ss->pbvh, data->nodes[n], vd, PBVH_ITER_UNIQUE) {
-    sculpt_flush_pbvhvert_deform(ob, &vd);
-
-    if (!vertCos) {
-      continue;
-    }
-
-    int index = vd.vert_indices[vd.i];
-    copy_v3_v3(vertCos[index], ss->orig_cos[index]);
-  }
-  BKE_pbvh_vertex_iter_end;
-}
-
-void SCULPT_flush_stroke_deform(Sculpt *sd, Object *ob, bool is_proxy_used)
-{
-  SculptSession *ss = ob->sculpt;
-  Brush *brush = BKE_paint_brush(&sd->paint);
-
-  if (is_proxy_used && ss->deform_modifiers_active) {
-    /* This brushes aren't using proxies, so sculpt_combine_proxies() wouldn't propagate needed
-     * deformation to original base. */
-
-    int totnode;
-    Mesh *me = (Mesh *)ob->data;
-    PBVHNode **nodes;
-    float(*vertCos)[3] = NULL;
-
-    if (ss->shapekey_active) {
-      vertCos = MEM_mallocN(sizeof(*vertCos) * me->totvert, "flushStrokeDeofrm keyVerts");
-
-      /* Mesh could have isolated verts which wouldn't be in BVH, to deal with this we copy old
-       * coordinates over new ones and then update coordinates for all vertices from BVH. */
-      memcpy(vertCos, ss->orig_cos, sizeof(*vertCos) * me->totvert);
-    }
-
-    BKE_pbvh_search_gather(ss->pbvh, NULL, NULL, &nodes, &totnode);
-
-    SculptThreadedTaskData data = {
-        .sd = sd,
-        .ob = ob,
-        .brush = brush,
-        .nodes = nodes,
-        .vertCos = vertCos,
-    };
-
-    TaskParallelSettings settings;
-    BKE_pbvh_parallel_range_settings(&settings, true, totnode);
-    BLI_task_parallel_range(0, totnode, &data, SCULPT_flush_stroke_deform_task_cb, &settings);
-
-    if (vertCos) {
-      SCULPT_vertcos_to_key(ob, ss->shapekey_active, vertCos);
-      MEM_freeN(vertCos);
-    }
-
-    MEM_SAFE_FREE(nodes);
-
-    /* Modifiers could depend on mesh normals, so we should update them.
-     * NOTE: then if sculpting happens on locked key, normals should be re-calculate after applying
-     * coords from key-block on base mesh. */
-    BKE_mesh_calc_normals(me);
-  }
-  else if (ss->shapekey_active) {
-    sculpt_update_keyblock(ob);
-  }
-}
-
-void SCULPT_cache_calc_brushdata_symm(StrokeCache *cache,
-                                      const char symm,
-                                      const char axis,
-                                      const float angle)
-{
-  flip_v3_v3(cache->location, cache->true_location, symm);
-  flip_v3_v3(cache->last_location, cache->true_last_location, symm);
-  flip_v3_v3(cache->grab_delta_symmetry, cache->grab_delta, symm);
-  flip_v3_v3(cache->view_normal, cache->true_view_normal, symm);
-
-  flip_v3_v3(cache->initial_location, cache->true_initial_location, symm);
-  flip_v3_v3(cache->initial_normal, cache->true_initial_normal, symm);
-
-  /* XXX This reduces the length of the grab delta if it approaches the line of symmetry
-   * XXX However, a different approach appears to be needed. */
-#if 0
-  if (sd->paint.symmetry_flags & PAINT_SYMMETRY_FEATHER) {
-    float frac = 1.0f / max_overlap_count(sd);
-    float reduce = (feather - frac) / (1.0f - frac);
-
-    printf("feather: %f frac: %f reduce: %f\n", feather, frac, reduce);
-
-    if (frac < 1.0f) {
-      mul_v3_fl(cache->grab_delta_symmetry, reduce);
-    }
-  }
-#endif
-
-  unit_m4(cache->symm_rot_mat);
-  unit_m4(cache->symm_rot_mat_inv);
-  zero_v3(cache->plane_offset);
-
-  /* Expects XYZ. */
-  if (axis) {
-    rotate_m4(cache->symm_rot_mat, axis, angle);
-    rotate_m4(cache->symm_rot_mat_inv, axis, -angle);
-  }
-
-  mul_m4_v3(cache->symm_rot_mat, cache->location);
-  mul_m4_v3(cache->symm_rot_mat, cache->grab_delta_symmetry);
-
-  if (cache->supports_gravity) {
-    flip_v3_v3(cache->gravity_direction, cache->true_gravity_direction, symm);
-    mul_m4_v3(cache->symm_rot_mat, cache->gravity_direction);
-  }
-
-  if (cache->is_rake_rotation_valid) {
-    flip_qt_qt(cache->rake_rotation_symmetry, cache->rake_rotation, symm);
-  }
-}
-
-typedef void (*BrushActionFunc)(Sculpt *sd, Object *ob, Brush *brush, UnifiedPaintSettings *ups);
-
-static void do_tiled(
-    Sculpt *sd, Object *ob, Brush *brush, UnifiedPaintSettings *ups, BrushActionFunc action)
-{
-  SculptSession *ss = ob->sculpt;
-  StrokeCache *cache = ss->cache;
-  const float radius = cache->radius;
-  BoundBox *bb = BKE_object_boundbox_get(ob);
-  const float *bbMin = bb->vec[0];
-  const float *bbMax = bb->vec[6];
-  const float *step = sd->paint.tile_offset;
-
-  /* These are integer locations, for real location: multiply with step and add orgLoc.
-   * So 0,0,0 is at orgLoc. */
-  int start[3];
-  int end[3];
-  int cur[3];
-
-  /* Position of the "prototype" stroke for tiling. */
-  float orgLoc[3];
-  float original_initial_location[3];
-  copy_v3_v3(orgLoc, cache->location);
-  copy_v3_v3(original_initial_location, cache->initial_location);
-
-  for (int dim = 0; dim < 3; dim++) {
-    if ((sd->paint.symmetry_flags & (PAINT_TILE_X << dim)) && step[dim] > 0) {
-      start[dim] = (bbMin[dim] - orgLoc[dim] - radius) / step[dim];
-      end[dim] = (bbMax[dim] - orgLoc[dim] + radius) / step[dim];
-    }
-    else {
-      start[dim] = end[dim] = 0;
-    }
-  }
-
-  /* First do the "un-tiled" position to initialize the stroke for this location. */
-  cache->tile_pass = 0;
-  action(sd, ob, brush, ups);
-
-  /* Now do it for all the tiles. */
-  copy_v3_v3_int(cur, start);
-  for (cur[0] = start[0]; cur[0] <= end[0]; cur[0]++) {
-    for (cur[1] = start[1]; cur[1] <= end[1]; cur[1]++) {
-      for (cur[2] = start[2]; cur[2] <= end[2]; cur[2]++) {
-        if (!cur[0] && !cur[1] && !cur[2]) {
-          /* Skip tile at orgLoc, this was already handled before all others. */
-          continue;
-        }
-
-        ++cache->tile_pass;
-
-        for (int dim = 0; dim < 3; dim++) {
-          cache->location[dim] = cur[dim] * step[dim] + orgLoc[dim];
-          cache->plane_offset[dim] = cur[dim] * step[dim];
-          cache->initial_location[dim] = cur[dim] * step[dim] + original_initial_location[dim];
-        }
-        action(sd, ob, brush, ups);
-      }
-    }
-  }
-}
-
-static void do_radial_symmetry(Sculpt *sd,
-                               Object *ob,
-                               Brush *brush,
-                               UnifiedPaintSettings *ups,
-                               BrushActionFunc action,
-                               const char symm,
-                               const int axis,
-                               const float UNUSED(feather))
-{
-  SculptSession *ss = ob->sculpt;
-
-  for (int i = 1; i < sd->radial_symm[axis - 'X']; i++) {
-    const float angle = 2.0f * M_PI * i / sd->radial_symm[axis - 'X'];
-    ss->cache->radial_symmetry_pass = i;
-    SCULPT_cache_calc_brushdata_symm(ss->cache, symm, axis, angle);
-    do_tiled(sd, ob, brush, ups, action);
-  }
-}
-
-/**
- * Noise texture gives different values for the same input coord; this
- * can tear a multi-resolution mesh during sculpting so do a stitch in this case.
- */
-static void sculpt_fix_noise_tear(Sculpt *sd, Object *ob)
-{
-  SculptSession *ss = ob->sculpt;
-  Brush *brush = BKE_paint_brush(&sd->paint);
-  MTex *mtex = &brush->mtex;
-
-  if (ss->multires.active && mtex->tex && mtex->tex->type == TEX_NOISE) {
-    multires_stitch_grids(ob);
-  }
-}
-
-static void do_symmetrical_brush_actions(Sculpt *sd,
-                                         Object *ob,
-                                         BrushActionFunc action,
-                                         UnifiedPaintSettings *ups)
-{
-  Brush *brush = BKE_paint_brush(&sd->paint);
-  SculptSession *ss = ob->sculpt;
-  StrokeCache *cache = ss->cache;
-  const char symm = SCULPT_mesh_symmetry_xyz_get(ob);
-
-  float feather = calc_symmetry_feather(sd, ss->cache);
-
-  cache->bstrength = brush_strength(sd, cache, feather, ups);
-  cache->symmetry = symm;
-
-  /* `symm` is a bit combination of XYZ -
-   * 1 is mirror X; 2 is Y; 3 is XY; 4 is Z; 5 is XZ; 6 is YZ; 7 is XYZ */
-  for (int i = 0; i <= symm; i++) {
-    if (!SCULPT_is_symmetry_iteration_valid(i, symm)) {
-      continue;
-    }
-    cache->mirror_symmetry_pass = i;
-    cache->radial_symmetry_pass = 0;
-
-    SCULPT_cache_calc_brushdata_symm(cache, i, 0, 0);
-    do_tiled(sd, ob, brush, ups, action);
-
-    do_radial_symmetry(sd, ob, brush, ups, action, i, 'X', feather);
-    do_radial_symmetry(sd, ob, brush, ups, action, i, 'Y', feather);
-    do_radial_symmetry(sd, ob, brush, ups, action, i, 'Z', feather);
-  }
-}
-
-static void sculpt_update_tex(const Scene *scene, Sculpt *sd, SculptSession *ss)
-{
-  Brush *brush = BKE_paint_brush(&sd->paint);
-  const int radius = BKE_brush_size_get(scene, brush);
-
-  MEM_SAFE_FREE(ss->texcache);
-
-  if (ss->tex_pool) {
-    BKE_image_pool_free(ss->tex_pool);
-    ss->tex_pool = NULL;
-  }
-
-  /* Need to allocate a bigger buffer for bigger brush size. */
-  ss->texcache_side = 2 * radius;
-  if (!ss->texcache || ss->texcache_side > ss->texcache_actual) {
-    ss->texcache = BKE_brush_gen_texture_cache(brush, radius, false);
-    ss->texcache_actual = ss->texcache_side;
-    ss->tex_pool = BKE_image_pool_new();
-  }
-}
-
-bool SCULPT_mode_poll(bContext *C)
-{
-  Object *ob = CTX_data_active_object(C);
-  return ob && ob->mode & OB_MODE_SCULPT;
-}
-
-bool SCULPT_vertex_colors_poll(bContext *C)
-{
-  if (!U.experimental.use_sculpt_vertex_colors) {
-    return false;
-  }
-  return SCULPT_mode_poll(C);
-}
-
-bool SCULPT_mode_poll_view3d(bContext *C)
-{
-  return (SCULPT_mode_poll(C) && CTX_wm_region_view3d(C));
-}
-
-bool SCULPT_poll_view3d(bContext *C)
-{
-  return (SCULPT_poll(C) && CTX_wm_region_view3d(C));
-}
-
-bool SCULPT_poll(bContext *C)
-{
-  return SCULPT_mode_poll(C) && PAINT_brush_tool_poll(C);
-}
-
-static const char *sculpt_tool_name(Sculpt *sd)
-{
-  Brush *brush = BKE_paint_brush(&sd->paint);
-
-  switch ((eBrushSculptTool)brush->sculpt_tool) {
-    case SCULPT_TOOL_DRAW:
-      return "Draw Brush";
-    case SCULPT_TOOL_SMOOTH:
-      return "Smooth Brush";
-    case SCULPT_TOOL_CREASE:
-      return "Crease Brush";
-    case SCULPT_TOOL_BLOB:
-      return "Blob Brush";
-    case SCULPT_TOOL_PINCH:
-      return "Pinch Brush";
-    case SCULPT_TOOL_INFLATE:
-      return "Inflate Brush";
-    case SCULPT_TOOL_GRAB:
-      return "Grab Brush";
-    case SCULPT_TOOL_NUDGE:
-      return "Nudge Brush";
-    case SCULPT_TOOL_THUMB:
-      return "Thumb Brush";
-    case SCULPT_TOOL_LAYER:
-      return "Layer Brush";
-    case SCULPT_TOOL_FLATTEN:
-      return "Flatten Brush";
-    case SCULPT_TOOL_CLAY:
-      return "Clay Brush";
-    case SCULPT_TOOL_CLAY_STRIPS:
-      return "Clay Strips Brush";
-    case SCULPT_TOOL_CLAY_THUMB:
-      return "Clay Thumb Brush";
-    case SCULPT_TOOL_FILL:
-      return "Fill Brush";
-    case SCULPT_TOOL_SCRAPE:
-      return "Scrape Brush";
-    case SCULPT_TOOL_SNAKE_HOOK:
-      return "Snake Hook Brush";
-    case SCULPT_TOOL_ROTATE:
-      return "Rotate Brush";
-    case SCULPT_TOOL_MASK:
-      return "Mask Brush";
-    case SCULPT_TOOL_SIMPLIFY:
-      return "Simplify Brush";
-    case SCULPT_TOOL_DRAW_SHARP:
-      return "Draw Sharp Brush";
-    case SCULPT_TOOL_ELASTIC_DEFORM:
-      return "Elastic Deform Brush";
-    case SCULPT_TOOL_POSE:
-      return "Pose Brush";
-    case SCULPT_TOOL_MULTIPLANE_SCRAPE:
-      return "Multi-plane Scrape Brush";
-    case SCULPT_TOOL_SLIDE_RELAX:
-      return "Slide/Relax Brush";
-    case SCULPT_TOOL_BOUNDARY:
-      return "Boundary Brush";
-    case SCULPT_TOOL_CLOTH:
-      return "Cloth Brush";
-    case SCULPT_TOOL_DRAW_FACE_SETS:
-      return "Draw Face Sets";
-    case SCULPT_TOOL_DISPLACEMENT_ERASER:
-      return "Multires Displacement Eraser";
-    case SCULPT_TOOL_DISPLACEMENT_SMEAR:
-      return "Multires Displacement Smear";
-    case SCULPT_TOOL_PAINT:
-      return "Paint Brush";
-    case SCULPT_TOOL_SMEAR:
-      return "Smear Brush";
-  }
-
-  return "Sculpting";
-}
-
-/**
- * Operator for applying a stroke (various attributes including mouse path)
- * using the current brush. */
-
-void SCULPT_cache_free(StrokeCache *cache)
-{
-  MEM_SAFE_FREE(cache->dial);
-  MEM_SAFE_FREE(cache->surface_smooth_laplacian_disp);
-  MEM_SAFE_FREE(cache->layer_displacement_factor);
-  MEM_SAFE_FREE(cache->prev_colors);
-  MEM_SAFE_FREE(cache->detail_directions);
-  MEM_SAFE_FREE(cache->prev_displacement);
-  MEM_SAFE_FREE(cache->limit_surface_co);
-
-  if (cache->pose_ik_chain) {
-    SCULPT_pose_ik_chain_free(cache->pose_ik_chain);
-  }
-
-  for (int i = 0; i < PAINT_SYMM_AREAS; i++) {
-    if (cache->boundaries[i]) {
-      SCULPT_boundary_data_free(cache->boundaries[i]);
-    }
-  }
-
-  if (cache->cloth_sim) {
-    SCULPT_cloth_simulation_free(cache->cloth_sim);
-  }
-
-  MEM_freeN(cache);
-}
-
-/* Initialize mirror modifier clipping. */
-static void sculpt_init_mirror_clipping(Object *ob, SculptSession *ss)
-{
-  ModifierData *md;
-
-  for (md = ob->modifiers.first; md; md = md->next) {
-    if (!(md->type == eModifierType_Mirror && (md->mode & eModifierMode_Realtime))) {
-      continue;
-    }
-    MirrorModifierData *mmd = (MirrorModifierData *)md;
-
-    if (!(mmd->flag & MOD_MIR_CLIPPING)) {
-      continue;
-    }
-    /* Check each axis for mirroring. */
-    for (int i = 0; i < 3; i++) {
-      if (!(mmd->flag & (MOD_MIR_AXIS_X << i))) {
-        continue;
-      }
-      /* Enable sculpt clipping. */
-      ss->cache->flag |= CLIP_X << i;
-
-      /* Update the clip tolerance. */
-      if (mmd->tolerance > ss->cache->clip_tolerance[i]) {
-        ss->cache->clip_tolerance[i] = mmd->tolerance;
-      }
-    }
-  }
-}
-
-/* Initialize the stroke cache invariants from operator properties. */
-static void sculpt_update_cache_invariants(
-    bContext *C, Sculpt *sd, SculptSession *ss, wmOperator *op, const float mouse[2])
-{
-  StrokeCache *cache = MEM_callocN(sizeof(StrokeCache), "stroke cache");
-  Main *bmain = CTX_data_main(C);
-  Scene *scene = CTX_data_scene(C);
-  UnifiedPaintSettings *ups = &CTX_data_tool_settings(C)->unified_paint_settings;
-  Brush *brush = BKE_paint_brush(&sd->paint);
-  ViewContext *vc = paint_stroke_view_context(op->customdata);
-  Object *ob = CTX_data_active_object(C);
-  float mat[3][3];
-  float viewDir[3] = {0.0f, 0.0f, 1.0f};
-  float max_scale;
-  int mode;
-
-  ss->cache = cache;
-
-  /* Set scaling adjustment. */
-  max_scale = 0.0f;
-  for (int i = 0; i < 3; i++) {
-    max_scale = max_ff(max_scale, fabsf(ob->scale[i]));
-  }
-  cache->scale[0] = max_scale / ob->scale[0];
-  cache->scale[1] = max_scale / ob->scale[1];
-  cache->scale[2] = max_scale / ob->scale[2];
-
-  cache->plane_trim_squared = brush->plane_trim * brush->plane_trim;
-
-  cache->flag = 0;
-
-  sculpt_init_mirror_clipping(ob, ss);
-
-  /* Initial mouse location. */
-  if (mouse) {
-    copy_v2_v2(cache->initial_mouse, mouse);
-  }
-  else {
-    zero_v2(cache->initial_mouse);
-  }
-
-  copy_v3_v3(cache->initial_location, ss->cursor_location);
-  copy_v3_v3(cache->true_initial_location, ss->cursor_location);
-
-  copy_v3_v3(cache->initial_normal, ss->cursor_normal);
-  copy_v3_v3(cache->true_initial_normal, ss->cursor_normal);
-
-  mode = RNA_enum_get(op->ptr, "mode");
-  cache->invert = mode == BRUSH_STROKE_INVERT;
-  cache->alt_smooth = mode == BRUSH_STROKE_SMOOTH;
-  cache->normal_weight = brush->normal_weight;
-
-  /* Interpret invert as following normal, for grab brushes. */
-  if (SCULPT_TOOL_HAS_NORMAL_WEIGHT(brush->sculpt_tool)) {
-    if (cache->invert) {
-      cache->invert = false;
-      cache->normal_weight = (cache->normal_weight == 0.0f);
-    }
-  }
-
-  /* Not very nice, but with current events system implementation
-   * we can't handle brush appearance inversion hotkey separately (sergey). */
-  if (cache->invert) {
-    ups->draw_inverted = true;
-  }
-  else {
-    ups->draw_inverted = false;
-  }
-
-  /* Alt-Smooth. */
-  if (cache->alt_smooth) {
-    if (brush->sculpt_tool == SCULPT_TOOL_MASK) {
-      cache->saved_mask_brush_tool = brush->mask_tool;
-      brush->mask_tool = BRUSH_MASK_SMOOTH;
-    }
-    else if (ELEM(brush->sculpt_tool,
-                  SCULPT_TOOL_SLIDE_RELAX,
-                  SCULPT_TOOL_DRAW_FACE_SETS,
-                  SCULPT_TOOL_PAINT,
-                  SCULPT_TOOL_SMEAR)) {
-      /* Do nothing, this tool has its own smooth mode. */
-    }
-    else {
-      Paint *p = &sd->paint;
-      Brush *br;
-      int size = BKE_brush_size_get(scene, brush);
-
-      BLI_strncpy(cache->saved_active_brush_name,
-                  brush->id.name + 2,
-                  sizeof(cache->saved_active_brush_name));
-
-      br = (Brush *)BKE_libblock_find_name(bmain, ID_BR, "Smooth");
-      if (br) {
-        BKE_paint_brush_set(p, br);
-        brush = br;
-        cache->saved_smooth_size = BKE_brush_size_get(scene, brush);
-        BKE_brush_size_set(scene, brush, size);
-        BKE_curvemapping_init(brush->curve);
-      }
-    }
-  }
-
-  copy_v2_v2(cache->mouse, cache->initial_mouse);
-  copy_v2_v2(cache->mouse_event, cache->initial_mouse);
-  copy_v2_v2(ups->tex_mouse, cache->initial_mouse);
-
-  /* Truly temporary data that isn't stored in properties. */
-
-  cache->vc = vc;
-
-  cache->brush = brush;
-
-  /* Cache projection matrix. */
-  ED_view3d_ob_project_mat_get(cache->vc->rv3d, ob, cache->projection_mat);
-
-  invert_m4_m4(ob->imat, ob->obmat);
-  copy_m3_m4(mat, cache->vc->rv3d->viewinv);
-  mul_m3_v3(mat, viewDir);
-  copy_m3_m4(mat, ob->imat);
-  mul_m3_v3(mat, viewDir);
-  normalize_v3_v3(cache->true_view_normal, viewDir);
-
-  cache->supports_gravity = (!ELEM(brush->sculpt_tool,
-                                   SCULPT_TOOL_MASK,
-                                   SCULPT_TOOL_SMOOTH,
-                                   SCULPT_TOOL_SIMPLIFY,
-                                   SCULPT_TOOL_DISPLACEMENT_SMEAR,
-                                   SCULPT_TOOL_DISPLACEMENT_ERASER) &&
-                             (sd->gravity_factor > 0.0f));
-  /* Get gravity vector in world space. */
-  if (cache->supports_gravity) {
-    if (sd->gravity_object) {
-      Object *gravity_object = sd->gravity_object;
-
-      copy_v3_v3(cache->true_gravity_direction, gravity_object->obmat[2]);
-    }
-    else {
-      cache->true_gravity_direction[0] = cache->true_gravity_direction[1] = 0.0f;
-      cache->true_gravity_direction[2] = 1.0f;
-    }
-
-    /* Transform to sculpted object space. */
-    mul_m3_v3(mat, cache->true_gravity_direction);
-    normalize_v3(cache->true_gravity_direction);
-  }
-
-  /* Make copies of the mesh vertex locations and normals for some tools. */
-  if (brush->flag & BRUSH_ANCHORED) {
-    cache->original = true;
-  }
-
-  /* Draw sharp does not need the original coordinates to produce the accumulate effect, so it
-   * should work the opposite way. */
-  if (brush->sculpt_tool == SCULPT_TOOL_DRAW_SHARP) {
-    cache->original = true;
-  }
-
-  if (SCULPT_TOOL_HAS_ACCUMULATE(brush->sculpt_tool)) {
-    if (!(brush->flag & BRUSH_ACCUMULATE)) {
-      cache->original = true;
-      if (brush->sculpt_tool == SCULPT_TOOL_DRAW_SHARP) {
-        cache->original = false;
-      }
-    }
-  }
-
-  cache->first_time = true;
-
-#define PIXEL_INPUT_THRESHHOLD 5
-  if (brush->sculpt_tool == SCULPT_TOOL_ROTATE) {
-    cache->dial = BLI_dial_init(cache->initial_mouse, PIXEL_INPUT_THRESHHOLD);
-  }
-
-#undef PIXEL_INPUT_THRESHHOLD
-}
-
-static float sculpt_brush_dynamic_size_get(Brush *brush, StrokeCache *cache, float initial_size)
-{
-  switch (brush->sculpt_tool) {
-    case SCULPT_TOOL_CLAY:
-      return max_ff(initial_size * 0.20f, initial_size * pow3f(cache->pressure));
-    case SCULPT_TOOL_CLAY_STRIPS:
-      return max_ff(initial_size * 0.30f, initial_size * powf(cache->pressure, 1.5f));
-    case SCULPT_TOOL_CLAY_THUMB: {
-      float clay_stabilized_pressure = sculpt_clay_thumb_get_stabilized_pressure(cache);
-      return initial_size * clay_stabilized_pressure;
-    }
-    default:
-      return initial_size * cache->pressure;
-  }
-}
-
-/* In these brushes the grab delta is calculated always from the initial stroke location, which is
- * generally used to create grab deformations. */
-static bool sculpt_needs_delta_from_anchored_origin(Brush *brush)
-{
-  if (ELEM(brush->sculpt_tool,
-           SCULPT_TOOL_GRAB,
-           SCULPT_TOOL_POSE,
-           SCULPT_TOOL_BOUNDARY,
-           SCULPT_TOOL_THUMB,
-           SCULPT_TOOL_ELASTIC_DEFORM)) {
-    return true;
-  }
-  if (brush->sculpt_tool == SCULPT_TOOL_CLOTH &&
-      brush->cloth_deform_type == BRUSH_CLOTH_DEFORM_GRAB) {
-    return true;
-  }
-  return false;
-}
-
-/* In these brushes the grab delta is calculated from the previous stroke location, which is used
- * to calculate to orientate the brush tip and deformation towards the stroke direction. */
-static bool sculpt_needs_delta_for_tip_orientation(Brush *brush)
-{
-  if (brush->sculpt_tool == SCULPT_TOOL_CLOTH) {
-    return brush->cloth_deform_type != BRUSH_CLOTH_DEFORM_GRAB;
-  }
-  return ELEM(brush->sculpt_tool,
-              SCULPT_TOOL_CLAY_STRIPS,
-              SCULPT_TOOL_PINCH,
-              SCULPT_TOOL_MULTIPLANE_SCRAPE,
-              SCULPT_TOOL_CLAY_THUMB,
-              SCULPT_TOOL_NUDGE,
-              SCULPT_TOOL_SNAKE_HOOK);
-}
-
-static void sculpt_update_brush_delta(UnifiedPaintSettings *ups, Object *ob, Brush *brush)
-{
-  SculptSession *ss = ob->sculpt;
-  StrokeCache *cache = ss->cache;
-  const float mouse[2] = {
-      cache->mouse_event[0],
-      cache->mouse_event[1],
-  };
-  int tool = brush->sculpt_tool;
-
-  if (!ELEM(tool,
-            SCULPT_TOOL_PAINT,
-            SCULPT_TOOL_GRAB,
-            SCULPT_TOOL_ELASTIC_DEFORM,
-            SCULPT_TOOL_CLOTH,
-            SCULPT_TOOL_NUDGE,
-            SCULPT_TOOL_CLAY_STRIPS,
-            SCULPT_TOOL_PINCH,
-            SCULPT_TOOL_MULTIPLANE_SCRAPE,
-            SCULPT_TOOL_CLAY_THUMB,
-            SCULPT_TOOL_SNAKE_HOOK,
-            SCULPT_TOOL_POSE,
-            SCULPT_TOOL_BOUNDARY,
-            SCULPT_TOOL_THUMB) &&
-      !sculpt_brush_use_topology_rake(ss, brush)) {
-    return;
-  }
-  float grab_location[3], imat[4][4], delta[3], loc[3];
-
-  if (SCULPT_stroke_is_first_brush_step_of_symmetry_pass(ss->cache)) {
-    if (tool == SCULPT_TOOL_GRAB && brush->flag & BRUSH_GRAB_ACTIVE_VERTEX) {
-      copy_v3_v3(cache->orig_grab_location,
-                 SCULPT_vertex_co_for_grab_active_get(ss, SCULPT_active_vertex_get(ss)));
-    }
-    else {
-      copy_v3_v3(cache->orig_grab_location, cache->true_location);
-    }
-  }
-  else if (tool == SCULPT_TOOL_SNAKE_HOOK ||
-           (tool == SCULPT_TOOL_CLOTH &&
-            brush->cloth_deform_type == BRUSH_CLOTH_DEFORM_SNAKE_HOOK)) {
-    add_v3_v3(cache->true_location, cache->grab_delta);
-  }
-
-  /* Compute 3d coordinate at same z from original location + mouse. */
-  mul_v3_m4v3(loc, ob->obmat, cache->orig_grab_location);
-  ED_view3d_win_to_3d(cache->vc->v3d, cache->vc->region, loc, mouse, grab_location);
-
-  /* Compute delta to move verts by. */
-  if (!SCULPT_stroke_is_first_brush_step_of_symmetry_pass(ss->cache)) {
-    if (sculpt_needs_delta_from_anchored_origin(brush)) {
-      sub_v3_v3v3(delta, grab_location, cache->old_grab_location);
-      invert_m4_m4(imat, ob->obmat);
-      mul_mat3_m4_v3(imat, delta);
-      add_v3_v3(cache->grab_delta, delta);
-    }
-    else if (sculpt_needs_delta_for_tip_orientation(brush)) {
-      if (brush->flag & BRUSH_ANCHORED) {
-        float orig[3];
-        mul_v3_m4v3(orig, ob->obmat, cache->orig_grab_location);
-        sub_v3_v3v3(cache->grab_delta, grab_location, orig);
-      }
-      else {
-        sub_v3_v3v3(cache->grab_delta, grab_location, cache->old_grab_location);
-      }
-      invert_m4_m4(imat, ob->obmat);
-      mul_mat3_m4_v3(imat, cache->grab_delta);
-    }
-    else {
-      /* Use for 'Brush.topology_rake_factor'. */
-      sub_v3_v3v3(cache->grab_delta, grab_location, cache->old_grab_location);
-    }
-  }
-  else {
-    zero_v3(cache->grab_delta);
-  }
-
-  if (brush->falloff_shape == PAINT_FALLOFF_SHAPE_TUBE) {
-    project_plane_v3_v3v3(cache->grab_delta, cache->grab_delta, ss->cache->true_view_normal);
-  }
-
-  copy_v3_v3(cache->old_grab_location, grab_location);
-
-  if (tool == SCULPT_TOOL_GRAB) {
-    if (brush->flag & BRUSH_GRAB_ACTIVE_VERTEX) {
-      copy_v3_v3(cache->anchored_location, cache->orig_grab_location);
-    }
-    else {
-      copy_v3_v3(cache->anchored_location, cache->true_location);
-    }
-  }
-  else if (tool == SCULPT_TOOL_ELASTIC_DEFORM || SCULPT_is_cloth_deform_brush(brush)) {
-    copy_v3_v3(cache->anchored_location, cache->true_location);
-  }
-  else if (tool == SCULPT_TOOL_THUMB) {
-    copy_v3_v3(cache->anchored_location, cache->orig_grab_location);
-  }
-
-  if (sculpt_needs_delta_from_anchored_origin(brush)) {
-    /* Location stays the same for finding vertices in brush radius. */
-    copy_v3_v3(cache->true_location, cache->orig_grab_location);
-
-    ups->draw_anchored = true;
-    copy_v2_v2(ups->anchored_initial_mouse, cache->initial_mouse);
-    ups->anchored_size = ups->pixel_radius;
-  }
-
-  /* Handle 'rake' */
-  cache->is_rake_rotation_valid = false;
-
-  invert_m4_m4(imat, ob->obmat);
-  mul_mat3_m4_v3(imat, grab_location);
-
-  if (SCULPT_stroke_is_first_brush_step_of_symmetry_pass(ss->cache)) {
-    copy_v3_v3(cache->rake_data.follow_co, grab_location);
-  }
-
-  if (!sculpt_brush_needs_rake_rotation(brush)) {
-    return;
-  }
-  cache->rake_data.follow_dist = cache->radius * SCULPT_RAKE_BRUSH_FACTOR;
-
-  if (!is_zero_v3(cache->grab_delta)) {
-    const float eps = 0.00001f;
-
-    float v1[3], v2[3];
-
-    copy_v3_v3(v1, cache->rake_data.follow_co);
-    copy_v3_v3(v2, cache->rake_data.follow_co);
-    sub_v3_v3(v2, cache->grab_delta);
-
-    sub_v3_v3(v1, grab_location);
-    sub_v3_v3(v2, grab_location);
-
-    if ((normalize_v3(v2) > eps) && (normalize_v3(v1) > eps) && (len_squared_v3v3(v1, v2) > eps)) {
-      const float rake_dist_sq = len_squared_v3v3(cache->rake_data.follow_co, grab_location);
-      const float rake_fade = (rake_dist_sq > square_f(cache->rake_data.follow_dist)) ?
-                                  1.0f :
-                                  sqrtf(rake_dist_sq) / cache->rake_data.follow_dist;
-
-      float axis[3], angle;
-      float tquat[4];
-
-      rotation_between_vecs_to_quat(tquat, v1, v2);
-
-      /* Use axis-angle to scale rotation since the factor may be above 1. */
-      quat_to_axis_angle(axis, &angle, tquat);
-      normalize_v3(axis);
-
-      angle *= brush->rake_factor * rake_fade;
-      axis_angle_normalized_to_quat(cache->rake_rotation, axis, angle);
-      cache->is_rake_rotation_valid = true;
-    }
-  }
-  sculpt_rake_data_update(&cache->rake_data, grab_location);
-}
-
-static void sculpt_update_cache_paint_variants(StrokeCache *cache, const Brush *brush)
-{
-  cache->paint_brush.hardness = brush->hardness;
-  if (brush->paint_flags & BRUSH_PAINT_HARDNESS_PRESSURE) {
-    cache->paint_brush.hardness *= brush->paint_flags & BRUSH_PAINT_HARDNESS_PRESSURE_INVERT ?
-                                       1.0f - cache->pressure :
-                                       cache->pressure;
-  }
-
-  cache->paint_brush.flow = brush->flow;
-  if (brush->paint_flags & BRUSH_PAINT_FLOW_PRESSURE) {
-    cache->paint_brush.flow *= brush->paint_flags & BRUSH_PAINT_FLOW_PRESSURE_INVERT ?
-                                   1.0f - cache->pressure :
-                                   cache->pressure;
-  }
-
-  cache->paint_brush.wet_mix = brush->wet_mix;
-  if (brush->paint_flags & BRUSH_PAINT_WET_MIX_PRESSURE) {
-    cache->paint_brush.wet_mix *= brush->paint_flags & BRUSH_PAINT_WET_MIX_PRESSURE_INVERT ?
-                                      1.0f - cache->pressure :
-                                      cache->pressure;
-
-    /* This makes wet mix more sensible in higher values, which allows to create brushes that have
-     * a wider pressure range were they only blend colors without applying too much of the brush
-     * color. */
-    cache->paint_brush.wet_mix = 1.0f - pow2f(1.0f - cache->paint_brush.wet_mix);
-  }
-
-  cache->paint_brush.wet_persistence = brush->wet_persistence;
-  if (brush->paint_flags & BRUSH_PAINT_WET_PERSISTENCE_PRESSURE) {
-    cache->paint_brush.wet_persistence = brush->paint_flags &
-                                                 BRUSH_PAINT_WET_PERSISTENCE_PRESSURE_INVERT ?
-                                             1.0f - cache->pressure :
-                                             cache->pressure;
-  }
-
-  cache->paint_brush.density = brush->density;
-  if (brush->paint_flags & BRUSH_PAINT_DENSITY_PRESSURE) {
-    cache->paint_brush.density = brush->paint_flags & BRUSH_PAINT_DENSITY_PRESSURE_INVERT ?
-                                     1.0f - cache->pressure :
-                                     cache->pressure;
-  }
-}
-
-/* Initialize the stroke cache variants from operator properties. */
-static void sculpt_update_cache_variants(bContext *C, Sculpt *sd, Object *ob, PointerRNA *ptr)
-{
-  Scene *scene = CTX_data_scene(C);
-  UnifiedPaintSettings *ups = &scene->toolsettings->unified_paint_settings;
-  SculptSession *ss = ob->sculpt;
-  StrokeCache *cache = ss->cache;
-  Brush *brush = BKE_paint_brush(&sd->paint);
-
-  if (SCULPT_stroke_is_first_brush_step_of_symmetry_pass(ss->cache) ||
-      !((brush->flag & BRUSH_ANCHORED) || (brush->sculpt_tool == SCULPT_TOOL_SNAKE_HOOK) ||
-        (brush->sculpt_tool == SCULPT_TOOL_ROTATE) || SCULPT_is_cloth_deform_brush(brush))) {
-    RNA_float_get_array(ptr, "location", cache->true_location);
-  }
-
-  cache->pen_flip = RNA_boolean_get(ptr, "pen_flip");
-  RNA_float_get_array(ptr, "mouse", cache->mouse);
-  RNA_float_get_array(ptr, "mouse_event", cache->mouse_event);
-
-  /* XXX: Use pressure value from first brush step for brushes which don't support strokes (grab,
-   * thumb). They depends on initial state and brush coord/pressure/etc.
-   * It's more an events design issue, which doesn't split coordinate/pressure/angle changing
-   * events. We should avoid this after events system re-design. */
-  if (paint_supports_dynamic_size(brush, PAINT_MODE_SCULPT) || cache->first_time) {
-    cache->pressure = RNA_float_get(ptr, "pressure");
-  }
-
-  cache->x_tilt = RNA_float_get(ptr, "x_tilt");
-  cache->y_tilt = RNA_float_get(ptr, "y_tilt");
-
-  /* Truly temporary data that isn't stored in properties. */
-  if (SCULPT_stroke_is_first_brush_step_of_symmetry_pass(ss->cache)) {
-    if (!BKE_brush_use_locked_size(scene, brush)) {
-      cache->initial_radius = paint_calc_object_space_radius(
-          cache->vc, cache->true_location, BKE_brush_size_get(scene, brush));
-      BKE_brush_unprojected_radius_set(scene, brush, cache->initial_radius);
-    }
-    else {
-      cache->initial_radius = BKE_brush_unprojected_radius_get(scene, brush);
-    }
-  }
-
-  /* Clay stabilized pressure. */
-  if (brush->sculpt_tool == SCULPT_TOOL_CLAY_THUMB) {
-    if (SCULPT_stroke_is_first_brush_step_of_symmetry_pass(ss->cache)) {
-      for (int i = 0; i < SCULPT_CLAY_STABILIZER_LEN; i++) {
-        ss->cache->clay_pressure_stabilizer[i] = 0.0f;
-      }
-      ss->cache->clay_pressure_stabilizer_index = 0;
-    }
-    else {
-      cache->clay_pressure_stabilizer[cache->clay_pressure_stabilizer_index] = cache->pressure;
-      cache->clay_pressure_stabilizer_index += 1;
-      if (cache->clay_pressure_stabilizer_index >= SCULPT_CLAY_STABILIZER_LEN) {
-        cache->clay_pressure_stabilizer_index = 0;
-      }
-    }
-  }
-
-  if (BKE_brush_use_size_pressure(brush) &&
-      paint_supports_dynamic_size(brush, PAINT_MODE_SCULPT)) {
-    cache->radius = sculpt_brush_dynamic_size_get(brush, cache, cache->initial_radius);
-    cache->dyntopo_pixel_radius = sculpt_brush_dynamic_size_get(
-        brush, cache, ups->initial_pixel_radius);
-  }
-  else {
-    cache->radius = cache->initial_radius;
-    cache->dyntopo_pixel_radius = ups->initial_pixel_radius;
-  }
-
-  sculpt_update_cache_paint_variants(cache, brush);
-
-  cache->radius_squared = cache->radius * cache->radius;
-
-  if (brush->flag & BRUSH_ANCHORED) {
-    /* True location has been calculated as part of the stroke system already here. */
-    if (brush->flag & BRUSH_EDGE_TO_EDGE) {
-      RNA_float_get_array(ptr, "location", cache->true_location);
-    }
-
-    cache->radius = paint_calc_object_space_radius(
-        cache->vc, cache->true_location, ups->pixel_radius);
-    cache->radius_squared = cache->radius * cache->radius;
-
-    copy_v3_v3(cache->anchored_location, cache->true_location);
-  }
-
-  sculpt_update_brush_delta(ups, ob, brush);
-
-  if (brush->sculpt_tool == SCULPT_TOOL_ROTATE) {
-    cache->vertex_rotation = -BLI_dial_angle(cache->dial, cache->mouse) * cache->bstrength;
-
-    ups->draw_anchored = true;
-    copy_v2_v2(ups->anchored_initial_mouse, cache->initial_mouse);
-    copy_v3_v3(cache->anchored_location, cache->true_location);
-    ups->anchored_size = ups->pixel_radius;
-  }
-
-  cache->special_rotation = ups->brush_rotation;
-
-  cache->iteration_count++;
-}
-
-/* Returns true if any of the smoothing modes are active (currently
- * one of smooth brush, autosmooth, mask smooth, or shift-key
- * smooth). */
-static bool sculpt_needs_connectivity_info(const Sculpt *sd,
-                                           const Brush *brush,
-                                           SculptSession *ss,
-                                           int stroke_mode)
-{
-  if (ss && ss->pbvh && SCULPT_is_automasking_enabled(sd, ss, brush)) {
-    return true;
-  }
-  return ((stroke_mode == BRUSH_STROKE_SMOOTH) || (ss && ss->cache && ss->cache->alt_smooth) ||
-          (brush->sculpt_tool == SCULPT_TOOL_SMOOTH) || (brush->autosmooth_factor > 0) ||
-          ((brush->sculpt_tool == SCULPT_TOOL_MASK) && (brush->mask_tool == BRUSH_MASK_SMOOTH)) ||
-          (brush->sculpt_tool == SCULPT_TOOL_POSE) ||
-          (brush->sculpt_tool == SCULPT_TOOL_BOUNDARY) ||
-          (brush->sculpt_tool == SCULPT_TOOL_SLIDE_RELAX) ||
-          (brush->sculpt_tool == SCULPT_TOOL_CLOTH) || (brush->sculpt_tool == SCULPT_TOOL_SMEAR) ||
-          (brush->sculpt_tool == SCULPT_TOOL_DRAW_FACE_SETS) ||
-          (brush->sculpt_tool == SCULPT_TOOL_DISPLACEMENT_SMEAR));
-}
-
-void SCULPT_stroke_modifiers_check(const bContext *C, Object *ob, const Brush *brush)
-{
-  SculptSession *ss = ob->sculpt;
-  View3D *v3d = CTX_wm_view3d(C);
-  Sculpt *sd = CTX_data_tool_settings(C)->sculpt;
-
-  bool need_pmap = sculpt_needs_connectivity_info(sd, brush, ss, 0);
-  if (ss->shapekey_active || ss->deform_modifiers_active ||
-      (!BKE_sculptsession_use_pbvh_draw(ob, v3d) && need_pmap)) {
-    Depsgraph *depsgraph = CTX_data_depsgraph_pointer(C);
-    BKE_sculpt_update_object_for_edit(depsgraph, ob, need_pmap, false, false);
-  }
-}
-
-static void sculpt_raycast_cb(PBVHNode *node, void *data_v, float *tmin)
-{
-  if (BKE_pbvh_node_get_tmin(node) >= *tmin) {
-    return;
-  }
-  SculptRaycastData *srd = data_v;
-  float(*origco)[3] = NULL;
-  bool use_origco = false;
-
-  if (srd->original && srd->ss->cache) {
-    if (BKE_pbvh_type(srd->ss->pbvh) == PBVH_BMESH) {
-      use_origco = true;
-    }
-    else {
-      /* Intersect with coordinates from before we started stroke. */
-      SculptUndoNode *unode = SCULPT_undo_get_node(node);
-      origco = (unode) ? unode->co : NULL;
-      use_origco = origco ? true : false;
-    }
-  }
-
-  if (BKE_pbvh_node_raycast(srd->ss->pbvh,
-                            node,
-                            origco,
-                            use_origco,
-                            srd->ray_start,
-                            srd->ray_normal,
-                            &srd->isect_precalc,
-                            &srd->depth,
-                            &srd->active_vertex_index,
-                            &srd->active_face_grid_index,
-                            srd->face_normal)) {
-    srd->hit = true;
-    *tmin = srd->depth;
-  }
-}
-
-static void sculpt_find_nearest_to_ray_cb(PBVHNode *node, void *data_v, float *tmin)
-{
-  if (BKE_pbvh_node_get_tmin(node) >= *tmin) {
-    return;
-  }
-  SculptFindNearestToRayData *srd = data_v;
-  float(*origco)[3] = NULL;
-  bool use_origco = false;
-
-  if (srd->original && srd->ss->cache) {
-    if (BKE_pbvh_type(srd->ss->pbvh) == PBVH_BMESH) {
-      use_origco = true;
-    }
-    else {
-      /* Intersect with coordinates from before we started stroke. */
-      SculptUndoNode *unode = SCULPT_undo_get_node(node);
-      origco = (unode) ? unode->co : NULL;
-      use_origco = origco ? true : false;
-    }
-  }
-
-  if (BKE_pbvh_node_find_nearest_to_ray(srd->ss->pbvh,
-                                        node,
-                                        origco,
-                                        use_origco,
-                                        srd->ray_start,
-                                        srd->ray_normal,
-                                        &srd->depth,
-                                        &srd->dist_sq_to_ray)) {
-    srd->hit = true;
-    *tmin = srd->dist_sq_to_ray;
-  }
-}
-
-float SCULPT_raycast_init(ViewContext *vc,
-                          const float mouse[2],
-                          float ray_start[3],
-                          float ray_end[3],
-                          float ray_normal[3],
-                          bool original)
-{
-  float obimat[4][4];
-  float dist;
-  Object *ob = vc->obact;
-  RegionView3D *rv3d = vc->region->regiondata;
-  View3D *v3d = vc->v3d;
-
-  /* TODO: what if the segment is totally clipped? (return == 0). */
-  ED_view3d_win_to_segment_clipped(
-      vc->depsgraph, vc->region, vc->v3d, mouse, ray_start, ray_end, true);
-
-  invert_m4_m4(obimat, ob->obmat);
-  mul_m4_v3(obimat, ray_start);
-  mul_m4_v3(obimat, ray_end);
-
-  sub_v3_v3v3(ray_normal, ray_end, ray_start);
-  dist = normalize_v3(ray_normal);
-
-  if ((rv3d->is_persp == false) &&
-      /* If the ray is clipped, don't adjust its start/end. */
-      !RV3D_CLIPPING_ENABLED(v3d, rv3d)) {
-    BKE_pbvh_raycast_project_ray_root(ob->sculpt->pbvh, original, ray_start, ray_end, ray_normal);
-
-    /* rRecalculate the normal. */
-    sub_v3_v3v3(ray_normal, ray_end, ray_start);
-    dist = normalize_v3(ray_normal);
-  }
-
-  return dist;
-}
-
-bool SCULPT_cursor_geometry_info_update(bContext *C,
-                                        SculptCursorGeometryInfo *out,
-                                        const float mouse[2],
-                                        bool use_sampled_normal)
-{
-=======
->>>>>>> dd01ce2c
   Depsgraph *depsgraph = CTX_data_depsgraph_pointer(C);
   Scene *scene = CTX_data_scene(C);
   Sculpt *sd = scene->toolsettings->sculpt;
@@ -7158,7 +4704,6 @@
   float viewDir[3] = {0.0f, 0.0f, 1.0f};
   int totnode;
   bool original = false;
-<<<<<<< HEAD
 
   ED_view3d_viewcontext_init(C, &vc, depsgraph);
 
@@ -7686,535 +5231,6 @@
 {
   Brush *brush = BKE_paint_brush(&sd->paint);
   MTex *mtex = &brush->mtex;
-=======
->>>>>>> dd01ce2c
-
-  ED_view3d_viewcontext_init(C, &vc, depsgraph);
-
-  ob = vc.obact;
-  ss = ob->sculpt;
-
-  if (!ss->pbvh) {
-    zero_v3(out->location);
-    zero_v3(out->normal);
-    zero_v3(out->active_vertex_co);
-    return false;
-  }
-
-  /* PBVH raycast to get active vertex and face normal. */
-  depth = SCULPT_raycast_init(&vc, mouse, ray_start, ray_end, ray_normal, original);
-  SCULPT_stroke_modifiers_check(C, ob, brush);
-
-  SculptRaycastData srd = {
-      .original = original,
-      .ss = ob->sculpt,
-      .hit = false,
-      .ray_start = ray_start,
-      .ray_normal = ray_normal,
-      .depth = depth,
-      .face_normal = face_normal,
-  };
-  isect_ray_tri_watertight_v3_precalc(&srd.isect_precalc, ray_normal);
-  BKE_pbvh_raycast(ss->pbvh, sculpt_raycast_cb, &srd, ray_start, ray_normal, srd.original);
-
-  /* Cursor is not over the mesh, return default values. */
-  if (!srd.hit) {
-    zero_v3(out->location);
-    zero_v3(out->normal);
-    zero_v3(out->active_vertex_co);
-    return false;
-  }
-
-  /* Update the active vertex of the SculptSession. */
-  ss->active_vertex_index = srd.active_vertex_index;
-  SCULPT_vertex_random_access_ensure(ss);
-  copy_v3_v3(out->active_vertex_co, SCULPT_active_vertex_co_get(ss));
-
-  switch (BKE_pbvh_type(ss->pbvh)) {
-    case PBVH_FACES:
-      ss->active_face_index = srd.active_face_grid_index;
-      ss->active_grid_index = 0;
-      break;
-    case PBVH_GRIDS:
-      ss->active_face_index = 0;
-      ss->active_grid_index = srd.active_face_grid_index;
-      break;
-    case PBVH_BMESH:
-      ss->active_face_index = 0;
-      ss->active_grid_index = 0;
-      break;
-  }
-
-  copy_v3_v3(out->location, ray_normal);
-  mul_v3_fl(out->location, srd.depth);
-  add_v3_v3(out->location, ray_start);
-
-  /* Option to return the face normal directly for performance o accuracy reasons. */
-  if (!use_sampled_normal) {
-    copy_v3_v3(out->normal, srd.face_normal);
-    return srd.hit;
-  }
-
-  /* Sampled normal calculation. */
-  float radius;
-
-  /* Update cursor data in SculptSession. */
-  invert_m4_m4(ob->imat, ob->obmat);
-  copy_m3_m4(mat, vc.rv3d->viewinv);
-  mul_m3_v3(mat, viewDir);
-  copy_m3_m4(mat, ob->imat);
-  mul_m3_v3(mat, viewDir);
-  normalize_v3_v3(ss->cursor_view_normal, viewDir);
-  copy_v3_v3(ss->cursor_normal, srd.face_normal);
-  copy_v3_v3(ss->cursor_location, out->location);
-  ss->rv3d = vc.rv3d;
-  ss->v3d = vc.v3d;
-
-  if (!BKE_brush_use_locked_size(scene, brush)) {
-    radius = paint_calc_object_space_radius(&vc, out->location, BKE_brush_size_get(scene, brush));
-  }
-  else {
-    radius = BKE_brush_unprojected_radius_get(scene, brush);
-  }
-  ss->cursor_radius = radius;
-
-  PBVHNode **nodes = sculpt_pbvh_gather_cursor_update(ob, sd, original, &totnode);
-
-  /* In case there are no nodes under the cursor, return the face normal. */
-  if (!totnode) {
-    MEM_SAFE_FREE(nodes);
-    copy_v3_v3(out->normal, srd.face_normal);
-    return true;
-  }
-
-  /* Calculate the sampled normal. */
-  if (SCULPT_pbvh_calc_area_normal(brush, ob, nodes, totnode, true, sampled_normal)) {
-    copy_v3_v3(out->normal, sampled_normal);
-    copy_v3_v3(ss->cursor_sampled_normal, sampled_normal);
-  }
-  else {
-    /* Use face normal when there are no vertices to sample inside the cursor radius. */
-    copy_v3_v3(out->normal, srd.face_normal);
-  }
-  MEM_SAFE_FREE(nodes);
-  return true;
-}
-
-bool SCULPT_stroke_get_location(bContext *C, float out[3], const float mouse[2])
-{
-  Depsgraph *depsgraph = CTX_data_depsgraph_pointer(C);
-  Object *ob;
-  SculptSession *ss;
-  StrokeCache *cache;
-  float ray_start[3], ray_end[3], ray_normal[3], depth, face_normal[3];
-  bool original;
-  ViewContext vc;
-
-  ED_view3d_viewcontext_init(C, &vc, depsgraph);
-
-  ob = vc.obact;
-
-  ss = ob->sculpt;
-  cache = ss->cache;
-  original = (cache) ? cache->original : false;
-
-  const Brush *brush = BKE_paint_brush(BKE_paint_get_active_from_context(C));
-
-  SCULPT_stroke_modifiers_check(C, ob, brush);
-
-  depth = SCULPT_raycast_init(&vc, mouse, ray_start, ray_end, ray_normal, original);
-
-  if (BKE_pbvh_type(ss->pbvh) == PBVH_BMESH) {
-    BM_mesh_elem_table_ensure(ss->bm, BM_VERT);
-    BM_mesh_elem_index_ensure(ss->bm, BM_VERT);
-  }
-
-  bool hit = false;
-  {
-    SculptRaycastData srd;
-    srd.ss = ob->sculpt;
-    srd.ray_start = ray_start;
-    srd.ray_normal = ray_normal;
-    srd.hit = false;
-    srd.depth = depth;
-    srd.original = original;
-    srd.face_normal = face_normal;
-    isect_ray_tri_watertight_v3_precalc(&srd.isect_precalc, ray_normal);
-
-    BKE_pbvh_raycast(ss->pbvh, sculpt_raycast_cb, &srd, ray_start, ray_normal, srd.original);
-    if (srd.hit) {
-      hit = true;
-      copy_v3_v3(out, ray_normal);
-      mul_v3_fl(out, srd.depth);
-      add_v3_v3(out, ray_start);
-    }
-  }
-
-  if (hit) {
-    return hit;
-  }
-
-  if (!ELEM(brush->falloff_shape, PAINT_FALLOFF_SHAPE_TUBE)) {
-    return hit;
-  }
-
-  SculptFindNearestToRayData srd = {
-      .original = original,
-      .ss = ob->sculpt,
-      .hit = false,
-      .ray_start = ray_start,
-      .ray_normal = ray_normal,
-      .depth = FLT_MAX,
-      .dist_sq_to_ray = FLT_MAX,
-  };
-  BKE_pbvh_find_nearest_to_ray(
-      ss->pbvh, sculpt_find_nearest_to_ray_cb, &srd, ray_start, ray_normal, srd.original);
-  if (srd.hit) {
-    hit = true;
-    copy_v3_v3(out, ray_normal);
-    mul_v3_fl(out, srd.depth);
-    add_v3_v3(out, ray_start);
-  }
-
-  return hit;
-}
-
-static void sculpt_brush_init_tex(const Scene *scene, Sculpt *sd, SculptSession *ss)
-{
-  Brush *brush = BKE_paint_brush(&sd->paint);
-  MTex *mtex = &brush->mtex;
-
-  /* Init mtex nodes. */
-  if (mtex->tex && mtex->tex->nodetree) {
-    /* Has internal flag to detect it only does it once. */
-    ntreeTexBeginExecTree(mtex->tex->nodetree);
-  }
-
-  /* TODO: Shouldn't really have to do this at the start of every stroke, but sculpt would need
-   * some sort of notification when changes are made to the texture. */
-  sculpt_update_tex(scene, sd, ss);
-}
-
-static void sculpt_brush_stroke_init(bContext *C, wmOperator *op)
-{
-  Scene *scene = CTX_data_scene(C);
-  Object *ob = CTX_data_active_object(C);
-  Sculpt *sd = CTX_data_tool_settings(C)->sculpt;
-  SculptSession *ss = CTX_data_active_object(C)->sculpt;
-  Brush *brush = BKE_paint_brush(&sd->paint);
-  int mode = RNA_enum_get(op->ptr, "mode");
-  bool is_smooth, needs_colors;
-  bool need_mask = false;
-
-  if (brush->sculpt_tool == SCULPT_TOOL_MASK) {
-    need_mask = true;
-  }
-
-  if (brush->sculpt_tool == SCULPT_TOOL_CLOTH ||
-      brush->deform_target == BRUSH_DEFORM_TARGET_CLOTH_SIM) {
-    need_mask = true;
-  }
-
-  view3d_operator_needs_opengl(C);
-  sculpt_brush_init_tex(scene, sd, ss);
-
-  is_smooth = sculpt_needs_connectivity_info(sd, brush, ss, mode);
-  needs_colors = ELEM(brush->sculpt_tool, SCULPT_TOOL_PAINT, SCULPT_TOOL_SMEAR);
-
-  if (needs_colors) {
-    BKE_sculpt_color_layer_create_if_needed(ob);
-  }
-
-  /* CTX_data_ensure_evaluated_depsgraph should be used at the end to include the updates of
-   * earlier steps modifying the data. */
-  Depsgraph *depsgraph = CTX_data_ensure_evaluated_depsgraph(C);
-  BKE_sculpt_update_object_for_edit(depsgraph, ob, is_smooth, need_mask, needs_colors);
-}
-
-static void sculpt_restore_mesh(Sculpt *sd, Object *ob)
-{
-  SculptSession *ss = ob->sculpt;
-  Brush *brush = BKE_paint_brush(&sd->paint);
-
-  /* For the cloth brush it makes more sense to not restore the mesh state to keep running the
-   * simulation from the previous state. */
-  if (brush->sculpt_tool == SCULPT_TOOL_CLOTH) {
-    return;
-  }
-
-  /* Restore the mesh before continuing with anchored stroke. */
-  if ((brush->flag & BRUSH_ANCHORED) ||
-      ((ELEM(brush->sculpt_tool, SCULPT_TOOL_GRAB, SCULPT_TOOL_ELASTIC_DEFORM)) &&
-       BKE_brush_use_size_pressure(brush)) ||
-      (brush->flag & BRUSH_DRAG_DOT)) {
-
-    SculptUndoNode *unode = SCULPT_undo_get_first_node();
-    if (unode && unode->type == SCULPT_UNDO_FACE_SETS) {
-      for (int i = 0; i < ss->totfaces; i++) {
-        ss->face_sets[i] = unode->face_sets[i];
-      }
-    }
-
-    paint_mesh_restore_co(sd, ob);
-
-    if (ss->cache) {
-      MEM_SAFE_FREE(ss->cache->layer_displacement_factor);
-    }
-  }
-}
-
-void SCULPT_update_object_bounding_box(Object *ob)
-{
-  if (ob->runtime.bb) {
-    float bb_min[3], bb_max[3];
-
-    BKE_pbvh_bounding_box(ob->sculpt->pbvh, bb_min, bb_max);
-    BKE_boundbox_init_from_minmax(ob->runtime.bb, bb_min, bb_max);
-  }
-}
-
-void SCULPT_flush_update_step(bContext *C, SculptUpdateType update_flags)
-{
-  Depsgraph *depsgraph = CTX_data_depsgraph_pointer(C);
-  Object *ob = CTX_data_active_object(C);
-  SculptSession *ss = ob->sculpt;
-  ARegion *region = CTX_wm_region(C);
-  MultiresModifierData *mmd = ss->multires.modifier;
-  View3D *v3d = CTX_wm_view3d(C);
-  RegionView3D *rv3d = CTX_wm_region_view3d(C);
-
-  if (rv3d) {
-    /* Mark for faster 3D viewport redraws. */
-    rv3d->rflag |= RV3D_PAINTING;
-  }
-
-  if (mmd != NULL) {
-    multires_mark_as_modified(depsgraph, ob, MULTIRES_COORDS_MODIFIED);
-  }
-
-  DEG_id_tag_update(&ob->id, ID_RECALC_SHADING);
-
-  /* Only current viewport matters, slower update for all viewports will
-   * be done in sculpt_flush_update_done. */
-  if (!BKE_sculptsession_use_pbvh_draw(ob, v3d)) {
-    /* Slow update with full dependency graph update and all that comes with it.
-     * Needed when there are modifiers or full shading in the 3D viewport. */
-    DEG_id_tag_update(&ob->id, ID_RECALC_GEOMETRY);
-    ED_region_tag_redraw(region);
-  }
-  else {
-    /* Fast path where we just update the BVH nodes that changed, and redraw
-     * only the part of the 3D viewport where changes happened. */
-    rcti r;
-
-    if (update_flags & SCULPT_UPDATE_COORDS) {
-      BKE_pbvh_update_bounds(ss->pbvh, PBVH_UpdateBB);
-      /* Update the object's bounding box too so that the object
-       * doesn't get incorrectly clipped during drawing in
-       * draw_mesh_object(). T33790. */
-      SCULPT_update_object_bounding_box(ob);
-    }
-
-    if (SCULPT_get_redraw_rect(region, CTX_wm_region_view3d(C), ob, &r)) {
-      if (ss->cache) {
-        ss->cache->current_r = r;
-      }
-
-      /* previous is not set in the current cache else
-       * the partial rect will always grow */
-      sculpt_extend_redraw_rect_previous(ob, &r);
-
-      r.xmin += region->winrct.xmin - 2;
-      r.xmax += region->winrct.xmin + 2;
-      r.ymin += region->winrct.ymin - 2;
-      r.ymax += region->winrct.ymin + 2;
-      ED_region_tag_redraw_partial(region, &r, true);
-    }
-  }
-}
-
-void SCULPT_flush_update_done(const bContext *C, Object *ob, SculptUpdateType update_flags)
-{
-  /* After we are done drawing the stroke, check if we need to do a more
-   * expensive depsgraph tag to update geometry. */
-  wmWindowManager *wm = CTX_wm_manager(C);
-  View3D *current_v3d = CTX_wm_view3d(C);
-  RegionView3D *rv3d = CTX_wm_region_view3d(C);
-  SculptSession *ss = ob->sculpt;
-  Mesh *mesh = ob->data;
-
-  /* Always needed for linked duplicates. */
-  bool need_tag = (ID_REAL_USERS(&mesh->id) > 1);
-
-  if (rv3d) {
-    rv3d->rflag &= ~RV3D_PAINTING;
-  }
-
-  LISTBASE_FOREACH (wmWindow *, win, &wm->windows) {
-    bScreen *screen = WM_window_get_active_screen(win);
-    LISTBASE_FOREACH (ScrArea *, area, &screen->areabase) {
-      SpaceLink *sl = area->spacedata.first;
-      if (sl->spacetype != SPACE_VIEW3D) {
-        continue;
-      }
-      View3D *v3d = (View3D *)sl;
-      if (v3d != current_v3d) {
-        need_tag |= !BKE_sculptsession_use_pbvh_draw(ob, v3d);
-      }
-
-      /* Tag all 3D viewports for redraw now that we are done. Others
-       * viewports did not get a full redraw, and anti-aliasing for the
-       * current viewport was deactivated. */
-      LISTBASE_FOREACH (ARegion *, region, &area->regionbase) {
-        if (region->regiontype == RGN_TYPE_WINDOW) {
-          ED_region_tag_redraw(region);
-        }
-      }
-    }
-  }
-
-  if (update_flags & SCULPT_UPDATE_COORDS) {
-    BKE_pbvh_update_bounds(ss->pbvh, PBVH_UpdateOriginalBB);
-
-    /* Coordinates were modified, so fake neighbors are not longer valid. */
-    SCULPT_fake_neighbors_free(ob);
-  }
-
-  if (update_flags & SCULPT_UPDATE_MASK) {
-    BKE_pbvh_update_vertex_data(ss->pbvh, PBVH_UpdateMask);
-  }
-
-  if (update_flags & SCULPT_UPDATE_COLOR) {
-    BKE_pbvh_update_vertex_data(ss->pbvh, PBVH_UpdateColor);
-  }
-
-  if (BKE_pbvh_type(ss->pbvh) == PBVH_BMESH) {
-    BKE_pbvh_bmesh_after_stroke(ss->pbvh);
-  }
-
-  /* Optimization: if there is locked key and active modifiers present in */
-  /* the stack, keyblock is updating at each step. otherwise we could update */
-  /* keyblock only when stroke is finished. */
-  if (ss->shapekey_active && !ss->deform_modifiers_active) {
-    sculpt_update_keyblock(ob);
-  }
-
-  if (need_tag) {
-    DEG_id_tag_update(&ob->id, ID_RECALC_GEOMETRY);
-  }
-}
-
-/* Returns whether the mouse/stylus is over the mesh (1)
- * or over the background (0). */
-static bool over_mesh(bContext *C, struct wmOperator *UNUSED(op), float x, float y)
-{
-  float mouse[2], co[3];
-
-  mouse[0] = x;
-  mouse[1] = y;
-
-  return SCULPT_stroke_get_location(C, co, mouse);
-}
-
-static bool sculpt_stroke_test_start(bContext *C, struct wmOperator *op, const float mouse[2])
-{
-  /* Don't start the stroke until mouse goes over the mesh.
-   * NOTE: mouse will only be null when re-executing the saved stroke.
-   * We have exception for 'exec' strokes since they may not set 'mouse',
-   * only 'location', see: T52195. */
-  if (((op->flag & OP_IS_INVOKE) == 0) || (mouse == NULL) ||
-      over_mesh(C, op, mouse[0], mouse[1])) {
-    Object *ob = CTX_data_active_object(C);
-    SculptSession *ss = ob->sculpt;
-    Sculpt *sd = CTX_data_tool_settings(C)->sculpt;
-
-    ED_view3d_init_mats_rv3d(ob, CTX_wm_region_view3d(C));
-
-    sculpt_update_cache_invariants(C, sd, ss, op, mouse);
-
-    SculptCursorGeometryInfo sgi;
-    SCULPT_cursor_geometry_info_update(C, &sgi, mouse, false);
-
-    SCULPT_undo_push_begin(ob, sculpt_tool_name(sd));
-
-    return true;
-  }
-  return false;
-}
-
-static void sculpt_stroke_update_step(bContext *C,
-                                      struct PaintStroke *UNUSED(stroke),
-                                      PointerRNA *itemptr)
-{
-  UnifiedPaintSettings *ups = &CTX_data_tool_settings(C)->unified_paint_settings;
-  Sculpt *sd = CTX_data_tool_settings(C)->sculpt;
-  Object *ob = CTX_data_active_object(C);
-  SculptSession *ss = ob->sculpt;
-  const Brush *brush = BKE_paint_brush(&sd->paint);
-
-  SCULPT_stroke_modifiers_check(C, ob, brush);
-  sculpt_update_cache_variants(C, sd, ob, itemptr);
-  sculpt_restore_mesh(sd, ob);
-
-  if (sd->flags & (SCULPT_DYNTOPO_DETAIL_CONSTANT | SCULPT_DYNTOPO_DETAIL_MANUAL)) {
-    float object_space_constant_detail = 1.0f / (sd->constant_detail * mat4_to_scale(ob->obmat));
-    BKE_pbvh_bmesh_detail_size_set(ss->pbvh, object_space_constant_detail);
-  }
-  else if (sd->flags & SCULPT_DYNTOPO_DETAIL_BRUSH) {
-    BKE_pbvh_bmesh_detail_size_set(ss->pbvh, ss->cache->radius * sd->detail_percent / 100.0f);
-  }
-  else {
-    BKE_pbvh_bmesh_detail_size_set(ss->pbvh,
-                                   (ss->cache->radius / ss->cache->dyntopo_pixel_radius) *
-                                       (sd->detail_size * U.pixelsize) / 0.4f);
-  }
-
-  if (SCULPT_stroke_is_dynamic_topology(ss, brush)) {
-    do_symmetrical_brush_actions(sd, ob, sculpt_topology_update, ups);
-  }
-
-  do_symmetrical_brush_actions(sd, ob, do_brush_action, ups);
-  sculpt_combine_proxies(sd, ob);
-
-  /* Hack to fix noise texture tearing mesh. */
-  sculpt_fix_noise_tear(sd, ob);
-
-  /* TODO(sergey): This is not really needed for the solid shading,
-   * which does use pBVH drawing anyway, but texture and wireframe
-   * requires this.
-   *
-   * Could be optimized later, but currently don't think it's so
-   * much common scenario.
-   *
-   * Same applies to the DEG_id_tag_update() invoked from
-   * sculpt_flush_update_step().
-   */
-  if (ss->deform_modifiers_active) {
-    SCULPT_flush_stroke_deform(sd, ob, sculpt_tool_is_proxy_used(brush->sculpt_tool));
-  }
-  else if (ss->shapekey_active) {
-    sculpt_update_keyblock(ob);
-  }
-
-  ss->cache->first_time = false;
-  copy_v3_v3(ss->cache->true_last_location, ss->cache->true_location);
-
-  /* Cleanup. */
-  if (brush->sculpt_tool == SCULPT_TOOL_MASK) {
-    SCULPT_flush_update_step(C, SCULPT_UPDATE_MASK);
-  }
-  else if (ELEM(brush->sculpt_tool, SCULPT_TOOL_PAINT, SCULPT_TOOL_SMEAR)) {
-    SCULPT_flush_update_step(C, SCULPT_UPDATE_COLOR);
-  }
-  else {
-    SCULPT_flush_update_step(C, SCULPT_UPDATE_COORDS);
-  }
-}
-
-static void sculpt_brush_exit_tex(Sculpt *sd)
-{
-  Brush *brush = BKE_paint_brush(&sd->paint);
-  MTex *mtex = &brush->mtex;
 
   if (mtex->tex && mtex->tex->nodetree) {
     ntreeTexEndExecTree(mtex->tex->nodetree->execdata);
@@ -8674,87 +5690,4 @@
 /** \name Operator Registration
  * \{ */
 
-<<<<<<< HEAD
-static void SCULPT_OT_mask_by_color(wmOperatorType *ot)
-{
-  /* identifiers */
-  ot->name = "Mask by Color";
-  ot->idname = "SCULPT_OT_mask_by_color";
-  ot->description = "Creates a mask based on the sculpt vertex colors";
-
-  /* api callbacks */
-  ot->invoke = sculpt_mask_by_color_invoke;
-  ot->poll = SCULPT_vertex_colors_poll;
-
-  ot->flag = OPTYPE_REGISTER;
-
-  ot->prop = RNA_def_boolean(
-      ot->srna, "contiguous", false, "Contiguous", "Mask only contiguous color areas");
-
-  ot->prop = RNA_def_boolean(ot->srna, "invert", false, "Invert", "Invert the generated mask");
-  ot->prop = RNA_def_boolean(
-      ot->srna,
-      "preserve_previous_mask",
-      false,
-      "Preserve Previous Mask",
-      "Preserve the previous mask and add or subtract the new one generated by the colors");
-
-  RNA_def_float(ot->srna,
-                "threshold",
-                0.35f,
-                0.0f,
-                1.0f,
-                "Threshold",
-                "How much changes in color affect the mask generation",
-                0.0f,
-                1.0f);
-}
-
-/** \} */
-
-/* -------------------------------------------------------------------- */
-/** \name Operator Registration
- * \{ */
-
-void ED_operatortypes_sculpt(void)
-{
-  WM_operatortype_append(SCULPT_OT_brush_stroke);
-  WM_operatortype_append(SCULPT_OT_sculptmode_toggle);
-  WM_operatortype_append(SCULPT_OT_set_persistent_base);
-  WM_operatortype_append(SCULPT_OT_dynamic_topology_toggle);
-  WM_operatortype_append(SCULPT_OT_optimize);
-  WM_operatortype_append(SCULPT_OT_symmetrize);
-  WM_operatortype_append(SCULPT_OT_detail_flood_fill);
-  WM_operatortype_append(SCULPT_OT_sample_detail_size);
-  WM_operatortype_append(SCULPT_OT_set_detail_size);
-  WM_operatortype_append(SCULPT_OT_mesh_filter);
-  WM_operatortype_append(SCULPT_OT_mask_filter);
-  WM_operatortype_append(SCULPT_OT_dirty_mask);
-  WM_operatortype_append(SCULPT_OT_mask_expand);
-  WM_operatortype_append(SCULPT_OT_set_pivot_position);
-  WM_operatortype_append(SCULPT_OT_face_sets_create);
-  WM_operatortype_append(SCULPT_OT_face_sets_change_visibility);
-  WM_operatortype_append(SCULPT_OT_face_sets_randomize_colors);
-  WM_operatortype_append(SCULPT_OT_face_sets_init);
-  WM_operatortype_append(SCULPT_OT_cloth_filter);
-  WM_operatortype_append(SCULPT_OT_face_sets_edit);
-  WM_operatortype_append(SCULPT_OT_face_set_lasso_gesture);
-  WM_operatortype_append(SCULPT_OT_face_set_box_gesture);
-  WM_operatortype_append(SCULPT_OT_trim_box_gesture);
-  WM_operatortype_append(SCULPT_OT_trim_lasso_gesture);
-  WM_operatortype_append(SCULPT_OT_project_line_gesture);
-
-  WM_operatortype_append(SCULPT_OT_sample_color);
-  WM_operatortype_append(SCULPT_OT_loop_to_vertex_colors);
-  WM_operatortype_append(SCULPT_OT_vertex_to_loop_colors);
-  WM_operatortype_append(SCULPT_OT_color_filter);
-  WM_operatortype_append(SCULPT_OT_mask_by_color);
-  WM_operatortype_append(SCULPT_OT_dyntopo_detail_size_edit);
-  WM_operatortype_append(SCULPT_OT_mask_init);
-
-  WM_operatortype_append(SCULPT_OT_expand);
-}
-
-=======
->>>>>>> dd01ce2c
 /** \} */