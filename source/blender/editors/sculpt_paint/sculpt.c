/*
 * This program is free software; you can redistribute it and/or
 * modify it under the terms of the GNU General Public License
 * as published by the Free Software Foundation; either version 2
 * of the License, or (at your option) any later version.
 *
 * This program is distributed in the hope that it will be useful,
 * but WITHOUT ANY WARRANTY; without even the implied warranty of
 * MERCHANTABILITY or FITNESS FOR A PARTICULAR PURPOSE.  See the
 * GNU General Public License for more details.
 *
 * You should have received a copy of the GNU General Public License
 * along with this program; if not, write to the Free Software Foundation,
 * Inc., 51 Franklin Street, Fifth Floor, Boston, MA 02110-1301, USA.
 *
 * The Original Code is Copyright (C) 2006 by Nicholas Bishop
 * All rights reserved.
 * Implements the Sculpt Mode tools
 */

/** \file
 * \ingroup edsculpt
 */

#include "MEM_guardedalloc.h"

#include "BLI_array.h"
#include "BLI_blenlib.h"
#include "BLI_dial_2d.h"
#include "BLI_ghash.h"
#include "BLI_gsqueue.h"
#include "BLI_hash.h"
#include "BLI_link_utils.h"
#include "BLI_linklist.h"
#include "BLI_linklist_stack.h"
#include "BLI_listbase.h"
#include "BLI_math.h"
#include "BLI_math_color.h"
#include "BLI_math_color_blend.h"
#include "BLI_memarena.h"
#include "BLI_rand.h"
#include "BLI_task.h"
#include "BLI_utildefines.h"
#include "atomic_ops.h"

#include "BLT_translation.h"

#include "PIL_time.h"

#include "DNA_brush_types.h"
#include "DNA_customdata_types.h"
#include "DNA_listBase.h"
#include "DNA_mesh_types.h"
#include "DNA_meshdata_types.h"
#include "DNA_node_types.h"
#include "DNA_object_types.h"
#include "DNA_scene_types.h"

#include "BKE_attribute.h"
#include "BKE_brush.h"
#include "BKE_brush_engine.h"
#include "BKE_ccg.h"
#include "BKE_colortools.h"
#include "BKE_context.h"
#include "BKE_image.h"
#include "BKE_kelvinlet.h"
#include "BKE_key.h"
#include "BKE_lib_id.h"
#include "BKE_main.h"
#include "BKE_mesh.h"
#include "BKE_mesh_fair.h"
#include "BKE_mesh_mapping.h"
#include "BKE_mesh_mirror.h"
#include "BKE_modifier.h"
#include "BKE_multires.h"
#include "BKE_node.h"
#include "BKE_object.h"
#include "BKE_paint.h"
#include "BKE_particle.h"
#include "BKE_pbvh.h"
#include "BKE_pointcache.h"
#include "BKE_report.h"
#include "BKE_scene.h"
#include "BKE_screen.h"
#include "BKE_subdiv_ccg.h"
#include "BKE_subsurf.h"

#include "DEG_depsgraph.h"
#include "DEG_depsgraph_query.h"

#include "IMB_colormanagement.h"

#include "GPU_batch.h"
#include "GPU_batch_presets.h"
#include "GPU_immediate.h"
#include "GPU_immediate_util.h"
#include "GPU_matrix.h"
#include "GPU_state.h"

#include "WM_api.h"
#include "WM_message.h"
#include "WM_toolsystem.h"
#include "WM_types.h"

#include "ED_object.h"
#include "ED_screen.h"
#include "ED_sculpt.h"
#include "ED_space_api.h"
#include "ED_transform_snap_object_context.h"
#include "ED_view3d.h"
#include "paint_intern.h"
#include "sculpt_intern.h"

#include "RNA_access.h"
#include "RNA_define.h"

#include "UI_interface.h"
#include "UI_resources.h"

#include "bmesh.h"
#include "bmesh_tools.h"

#include <math.h>
#include <stdlib.h>
#include <string.h>

static bool sculpt_check_boundary_vertex_in_base_mesh(const SculptSession *ss,
                                                      const SculptVertRef index);
typedef void (*BrushActionFunc)(
    Sculpt *sd, Object *ob, Brush *brush, UnifiedPaintSettings *ups, void *data);

void sculpt_combine_proxies(Sculpt *sd, Object *ob);
static void SCULPT_run_commandlist(
    Sculpt *sd, Object *ob, Brush *brush, BrushCommandList *list, UnifiedPaintSettings *ups);
static void do_symmetrical_brush_actions(
    Sculpt *sd, Object *ob, BrushActionFunc action, UnifiedPaintSettings *ups, void *userdata);

/* Sculpt API to get brush channel data
  If ss->cache exists then ss->cache->channels_final
  will be used, otherwise brush and tool settings channels
  will be used (taking inheritence into account).
*/

float SCULPT_get_float_intern(const SculptSession *ss,
                              const char *idname,
                              const Sculpt *sd,
                              const Brush *br)
{
  BrushMappingData *mapdata = ss->cache ? &ss->cache->input_mapping : NULL;

  if (ss->cache && ss->cache->channels_final) {
    return BKE_brush_channelset_get_float(ss->cache->channels_final, idname, mapdata);
  }
  else if (br && sd && br->channels && sd->channels) {
    return BKE_brush_channelset_get_final_float(br->channels, sd->channels, idname, mapdata);
  }
  else if (br && br->channels) {
    return BKE_brush_channelset_get_float(br->channels, idname, mapdata);
  }
  else if (sd && sd->channels) {
    return BKE_brush_channelset_get_float(sd->channels, idname, mapdata);
  }
  else {
    // should not happen!
    return 0.0f;
  }
}

int SCULPT_get_int_intern(const SculptSession *ss,
                          const char *idname,
                          const Sculpt *sd,
                          const Brush *br)
{
  BrushMappingData *mapdata = ss->cache ? &ss->cache->input_mapping : NULL;

  if (ss->cache && ss->cache->channels_final) {
    return BKE_brush_channelset_get_int(ss->cache->channels_final, idname, mapdata);
  }
  else if (br && br->channels && sd && sd->channels) {
    return BKE_brush_channelset_get_final_int(br->channels, sd->channels, idname, mapdata);
  }
  else if (br && br->channels) {
    return BKE_brush_channelset_get_int(br->channels, idname, mapdata);
  }
  else if (sd && sd->channels) {
    return BKE_brush_channelset_get_int(sd->channels, idname, mapdata);
  }
  else {
    // should not happen!
    return 0;
  }
}

int SCULPT_get_vector_intern(
    const SculptSession *ss, const char *idname, float out[4], const Sculpt *sd, const Brush *br)
{
  BrushMappingData *mapdata = ss->cache ? &ss->cache->input_mapping : NULL;

  if (ss->cache && ss->cache->channels_final) {

    return BKE_brush_channelset_get_vector(ss->cache->channels_final, idname, out, mapdata);
  }
  else if (br && br->channels && sd && sd->channels) {
    return BKE_brush_channelset_get_final_vector(br->channels, sd->channels, idname, out, mapdata);
  }
  else if (br && br->channels) {
    return BKE_brush_channelset_get_vector(br->channels, idname, out, mapdata);
  }
  else if (sd && sd->channels) {
    return BKE_brush_channelset_get_vector(sd->channels, idname, out, mapdata);
  }
  else {
    // should not happen!
    return 0;
  }
}

/* Sculpt PBVH abstraction API
 *
 * This is read-only, for writing use PBVH vertex iterators. There vd.index matches
 * the indices used here.
 *
 * For multi-resolution, the same vertex in multiple grids is counted multiple times, with
 * different index for each grid. */

void SCULPT_vertex_random_access_ensure(SculptSession *ss)
{
  if (ss->bm) {
    ss->totfaces = ss->totpoly = ss->bm->totface;
    ss->totvert = ss->bm->totvert;

    BM_mesh_elem_index_ensure(ss->bm, BM_VERT | BM_EDGE | BM_FACE);
    BM_mesh_elem_table_ensure(ss->bm, BM_VERT | BM_EDGE | BM_FACE);
  }
}

void SCULPT_face_normal_get(SculptSession *ss, SculptFaceRef face, float no[3])
{
  switch (BKE_pbvh_type(ss->pbvh)) {
    case PBVH_BMESH: {
      BMFace *f = (BMFace *)face.i;

      copy_v3_v3(no, f->no);
      break;
    }

    case PBVH_FACES:
    case PBVH_GRIDS: {
      MPoly *mp = ss->mpoly + face.i;
      BKE_mesh_calc_poly_normal(mp, ss->mloop + mp->loopstart, ss->mvert, no);
      break;
    }
    default:  // failed
      zero_v3(no);
      break;
  }
}

/* Sculpt PBVH abstraction API
 *
 * This is read-only, for writing use PBVH vertex iterators. There vd.index matches
 * the indices used here.
 *
 * For multi-resolution, the same vertex in multiple grids is counted multiple times, with
 * different index for each grid. */

void SCULPT_face_random_access_ensure(SculptSession *ss)
{
  if (ss->bm) {
    ss->totfaces = ss->totpoly = ss->bm->totface;
    ss->totvert = ss->bm->totvert;

    BM_mesh_elem_index_ensure(ss->bm, BM_FACE);
    BM_mesh_elem_table_ensure(ss->bm, BM_FACE);
  }
}

int SCULPT_vertex_count_get(const SculptSession *ss)
{
  switch (BKE_pbvh_type(ss->pbvh)) {
    case PBVH_FACES:
      return ss->totvert;
    case PBVH_BMESH:
      return BM_mesh_elem_count(BKE_pbvh_get_bmesh(ss->pbvh), BM_VERT);
    case PBVH_GRIDS:
      return BKE_pbvh_get_grid_num_vertices(ss->pbvh);
  }

  return 0;
}

MSculptVert *SCULPT_vertex_get_mdyntopo(const SculptSession *ss, SculptVertRef vertex)
{
  switch (BKE_pbvh_type(ss->pbvh)) {
    case PBVH_BMESH: {
      BMVert *v = (BMVert *)vertex.i;
      return BKE_PBVH_SCULPTVERT(ss->cd_sculpt_vert, v);
    }

    case PBVH_GRIDS:
    case PBVH_FACES: {
      return ss->mdyntopo_verts + vertex.i;
    }
  }

  return NULL;
}

float *SCULPT_vertex_origco_get(SculptSession *ss, SculptVertRef vertex)
{
  switch (BKE_pbvh_type(ss->pbvh)) {
    case PBVH_BMESH: {
      BMVert *v = (BMVert *)vertex.i;
      return BKE_PBVH_SCULPTVERT(ss->cd_sculpt_vert, v)->origco;
    }

    case PBVH_GRIDS:
    case PBVH_FACES: {
      return ss->mdyntopo_verts[vertex.i].origco;
    }
  }

  return NULL;
}

float *SCULPT_vertex_origno_get(SculptSession *ss, SculptVertRef vertex)
{
  switch (BKE_pbvh_type(ss->pbvh)) {
    case PBVH_BMESH: {
      BMVert *v = (BMVert *)vertex.i;
      return BKE_PBVH_SCULPTVERT(ss->cd_sculpt_vert, v)->origno;
    }

    case PBVH_GRIDS:
    case PBVH_FACES: {
      return ss->mdyntopo_verts[vertex.i].origno;
    }
  }

  return NULL;
}

const float *SCULPT_vertex_co_get(SculptSession *ss, SculptVertRef index)
{
  if (ss->bm) {
    return ((BMVert *)index.i)->co;
  }

  switch (BKE_pbvh_type(ss->pbvh)) {
    case PBVH_FACES: {
      if (ss->shapekey_active || ss->deform_modifiers_active) {
        const MVert *mverts = BKE_pbvh_get_verts(ss->pbvh);
        return mverts[index.i].co;
      }
      return ss->mvert[index.i].co;
    }
    case PBVH_BMESH: {
      BMVert *v = (BMVert *)index.i;
      return v->co;
    }
    case PBVH_GRIDS: {
      const CCGKey *key = BKE_pbvh_get_grid_key(ss->pbvh);
      const int grid_index = index.i / key->grid_area;
      const int vertex_index = index.i - grid_index * key->grid_area;
      CCGElem *elem = BKE_pbvh_get_grids(ss->pbvh)[grid_index];
      return CCG_elem_co(key, CCG_elem_offset(key, elem, vertex_index));
    }
  }
  return NULL;
}

const float *SCULPT_vertex_color_get(SculptSession *ss, SculptVertRef index)
{
  switch (BKE_pbvh_type(ss->pbvh)) {
    case PBVH_FACES:
      if (ss->vcol) {
        return ss->vcol[index.i].color;
      }
      break;
    case PBVH_BMESH: {
      BMVert *v = (BMVert *)index.i;

      if (ss->cd_vcol_offset >= 0) {
        MPropCol *col = BM_ELEM_CD_GET_VOID_P(v, ss->cd_vcol_offset);
        return col->color;
      }

      break;
    }
    case PBVH_GRIDS:
      break;
  }
  return NULL;
}

void SCULPT_vertex_normal_get(SculptSession *ss, SculptVertRef index, float no[3])
{
  switch (BKE_pbvh_type(ss->pbvh)) {
    case PBVH_FACES: {
      if (ss->shapekey_active || ss->deform_modifiers_active) {
        const MVert *mverts = BKE_pbvh_get_verts(ss->pbvh);
        normal_short_to_float_v3(no, mverts[index.i].no);
      }
      else {
        normal_short_to_float_v3(no, ss->mvert[index.i].no);
      }
      break;
    }
    case PBVH_BMESH: {
      BMVert *v = (BMVert *)index.i;

      copy_v3_v3(no, v->no);
      break;
    }
    case PBVH_GRIDS: {
      const CCGKey *key = BKE_pbvh_get_grid_key(ss->pbvh);
      const int grid_index = index.i / key->grid_area;
      const int vertex_index = index.i - grid_index * key->grid_area;
      CCGElem *elem = BKE_pbvh_get_grids(ss->pbvh)[grid_index];
      copy_v3_v3(no, CCG_elem_no(key, CCG_elem_offset(key, elem, vertex_index)));
      break;
    }
  }
}

bool SCULPT_has_persistent_base(SculptSession *ss)
{
  if (!ss->pbvh) {
    // just see if ss->custom_layer entries exist
    return ss->custom_layers[SCULPT_SCL_PERS_CO] != NULL;
  }

  int idx = -1;

  switch (BKE_pbvh_type(ss->pbvh)) {
    case PBVH_BMESH:
      idx = CustomData_get_named_layer_index(&ss->bm->vdata, CD_PROP_FLOAT3, SCULPT_LAYER_PERS_CO);
      break;
    case PBVH_FACES:
      idx = CustomData_get_named_layer_index(ss->vdata, CD_PROP_FLOAT3, SCULPT_LAYER_PERS_CO);
      break;
    case PBVH_GRIDS:
      return ss->custom_layers[SCULPT_SCL_PERS_CO];
  }

  return idx >= 0;
}

const float *SCULPT_vertex_persistent_co_get(SculptSession *ss, SculptVertRef index)
{
  if (ss->custom_layers[SCULPT_SCL_PERS_CO]) {
    return (float *)SCULPT_temp_cdata_get(index, ss->custom_layers[SCULPT_SCL_PERS_CO]);
  }

  return SCULPT_vertex_co_get(ss, index);
}

const float *SCULPT_vertex_co_for_grab_active_get(SculptSession *ss, SculptVertRef vertex)
{
  /* Always grab active shape key if the sculpt happens on shapekey. */
  if (ss->shapekey_active) {
    const MVert *mverts = BKE_pbvh_get_verts(ss->pbvh);
    return mverts[BKE_pbvh_vertex_index_to_table(ss->pbvh, vertex)].co;
  }

  /* Sculpting on the base mesh. */
  if (ss->mvert) {
    return ss->mvert[BKE_pbvh_vertex_index_to_table(ss->pbvh, vertex)].co;
  }

  /* Everything else, such as sculpting on multires. */
  return SCULPT_vertex_co_get(ss, vertex);
}

void SCULPT_vertex_limit_surface_get(SculptSession *ss, SculptVertRef vertex, float r_co[3])
{
  if (BKE_pbvh_type(ss->pbvh) != PBVH_GRIDS) {
    if (ss->limit_surface) {
      float *f = SCULPT_temp_cdata_get(vertex, ss->limit_surface);
      copy_v3_v3(r_co, f);
    }
    else {
      copy_v3_v3(r_co, SCULPT_vertex_co_get(ss, vertex));
    }

    return;
  }

  const CCGKey *key = BKE_pbvh_get_grid_key(ss->pbvh);
  const int grid_index = vertex.i / key->grid_area;
  const int vertex_index = vertex.i - grid_index * key->grid_area;

  SubdivCCGCoord coord = {.grid_index = grid_index,
                          .x = vertex_index % key->grid_size,
                          .y = vertex_index / key->grid_size};
  BKE_subdiv_ccg_eval_limit_point(ss->subdiv_ccg, &coord, r_co);
}

void SCULPT_vertex_persistent_normal_get(SculptSession *ss, SculptVertRef vertex, float no[3])
{
  if (ss->custom_layers[SCULPT_SCL_PERS_NO]) {
    float *no2 = SCULPT_temp_cdata_get(vertex, ss->custom_layers[SCULPT_SCL_PERS_NO]);
    copy_v3_v3(no, no2);
  }
  else {
    SCULPT_vertex_normal_get(ss, vertex, no);
  }
}

static bool sculpt_temp_customlayer_get(SculptSession *ss,
                                        AttributeDomain domain,
                                        int proptype,
                                        const char *name,
                                        SculptCustomLayer *out,
                                        bool autocreate,
                                        SculptLayerParams *params)
{
  if (ss->save_temp_layers && !params->simple_array) {
    params->permanent = true;
  }

  bool simple_array = params->simple_array;
  bool permanent = params->permanent;
  bool nocopy = params->nocopy;
  bool nointerp = params->nointerp;

  out->params = *params;
  out->proptype = proptype;
  out->domain = domain;
  BLI_strncpy(out->name, name, sizeof(out->name));

  if (ss->pbvh && BKE_pbvh_type(ss->pbvh) == PBVH_GRIDS) {
    if (permanent) {
      printf(
          "%s: error: tried to make permanent customdata in multires mode; will make local array "
          "instead.\n",
          __func__);
      permanent = false;
    }

    // customdata attribute layers not supported for grids
    simple_array = true;
    out->params.simple_array = true;
  }

  BLI_assert(!(simple_array && permanent));

  if (simple_array) {
    CustomData *cdata = NULL;
    int totelem = 0;

    PBVHType pbvhtype = ss->pbvh ? BKE_pbvh_type(ss->pbvh) : (ss->bm ? PBVH_BMESH : PBVH_FACES);

    switch (pbvhtype) {
      case PBVH_BMESH: {
        switch (domain) {
          case ATTR_DOMAIN_POINT:
            cdata = &ss->bm->vdata;
            totelem = ss->bm->totvert;
            break;
          case ATTR_DOMAIN_FACE:
            cdata = &ss->bm->pdata;
            totelem = ss->bm->totface;
            break;
          default:
            return false;
        }
        break;
      }
      case PBVH_GRIDS: {
        switch (domain) {
          case ATTR_DOMAIN_POINT:
            cdata = ss->vdata;
            totelem = SCULPT_vertex_count_get(ss);
            break;
          case ATTR_DOMAIN_FACE:
            cdata = ss->pdata;
            totelem = ss->totfaces;
            break;
          default:
            return false;
        }
        break;
      }
      case PBVH_FACES: {
        switch (domain) {
          case ATTR_DOMAIN_POINT:
            cdata = ss->vdata;
            totelem = ss->totvert;
            break;
          case ATTR_DOMAIN_FACE:
            cdata = ss->pdata;
            totelem = ss->totfaces;
            break;
          default:
            return false;
        }
        break;
      }
    }

    CustomData dummy = {0};
    CustomData_reset(&dummy);
    CustomData_add_layer(&dummy, proptype, CD_ASSIGN, NULL, 0);
    int elemsize = (int)CustomData_get_elem_size(dummy.layers);

    CustomData_free(&dummy, 0);

    out->data = MEM_calloc_arrayN(totelem, elemsize, name);

    out->is_cdlayer = false;
    out->from_bmesh = ss->bm != NULL;
    out->cd_offset = -1;
    out->layer = NULL;
    out->domain = domain;
    out->proptype = proptype;
    out->elemsize = elemsize;

    /*grids cannot store normal customdata layers, and thus
      we cannot rely on the customdata api to keep track of
      and free their memory for us.

      so instead we queue them in a dynamic array inside of
      SculptSession.
      */
    if (ss->pbvh && BKE_pbvh_type(ss->pbvh) == PBVH_GRIDS) {
      ss->tot_layers_to_free++;

      if (!ss->layers_to_free) {
        ss->layers_to_free = MEM_calloc_arrayN(
            ss->tot_layers_to_free, sizeof(void *), "ss->layers_to_free");
      }
      else {
        ss->layers_to_free = MEM_recallocN(ss->layers_to_free,
                                           sizeof(void *) * ss->tot_layers_to_free);
      }

      SculptCustomLayer *cpy = MEM_callocN(sizeof(SculptCustomLayer), "SculptCustomLayer cpy");
      *cpy = *out;

      ss->layers_to_free[ss->tot_layers_to_free - 1] = cpy;
    }

    return true;
  }

  switch (BKE_pbvh_type(ss->pbvh)) {
    case PBVH_BMESH: {
      CustomData *cdata = NULL;
      out->from_bmesh = true;

      if (!ss->bm) {
        return false;
      }

      switch (domain) {
        case ATTR_DOMAIN_POINT:
          cdata = &ss->bm->vdata;
          break;
        case ATTR_DOMAIN_FACE:
          cdata = &ss->bm->pdata;
          break;
        default:
          return false;
      }

      int idx = CustomData_get_named_layer_index(cdata, proptype, name);

      if (idx < 0) {
        if (!autocreate) {
          return false;
        }

        BM_data_layer_add_named(ss->bm, cdata, proptype, name);
        idx = CustomData_get_named_layer_index(cdata, proptype, name);

        SCULPT_dyntopo_node_layers_update_offsets(ss);

        if (!permanent) {
          cdata->layers[idx].flag |= CD_FLAG_TEMPORARY | CD_FLAG_NOCOPY;
        }
      }

      if (nocopy) {
        cdata->layers[idx].flag |= CD_FLAG_ELEM_NOCOPY;
      }
      if (nointerp) {
        cdata->layers[idx].flag |= CD_FLAG_ELEM_NOINTERP;
      }

      out->data = NULL;
      out->is_cdlayer = true;
      out->layer = cdata->layers + idx;
      out->cd_offset = out->layer->offset;
      out->elemsize = CustomData_get_elem_size(out->layer);

      break;
    }
    case PBVH_FACES: {
      CustomData *cdata = NULL;
      int totelem = 0;

      out->from_bmesh = false;

      switch (domain) {
        case ATTR_DOMAIN_POINT:
          totelem = ss->totvert;
          cdata = ss->vdata;
          break;
        case ATTR_DOMAIN_FACE:
          totelem = ss->totfaces;
          cdata = ss->pdata;
          break;
        default:
          return false;
      }

      int idx = CustomData_get_named_layer_index(cdata, proptype, name);

      if (idx < 0) {
        if (!autocreate) {
          return false;
        }

        CustomData_add_layer_named(cdata, proptype, CD_CALLOC, NULL, totelem, name);
        idx = CustomData_get_named_layer_index(cdata, proptype, name);
      }

      if (!permanent) {
        cdata->layers[idx].flag |= CD_FLAG_TEMPORARY | CD_FLAG_NOCOPY;
      }

      out->data = NULL;
      out->is_cdlayer = true;
      out->layer = cdata->layers + idx;
      out->cd_offset = -1;
      out->data = out->layer->data;
      out->elemsize = CustomData_get_elem_size(out->layer);
      break;
    }
    case PBVH_GRIDS: {
      CustomData *cdata = NULL;
      int totelem = 0;

      out->from_bmesh = false;

      switch (domain) {
        case ATTR_DOMAIN_POINT:
          totelem = BKE_pbvh_get_grid_num_vertices(ss->pbvh);
          cdata = &ss->temp_vdata;
          break;
        case ATTR_DOMAIN_FACE:
          // not supported
          return false;
        default:
          return false;
      }

      int idx = CustomData_get_named_layer_index(cdata, proptype, name);

      if (idx < 0) {
        if (!autocreate) {
          return false;
        }

        CustomData_add_layer_named(cdata, proptype, CD_CALLOC, NULL, totelem, name);
        idx = CustomData_get_named_layer_index(cdata, proptype, name);

        if (!permanent) {
          cdata->layers[idx].flag |= CD_FLAG_TEMPORARY | CD_FLAG_NOCOPY;
        }
      }

      if (nocopy) {
        cdata->layers[idx].flag |= CD_FLAG_ELEM_NOCOPY;
      }
      if (nointerp) {
        cdata->layers[idx].flag |= CD_FLAG_ELEM_NOINTERP;
      }

      out->data = NULL;
      out->is_cdlayer = true;
      out->layer = cdata->layers + idx;
      out->cd_offset = -1;
      out->data = out->layer->data;
      out->elemsize = CustomData_get_elem_size(out->layer);

      break;
    }
  }

  return true;
}

void SCULPT_update_customdata_refs(SculptSession *ss)
{
  /* run twice, in case sculpt_temp_customlayer_get had to recreate a layer and
     messed up the ordering. */
  for (int i = 0; i < 2; i++) {
    for (int j = 0; j < SCULPT_SCL_LAYER_MAX; j++) {
      SculptCustomLayer *scl = ss->custom_layers[j];

      if (scl && !scl->released && !scl->params.simple_array) {
        sculpt_temp_customlayer_get(
            ss, scl->domain, scl->proptype, scl->name, scl, true, &scl->params);
      }
    }
  }

  if (ss->bm) {
    SCULPT_dyntopo_node_layers_update_offsets(ss);
  }
}

float SCULPT_vertex_mask_get(SculptSession *ss, SculptVertRef index)
{
  BMVert *v;
  float *mask;
  switch (BKE_pbvh_type(ss->pbvh)) {
    case PBVH_FACES:
      return ss->vmask[index.i];
    case PBVH_BMESH:
      v = (BMVert *)index.i;
      mask = BM_ELEM_CD_GET_VOID_P(v, ss->cd_vert_mask_offset);
      return *mask;
    case PBVH_GRIDS: {
      const CCGKey *key = BKE_pbvh_get_grid_key(ss->pbvh);
      const int grid_index = index.i / key->grid_area;
      const int vertex_index = index.i - grid_index * key->grid_area;
      CCGElem *elem = BKE_pbvh_get_grids(ss->pbvh)[grid_index];
      return *CCG_elem_mask(key, CCG_elem_offset(key, elem, vertex_index));
    }
  }

  return 0.0f;
}

bool SCULPT_temp_customlayer_ensure(SculptSession *ss,
                                    AttributeDomain domain,
                                    int proptype,
                                    const char *name,
                                    SculptLayerParams *params)
{
  SculptCustomLayer scl;

  // call SCULPT_update_customdata_refs before and after,
  // thoeretically it can allocate new layers
  SCULPT_update_customdata_refs(ss);

  bool ret = sculpt_temp_customlayer_get(ss, domain, proptype, name, &scl, true, params);

  SCULPT_update_customdata_refs(ss);

  return ret;
}

/* TODO: thoroughly test this function */
bool SCULPT_temp_customlayer_has(SculptSession *ss,
                                 AttributeDomain domain,
                                 int proptype,
                                 const char *name)
{
  CustomData *vdata = NULL, *pdata = NULL, *data = NULL;

  switch (BKE_pbvh_type(ss->pbvh)) {
    case PBVH_BMESH:
      vdata = &ss->bm->vdata;
      pdata = &ss->bm->pdata;
      break;
    case PBVH_FACES:
      pdata = ss->pdata;
      vdata = ss->vdata;
      break;
    case PBVH_GRIDS:
      pdata = ss->pdata;
      break;
  }

  switch (domain) {
    case ATTR_DOMAIN_POINT:
      data = vdata;
      break;
    case ATTR_DOMAIN_FACE:
      data = pdata;
      break;
    default:
      return false;
  }

  if (data) {
    return CustomData_get_named_layer_index(data, proptype, name) >= 0;
  }

  return false;
}

bool SCULPT_temp_customlayer_release(SculptSession *ss, SculptCustomLayer *scl)
{
  AttributeDomain domain = scl->domain;

  if (scl->released) {
    return false;
  }

  // remove from layers_to_free list if necassary
  for (int i = 0; scl->data && i < ss->tot_layers_to_free; i++) {
    if (ss->layers_to_free[i] && ss->layers_to_free[i]->data == scl->data) {
      MEM_freeN(ss->layers_to_free[i]);
      ss->layers_to_free[i] = NULL;
    }
  }

  scl->released = true;

  if (!scl->from_bmesh) {
    // for now, don't clean up bmesh temp layers
    if (scl->is_cdlayer && BKE_pbvh_type(ss->pbvh) != PBVH_GRIDS) {
      CustomData *cdata = NULL;
      int totelem = 0;

      switch (domain) {
        case ATTR_DOMAIN_POINT:
          cdata = ss->vdata;
          totelem = ss->totvert;
          break;
        case ATTR_DOMAIN_FACE:
          cdata = ss->pdata;
          totelem = ss->totfaces;
          break;
        default:
          printf("error, unknown domain in %s\n", __func__);
          return false;
      }

      CustomData_free_layer(cdata, scl->layer->type, totelem, scl->layer - cdata->layers);
      SCULPT_update_customdata_refs(ss);
    }
    else {
      MEM_SAFE_FREE(scl->data);
    }

    scl->data = NULL;
  }
  return true;
}

bool SCULPT_temp_customlayer_get(SculptSession *ss,
                                 AttributeDomain domain,
                                 int proptype,
                                 const char *name,
                                 SculptCustomLayer *scl,
                                 SculptLayerParams *params)
{
  bool ret = sculpt_temp_customlayer_get(ss, domain, proptype, name, scl, true, params);
  SCULPT_update_customdata_refs(ss);

  return ret;
}

SculptVertRef SCULPT_active_vertex_get(SculptSession *ss)
{
  if (ELEM(BKE_pbvh_type(ss->pbvh), PBVH_FACES, PBVH_BMESH, PBVH_GRIDS)) {
    return ss->active_vertex_index;
  }
  return BKE_pbvh_make_vref(0);
}

const float *SCULPT_active_vertex_co_get(SculptSession *ss)
{
  return SCULPT_vertex_co_get(ss, SCULPT_active_vertex_get(ss));
}

void SCULPT_active_vertex_normal_get(SculptSession *ss, float normal[3])
{
  SCULPT_vertex_normal_get(ss, SCULPT_active_vertex_get(ss), normal);
}

MVert *SCULPT_mesh_deformed_mverts_get(SculptSession *ss)
{
  switch (BKE_pbvh_type(ss->pbvh)) {
    case PBVH_FACES:
      if (ss->shapekey_active || ss->deform_modifiers_active) {
        return BKE_pbvh_get_verts(ss->pbvh);
      }
      return ss->mvert;
    case PBVH_BMESH:
    case PBVH_GRIDS:
      return NULL;
  }
  return NULL;
}

float *SCULPT_brush_deform_target_vertex_co_get(SculptSession *ss,
                                                const int deform_target,
                                                PBVHVertexIter *iter)
{
  switch (deform_target) {
    case BRUSH_DEFORM_TARGET_GEOMETRY:
      return iter->co;
    case BRUSH_DEFORM_TARGET_CLOTH_SIM:
      return ss->cache->cloth_sim->deformation_pos[iter->index];
  }
  return iter->co;
}

char SCULPT_mesh_symmetry_xyz_get(Object *object)
{
  const Mesh *mesh = BKE_mesh_from_object(object);
  return mesh->symmetry;
}

/* Sculpt Face Sets and Visibility. */

int SCULPT_active_face_set_get(SculptSession *ss)
{
  switch (BKE_pbvh_type(ss->pbvh)) {
    case PBVH_FACES:
      return ss->face_sets[ss->active_face_index.i];
    case PBVH_GRIDS: {
      const int face_index = BKE_subdiv_ccg_grid_to_face_index(ss->subdiv_ccg,
                                                               ss->active_grid_index);
      return ss->face_sets[face_index];
    }
    case PBVH_BMESH:
      if (ss->cd_faceset_offset && ss->active_face_index.i) {
        BMFace *f = (BMFace *)ss->active_face_index.i;
        return BM_ELEM_CD_GET_INT(f, ss->cd_faceset_offset);
      }

      return SCULPT_FACE_SET_NONE;
  }
  return SCULPT_FACE_SET_NONE;
}

void SCULPT_vertex_visible_set(SculptSession *ss, SculptVertRef index, bool visible)
{
  switch (BKE_pbvh_type(ss->pbvh)) {
    case PBVH_FACES:
      SET_FLAG_FROM_TEST(ss->mvert[index.i].flag, !visible, ME_HIDE);
      ss->mvert[index.i].flag |= ME_VERT_PBVH_UPDATE;
      break;
    case PBVH_BMESH:
      BM_elem_flag_set((BMVert *)index.i, BM_ELEM_HIDDEN, !visible);
      break;
    case PBVH_GRIDS:
      break;
  }
}

bool SCULPT_vertex_visible_get(SculptSession *ss, SculptVertRef index)
{
  switch (BKE_pbvh_type(ss->pbvh)) {
    case PBVH_FACES:
      return !(ss->mvert[index.i].flag & ME_HIDE);
    case PBVH_BMESH:
      return !BM_elem_flag_test(((BMVert *)index.i), BM_ELEM_HIDDEN);
    case PBVH_GRIDS: {
      const CCGKey *key = BKE_pbvh_get_grid_key(ss->pbvh);
      const int grid_index = index.i / key->grid_area;
      const int vertex_index = index.i - grid_index * key->grid_area;
      BLI_bitmap **grid_hidden = BKE_pbvh_get_grid_visibility(ss->pbvh);
      if (grid_hidden && grid_hidden[grid_index]) {
        return !BLI_BITMAP_TEST(grid_hidden[grid_index], vertex_index);
      }
    }
  }
  return true;
}

void SCULPT_face_set_visibility_set(SculptSession *ss, int face_set, bool visible)
{
  switch (BKE_pbvh_type(ss->pbvh)) {
    case PBVH_FACES:
    case PBVH_GRIDS:
      for (int i = 0; i < ss->totfaces; i++) {
        if (abs(ss->face_sets[i]) != face_set) {
          continue;
        }
        if (visible) {
          ss->face_sets[i] = abs(ss->face_sets[i]);
        }
        else {
          ss->face_sets[i] = -abs(ss->face_sets[i]);
        }
      }
      break;
    case PBVH_BMESH: {
      BMIter iter;
      BMFace *f;

      BM_ITER_MESH (f, &iter, ss->bm, BM_FACES_OF_MESH) {
        int fset = BM_ELEM_CD_GET_INT(f, ss->cd_faceset_offset);
        int node = BM_ELEM_CD_GET_INT(f, ss->cd_face_node_offset);

        if (abs(fset) != face_set) {
          continue;
        }

        if (visible) {
          fset = abs(fset);
        }
        else {
          fset = -abs(fset);
        }

        if (node != DYNTOPO_NODE_NONE) {
          BKE_pbvh_node_mark_update_triangulation(BKE_pbvh_node_from_index(ss->pbvh, node));
        }

        BM_ELEM_CD_SET_INT(f, ss->cd_faceset_offset, fset);
      }
      break;
    }
  }
}

void SCULPT_face_sets_visibility_invert(SculptSession *ss)
{
  switch (BKE_pbvh_type(ss->pbvh)) {
    case PBVH_FACES:
    case PBVH_GRIDS:
      for (int i = 0; i < ss->totfaces; i++) {
        ss->face_sets[i] *= -1;
      }
      break;
    case PBVH_BMESH: {
      BMIter iter;
      BMFace *f;

      BM_ITER_MESH (f, &iter, ss->bm, BM_FACES_OF_MESH) {
        int fset = BM_ELEM_CD_GET_INT(f, ss->cd_faceset_offset);

        fset = -fset;

        BM_ELEM_CD_SET_INT(f, ss->cd_faceset_offset, fset);
      }
      break;
    }
  }
}

void SCULPT_face_sets_visibility_all_set(SculptSession *ss, bool visible)
{
  switch (BKE_pbvh_type(ss->pbvh)) {
    case PBVH_FACES:
    case PBVH_GRIDS:
      for (int i = 0; i < ss->totfaces; i++) {

        /* This can run on geometry without a face set assigned, so its ID sign can't be changed to
         * modify the visibility. Force that geometry to the ID 1 to enable changing the visibility
         * here. */
        if (ss->face_sets[i] == SCULPT_FACE_SET_NONE) {
          ss->face_sets[i] = 1;
        }

        if (visible) {
          ss->face_sets[i] = abs(ss->face_sets[i]);
        }
        else {
          ss->face_sets[i] = -abs(ss->face_sets[i]);
        }
      }
      break;
    case PBVH_BMESH: {
      BMIter iter;
      BMFace *f;

      if (!ss->bm) {
        return;
      }

      // paranoia check of cd_faceset_offset
      if (ss->cd_faceset_offset < 0) {
        ss->cd_faceset_offset = CustomData_get_offset(&ss->bm->pdata, CD_SCULPT_FACE_SETS);
      }
      if (ss->cd_faceset_offset < 0) {
        return;
      }

      BM_ITER_MESH (f, &iter, ss->bm, BM_FACES_OF_MESH) {
        int fset = BM_ELEM_CD_GET_INT(f, ss->cd_faceset_offset);
        int node = BM_ELEM_CD_GET_INT(f, ss->cd_face_node_offset);

        if (node != DYNTOPO_NODE_NONE) {
          BKE_pbvh_node_mark_update_triangulation(BKE_pbvh_node_from_index(ss->pbvh, node));
        }

        /* This can run on geometry without a face set assigned, so its ID sign can't be changed to
         * modify the visibility. Force that geometry to the ID 1 to enable changing the visibility
         * here. */

        if (fset == SCULPT_FACE_SET_NONE) {
          fset = 1;
        }

        if (visible) {
          fset = abs(fset);
        }
        else {
          fset = -abs(fset);
        }

        BM_ELEM_CD_SET_INT(f, ss->cd_faceset_offset, fset);
      }
      break;
    }
  }
}

bool SCULPT_vertex_any_face_set_visible_get(SculptSession *ss, SculptVertRef index)
{
  switch (BKE_pbvh_type(ss->pbvh)) {
    case PBVH_FACES: {
      MeshElemMap *vert_map = &ss->pmap[index.i];
      for (int j = 0; j < ss->pmap[index.i].count; j++) {
        if (ss->face_sets[vert_map->indices[j]] > 0) {
          return true;
        }
      }
      return false;
    }
    case PBVH_BMESH: {
      BMIter iter;
      BMLoop *l;
      BMVert *v = (BMVert *)index.i;

      BM_ITER_ELEM (l, &iter, v, BM_LOOPS_OF_VERT) {
        int fset = BM_ELEM_CD_GET_INT(l->f, ss->cd_faceset_offset);
        if (fset >= 0) {
          return true;
        }
      }

      return false;
    }
    case PBVH_GRIDS:
      return true;
  }
  return true;
}

bool SCULPT_vertex_all_face_sets_visible_get(const SculptSession *ss, SculptVertRef index)
{
  switch (BKE_pbvh_type(ss->pbvh)) {
    case PBVH_FACES: {
      MeshElemMap *vert_map = &ss->pmap[index.i];
      for (int j = 0; j < ss->pmap[index.i].count; j++) {
        if (ss->face_sets[vert_map->indices[j]] < 0) {
          return false;
        }
      }
      return true;
    }
    case PBVH_BMESH: {
      BMIter iter;
      BMLoop *l;
      BMVert *v = (BMVert *)index.i;

      BM_ITER_ELEM (l, &iter, v, BM_LOOPS_OF_VERT) {
        int fset = BM_ELEM_CD_GET_INT(l->f, ss->cd_faceset_offset);
        if (fset < 0) {
          return false;
        }
      }

      return true;
    }
    case PBVH_GRIDS: {
      const CCGKey *key = BKE_pbvh_get_grid_key(ss->pbvh);
      const int grid_index = index.i / key->grid_area;
      const int face_index = BKE_subdiv_ccg_grid_to_face_index(ss->subdiv_ccg, grid_index);
      return ss->face_sets[face_index] > 0;
    }
  }
  return true;
}

void SCULPT_vertex_face_set_set(SculptSession *ss, SculptVertRef index, int face_set)
{
  switch (BKE_pbvh_type(ss->pbvh)) {
    case PBVH_FACES: {
      MeshElemMap *vert_map = &ss->pmap[index.i];
      for (int j = 0; j < ss->pmap[index.i].count; j++) {
        if (ss->face_sets[vert_map->indices[j]] > 0) {
          ss->face_sets[vert_map->indices[j]] = abs(face_set);
        }
      }
    } break;
    case PBVH_BMESH: {
      BMIter iter;
      BMLoop *l;
      BMVert *v = (BMVert *)index.i;

      BM_ITER_ELEM (l, &iter, v, BM_LOOPS_OF_VERT) {
        int fset = BM_ELEM_CD_GET_INT(l->f, ss->cd_faceset_offset);
        if (fset >= 0 && fset != abs(face_set)) {
          MSculptVert *mv = BKE_PBVH_SCULPTVERT(ss->cd_sculpt_vert, v);

          MV_ADD_FLAG(mv, SCULPTVERT_NEED_BOUNDARY);
          BM_ELEM_CD_SET_INT(l->f, ss->cd_faceset_offset, abs(face_set));
        }
      }

      break;
    }
    case PBVH_GRIDS: {
      const CCGKey *key = BKE_pbvh_get_grid_key(ss->pbvh);
      const int grid_index = index.i / key->grid_area;
      const int face_index = BKE_subdiv_ccg_grid_to_face_index(ss->subdiv_ccg, grid_index);
      if (ss->face_sets[face_index] > 0) {
        ss->face_sets[face_index] = abs(face_set);
      }

    } break;
  }
}

void SCULPT_vertex_face_set_increase(SculptSession *ss, SculptVertRef vertex, const int increase)
{
  switch (BKE_pbvh_type(ss->pbvh)) {
    case PBVH_FACES: {
      int index = (int)vertex.i;
      MeshElemMap *vert_map = &ss->pmap[index];
      for (int j = 0; j < ss->pmap[index].count; j++) {
        if (ss->face_sets[vert_map->indices[j]] > 0) {
          ss->face_sets[vert_map->indices[j]] += increase;
        }
      }
    } break;
    case PBVH_BMESH: {
      BMVert *v = (BMVert *)vertex.i;
      BMIter iter;
      BMFace *f;

      BM_ITER_ELEM (f, &iter, v, BM_FACES_OF_VERT) {
        int fset = BM_ELEM_CD_GET_INT(f, ss->cd_faceset_offset);

        if (fset <= 0) {
          continue;
        }

        fset += increase;

        BM_ELEM_CD_SET_INT(f, ss->cd_faceset_offset, fset);
      }
      break;
    }
    case PBVH_GRIDS: {
      int index = (int)vertex.i;
      const CCGKey *key = BKE_pbvh_get_grid_key(ss->pbvh);
      const int grid_index = index / key->grid_area;
      const int face_index = BKE_subdiv_ccg_grid_to_face_index(ss->subdiv_ccg, grid_index);
      if (ss->face_sets[face_index] > 0) {
        ss->face_sets[face_index] += increase;
      }

    } break;
  }
}

int SCULPT_vertex_face_set_get(SculptSession *ss, SculptVertRef index)
{
<<<<<<< HEAD
  switch (BKE_pbvh_type(ss->pbvh)) {
    case PBVH_FACES: {
      MeshElemMap *vert_map = &ss->pmap[index.i];
      int face_set = 0;
      for (int i = 0; i < ss->pmap[index.i].count; i++) {
        if (ss->face_sets[vert_map->indices[i]] > face_set) {
          face_set = abs(ss->face_sets[vert_map->indices[i]]);
        }
      }
      return face_set;
=======
  return i == 0 || (symm & i && (symm != 5 || i != 3) && (symm != 6 || (!ELEM(i, 3, 5))));
}

/* Checks if a vertex is inside the brush radius from any of its mirrored axis. */
bool SCULPT_is_vertex_inside_brush_radius_symm(const float vertex[3],
                                               const float br_co[3],
                                               float radius,
                                               char symm)
{
  for (char i = 0; i <= symm; ++i) {
    if (!SCULPT_is_symmetry_iteration_valid(i, symm)) {
      continue;
>>>>>>> 990b912f
    }
    case PBVH_BMESH: {
      BMIter iter;
      BMLoop *l;
      BMVert *v = (BMVert *)index.i;
      int ret = -1;

      BM_ITER_ELEM (l, &iter, v, BM_LOOPS_OF_VERT) {
        int fset = BM_ELEM_CD_GET_INT(l->f, ss->cd_faceset_offset);
        fset = abs(fset);

        if (fset > ret) {
          ret = fset;
        }
      }

      return ret;
    }
    case PBVH_GRIDS: {
      const CCGKey *key = BKE_pbvh_get_grid_key(ss->pbvh);
      const int grid_index = index.i / key->grid_area;
      const int face_index = BKE_subdiv_ccg_grid_to_face_index(ss->subdiv_ccg, grid_index);
      return ss->face_sets[face_index];
    }
  }
  return 0;
}

bool SCULPT_vertex_has_face_set(SculptSession *ss, SculptVertRef index, int face_set)
{
  switch (BKE_pbvh_type(ss->pbvh)) {
    case PBVH_FACES: {
      MeshElemMap *vert_map = &ss->pmap[index.i];
      for (int i = 0; i < ss->pmap[index.i].count; i++) {
        if (ss->face_sets[vert_map->indices[i]] == face_set) {
          return true;
        }
      }
      return false;
    }
    case PBVH_BMESH: {
      BMEdge *e;
      BMVert *v = (BMVert *)index.i;

      if (ss->cd_faceset_offset == -1) {
        return false;
      }

      e = v->e;

      if (UNLIKELY(!e)) {
        return false;
      }

      do {
        BMLoop *l = e->l;

        if (UNLIKELY(!l)) {
          continue;
        }

        do {
          BMFace *f = l->f;

          if (abs(BM_ELEM_CD_GET_INT(f, ss->cd_faceset_offset)) == abs(face_set)) {
            return true;
          }
        } while ((l = l->radial_next) != e->l);
      } while ((e = BM_DISK_EDGE_NEXT(e, v)) != v->e);

      return false;
    }
    case PBVH_GRIDS: {
      const CCGKey *key = BKE_pbvh_get_grid_key(ss->pbvh);
      const int grid_index = index.i / key->grid_area;
      const int face_index = BKE_subdiv_ccg_grid_to_face_index(ss->subdiv_ccg, grid_index);
      return ss->face_sets[face_index] == face_set;
    }
  }
  return true;
}

/*
calcs visibility state based on face sets.
todo: also calc a face set boundary flag.
*/
void sculpt_vertex_faceset_update_bmesh(SculptSession *ss, SculptVertRef vert)
{
  if (!ss->bm) {
    return;
  }

  BMVert *v = (BMVert *)vert.i;
  BMEdge *e = v->e;
  bool ok = false;
  const int cd_faceset_offset = ss->cd_faceset_offset;

  if (!e) {
    return;
  }

  do {
    BMLoop *l = e->l;
    if (l) {
      do {
        if (BM_ELEM_CD_GET_INT(l->f, cd_faceset_offset) > 0) {
          ok = true;
          break;
        }

        l = l->radial_next;
      } while (l != e->l);

      if (ok) {
        break;
      }
    }
    e = v == e->v1 ? e->v1_disk_link.next : e->v2_disk_link.next;
  } while (e != v->e);

  MSculptVert *mv = BM_ELEM_CD_GET_VOID_P(v, ss->cd_sculpt_vert);

  if (ok) {
    mv->flag &= ~SCULPTVERT_VERT_FSET_HIDDEN;
  }
  else {
    mv->flag |= SCULPTVERT_VERT_FSET_HIDDEN;
  }
}

void SCULPT_visibility_sync_all_face_sets_to_vertices(Object *ob)
{
  SculptSession *ss = ob->sculpt;
  Mesh *mesh = BKE_object_get_original_mesh(ob);
  switch (BKE_pbvh_type(ss->pbvh)) {
    case PBVH_FACES: {
      BKE_sculpt_sync_face_sets_visibility_to_base_mesh(mesh);
      break;
    }
    case PBVH_GRIDS: {
      BKE_sculpt_sync_face_sets_visibility_to_base_mesh(mesh);
      BKE_sculpt_sync_face_sets_visibility_to_grids(mesh, ss->subdiv_ccg);
      break;
    }
    case PBVH_BMESH: {
      BMIter iter;
      BMFace *f;
      BMVert *v;

      BM_ITER_MESH (f, &iter, ss->bm, BM_FACES_OF_MESH) {
        int fset = BM_ELEM_CD_GET_INT(f, ss->cd_faceset_offset);

        if (fset < 0) {
          BM_elem_flag_enable(f, BM_ELEM_HIDDEN);
        }
        else {
          BM_elem_flag_disable(f, BM_ELEM_HIDDEN);
        }
      }

      BM_ITER_MESH (v, &iter, ss->bm, BM_VERTS_OF_MESH) {
        MSculptVert *mv = BM_ELEM_CD_GET_VOID_P(v, ss->cd_sculpt_vert);

        BMIter iter2;
        BMLoop *l;

        int visible = false;

        BM_ITER_ELEM (l, &iter2, v, BM_LOOPS_OF_VERT) {
          if (!BM_elem_flag_test(l->f, BM_ELEM_HIDDEN)) {
            visible = true;
            break;
          }
        }

        if (!visible) {
          mv->flag |= SCULPTVERT_VERT_FSET_HIDDEN;
          BM_elem_flag_enable(v, BM_ELEM_HIDDEN);
        }
        else {
          mv->flag &= ~SCULPTVERT_VERT_FSET_HIDDEN;
          BM_elem_flag_disable(v, BM_ELEM_HIDDEN);
        }
      }
      break;
    }
  }
}

static void UNUSED_FUNCTION(sculpt_visibility_sync_vertex_to_face_sets)(SculptSession *ss,
                                                                        SculptVertRef vertex)
{
  int index = (int)vertex.i;
  MeshElemMap *vert_map = &ss->pmap[index];
  const bool visible = SCULPT_vertex_visible_get(ss, vertex);

  for (int i = 0; i < ss->pmap[index].count; i++) {
    if (visible) {
      ss->face_sets[vert_map->indices[i]] = abs(ss->face_sets[vert_map->indices[i]]);
    }
    else {
      ss->face_sets[vert_map->indices[i]] = -abs(ss->face_sets[vert_map->indices[i]]);
    }
  }
  ss->mvert[index].flag |= ME_VERT_PBVH_UPDATE;
}

void SCULPT_visibility_sync_all_vertex_to_face_sets(SculptSession *ss)
{
  switch (BKE_pbvh_type(ss->pbvh)) {
    case PBVH_FACES: {
      for (int i = 0; i < ss->totfaces; i++) {
        MPoly *poly = &ss->mpoly[i];
        bool poly_visible = true;
        for (int l = 0; l < poly->totloop; l++) {
          MLoop *loop = &ss->mloop[poly->loopstart + l];
          if (!SCULPT_vertex_visible_get(ss, BKE_pbvh_make_vref(loop->v))) {
            poly_visible = false;
          }
        }
        if (poly_visible) {
          ss->face_sets[i] = abs(ss->face_sets[i]);
        }
        else {
          ss->face_sets[i] = -abs(ss->face_sets[i]);
        }
      }
      break;
    }
    case PBVH_GRIDS:
      break;
    case PBVH_BMESH: {
      BMIter iter;
      BMFace *f;

      if (!ss->bm) {
        return;
      }

      BM_ITER_MESH (f, &iter, ss->bm, BM_FACES_OF_MESH) {
        BMLoop *l = f->l_first;
        bool visible = true;

        do {
          if (BM_elem_flag_test(l->v, BM_ELEM_HIDDEN)) {
            visible = false;
            break;
          }
          l = l->next;
        } while (l != f->l_first);

        int fset = BM_ELEM_CD_GET_INT(f, ss->cd_faceset_offset);
        if (visible) {
          fset = abs(fset);
        }
        else {
          fset = -abs(fset);
        }

        BM_ELEM_CD_SET_INT(f, ss->cd_faceset_offset, fset);
      }

      break;
    }
  }
}

static SculptCornerType sculpt_check_corner_in_base_mesh(const SculptSession *ss,
                                                         SculptVertRef vertex,
                                                         bool check_facesets)
{
  int index = BKE_pbvh_vertex_index_to_table(ss->pbvh, vertex);

  MeshElemMap *vert_map = &ss->pmap[index];
  int face_set = -1;
  int last1 = -1;
  int last2 = -1;

  int ret = 0;

  if (sculpt_check_boundary_vertex_in_base_mesh(ss, vertex) && ss->pmap[index].count < 4) {
    ret |= SCULPT_CORNER_MESH;
  }

  if (check_facesets) {
    for (int i = 0; i < ss->pmap[index].count; i++) {
      if (check_facesets) {
        if (last2 != last1) {
          last2 = last1;
        }
        if (last1 != face_set) {
          last1 = face_set;
        }
        face_set = abs(ss->face_sets[vert_map->indices[i]]);

        bool corner = last1 != -1 && last2 != -1 && face_set != -1;
        corner = corner && last1 != last2 && last1 != face_set;

        if (corner) {
          ret |= SCULPT_CORNER_FACE_SET;
        }
      }
    }
  }

  return ret;
}

static bool sculpt_check_unique_face_set_in_base_mesh(const SculptSession *ss,
                                                      SculptVertRef vertex)
{
  int index = BKE_pbvh_vertex_index_to_table(ss->pbvh, vertex);

  MeshElemMap *vert_map = &ss->pmap[index];
  int face_set = -1;
  for (int i = 0; i < ss->pmap[index].count; i++) {
    if (face_set == -1) {
      face_set = abs(ss->face_sets[vert_map->indices[i]]);
    }
    else {
      if (abs(ss->face_sets[vert_map->indices[i]]) != face_set) {
        return false;
      }
    }
  }
  return true;
}

/**
 * Checks if the face sets of the adjacent faces to the edge between \a v1 and \a v2
 * in the base mesh are equal.
 */
static bool sculpt_check_unique_face_set_for_edge_in_base_mesh(const SculptSession *ss,
                                                               int v1,
                                                               int v2)
{
  MeshElemMap *vert_map = &ss->pmap[v1];
  int p1 = -1, p2 = -1;
  for (int i = 0; i < ss->pmap[v1].count; i++) {
    MPoly *p = &ss->mpoly[vert_map->indices[i]];
    for (int l = 0; l < p->totloop; l++) {
      MLoop *loop = &ss->mloop[p->loopstart + l];
      if (loop->v == v2) {
        if (p1 == -1) {
          p1 = vert_map->indices[i];
          break;
        }

        if (p2 == -1) {
          p2 = vert_map->indices[i];
          break;
        }
      }
    }
  }

  if (p1 != -1 && p2 != -1) {
    return abs(ss->face_sets[p1]) == (ss->face_sets[p2]);
  }
  return true;
}

bool SCULPT_vertex_has_unique_face_set(const SculptSession *ss, SculptVertRef vertex)
{
  return !SCULPT_vertex_is_boundary(ss, vertex, SCULPT_BOUNDARY_FACE_SET);
}

int SCULPT_face_set_next_available_get(SculptSession *ss)
{
  switch (BKE_pbvh_type(ss->pbvh)) {
    case PBVH_FACES:
    case PBVH_GRIDS: {
      int next_face_set = 0;
      for (int i = 0; i < ss->totfaces; i++) {
        if (abs(ss->face_sets[i]) > next_face_set) {
          next_face_set = abs(ss->face_sets[i]);
        }
      }
      next_face_set++;
      return next_face_set;
    }
    case PBVH_BMESH: {
      int next_face_set = 0;
      BMIter iter;
      BMFace *f;
      if (!ss->cd_faceset_offset) {
        return 0;
      }

      BM_ITER_MESH (f, &iter, ss->bm, BM_FACES_OF_MESH) {
        int fset = abs(BM_ELEM_CD_GET_INT(f, ss->cd_faceset_offset));
        if (fset > next_face_set) {
          next_face_set = fset;
        }
      }

      next_face_set++;
      return next_face_set;
    }
  }
  return 0;
}

/* Sculpt Neighbor Iterators */

static void sculpt_vertex_neighbor_add(SculptVertexNeighborIter *iter,
                                       SculptVertRef neighbor,
                                       SculptEdgeRef edge,
                                       int neighbor_index)
{
  for (int i = 0; i < iter->size; i++) {
    if (iter->neighbors[i].vertex.i == neighbor.i) {
      return;
    }
  }

  if (iter->size >= iter->capacity) {
    iter->capacity += SCULPT_VERTEX_NEIGHBOR_FIXED_CAPACITY;

    if (iter->neighbors == iter->neighbors_fixed) {
      iter->neighbors = MEM_mallocN(iter->capacity * sizeof(*iter->neighbors), "neighbor array");
      iter->neighbor_indices = MEM_mallocN(iter->capacity * sizeof(*iter->neighbor_indices),
                                           "neighbor array");

      memcpy(iter->neighbors, iter->neighbors_fixed, sizeof(*iter->neighbors) * iter->size);
      memcpy(iter->neighbor_indices,
             iter->neighbor_indices_fixed,
             sizeof(*iter->neighbor_indices) * iter->size);
    }
    else {
      iter->neighbors = MEM_reallocN_id(
          iter->neighbors, iter->capacity * sizeof(*iter->neighbors), "neighbor array");
      iter->neighbor_indices = MEM_reallocN_id(iter->neighbor_indices,
                                               iter->capacity * sizeof(*iter->neighbor_indices),
                                               "neighbor array");
    }
  }

  iter->neighbors[iter->size].vertex = neighbor;
  iter->neighbors[iter->size].edge = edge;
  iter->neighbor_indices[iter->size] = neighbor_index;
  iter->size++;
}

static void sculpt_vertex_neighbor_add_nocheck(SculptVertexNeighborIter *iter,
                                               SculptVertRef neighbor,
                                               SculptEdgeRef edge,
                                               int neighbor_index)
{
  if (iter->size >= iter->capacity) {
    iter->capacity += SCULPT_VERTEX_NEIGHBOR_FIXED_CAPACITY;

    if (iter->neighbors == iter->neighbors_fixed) {
      iter->neighbors = MEM_mallocN(iter->capacity * sizeof(*iter->neighbors), "neighbor array");
      iter->neighbor_indices = MEM_mallocN(iter->capacity * sizeof(*iter->neighbor_indices),
                                           "neighbor array");

      memcpy(iter->neighbors, iter->neighbors_fixed, sizeof(*iter->neighbors) * iter->size);

      memcpy(iter->neighbor_indices,
             iter->neighbor_indices_fixed,
             sizeof(*iter->neighbor_indices) * iter->size);
    }
    else {
      iter->neighbors = MEM_reallocN_id(
          iter->neighbors, iter->capacity * sizeof(*iter->neighbors), "neighbor array");
      iter->neighbor_indices = MEM_reallocN_id(iter->neighbor_indices,
                                               iter->capacity * sizeof(*iter->neighbor_indices),
                                               "neighbor array");
    }
  }

  iter->neighbors[iter->size].vertex = neighbor;
  iter->neighbors[iter->size].edge = edge;
  iter->neighbor_indices[iter->size] = neighbor_index;
  iter->size++;
}

static void sculpt_vertex_neighbors_get_bmesh(const SculptSession *ss,
                                              SculptVertRef index,
                                              SculptVertexNeighborIter *iter)
{
  BMVert *v = (BMVert *)index.i;

  iter->is_duplicate = false;
  iter->size = 0;
  iter->num_duplicates = 0;
  iter->has_edge = true;
  iter->capacity = SCULPT_VERTEX_NEIGHBOR_FIXED_CAPACITY;
  iter->neighbors = iter->neighbors_fixed;
  iter->neighbor_indices = iter->neighbor_indices_fixed;
  iter->i = 0;
  iter->no_free = false;

  // cache profiling revealed a hotspot here, don't use BM_ITER
  BMEdge *e = v->e;

  if (!v->e) {
    return;
  }

  BMEdge *e2 = NULL;

  do {
    BMVert *v2;
    e2 = BM_DISK_EDGE_NEXT(e, v);
    v2 = v == e->v1 ? e->v2 : e->v1;

    MSculptVert *mv = BKE_PBVH_SCULPTVERT(ss->cd_sculpt_vert, v2);

    if (!(mv->flag & SCULPTVERT_VERT_FSET_HIDDEN)) {  // && (e->head.hflag & BM_ELEM_DRAW)) {
      sculpt_vertex_neighbor_add_nocheck(iter,
                                         BKE_pbvh_make_vref((intptr_t)v2),
                                         BKE_pbvh_make_eref((intptr_t)e),
                                         BM_elem_index_get(v2));
    }
  } while ((e = e2) != v->e);

  if (ss->fake_neighbors.use_fake_neighbors) {
    int index = BM_elem_index_get(v);

    BLI_assert(ss->fake_neighbors.fake_neighbor_index != NULL);
    if (ss->fake_neighbors.fake_neighbor_index[index].i != FAKE_NEIGHBOR_NONE) {
      sculpt_vertex_neighbor_add(iter,
                                 ss->fake_neighbors.fake_neighbor_index[index],
                                 BKE_pbvh_make_eref(SCULPT_REF_NONE),
                                 ss->fake_neighbors.fake_neighbor_index[index].i);
    }
  }
}

static void sculpt_vertex_neighbors_get_faces(const SculptSession *ss,
                                              SculptVertRef vertex,
                                              SculptVertexNeighborIter *iter)
{
  int index = BKE_pbvh_vertex_index_to_table(ss->pbvh, vertex);

  MeshElemMap *vert_map = &ss->pmap[index];
  iter->size = 0;
  iter->num_duplicates = 0;
  iter->capacity = SCULPT_VERTEX_NEIGHBOR_FIXED_CAPACITY;
  iter->neighbors = iter->neighbors_fixed;
  iter->neighbor_indices = iter->neighbor_indices_fixed;
  iter->is_duplicate = false;
  iter->has_edge = true;
  iter->no_free = false;

  for (int i = 0; i < ss->pmap[index].count; i++) {
    if (ss->face_sets[vert_map->indices[i]] < 0) {
      /* Skip connectivity from hidden faces. */
      continue;
    }
    const MPoly *p = &ss->mpoly[vert_map->indices[i]];
    uint f_adj_v[2];

    MLoop *l = &ss->mloop[p->loopstart];
    int e1, e2;

    bool ok = false;

    for (int j = 0; j < p->totloop; j++, l++) {
      if (l->v == index) {
        f_adj_v[0] = ME_POLY_LOOP_PREV(ss->mloop, p, j)->v;
        f_adj_v[1] = ME_POLY_LOOP_NEXT(ss->mloop, p, j)->v;

        e1 = ME_POLY_LOOP_PREV(ss->mloop, p, j)->e;
        e2 = l->e;
        ok = true;
        break;
      }
    }

    if (ok) {
      for (int j = 0; j < 2; j += 1) {
        if (f_adj_v[j] != index) {
          sculpt_vertex_neighbor_add(
              iter, BKE_pbvh_make_vref(f_adj_v[j]), BKE_pbvh_make_eref(j ? e2 : e1), f_adj_v[j]);
        }
      }
    }
  }

  if (ss->fake_neighbors.use_fake_neighbors) {
    BLI_assert(ss->fake_neighbors.fake_neighbor_index != NULL);
    if (ss->fake_neighbors.fake_neighbor_index[index].i != FAKE_NEIGHBOR_NONE) {
      sculpt_vertex_neighbor_add(iter,
                                 ss->fake_neighbors.fake_neighbor_index[index],
                                 BKE_pbvh_make_eref(SCULPT_REF_NONE),
                                 ss->fake_neighbors.fake_neighbor_index[index].i);
    }
  }
}

static void sculpt_vertex_neighbors_get_faces_vemap(const SculptSession *ss,
                                                    SculptVertRef vertex,
                                                    SculptVertexNeighborIter *iter)
{
  int index = BKE_pbvh_vertex_index_to_table(ss->pbvh, vertex);

  MeshElemMap *vert_map = &ss->vemap[index];
  iter->size = 0;
  iter->num_duplicates = 0;
  iter->capacity = SCULPT_VERTEX_NEIGHBOR_FIXED_CAPACITY;
  iter->neighbors = iter->neighbors_fixed;
  iter->neighbor_indices = iter->neighbor_indices_fixed;
  iter->is_duplicate = false;
  iter->no_free = false;

  for (int i = 0; i < vert_map->count; i++) {
    const MEdge *me = &ss->medge[vert_map->indices[i]];

    unsigned int v = me->v1 == (unsigned int)vertex.i ? me->v2 : me->v1;
    MSculptVert *mv = ss->mdyntopo_verts + v;

    if (mv->flag & SCULPTVERT_VERT_FSET_HIDDEN) {
      /* Skip connectivity from hidden faces. */
      continue;
    }

    sculpt_vertex_neighbor_add(
        iter, BKE_pbvh_make_vref(v), BKE_pbvh_make_eref(vert_map->indices[i]), v);
  }

  if (ss->fake_neighbors.use_fake_neighbors) {
    BLI_assert(ss->fake_neighbors.fake_neighbor_index != NULL);
    if (ss->fake_neighbors.fake_neighbor_index[index].i != FAKE_NEIGHBOR_NONE) {
      sculpt_vertex_neighbor_add(iter,
                                 ss->fake_neighbors.fake_neighbor_index[index],
                                 BKE_pbvh_make_eref(SCULPT_REF_NONE),
                                 ss->fake_neighbors.fake_neighbor_index[index].i);
    }
  }
}

static void sculpt_vertex_neighbors_get_grids(const SculptSession *ss,
                                              const SculptVertRef vertex,
                                              const bool include_duplicates,
                                              SculptVertexNeighborIter *iter)
{
  int index = (int)vertex.i;

  /* TODO: optimize this. We could fill #SculptVertexNeighborIter directly,
   * maybe provide coordinate and mask pointers directly rather than converting
   * back and forth between #CCGElem and global index. */
  const CCGKey *key = BKE_pbvh_get_grid_key(ss->pbvh);
  const int grid_index = index / key->grid_area;
  const int vertex_index = index - grid_index * key->grid_area;

  SubdivCCGCoord coord = {.grid_index = grid_index,
                          .x = vertex_index % key->grid_size,
                          .y = vertex_index / key->grid_size};

  SubdivCCGNeighbors neighbors;
  BKE_subdiv_ccg_neighbor_coords_get(ss->subdiv_ccg, &coord, include_duplicates, &neighbors);

  iter->is_duplicate = include_duplicates;

  iter->size = 0;
  iter->num_duplicates = neighbors.num_duplicates;
  iter->capacity = SCULPT_VERTEX_NEIGHBOR_FIXED_CAPACITY;
  iter->neighbors = iter->neighbors_fixed;
  iter->neighbor_indices = iter->neighbor_indices_fixed;
  iter->no_free = false;

  for (int i = 0; i < neighbors.size; i++) {
    int idx = neighbors.coords[i].grid_index * key->grid_area +
              neighbors.coords[i].y * key->grid_size + neighbors.coords[i].x;

    sculpt_vertex_neighbor_add(
        iter, BKE_pbvh_make_vref(idx), BKE_pbvh_make_eref(SCULPT_REF_NONE), idx);
  }

  if (ss->fake_neighbors.use_fake_neighbors) {
    BLI_assert(ss->fake_neighbors.fake_neighbor_index != NULL);
    if (ss->fake_neighbors.fake_neighbor_index[index].i != FAKE_NEIGHBOR_NONE) {
      sculpt_vertex_neighbor_add(iter,
                                 ss->fake_neighbors.fake_neighbor_index[index],
                                 BKE_pbvh_make_eref(SCULPT_REF_NONE),
                                 ss->fake_neighbors.fake_neighbor_index[index].i);
    }
  }

  if (neighbors.coords != neighbors.coords_fixed) {
    MEM_freeN(neighbors.coords);
  }
}

#define SCULPT_NEIGHBORS_CACHE

#ifdef SCULPT_NEIGHBORS_CACHE
typedef struct NeighborCacheItem {
  struct _SculptNeighborRef *neighbors;
  int *neighbors_indices;
  short num_duplicates, valence;
  bool has_edge;
} NeighborCacheItem;

typedef struct NeighborCache {
  MemArena **arenas;
  NeighborCacheItem **cache;
  NeighborCacheItem **duplicates;
  int totvert, totthread;
} NeighborCache;

static void neighbor_cache_free(NeighborCache *ncache)
{
  for (int i = 0; i < ncache->totthread; i++) {
    BLI_memarena_free(ncache->arenas[i]);
  }

  MEM_SAFE_FREE(ncache->arenas);
  MEM_SAFE_FREE(ncache->cache);
  MEM_SAFE_FREE(ncache->duplicates);
  MEM_SAFE_FREE(ncache);
}

static bool neighbor_cache_begin(const SculptSession *ss)
{
  if (!ss->cache) {
    return false;
  }

  // return false;
  Brush *brush = ss->cache->brush;

  if (brush && SCULPT_stroke_is_dynamic_topology(ss, brush)) {
    return false;
  }

  if (ss->cache->ncache) {
    return true;
  }

  int totvert = SCULPT_vertex_count_get(ss);

  NeighborCache *ncache = MEM_callocN(sizeof(NeighborCache), "NeighborCache");
  ncache->cache = MEM_calloc_arrayN(totvert, sizeof(void *), "Cache Items");

  if (BKE_pbvh_type(ss->pbvh) == PBVH_GRIDS) {
    ncache->duplicates = MEM_calloc_arrayN(totvert, sizeof(void *), "Cache Items");
  }

  int totthread = BLI_task_scheduler_num_threads() * 4;
  ncache->arenas = MEM_malloc_arrayN(totthread, sizeof(void *), "neighbor cache->arenas");
  ncache->totthread = totthread;

  for (int i = 0; i < totthread; i++) {
    ncache->arenas[i] = BLI_memarena_new(1 << 17, "neighbor cache");
  }

  ncache->totvert = totvert;

  atomic_cas_ptr((void **)&ss->cache->ncache, NULL, ncache);

  if (ss->cache->ncache != ncache) {
    // another thread got here first?

    neighbor_cache_free(ncache);

    return false;
  }

  return true;
}

static NeighborCacheItem *neighbor_cache_get(const SculptSession *ss,
                                             SculptVertRef vertex,
                                             const bool include_duplicates)
{
  int i = BKE_pbvh_vertex_index_to_table(ss->pbvh, vertex);

  NeighborCache *ncache = ss->cache->ncache;

  if (include_duplicates && !ncache->duplicates) {
    ncache->duplicates = MEM_calloc_arrayN(ncache->totvert, sizeof(void *), "ncache->duplicages");
  }

  NeighborCacheItem **cache = include_duplicates ? ncache->duplicates : ncache->cache;
  int thread_nr = BLI_task_parallel_thread_id(NULL);

  if (!cache[i]) {
    NeighborCacheItem *item = BLI_memarena_calloc(ncache->arenas[thread_nr], sizeof(*item));
    SculptVertexNeighborIter ni = {0};

    ni.neighbors = ni.neighbors_fixed;
    ni.neighbor_indices = ni.neighbor_indices_fixed;
    ni.capacity = SCULPT_VERTEX_NEIGHBOR_FIXED_CAPACITY;

    switch (BKE_pbvh_type(ss->pbvh)) {
      case PBVH_FACES:
        // use vemap if it exists, so result is in disk cycle order
        if (ss->vemap) {
          sculpt_vertex_neighbors_get_faces_vemap(ss, vertex, &ni);
        }
        else {
          sculpt_vertex_neighbors_get_faces(ss, vertex, &ni);
        }
        break;
      case PBVH_BMESH:
        sculpt_vertex_neighbors_get_bmesh(ss, vertex, &ni);
        break;
      case PBVH_GRIDS:
        sculpt_vertex_neighbors_get_grids(ss, vertex, include_duplicates, &ni);
        break;
    }

    item->num_duplicates = ni.num_duplicates;
    item->has_edge = ni.has_edge;
    item->valence = ni.size;

    item->neighbors = BLI_memarena_alloc(ncache->arenas[thread_nr],
                                         sizeof(*item->neighbors) * ni.size);
    item->neighbors_indices = BLI_memarena_alloc(ncache->arenas[thread_nr],
                                                 sizeof(*item->neighbors_indices) * ni.size);

    memcpy(item->neighbors, ni.neighbors, sizeof(*item->neighbors) * ni.size);
    memcpy(
        item->neighbors_indices, ni.neighbor_indices, sizeof(*item->neighbors_indices) * ni.size);

    // if (atomic_cas_ptr(&cache[i], NULL, item) != item) {
    // another thread got here first
    //}

    atomic_cas_ptr((void **)&cache[i], NULL, item);
  }

  return cache[i];
}
#endif

void SCULPT_vertex_neighbors_get(const SculptSession *ss,
                                 const SculptVertRef vertex,
                                 const bool include_duplicates,
                                 SculptVertexNeighborIter *iter)
{
#ifdef SCULPT_NEIGHBORS_CACHE
  if (neighbor_cache_begin(ss)) {
    NeighborCacheItem *item = neighbor_cache_get(ss, vertex, include_duplicates);

    // memset(iter, 0, sizeof(*iter));

    iter->no_free = true;
    iter->neighbors = item->neighbors;
    iter->neighbor_indices = item->neighbors_indices;
    iter->num_duplicates = item->num_duplicates;
    iter->size = iter->capacity = item->valence;
    iter->has_edge = item->has_edge;
    iter->is_duplicate = false;

    return;
  }
#endif

  iter->no_free = false;

  switch (BKE_pbvh_type(ss->pbvh)) {
    case PBVH_FACES:
      // use vemap if it exists, so result is in disk cycle order
      if (ss->vemap) {
        sculpt_vertex_neighbors_get_faces_vemap(ss, vertex, iter);
      }
      else {
        sculpt_vertex_neighbors_get_faces(ss, vertex, iter);
      }
      return;
    case PBVH_BMESH:
      sculpt_vertex_neighbors_get_bmesh(ss, vertex, iter);
      return;
    case PBVH_GRIDS:
      sculpt_vertex_neighbors_get_grids(ss, vertex, include_duplicates, iter);
      return;
  }
}

SculptBoundaryType SCULPT_edge_is_boundary(const SculptSession *ss,
                                           const SculptEdgeRef edge,
                                           SculptBoundaryType typemask)
{

  int ret = 0;

  switch (BKE_pbvh_type(ss->pbvh)) {
    case PBVH_BMESH: {
      BMEdge *e = (BMEdge *)edge.i;

      if (typemask & SCULPT_BOUNDARY_MESH) {
        ret |= (!e->l || e->l == e->l->radial_next) ? SCULPT_BOUNDARY_MESH : 0;
      }

      if ((typemask & SCULPT_BOUNDARY_FACE_SET) && e->l && e->l != e->l->radial_next) {
        if (ss->boundary_symmetry) {
          // TODO: calc and cache this properly
          MSculptVert *mv1 = BKE_PBVH_SCULPTVERT(ss->cd_sculpt_vert, e->v1);
          MSculptVert *mv2 = BKE_PBVH_SCULPTVERT(ss->cd_sculpt_vert, e->v2);

          return (mv1->flag & SCULPTVERT_FSET_BOUNDARY) && (mv2->flag & SCULPTVERT_FSET_BOUNDARY);
        }
        else {
          int fset1 = BM_ELEM_CD_GET_INT(e->l->f, ss->cd_faceset_offset);
          int fset2 = BM_ELEM_CD_GET_INT(e->l->radial_next->f, ss->cd_faceset_offset);

          bool ok = (fset1 < 0) != (fset2 < 0);

          ok = ok || fset1 != fset2;

          ret |= ok ? SCULPT_BOUNDARY_FACE_SET : 0;
        }
      }

      if (typemask & SCULPT_BOUNDARY_SHARP) {
        ret |= !BM_elem_flag_test(e, BM_ELEM_SMOOTH) ? SCULPT_BOUNDARY_SHARP : 0;
      }

      if (typemask & SCULPT_BOUNDARY_SEAM) {
        ret |= BM_elem_flag_test(e, BM_ELEM_SEAM) ? SCULPT_BOUNDARY_SEAM : 0;
      }

      break;
    }
    case PBVH_FACES: {
      int mask = typemask & (SCULPT_BOUNDARY_MESH | SCULPT_BOUNDARY_FACE_SET);
      SculptVertRef v1, v2;

      SCULPT_edge_get_verts(ss, edge, &v1, &v2);

      if (mask) {  // use less accurate approximation for now
        SculptBoundaryType a = SCULPT_vertex_is_boundary(ss, v1, mask);
        SculptBoundaryType b = SCULPT_vertex_is_boundary(ss, v2, mask);

        ret |= a & b;
      }

      if (typemask & SCULPT_BOUNDARY_SHARP) {
        ret |= ss->medge[edge.i].flag & ME_SHARP ? SCULPT_BOUNDARY_SHARP : 0;
      }

      if (typemask & SCULPT_BOUNDARY_SEAM) {
        ret |= ss->medge[edge.i].flag & ME_SEAM ? SCULPT_BOUNDARY_SEAM : 0;
      }

      break;
    }
    case PBVH_GRIDS: {
      // not implemented
      break;
    }
  }

  return (SculptBoundaryType)ret;
}

void SCULPT_edge_get_verts(const SculptSession *ss,
                           const SculptEdgeRef edge,
                           SculptVertRef *r_v1,
                           SculptVertRef *r_v2)

{
  switch (BKE_pbvh_type(ss->pbvh)) {
    case PBVH_BMESH: {
      BMEdge *e = (BMEdge *)edge.i;
      r_v1->i = (intptr_t)e->v1;
      r_v2->i = (intptr_t)e->v2;
      break;
    }

    case PBVH_FACES: {
      r_v1->i = (intptr_t)ss->medge[edge.i].v1;
      r_v2->i = (intptr_t)ss->medge[edge.i].v2;
      break;
    }
    case PBVH_GRIDS:
      // not supported yet
      r_v1->i = r_v2->i = SCULPT_REF_NONE;
      break;
  }
}

SculptVertRef SCULPT_edge_other_vertex(const SculptSession *ss,
                                       const SculptEdgeRef edge,
                                       const SculptVertRef vertex)
{
  SculptVertRef v1, v2;

  SCULPT_edge_get_verts(ss, edge, &v1, &v2);

  return v1.i == vertex.i ? v2 : v1;
}

static bool sculpt_check_boundary_vertex_in_base_mesh(const SculptSession *ss,
                                                      const SculptVertRef index)
{
  BLI_assert(ss->vertex_info.boundary);
  return BLI_BITMAP_TEST(ss->vertex_info.boundary,
                         BKE_pbvh_vertex_index_to_table(ss->pbvh, index));
}

static void grids_update_boundary_flags(const SculptSession *ss, SculptVertRef vertex)
{
  MSculptVert *mv = ss->mdyntopo_verts + vertex.i;

  mv->flag &= ~(SCULPTVERT_CORNER | SCULPTVERT_BOUNDARY | SCULPTVERT_NEED_BOUNDARY |
                SCULPTVERT_FSET_BOUNDARY | SCULPTVERT_FSET_CORNER);

  int index = (int)vertex.i;
  const CCGKey *key = BKE_pbvh_get_grid_key(ss->pbvh);
  const int grid_index = index / key->grid_area;
  const int vertex_index = index - grid_index * key->grid_area;
  const SubdivCCGCoord coord = {.grid_index = grid_index,
                                .x = vertex_index % key->grid_size,
                                .y = vertex_index / key->grid_size};
  int v1, v2;
  const SubdivCCGAdjacencyType adjacency = BKE_subdiv_ccg_coarse_mesh_adjacency_info_get(
      ss->subdiv_ccg, &coord, ss->mloop, ss->mpoly, &v1, &v2);

  switch (adjacency) {
    case SUBDIV_CCG_ADJACENT_VERTEX:
      if (sculpt_check_unique_face_set_in_base_mesh(ss, BKE_pbvh_make_vref(v1))) {
        mv->flag |= SCULPTVERT_FSET_BOUNDARY;
      }
      if (sculpt_check_boundary_vertex_in_base_mesh(ss, BKE_pbvh_make_vref(v1))) {
        mv->flag |= SCULPTVERT_BOUNDARY;
      }
      break;
    case SUBDIV_CCG_ADJACENT_EDGE:
      if (sculpt_check_unique_face_set_for_edge_in_base_mesh(ss, v1, v2)) {
        mv->flag |= SCULPTVERT_FSET_BOUNDARY;
      }

      if (sculpt_check_boundary_vertex_in_base_mesh(ss, BKE_pbvh_make_vref(v1)) &&
          sculpt_check_boundary_vertex_in_base_mesh(ss, BKE_pbvh_make_vref(v2))) {
        mv->flag |= SCULPTVERT_BOUNDARY;
      }
      break;
    case SUBDIV_CCG_ADJACENT_NONE:
      break;
  }
}

static void faces_update_boundary_flags(const SculptSession *ss, const SculptVertRef vertex)
{
  BKE_pbvh_update_vert_boundary_faces(ss->face_sets,
                                      ss->mvert,
                                      ss->medge,
                                      ss->mloop,
                                      ss->mpoly,
                                      ss->mdyntopo_verts,
                                      ss->pmap,
                                      vertex);
  // have to handle boundary here
  MSculptVert *mv = ss->mdyntopo_verts + vertex.i;

  mv->flag &= ~(SCULPTVERT_CORNER | SCULPTVERT_BOUNDARY);

  if (sculpt_check_boundary_vertex_in_base_mesh(ss, vertex)) {
    mv->flag |= SCULPTVERT_BOUNDARY;

    if (ss->pmap[vertex.i].count < 4) {
      bool ok = true;

      for (int i = 0; i < ss->pmap[vertex.i].count; i++) {
        MPoly *mp = ss->mpoly + ss->pmap[vertex.i].indices[i];
        if (mp->totloop < 4) {
          ok = false;
        }
      }
      if (ok) {
        mv->flag |= SCULPTVERT_CORNER;
      }
      else {
        mv->flag &= ~SCULPTVERT_CORNER;
      }
    }
  }
}
SculptCornerType SCULPT_vertex_is_corner(const SculptSession *ss,
                                         const SculptVertRef vertex,
                                         SculptCornerType cornertype)
{
  SculptCornerType ret = 0;
  MSculptVert *mv = NULL;

  switch (BKE_pbvh_type(ss->pbvh)) {
    case PBVH_BMESH: {
      BMVert *v = (BMVert *)vertex.i;
      mv = BKE_PBVH_SCULPTVERT(ss->cd_sculpt_vert, v);

      if (mv->flag & SCULPTVERT_NEED_BOUNDARY) {
        BKE_pbvh_update_vert_boundary(ss->cd_sculpt_vert,
                                      ss->cd_faceset_offset,
                                      ss->cd_vert_node_offset,
                                      ss->cd_face_node_offset,
                                      ss->cd_vcol_offset,
                                      (BMVert *)vertex.i,
                                      ss->boundary_symmetry);
      }

      break;
    }
    case PBVH_FACES:
      mv = ss->mdyntopo_verts + vertex.i;

      if (mv->flag & SCULPTVERT_NEED_BOUNDARY) {
        faces_update_boundary_flags(ss, vertex);
      }
      break;
    case PBVH_GRIDS: {
      mv = ss->mdyntopo_verts + vertex.i;

      if (mv->flag & SCULPTVERT_NEED_BOUNDARY) {
        grids_update_boundary_flags(ss, vertex);
      }
      break;
    }
  }

  ret = 0;

  if (cornertype & SCULPT_CORNER_MESH) {
    ret |= (mv->flag & SCULPTVERT_CORNER) ? SCULPT_CORNER_MESH : 0;
  }
  if (cornertype & SCULPT_CORNER_FACE_SET) {
    ret |= (mv->flag & SCULPTVERT_FSET_CORNER) ? SCULPT_CORNER_FACE_SET : 0;
  }
  if (cornertype & SCULPT_CORNER_SEAM) {
    ret |= (mv->flag & SCULPTVERT_SEAM_CORNER) ? SCULPT_CORNER_SEAM : 0;
  }
  if (cornertype & SCULPT_CORNER_SHARP) {
    ret |= (mv->flag & SCULPTVERT_SHARP_CORNER) ? SCULPT_CORNER_SHARP : 0;
  }

  return ret;
}

SculptBoundaryType SCULPT_vertex_is_boundary(const SculptSession *ss,
                                             const SculptVertRef vertex,
                                             SculptBoundaryType boundary_types)
{
  MSculptVert *mv = NULL;

  switch (BKE_pbvh_type(ss->pbvh)) {
    case PBVH_BMESH: {
      mv = BKE_PBVH_SCULPTVERT(ss->cd_sculpt_vert, ((BMVert *)(vertex.i)));

      if (mv->flag & SCULPTVERT_NEED_BOUNDARY) {
        BKE_pbvh_update_vert_boundary(ss->cd_sculpt_vert,
                                      ss->cd_faceset_offset,
                                      ss->cd_vert_node_offset,
                                      ss->cd_face_node_offset,
                                      ss->cd_vcol_offset,
                                      (BMVert *)vertex.i,
                                      ss->boundary_symmetry);
      }

      break;
    }
    case PBVH_FACES: {
      mv = ss->mdyntopo_verts + vertex.i;

      if (mv->flag & SCULPTVERT_NEED_BOUNDARY) {
        faces_update_boundary_flags(ss, vertex);
      }
      break;
    }

    case PBVH_GRIDS: {
      int index = (int)vertex.i;
      const CCGKey *key = BKE_pbvh_get_grid_key(ss->pbvh);
      const int grid_index = index / key->grid_area;
      const int vertex_index = index - grid_index * key->grid_area;
      const SubdivCCGCoord coord = {.grid_index = grid_index,
                                    .x = vertex_index % key->grid_size,
                                    .y = vertex_index / key->grid_size};
      int v1, v2;
      const SubdivCCGAdjacencyType adjacency = BKE_subdiv_ccg_coarse_mesh_adjacency_info_get(
          ss->subdiv_ccg, &coord, ss->mloop, ss->mpoly, &v1, &v2);

      switch (adjacency) {
        case SUBDIV_CCG_ADJACENT_VERTEX:
          return sculpt_check_boundary_vertex_in_base_mesh(ss, BKE_pbvh_make_vref(v1)) ?
                     SCULPT_BOUNDARY_MESH :
                     0;
        case SUBDIV_CCG_ADJACENT_EDGE:
          if (sculpt_check_boundary_vertex_in_base_mesh(ss, BKE_pbvh_make_vref(v1)) &&
              sculpt_check_boundary_vertex_in_base_mesh(ss, BKE_pbvh_make_vref(v2))) {
            return SCULPT_BOUNDARY_MESH;
          }
        case SUBDIV_CCG_ADJACENT_NONE:
          return 0;
      }
    }
  }

  int flag = 0;
  if (boundary_types & SCULPT_BOUNDARY_MESH) {
    flag |= (mv->flag & SCULPTVERT_BOUNDARY) ? SCULPT_BOUNDARY_MESH : 0;
  }
  if (boundary_types & SCULPT_BOUNDARY_FACE_SET) {
    flag |= (mv->flag & SCULPTVERT_FSET_BOUNDARY) ? SCULPT_BOUNDARY_FACE_SET : 0;
  }
  if (boundary_types & SCULPT_BOUNDARY_SHARP) {
    flag |= (mv->flag & SCULPTVERT_SHARP_BOUNDARY) ? SCULPT_BOUNDARY_SHARP : 0;
  }
  if (boundary_types & SCULPT_BOUNDARY_SEAM) {
    flag |= (mv->flag & SCULPTVERT_SEAM_BOUNDARY) ? SCULPT_BOUNDARY_SEAM : 0;
  }

  return flag;
  return 0;
}

/* Utilities */

/**
 * Returns true when the step belongs to the stroke that is directly performed by the brush and
 * not by one of the symmetry passes.
 */
bool SCULPT_stroke_is_main_symmetry_pass(StrokeCache *cache)
{
  return cache->mirror_symmetry_pass == 0 && cache->radial_symmetry_pass == 0 &&
         cache->tile_pass == 0;
}

/**
 * Return true only once per stroke on the first symmetry pass, regardless of the symmetry passes
 * enabled.
 *
 * This should be used for functionality that needs to be computed once per stroke of a
 * particular tool (allocating memory, updating random seeds...).
 */
bool SCULPT_stroke_is_first_brush_step(StrokeCache *cache)
{
  return cache->first_time && cache->mirror_symmetry_pass == 0 &&
         cache->radial_symmetry_pass == 0 && cache->tile_pass == 0;
}

/**
 * Returns true on the first brush step of each symmetry pass.
 */
bool SCULPT_stroke_is_first_brush_step_of_symmetry_pass(StrokeCache *cache)
{
  return cache->first_time;
}

bool SCULPT_check_vertex_pivot_symmetry(const float vco[3], const float pco[3], const char symm)
{
  bool is_in_symmetry_area = true;
  for (int i = 0; i < 3; i++) {
    char symm_it = 1 << i;
    if (symm & symm_it) {
      if (pco[i] == 0.0f) {
        if (vco[i] > 0.0f) {
          is_in_symmetry_area = false;
        }
      }
      if (vco[i] * pco[i] < 0.0f) {
        is_in_symmetry_area = false;
      }
    }
  }
  return is_in_symmetry_area;
}

typedef struct NearestVertexTLSData {
  int nearest_vertex_index;
  SculptVertRef nearest_vertex;
  float nearest_vertex_distance_squared;
} NearestVertexTLSData;

static void do_nearest_vertex_get_task_cb(void *__restrict userdata,
                                          const int n,
                                          const TaskParallelTLS *__restrict tls)
{
  SculptThreadedTaskData *data = userdata;
  SculptSession *ss = data->ob->sculpt;
  NearestVertexTLSData *nvtd = tls->userdata_chunk;
  PBVHVertexIter vd;

  BKE_pbvh_vertex_iter_begin (ss->pbvh, data->nodes[n], vd, PBVH_ITER_UNIQUE) {
    float distance_squared = len_squared_v3v3(vd.co, data->nearest_vertex_search_co);
    if (distance_squared < nvtd->nearest_vertex_distance_squared &&
        distance_squared < data->max_distance_squared) {
      nvtd->nearest_vertex_index = vd.index;
      nvtd->nearest_vertex = vd.vertex;
      nvtd->nearest_vertex_distance_squared = distance_squared;
    }
  }
  BKE_pbvh_vertex_iter_end;
}

static void nearest_vertex_get_reduce(const void *__restrict UNUSED(userdata),
                                      void *__restrict chunk_join,
                                      void *__restrict chunk)
{
  NearestVertexTLSData *join = chunk_join;
  NearestVertexTLSData *nvtd = chunk;
  if (join->nearest_vertex_index == -1) {
    join->nearest_vertex_index = nvtd->nearest_vertex_index;
    join->nearest_vertex = nvtd->nearest_vertex;
    join->nearest_vertex_distance_squared = nvtd->nearest_vertex_distance_squared;
  }
  else if (nvtd->nearest_vertex_distance_squared < join->nearest_vertex_distance_squared) {
    join->nearest_vertex_index = nvtd->nearest_vertex_index;
    join->nearest_vertex = nvtd->nearest_vertex;
    join->nearest_vertex_distance_squared = nvtd->nearest_vertex_distance_squared;
  }
}

SculptVertRef SCULPT_nearest_vertex_get(
    Sculpt *sd, Object *ob, const float co[3], float max_distance, bool use_original)
{
  SculptSession *ss = ob->sculpt;
  PBVHNode **nodes = NULL;
  int totnode;
  SculptSearchSphereData data = {
      .ss = ss,
      .sd = sd,
      .radius_squared = max_distance * max_distance,
      .original = use_original,
      .center = co,
  };
  BKE_pbvh_search_gather(ss->pbvh, SCULPT_search_sphere_cb, &data, &nodes, &totnode);
  if (totnode == 0) {
    return BKE_pbvh_make_vref(-1);
  }

  SculptThreadedTaskData task_data = {
      .sd = sd,
      .ob = ob,
      .nodes = nodes,
      .max_distance_squared = max_distance * max_distance,
  };

  copy_v3_v3(task_data.nearest_vertex_search_co, co);
  NearestVertexTLSData nvtd;
  nvtd.nearest_vertex_index = -1;
  nvtd.nearest_vertex.i = -1;
  nvtd.nearest_vertex_distance_squared = FLT_MAX;

  TaskParallelSettings settings;
  BKE_pbvh_parallel_range_settings(&settings, true, totnode);
  settings.func_reduce = nearest_vertex_get_reduce;
  settings.userdata_chunk = &nvtd;
  settings.userdata_chunk_size = sizeof(NearestVertexTLSData);
  BLI_task_parallel_range(0, totnode, &task_data, do_nearest_vertex_get_task_cb, &settings);

  MEM_SAFE_FREE(nodes);

  return nvtd.nearest_vertex;
}

bool SCULPT_is_symmetry_iteration_valid(char i, char symm)
{
  return i == 0 || (symm & i && (symm != 5 || i != 3) && (symm != 6 || (i != 3 && i != 5)));
}

/* Checks if a vertex is inside the brush radius from any of its mirrored axis. */
bool SCULPT_is_vertex_inside_brush_radius_symm(const float vertex[3],
                                               const float br_co[3],
                                               float radius,
                                               char symm)
{
  for (char i = 0; i <= symm; ++i) {
    if (!SCULPT_is_symmetry_iteration_valid(i, symm)) {
      continue;
    }
    float location[3];
    flip_v3_v3(location, br_co, (char)i);
    if (len_squared_v3v3(location, vertex) < radius * radius) {
      return true;
    }
  }
  return false;
}

void SCULPT_tag_update_overlays(bContext *C)
{
  ARegion *region = CTX_wm_region(C);
  ED_region_tag_redraw(region);

  Object *ob = CTX_data_active_object(C);
  WM_event_add_notifier(C, NC_OBJECT | ND_DRAW, ob);

  DEG_id_tag_update(&ob->id, ID_RECALC_SHADING);
  View3D *v3d = CTX_wm_view3d(C);
  if (!BKE_sculptsession_use_pbvh_draw(ob, v3d)) {
    DEG_id_tag_update(&ob->id, ID_RECALC_GEOMETRY);
    DEG_id_tag_update(&ob->id, ID_RECALC_GEOMETRY);
  }
}

/* Sculpt Flood Fill API
 *
 * Iterate over connected vertices, starting from one or more initial vertices. */

void SCULPT_floodfill_init(SculptSession *ss, SculptFloodFill *flood)
{
  int vertex_count = SCULPT_vertex_count_get(ss);
  SCULPT_vertex_random_access_ensure(ss);

  flood->queue = BLI_gsqueue_new(sizeof(SculptVertRef));
  flood->visited_vertices = BLI_BITMAP_NEW(vertex_count, "visited vertices");
}

void SCULPT_floodfill_add_initial(SculptFloodFill *flood, SculptVertRef vertex)
{
  BLI_gsqueue_push(flood->queue, &vertex);
}

void SCULPT_floodfill_add_and_skip_initial(SculptSession *ss,
                                           SculptFloodFill *flood,
                                           SculptVertRef vertex)
{
  BLI_gsqueue_push(flood->queue, &vertex);
  BLI_BITMAP_ENABLE(flood->visited_vertices, BKE_pbvh_vertex_index_to_table(ss->pbvh, vertex));
}

void SCULPT_floodfill_add_initial_with_symmetry(Sculpt *sd,
                                                Object *ob,
                                                SculptSession *ss,
                                                SculptFloodFill *flood,
                                                SculptVertRef vertex,
                                                float radius)
{
  /* Add active vertex and symmetric vertices to the queue. */
  const char symm = SCULPT_mesh_symmetry_xyz_get(ob);
  for (char i = 0; i <= symm; ++i) {
    if (!SCULPT_is_symmetry_iteration_valid(i, symm)) {
      continue;
    }
    SculptVertRef v = {-1};
    if (i == 0) {
      v = vertex;
    }
    else if (radius > 0.0f) {
      float radius_squared = (radius == FLT_MAX) ? FLT_MAX : radius * radius;
      float location[3];
      flip_v3_v3(location, SCULPT_vertex_co_get(ss, vertex), i);
      v = SCULPT_nearest_vertex_get(sd, ob, location, radius_squared, false);
    }

    if (v.i != -1) {
      SCULPT_floodfill_add_initial(flood, v);
    }
  }
}

void SCULPT_floodfill_add_active(
    Sculpt *sd, Object *ob, SculptSession *ss, SculptFloodFill *flood, float radius)
{
  /* Add active vertex and symmetric vertices to the queue. */
  const char symm = SCULPT_mesh_symmetry_xyz_get(ob);
  for (char i = 0; i <= symm; ++i) {
    if (!SCULPT_is_symmetry_iteration_valid(i, symm)) {
      continue;
    }

    SculptVertRef v = {-1};

    if (i == 0) {
      v = SCULPT_active_vertex_get(ss);
    }
    else if (radius > 0.0f) {
      float location[3];
      flip_v3_v3(location, SCULPT_active_vertex_co_get(ss), i);
      v = SCULPT_nearest_vertex_get(sd, ob, location, radius, false);
    }

    if (v.i != -1) {
      SCULPT_floodfill_add_initial(flood, v);
    }
  }
}

void SCULPT_floodfill_execute(SculptSession *ss,
                              SculptFloodFill *flood,
                              bool (*func)(SculptSession *ss,
                                           SculptVertRef from_v,
                                           SculptVertRef to_v,
                                           bool is_duplicate,
                                           void *userdata),
                              void *userdata)
{
  while (!BLI_gsqueue_is_empty(flood->queue)) {
    SculptVertRef from_v;
    BLI_gsqueue_pop(flood->queue, &from_v);
    SculptVertexNeighborIter ni;
    SCULPT_VERTEX_DUPLICATES_AND_NEIGHBORS_ITER_BEGIN (ss, from_v, ni) {
      const SculptVertRef to_v = ni.vertex;

      const int to_index = BKE_pbvh_vertex_index_to_table(ss->pbvh, to_v);

      if (BLI_BITMAP_TEST(flood->visited_vertices, to_index)) {
        continue;
      }

      if (!SCULPT_vertex_visible_get(ss, to_v)) {
        continue;
      }

      BLI_BITMAP_ENABLE(flood->visited_vertices, to_index);

      if (func(ss, from_v, to_v, ni.is_duplicate, userdata)) {
        BLI_gsqueue_push(flood->queue, &to_v);
      }
    }
    SCULPT_VERTEX_NEIGHBORS_ITER_END(ni);
  }
}

void SCULPT_floodfill_free(SculptFloodFill *flood)
{
  MEM_SAFE_FREE(flood->visited_vertices);
  BLI_gsqueue_free(flood->queue);
  flood->queue = NULL;
}

/* -------------------------------------------------------------------- */
/** \name Tool Capabilities
 *
 * Avoid duplicate checks, internal logic only,
 * share logic with #rna_def_sculpt_capabilities where possible.
 *
 * \{ */

static bool sculpt_tool_needs_original(const char sculpt_tool)
{
  return ELEM(sculpt_tool,
              SCULPT_TOOL_GRAB,
              SCULPT_TOOL_ROTATE,
              SCULPT_TOOL_THUMB,
              SCULPT_TOOL_LAYER,
              SCULPT_TOOL_DRAW_SHARP,
              SCULPT_TOOL_ELASTIC_DEFORM,
              SCULPT_TOOL_SMOOTH,
              SCULPT_TOOL_PAINT,
              SCULPT_TOOL_VCOL_BOUNDARY,
              SCULPT_TOOL_BOUNDARY,
              SCULPT_TOOL_FAIRING,
              SCULPT_TOOL_POSE);
}

bool sculpt_tool_is_proxy_used(const char sculpt_tool)
{
  return ELEM(sculpt_tool,
              SCULPT_TOOL_SMOOTH,
              SCULPT_TOOL_LAYER,
              SCULPT_TOOL_FAIRING,
              SCULPT_TOOL_SCENE_PROJECT,
              SCULPT_TOOL_POSE,
              SCULPT_TOOL_ARRAY,
              SCULPT_TOOL_TWIST,
              SCULPT_TOOL_DISPLACEMENT_SMEAR,
              SCULPT_TOOL_BOUNDARY,
              SCULPT_TOOL_CLOTH,
              SCULPT_TOOL_PAINT,
              SCULPT_TOOL_SMEAR,
              SCULPT_TOOL_SYMMETRIZE,
              SCULPT_TOOL_DRAW_FACE_SETS);
}

static bool sculpt_brush_use_topology_rake(const SculptSession *ss, const Brush *brush)
{
  return SCULPT_TOOL_HAS_TOPOLOGY_RAKE(brush->sculpt_tool) &&
         (brush->topology_rake_factor > 0.0f) && (ss->bm != NULL);
}

/**
 * Test whether the #StrokeCache.sculpt_normal needs update in #do_brush_action
 */
static int sculpt_brush_needs_normal(const SculptSession *ss, const Brush *brush)
{
  return ((SCULPT_TOOL_HAS_NORMAL_WEIGHT(brush->sculpt_tool) &&
           (ss->cache->normal_weight > 0.0f)) ||

          ELEM(brush->sculpt_tool,
               SCULPT_TOOL_BLOB,
               SCULPT_TOOL_CREASE,
               SCULPT_TOOL_DRAW,
               SCULPT_TOOL_DRAW_SHARP,
               SCULPT_TOOL_SCENE_PROJECT,
               SCULPT_TOOL_CLOTH,
               SCULPT_TOOL_LAYER,
               SCULPT_TOOL_NUDGE,
               SCULPT_TOOL_ROTATE,
               SCULPT_TOOL_ELASTIC_DEFORM,
               SCULPT_TOOL_THUMB) ||

          (brush->mtex.brush_map_mode == MTEX_MAP_MODE_AREA)) ||
         sculpt_brush_use_topology_rake(ss, brush);
}
/** \} */

static bool sculpt_brush_needs_rake_rotation(const Brush *brush)
{
  return SCULPT_TOOL_HAS_RAKE(brush->sculpt_tool) && (brush->rake_factor != 0.0f);
}

typedef enum StrokeFlags {
  CLIP_X = 1,
  CLIP_Y = 2,
  CLIP_Z = 4,
} StrokeFlags;

/**
 * Initialize a #SculptOrigVertData for accessing original vertex data;
 * handles #BMesh, #Mesh, and multi-resolution.
 */
void SCULPT_orig_vert_data_unode_init(SculptOrigVertData *data, Object *ob, SculptUndoNode *unode)
{
  SculptSession *ss = ob->sculpt;

  // do nothing

  BMesh *bm = ss->bm;

  memset(data, 0, sizeof(*data));
  data->unode = unode;
  data->datatype = unode ? unode->type : SCULPT_UNDO_COORDS;

  data->pbvh = ss->pbvh;
  data->ss = ss;

  if (bm) {
    data->bm_log = ss->bm_log;
  }
}

/**
 * Initialize a #SculptOrigVertData for accessing original vertex data;
 * handles #BMesh, #Mesh, and multi-resolution.
 */
void SCULPT_orig_vert_data_init(SculptOrigVertData *data,
                                Object *ob,
                                PBVHNode *node,
                                SculptUndoType type)
{
  SculptUndoNode *unode = NULL;
  data->ss = ob->sculpt;

  // don't need undo node here anymore
  if (!ob->sculpt->bm) {
    // unode = SCULPT_undo_push_node(ob, node, type);
  }

  SCULPT_orig_vert_data_unode_init(data, ob, unode);
  data->datatype = type;
}

bool SCULPT_vertex_check_origdata(SculptSession *ss, SculptVertRef vertex)
{
  // check if we need to update original data for current stroke
  MSculptVert *mv = ss->bm ? BKE_PBVH_SCULPTVERT(ss->cd_sculpt_vert, (BMVert *)vertex.i) :
                             ss->mdyntopo_verts + vertex.i;

  if (mv->stroke_id != ss->stroke_id) {
    mv->stroke_id = ss->stroke_id;

    copy_v3_v3(mv->origco, SCULPT_vertex_co_get(ss, vertex));
    SCULPT_vertex_normal_get(ss, vertex, mv->origno);

    const float *color = SCULPT_vertex_color_get(ss, vertex);
    if (color) {
      copy_v4_v4(mv->origcolor, color);
    }

    mv->origmask = (short)(SCULPT_vertex_mask_get(ss, vertex) * 65535.0f);

    return false;
  }

  return true;
}

/**
 * DEPRECATED use Update a #SculptOrigVertData for a particular vertex from the PBVH iterator.
 */
void SCULPT_orig_vert_data_update(SculptOrigVertData *orig_data, SculptVertRef vertex)
{
  // check if we need to update original data for current stroke
  MSculptVert *mv = SCULPT_vertex_get_mdyntopo(orig_data->ss, vertex);

  SCULPT_vertex_check_origdata(orig_data->ss, vertex);

  if (orig_data->datatype == SCULPT_UNDO_COORDS) {
    float *no = mv->origno;
    normal_float_to_short_v3(orig_data->_no, no);

    orig_data->no = orig_data->_no;
    orig_data->co = mv->origco;
  }
  else if (orig_data->datatype == SCULPT_UNDO_COLOR) {
    orig_data->col = mv->origcolor;
  }
  else if (orig_data->datatype == SCULPT_UNDO_MASK) {
    orig_data->mask = (float)mv->origmask / 65535.0f;
  }
}

/**********************************************************************/

/* Returns true if the stroke will use dynamic topology, false
 * otherwise.
 *
 * Factors: some brushes like grab cannot do dynamic topology.
 * Others, like smooth, are better without.
 * Same goes for alt-key smoothing. */
bool SCULPT_stroke_is_dynamic_topology(const SculptSession *ss, const Brush *brush)
{
  return (
      (BKE_pbvh_type(ss->pbvh) == PBVH_BMESH) &&

      (!ss->cache || (!ss->cache->alt_smooth)) &&

      /* Requires mesh restore, which doesn't work with
       * dynamic-topology. */
      !(brush->flag & BRUSH_ANCHORED) && !(brush->flag & BRUSH_DRAG_DOT) &&
      (brush->cached_dyntopo.flag & (DYNTOPO_SUBDIVIDE | DYNTOPO_COLLAPSE | DYNTOPO_CLEANUP)) &&
      !(brush->cached_dyntopo.flag & DYNTOPO_DISABLED) &&
      SCULPT_TOOL_HAS_DYNTOPO(brush->sculpt_tool));
}

/*** paint mesh ***/

static void paint_mesh_restore_co_task_cb(void *__restrict userdata,
                                          const int n,
                                          const TaskParallelTLS *__restrict UNUSED(tls))
{
  SculptThreadedTaskData *data = userdata;
  SculptSession *ss = data->ob->sculpt;

  SculptUndoType type = 0;

  switch (data->brush->sculpt_tool) {
    case SCULPT_TOOL_MASK:
      type |= SCULPT_UNDO_MASK;
      break;
    case SCULPT_TOOL_PAINT:
    case SCULPT_TOOL_SMEAR:
      type |= SCULPT_UNDO_COLOR;
      break;
    case SCULPT_TOOL_VCOL_BOUNDARY:
      type |= SCULPT_UNDO_COLOR | SCULPT_UNDO_COORDS;
      break;
    default:
      type |= SCULPT_UNDO_COORDS;
      break;
  }

  PBVHVertexIter vd;

  bool modified = false;

  BKE_pbvh_vertex_iter_begin (ss->pbvh, data->nodes[n], vd, PBVH_ITER_UNIQUE) {
    SCULPT_vertex_check_origdata(ss, vd.vertex);
    MSculptVert *mv = SCULPT_vertex_get_mdyntopo(ss, vd.vertex);

    if (type & SCULPT_UNDO_COORDS) {
      if (len_squared_v3v3(vd.co, mv->origco) > FLT_EPSILON) {
        modified = true;
      }

      copy_v3_v3(vd.co, mv->origco);

      if (vd.no) {
        normal_float_to_short_v3(vd.no, mv->origno);
      }
      else {
        copy_v3_v3(vd.fno, mv->origno);
      }
    }

    if (type & SCULPT_UNDO_MASK) {
      if ((*vd.mask - mv->origmask) * (*vd.mask - mv->origmask) > FLT_EPSILON) {
        modified = true;
      }

      *vd.mask = mv->origmask;
    }

    if (type & SCULPT_UNDO_COLOR && vd.col) {
      if (len_squared_v4v4(vd.col, mv->origcolor) > FLT_EPSILON) {
        modified = true;
      }

      copy_v4_v4(vd.col, mv->origcolor);
    }

    if (vd.mvert) {
      vd.mvert->flag |= ME_VERT_PBVH_UPDATE;
    }
  }
  BKE_pbvh_vertex_iter_end;

  if (modified) {
    BKE_pbvh_node_mark_update(data->nodes[n]);
  }
}

static void paint_mesh_restore_co(Sculpt *sd, Object *ob)
{
  SculptSession *ss = ob->sculpt;
  Brush *brush = ss->cache ? ss->cache->brush : BKE_paint_brush(&sd->paint);

  PBVHNode **nodes;
  int totnode;

  BKE_pbvh_search_gather(ss->pbvh, NULL, NULL, &nodes, &totnode);

  SculptThreadedTaskData data = {
      .sd = sd,
      .ob = ob,
      .brush = brush,
      .nodes = nodes,
  };

  TaskParallelSettings settings;
  BKE_pbvh_parallel_range_settings(&settings, true, totnode);
  BLI_task_parallel_range(0, totnode, &data, paint_mesh_restore_co_task_cb, &settings);

  BKE_pbvh_node_color_buffer_free(ss->pbvh);

  MEM_SAFE_FREE(nodes);
}

/*** BVH Tree ***/

static void sculpt_extend_redraw_rect_previous(Object *ob, rcti *rect)
{
  /* Expand redraw \a rect with redraw \a rect from previous step to
   * prevent partial-redraw issues caused by fast strokes. This is
   * needed here (not in sculpt_flush_update) as it was before
   * because redraw rectangle should be the same in both of
   * optimized PBVH draw function and 3d view redraw, if not -- some
   * mesh parts could disappear from screen (sergey). */
  SculptSession *ss = ob->sculpt;

  if (!ss->cache) {
    return;
  }

  if (BLI_rcti_is_empty(&ss->cache->previous_r)) {
    return;
  }

  BLI_rcti_union(rect, &ss->cache->previous_r);
}

/* Get a screen-space rectangle of the modified area. */
bool SCULPT_get_redraw_rect(ARegion *region, RegionView3D *rv3d, Object *ob, rcti *rect)
{
  PBVH *pbvh = ob->sculpt->pbvh;
  float bb_min[3], bb_max[3];

  if (!pbvh) {
    return false;
  }

  BKE_pbvh_redraw_BB(pbvh, bb_min, bb_max);

  /* Convert 3D bounding box to screen space. */
  if (!paint_convert_bb_to_rect(rect, bb_min, bb_max, region, rv3d, ob)) {
    return false;
  }

  return true;
}

void ED_sculpt_redraw_planes_get(float planes[4][4], ARegion *region, Object *ob)
{
  PBVH *pbvh = ob->sculpt->pbvh;
  /* Copy here, original will be used below. */
  rcti rect = ob->sculpt->cache->current_r;

  sculpt_extend_redraw_rect_previous(ob, &rect);

  paint_calc_redraw_planes(planes, region, ob, &rect);

  /* We will draw this \a rect, so now we can set it as the previous partial \a rect.
   * Note that we don't update with the union of previous/current (\a rect), only with
   * the current. Thus we avoid the rectangle needlessly growing to include
   * all the stroke area. */
  ob->sculpt->cache->previous_r = ob->sculpt->cache->current_r;

  /* Clear redraw flag from nodes. */
  if (pbvh) {
    BKE_pbvh_update_bounds(pbvh, PBVH_UpdateRedraw);
  }
}

/************************ Brush Testing *******************/

void SCULPT_brush_test_init(SculptSession *ss, SculptBrushTest *test)
{
  RegionView3D *rv3d = ss->cache ? ss->cache->vc->rv3d : ss->rv3d;
  View3D *v3d = ss->cache ? ss->cache->vc->v3d : ss->v3d;

  test->radius_squared = ss->cache ? ss->cache->radius_squared :
                                     ss->cursor_radius * ss->cursor_radius;
  test->radius = sqrtf(test->radius_squared);

  if (ss->cache) {
    copy_v3_v3(test->location, ss->cache->location);
    test->mirror_symmetry_pass = ss->cache->mirror_symmetry_pass;
    test->radial_symmetry_pass = ss->cache->radial_symmetry_pass;
    copy_m4_m4(test->symm_rot_mat_inv, ss->cache->symm_rot_mat_inv);
  }
  else {
    copy_v3_v3(test->location, ss->cursor_location);
    test->mirror_symmetry_pass = 0;
    test->radial_symmetry_pass = 0;
    unit_m4(test->symm_rot_mat_inv);
  }

  /* Just for initialize. */
  test->dist = 0.0f;

  /* Only for 2D projection. */
  zero_v4(test->plane_view);
  zero_v4(test->plane_tool);

  if (RV3D_CLIPPING_ENABLED(v3d, rv3d)) {
    test->clip_rv3d = rv3d;
  }
  else {
    test->clip_rv3d = NULL;
  }
}

BLI_INLINE bool sculpt_brush_test_clipping(const SculptBrushTest *test, const float co[3])
{
  RegionView3D *rv3d = test->clip_rv3d;
  if (!rv3d) {
    return false;
  }
  float symm_co[3];
  flip_v3_v3(symm_co, co, test->mirror_symmetry_pass);
  if (test->radial_symmetry_pass) {
    mul_m4_v3(test->symm_rot_mat_inv, symm_co);
  }
  return ED_view3d_clipping_test(rv3d, symm_co, true);
}

bool SCULPT_brush_test_sphere(SculptBrushTest *test, const float co[3])
{
  float distsq = len_squared_v3v3(co, test->location);

  if (distsq > test->radius_squared) {
    return false;
  }

  if (sculpt_brush_test_clipping(test, co)) {
    return false;
  }

  test->dist = sqrtf(distsq);
  return true;
}

bool SCULPT_brush_test_sphere_sq(SculptBrushTest *test, const float co[3])
{
  float distsq = len_squared_v3v3(co, test->location);

  if (distsq > test->radius_squared) {
    return false;
  }
  if (sculpt_brush_test_clipping(test, co)) {
    return false;
  }
  test->dist = distsq;
  return true;
}

bool SCULPT_brush_test_sphere_fast(const SculptBrushTest *test, const float co[3])
{
  if (sculpt_brush_test_clipping(test, co)) {
    return false;
  }
  return len_squared_v3v3(co, test->location) <= test->radius_squared;
}

bool SCULPT_brush_test_circle_sq(SculptBrushTest *test, const float co[3])
{
  float co_proj[3];
  closest_to_plane_normalized_v3(co_proj, test->plane_view, co);
  float distsq = len_squared_v3v3(co_proj, test->location);

  if (distsq > test->radius_squared) {
    return false;
  }

  if (sculpt_brush_test_clipping(test, co)) {
    return false;
  }

  test->dist = distsq;
  return true;
}

bool SCULPT_brush_test_cube(SculptBrushTest *test,
                            const float co[3],
                            const float local[4][4],
                            const float roundness)
{
  float side = M_SQRT1_2;
  float local_co[3];

  if (sculpt_brush_test_clipping(test, co)) {
    return false;
  }

  mul_v3_m4v3(local_co, local, co);

  local_co[0] = fabsf(local_co[0]);
  local_co[1] = fabsf(local_co[1]);
  local_co[2] = fabsf(local_co[2]);

  /* Keep the square and circular brush tips the same size. */
  side += (1.0f - side) * roundness;

  const float hardness = 1.0f - roundness;
  const float constant_side = hardness * side;
  const float falloff_side = roundness * side;

  if (!(local_co[0] <= side && local_co[1] <= side && local_co[2] <= side)) {
    /* Outside the square. */
    return false;
  }
  if (min_ff(local_co[0], local_co[1]) > constant_side) {
    /* Corner, distance to the center of the corner circle. */
    float r_point[3];
    copy_v3_fl(r_point, constant_side);
    test->dist = len_v2v2(r_point, local_co) / falloff_side;
    return true;
  }
  if (max_ff(local_co[0], local_co[1]) > constant_side) {
    /* Side, distance to the square XY axis. */
    test->dist = (max_ff(local_co[0], local_co[1]) - constant_side) / falloff_side;
    return true;
  }

  /* Inside the square, constant distance. */
  test->dist = 0.0f;
  return true;
}

SculptBrushTestFn SCULPT_brush_test_init_with_falloff_shape(SculptSession *ss,
                                                            SculptBrushTest *test,
                                                            char falloff_shape)
{
  SCULPT_brush_test_init(ss, test);
  SculptBrushTestFn sculpt_brush_test_sq_fn;
  if (falloff_shape == PAINT_FALLOFF_SHAPE_SPHERE) {
    sculpt_brush_test_sq_fn = SCULPT_brush_test_sphere_sq;
  }
  else {
    /* PAINT_FALLOFF_SHAPE_TUBE */
    plane_from_point_normal_v3(test->plane_view, test->location, ss->cache->view_normal);
    sculpt_brush_test_sq_fn = SCULPT_brush_test_circle_sq;
  }
  return sculpt_brush_test_sq_fn;
}

const float *SCULPT_brush_frontface_normal_from_falloff_shape(SculptSession *ss,
                                                              char falloff_shape)
{
  if (falloff_shape == PAINT_FALLOFF_SHAPE_SPHERE) {
    return ss->cache->sculpt_normal_symm;
  }
  /* PAINT_FALLOFF_SHAPE_TUBE */
  return ss->cache->view_normal;
}

static float frontface(const Brush *br,
                       const float sculpt_normal[3],
                       const short no[3],
                       const float fno[3])
{
  if (!(br->flag & BRUSH_FRONTFACE)) {
    return 1.0f;
  }

  float dot;
  if (no) {
    float tmp[3];

    normal_short_to_float_v3(tmp, no);
    dot = dot_v3v3(tmp, sculpt_normal);
  }
  else {
    dot = dot_v3v3(fno, sculpt_normal);
  }
  return dot > 0.0f ? dot : 0.0f;
}

#if 0

static bool sculpt_brush_test_cyl(SculptBrushTest *test,
                                  float co[3],
                                  float location[3],
                                  const float area_no[3])
{
  if (sculpt_brush_test_sphere_fast(test, co)) {
    float t1[3], t2[3], t3[3], dist;

    sub_v3_v3v3(t1, location, co);
    sub_v3_v3v3(t2, x2, location);

    cross_v3_v3v3(t3, area_no, t1);

    dist = len_v3(t3) / len_v3(t2);

    test->dist = dist;

    return true;
  }

  return false;
}

#endif

/* ===== Sculpting =====
 */
void flip_v3(float v[3], const ePaintSymmetryFlags symm)
{
  flip_v3_v3(v, v, symm);
}

void flip_qt(float quat[4], const ePaintSymmetryFlags symm)
{
  flip_qt_qt(quat, quat, symm);
}

static float calc_overlap(StrokeCache *cache, const char symm, const char axis, const float angle)
{
  float mirror[3];
  float distsq;

  flip_v3_v3(mirror, cache->true_location, symm);

  if (axis != 0) {
    float mat[3][3];
    axis_angle_to_mat3_single(mat, axis, angle);
    mul_m3_v3(mat, mirror);
  }

  distsq = len_squared_v3v3(mirror, cache->true_location);

  if (cache->radius > 0.0f && distsq <= 4.0f * (cache->radius_squared)) {
    return (2.0f * (cache->radius) - sqrtf(distsq)) / (2.0f * (cache->radius));
  }
  return 0.0f;
}

static float calc_radial_symmetry_feather(Sculpt *sd,
                                          StrokeCache *cache,
                                          const char symm,
                                          const char axis)
{
  float overlap = 0.0f;

  for (int i = 1; i < sd->radial_symm[axis - 'X']; i++) {
    const float angle = 2.0f * M_PI * i / sd->radial_symm[axis - 'X'];
    overlap += calc_overlap(cache, symm, axis, angle);
  }

  return overlap;
}

static float calc_symmetry_feather(Sculpt *sd, StrokeCache *cache)
{
  if (!(sd->paint.symmetry_flags & PAINT_SYMMETRY_FEATHER)) {
    return 1.0f;
  }
  float overlap;
  const int symm = cache->symmetry;

  overlap = 0.0f;
  for (int i = 0; i <= symm; i++) {
    if (!SCULPT_is_symmetry_iteration_valid(i, symm)) {
      continue;
    }

    overlap += calc_overlap(cache, i, 0, 0);

    overlap += calc_radial_symmetry_feather(sd, cache, i, 'X');
    overlap += calc_radial_symmetry_feather(sd, cache, i, 'Y');
    overlap += calc_radial_symmetry_feather(sd, cache, i, 'Z');
  }

  /* mathwise divice by zero is infinity, so use maximum value (1) in that case? */
  return overlap != 0.0f ? 1.0f / overlap : 1.0f;
}

/* -------------------------------------------------------------------- */
/** \name Calculate Normal and Center
 *
 * Calculate geometry surrounding the brush center.
 * (optionally using original coordinates).
 *
 * Functions are:
 * - #calc_area_center
 * - #calc_area_normal
 * - #calc_area_normal_and_center
 *
 * \note These are all _very_ similar, when changing one, check others.
 * \{ */

typedef struct AreaNormalCenterTLSData {
  /* 0 = towards view, 1 = flipped */
  float area_cos[2][3];
  float area_nos[2][3];
  int count_no[2];
  int count_co[2];
} AreaNormalCenterTLSData;

static void calc_area_normal_and_center_task_cb(void *__restrict userdata,
                                                const int n,
                                                const TaskParallelTLS *__restrict tls)
{
  SculptThreadedTaskData *data = userdata;
  SculptSession *ss = data->ob->sculpt;
  AreaNormalCenterTLSData *anctd = tls->userdata_chunk;
  const bool use_area_nos = data->use_area_nos;
  const bool use_area_cos = data->use_area_cos;

  PBVHVertexIter vd;
  SculptUndoNode *unode = NULL;

  bool use_original = false;
  bool normal_test_r, area_test_r;

  if (ss->cache && ss->cache->original) {
    unode = SCULPT_undo_push_node(data->ob, data->nodes[n], SCULPT_UNDO_COORDS);
    use_original = (unode->co || unode->bm_entry);
  }

  SculptBrushTest normal_test;
  SculptBrushTestFn sculpt_brush_normal_test_sq_fn = SCULPT_brush_test_init_with_falloff_shape(
      ss, &normal_test, data->brush->falloff_shape);

  /* Update the test radius to sample the normal using the normal radius of the brush. */
  if (data->brush->ob_mode == OB_MODE_SCULPT) {
    float test_radius = sqrtf(normal_test.radius_squared);
    test_radius *= data->brush->normal_radius_factor;
    normal_test.radius = test_radius;
    normal_test.radius_squared = test_radius * test_radius;
  }

  SculptBrushTest area_test;
  SculptBrushTestFn sculpt_brush_area_test_sq_fn = SCULPT_brush_test_init_with_falloff_shape(
      ss, &area_test, data->brush->falloff_shape);

  if (data->brush->ob_mode == OB_MODE_SCULPT) {
    float test_radius = sqrtf(area_test.radius_squared);
    /* Layer brush produces artifacts with normal and area radius */
    /* Enable area radius control only on Scrape for now */
    if (ELEM(data->brush->sculpt_tool, SCULPT_TOOL_SCRAPE, SCULPT_TOOL_FILL) &&
        data->brush->area_radius_factor > 0.0f) {
      test_radius *= data->brush->area_radius_factor;
      if (ss->cache && data->brush->flag2 & BRUSH_AREA_RADIUS_PRESSURE) {
        test_radius *= ss->cache->pressure;
      }
    }
    else {
      test_radius *= data->brush->normal_radius_factor;
    }
    area_test.radius = test_radius;
    area_test.radius_squared = test_radius * test_radius;
  }

  /* When the mesh is edited we can't rely on original coords
   * (original mesh may not even have verts in brush radius). */
  if (use_original && data->has_bm_orco) {
    PBVHTriBuf *tribuf = BKE_pbvh_bmesh_get_tris(ss->pbvh, data->nodes[n]);

    for (int i = 0; i < tribuf->tottri; i++) {
      PBVHTri *tri = tribuf->tris + i;
      SculptVertRef v1 = tribuf->verts[tri->v[0]];
      SculptVertRef v2 = tribuf->verts[tri->v[1]];
      SculptVertRef v3 = tribuf->verts[tri->v[2]];

      const float(*co_tri[3]) = {
          SCULPT_vertex_origco_get(ss, v1),
          SCULPT_vertex_origco_get(ss, v2),
          SCULPT_vertex_origco_get(ss, v3),
      };
      float co[3];

      closest_on_tri_to_point_v3(co, normal_test.location, UNPACK3(co_tri));

      normal_test_r = sculpt_brush_normal_test_sq_fn(&normal_test, co);
      area_test_r = sculpt_brush_area_test_sq_fn(&area_test, co);

      if (!normal_test_r && !area_test_r) {
        continue;
      }

      float no[3];
      int flip_index;

      normal_tri_v3(no, UNPACK3(co_tri));

      flip_index = (dot_v3v3(ss->cache->view_normal, no) <= 0.0f);
      if (use_area_cos && area_test_r) {
        /* Weight the coordinates towards the center. */
        float p = 1.0f - (sqrtf(area_test.dist) / area_test.radius);
        const float afactor = clamp_f(3.0f * p * p - 2.0f * p * p * p, 0.0f, 1.0f);

        float disp[3];
        sub_v3_v3v3(disp, co, area_test.location);
        mul_v3_fl(disp, 1.0f - afactor);
        add_v3_v3v3(co, area_test.location, disp);
        add_v3_v3(anctd->area_cos[flip_index], co);

        anctd->count_co[flip_index] += 1;
      }
      if (use_area_nos && normal_test_r) {
        /* Weight the normals towards the center. */
        float p = 1.0f - (sqrtf(normal_test.dist) / normal_test.radius);
        const float nfactor = clamp_f(3.0f * p * p - 2.0f * p * p * p, 0.0f, 1.0f);
        mul_v3_fl(no, nfactor);

        add_v3_v3(anctd->area_nos[flip_index], no);
        anctd->count_no[flip_index] += 1;
      }
    }
  }
  else {
    BKE_pbvh_vertex_iter_begin (ss->pbvh, data->nodes[n], vd, PBVH_ITER_UNIQUE) {
      float co[3];

      /* For bm_vert only. */
      short no_s[3];

      if (use_original) {
        if (unode->bm_entry) {
          BMVert *v = vd.bm_vert;
          MSculptVert *mv = BKE_PBVH_SCULPTVERT(vd.cd_sculpt_vert, v);

          normal_float_to_short_v3(no_s, mv->origno);
          copy_v3_v3(co, mv->origco);
        }
        else {
          copy_v3_v3(co, unode->co[vd.i]);
          copy_v3_v3_short(no_s, unode->no[vd.i]);
        }
      }
      else {
        copy_v3_v3(co, vd.co);
      }

      normal_test_r = sculpt_brush_normal_test_sq_fn(&normal_test, co);
      area_test_r = sculpt_brush_area_test_sq_fn(&area_test, co);

      if (!normal_test_r && !area_test_r) {
        continue;
      }

      float no[3];
      int flip_index;

      data->any_vertex_sampled = true;

      if (use_original) {
        normal_short_to_float_v3(no, no_s);
      }
      else {
        if (vd.no) {
          normal_short_to_float_v3(no, vd.no);
        }
        else {
          copy_v3_v3(no, vd.fno);
        }
      }

      flip_index = (dot_v3v3(ss->cache ? ss->cache->view_normal : ss->cursor_view_normal, no) <=
                    0.0f);

      if (use_area_cos && area_test_r) {
        /* Weight the coordinates towards the center. */
        float p = 1.0f - (sqrtf(area_test.dist) / area_test.radius);
        const float afactor = clamp_f(3.0f * p * p - 2.0f * p * p * p, 0.0f, 1.0f);

        float disp[3];
        sub_v3_v3v3(disp, co, area_test.location);
        mul_v3_fl(disp, 1.0f - afactor);
        add_v3_v3v3(co, area_test.location, disp);

        add_v3_v3(anctd->area_cos[flip_index], co);
        anctd->count_co[flip_index] += 1;
      }
      if (use_area_nos && normal_test_r) {
        /* Weight the normals towards the center. */
        float p = 1.0f - (sqrtf(normal_test.dist) / normal_test.radius);
        const float nfactor = clamp_f(3.0f * p * p - 2.0f * p * p * p, 0.0f, 1.0f);
        mul_v3_fl(no, nfactor);

        add_v3_v3(anctd->area_nos[flip_index], no);
        anctd->count_no[flip_index] += 1;
      }
    }
    BKE_pbvh_vertex_iter_end;
  }
}

static void calc_area_normal_and_center_reduce(const void *__restrict UNUSED(userdata),
                                               void *__restrict chunk_join,
                                               void *__restrict chunk)
{
  AreaNormalCenterTLSData *join = chunk_join;
  AreaNormalCenterTLSData *anctd = chunk;

  /* For flatten center. */
  add_v3_v3(join->area_cos[0], anctd->area_cos[0]);
  add_v3_v3(join->area_cos[1], anctd->area_cos[1]);

  /* For area normal. */
  add_v3_v3(join->area_nos[0], anctd->area_nos[0]);
  add_v3_v3(join->area_nos[1], anctd->area_nos[1]);

  /* Weights. */
  add_v2_v2_int(join->count_no, anctd->count_no);
  add_v2_v2_int(join->count_co, anctd->count_co);
}

void SCULPT_calc_area_center(
    Sculpt *sd, Object *ob, PBVHNode **nodes, int totnode, float r_area_co[3])
{
  SculptSession *ss = ob->sculpt;
  const Brush *brush = ss->cache ? ss->cache->brush : BKE_paint_brush(&sd->paint);
  const bool has_bm_orco = ss->bm && SCULPT_stroke_is_dynamic_topology(ss, brush);
  int n;

  /* Intentionally set 'sd' to NULL since we share logic with vertex paint. */
  SculptThreadedTaskData data = {
      .sd = NULL,
      .ob = ob,
      .brush = brush,
      .nodes = nodes,
      .totnode = totnode,
      .has_bm_orco = has_bm_orco,
      .use_area_cos = true,
  };

  AreaNormalCenterTLSData anctd = {{{0}}};

  TaskParallelSettings settings;
  BKE_pbvh_parallel_range_settings(&settings, true, totnode);
  settings.func_reduce = calc_area_normal_and_center_reduce;
  settings.userdata_chunk = &anctd;
  settings.userdata_chunk_size = sizeof(AreaNormalCenterTLSData);
  BLI_task_parallel_range(0, totnode, &data, calc_area_normal_and_center_task_cb, &settings);

  /* For flatten center. */
  for (n = 0; n < ARRAY_SIZE(anctd.area_cos); n++) {
    if (anctd.count_co[n] == 0) {
      continue;
    }

    mul_v3_v3fl(r_area_co, anctd.area_cos[n], 1.0f / anctd.count_co[n]);
    break;
  }

  if (n == 2) {
    zero_v3(r_area_co);
  }

  if (anctd.count_co[0] == 0 && anctd.count_co[1] == 0) {
    if (ss->cache) {
      copy_v3_v3(r_area_co, ss->cache->location);
    }
  }
}

void SCULPT_calc_area_normal(
    Sculpt *sd, Object *ob, PBVHNode **nodes, int totnode, float r_area_no[3])
{
  SculptSession *ss = ob->sculpt;

  const Brush *brush = ss->cache ? ss->cache->brush : BKE_paint_brush(&sd->paint);
  SCULPT_pbvh_calc_area_normal(brush, ob, nodes, totnode, true, r_area_no);
}

/* Expose 'calc_area_normal' externally. */
bool SCULPT_pbvh_calc_area_normal(const Brush *brush,
                                  Object *ob,
                                  PBVHNode **nodes,
                                  int totnode,
                                  bool use_threading,
                                  float r_area_no[3])
{
  SculptSession *ss = ob->sculpt;
  const bool has_bm_orco = ss->bm && SCULPT_stroke_is_dynamic_topology(ss, brush);

  /* Intentionally set 'sd' to NULL since this is used for vertex paint too. */
  SculptThreadedTaskData data = {
      .sd = NULL,
      .ob = ob,
      .brush = brush,
      .nodes = nodes,
      .totnode = totnode,
      .has_bm_orco = has_bm_orco,
      .use_area_nos = true,
      .any_vertex_sampled = false,
  };

  AreaNormalCenterTLSData anctd = {{{0}}};

  TaskParallelSettings settings;
  BKE_pbvh_parallel_range_settings(&settings, use_threading, totnode);
  settings.func_reduce = calc_area_normal_and_center_reduce;
  settings.userdata_chunk = &anctd;
  settings.userdata_chunk_size = sizeof(AreaNormalCenterTLSData);
  BLI_task_parallel_range(0, totnode, &data, calc_area_normal_and_center_task_cb, &settings);

  /* For area normal. */
  for (int i = 0; i < ARRAY_SIZE(anctd.area_nos); i++) {
    if (normalize_v3_v3(r_area_no, anctd.area_nos[i]) != 0.0f) {
      break;
    }
  }

  return data.any_vertex_sampled;
}

/* This calculates flatten center and area normal together,
 * amortizing the memory bandwidth and loop overhead to calculate both at the same time. */
void SCULPT_calc_area_normal_and_center(
    Sculpt *sd, Object *ob, PBVHNode **nodes, int totnode, float r_area_no[3], float r_area_co[3])
{
  SculptSession *ss = ob->sculpt;
  const Brush *brush = ss->cache ? ss->cache->brush : BKE_paint_brush(&sd->paint);
  const bool has_bm_orco = ss->bm && SCULPT_stroke_is_dynamic_topology(ss, brush);
  int n;

  /* Intentionally set 'sd' to NULL since this is used for vertex paint too. */
  SculptThreadedTaskData data = {
      .sd = NULL,
      .ob = ob,
      .brush = brush,
      .nodes = nodes,
      .totnode = totnode,
      .has_bm_orco = has_bm_orco,
      .use_area_cos = true,
      .use_area_nos = true,
  };

  AreaNormalCenterTLSData anctd = {{{0}}};

  TaskParallelSettings settings;
  BKE_pbvh_parallel_range_settings(&settings, true, totnode);
  settings.func_reduce = calc_area_normal_and_center_reduce;
  settings.userdata_chunk = &anctd;
  settings.userdata_chunk_size = sizeof(AreaNormalCenterTLSData);
  BLI_task_parallel_range(0, totnode, &data, calc_area_normal_and_center_task_cb, &settings);

  /* For flatten center. */
  for (n = 0; n < ARRAY_SIZE(anctd.area_cos); n++) {
    if (anctd.count_co[n] == 0) {
      continue;
    }

    mul_v3_v3fl(r_area_co, anctd.area_cos[n], 1.0f / anctd.count_co[n]);
    break;
  }

  if (n == 2) {
    zero_v3(r_area_co);
  }

  if (anctd.count_co[0] == 0 && anctd.count_co[1] == 0) {
    if (ss->cache) {
      copy_v3_v3(r_area_co, ss->cache->location);
    }
  }

  /* For area normal. */
  for (n = 0; n < ARRAY_SIZE(anctd.area_nos); n++) {
    if (normalize_v3_v3(r_area_no, anctd.area_nos[n]) != 0.0f) {
      break;
    }
  }
}

/** \} */

/**
 * Return modified brush strength. Includes the direction of the brush, positive
 * values pull vertices, negative values push. Uses tablet pressure and a
 * special multiplier found experimentally to scale the strength factor.
 */
static float brush_strength(const Sculpt *sd,
                            const StrokeCache *cache,
                            const float feather,
                            const UnifiedPaintSettings *ups)
{
  const Brush *brush = cache->brush;  // BKE_paint_brush((Paint *)&sd->paint);

  /* Primary strength input; square it to make lower values more sensitive. */
  const float root_alpha = brush->alpha;  // BKE_brush_alpha_get(scene, brush);
  const float alpha = root_alpha * root_alpha;
  const float dir = (brush->flag & BRUSH_DIR_IN) ? -1.0f : 1.0f;
  const float pen_flip = cache->pen_flip ? -1.0f : 1.0f;
  const float invert = cache->invert ? -1.0f : 1.0f;
  float overlap = ups->overlap_factor;
  /* Spacing is integer percentage of radius, divide by 50 to get
   * normalized diameter. */

  float flip = dir * invert * pen_flip;
  if (brush->flag & BRUSH_INVERT_TO_SCRAPE_FILL) {
    flip = 1.0f;
  }

  // float pressure = BKE_brush_use_alpha_pressure(brush) ? cache->pressure : 1.0f;
  float pressure = 1.0f;

  /* Pressure final value after being tweaked depending on the brush. */
  float final_pressure = pressure;

  switch (brush->sculpt_tool) {
    case SCULPT_TOOL_CLAY:
      // final_pressure = pow4f(pressure);
      overlap = (1.0f + overlap) / 2.0f;
      return 0.25f * alpha * flip * pressure * overlap * feather;
    case SCULPT_TOOL_DRAW:
    case SCULPT_TOOL_DRAW_SHARP:
    case SCULPT_TOOL_LAYER:
    case SCULPT_TOOL_SYMMETRIZE:
      return alpha * flip * pressure * overlap * feather;
    case SCULPT_TOOL_DISPLACEMENT_ERASER:
      return alpha * pressure * overlap * feather;
    case SCULPT_TOOL_FAIRING:
    case SCULPT_TOOL_SCENE_PROJECT:
      return alpha * pressure * overlap * feather;
    case SCULPT_TOOL_CLOTH:
      if (brush->cloth_deform_type == BRUSH_CLOTH_DEFORM_GRAB) {
        /* Grab deform uses the same falloff as a regular grab brush. */
        return root_alpha * feather;
      }
      else if (brush->cloth_deform_type == BRUSH_CLOTH_DEFORM_SNAKE_HOOK) {
        return root_alpha * feather * pressure * overlap;
      }
      else if (brush->cloth_deform_type == BRUSH_CLOTH_DEFORM_EXPAND) {
        /* Expand is more sensible to strength as it keeps expanding the cloth when sculpting
         * over the same vertices. */
        return 0.1f * alpha * flip * pressure * overlap * feather;
      }
      else {
        /* Multiply by 10 by default to get a larger range of strength depending on the size of
         * the brush and object. */
        return 10.0f * alpha * flip * pressure * overlap * feather;
      }
    case SCULPT_TOOL_DRAW_FACE_SETS:
      return alpha * pressure * overlap * feather;
    case SCULPT_TOOL_SLIDE_RELAX:
      return alpha * pressure * overlap * feather * 2.0f;
    case SCULPT_TOOL_PAINT:
      final_pressure = pressure * pressure;
      return alpha * final_pressure * overlap * feather;
    case SCULPT_TOOL_SMEAR:
    case SCULPT_TOOL_DISPLACEMENT_SMEAR:
      return alpha * pressure * overlap * feather;
    case SCULPT_TOOL_CLAY_STRIPS:
      /* Clay Strips needs less strength to compensate the curve. */
      // final_pressure = powf(pressure, 1.5f);
      return alpha * flip * pressure * overlap * feather * 0.3f;
    case SCULPT_TOOL_TWIST:
      return alpha * flip * pressure * overlap * feather * 0.3f;
    case SCULPT_TOOL_CLAY_THUMB:
      // final_pressure = pressure * pressure;
      return alpha * flip * pressure * overlap * feather * 1.3f;

    case SCULPT_TOOL_MASK:
      overlap = (1.0f + overlap) / 2.0f;
      switch ((BrushMaskTool)brush->mask_tool) {
        case BRUSH_MASK_DRAW:
          return alpha * flip * pressure * overlap * feather;
        case BRUSH_MASK_SMOOTH:
          return alpha * pressure * feather;
      }
      BLI_assert_msg(0, "Not supposed to happen");
      return 0.0f;

    case SCULPT_TOOL_CREASE:
    case SCULPT_TOOL_BLOB:
      return alpha * flip * pressure * overlap * feather;

    case SCULPT_TOOL_INFLATE:
      if (flip > 0.0f) {
        return 0.250f * alpha * flip * pressure * overlap * feather;
      }
      else {
        return 0.125f * alpha * flip * pressure * overlap * feather;
      }

    case SCULPT_TOOL_MULTIPLANE_SCRAPE:
      overlap = (1.0f + overlap) / 2.0f;
      return alpha * flip * pressure * overlap * feather;

    case SCULPT_TOOL_FILL:
    case SCULPT_TOOL_SCRAPE:
    case SCULPT_TOOL_FLATTEN:
      if (flip > 0.0f) {
        overlap = (1.0f + overlap) / 2.0f;
        return alpha * flip * pressure * overlap * feather;
      }
      else {
        /* Reduce strength for DEEPEN, PEAKS, and CONTRAST. */
        return 0.5f * alpha * flip * pressure * overlap * feather;
      }

    case SCULPT_TOOL_SMOOTH: {
      const float smooth_strength_base = flip * pressure * feather;
      // if (cache->alt_smooth) {
      //  return smooth_strength_base * sd->smooth_strength_factor;
      //}
      return smooth_strength_base * alpha;
    }

    case SCULPT_TOOL_VCOL_BOUNDARY:
      return flip * alpha * pressure * feather;
    case SCULPT_TOOL_UV_SMOOTH:
      return flip * alpha * pressure * feather;
    case SCULPT_TOOL_PINCH:
      if (flip > 0.0f) {
        return alpha * flip * pressure * overlap * feather;
      }
      else {
        return 0.25f * alpha * flip * pressure * overlap * feather;
      }

    case SCULPT_TOOL_NUDGE:
      overlap = (1.0f + overlap) / 2.0f;
      return alpha * pressure * overlap * feather;

    case SCULPT_TOOL_THUMB:
      return alpha * pressure * feather;

    case SCULPT_TOOL_SNAKE_HOOK:
      return root_alpha * feather;

    case SCULPT_TOOL_GRAB:
      return root_alpha * feather;

    case SCULPT_TOOL_ARRAY:
      // return root_alpha * feather;
      return alpha * pressure;

    case SCULPT_TOOL_ROTATE:
      return alpha * pressure * feather;

    case SCULPT_TOOL_ELASTIC_DEFORM:
    case SCULPT_TOOL_POSE:
    case SCULPT_TOOL_BOUNDARY:
      return root_alpha * feather;
    case SCULPT_TOOL_TOPOLOGY_RAKE:
      return root_alpha;
    default:
      return alpha * flip * overlap * feather;
      ;
  }
}

/* Return a multiplier for brush strength on a particular vertex. */
float SCULPT_brush_strength_factor(SculptSession *ss,
                                   const Brush *br,
                                   const float brush_point[3],
                                   const float len,
                                   const short vno[3],
                                   const float fno[3],
                                   const float mask,
                                   const SculptVertRef vertex_index,
                                   const int thread_id)
{
  StrokeCache *cache = ss->cache;
  const Scene *scene = cache->vc->scene;
  const MTex *mtex = &br->mtex;
  float avg = 1.0f;
  float rgba[4];
  float point[3];

  sub_v3_v3v3(point, brush_point, cache->plane_offset);

  if (!mtex->tex) {
    avg = 1.0f;
  }
  else if (mtex->brush_map_mode == MTEX_MAP_MODE_3D) {
    /* Get strength by feeding the vertex location directly into a texture. */
    avg = BKE_brush_sample_tex_3d(scene, br, point, rgba, 0, ss->tex_pool);
  }
  else if (ss->texcache) {
    float symm_point[3], point_2d[2];
    /* Quite warnings. */
    float x = 0.0f, y = 0.0f;

    /* If the active area is being applied for symmetry, flip it
     * across the symmetry axis and rotate it back to the original
     * position in order to project it. This insures that the
     * brush texture will be oriented correctly. */
    if (cache->radial_symmetry_pass) {
      mul_m4_v3(cache->symm_rot_mat_inv, point);
    }
    flip_v3_v3(symm_point, point, cache->mirror_symmetry_pass);

    ED_view3d_project_float_v2_m4(cache->vc->region, symm_point, point_2d, cache->projection_mat);

    /* Still no symmetry supported for other paint modes.
     * Sculpt does it DIY. */
    if (mtex->brush_map_mode == MTEX_MAP_MODE_AREA) {
      /* Similar to fixed mode, but projects from brush angle
       * rather than view direction. */

      mul_m4_v3(cache->brush_local_mat, symm_point);

      x = symm_point[0];
      y = symm_point[1];

      x *= br->mtex.size[0];
      y *= br->mtex.size[1];

      x += br->mtex.ofs[0];
      y += br->mtex.ofs[1];

      avg = paint_get_tex_pixel(&br->mtex, x, y, ss->tex_pool, thread_id);

      avg += br->texture_sample_bias;
    }
    else {
      const float point_3d[3] = {point_2d[0], point_2d[1], 0.0f};
      avg = BKE_brush_sample_tex_3d(scene, br, point_3d, rgba, 0, ss->tex_pool);
    }
  }

  /* Hardness. */
  float final_len = len;
  const float hardness = cache->paint_brush.hardness;
  float p = len / cache->radius;
  if (p < hardness) {
    final_len = 0.0f;
  }
  else if (hardness == 1.0f) {
    final_len = cache->radius;
  }
  else {
    p = (p - hardness) / (1.0f - hardness);
    final_len = p * cache->radius;
  }

  /* Falloff curve. */
  avg *= BKE_brush_curve_strength(br, final_len, cache->radius);
  avg *= frontface(br, cache->view_normal, vno, fno);

  /* Paint mask. */
  avg *= 1.0f - mask;

  /* Auto-masking. */
  avg *= SCULPT_automasking_factor_get(cache->automasking, ss, vertex_index);

  return avg;
}

/* Test AABB against sphere. */
bool SCULPT_search_sphere_cb(PBVHNode *node, void *data_v)
{
  SculptSearchSphereData *data = data_v;
  const float *center;
  float nearest[3];
  if (data->center) {
    center = data->center;
  }
  else {
    center = data->ss->cache ? data->ss->cache->location : data->ss->cursor_location;
  }
  float t[3], bb_min[3], bb_max[3];

  if (data->ignore_fully_ineffective) {
    if (BKE_pbvh_node_fully_hidden_get(node)) {
      return false;
    }
    if (BKE_pbvh_node_fully_masked_get(node)) {
      return false;
    }
  }

  if (data->original) {
    BKE_pbvh_node_get_original_BB(node, bb_min, bb_max);
  }
  else {
    BKE_pbvh_node_get_BB(node, bb_min, bb_max);
  }

  for (int i = 0; i < 3; i++) {
    if (bb_min[i] > center[i]) {
      nearest[i] = bb_min[i];
    }
    else if (bb_max[i] < center[i]) {
      nearest[i] = bb_max[i];
    }
    else {
      nearest[i] = center[i];
    }
  }

  sub_v3_v3v3(t, center, nearest);

  return len_squared_v3(t) < data->radius_squared;
}

/* 2D projection (distance to line). */
bool SCULPT_search_circle_cb(PBVHNode *node, void *data_v)
{
  SculptSearchCircleData *data = data_v;
  float bb_min[3], bb_max[3];

  if (data->ignore_fully_ineffective) {
    if (BKE_pbvh_node_fully_masked_get(node)) {
      return false;
    }
  }

  if (data->original) {
    BKE_pbvh_node_get_original_BB(node, bb_min, bb_max);
  }
  else {
    BKE_pbvh_node_get_BB(node, bb_min, bb_min);
  }

  float dummy_co[3], dummy_depth;
  const float dist_sq = dist_squared_ray_to_aabb_v3(
      data->dist_ray_to_aabb_precalc, bb_min, bb_max, dummy_co, &dummy_depth);

  /* Seems like debug code.
   * Maybe this function can just return true if the node is not fully masked. */
  return dist_sq < data->radius_squared || true;
}

/**
 * Handles clipping against a mirror modifier and #SCULPT_LOCK_X/Y/Z axis flags.
 */
void SCULPT_clip(Sculpt *sd, SculptSession *ss, float co[3], const float val[3])
{
  for (int i = 0; i < 3; i++) {
    if (sd->flags & (SCULPT_LOCK_X << i)) {
      continue;
    }

    if (ss->cache && (ss->cache->flag & (CLIP_X << i)) &&
        (fabsf(co[i]) <= ss->cache->clip_tolerance[i])) {
      co[i] = 0.0f;
    }
    else {
      co[i] = val[i];
    }
  }
}

static PBVHNode **sculpt_pbvh_gather_cursor_update(Object *ob,
                                                   Sculpt *sd,
                                                   bool use_original,
                                                   int *r_totnode)
{
  SculptSession *ss = ob->sculpt;
  PBVHNode **nodes = NULL;
  SculptSearchSphereData data = {
      .ss = ss,
      .sd = sd,
      .radius_squared = ss->cursor_radius,
      .original = use_original,
      .ignore_fully_ineffective = false,
      .center = NULL,
  };
  BKE_pbvh_search_gather(ss->pbvh, SCULPT_search_sphere_cb, &data, &nodes, r_totnode);
  return nodes;
}

static PBVHNode **sculpt_pbvh_gather_generic(Object *ob,
                                             Sculpt *sd,
                                             const Brush *brush,
                                             bool use_original,
                                             float radius_scale,
                                             int *r_totnode)
{
  SculptSession *ss = ob->sculpt;
  PBVHNode **nodes = NULL;

  /* Build a list of all nodes that are potentially within the cursor or brush's area of
   * influence.
   */
  if (brush->falloff_shape == PAINT_FALLOFF_SHAPE_SPHERE) {
    SculptSearchSphereData data = {
        .ss = ss,
        .sd = sd,
        .radius_squared = square_f(ss->cache->radius * radius_scale),
        .original = use_original,
        .ignore_fully_ineffective = brush->sculpt_tool != SCULPT_TOOL_MASK,
        .center = NULL,
    };
    BKE_pbvh_search_gather(ss->pbvh, SCULPT_search_sphere_cb, &data, &nodes, r_totnode);
  }
  else {
    struct DistRayAABB_Precalc dist_ray_to_aabb_precalc;
    dist_squared_ray_to_aabb_v3_precalc(
        &dist_ray_to_aabb_precalc, ss->cache->location, ss->cache->view_normal);
    SculptSearchCircleData data = {
        .ss = ss,
        .sd = sd,
        .radius_squared = ss->cache ? square_f(ss->cache->radius * radius_scale) :
                                      ss->cursor_radius,
        .original = use_original,
        .dist_ray_to_aabb_precalc = &dist_ray_to_aabb_precalc,
        .ignore_fully_ineffective = brush->sculpt_tool != SCULPT_TOOL_MASK,
    };
    BKE_pbvh_search_gather(ss->pbvh, SCULPT_search_circle_cb, &data, &nodes, r_totnode);
  }
  return nodes;
}

/* Calculate primary direction of movement for many brushes. */
static void calc_sculpt_normal(
    Sculpt *sd, Object *ob, PBVHNode **nodes, int totnode, float r_area_no[3])
{
  const SculptSession *ss = ob->sculpt;
  const Brush *brush = ss->cache ? ss->cache->brush : BKE_paint_brush(&sd->paint);

  switch (brush->sculpt_plane) {
    case SCULPT_DISP_DIR_VIEW:
      copy_v3_v3(r_area_no, ss->cache->true_view_normal);
      break;

    case SCULPT_DISP_DIR_X:
      ARRAY_SET_ITEMS(r_area_no, 1.0f, 0.0f, 0.0f);
      break;

    case SCULPT_DISP_DIR_Y:
      ARRAY_SET_ITEMS(r_area_no, 0.0f, 1.0f, 0.0f);
      break;

    case SCULPT_DISP_DIR_Z:
      ARRAY_SET_ITEMS(r_area_no, 0.0f, 0.0f, 1.0f);
      break;

    case SCULPT_DISP_DIR_AREA:
      SCULPT_calc_area_normal(sd, ob, nodes, totnode, r_area_no);
      break;

    default:
      break;
  }
}

static void update_sculpt_normal(Sculpt *sd, Object *ob, PBVHNode **nodes, int totnode)
{
  StrokeCache *cache = ob->sculpt->cache;
  const Brush *brush = cache->brush;  // BKE_paint_brush(&sd->paint);
  /* Grab brush does not update the sculpt normal during a stroke. */
  const bool update_normal =
      !(brush->flag & BRUSH_ORIGINAL_NORMAL) && !(brush->sculpt_tool == SCULPT_TOOL_GRAB) &&
      !(brush->sculpt_tool == SCULPT_TOOL_THUMB && !(brush->flag & BRUSH_ANCHORED)) &&
      !(brush->sculpt_tool == SCULPT_TOOL_ELASTIC_DEFORM) &&
      !(brush->sculpt_tool == SCULPT_TOOL_SNAKE_HOOK && cache->normal_weight > 0.0f);

  if (cache->mirror_symmetry_pass == 0 && cache->radial_symmetry_pass == 0 &&
      (SCULPT_stroke_is_first_brush_step_of_symmetry_pass(cache) || update_normal)) {
    calc_sculpt_normal(sd, ob, nodes, totnode, cache->sculpt_normal);
    if (brush->falloff_shape == PAINT_FALLOFF_SHAPE_TUBE) {
      project_plane_v3_v3v3(cache->sculpt_normal, cache->sculpt_normal, cache->view_normal);
      normalize_v3(cache->sculpt_normal);
    }
    copy_v3_v3(cache->sculpt_normal_symm, cache->sculpt_normal);
  }
  else {
    copy_v3_v3(cache->sculpt_normal_symm, cache->sculpt_normal);
    flip_v3(cache->sculpt_normal_symm, cache->mirror_symmetry_pass);
    mul_m4_v3(cache->symm_rot_mat, cache->sculpt_normal_symm);
  }
}

static void calc_local_y(ViewContext *vc, const float center[3], float y[3])
{
  Object *ob = vc->obact;
  float loc[3], mval_f[2] = {0.0f, 1.0f};
  float zfac;

  mul_v3_m4v3(loc, ob->imat, center);
  zfac = ED_view3d_calc_zfac(vc->rv3d, loc, NULL);

  ED_view3d_win_to_delta(vc->region, mval_f, y, zfac);
  normalize_v3(y);

  add_v3_v3(y, ob->loc);
  mul_m4_v3(ob->imat, y);
}

static void calc_brush_local_mat(const Brush *brush, Object *ob, float local_mat[4][4])
{
  const StrokeCache *cache = ob->sculpt->cache;
  float tmat[4][4];
  float mat[4][4];
  float scale[4][4];
  float angle, v[3];
  float up[3];

  /* Ensure `ob->imat` is up to date. */
  invert_m4_m4(ob->imat, ob->obmat);

  /* Initialize last column of matrix. */
  mat[0][3] = 0.0f;
  mat[1][3] = 0.0f;
  mat[2][3] = 0.0f;
  mat[3][3] = 1.0f;

  /* Get view's up vector in object-space. */
  calc_local_y(cache->vc, cache->location, up);

  /* Calculate the X axis of the local matrix. */
  cross_v3_v3v3(v, up, cache->sculpt_normal);
  /* Apply rotation (user angle, rake, etc.) to X axis. */
  angle = brush->mtex.rot - cache->special_rotation;
  rotate_v3_v3v3fl(mat[0], v, cache->sculpt_normal, angle);

  /* Get other axes. */
  cross_v3_v3v3(mat[1], cache->sculpt_normal, mat[0]);
  copy_v3_v3(mat[2], cache->sculpt_normal);

  /* Set location. */
  copy_v3_v3(mat[3], cache->location);

  /* Scale by brush radius. */
  normalize_m4(mat);
  scale_m4_fl(scale, cache->radius);
  mul_m4_m4m4(tmat, mat, scale);

  /* Return inverse (for converting from model-space coords to local area coords). */
  invert_m4_m4(local_mat, tmat);
}

#define SCULPT_TILT_SENSITIVITY 0.7f
void SCULPT_tilt_apply_to_normal(float r_normal[3], StrokeCache *cache, const float tilt_strength)
{
  if (!U.experimental.use_sculpt_tools_tilt) {
    return;
  }
  const float rot_max = M_PI_2 * tilt_strength * SCULPT_TILT_SENSITIVITY;
  mul_v3_mat3_m4v3(r_normal, cache->vc->obact->obmat, r_normal);
  float normal_tilt_y[3];
  rotate_v3_v3v3fl(normal_tilt_y, r_normal, cache->vc->rv3d->viewinv[0], cache->y_tilt * rot_max);
  float normal_tilt_xy[3];
  rotate_v3_v3v3fl(
      normal_tilt_xy, normal_tilt_y, cache->vc->rv3d->viewinv[1], cache->x_tilt * rot_max);
  mul_v3_mat3_m4v3(r_normal, cache->vc->obact->imat, normal_tilt_xy);
  normalize_v3(r_normal);
}

void SCULPT_tilt_effective_normal_get(const SculptSession *ss, const Brush *brush, float r_no[3])
{
  copy_v3_v3(r_no, ss->cache->sculpt_normal_symm);
  SCULPT_tilt_apply_to_normal(r_no, ss->cache, brush->tilt_strength_factor);
}

static void update_brush_local_mat(Sculpt *sd, Object *ob)
{
  StrokeCache *cache = ob->sculpt->cache;

  if (cache->mirror_symmetry_pass == 0 && cache->radial_symmetry_pass == 0) {
    calc_brush_local_mat(cache->brush, ob, cache->brush_local_mat);
  }
}

typedef struct {
  SculptSession *ss;
  const float *ray_start;
  const float *ray_normal;
  bool hit;
  int hit_count;
  bool back_hit;
  float depth;
  bool original;

  /* Depth of the second raycast hit. */
  float back_depth;

  /* When the back depth is not needed, this can be set to false to avoid traversing unnecesary
   * nodes. */
  bool use_back_depth;

  SculptVertRef active_vertex_index;
  float *face_normal;

  SculptFaceRef active_face_grid_index;

  struct IsectRayPrecalc isect_precalc;
} SculptRaycastData;

typedef struct {
  SculptSession *ss;
  const float *ray_start, *ray_normal;
  bool hit;
  float depth;
  float dist_sq_to_ray;
  bool original;
} SculptFindNearestToRayData;

ePaintSymmetryAreas SCULPT_get_vertex_symm_area(const float co[3])
{
  ePaintSymmetryAreas symm_area = PAINT_SYMM_AREA_DEFAULT;
  if (co[0] < 0.0f) {
    symm_area |= PAINT_SYMM_AREA_X;
  }
  if (co[1] < 0.0f) {
    symm_area |= PAINT_SYMM_AREA_Y;
  }
  if (co[2] < 0.0f) {
    symm_area |= PAINT_SYMM_AREA_Z;
  }
  return symm_area;
}

void SCULPT_flip_v3_by_symm_area(float v[3],
                                 const ePaintSymmetryFlags symm,
                                 const ePaintSymmetryAreas symmarea,
                                 const float pivot[3])
{
  for (int i = 0; i < 3; i++) {
    ePaintSymmetryFlags symm_it = 1 << i;
    if (!(symm & symm_it)) {
      continue;
    }
    if (symmarea & symm_it) {
      flip_v3(v, symm_it);
    }
    if (pivot[i] < 0.0f) {
      flip_v3(v, symm_it);
    }
  }
}

void SCULPT_flip_quat_by_symm_area(float quat[4],
                                   const ePaintSymmetryFlags symm,
                                   const ePaintSymmetryAreas symmarea,
                                   const float pivot[3])
{
  for (int i = 0; i < 3; i++) {
    ePaintSymmetryFlags symm_it = 1 << i;
    if (!(symm & symm_it)) {
      continue;
    }
    if (symmarea & symm_it) {
      flip_qt(quat, symm_it);
    }
    if (pivot[i] < 0.0f) {
      flip_qt(quat, symm_it);
    }
  }
}

void SCULPT_calc_brush_plane(
    Sculpt *sd, Object *ob, PBVHNode **nodes, int totnode, float r_area_no[3], float r_area_co[3])
{
  SculptSession *ss = ob->sculpt;
  Brush *brush = BKE_paint_brush(&sd->paint);

  zero_v3(r_area_co);
  zero_v3(r_area_no);

  if (SCULPT_stroke_is_main_symmetry_pass(ss->cache) &&
      (SCULPT_stroke_is_first_brush_step_of_symmetry_pass(ss->cache) ||
       !(brush->flag & BRUSH_ORIGINAL_PLANE) || !(brush->flag & BRUSH_ORIGINAL_NORMAL))) {
    switch (brush->sculpt_plane) {
      case SCULPT_DISP_DIR_VIEW:
        copy_v3_v3(r_area_no, ss->cache->true_view_normal);
        break;

      case SCULPT_DISP_DIR_X:
        ARRAY_SET_ITEMS(r_area_no, 1.0f, 0.0f, 0.0f);
        break;

      case SCULPT_DISP_DIR_Y:
        ARRAY_SET_ITEMS(r_area_no, 0.0f, 1.0f, 0.0f);
        break;

      case SCULPT_DISP_DIR_Z:
        ARRAY_SET_ITEMS(r_area_no, 0.0f, 0.0f, 1.0f);
        break;

      case SCULPT_DISP_DIR_AREA:
        SCULPT_calc_area_normal_and_center(sd, ob, nodes, totnode, r_area_no, r_area_co);
        if (brush->falloff_shape == PAINT_FALLOFF_SHAPE_TUBE) {
          project_plane_v3_v3v3(r_area_no, r_area_no, ss->cache->view_normal);
          normalize_v3(r_area_no);
        }
        break;

      default:
        break;
    }

    /* For flatten center. */
    /* Flatten center has not been calculated yet if we are not using the area normal. */
    if (brush->sculpt_plane != SCULPT_DISP_DIR_AREA) {
      SCULPT_calc_area_center(sd, ob, nodes, totnode, r_area_co);
    }

    /* For area normal. */
    if ((!SCULPT_stroke_is_first_brush_step_of_symmetry_pass(ss->cache)) &&
        (brush->flag & BRUSH_ORIGINAL_NORMAL)) {
      copy_v3_v3(r_area_no, ss->cache->sculpt_normal);
    }
    else {
      copy_v3_v3(ss->cache->sculpt_normal, r_area_no);
    }

    /* For flatten center. */
    if ((!SCULPT_stroke_is_first_brush_step_of_symmetry_pass(ss->cache)) &&
        (brush->flag & BRUSH_ORIGINAL_PLANE)) {
      copy_v3_v3(r_area_co, ss->cache->last_center);
    }
    else {
      copy_v3_v3(ss->cache->last_center, r_area_co);
    }
  }
  else {
    /* For area normal. */
    copy_v3_v3(r_area_no, ss->cache->sculpt_normal);

    /* For flatten center. */
    copy_v3_v3(r_area_co, ss->cache->last_center);

    /* For area normal. */
    flip_v3(r_area_no, ss->cache->mirror_symmetry_pass);

    /* For flatten center. */
    flip_v3(r_area_co, ss->cache->mirror_symmetry_pass);

    /* For area normal. */
    mul_m4_v3(ss->cache->symm_rot_mat, r_area_no);

    /* For flatten center. */
    mul_m4_v3(ss->cache->symm_rot_mat, r_area_co);

    /* Shift the plane for the current tile. */
    add_v3_v3(r_area_co, ss->cache->plane_offset);
  }
}

int SCULPT_plane_trim(const StrokeCache *cache, const Brush *brush, const float val[3])
{
  return (!(cache->use_plane_trim) ||
          ((dot_v3v3(val, val) <= cache->radius_squared * cache->plane_trim_squared)));
}

int SCULPT_plane_point_side(const float co[3], const float plane[4])
{
  float d = plane_point_side_v3(plane, co);
  return d <= 0.0f;
}

float SCULPT_brush_plane_offset_get(Sculpt *sd, SculptSession *ss)
{
  Brush *brush = BKE_paint_brush(&sd->paint);

  float rv = brush->plane_offset;

  if (brush->flag & BRUSH_OFFSET_PRESSURE) {
    rv *= ss->cache->pressure;
  }

  return rv;
}

/** \} */

static void do_gravity_task_cb_ex(void *__restrict userdata,
                                  const int n,
                                  const TaskParallelTLS *__restrict tls)
{
  SculptThreadedTaskData *data = userdata;
  SculptSession *ss = data->ob->sculpt;
  const Brush *brush = data->brush;
  float *offset = data->offset;

  PBVHVertexIter vd;
  float(*proxy)[3];

  proxy = BKE_pbvh_node_add_proxy(ss->pbvh, data->nodes[n])->co;

  SculptBrushTest test;
  SculptBrushTestFn sculpt_brush_test_sq_fn = SCULPT_brush_test_init_with_falloff_shape(
      ss, &test, data->brush->falloff_shape);
  const int thread_id = BLI_task_parallel_thread_id(tls);

  BKE_pbvh_vertex_iter_begin (ss->pbvh, data->nodes[n], vd, PBVH_ITER_UNIQUE) {
    if (!sculpt_brush_test_sq_fn(&test, vd.co)) {
      continue;
    }
    const float fade = SCULPT_brush_strength_factor(ss,
                                                    brush,
                                                    vd.co,
                                                    sqrtf(test.dist),
                                                    vd.no,
                                                    vd.fno,
                                                    vd.mask ? *vd.mask : 0.0f,
                                                    vd.vertex,
                                                    thread_id);

    mul_v3_v3fl(proxy[vd.i], offset, fade);

    if (vd.mvert) {
      vd.mvert->flag |= ME_VERT_PBVH_UPDATE;
    }
  }
  BKE_pbvh_vertex_iter_end;
}

static void do_gravity(Sculpt *sd, Object *ob, PBVHNode **nodes, int totnode, float bstrength)
{
  SculptSession *ss = ob->sculpt;
  Brush *brush = BKE_paint_brush(&sd->paint);

  float offset[3];
  float gravity_vector[3];

  mul_v3_v3fl(gravity_vector, ss->cache->gravity_direction, -ss->cache->radius_squared);

  /* Offset with as much as possible factored in already. */
  mul_v3_v3v3(offset, gravity_vector, ss->cache->scale);
  mul_v3_fl(offset, bstrength);

  /* Threaded loop over nodes. */
  SculptThreadedTaskData data = {
      .sd = sd,
      .ob = ob,
      .brush = brush,
      .nodes = nodes,
      .offset = offset,
  };

  TaskParallelSettings settings;
  BKE_pbvh_parallel_range_settings(&settings, true, totnode);
  BLI_task_parallel_range(0, totnode, &data, do_gravity_task_cb_ex, &settings);
}

void SCULPT_vertcos_to_key(Object *ob, KeyBlock *kb, const float (*vertCos)[3])
{
  Mesh *me = (Mesh *)ob->data;
  float(*ofs)[3] = NULL;
  int a;
  const int kb_act_idx = ob->shapenr - 1;
  KeyBlock *currkey;

  /* For relative keys editing of base should update other keys. */
  if (BKE_keyblock_is_basis(me->key, kb_act_idx)) {
    ofs = BKE_keyblock_convert_to_vertcos(ob, kb);

    /* Calculate key coord offsets (from previous location). */
    for (a = 0; a < me->totvert; a++) {
      sub_v3_v3v3(ofs[a], vertCos[a], ofs[a]);
    }

    /* Apply offsets on other keys. */
    for (currkey = me->key->block.first; currkey; currkey = currkey->next) {
      if ((currkey != kb) && (currkey->relative == kb_act_idx)) {
        BKE_keyblock_update_from_offset(ob, currkey, ofs);
      }
    }

    MEM_freeN(ofs);
  }

  /* Modifying of basis key should update mesh. */
  if (kb == me->key->refkey) {
    MVert *mvert = me->mvert;

    for (a = 0; a < me->totvert; a++, mvert++) {
      copy_v3_v3(mvert->co, vertCos[a]);
    }

    BKE_mesh_calc_normals(me);
  }

  /* Apply new coords on active key block, no need to re-allocate kb->data here! */
  BKE_keyblock_update_from_vertcos(ob, kb, vertCos);
}

static void topology_undopush_cb(PBVHNode *node, void *data)
{
  SculptSearchSphereData *sdata = (SculptSearchSphereData *)data;

  SCULPT_ensure_dyntopo_node_undo(
      sdata->ob,
      node,
      sdata->brush->sculpt_tool == SCULPT_TOOL_MASK ? SCULPT_UNDO_MASK : SCULPT_UNDO_COORDS,
      0);

  BKE_pbvh_node_mark_update(node);
}

int SCULPT_get_symmetry_pass(const SculptSession *ss)
{
  int symidx = ss->cache->mirror_symmetry_pass + (ss->cache->radial_symmetry_pass * 8);

  if (symidx >= SCULPT_MAX_SYMMETRY_PASSES) {
    symidx = SCULPT_MAX_SYMMETRY_PASSES - 1;
  }

  return symidx;
}

typedef struct DynTopoAutomaskState {
  AutomaskingCache *cache;
  SculptSession *ss;
  AutomaskingCache _fixed;
  bool free_automasking;
} DynTopoAutomaskState;

static float sculpt_topology_automasking_cb(SculptVertRef vertex, void *vdata)
{
  DynTopoAutomaskState *state = (DynTopoAutomaskState *)vdata;
  float mask = SCULPT_automasking_factor_get(state->cache, state->ss, vertex);
  float mask2 = 1.0f - SCULPT_vertex_mask_get(state->ss, vertex);

  return mask * mask2;
}

static float sculpt_topology_automasking_mask_cb(SculptVertRef vertex, void *vdata)
{
  DynTopoAutomaskState *state = (DynTopoAutomaskState *)vdata;
  return 1.0f - SCULPT_vertex_mask_get(state->ss, vertex);
}

bool SCULPT_dyntopo_automasking_init(const SculptSession *ss,
                                     Sculpt *sd,
                                     const Brush *br,
                                     Object *ob,
                                     DyntopoMaskCB *r_mask_cb,
                                     void **r_mask_cb_data)
{
  if (!SCULPT_is_automasking_enabled(sd, ss, br)) {
    if (CustomData_has_layer(&ss->bm->vdata, CD_PAINT_MASK)) {
      DynTopoAutomaskState *state = MEM_callocN(sizeof(DynTopoAutomaskState),
                                                "DynTopoAutomaskState");

      if (!ss->cache) {
        state->cache = SCULPT_automasking_cache_init(sd, br, ob);
      }
      else {
        state->cache = ss->cache->automasking;
      }

      state->ss = (SculptSession *)ss;

      *r_mask_cb_data = (void *)state;
      *r_mask_cb = sculpt_topology_automasking_mask_cb;

      return true;
    }
    else {
      *r_mask_cb = NULL;
      *r_mask_cb_data = NULL;
      return false;
    }
  }

  DynTopoAutomaskState *state = MEM_callocN(sizeof(DynTopoAutomaskState), "DynTopoAutomaskState");
  if (!ss->cache) {
    state->cache = SCULPT_automasking_cache_init(sd, br, ob);
    state->free_automasking = true;
  }
  else {
    state->cache = ss->cache->automasking;
  }

  state->ss = (SculptSession *)ss;

  *r_mask_cb_data = (void *)state;
  *r_mask_cb = sculpt_topology_automasking_cb;

  return true;
}

void SCULPT_dyntopo_automasking_end(void *mask_data)
{
  MEM_SAFE_FREE(mask_data);
}

/* Note: we do the topology update before any brush actions to avoid
 * issues with the proxies. The size of the proxy can't change, so
 * topology must be updated first. */
static void sculpt_topology_update(Sculpt *sd,
                                   Object *ob,
                                   Brush *brush,
                                   UnifiedPaintSettings *UNUSED(ups),
                                   void *UNUSED(userdata))
{
  SculptSession *ss = ob->sculpt;

  /* build brush radius scale */
  float radius_scale = 1.0f;

  /* Build a list of all nodes that are potentially within the brush's area of influence. */
  const bool use_original = sculpt_tool_needs_original(brush->sculpt_tool) ? true :
                                                                             ss->cache->original;

  /* Free index based vertex info as it will become invalid after modifying the topology during
   * the stroke. */
  MEM_SAFE_FREE(ss->vertex_info.boundary);
  MEM_SAFE_FREE(ss->vertex_info.symmetrize_map);
  MEM_SAFE_FREE(ss->vertex_info.connected_component);

  PBVHTopologyUpdateMode mode = 0;
  float location[3];

  int dyntopo_mode = SCULPT_get_int(ss, dyntopo_mode, sd, brush);
  int dyntopo_detail_mode = SCULPT_get_int(ss, dyntopo_detail_mode, sd, brush);

  if (dyntopo_detail_mode != DYNTOPO_DETAIL_MANUAL) {
    if (dyntopo_mode & DYNTOPO_SUBDIVIDE) {
      mode |= PBVH_Subdivide;
    }
    else if (dyntopo_mode & DYNTOPO_LOCAL_SUBDIVIDE) {
      mode |= PBVH_LocalSubdivide | PBVH_Subdivide;
    }

    if (dyntopo_mode & DYNTOPO_COLLAPSE) {
      mode |= PBVH_Collapse;
    }
    else if (dyntopo_mode & DYNTOPO_LOCAL_COLLAPSE) {
      mode |= PBVH_LocalCollapse | PBVH_Collapse;
    }
  }

  if (dyntopo_mode & DYNTOPO_CLEANUP) {
    mode |= PBVH_Cleanup;
  }

  SculptSearchSphereData sdata = {
      .ss = ss,
      .sd = sd,
      .ob = ob,
      .radius_squared = square_f(ss->cache->radius * radius_scale * 1.25f),
      .original = use_original,
      .ignore_fully_ineffective = brush->sculpt_tool != SCULPT_TOOL_MASK,
      .center = NULL,
      .brush = brush};

  int symidx = SCULPT_get_symmetry_pass(ss);

  bool modified;
  void *mask_cb_data;
  DyntopoMaskCB mask_cb;

  BKE_pbvh_set_bm_log(ss->pbvh, ss->bm_log);

  SCULPT_dyntopo_automasking_init(ss, sd, brush, ob, &mask_cb, &mask_cb_data);

  /* do nodes under the brush cursor */
  modified = BKE_pbvh_bmesh_update_topology_nodes(
      ss->pbvh,
      SCULPT_search_sphere_cb,
      topology_undopush_cb,
      &sdata,
      mode,
      ss->cache->location,
      ss->cache->view_normal,
      ss->cache->radius * radius_scale,
      (brush->flag & BRUSH_FRONTFACE) != 0,
      (brush->falloff_shape != PAINT_FALLOFF_SHAPE_SPHERE),
      symidx,
      DYNTOPO_HAS_DYNAMIC_SPLIT(brush->sculpt_tool),
      mask_cb,
      mask_cb_data,
      SCULPT_get_int(ss, dyntopo_disable_smooth, sd, brush));

  SCULPT_dyntopo_automasking_end(mask_cb_data);

  /* Update average stroke position. */
  copy_v3_v3(location, ss->cache->true_location);
  mul_m4_v3(ob->obmat, location);

  ss->totfaces = ss->totpoly = ss->bm->totface;
  ss->totvert = ss->bm->totvert;
}

static void do_check_origco_cb(void *__restrict userdata,
                               const int n,
                               const TaskParallelTLS *__restrict UNUSED(tls))
{
  SculptThreadedTaskData *data = userdata;
  SculptSession *ss = data->ob->sculpt;
  PBVHVertexIter vd;

  bool modified = false;

  BKE_pbvh_vertex_iter_begin (ss->pbvh, data->nodes[n], vd, PBVH_ITER_UNIQUE) {
    modified |= SCULPT_vertex_check_origdata(ss, vd.vertex);
  }
  BKE_pbvh_vertex_iter_end;

  if (modified) {
    BKE_pbvh_node_mark_original_update(data->nodes[n]);
  }
}

static void do_brush_action_task_cb(void *__restrict userdata,
                                    const int n,
                                    const TaskParallelTLS *__restrict UNUSED(tls))
{
  SculptThreadedTaskData *data = userdata;
  SculptSession *ss = data->ob->sculpt;

  /* Face Sets modifications do a single undo push */
  if (data->brush->sculpt_tool == SCULPT_TOOL_DRAW_FACE_SETS) {
    BKE_pbvh_node_mark_redraw(data->nodes[n]);
    /* Draw face sets in smooth mode moves the vertices. */
    if (ss->cache->alt_smooth) {
      SCULPT_undo_push_node(data->ob, data->nodes[n], SCULPT_UNDO_COORDS);
      BKE_pbvh_node_mark_update(data->nodes[n]);
    }
  }
  else if (data->brush->sculpt_tool == SCULPT_TOOL_ARRAY) {
    /* Do nothing, array brush does a single geometry undo push. */
  }
  else if (data->brush->sculpt_tool == SCULPT_TOOL_MASK) {
    SCULPT_undo_push_node(data->ob, data->nodes[n], SCULPT_UNDO_MASK);
    BKE_pbvh_node_mark_update_mask(data->nodes[n]);
  }
  else if (ELEM(data->brush->sculpt_tool, SCULPT_TOOL_PAINT, SCULPT_TOOL_SMEAR)) {
    if (!ss->bm) {
      if (data->brush->vcol_boundary_factor > 0.0f) {
        SCULPT_undo_push_node(data->ob, data->nodes[n], SCULPT_UNDO_COORDS);
      }

      SCULPT_undo_push_node(data->ob, data->nodes[n], SCULPT_UNDO_COLOR);
    }

    BKE_pbvh_node_mark_update_color(data->nodes[n]);
  }
  else {
    if (!ss->bm) {
      SCULPT_undo_push_node(data->ob, data->nodes[n], SCULPT_UNDO_COORDS);
    }
    BKE_pbvh_node_mark_update(data->nodes[n]);
  }
}

bool brush_uses_commandlist(Brush *brush)
{
  bool ok = false;

  switch (brush->sculpt_tool) {
    case SCULPT_TOOL_DRAW:
    case SCULPT_TOOL_DRAW_SHARP:
    case SCULPT_TOOL_CLAY_STRIPS:
    case SCULPT_TOOL_CLAY:
    case SCULPT_TOOL_CREASE:
    case SCULPT_TOOL_ROTATE:
    case SCULPT_TOOL_ELASTIC_DEFORM:
    case SCULPT_TOOL_FAIRING:
    case SCULPT_TOOL_FILL:
    case SCULPT_TOOL_BLOB:
    case SCULPT_TOOL_FLATTEN:
    case SCULPT_TOOL_GRAB:
    case SCULPT_TOOL_LAYER:
    case SCULPT_TOOL_DRAW_FACE_SETS:
    case SCULPT_TOOL_CLOTH:
    case SCULPT_TOOL_SMOOTH:
    case SCULPT_TOOL_PINCH:
    case SCULPT_TOOL_SIMPLIFY:
    case SCULPT_TOOL_SNAKE_HOOK:
    case SCULPT_TOOL_INFLATE:
    case SCULPT_TOOL_PAINT:
    case SCULPT_TOOL_SMEAR:
      ok = true;
      break;
  }

  ok = ok && !(brush->flag & (BRUSH_ANCHORED | BRUSH_DRAG_DOT));

  return ok;
}

void do_brush_action(
    Sculpt *sd, Object *ob, Brush *brush, UnifiedPaintSettings *ups, void *UNUSED(userdata))
{
  SculptSession *ss = ob->sculpt;

  int totnode;
  PBVHNode **nodes;

  float radius_scale = 1.0f;

  if (!ELEM(brush->sculpt_tool, SCULPT_TOOL_SMOOTH, SCULPT_TOOL_MASK) &&
      brush->autosmooth_factor > 0 && brush->autosmooth_radius_factor != 1.0f) {
    radius_scale = MAX2(radius_scale, brush->autosmooth_radius_factor);
  }

  if (sculpt_brush_use_topology_rake(ss, brush)) {
    radius_scale = MAX2(radius_scale, brush->topology_rake_radius_factor);
  }

  /* Check for unsupported features. */
  PBVHType type = BKE_pbvh_type(ss->pbvh);
  if (ELEM(brush->sculpt_tool, SCULPT_TOOL_PAINT, SCULPT_TOOL_SMEAR) &&
      !ELEM(type, PBVH_BMESH, PBVH_FACES)) {
    return;
  }

  if (brush->sculpt_tool == SCULPT_TOOL_ARRAY && !ELEM(type, PBVH_FACES, PBVH_BMESH)) {
    return;
  }

  /* Build a list of all nodes that are potentially within the brush's area of influence */
  const bool use_original = sculpt_tool_needs_original(brush->sculpt_tool) ? true :
                                                                             ss->cache->original;

  if (SCULPT_tool_needs_all_pbvh_nodes(brush)) {
    /* These brushes need to update all nodes as they are not constrained by the brush radius */
    BKE_pbvh_search_gather(ss->pbvh, NULL, NULL, &nodes, &totnode);
  }
  else if (brush->sculpt_tool == SCULPT_TOOL_CLOTH) {
    nodes = SCULPT_cloth_brush_affected_nodes_gather(ss, brush, &totnode);
  }
  else {
    /* With these options enabled not all required nodes are inside the original brush radius, so
     * the brush can produce artifacts in some situations. */
    if (brush->sculpt_tool == SCULPT_TOOL_DRAW && brush->flag & BRUSH_ORIGINAL_NORMAL) {
      radius_scale = MAX2(radius_scale, 2.0f);
    }
    nodes = sculpt_pbvh_gather_generic(ob, sd, brush, use_original, radius_scale * 1.2, &totnode);
  }

  /* Draw Face Sets in draw mode makes a single undo push, in alt-smooth mode deforms the
   * vertices and uses regular coords undo. */
  /* It also assigns the paint_face_set here as it needs to be done regardless of the stroke type
   * and the number of nodes under the brush influence. */
  if (brush->sculpt_tool == SCULPT_TOOL_DRAW_FACE_SETS &&
      SCULPT_stroke_is_first_brush_step(ss->cache) && !ss->cache->alt_smooth) {

    // faceset undo node is created below for pbvh_bmesh
    if (BKE_pbvh_type(ss->pbvh) != PBVH_BMESH) {
      SCULPT_undo_push_node(ob, NULL, SCULPT_UNDO_FACE_SETS);
    }

    if (ss->cache->invert) {
      /* When inverting the brush, pick the paint face mask ID from the mesh. */
      ss->cache->paint_face_set = SCULPT_active_face_set_get(ss);
    }
    else {
      /* By default create a new Face Sets. */
      ss->cache->paint_face_set = SCULPT_face_set_next_available_get(ss);
    }
  }

  /*
   * Check that original data is for anchored and drag dot modes
   */
  if (brush->flag & (BRUSH_ANCHORED | BRUSH_DRAG_DOT)) {
    if (SCULPT_stroke_is_first_brush_step(ss->cache) &&
        brush->sculpt_tool == SCULPT_TOOL_DRAW_FACE_SETS) {

      SCULPT_face_ensure_original(ss);

      for (int i = 0; i < ss->totfaces; i++) {
        SculptFaceRef face = BKE_pbvh_table_index_to_face(ss->pbvh, i);
        SCULPT_face_check_origdata(ss, face);
      }
    }

    for (int i = 0; i < totnode; i++) {
      PBVHVertexIter vd;

      BKE_pbvh_vertex_iter_begin (ss->pbvh, nodes[i], vd, PBVH_ITER_UNIQUE) {
        SCULPT_vertex_check_origdata(ss, vd.vertex);
      }
      BKE_pbvh_vertex_iter_end;
    }
  }

  /* Initialize automasking cache. For anchored brushes with spherical falloff, we start off with
   * zero radius, thus we have no pbvh nodes on the first brush step. */
  if (totnode ||
      ((brush->falloff_shape == PAINT_FALLOFF_SHAPE_SPHERE) && (brush->flag & BRUSH_ANCHORED))) {
    if (SCULPT_stroke_is_first_brush_step(ss->cache)) {
      if (SCULPT_is_automasking_enabled(sd, ss, brush)) {
        ss->cache->automasking = SCULPT_automasking_cache_init(sd, brush, ob);
      }
    }
  }

  /* Only act if some verts are inside the brush area. */
  if (totnode == 0) {
    return;
  }
  float location[3];

  // dyntopo can't push undo nodes inside a thread
  if (ss->bm) {
    if (ELEM(brush->sculpt_tool, SCULPT_TOOL_PAINT, SCULPT_TOOL_SMEAR)) {
      for (int i = 0; i < totnode; i++) {
        int other = brush->vcol_boundary_factor > 0.0f ? SCULPT_UNDO_COORDS : -1;

        SCULPT_ensure_dyntopo_node_undo(ob, nodes[i], SCULPT_UNDO_COLOR, other);
        BKE_pbvh_node_mark_update_color(nodes[i]);
      }
    }
    else if (brush->sculpt_tool == SCULPT_TOOL_DRAW_FACE_SETS) {
      for (int i = 0; i < totnode; i++) {
        if (ss->cache->alt_smooth) {
          SCULPT_ensure_dyntopo_node_undo(ob, nodes[i], SCULPT_UNDO_FACE_SETS, SCULPT_UNDO_COORDS);
        }
        else {
          SCULPT_ensure_dyntopo_node_undo(ob, nodes[i], SCULPT_UNDO_FACE_SETS, -1);
        }

        BKE_pbvh_node_mark_update(nodes[i]);
      }
    }
    else if (brush->sculpt_tool != SCULPT_TOOL_ARRAY) {
      for (int i = 0; i < totnode; i++) {
        SCULPT_ensure_dyntopo_node_undo(ob, nodes[i], SCULPT_UNDO_COORDS, -1);

        BKE_pbvh_node_mark_update(nodes[i]);
      }
    }
  }
  else {
    SculptThreadedTaskData task_data = {
        .sd = sd,
        .ob = ob,
        .brush = brush,
        .nodes = nodes,
    };

    TaskParallelSettings settings;
    BKE_pbvh_parallel_range_settings(&settings, true, totnode);
    BLI_task_parallel_range(0, totnode, &task_data, do_brush_action_task_cb, &settings);
  }

  if (sculpt_brush_needs_normal(ss, brush)) {
    update_sculpt_normal(sd, ob, nodes, totnode);
  }

  if (brush->mtex.brush_map_mode == MTEX_MAP_MODE_AREA) {
    update_brush_local_mat(sd, ob);
  }

  if (brush->sculpt_tool == SCULPT_TOOL_POSE && SCULPT_stroke_is_first_brush_step(ss->cache)) {
    SCULPT_pose_brush_init(sd, ob, ss, brush);
  }

  if (brush->deform_target == BRUSH_DEFORM_TARGET_CLOTH_SIM) {
    if (!ss->cache->cloth_sim) {
      ss->cache->cloth_sim = SCULPT_cloth_brush_simulation_create(
          ss, 1.0f, 1.0f, 0.0f, false, true);
      SCULPT_cloth_brush_simulation_init(ss, ss->cache->cloth_sim);
    }
    SCULPT_cloth_brush_store_simulation_state(ss, ss->cache->cloth_sim);
    SCULPT_cloth_brush_ensure_nodes_constraints(
        sd, ob, nodes, totnode, ss->cache->cloth_sim, ss->cache->location, FLT_MAX);
  }

  bool invert = ss->cache->pen_flip || ss->cache->invert || brush->flag & BRUSH_DIR_IN;

  SCULPT_replay_log_append(sd, ss, ob);

  /* Apply one type of brush action. */
  switch (brush->sculpt_tool) {
    case SCULPT_TOOL_DRAW:
      SCULPT_do_draw_brush(sd, ob, nodes, totnode);
      break;
    case SCULPT_TOOL_SMOOTH:
      if (brush->smooth_deform_type == BRUSH_SMOOTH_DEFORM_LAPLACIAN) {
        SCULPT_do_smooth_brush(
            sd,
            ob,
            nodes,
            totnode,
            brush->autosmooth_projection,
            SCULPT_stroke_needs_original(
                brush));  // TODO: extract need original from commandlist and not parent brush
      }
      else if (brush->smooth_deform_type == BRUSH_SMOOTH_DEFORM_SURFACE) {
        SCULPT_do_surface_smooth_brush(sd, ob, nodes, totnode);
      }
      else if (brush->smooth_deform_type == BRUSH_SMOOTH_DEFORM_DIRECTIONAL) {
        SCULPT_do_directional_smooth_brush(sd, ob, nodes, totnode);
      }
      else if (brush->smooth_deform_type == BRUSH_SMOOTH_DEFORM_UNIFORM_WEIGHTS) {
        SCULPT_do_uniform_weights_smooth_brush(sd, ob, nodes, totnode);
      }
      break;
    case SCULPT_TOOL_CREASE:
      SCULPT_do_crease_brush(sd, ob, nodes, totnode);
      break;
    case SCULPT_TOOL_BLOB:
      SCULPT_do_crease_brush(sd, ob, nodes, totnode);
      break;
    case SCULPT_TOOL_PINCH:
      SCULPT_do_pinch_brush(sd, ob, nodes, totnode);
      break;
    case SCULPT_TOOL_INFLATE:
      SCULPT_do_inflate_brush(sd, ob, nodes, totnode);
      break;
    case SCULPT_TOOL_GRAB:
      SCULPT_do_grab_brush(sd, ob, nodes, totnode);
      break;
    case SCULPT_TOOL_ROTATE:
      SCULPT_do_rotate_brush(sd, ob, nodes, totnode);
      break;
    case SCULPT_TOOL_SNAKE_HOOK:
      SCULPT_do_snake_hook_brush(sd, ob, nodes, totnode);
      break;
    case SCULPT_TOOL_NUDGE:
      SCULPT_do_nudge_brush(sd, ob, nodes, totnode);
      break;
    case SCULPT_TOOL_THUMB:
      SCULPT_do_thumb_brush(sd, ob, nodes, totnode);
      break;
    case SCULPT_TOOL_LAYER:
      SCULPT_do_layer_brush(sd, ob, nodes, totnode);
      break;
    case SCULPT_TOOL_FLATTEN:
      SCULPT_do_flatten_brush(sd, ob, nodes, totnode);
      break;
    case SCULPT_TOOL_CLAY:
      SCULPT_do_clay_brush(sd, ob, nodes, totnode);
      break;
    case SCULPT_TOOL_CLAY_STRIPS:
      SCULPT_do_clay_strips_brush(sd, ob, nodes, totnode);
      break;
    case SCULPT_TOOL_TWIST:
      SCULPT_do_twist_brush(sd, ob, nodes, totnode);
      break;
    case SCULPT_TOOL_MULTIPLANE_SCRAPE:
      SCULPT_do_multiplane_scrape_brush(sd, ob, nodes, totnode);
      break;
    case SCULPT_TOOL_CLAY_THUMB:
      SCULPT_do_clay_thumb_brush(sd, ob, nodes, totnode);
      break;
    case SCULPT_TOOL_FILL:
      if (invert && brush->flag & BRUSH_INVERT_TO_SCRAPE_FILL) {
        SCULPT_do_scrape_brush(sd, ob, nodes, totnode);
      }
      else {
        SCULPT_do_fill_brush(sd, ob, nodes, totnode);
      }
      break;
    case SCULPT_TOOL_SCRAPE:
      if (invert && brush->flag & BRUSH_INVERT_TO_SCRAPE_FILL) {
        SCULPT_do_fill_brush(sd, ob, nodes, totnode);
      }
      else {
        SCULPT_do_scrape_brush(sd, ob, nodes, totnode);
      }
      break;
    case SCULPT_TOOL_MASK:
      SCULPT_do_mask_brush(sd, ob, nodes, totnode);
      break;
    case SCULPT_TOOL_POSE:
      SCULPT_do_pose_brush(sd, ob, nodes, totnode);
      break;
    case SCULPT_TOOL_DRAW_SHARP:
      SCULPT_do_draw_sharp_brush(sd, ob, nodes, totnode);
      break;
    case SCULPT_TOOL_ELASTIC_DEFORM:
      SCULPT_do_elastic_deform_brush(sd, ob, nodes, totnode);
      break;
    case SCULPT_TOOL_SLIDE_RELAX:
      SCULPT_do_slide_relax_brush(sd, ob, nodes, totnode);
      break;
    case SCULPT_TOOL_BOUNDARY:
      SCULPT_do_boundary_brush(sd, ob, nodes, totnode);
      break;
    case SCULPT_TOOL_CLOTH:
      SCULPT_do_cloth_brush(sd, ob, nodes, totnode);
      break;
    case SCULPT_TOOL_DRAW_FACE_SETS:
      SCULPT_do_draw_face_sets_brush(sd, ob, nodes, totnode);
      break;
    case SCULPT_TOOL_DISPLACEMENT_ERASER:
      SCULPT_do_displacement_eraser_brush(sd, ob, nodes, totnode);
      break;
    case SCULPT_TOOL_DISPLACEMENT_SMEAR:
      SCULPT_do_displacement_smear_brush(sd, ob, nodes, totnode);
      break;
    case SCULPT_TOOL_PAINT:
      SCULPT_do_paint_brush(sd, ob, nodes, totnode);
      break;
    case SCULPT_TOOL_SMEAR:
      SCULPT_do_smear_brush(sd, ob, nodes, totnode);
      break;
    case SCULPT_TOOL_FAIRING:
      SCULPT_do_fairing_brush(sd, ob, nodes, totnode);
      break;
    case SCULPT_TOOL_SCENE_PROJECT:
      SCULPT_do_scene_project_brush(sd, ob, nodes, totnode);
      break;
    case SCULPT_TOOL_SYMMETRIZE:
      SCULPT_do_symmetrize_brush(sd, ob, nodes, totnode);
      break;
    case SCULPT_TOOL_ARRAY:
      SCULPT_do_array_brush(sd, ob, nodes, totnode);
    case SCULPT_TOOL_VCOL_BOUNDARY:
      SCULPT_smooth_vcol_boundary(sd, ob, nodes, totnode, ss->cache->bstrength);
      break;
    case SCULPT_TOOL_UV_SMOOTH:
      SCULPT_uv_brush(sd, ob, nodes, totnode);
      break;
  }

  bool apply_autosmooth =
      !ELEM(brush->sculpt_tool, SCULPT_TOOL_BOUNDARY, SCULPT_TOOL_SMOOTH, SCULPT_TOOL_MASK) &&
      brush->autosmooth_factor > 0;

  if (brush->flag2 & BRUSH_CUSTOM_AUTOSMOOTH_SPACING) {
    float spacing = (float)brush->autosmooth_spacing / 100.0f;

    apply_autosmooth = apply_autosmooth &&
                       paint_stroke_apply_subspacing(
                           ss->cache->stroke,
                           spacing,
                           PAINT_MODE_SCULPT,
                           &ss->cache->last_smooth_t[SCULPT_get_symmetry_pass(ss)]);
  }

  if (apply_autosmooth) {
    float start_radius = ss->cache->radius;

    if (brush->autosmooth_radius_factor != 1.0f) {
      // note that we expanded the pbvh node search radius earlier in this function
      // so we just have to adjust the brush radius that's inside ss->cache

      ss->cache->radius *= brush->autosmooth_radius_factor;
      ss->cache->radius_squared = ss->cache->radius * ss->cache->radius;
    }

    if (brush->flag & BRUSH_INVERSE_SMOOTH_PRESSURE) {
      SCULPT_smooth(sd,
                    ob,
                    nodes,
                    totnode,
                    brush->autosmooth_factor * (1.0f - ss->cache->pressure),
                    false,
                    brush->autosmooth_projection,
                    false);
    }
    else {
      SCULPT_smooth(sd,
                    ob,
                    nodes,
                    totnode,
                    brush->autosmooth_factor,
                    false,
                    brush->autosmooth_projection,
                    false);
    }

    if (brush->autosmooth_radius_factor != 1.0f) {
      ss->cache->radius = start_radius;
      ss->cache->radius_squared = ss->cache->radius * ss->cache->radius;
    }
  }

  bool use_topology_rake = sculpt_brush_use_topology_rake(ss, brush);

  if (brush->flag2 & BRUSH_CUSTOM_TOPOLOGY_RAKE_SPACING) {
    float spacing = (float)brush->topology_rake_spacing / 100.0f;

    use_topology_rake = use_topology_rake &&
                        paint_stroke_apply_subspacing(
                            ss->cache->stroke,
                            spacing,
                            PAINT_MODE_SCULPT,
                            &ss->cache->last_rake_t[SCULPT_get_symmetry_pass(ss)]);
  }

  if (use_topology_rake) {
    float start_radius = ss->cache->radius;

    if (brush->topology_rake_radius_factor != 1.0f) {
      // note that we expanded the pbvh node search radius earlier in this function
      // so we just have to adjust the brush radius that's inside ss->cache

      ss->cache->radius *= brush->topology_rake_radius_factor;
      ss->cache->radius_squared = ss->cache->radius * ss->cache->radius;
    }

    SCULPT_bmesh_topology_rake(
        sd, ob, nodes, totnode, brush->topology_rake_factor, SCULPT_stroke_needs_original(brush));

    if (brush->topology_rake_radius_factor != 1.0f) {
      ss->cache->radius = start_radius;
      ss->cache->radius_squared = ss->cache->radius * ss->cache->radius;
    }
  }

  /* The cloth brush adds the gravity as a regular force and it is processed in the solver. */
  if (ss->cache->supports_gravity && !ELEM(brush->sculpt_tool,
                                           SCULPT_TOOL_CLOTH,
                                           SCULPT_TOOL_DRAW_FACE_SETS,
                                           SCULPT_TOOL_BOUNDARY)) {
    do_gravity(sd, ob, nodes, totnode, sd->gravity_factor);
  }

  if (brush->deform_target == BRUSH_DEFORM_TARGET_CLOTH_SIM) {
    if (SCULPT_stroke_is_main_symmetry_pass(ss->cache)) {
      SCULPT_cloth_sim_activate_nodes(ss->cache->cloth_sim, nodes, totnode);
      SCULPT_cloth_brush_do_simulation_step(sd, ob, ss->cache->cloth_sim, nodes, totnode);
    }
  }

  MEM_SAFE_FREE(nodes);

  /* Update average stroke position. */
  copy_v3_v3(location, ss->cache->true_location);
  mul_m4_v3(ob->obmat, location);

  add_v3_v3(ups->average_stroke_accum, location);
  ups->average_stroke_counter++;
  /* Update last stroke position. */
  ups->last_stroke_valid = true;
}

typedef struct BrushRunCommandData {
  BrushCommand *cmd;
  PBVHNode **nodes;
  int totnode;
  float radius_max;
} BrushRunCommandData;

static void get_nodes_undo(Sculpt *sd,
                           Object *ob,
                           Brush *brush,
                           UnifiedPaintSettings *ups,
                           BrushRunCommandData *data,
                           int tool)
{
  PBVHNode **nodes = NULL;
  int totnode = 0;
  BrushCommand *cmd = data->cmd;
  SculptSession *ss = ob->sculpt;
  float start_radius = ss->cache->radius;
  float radius_scale = 1.0f;
  const bool use_original = sculpt_tool_needs_original(cmd->tool) ? true : ss->cache->original;

  if (SCULPT_tool_needs_all_pbvh_nodes(brush)) {
    /* These brushes need to update all nodes as they are not constrained by the brush radius
     */
    BKE_pbvh_search_gather(ss->pbvh, NULL, NULL, &nodes, &totnode);
  }
  else if (tool == SCULPT_TOOL_CLOTH) {
    nodes = SCULPT_cloth_brush_affected_nodes_gather(ss, brush, &totnode);
  }
  else {
    /* With these options enabled not all required nodes are inside the original brush radius,
     * so the brush can produce artifacts in some situations. */
    if (tool == SCULPT_TOOL_DRAW && brush->flag & BRUSH_ORIGINAL_NORMAL) {
      radius_scale = MAX2(radius_scale, 2.0f);
    }
    nodes = sculpt_pbvh_gather_generic(ob, sd, brush, use_original, radius_scale, &totnode);
  }

  /* Draw Face Sets in draw mode makes a single undo push, in alt-smooth mode deforms the
   * vertices and uses regular coords undo. */
  /* It also assigns the paint_face_set here as it needs to be done regardless of the stroke type
   * and the number of nodes under the brush influence. */
  if (tool == SCULPT_TOOL_DRAW_FACE_SETS && SCULPT_stroke_is_first_brush_step(ss->cache) &&
      !ss->cache->alt_smooth) {

    // faceset undo node is created below for pbvh_bmesh
    if (BKE_pbvh_type(ss->pbvh) != PBVH_BMESH) {
      SCULPT_undo_push_node(ob, NULL, SCULPT_UNDO_FACE_SETS);
    }

    if (ss->cache->invert) {
      /* When inverting the brush, pick the paint face mask ID from the mesh. */
      ss->cache->paint_face_set = SCULPT_active_face_set_get(ss);
    }
    else {
      /* By default create a new Face Sets. */
      ss->cache->paint_face_set = SCULPT_face_set_next_available_get(ss);
    }
  }

  /* Initialize automasking cache. For anchored brushes with spherical falloff, we start off with
   * zero radius, thus we have no pbvh nodes on the first brush step. */
  if (totnode ||
      ((brush->falloff_shape == PAINT_FALLOFF_SHAPE_SPHERE) && (brush->flag & BRUSH_ANCHORED))) {
    if (SCULPT_is_automasking_enabled(sd, ss, brush)) {
      if (SCULPT_stroke_is_first_brush_step(ss->cache)) {
        ss->cache->automasking = SCULPT_automasking_cache_init(sd, brush, ob);
      }
      else {
        SCULPT_automasking_step_update(ss->cache->automasking, ss, sd, brush);
      }
    }
  }

  data->nodes = nodes;
  data->totnode = totnode;

  /* Only act if some verts are inside the brush area. */
  if (totnode == 0) {
    ss->cache->radius = start_radius;
    ss->cache->radius_squared = start_radius * start_radius;

    return;
  }

  // dyntopo can't push undo nodes inside a thread
  if (ss->bm) {
    if (ELEM(tool, SCULPT_TOOL_PAINT, SCULPT_TOOL_SMEAR)) {
      for (int i = 0; i < totnode; i++) {
        int other = brush->vcol_boundary_factor > 0.0f ? SCULPT_UNDO_COORDS : -1;

        SCULPT_ensure_dyntopo_node_undo(ob, nodes[i], SCULPT_UNDO_COLOR, other);
        BKE_pbvh_node_mark_update_color(nodes[i]);
      }
    }
    else if (tool == SCULPT_TOOL_DRAW_FACE_SETS) {
      for (int i = 0; i < totnode; i++) {
        if (ss->cache->alt_smooth) {
          SCULPT_ensure_dyntopo_node_undo(ob, nodes[i], SCULPT_UNDO_FACE_SETS, SCULPT_UNDO_COORDS);
        }
        else {
          SCULPT_ensure_dyntopo_node_undo(ob, nodes[i], SCULPT_UNDO_FACE_SETS, -1);
        }

        BKE_pbvh_node_mark_update(nodes[i]);
      }
    }
    else {
      for (int i = 0; i < totnode; i++) {
        SCULPT_ensure_dyntopo_node_undo(ob, nodes[i], SCULPT_UNDO_COORDS, -1);

        BKE_pbvh_node_mark_update(nodes[i]);
      }
    }
  }
  else {
    SculptThreadedTaskData task_data = {
        .sd = sd,
        .ob = ob,
        .brush = brush,
        .nodes = nodes,
    };

    TaskParallelSettings settings;
    BKE_pbvh_parallel_range_settings(&settings, true, totnode);
    BLI_task_parallel_range(0, totnode, &task_data, do_brush_action_task_cb, &settings);
  }

  if (ss->cache->original) {
    SculptThreadedTaskData task_data = {
        .sd = sd,
        .ob = ob,
        .brush = brush,
        .nodes = nodes,
    };

    TaskParallelSettings settings;
    BKE_pbvh_parallel_range_settings(&settings, true, totnode);
    BLI_task_parallel_range(0, totnode, &task_data, do_check_origco_cb, &settings);

    BKE_pbvh_update_bounds(ss->pbvh, PBVH_UpdateOriginalBB);
  }

  data->nodes = nodes;
  data->totnode = totnode;
}

static void SCULPT_run_command(
    Sculpt *sd, Object *ob, Brush *brush, UnifiedPaintSettings *ups, void *userdata)
{
  SculptSession *ss = ob->sculpt;
  BrushRunCommandData *data = userdata;
  BrushCommand *cmd = data->cmd;

  float radius = BRUSHSET_GET_FLOAT(cmd->params_mapped, radius, NULL);
  radius = paint_calc_object_space_radius(ss->cache->vc, ss->cache->true_location, radius);

  ss->cache->radius = radius;
  ss->cache->radius_squared = radius * radius;
  ss->cache->initial_radius = radius;

  get_nodes_undo(sd, ob, ss->cache->brush, ups, data, cmd->tool);

  PBVHNode **nodes = data->nodes;
  int totnode = data->totnode;

  Brush _brush2, *brush2 = &_brush2;
  float radius_scale;

  /*create final, input mapped parameter list*/

  radius_scale = 1.0f;

  *brush2 = *brush;

  BrushChannel *ch = BRUSHSET_LOOKUP(cmd->params_final, falloff_curve);
  if (ch) {
    brush2->curve_preset = ch->curve.preset;
    brush2->curve = ch->curve.curve;
  }

  // Load parameters into brush2 for compatibility with old code
  // Make sure to remove all pen pressure/tilt old code
  BKE_brush_channelset_compat_load(cmd->params_mapped, brush2, false);

  ss->cache->use_plane_trim = BRUSHSET_GET_INT(cmd->params_mapped, use_plane_trim, NULL);
  float plane_trim = BRUSHSET_GET_FLOAT(cmd->params_mapped, plane_trim, NULL);
  ss->cache->plane_trim_squared = plane_trim * plane_trim;

  brush2->flag &= ~(BRUSH_ALPHA_PRESSURE | BRUSH_SIZE_PRESSURE | BRUSH_SPACING_PRESSURE |
                    BRUSH_JITTER_PRESSURE | BRUSH_OFFSET_PRESSURE | BRUSH_INVERSE_SMOOTH_PRESSURE);
  brush2->flag2 &= ~BRUSH_AREA_RADIUS_PRESSURE;

  brush2->sculpt_tool = cmd->tool;
  BrushChannelSet *channels_final = ss->cache->channels_final;
  ss->cache->channels_final = cmd->params_mapped;

  ss->cache->brush = brush2;

  ups->alpha = BRUSHSET_GET_FLOAT(cmd->params_final, strength, NULL);

  if (cmd->tool == SCULPT_TOOL_SMOOTH) {
    ss->cache->bstrength = BRUSHSET_GET_FLOAT(cmd->params_mapped, strength, NULL);
  }
  else {
    ss->cache->bstrength = brush_strength(
        sd, ss->cache, calc_symmetry_feather(sd, ss->cache), ups);
  }

  // do not pressure map brush2->alpha now that we've used it to build ss->cache->bstrength
  brush2->alpha = BRUSHSET_GET_FLOAT(cmd->params_final, strength, NULL);

  if (!BRUSHSET_GET_INT(cmd->params_mapped, use_ctrl_invert, NULL)) {
    ss->cache->bstrength = fabsf(ss->cache->bstrength);
  }
  // brush2->alpha = fabs(ss->cache->bstrength);

  // printf("brush2->alpha: %f\n", brush2->alpha);
  // printf("ss->cache->bstrength: %f\n", ss->cache->bstrength);

  /*Search PBVH*/

  if (sculpt_brush_needs_normal(ss, brush2)) {
    update_sculpt_normal(sd, ob, nodes, totnode);
  }
  if (brush2->mtex.brush_map_mode == MTEX_MAP_MODE_AREA) {
    update_brush_local_mat(sd, ob);
  }
  if (brush2->sculpt_tool == SCULPT_TOOL_POSE && SCULPT_stroke_is_first_brush_step(ss->cache)) {
    SCULPT_pose_brush_init(sd, ob, ss, brush2);
  }

  if (brush2->deform_target == BRUSH_DEFORM_TARGET_CLOTH_SIM) {
    if (!ss->cache->cloth_sim) {
      ss->cache->cloth_sim = SCULPT_cloth_brush_simulation_create(
          ss, 1.0f, 1.0f, 0.0f, false, true);
      SCULPT_cloth_brush_simulation_init(ss, ss->cache->cloth_sim);
    }
    SCULPT_cloth_brush_store_simulation_state(ss, ss->cache->cloth_sim);
    SCULPT_cloth_brush_ensure_nodes_constraints(
        sd, ob, nodes, totnode, ss->cache->cloth_sim, ss->cache->location, FLT_MAX);
  }

  bool invert = ss->cache->pen_flip || ss->cache->invert || brush2->flag & BRUSH_DIR_IN;
  SCULPT_replay_log_append(sd, ss, ob);

  /* Apply one type of brush action. */
  switch (brush2->sculpt_tool) {
    case SCULPT_TOOL_DRAW:
      SCULPT_do_draw_brush(sd, ob, nodes, totnode);
      break;
    case SCULPT_TOOL_SMOOTH:
      if (brush2->smooth_deform_type == BRUSH_SMOOTH_DEFORM_LAPLACIAN) {
        SCULPT_do_smooth_brush(sd,
                               ob,
                               nodes,
                               totnode,
                               BRUSHSET_GET_FLOAT(cmd->params_mapped, projection, NULL),
                               SCULPT_stroke_needs_original(brush));
      }
      else if (brush2->smooth_deform_type == BRUSH_SMOOTH_DEFORM_SURFACE) {
        SCULPT_do_surface_smooth_brush(sd, ob, nodes, totnode);
      }
      else if (brush2->smooth_deform_type == BRUSH_SMOOTH_DEFORM_DIRECTIONAL) {
        SCULPT_do_directional_smooth_brush(sd, ob, nodes, totnode);
      }
      else if (brush2->smooth_deform_type == BRUSH_SMOOTH_DEFORM_UNIFORM_WEIGHTS) {
        SCULPT_do_uniform_weights_smooth_brush(sd, ob, nodes, totnode);
      }
      break;
    case SCULPT_TOOL_CREASE:
      SCULPT_do_crease_brush(sd, ob, nodes, totnode);
      break;
    case SCULPT_TOOL_BLOB:
      SCULPT_do_crease_brush(sd, ob, nodes, totnode);
      break;
    case SCULPT_TOOL_PINCH:
      SCULPT_do_pinch_brush(sd, ob, nodes, totnode);
      break;
    case SCULPT_TOOL_INFLATE:
      SCULPT_do_inflate_brush(sd, ob, nodes, totnode);
      break;
    case SCULPT_TOOL_GRAB:
      SCULPT_do_grab_brush(sd, ob, nodes, totnode);
      break;
    case SCULPT_TOOL_ROTATE:
      SCULPT_do_rotate_brush(sd, ob, nodes, totnode);
      break;
    case SCULPT_TOOL_SNAKE_HOOK:
      SCULPT_do_snake_hook_brush(sd, ob, nodes, totnode);
      break;
    case SCULPT_TOOL_NUDGE:
      SCULPT_do_nudge_brush(sd, ob, nodes, totnode);
      break;
    case SCULPT_TOOL_THUMB:
      SCULPT_do_thumb_brush(sd, ob, nodes, totnode);
      break;
    case SCULPT_TOOL_LAYER:
      SCULPT_do_layer_brush(sd, ob, nodes, totnode);
      break;
    case SCULPT_TOOL_FLATTEN:
      SCULPT_do_flatten_brush(sd, ob, nodes, totnode);
      break;
    case SCULPT_TOOL_CLAY:
      SCULPT_do_clay_brush(sd, ob, nodes, totnode);
      break;
    case SCULPT_TOOL_CLAY_STRIPS:
      SCULPT_do_clay_strips_brush(sd, ob, nodes, totnode);
      break;
    case SCULPT_TOOL_TWIST:
      SCULPT_do_twist_brush(sd, ob, nodes, totnode);
      break;
    case SCULPT_TOOL_MULTIPLANE_SCRAPE:
      SCULPT_do_multiplane_scrape_brush(sd, ob, nodes, totnode);
      break;
    case SCULPT_TOOL_CLAY_THUMB:
      SCULPT_do_clay_thumb_brush(sd, ob, nodes, totnode);
      break;
    case SCULPT_TOOL_FILL:
      if (invert && brush2->flag & BRUSH_INVERT_TO_SCRAPE_FILL) {
        SCULPT_do_scrape_brush(sd, ob, nodes, totnode);
      }
      else {
        SCULPT_do_fill_brush(sd, ob, nodes, totnode);
      }
      break;
    case SCULPT_TOOL_SCRAPE:
      if (invert && brush2->flag & BRUSH_INVERT_TO_SCRAPE_FILL) {
        SCULPT_do_fill_brush(sd, ob, nodes, totnode);
      }
      else {
        SCULPT_do_scrape_brush(sd, ob, nodes, totnode);
      }
      break;
    case SCULPT_TOOL_MASK:
      SCULPT_do_mask_brush(sd, ob, nodes, totnode);
      break;
    case SCULPT_TOOL_POSE:
      SCULPT_do_pose_brush(sd, ob, nodes, totnode);
      break;
    case SCULPT_TOOL_DRAW_SHARP:
      SCULPT_do_draw_sharp_brush(sd, ob, nodes, totnode);
      break;
    case SCULPT_TOOL_ELASTIC_DEFORM:
      SCULPT_do_elastic_deform_brush(sd, ob, nodes, totnode);
      break;
    case SCULPT_TOOL_SLIDE_RELAX:
      SCULPT_do_slide_relax_brush(sd, ob, nodes, totnode);
      break;
    case SCULPT_TOOL_BOUNDARY:
      SCULPT_do_boundary_brush(sd, ob, nodes, totnode);
      break;
    case SCULPT_TOOL_CLOTH:
      SCULPT_do_cloth_brush(sd, ob, nodes, totnode);
      break;
    case SCULPT_TOOL_DRAW_FACE_SETS:
      SCULPT_do_draw_face_sets_brush(sd, ob, nodes, totnode);
      break;
    case SCULPT_TOOL_DISPLACEMENT_ERASER:
      SCULPT_do_displacement_eraser_brush(sd, ob, nodes, totnode);
      break;
    case SCULPT_TOOL_DISPLACEMENT_SMEAR:
      SCULPT_do_displacement_smear_brush(sd, ob, nodes, totnode);
      break;
    case SCULPT_TOOL_PAINT:
      SCULPT_do_paint_brush(sd, ob, nodes, totnode);
      break;
    case SCULPT_TOOL_SMEAR:
      SCULPT_do_smear_brush(sd, ob, nodes, totnode);
      break;
    case SCULPT_TOOL_FAIRING:
      SCULPT_do_fairing_brush(sd, ob, nodes, totnode);
      break;
    case SCULPT_TOOL_SCENE_PROJECT:
      SCULPT_do_scene_project_brush(sd, ob, nodes, totnode);
      break;
    case SCULPT_TOOL_SYMMETRIZE:
      SCULPT_do_symmetrize_brush(sd, ob, nodes, totnode);
      break;
    case SCULPT_TOOL_ARRAY:
      SCULPT_do_array_brush(sd, ob, nodes, totnode);
    case SCULPT_TOOL_VCOL_BOUNDARY:
      SCULPT_smooth_vcol_boundary(sd, ob, nodes, totnode, ss->cache->bstrength);
      break;
    case SCULPT_TOOL_UV_SMOOTH:
      SCULPT_uv_brush(sd, ob, nodes, totnode);
      break;
    case SCULPT_TOOL_TOPOLOGY_RAKE:
      if (ss->bm) {
        SCULPT_bmesh_topology_rake(
            sd, ob, nodes, totnode, ss->cache->bstrength, SCULPT_stroke_needs_original(brush));
      }
      break;
    case SCULPT_TOOL_DYNTOPO:
      sculpt_topology_update(sd, ob, brush, ups, NULL);
      // do_symmetrical_brush_actions(sd, ob, sculpt_topology_update, ups);
      break;
  }

  if (ss->needs_pbvh_rebuild) {
    bContext *C = ss->cache->vc->C;

    /* The mesh was modified, rebuild the PBVH. */
    BKE_particlesystem_reset_all(ob);
    BKE_ptcache_object_reset(CTX_data_scene(C), ob, PTCACHE_RESET_OUTDATED);
    DEG_id_tag_update(&ob->id, ID_RECALC_GEOMETRY);
    BKE_scene_graph_update_tagged(CTX_data_ensure_evaluated_depsgraph(C), CTX_data_main(C));
    SCULPT_pbvh_clear(ob);
    Depsgraph *depsgraph = CTX_data_ensure_evaluated_depsgraph(C);
    BKE_sculpt_update_object_for_edit(depsgraph, ob, true, false, false);
    if (brush->sculpt_tool == SCULPT_TOOL_ARRAY) {
      SCULPT_tag_update_overlays(C);
    }
    ss->needs_pbvh_rebuild = false;
  }

  BKE_pbvh_update_bounds(ss->pbvh, PBVH_UpdateBB | PBVH_UpdateOriginalBB);

  ss->cache->channels_final = channels_final;
  ss->cache->brush = brush;

  MEM_SAFE_FREE(nodes);
}

static void SCULPT_run_commandlist(
    Sculpt *sd, Object *ob, Brush *brush, BrushCommandList *list, UnifiedPaintSettings *ups)
{
  SculptSession *ss = ob->sculpt;
  Brush *oldbrush = ss->cache->brush;

  if (ss->cache->alt_smooth && brush->sculpt_tool == SCULPT_TOOL_SMOOTH) {
    float factor = BRUSHSET_GET_FLOAT(ss->cache->channels_final, smooth_strength_factor, NULL);
    float projection = BRUSHSET_GET_FLOAT(
        ss->cache->channels_final, smooth_strength_projection, NULL);

    BRUSHSET_SET_FLOAT(ss->cache->channels_final, strength, factor);
    BRUSHSET_SET_FLOAT(ss->cache->channels_final, projection, projection);

    BrushChannel *ch = BRUSHSET_LOOKUP(ss->cache->channels_final, smooth_strength_factor);
    BKE_brush_channel_copy_data(
        BRUSHSET_LOOKUP(ss->cache->channels_final, strength), ch, false, true);

    ch = BRUSHSET_LOOKUP(ss->cache->channels_final, smooth_strength_projection);
    BKE_brush_channel_copy_data(
        BRUSHSET_LOOKUP(ss->cache->channels_final, projection), ch, false, true);
  }

  int totnode = 0;
  PBVHNode **nodes = NULL;

  float start_radius = ss->cache->radius;

  float radius_scale = 1.0f;
  float radius_max = 0.0f;

  BKE_brush_commandlist_start(list, brush, ss->cache->channels_final);

  // this does a more high-level check then SCULPT_TOOL_HAS_DYNTOPO;
  bool has_dyntopo = ss->bm && SCULPT_stroke_is_dynamic_topology(ss, brush);
  bool all_nodes_undo = false;
  bool cloth_nodes_undo = false;

  // get maximum radius
  for (int i = 0; i < list->totcommand; i++) {
    BrushCommand *cmd = list->commands + i;

    Brush brush2 = *brush;
    brush2.sculpt_tool = cmd->tool;

    // Load parameters into brush2 for compatibility with old code
    BKE_brush_channelset_compat_load(cmd->params_final, &brush2, false);

    ss->cache->brush = &brush2;

    if (cmd->tool == SCULPT_TOOL_SMOOTH) {
      ss->cache->bstrength = brush2.alpha;

      if (ss->cache->invert && BRUSHSET_GET_INT(cmd->params_final, use_ctrl_invert, NULL)) {
        ss->cache->bstrength = -ss->cache->bstrength;
      }
    }
    else {
      ss->cache->bstrength = brush_strength(
          sd, ss->cache, calc_symmetry_feather(sd, ss->cache), ups);
    }

    brush2.alpha = fabs(ss->cache->bstrength);

    /* With these options enabled not all required nodes are inside the original brush radius, so
     * the brush can produce artifacts in some situations. */
    if (cmd->tool == SCULPT_TOOL_DRAW && BKE_brush_channelset_get_int(cmd->params_final,
                                                                      "original_normal",
                                                                      &ss->cache->input_mapping)) {
      radius_scale = MAX2(radius_scale, 2.0f);
    }

    if (SCULPT_tool_needs_all_pbvh_nodes(&brush2)) {
      all_nodes_undo = true;
    }
    else if (cmd->tool == SCULPT_TOOL_CLOTH) {
      cloth_nodes_undo = true;
    }

    if (!SCULPT_TOOL_HAS_DYNTOPO(cmd->tool) || SCULPT_get_int(ss, dyntopo_disabled, sd, brush)) {
      has_dyntopo = false;
    }

    float radius = BRUSHSET_GET_FLOAT(
        ss->cache->channels_final, radius, &ss->cache->input_mapping);
    radius = paint_calc_object_space_radius(ss->cache->vc, ss->cache->true_location, radius);

    radius_max = max_ff(radius_max, radius);
    ss->cache->brush = brush;
  }

  /* Check for unsupported features. */
  PBVHType type = BKE_pbvh_type(ss->pbvh);
  if (ELEM(brush->sculpt_tool, SCULPT_TOOL_PAINT, SCULPT_TOOL_SMEAR) &&
      !ELEM(type, PBVH_BMESH, PBVH_FACES)) {
    return;
  }

  if (brush->sculpt_tool == SCULPT_TOOL_ARRAY && !ELEM(type, PBVH_FACES, PBVH_BMESH)) {
    return;
  }

  for (int step = 0; step < list->totcommand; step++) {
    BrushCommand *cmd = list->commands + step;

    if (cmd->tool == SCULPT_TOOL_DYNTOPO && !has_dyntopo) {
      continue;
    }

    /* clang-format off */
    float spacing = BRUSHSET_GET_FINAL_FLOAT(cmd->params,
                                             ss->cache->channels_final,
                                             spacing,
                                             &ss->cache->input_mapping) / 100.0f;
    /* clang-format on */

    bool noskip = paint_stroke_apply_subspacing(
        ss->cache->stroke,
        spacing,
        PAINT_MODE_SCULPT,
        &cmd->last_spacing_t[SCULPT_get_symmetry_pass(ss)]);

    if (!noskip) {
      continue;
    }

    BrushRunCommandData data = {
        .cmd = cmd,
        .nodes = NULL,
        .totnode = 0,
        .radius_max = radius_max};  //, .nodes = nodes, .totnode = totnode};

    if (cmd->params_mapped) {
      BKE_brush_channelset_free(cmd->params_mapped);
    }

    cmd->params_mapped = BKE_brush_channelset_copy(cmd->params_final);
    BKE_brush_channelset_apply_mapping(cmd->params_mapped, &ss->cache->input_mapping);
    BKE_brush_channelset_clear_inherit(cmd->params_mapped);

    do_symmetrical_brush_actions(sd, ob, SCULPT_run_command, ups, &data);

    sculpt_combine_proxies(sd, ob);
  }

  /*
                           paint_stroke_apply_subspacing(
                               ss->cache->stroke,
                               spacing,
                               PAINT_MODE_SCULPT,
                               &ss->cache->last_smooth_t[SCULPT_get_symmetry_pass(ss)]);

    */

  /* The cloth brush adds the gravity as a regular force and it is processed in the solver. */
  if (ss->cache->supports_gravity && !ELEM(brush->sculpt_tool,
                                           SCULPT_TOOL_CLOTH,
                                           SCULPT_TOOL_DRAW_FACE_SETS,
                                           SCULPT_TOOL_BOUNDARY)) {
    do_gravity(sd, ob, nodes, totnode, sd->gravity_factor);
  }

  if (brush->deform_target == BRUSH_DEFORM_TARGET_CLOTH_SIM) {
    if (SCULPT_stroke_is_main_symmetry_pass(ss->cache)) {
      SCULPT_cloth_sim_activate_nodes(ss->cache->cloth_sim, nodes, totnode);
      SCULPT_cloth_brush_do_simulation_step(sd, ob, ss->cache->cloth_sim, nodes, totnode);
    }
  }
  ss->cache->brush = oldbrush;
  ss->cache->radius = start_radius;
  ss->cache->radius_squared = start_radius * start_radius;
}

/* Flush displacement from deformed PBVH vertex to original mesh. */
static void sculpt_flush_pbvhvert_deform(Object *ob, PBVHVertexIter *vd)
{
  SculptSession *ss = ob->sculpt;
  Mesh *me = ob->data;
  float disp[3], newco[3];
  int index = vd->vert_indices[vd->i];

  sub_v3_v3v3(disp, vd->co, ss->deform_cos[index]);
  mul_m3_v3(ss->deform_imats[index], disp);
  add_v3_v3v3(newco, disp, ss->orig_cos[index]);

  copy_v3_v3(ss->deform_cos[index], vd->co);
  copy_v3_v3(ss->orig_cos[index], newco);

  if (!ss->shapekey_active) {
    copy_v3_v3(me->mvert[index].co, newco);
  }
}

static void sculpt_combine_proxies_task_cb(void *__restrict userdata,
                                           const int n,
                                           const TaskParallelTLS *__restrict UNUSED(tls))
{
  SculptThreadedTaskData *data = userdata;
  SculptSession *ss = data->ob->sculpt;
  Sculpt *sd = data->sd;
  Object *ob = data->ob;
  const bool use_orco = data->use_proxies_orco;

  PBVHVertexIter vd;
  PBVHProxyNode *proxies;
  int proxy_count;
  float(*orco)[3] = NULL;

  if (use_orco && !ss->bm) {
    orco = SCULPT_undo_push_node(data->ob, data->nodes[n], SCULPT_UNDO_COORDS)->co;
  }

  BKE_pbvh_node_get_proxies(data->nodes[n], &proxies, &proxy_count);

  BKE_pbvh_vertex_iter_begin (ss->pbvh, data->nodes[n], vd, PBVH_ITER_UNIQUE) {
    float val[3];

    if (use_orco) {
      if (ss->bm) {
        float *co = BKE_PBVH_SCULPTVERT(ss->cd_sculpt_vert, vd.bm_vert)->origco;
        copy_v3_v3(val, co);
        // copy_v3_v3(val, BM_log_original_vert_co(ss->bm_log, vd.bm_vert));
      }
      else {
        copy_v3_v3(val, orco[vd.i]);
      }
    }
    else {
      copy_v3_v3(val, vd.co);
    }

    for (int p = 0; p < proxy_count; p++) {
      add_v3_v3(val, proxies[p].co[vd.i]);
    }

    PBVH_CHECK_NAN(val);

    if (ss->filter_cache && ss->filter_cache->cloth_sim) {
      /* When there is a simulation running in the filter cache that was created by a tool, combine
       * the proxies into the simulation instead of directly into the mesh. */
      SCULPT_clip(sd, ss, ss->filter_cache->cloth_sim->pos[vd.index], val);
    }
    else {
      SCULPT_clip(sd, ss, vd.co, val);
    }

    if (ss->deform_modifiers_active) {
      sculpt_flush_pbvhvert_deform(ob, &vd);
    }
  }
  BKE_pbvh_vertex_iter_end;

  BKE_pbvh_node_free_proxies(data->nodes[n]);
}

void sculpt_combine_proxies(Sculpt *sd, Object *ob)
{
  SculptSession *ss = ob->sculpt;
  Brush *brush = BKE_paint_brush(&sd->paint);
  PBVHNode **nodes;
  int totnode;

  if (!ss->cache->supports_gravity && sculpt_tool_is_proxy_used(brush->sculpt_tool)) {
    /* First line is tools that don't support proxies. */
    return;
  }

  BKE_pbvh_gather_proxies(ss->pbvh, &nodes, &totnode);

  const bool use_orco = ELEM(brush->sculpt_tool,
                             SCULPT_TOOL_GRAB,
                             SCULPT_TOOL_ROTATE,
                             SCULPT_TOOL_THUMB,
                             SCULPT_TOOL_BOUNDARY,
                             SCULPT_TOOL_ELASTIC_DEFORM,

                             SCULPT_TOOL_POSE);
  SculptThreadedTaskData data = {
      .sd = sd,
      .ob = ob,
      .brush = brush,
      .nodes = nodes,
      .use_proxies_orco = use_orco,
  };

  TaskParallelSettings settings;
  BKE_pbvh_parallel_range_settings(&settings, true, totnode);
  BLI_task_parallel_range(0, totnode, &data, sculpt_combine_proxies_task_cb, &settings);
  MEM_SAFE_FREE(nodes);
}

void SCULPT_combine_transform_proxies(Sculpt *sd, Object *ob)
{
  SculptSession *ss = ob->sculpt;
  PBVHNode **nodes;
  int totnode;

  BKE_pbvh_gather_proxies(ss->pbvh, &nodes, &totnode);
  SculptThreadedTaskData data = {
      .sd = sd,
      .ob = ob,
      .nodes = nodes,
      .use_proxies_orco = false,
  };

  TaskParallelSettings settings;
  BKE_pbvh_parallel_range_settings(&settings, true, totnode);
  BLI_task_parallel_range(0, totnode, &data, sculpt_combine_proxies_task_cb, &settings);

  MEM_SAFE_FREE(nodes);
}

/**
 * Copy the modified vertices from the #PBVH to the active key.
 */
static void sculpt_update_keyblock(Object *ob)
{
  SculptSession *ss = ob->sculpt;
  float(*vertCos)[3];

  /* Key-block update happens after handling deformation caused by modifiers,
   * so ss->orig_cos would be updated with new stroke. */
  if (ss->orig_cos) {
    vertCos = ss->orig_cos;
  }
  else {
    vertCos = BKE_pbvh_vert_coords_alloc(ss->pbvh);
  }

  if (!vertCos) {
    return;
  }

  SCULPT_vertcos_to_key(ob, ss->shapekey_active, vertCos);

  if (vertCos != ss->orig_cos) {
    MEM_freeN(vertCos);
  }
}

static void SCULPT_flush_stroke_deform_task_cb(void *__restrict userdata,
                                               const int n,
                                               const TaskParallelTLS *__restrict UNUSED(tls))
{
  SculptThreadedTaskData *data = userdata;
  SculptSession *ss = data->ob->sculpt;
  Object *ob = data->ob;
  float(*vertCos)[3] = data->vertCos;

  PBVHVertexIter vd;

  if (BKE_pbvh_type(ss->pbvh) == PBVH_BMESH) {
    BM_mesh_elem_index_ensure(ss->bm, BM_VERT);
  }

  BKE_pbvh_vertex_iter_begin (ss->pbvh, data->nodes[n], vd, PBVH_ITER_UNIQUE) {
    sculpt_flush_pbvhvert_deform(ob, &vd);

    if (!vertCos) {
      continue;
    }

    int index = vd.vert_indices[vd.i];
    copy_v3_v3(vertCos[index], ss->orig_cos[index]);
  }
  BKE_pbvh_vertex_iter_end;
}

/* Flush displacement from deformed PBVH to original layer. */
void SCULPT_flush_stroke_deform(Sculpt *sd, Object *ob, bool is_proxy_used)
{
  SculptSession *ss = ob->sculpt;
  Brush *brush = BKE_paint_brush(&sd->paint);

  if (is_proxy_used && ss->deform_modifiers_active) {
    /* This brushes aren't using proxies, so sculpt_combine_proxies() wouldn't propagate needed
     * deformation to original base. */

    int totnode;
    Mesh *me = (Mesh *)ob->data;
    PBVHNode **nodes;
    float(*vertCos)[3] = NULL;

    if (ss->shapekey_active) {
      vertCos = MEM_mallocN(sizeof(*vertCos) * me->totvert, "flushStrokeDeofrm keyVerts");

      /* Mesh could have isolated verts which wouldn't be in BVH, to deal with this we copy old
       * coordinates over new ones and then update coordinates for all vertices from BVH. */
      memcpy(vertCos, ss->orig_cos, sizeof(*vertCos) * me->totvert);
    }

    BKE_pbvh_search_gather(ss->pbvh, NULL, NULL, &nodes, &totnode);

    SculptThreadedTaskData data = {
        .sd = sd,
        .ob = ob,
        .brush = brush,
        .nodes = nodes,
        .vertCos = vertCos,
    };

    TaskParallelSettings settings;
    BKE_pbvh_parallel_range_settings(&settings, true, totnode);
    BLI_task_parallel_range(0, totnode, &data, SCULPT_flush_stroke_deform_task_cb, &settings);

    if (vertCos) {
      SCULPT_vertcos_to_key(ob, ss->shapekey_active, vertCos);
      MEM_freeN(vertCos);
    }

    MEM_SAFE_FREE(nodes);

    /* Modifiers could depend on mesh normals, so we should update them.
     * NOTE: then if sculpting happens on locked key, normals should be re-calculate after
     * applying coords from key-block on base mesh. */
    BKE_mesh_calc_normals(me);
  }
  else if (ss->shapekey_active) {
    sculpt_update_keyblock(ob);
  }
}

/**
 * Flip all the edit-data across the axis/axes specified by \a symm.
 * Used to calculate multiple modifications to the mesh when symmetry is enabled.
 */
void SCULPT_cache_calc_brushdata_symm(StrokeCache *cache,
                                      const char symm,
                                      const char axis,
                                      const float angle)
{
  flip_v3_v3(cache->location, cache->true_location, symm);
  flip_v3_v3(cache->last_location, cache->true_last_location, symm);
  flip_v3_v3(cache->grab_delta_symmetry, cache->grab_delta, symm);
  flip_v3_v3(cache->view_normal, cache->true_view_normal, symm);
  flip_v3_v3(cache->view_origin, cache->true_view_origin, symm);

  flip_v3_v3(cache->initial_location, cache->true_initial_location, symm);
  flip_v3_v3(cache->initial_normal, cache->true_initial_normal, symm);

  /* XXX This reduces the length of the grab delta if it approaches the line of symmetry
   * XXX However, a different approach appears to be needed. */
#if 0
  if (sd->paint.symmetry_flags & PAINT_SYMMETRY_FEATHER) {
    float frac = 1.0f / max_overlap_count(sd);
    float reduce = (feather - frac) / (1.0f - frac);

    printf("feather: %f frac: %f reduce: %f\n", feather, frac, reduce);

    if (frac < 1.0f) {
      mul_v3_fl(cache->grab_delta_symmetry, reduce);
    }
  }
#endif

  unit_m4(cache->symm_rot_mat);
  unit_m4(cache->symm_rot_mat_inv);
  zero_v3(cache->plane_offset);

  /* Expects XYZ. */
  if (axis) {
    rotate_m4(cache->symm_rot_mat, axis, angle);
    rotate_m4(cache->symm_rot_mat_inv, axis, -angle);
  }

  mul_m4_v3(cache->symm_rot_mat, cache->location);
  mul_m4_v3(cache->symm_rot_mat, cache->grab_delta_symmetry);

  if (cache->supports_gravity) {
    flip_v3_v3(cache->gravity_direction, cache->true_gravity_direction, symm);
    mul_m4_v3(cache->symm_rot_mat, cache->gravity_direction);
  }

  if (cache->is_rake_rotation_valid) {
    flip_qt_qt(cache->rake_rotation_symmetry, cache->rake_rotation, symm);
  }
}

static void do_tiled(Sculpt *sd,
                     Object *ob,
                     Brush *brush,
                     UnifiedPaintSettings *ups,
                     BrushActionFunc action,
                     void *userdata)
{
  SculptSession *ss = ob->sculpt;
  StrokeCache *cache = ss->cache;
  const float radius = cache->radius;
  BoundBox *bb = BKE_object_boundbox_get(ob);
  const float *bbMin = bb->vec[0];
  const float *bbMax = bb->vec[6];
  const float *step = sd->paint.tile_offset;

  /* These are integer locations, for real location: multiply with step and add orgLoc.
   * So 0,0,0 is at orgLoc. */
  int start[3];
  int end[3];
  int cur[3];

  /* Position of the "prototype" stroke for tiling. */
  float orgLoc[3];
  float original_initial_location[3];
  copy_v3_v3(orgLoc, cache->location);
  copy_v3_v3(original_initial_location, cache->initial_location);

  for (int dim = 0; dim < 3; dim++) {
    if ((sd->paint.symmetry_flags & (PAINT_TILE_X << dim)) && step[dim] > 0) {
      start[dim] = (bbMin[dim] - orgLoc[dim] - radius) / step[dim];
      end[dim] = (bbMax[dim] - orgLoc[dim] + radius) / step[dim];
    }
    else {
      start[dim] = end[dim] = 0;
    }
  }

  /* First do the "un-tiled" position to initialize the stroke for this location. */
  cache->tile_pass = 0;
  action(sd, ob, brush, ups, userdata);

  /* Now do it for all the tiles. */
  copy_v3_v3_int(cur, start);
  for (cur[0] = start[0]; cur[0] <= end[0]; cur[0]++) {
    for (cur[1] = start[1]; cur[1] <= end[1]; cur[1]++) {
      for (cur[2] = start[2]; cur[2] <= end[2]; cur[2]++) {
        if (!cur[0] && !cur[1] && !cur[2]) {
          /* Skip tile at orgLoc, this was already handled before all others. */
          continue;
        }

        ++cache->tile_pass;

        for (int dim = 0; dim < 3; dim++) {
          cache->location[dim] = cur[dim] * step[dim] + orgLoc[dim];
          cache->plane_offset[dim] = cur[dim] * step[dim];
          cache->initial_location[dim] = cur[dim] * step[dim] + original_initial_location[dim];
        }
        action(sd, ob, brush, ups, userdata);
      }
    }
  }
}

static void do_radial_symmetry(Sculpt *sd,
                               Object *ob,
                               Brush *brush,
                               UnifiedPaintSettings *ups,
                               BrushActionFunc action,
                               const char symm,
                               const int axis,
                               const float UNUSED(feather),
                               void *userdata)
{
  SculptSession *ss = ob->sculpt;

  for (int i = 1; i < sd->radial_symm[axis - 'X']; i++) {
    const float angle = 2.0f * M_PI * i / sd->radial_symm[axis - 'X'];
    ss->cache->radial_symmetry_pass = i;
    SCULPT_cache_calc_brushdata_symm(ss->cache, symm, axis, angle);
    do_tiled(sd, ob, brush, ups, action, userdata);
  }
}

/**
 * Noise texture gives different values for the same input coord; this
 * can tear a multi-resolution mesh during sculpting so do a stitch in this case.
 */
static void sculpt_fix_noise_tear(Sculpt *sd, Object *ob)
{
  SculptSession *ss = ob->sculpt;
  Brush *brush = BKE_paint_brush(&sd->paint);
  MTex *mtex = &brush->mtex;

  if (ss->multires.active && mtex->tex && mtex->tex->type == TEX_NOISE) {
    multires_stitch_grids(ob);
  }
}

static void do_symmetrical_brush_actions(
    Sculpt *sd, Object *ob, BrushActionFunc action, UnifiedPaintSettings *ups, void *userdata)
{
  Brush *brush = BKE_paint_brush(&sd->paint);
  SculptSession *ss = ob->sculpt;
  StrokeCache *cache = ss->cache;
  const char symm = SCULPT_mesh_symmetry_xyz_get(ob);

  float feather = calc_symmetry_feather(sd, ss->cache);

  cache->bstrength = brush_strength(sd, cache, feather, ups);
  cache->symmetry = symm;

  /* `symm` is a bit combination of XYZ -
   * 1 is mirror X; 2 is Y; 3 is XY; 4 is Z; 5 is XZ; 6 is YZ; 7 is XYZ */
  for (int i = 0; i <= symm; i++) {
    if (!SCULPT_is_symmetry_iteration_valid(i, symm)) {
      continue;
    }
    cache->mirror_symmetry_pass = i;
    cache->radial_symmetry_pass = 0;

    SCULPT_cache_calc_brushdata_symm(cache, i, 0, 0);
    do_tiled(sd, ob, brush, ups, action, userdata);

    do_radial_symmetry(sd, ob, brush, ups, action, i, 'X', feather, userdata);
    do_radial_symmetry(sd, ob, brush, ups, action, i, 'Y', feather, userdata);
    do_radial_symmetry(sd, ob, brush, ups, action, i, 'Z', feather, userdata);
  }
}

static void sculpt_update_tex(const Scene *scene, Sculpt *sd, SculptSession *ss)
{
  Brush *brush = BKE_paint_brush(&sd->paint);
  const int radius = BKE_brush_size_get(scene, brush, true);

  MEM_SAFE_FREE(ss->texcache);

  if (ss->tex_pool) {
    BKE_image_pool_free(ss->tex_pool);
    ss->tex_pool = NULL;
  }

  /* Need to allocate a bigger buffer for bigger brush size. */
  ss->texcache_side = 2 * radius;
  if (!ss->texcache || ss->texcache_side > ss->texcache_actual) {
    ss->texcache = BKE_brush_gen_texture_cache(brush, radius, false);
    ss->texcache_actual = ss->texcache_side;
    ss->tex_pool = BKE_image_pool_new();
  }
}

bool SCULPT_mode_poll(bContext *C)
{
  Object *ob = CTX_data_active_object(C);
  return ob && ob->mode & OB_MODE_SCULPT;
}

bool SCULPT_vertex_colors_poll(bContext *C)
{
  if (!U.experimental.use_sculpt_vertex_colors) {
    return false;
  }

  return SCULPT_mode_poll(C);
}

bool SCULPT_vertex_colors_poll_no_bmesh(bContext *C)
{
  if (!U.experimental.use_sculpt_vertex_colors) {
    return false;
  }

  Object *ob = CTX_data_active_object(C);

  if (ob && ob->sculpt && ob->sculpt->bm) {
    return false;
  }

  return SCULPT_mode_poll(C);
}

bool SCULPT_mode_poll_view3d(bContext *C)
{
  return (SCULPT_mode_poll(C) && CTX_wm_region_view3d(C));
}

bool SCULPT_poll_view3d(bContext *C)
{
  return (SCULPT_poll(C) && CTX_wm_region_view3d(C));
}

bool SCULPT_poll(bContext *C)
{
  return SCULPT_mode_poll(C) && PAINT_brush_tool_poll(C);
}

static const char *sculpt_tool_name(Sculpt *sd)
{
  Brush *brush = BKE_paint_brush(&sd->paint);

  switch ((eBrushSculptTool)brush->sculpt_tool) {
    case SCULPT_TOOL_DRAW:
      return "Draw Brush";
    case SCULPT_TOOL_SMOOTH:
      return "Smooth Brush";
    case SCULPT_TOOL_CREASE:
      return "Crease Brush";
    case SCULPT_TOOL_BLOB:
      return "Blob Brush";
    case SCULPT_TOOL_PINCH:
      return "Pinch Brush";
    case SCULPT_TOOL_INFLATE:
      return "Inflate Brush";
    case SCULPT_TOOL_GRAB:
      return "Grab Brush";
    case SCULPT_TOOL_NUDGE:
      return "Nudge Brush";
    case SCULPT_TOOL_THUMB:
      return "Thumb Brush";
    case SCULPT_TOOL_LAYER:
      return "Layer Brush";
    case SCULPT_TOOL_FLATTEN:
      return "Flatten Brush";
    case SCULPT_TOOL_CLAY:
      return "Clay Brush";
    case SCULPT_TOOL_CLAY_STRIPS:
      return "Clay Strips Brush";
    case SCULPT_TOOL_CLAY_THUMB:
      return "Clay Thumb Brush";
    case SCULPT_TOOL_FILL:
      return "Fill Brush";
    case SCULPT_TOOL_SCRAPE:
      return "Scrape Brush";
    case SCULPT_TOOL_SNAKE_HOOK:
      return "Snake Hook Brush";
    case SCULPT_TOOL_ROTATE:
      return "Rotate Brush";
    case SCULPT_TOOL_MASK:
      return "Mask Brush";
    case SCULPT_TOOL_SIMPLIFY:
      return "Simplify Brush";
    case SCULPT_TOOL_DRAW_SHARP:
      return "Draw Sharp Brush";
    case SCULPT_TOOL_ELASTIC_DEFORM:
      return "Elastic Deform Brush";
    case SCULPT_TOOL_POSE:
      return "Pose Brush";
    case SCULPT_TOOL_MULTIPLANE_SCRAPE:
      return "Multi-plane Scrape Brush";
    case SCULPT_TOOL_SLIDE_RELAX:
      return "Slide/Relax Brush";
    case SCULPT_TOOL_BOUNDARY:
      return "Boundary Brush";
    case SCULPT_TOOL_CLOTH:
      return "Cloth Brush";
    case SCULPT_TOOL_DRAW_FACE_SETS:
      return "Draw Face Sets";
    case SCULPT_TOOL_DISPLACEMENT_ERASER:
      return "Multires Displacement Eraser";
    case SCULPT_TOOL_DISPLACEMENT_SMEAR:
      return "Multires Displacement Smear";
    case SCULPT_TOOL_PAINT:
      return "Paint Brush";
    case SCULPT_TOOL_SMEAR:
      return "Smear Brush";
    case SCULPT_TOOL_FAIRING:
      return "Fairing Brush";
    case SCULPT_TOOL_SCENE_PROJECT:
      return "Scene Project";
    case SCULPT_TOOL_SYMMETRIZE:
      return "Symmetrize Brush";
    case SCULPT_TOOL_TWIST:
      return "Clay Strips Brush";
    case SCULPT_TOOL_ARRAY:
      return "Array Brush";
    case SCULPT_TOOL_VCOL_BOUNDARY:
      return "Color Boundary";
    case SCULPT_TOOL_UV_SMOOTH:
      return "UV Smooth";
    case SCULPT_TOOL_TOPOLOGY_RAKE:
      return "Topology Rake";
    case SCULPT_TOOL_DYNTOPO:
      return "DynTopo";
  }

  return "Sculpting";
}

/**
 * Operator for applying a stroke (various attributes including mouse path)
 * using the current brush. */

void SCULPT_cache_free(SculptSession *ss, StrokeCache *cache)
{
  MEM_SAFE_FREE(cache->dial);
  MEM_SAFE_FREE(cache->surface_smooth_laplacian_disp);

#ifdef SCULPT_NEIGHBORS_CACHE
  if (ss->cache->ncache) {
    neighbor_cache_free(ss->cache->ncache);
    ss->cache->ncache = NULL;
  }
#endif

  if (ss->custom_layers[SCULPT_SCL_LAYER_DISP]) {
    SCULPT_temp_customlayer_release(ss, ss->custom_layers[SCULPT_SCL_LAYER_DISP]);
    MEM_freeN(ss->custom_layers[SCULPT_SCL_LAYER_DISP]);
    ss->custom_layers[SCULPT_SCL_LAYER_DISP] = NULL;
  }

  if (ss->custom_layers[SCULPT_SCL_LAYER_STROKE_ID]) {
    SCULPT_temp_customlayer_release(ss, ss->custom_layers[SCULPT_SCL_LAYER_STROKE_ID]);
    MEM_freeN(ss->custom_layers[SCULPT_SCL_LAYER_STROKE_ID]);
    ss->custom_layers[SCULPT_SCL_LAYER_STROKE_ID] = NULL;
  }

  MEM_SAFE_FREE(cache->prev_colors);
  MEM_SAFE_FREE(cache->detail_directions);

  if (ss->cache->commandlist) {
    BKE_brush_commandlist_free(ss->cache->commandlist);
  }

  if (ss->custom_layers[SCULPT_SCL_FAIRING_MASK]) {
    SCULPT_temp_customlayer_release(ss, ss->custom_layers[SCULPT_SCL_FAIRING_MASK]);
    MEM_freeN(ss->custom_layers[SCULPT_SCL_FAIRING_MASK]);
    ss->custom_layers[SCULPT_SCL_FAIRING_MASK] = NULL;
  }

  if (ss->custom_layers[SCULPT_SCL_FAIRING_FADE]) {
    SCULPT_temp_customlayer_release(ss, ss->custom_layers[SCULPT_SCL_FAIRING_FADE]);

    MEM_freeN(ss->custom_layers[SCULPT_SCL_FAIRING_FADE]);
    ss->custom_layers[SCULPT_SCL_FAIRING_FADE] = NULL;
  }

  if (ss->custom_layers[SCULPT_SCL_PREFAIRING_CO]) {
    SCULPT_temp_customlayer_release(ss, ss->custom_layers[SCULPT_SCL_PREFAIRING_CO]);

    MEM_freeN(ss->custom_layers[SCULPT_SCL_PREFAIRING_CO]);
    ss->custom_layers[SCULPT_SCL_PREFAIRING_CO] = NULL;
  }

  if (ss->cache->channels_final) {
    BKE_brush_channelset_free(ss->cache->channels_final);
  }

  MEM_SAFE_FREE(cache->prev_displacement);
  MEM_SAFE_FREE(cache->limit_surface_co);

  if (cache->snap_context) {
    ED_transform_snap_object_context_destroy(cache->snap_context);
  }

  MEM_SAFE_FREE(cache->layer_disp_map);
  cache->layer_disp_map = NULL;
  cache->layer_disp_map_size = 0;

  if (cache->pose_ik_chain) {
    SCULPT_pose_ik_chain_free(cache->pose_ik_chain);
  }

  for (int i = 0; i < PAINT_SYMM_AREAS; i++) {
    if (cache->boundaries[i]) {
      SCULPT_boundary_data_free(cache->boundaries[i]);
      cache->boundaries[i] = NULL;
    }
    if (cache->geodesic_dists[i]) {
      MEM_SAFE_FREE(cache->geodesic_dists[i]);
    }
  }

  if (cache->cloth_sim) {
    SCULPT_cloth_simulation_free(cache->cloth_sim);
  }

  MEM_freeN(cache);
}

void SCULPT_clear_scl_pointers(SculptSession *ss)
{
  for (int i = 0; i < SCULPT_SCL_LAYER_MAX; i++) {
    MEM_SAFE_FREE(ss->custom_layers[i]);
    ss->custom_layers[i] = NULL;
  }
}

/* Initialize mirror modifier clipping. */
static void sculpt_init_mirror_clipping(Object *ob, SculptSession *ss)
{
  ModifierData *md;

  for (md = ob->modifiers.first; md; md = md->next) {
    if (!(md->type == eModifierType_Mirror && (md->mode & eModifierMode_Realtime))) {
      continue;
    }
    MirrorModifierData *mmd = (MirrorModifierData *)md;

    if (!(mmd->flag & MOD_MIR_CLIPPING)) {
      continue;
    }
    /* Check each axis for mirroring. */
    for (int i = 0; i < 3; i++) {
      if (!(mmd->flag & (MOD_MIR_AXIS_X << i))) {
        continue;
      }
      /* Enable sculpt clipping. */
      ss->cache->flag |= CLIP_X << i;

      /* Update the clip tolerance. */
      if (mmd->tolerance > ss->cache->clip_tolerance[i]) {
        ss->cache->clip_tolerance[i] = mmd->tolerance;
      }
    }
  }
}

/* Initialize the stroke cache invariants from operator properties. */
static void sculpt_update_cache_invariants(
    bContext *C, Sculpt *sd, SculptSession *ss, wmOperator *op, const float mouse[2])
{
  StrokeCache *cache = MEM_callocN(sizeof(StrokeCache), "stroke cache");
  Main *bmain = CTX_data_main(C);
  Scene *scene = CTX_data_scene(C);
  UnifiedPaintSettings *ups = &CTX_data_tool_settings(C)->unified_paint_settings;
  Brush *brush = BKE_paint_brush(&sd->paint);
  ViewContext *vc = paint_stroke_view_context(op->customdata);
  Object *ob = CTX_data_active_object(C);
  float mat[3][3];
  float viewDir[3] = {0.0f, 0.0f, 1.0f};
  float max_scale;
  int mode;

  if (!sd->channels) {
    BKE_brush_init_toolsettings(sd);
  }

  cache->C = C;
  ss->cache = cache;

  /* Set scaling adjustment. */
  max_scale = 0.0f;
  for (int i = 0; i < 3; i++) {
    max_scale = max_ff(max_scale, fabsf(ob->scale[i]));
  }
  cache->scale[0] = max_scale / ob->scale[0];
  cache->scale[1] = max_scale / ob->scale[1];
  cache->scale[2] = max_scale / ob->scale[2];

  float plane_trim = BRUSHSET_GET_FINAL_FLOAT(sd->channels, brush->channels, plane_trim, NULL);
  cache->plane_trim_squared = plane_trim * plane_trim;

  cache->flag = 0;

  sculpt_init_mirror_clipping(ob, ss);

  /* Initial mouse location. */
  if (mouse) {
    copy_v2_v2(cache->initial_mouse, mouse);
  }
  else {
    zero_v2(cache->initial_mouse);
  }

  /* initialize speed moving average */
  for (int i = 0; i < SCULPT_SPEED_MA_SIZE; i++) {
    cache->speed_avg[i] = -1.0f;
  }
  cache->last_speed_time = PIL_check_seconds_timer();

  copy_v3_v3(cache->initial_location, ss->cursor_location);
  copy_v3_v3(cache->true_initial_location, ss->cursor_location);

  copy_v3_v3(cache->initial_normal, ss->cursor_normal);
  copy_v3_v3(cache->true_initial_normal, ss->cursor_normal);

  mode = RNA_enum_get(op->ptr, "mode");
  cache->invert = mode == BRUSH_STROKE_INVERT;
  cache->alt_smooth = mode == BRUSH_STROKE_SMOOTH;
  cache->normal_weight = brush->normal_weight;

  /* Interpret invert as following normal, for grab brushes. */
  if (SCULPT_TOOL_HAS_NORMAL_WEIGHT(brush->sculpt_tool)) {
    if (cache->invert) {
      cache->invert = false;
      cache->normal_weight = (cache->normal_weight == 0.0f);
    }
  }

  /* Not very nice, but with current events system implementation
   * we can't handle brush appearance inversion hotkey separately (sergey). */
  if (cache->invert) {
    ups->draw_inverted = true;
  }
  else {
    ups->draw_inverted = false;
  }

  /* Alt-Smooth. */
  if (cache->alt_smooth) {
    if (brush->sculpt_tool == SCULPT_TOOL_MASK) {
      cache->saved_mask_brush_tool = brush->mask_tool;
      brush->mask_tool = BRUSH_MASK_SMOOTH;
    }
    else if (ELEM(brush->sculpt_tool,
                  SCULPT_TOOL_SLIDE_RELAX,
                  SCULPT_TOOL_DRAW_FACE_SETS,
                  SCULPT_TOOL_PAINT,
                  SCULPT_TOOL_SMEAR)) {
      /* Do nothing, this tool has its own smooth mode. */
    }
    else {
      Paint *p = &sd->paint;
      Brush *br;
      int size = BKE_brush_size_get(scene, brush, true);

      BLI_strncpy(cache->saved_active_brush_name,
                  brush->id.name + 2,
                  sizeof(cache->saved_active_brush_name));

      br = (Brush *)BKE_libblock_find_name(bmain, ID_BR, "Smooth");
      if (br) {
        BKE_paint_brush_set(p, br);
        brush = br;
        cache->saved_smooth_size = BKE_brush_size_get(scene, brush, true);
        BKE_brush_size_set(scene, brush, size, paint_use_channels(C));
        BKE_curvemapping_init(brush->curve);
      }
    }
  }

  copy_v2_v2(cache->mouse, cache->initial_mouse);
  copy_v2_v2(cache->mouse_event, cache->initial_mouse);
  copy_v2_v2(ups->tex_mouse, cache->initial_mouse);

  /* Truly temporary data that isn't stored in properties. */

  cache->vc = vc;

  cache->brush = brush;

  /* Cache projection matrix. */
  ED_view3d_ob_project_mat_get(cache->vc->rv3d, ob, cache->projection_mat);

  invert_m4_m4(ob->imat, ob->obmat);
  copy_m3_m4(mat, cache->vc->rv3d->viewinv);
  mul_m3_v3(mat, viewDir);
  copy_m3_m4(mat, ob->imat);
  mul_m3_v3(mat, viewDir);
  normalize_v3_v3(cache->true_view_normal, viewDir);

  copy_v3_v3(cache->true_view_origin, cache->vc->rv3d->viewinv[3]);

  cache->supports_gravity = (!ELEM(brush->sculpt_tool,
                                   SCULPT_TOOL_MASK,
                                   SCULPT_TOOL_SMOOTH,
                                   SCULPT_TOOL_SIMPLIFY,
                                   SCULPT_TOOL_DISPLACEMENT_SMEAR,
                                   SCULPT_TOOL_DISPLACEMENT_ERASER) &&
                             (sd->gravity_factor > 0.0f));
  /* Get gravity vector in world space. */
  if (cache->supports_gravity) {
    if (sd->gravity_object) {
      Object *gravity_object = sd->gravity_object;

      copy_v3_v3(cache->true_gravity_direction, gravity_object->obmat[2]);
    }
    else {
      cache->true_gravity_direction[0] = cache->true_gravity_direction[1] = 0.0f;
      cache->true_gravity_direction[2] = 1.0f;
    }

    /* Transform to sculpted object space. */
    mul_m3_v3(mat, cache->true_gravity_direction);
    normalize_v3(cache->true_gravity_direction);
  }

  /* Make copies of the mesh vertex locations and normals for some tools. */
  if (brush->flag & BRUSH_ANCHORED) {
    cache->original = true;
  }

  /* Draw sharp does not need the original coordinates to produce the accumulate effect, so it
   * should work the opposite way. */
  if (brush->sculpt_tool == SCULPT_TOOL_DRAW_SHARP) {
    cache->original = true;
  }

  if (SCULPT_TOOL_HAS_ACCUMULATE(brush->sculpt_tool)) {
    if (!(BRUSHSET_GET_INT(brush->channels, accumulate, &ss->cache->input_mapping))) {
      cache->original = true;
      if (brush->sculpt_tool == SCULPT_TOOL_DRAW_SHARP) {
        cache->original = false;
      }
    }
  }

  cache->first_time = true;

#define PIXEL_INPUT_THRESHHOLD 5
  if (brush->sculpt_tool == SCULPT_TOOL_ROTATE) {
    cache->dial = BLI_dial_init(cache->initial_mouse, PIXEL_INPUT_THRESHHOLD);
  }

#undef PIXEL_INPUT_THRESHHOLD
}

static float sculpt_brush_dynamic_size_get(Brush *brush, StrokeCache *cache, float initial_size)
{
  return initial_size;
#if 0
  if (brush->pressure_size_curve) {
    return initial_size *
           BKE_curvemapping_evaluateF(brush->pressure_size_curve, 0, cache->pressure);
  }

  switch (brush->sculpt_tool) {
    case SCULPT_TOOL_CLAY:
      return max_ff(initial_size * 0.20f, initial_size * pow3f(cache->pressure));
    case SCULPT_TOOL_CLAY_STRIPS:
      return max_ff(initial_size * 0.30f, initial_size * powf(cache->pressure, 1.5f));
    case SCULPT_TOOL_CLAY_THUMB: {
      float clay_stabilized_pressure = sculpt_clay_thumb_get_stabilized_pressure(cache);
      return initial_size * clay_stabilized_pressure;
    }
    default:
      return initial_size * cache->pressure;
  }
#endif
}

/* In these brushes the grab delta is calculated always from the initial stroke location, which
 * is generally used to create grab deformations. */
static bool sculpt_needs_delta_from_anchored_origin(Brush *brush)
{
  if (ELEM(brush->sculpt_tool,
           SCULPT_TOOL_GRAB,
           SCULPT_TOOL_POSE,
           SCULPT_TOOL_BOUNDARY,
           SCULPT_TOOL_ARRAY,
           SCULPT_TOOL_THUMB,
           SCULPT_TOOL_ELASTIC_DEFORM)) {
    return true;
  }
  if (brush->sculpt_tool == SCULPT_TOOL_CLOTH &&
      brush->cloth_deform_type == BRUSH_CLOTH_DEFORM_GRAB) {
    return true;
  }
  return false;
}

/* In these brushes the grab delta is calculated from the previous stroke location, which is used
 * to calculate to orientate the brush tip and deformation towards the stroke direction. */
static bool sculpt_needs_delta_for_tip_orientation(Brush *brush)
{
  if (brush->sculpt_tool == SCULPT_TOOL_CLOTH) {
    return brush->cloth_deform_type != BRUSH_CLOTH_DEFORM_GRAB;
  }
  return ELEM(brush->sculpt_tool,
              SCULPT_TOOL_CLAY_STRIPS,
              SCULPT_TOOL_TWIST,
              SCULPT_TOOL_PINCH,
              SCULPT_TOOL_MULTIPLANE_SCRAPE,
              SCULPT_TOOL_CLAY_THUMB,
              SCULPT_TOOL_NUDGE,
              SCULPT_TOOL_SNAKE_HOOK);
}

static void sculpt_rake_data_update(struct SculptRakeData *srd, const float co[3])
{
  float rake_dist = len_v3v3(srd->follow_co, co);
  if (rake_dist > srd->follow_dist) {
    interp_v3_v3v3(srd->follow_co, srd->follow_co, co, rake_dist - srd->follow_dist);
  }
}

static void sculpt_update_brush_delta(UnifiedPaintSettings *ups, Object *ob, Brush *brush)
{
  SculptSession *ss = ob->sculpt;
  StrokeCache *cache = ss->cache;
  const float mouse[2] = {
      cache->mouse_event[0],
      cache->mouse_event[1],
  };
  int tool = brush->sculpt_tool;

  if (!ELEM(tool,
            SCULPT_TOOL_PAINT,
            SCULPT_TOOL_GRAB,
            SCULPT_TOOL_ELASTIC_DEFORM,
            SCULPT_TOOL_CLOTH,
            SCULPT_TOOL_NUDGE,
            SCULPT_TOOL_CLAY_STRIPS,
            SCULPT_TOOL_TWIST,
            SCULPT_TOOL_PINCH,
            SCULPT_TOOL_MULTIPLANE_SCRAPE,
            SCULPT_TOOL_CLAY_THUMB,
            SCULPT_TOOL_SNAKE_HOOK,
            SCULPT_TOOL_POSE,
            SCULPT_TOOL_BOUNDARY,
            SCULPT_TOOL_ARRAY,
            SCULPT_TOOL_THUMB) &&
      !sculpt_brush_use_topology_rake(ss, brush)) {
    return;
  }
  float grab_location[3], imat[4][4], delta[3], loc[3];

  if (SCULPT_stroke_is_first_brush_step_of_symmetry_pass(ss->cache)) {
    if (tool == SCULPT_TOOL_GRAB && brush->flag & BRUSH_GRAB_ACTIVE_VERTEX) {
      copy_v3_v3(cache->orig_grab_location,
                 SCULPT_vertex_co_for_grab_active_get(ss, SCULPT_active_vertex_get(ss)));
    }
    else {
      copy_v3_v3(cache->orig_grab_location, cache->true_location);
    }
  }
  else if (tool == SCULPT_TOOL_SNAKE_HOOK ||
           (tool == SCULPT_TOOL_CLOTH &&
            brush->cloth_deform_type == BRUSH_CLOTH_DEFORM_SNAKE_HOOK)) {
    add_v3_v3(cache->true_location, cache->grab_delta);
  }

  /* Compute 3d coordinate at same z from original location + mouse. */
  mul_v3_m4v3(loc, ob->obmat, cache->orig_grab_location);
  ED_view3d_win_to_3d(cache->vc->v3d, cache->vc->region, loc, mouse, grab_location);

  /* Compute delta to move verts by. */
  if (!SCULPT_stroke_is_first_brush_step_of_symmetry_pass(ss->cache)) {
    if (sculpt_needs_delta_from_anchored_origin(brush)) {
      sub_v3_v3v3(delta, grab_location, cache->old_grab_location);
      invert_m4_m4(imat, ob->obmat);
      mul_mat3_m4_v3(imat, delta);
      add_v3_v3(cache->grab_delta, delta);
    }
    else if (sculpt_needs_delta_for_tip_orientation(brush)) {
      if (brush->flag & (BRUSH_ANCHORED | BRUSH_DRAG_DOT)) {
        float orig[3];
        mul_v3_m4v3(orig, ob->obmat, cache->orig_grab_location);
        sub_v3_v3v3(cache->grab_delta, grab_location, orig);
      }
      else {
        if (SCULPT_get_int(ss, use_smoothed_rake, NULL, brush)) {
          float tmp1[3];
          float tmp2[3];

          sub_v3_v3v3(tmp1, grab_location, cache->old_grab_location);
          copy_v3_v3(tmp2, ss->cache->grab_delta);

          normalize_v3(tmp1);
          normalize_v3(tmp2);

          bool bad = len_v3v3(grab_location, cache->old_grab_location) < 0.0001f;
          bad = bad || saacos(dot_v3v3(tmp1, tmp2) > 0.35f);

          float t = bad ? 0.1f : 0.5f;

          sub_v3_v3v3(tmp1, grab_location, cache->old_grab_location);
          interp_v3_v3v3(cache->grab_delta, cache->grab_delta, tmp1, t);
        }
        else {
          sub_v3_v3v3(ss->cache->grab_delta, grab_location, cache->old_grab_location);
        }
        // cache->grab_delta
      }
      invert_m4_m4(imat, ob->obmat);
      mul_mat3_m4_v3(imat, cache->grab_delta);
    }
    else {
      /* Use for 'Brush.topology_rake_factor'. */
      sub_v3_v3v3(cache->grab_delta, grab_location, cache->old_grab_location);
    }
  }
  else {
    zero_v3(cache->grab_delta);
  }

  if (brush->falloff_shape == PAINT_FALLOFF_SHAPE_TUBE) {
    project_plane_v3_v3v3(cache->grab_delta, cache->grab_delta, ss->cache->true_view_normal);
  }

  copy_v3_v3(cache->old_grab_location, grab_location);

  if (tool == SCULPT_TOOL_GRAB) {
    if (brush->flag & BRUSH_GRAB_ACTIVE_VERTEX) {
      copy_v3_v3(cache->anchored_location, cache->orig_grab_location);
    }
    else {
      copy_v3_v3(cache->anchored_location, cache->true_location);
    }
  }
  else if (tool == SCULPT_TOOL_ELASTIC_DEFORM || SCULPT_is_cloth_deform_brush(brush)) {
    copy_v3_v3(cache->anchored_location, cache->true_location);
  }
  else if (tool == SCULPT_TOOL_THUMB) {
    copy_v3_v3(cache->anchored_location, cache->orig_grab_location);
  }

  if (sculpt_needs_delta_from_anchored_origin(brush)) {
    /* Location stays the same for finding vertices in brush radius. */
    copy_v3_v3(cache->true_location, cache->orig_grab_location);

    ups->draw_anchored = true;
    copy_v2_v2(ups->anchored_initial_mouse, cache->initial_mouse);
    ups->anchored_size = ups->pixel_radius;
  }

  /* Handle 'rake' */
  cache->is_rake_rotation_valid = false;

  invert_m4_m4(imat, ob->obmat);
  mul_mat3_m4_v3(imat, grab_location);

  if (SCULPT_stroke_is_first_brush_step_of_symmetry_pass(ss->cache)) {
    copy_v3_v3(cache->rake_data.follow_co, grab_location);
  }

  if (!sculpt_brush_needs_rake_rotation(brush)) {
    return;
  }
  cache->rake_data.follow_dist = cache->radius * SCULPT_RAKE_BRUSH_FACTOR;

  if (!is_zero_v3(cache->grab_delta)) {
    const float eps = 0.00001f;

    float v1[3], v2[3];

    copy_v3_v3(v1, cache->rake_data.follow_co);
    copy_v3_v3(v2, cache->rake_data.follow_co);
    sub_v3_v3(v2, cache->grab_delta);

    sub_v3_v3(v1, grab_location);
    sub_v3_v3(v2, grab_location);

    if ((normalize_v3(v2) > eps) && (normalize_v3(v1) > eps) && (len_squared_v3v3(v1, v2) > eps)) {
      const float rake_dist_sq = len_squared_v3v3(cache->rake_data.follow_co, grab_location);
      const float rake_fade = (rake_dist_sq > square_f(cache->rake_data.follow_dist)) ?
                                  1.0f :
                                  sqrtf(rake_dist_sq) / cache->rake_data.follow_dist;

      float axis[3], angle;
      float tquat[4];

      rotation_between_vecs_to_quat(tquat, v1, v2);

      /* Use axis-angle to scale rotation since the factor may be above 1. */
      quat_to_axis_angle(axis, &angle, tquat);
      normalize_v3(axis);

      angle *= brush->rake_factor * rake_fade;
      axis_angle_normalized_to_quat(cache->rake_rotation, axis, angle);
      cache->is_rake_rotation_valid = true;
    }
  }
  sculpt_rake_data_update(&cache->rake_data, grab_location);
}

static void sculpt_update_cache_paint_variants(StrokeCache *cache, const Brush *brush)
{
  cache->paint_brush.hardness = brush->hardness;
  if (brush->paint_flags & BRUSH_PAINT_HARDNESS_PRESSURE) {
    cache->paint_brush.hardness *= brush->paint_flags & BRUSH_PAINT_HARDNESS_PRESSURE_INVERT ?
                                       1.0f - cache->pressure :
                                       cache->pressure;
  }

  cache->paint_brush.flow = brush->flow;
  if (brush->paint_flags & BRUSH_PAINT_FLOW_PRESSURE) {
    cache->paint_brush.flow *= brush->paint_flags & BRUSH_PAINT_FLOW_PRESSURE_INVERT ?
                                   1.0f - cache->pressure :
                                   cache->pressure;
  }

  cache->paint_brush.wet_mix = brush->wet_mix;
  if (brush->paint_flags & BRUSH_PAINT_WET_MIX_PRESSURE) {
    cache->paint_brush.wet_mix *= brush->paint_flags & BRUSH_PAINT_WET_MIX_PRESSURE_INVERT ?
                                      1.0f - cache->pressure :
                                      cache->pressure;

    /* This makes wet mix more sensible in higher values, which allows to create brushes that
     * have a wider pressure range were they only blend colors without applying too much of the
     * brush color. */
    cache->paint_brush.wet_mix = 1.0f - pow2f(1.0f - cache->paint_brush.wet_mix);
  }

  cache->paint_brush.wet_persistence = brush->wet_persistence;
  if (brush->paint_flags & BRUSH_PAINT_WET_PERSISTENCE_PRESSURE) {
    cache->paint_brush.wet_persistence = brush->paint_flags &
                                                 BRUSH_PAINT_WET_PERSISTENCE_PRESSURE_INVERT ?
                                             1.0f - cache->pressure :
                                             cache->pressure;
  }

  cache->paint_brush.density = brush->density;
  if (brush->paint_flags & BRUSH_PAINT_DENSITY_PRESSURE) {
    cache->paint_brush.density = brush->paint_flags & BRUSH_PAINT_DENSITY_PRESSURE_INVERT ?
                                     1.0f - cache->pressure :
                                     cache->pressure;
  }
}

static float sculpt_update_speed_average(SculptSession *ss, float speed)
{
  int tot = 0.0;
  bool found = false;

  for (int i = 0; i < SCULPT_SPEED_MA_SIZE; i++) {
    tot++;

    if (ss->cache->speed_avg[i] == -1.0f) {
      ss->cache->speed_avg[i] = speed;
      found = true;
      break;
    }
  }

  if (!found) {
    ss->cache->speed_avg[ss->cache->speed_avg_cur] = speed;
    ss->cache->speed_avg_cur = (ss->cache->speed_avg_cur + 1) % SCULPT_SPEED_MA_SIZE;
  }

  speed = 0.0f;
  tot = 0;
  for (int i = 0; i < SCULPT_SPEED_MA_SIZE; i++) {
    if (ss->cache->speed_avg[i] != -1.0f) {
      speed += ss->cache->speed_avg[i];
      tot++;
    }
  }

  return speed / (float)tot;
}
/* Initialize the stroke cache variants from operator properties. */
static void sculpt_update_cache_variants(bContext *C, Sculpt *sd, Object *ob, PointerRNA *ptr)
{
  Scene *scene = CTX_data_scene(C);
  UnifiedPaintSettings *ups = &scene->toolsettings->unified_paint_settings;
  SculptSession *ss = ob->sculpt;
  StrokeCache *cache = ss->cache;
  Brush *brush = BKE_paint_brush(&sd->paint);

  if (SCULPT_stroke_is_first_brush_step_of_symmetry_pass(ss->cache) ||
      !((brush->flag & BRUSH_ANCHORED) || (brush->sculpt_tool == SCULPT_TOOL_SNAKE_HOOK) ||
        (brush->sculpt_tool == SCULPT_TOOL_ROTATE) || SCULPT_is_cloth_deform_brush(brush))) {
    RNA_float_get_array(ptr, "location", cache->true_location);
  }

  float last_mouse[2];
  copy_v2_v2(last_mouse, cache->mouse);

  cache->pen_flip = RNA_boolean_get(ptr, "pen_flip");
  RNA_float_get_array(ptr, "mouse", cache->mouse);
  RNA_float_get_array(ptr, "mouse_event", cache->mouse_event);

  float delta_mouse[2];

  sub_v2_v2v2(delta_mouse, cache->mouse, cache->mouse_event);
  float speed = len_v2(delta_mouse) / (800000.0f); /*get a reasonably usable value*/
  speed /= PIL_check_seconds_timer() - cache->last_speed_time;

  cache->input_mapping.speed = sculpt_update_speed_average(ss, speed);
  cache->last_speed_time = PIL_check_seconds_timer();

  /* XXX: Use pressure value from first brush step for brushes which don't support strokes (grab,
   * thumb). They depends on initial state and brush coord/pressure/etc.
   * It's more an events design issue, which doesn't split coordinate/pressure/angle changing
   * events. We should avoid this after events system re-design. */
  if (paint_supports_dynamic_size(brush, PAINT_MODE_SCULPT) || cache->first_time) {
    cache->pressure = RNA_float_get(ptr, "pressure");
    cache->input_mapping.pressure = sqrtf(cache->pressure);
    // printf("pressure: %f\n", cache->pressure);
  }

  cache->input_mapping.random = BLI_thread_frand(0);

  cache->x_tilt = RNA_float_get(ptr, "x_tilt");
  cache->y_tilt = RNA_float_get(ptr, "y_tilt");
  cache->input_mapping.xtilt = cache->x_tilt;
  cache->input_mapping.ytilt = cache->y_tilt;

  {
    float direction[4];
    copy_v3_v3(direction, ss->cache->grab_delta_symmetry);

    float tmp[3];
    mul_v3_v3fl(
        tmp, ss->cache->sculpt_normal_symm, dot_v3v3(ss->cache->sculpt_normal_symm, direction));
    sub_v3_v3(direction, tmp);
    normalize_v3(direction);

    /* If the active area is being applied for symmetry, flip it
     * across the symmetry axis and rotate it back to the original
     * position in order to project it. This insures that the
     * brush texture will be oriented correctly. */
    direction[3] = 0.0f;
    mul_v4_m4v4(direction, cache->projection_mat, direction);

    cache->input_mapping.angle = (atan2(direction[1], direction[0]) / (float)M_PI) * 0.5 + 0.5;
    // cache->vc
  }

  /* Truly temporary data that isn't stored in properties. */
  if (SCULPT_stroke_is_first_brush_step_of_symmetry_pass(ss->cache)) {
    if (!BKE_brush_use_locked_size(scene, brush, true)) {
      cache->initial_radius = paint_calc_object_space_radius(
          cache->vc, cache->true_location, BKE_brush_size_get(scene, brush, true));
      BKE_brush_unprojected_radius_set(scene, brush, cache->initial_radius, true);
    }
    else {
      cache->initial_radius = BKE_brush_unprojected_radius_get(scene, brush, true);
    }
  }

  /* Clay stabilized pressure. */
  if (brush->sculpt_tool == SCULPT_TOOL_CLAY_THUMB) {
    if (SCULPT_stroke_is_first_brush_step_of_symmetry_pass(ss->cache)) {
      for (int i = 0; i < SCULPT_CLAY_STABILIZER_LEN; i++) {
        ss->cache->clay_pressure_stabilizer[i] = 0.0f;
      }
      ss->cache->clay_pressure_stabilizer_index = 0;
    }
    else {
      cache->clay_pressure_stabilizer[cache->clay_pressure_stabilizer_index] = cache->pressure;
      cache->clay_pressure_stabilizer_index += 1;
      if (cache->clay_pressure_stabilizer_index >= SCULPT_CLAY_STABILIZER_LEN) {
        cache->clay_pressure_stabilizer_index = 0;
      }
    }
  }

  if (BKE_brush_use_size_pressure(brush) &&
      paint_supports_dynamic_size(brush, PAINT_MODE_SCULPT)) {
    cache->radius = sculpt_brush_dynamic_size_get(brush, cache, cache->initial_radius);
    cache->dyntopo_pixel_radius = sculpt_brush_dynamic_size_get(
        brush, cache, ups->initial_pixel_radius);
  }
  else {
    cache->radius = cache->initial_radius;
    cache->dyntopo_pixel_radius = ups->initial_pixel_radius;
  }

  sculpt_update_cache_paint_variants(cache, brush);

  cache->radius_squared = cache->radius * cache->radius;

  if (brush->flag & BRUSH_ANCHORED) {
    /* True location has been calculated as part of the stroke system already here. */
    if (brush->flag & BRUSH_EDGE_TO_EDGE) {
      RNA_float_get_array(ptr, "location", cache->true_location);
    }

    cache->radius = paint_calc_object_space_radius(
        cache->vc, cache->true_location, ups->pixel_radius);
    cache->radius_squared = cache->radius * cache->radius;

    copy_v3_v3(cache->anchored_location, cache->true_location);
  }

  sculpt_update_brush_delta(ups, ob, brush);

  if (brush->sculpt_tool == SCULPT_TOOL_ROTATE) {
    cache->vertex_rotation = -BLI_dial_angle(cache->dial, cache->mouse) * cache->bstrength;

    ups->draw_anchored = true;
    copy_v2_v2(ups->anchored_initial_mouse, cache->initial_mouse);
    copy_v3_v3(cache->anchored_location, cache->true_location);
    ups->anchored_size = ups->pixel_radius;
  }

  cache->special_rotation = ups->brush_rotation;
  cache->iteration_count++;

  cache->input_mapping.stroke_t = cache->stroke_distance_t /
                                  10.0f; /*scale to a more user-friendly value*/
}

/* Returns true if any of the smoothing modes are active (currently
 * one of smooth brush, autosmooth, mask smooth, or shift-key
 * smooth). */
static bool sculpt_needs_connectivity_info(Sculpt *sd,
                                           const Brush *brush,
                                           SculptSession *ss,
                                           int stroke_mode)
{
  return true;
#if 0
  if (ss && ss->pbvh && SCULPT_is_automasking_enabled(sd, ss, brush)) {
    return true;
  }
  return ((stroke_mode == BRUSH_STROKE_SMOOTH) || (ss && ss->cache && ss->cache->alt_smooth) ||
          (brush->sculpt_tool == SCULPT_TOOL_SMOOTH) || (brush->autosmooth_factor > 0) ||
          ((brush->sculpt_tool == SCULPT_TOOL_MASK) && (brush->mask_tool == BRUSH_MASK_SMOOTH)) ||
          (brush->sculpt_tool == SCULPT_TOOL_POSE) ||
          (brush->sculpt_tool == SCULPT_TOOL_VCOL_BOUNDARY) ||
          (brush->sculpt_tool == SCULPT_TOOL_UV_SMOOTH) ||
          (brush->sculpt_tool == SCULPT_TOOL_PAINT && brush->vcol_boundary_factor > 0.0f) ||
          (brush->sculpt_tool == SCULPT_TOOL_BOUNDARY) ||
          (brush->sculpt_tool == SCULPT_TOOL_FAIRING) ||
          (brush->sculpt_tool == SCULPT_TOOL_TWIST) ||
          (brush->sculpt_tool == SCULPT_TOOL_SLIDE_RELAX) ||
          (brush->sculpt_tool == SCULPT_TOOL_CLOTH) || (brush->sculpt_tool == SCULPT_TOOL_SMEAR) ||
          (brush->sculpt_tool == SCULPT_TOOL_DRAW_FACE_SETS) ||
          (brush->sculpt_tool == SCULPT_TOOL_DISPLACEMENT_SMEAR));
#endif
}

void SCULPT_stroke_modifiers_check(const bContext *C, Object *ob, const Brush *brush)
{
  SculptSession *ss = ob->sculpt;
  View3D *v3d = CTX_wm_view3d(C);
  Sculpt *sd = CTX_data_tool_settings(C)->sculpt;

  bool need_pmap = sculpt_needs_connectivity_info(sd, brush, ss, 0);
  if (ss->shapekey_active || ss->deform_modifiers_active ||
      (!BKE_sculptsession_use_pbvh_draw(ob, v3d) && need_pmap)) {
    Depsgraph *depsgraph = CTX_data_depsgraph_pointer(C);
    BKE_sculpt_update_object_for_edit(depsgraph, ob, need_pmap, false, false);
  }
}

static void sculpt_raycast_cb(PBVHNode *node, void *data_v, float *tmin)
{
  SculptRaycastData *srd = data_v;
  if (!srd->use_back_depth && BKE_pbvh_node_get_tmin(node) >= *tmin) {
    return;
  }

  float(*origco)[3] = NULL;
  bool use_origco = false;

  if (srd->original && srd->ss->cache) {
    if (BKE_pbvh_type(srd->ss->pbvh) == PBVH_BMESH) {
      use_origco = true;
    }
    else {
      /* Intersect with coordinates from before we started stroke. */
      SculptUndoNode *unode = SCULPT_undo_get_node(node, SCULPT_UNDO_COORDS);
      origco = (unode) ? unode->co : NULL;
      use_origco = origco ? true : false;
    }
  }

  if (BKE_pbvh_node_raycast(srd->ss->pbvh,
                            node,
                            origco,
                            use_origco,
                            srd->ray_start,
                            srd->ray_normal,
                            &srd->isect_precalc,
                            &srd->hit_count,
                            &srd->depth,
                            &srd->back_depth,
                            &srd->active_vertex_index,
                            &srd->active_face_grid_index,
                            srd->face_normal,
                            srd->ss->stroke_id)) {
    srd->hit = true;
    *tmin = srd->depth;
  }

  if (srd->hit_count >= 2) {
    srd->back_hit = true;
  }
}

static void sculpt_find_nearest_to_ray_cb(PBVHNode *node, void *data_v, float *tmin)
{
  if (BKE_pbvh_node_get_tmin(node) >= *tmin) {
    return;
  }
  SculptFindNearestToRayData *srd = data_v;
  float(*origco)[3] = NULL;
  bool use_origco = false;

  if (srd->original && srd->ss->cache) {
    if (BKE_pbvh_type(srd->ss->pbvh) == PBVH_BMESH) {
      use_origco = true;
    }
    else {
      /* Intersect with coordinates from before we started stroke. */
      SculptUndoNode *unode = SCULPT_undo_get_node(node, SCULPT_UNDO_COORDS);
      origco = (unode) ? unode->co : NULL;
      use_origco = origco ? true : false;
    }
  }

  if (BKE_pbvh_node_find_nearest_to_ray(srd->ss->pbvh,
                                        node,
                                        origco,
                                        use_origco,
                                        srd->ray_start,
                                        srd->ray_normal,
                                        &srd->depth,
                                        &srd->dist_sq_to_ray,
                                        srd->ss->stroke_id)) {
    srd->hit = true;
    *tmin = srd->dist_sq_to_ray;
  }
}

float SCULPT_raycast_init(ViewContext *vc,
                          const float mouse[2],
                          float ray_start[3],
                          float ray_end[3],
                          float ray_normal[3],
                          bool original)
{
  float obimat[4][4];
  float dist;
  Object *ob = vc->obact;
  RegionView3D *rv3d = vc->region->regiondata;
  View3D *v3d = vc->v3d;

  /* TODO: what if the segment is totally clipped? (return == 0). */
  ED_view3d_win_to_segment_clipped(
      vc->depsgraph, vc->region, vc->v3d, mouse, ray_start, ray_end, true);

  invert_m4_m4(obimat, ob->obmat);
  mul_m4_v3(obimat, ray_start);
  mul_m4_v3(obimat, ray_end);

  sub_v3_v3v3(ray_normal, ray_end, ray_start);
  dist = normalize_v3(ray_normal);

  if ((rv3d->is_persp == false) &&
      /* If the ray is clipped, don't adjust its start/end. */
      !RV3D_CLIPPING_ENABLED(v3d, rv3d)) {
    BKE_pbvh_raycast_project_ray_root(ob->sculpt->pbvh, original, ray_start, ray_end, ray_normal);

    /* rRecalculate the normal. */
    sub_v3_v3v3(ray_normal, ray_end, ray_start);
    dist = normalize_v3(ray_normal);
  }

  return dist;
}

/* Gets the normal, location and active vertex location of the geometry under the cursor. This
 * also updates the active vertex and cursor related data of the SculptSession using the mouse
 * position
 */
bool SCULPT_cursor_geometry_info_update(bContext *C,
                                        SculptCursorGeometryInfo *out,
                                        const float mouse[2],
                                        bool use_sampled_normal,
                                        bool use_back_depth)
{
  Depsgraph *depsgraph = CTX_data_depsgraph_pointer(C);
  Scene *scene = CTX_data_scene(C);
  Sculpt *sd = scene->toolsettings->sculpt;
  Object *ob;
  SculptSession *ss;
  ViewContext vc;
  const Brush *brush = BKE_paint_brush(BKE_paint_get_active_from_context(C));
  float ray_start[3], ray_end[3], ray_normal[3], depth, face_normal[3], sampled_normal[3],
      mat[3][3];
  float viewDir[3] = {0.0f, 0.0f, 1.0f};
  int totnode;
  bool original = false;

  ED_view3d_viewcontext_init(C, &vc, depsgraph);

  ob = vc.obact;
  ss = ob->sculpt;

  if (!ss->pbvh) {
    zero_v3(out->location);
    zero_v3(out->normal);
    zero_v3(out->active_vertex_co);
    return false;
  }

  /* PBVH raycast to get active vertex and face normal. */
  depth = SCULPT_raycast_init(&vc, mouse, ray_start, ray_end, ray_normal, original);
  SCULPT_stroke_modifiers_check(C, ob, brush);
  float back_depth = depth;

  SculptRaycastData srd = {
      .original = original,
      .ss = ob->sculpt,
      .hit = false,
      .back_hit = false,
      .ray_start = ray_start,
      .ray_normal = ray_normal,
      .depth = depth,
      .back_depth = back_depth,
      .hit_count = 0,
      .use_back_depth = use_back_depth,
      .face_normal = face_normal,
  };
  isect_ray_tri_watertight_v3_precalc(&srd.isect_precalc, ray_normal);
  BKE_pbvh_raycast(
      ss->pbvh, sculpt_raycast_cb, &srd, ray_start, ray_normal, srd.original, srd.ss->stroke_id);

  /* Cursor is not over the mesh, return default values. */
  if (!srd.hit) {
    zero_v3(out->location);
    zero_v3(out->normal);
    zero_v3(out->active_vertex_co);
    return false;
  }

  /* Update the active vertex of the SculptSession. */
  ss->active_vertex_index = srd.active_vertex_index;

  SCULPT_vertex_random_access_ensure(ss);
  copy_v3_v3(out->active_vertex_co, SCULPT_active_vertex_co_get(ss));

  switch (BKE_pbvh_type(ss->pbvh)) {
    case PBVH_FACES:
      ss->active_face_index = srd.active_face_grid_index;
      ss->active_grid_index = 0;
      break;
    case PBVH_GRIDS:
      ss->active_face_index.i = 0;
      ss->active_grid_index = srd.active_face_grid_index.i;
      break;
    case PBVH_BMESH:
      ss->active_face_index = srd.active_face_grid_index;
      ss->active_grid_index = 0;
      break;
  }

  copy_v3_v3(out->location, ray_normal);
  mul_v3_fl(out->location, srd.depth);
  add_v3_v3(out->location, ray_start);

  if (use_back_depth) {
    copy_v3_v3(out->back_location, ray_normal);
    if (srd.back_hit) {
      mul_v3_fl(out->back_location, srd.back_depth);
    }
    else {
      mul_v3_fl(out->back_location, srd.depth);
    }
    add_v3_v3(out->back_location, ray_start);
  }

  /* Option to return the face normal directly for performance o accuracy reasons. */
  if (!use_sampled_normal) {
    copy_v3_v3(out->normal, srd.face_normal);
    return srd.hit;
  }

  /* Sampled normal calculation. */
  float radius;

  /* Update cursor data in SculptSession. */
  invert_m4_m4(ob->imat, ob->obmat);
  copy_m3_m4(mat, vc.rv3d->viewinv);
  mul_m3_v3(mat, viewDir);
  copy_m3_m4(mat, ob->imat);
  mul_m3_v3(mat, viewDir);
  normalize_v3_v3(ss->cursor_view_normal, viewDir);
  copy_v3_v3(ss->cursor_normal, srd.face_normal);
  copy_v3_v3(ss->cursor_location, out->location);
  ss->rv3d = vc.rv3d;
  ss->v3d = vc.v3d;

  if (!BKE_brush_use_locked_size(scene, brush, true)) {
    radius = paint_calc_object_space_radius(
        &vc, out->location, BKE_brush_size_get(scene, brush, true));
  }
  else {
    radius = BKE_brush_unprojected_radius_get(scene, brush, true);
  }
  ss->cursor_radius = radius;

  PBVHNode **nodes = sculpt_pbvh_gather_cursor_update(ob, sd, original, &totnode);

  /* In case there are no nodes under the cursor, return the face normal. */
  if (!totnode) {
    MEM_SAFE_FREE(nodes);
    copy_v3_v3(out->normal, srd.face_normal);
    return true;
  }

  /* Calculate the sampled normal. */
  if (SCULPT_pbvh_calc_area_normal(brush, ob, nodes, totnode, true, sampled_normal)) {
    copy_v3_v3(out->normal, sampled_normal);
    copy_v3_v3(ss->cursor_sampled_normal, sampled_normal);
  }
  else {
    /* Use face normal when there are no vertices to sample inside the cursor radius. */
    copy_v3_v3(out->normal, srd.face_normal);
  }
  MEM_SAFE_FREE(nodes);
  return true;
}

/* Do a raycast in the tree to find the 3d brush location
 * (This allows us to ignore the GL depth buffer)
 * Returns 0 if the ray doesn't hit the mesh, non-zero otherwise. */
bool SCULPT_stroke_get_location(bContext *C, float out[3], const float mouse[2])
{
  Depsgraph *depsgraph = CTX_data_depsgraph_pointer(C);
  Object *ob;
  SculptSession *ss;
  StrokeCache *cache;
  float ray_start[3], ray_end[3], ray_normal[3], depth, face_normal[3];
  bool original;
  ViewContext vc;

  ED_view3d_viewcontext_init(C, &vc, depsgraph);

  ob = vc.obact;

  ss = ob->sculpt;
  cache = ss->cache;
  original = (cache) ? cache->original : false;

  const Brush *brush = BKE_paint_brush(BKE_paint_get_active_from_context(C));

  SCULPT_stroke_modifiers_check(C, ob, brush);

  depth = SCULPT_raycast_init(&vc, mouse, ray_start, ray_end, ray_normal, original);

  bool hit = false;
  {
    SculptRaycastData srd;
    srd.ss = ob->sculpt;
    srd.ray_start = ray_start;
    srd.ray_normal = ray_normal;
    srd.hit = false;
    srd.depth = depth;
    srd.original = original;
    srd.face_normal = face_normal;
    isect_ray_tri_watertight_v3_precalc(&srd.isect_precalc, ray_normal);

    BKE_pbvh_raycast(
        ss->pbvh, sculpt_raycast_cb, &srd, ray_start, ray_normal, srd.original, srd.ss->stroke_id);
    if (srd.hit) {
      hit = true;
      copy_v3_v3(out, ray_normal);
      mul_v3_fl(out, srd.depth);
      add_v3_v3(out, ray_start);
    }
  }

  if (hit) {
    return hit;
  }

  if (!ELEM(brush->falloff_shape, PAINT_FALLOFF_SHAPE_TUBE)) {
    return hit;
  }

  SculptFindNearestToRayData srd = {
      .original = original,
      .ss = ob->sculpt,
      .hit = false,
      .ray_start = ray_start,
      .ray_normal = ray_normal,
      .depth = FLT_MAX,
      .dist_sq_to_ray = FLT_MAX,
  };
  BKE_pbvh_find_nearest_to_ray(
      ss->pbvh, sculpt_find_nearest_to_ray_cb, &srd, ray_start, ray_normal, srd.original);
  if (srd.hit) {
    hit = true;
    copy_v3_v3(out, ray_normal);
    mul_v3_fl(out, srd.depth);
    add_v3_v3(out, ray_start);
  }

  return hit;
}

static void sculpt_brush_init_tex(const Scene *scene, Sculpt *sd, SculptSession *ss)
{
  Brush *brush = BKE_paint_brush(&sd->paint);
  MTex *mtex = &brush->mtex;

  /* Init mtex nodes. */
  if (mtex->tex && mtex->tex->nodetree) {
    /* Has internal flag to detect it only does it once. */
    ntreeTexBeginExecTree(mtex->tex->nodetree);
  }

  /* TODO: Shouldn't really have to do this at the start of every stroke, but sculpt would need
   * some sort of notification when changes are made to the texture. */
  sculpt_update_tex(scene, sd, ss);
}

static void sculpt_brush_stroke_init(bContext *C, wmOperator *op)
{
  Scene *scene = CTX_data_scene(C);
  Object *ob = CTX_data_active_object(C);
  Sculpt *sd = CTX_data_tool_settings(C)->sculpt;
  SculptSession *ss = CTX_data_active_object(C)->sculpt;
  Brush *brush = BKE_paint_brush(&sd->paint);
  int mode = RNA_enum_get(op->ptr, "mode");
  bool is_smooth, needs_colors;
  bool need_mask = false;

  if (brush->sculpt_tool == SCULPT_TOOL_MASK) {
    need_mask = true;
  }

  if (brush->sculpt_tool == SCULPT_TOOL_CLOTH ||
      brush->deform_target == BRUSH_DEFORM_TARGET_CLOTH_SIM) {
    need_mask = true;
  }

  view3d_operator_needs_opengl(C);
  sculpt_brush_init_tex(scene, sd, ss);

  is_smooth = sculpt_needs_connectivity_info(sd, brush, ss, mode);
  needs_colors = ELEM(brush->sculpt_tool, SCULPT_TOOL_PAINT, SCULPT_TOOL_SMEAR);

  if (needs_colors) {
    BKE_sculpt_color_layer_create_if_needed(ob);
  }

  /* CTX_data_ensure_evaluated_depsgraph should be used at the end to include the updates of
   * earlier steps modifying the data. */
  Depsgraph *depsgraph = CTX_data_ensure_evaluated_depsgraph(C);
  BKE_sculpt_update_object_for_edit(depsgraph, ob, is_smooth, need_mask, needs_colors);
}

static void sculpt_restore_mesh(Sculpt *sd, Object *ob)
{
  SculptSession *ss = ob->sculpt;
  Brush *brush = BKE_paint_brush(&sd->paint);

  /* For the cloth brush it makes more sense to not restore the mesh state to keep running the
   * simulation from the previous state. */
  if (brush->sculpt_tool == SCULPT_TOOL_CLOTH) {
    return;
  }

  /* Restore the mesh before continuing with anchored stroke. */
  if ((brush->flag & BRUSH_ANCHORED) ||
      ((ELEM(brush->sculpt_tool, SCULPT_TOOL_GRAB, SCULPT_TOOL_ELASTIC_DEFORM)) &&
       BKE_brush_use_size_pressure(brush)) ||
      (brush->flag & BRUSH_DRAG_DOT)) {

    for (int i = 0; i < ss->totfaces; i++) {
      SculptFaceRef face = BKE_pbvh_table_index_to_face(ss->pbvh, i);
      int origf = SCULPT_face_set_original_get(ss, face);

      SCULPT_face_set_set(ss, face, origf);
    }

    paint_mesh_restore_co(sd, ob);
  }
}

/* Copy the PBVH bounding box into the object's bounding box. */
void SCULPT_update_object_bounding_box(Object *ob)
{
  if (ob->runtime.bb) {
    float bb_min[3], bb_max[3];

    BKE_pbvh_bounding_box(ob->sculpt->pbvh, bb_min, bb_max);
    BKE_boundbox_init_from_minmax(ob->runtime.bb, bb_min, bb_max);
  }
}

void SCULPT_flush_update_step(bContext *C, SculptUpdateType update_flags)
{
  Depsgraph *depsgraph = CTX_data_depsgraph_pointer(C);
  Object *ob = CTX_data_active_object(C);
  SculptSession *ss = ob->sculpt;
  ARegion *region = CTX_wm_region(C);
  MultiresModifierData *mmd = ss->multires.modifier;
  View3D *v3d = CTX_wm_view3d(C);
  RegionView3D *rv3d = CTX_wm_region_view3d(C);

  if (rv3d) {
    /* Mark for faster 3D viewport redraws. */
    rv3d->rflag |= RV3D_PAINTING;
  }

  if (mmd != NULL) {
    multires_mark_as_modified(depsgraph, ob, MULTIRES_COORDS_MODIFIED);
  }

  DEG_id_tag_update(&ob->id, ID_RECALC_SHADING);

  /* Only current viewport matters, slower update for all viewports will
   * be done in sculpt_flush_update_done. */
  if (!BKE_sculptsession_use_pbvh_draw(ob, v3d)) {
    /* Slow update with full dependency graph update and all that comes with it.
     * Needed when there are modifiers or full shading in the 3D viewport. */
    DEG_id_tag_update(&ob->id, ID_RECALC_GEOMETRY);
    Sculpt *sd = CTX_data_tool_settings(C)->sculpt;
    Brush *brush = BKE_paint_brush(&sd->paint);
    if (brush->sculpt_tool == SCULPT_TOOL_ARRAY) {
      BKE_pbvh_update_bounds(ss->pbvh, PBVH_UpdateBB);
      SCULPT_update_object_bounding_box(ob);
    }
    ED_region_tag_redraw(region);
  }
  else {
    /* Fast path where we just update the BVH nodes that changed, and redraw
     * only the part of the 3D viewport where changes happened. */
    rcti r;

    if (update_flags & SCULPT_UPDATE_COORDS) {
      BKE_pbvh_update_bounds(ss->pbvh, PBVH_UpdateBB);
      /* Update the object's bounding box too so that the object
       * doesn't get incorrectly clipped during drawing in
       * draw_mesh_object(). T33790. */
      SCULPT_update_object_bounding_box(ob);
    }

    if (CTX_wm_region_view3d(C) &&
        SCULPT_get_redraw_rect(region, CTX_wm_region_view3d(C), ob, &r)) {
      if (ss->cache) {
        ss->cache->current_r = r;
      }

      /* previous is not set in the current cache else
       * the partial rect will always grow */
      sculpt_extend_redraw_rect_previous(ob, &r);

      r.xmin += region->winrct.xmin - 2;
      r.xmax += region->winrct.xmin + 2;
      r.ymin += region->winrct.ymin - 2;
      r.ymax += region->winrct.ymin + 2;
      ED_region_tag_redraw_partial(region, &r, true);
    }
  }
}

bool all_nodes_callback(PBVHNode *node, void *data)
{
  return true;
}

void sculpt_undo_print_nodes(void *active);

void SCULPT_flush_update_done(const bContext *C, Object *ob, SculptUpdateType update_flags)
{
  /* After we are done drawing the stroke, check if we need to do a more
   * expensive depsgraph tag to update geometry. */
  wmWindowManager *wm = CTX_wm_manager(C);
  View3D *current_v3d = CTX_wm_view3d(C);
  RegionView3D *rv3d = CTX_wm_region_view3d(C);
  SculptSession *ss = ob->sculpt;
  Mesh *mesh = ob->data;

  /* Always needed for linked duplicates. */
  bool need_tag = (ID_REAL_USERS(&mesh->id) > 1);

  if (rv3d) {
    rv3d->rflag &= ~RV3D_PAINTING;
  }

  LISTBASE_FOREACH (wmWindow *, win, &wm->windows) {
    bScreen *screen = WM_window_get_active_screen(win);
    LISTBASE_FOREACH (ScrArea *, area, &screen->areabase) {
      SpaceLink *sl = area->spacedata.first;
      if (sl->spacetype != SPACE_VIEW3D) {
        continue;
      }
      View3D *v3d = (View3D *)sl;
      if (v3d != current_v3d) {
        need_tag |= !BKE_sculptsession_use_pbvh_draw(ob, v3d);
      }

      /* Tag all 3D viewports for redraw now that we are done. Others
       * viewports did not get a full redraw, and anti-aliasing for the
       * current viewport was deactivated. */
      LISTBASE_FOREACH (ARegion *, region, &area->regionbase) {
        if (region->regiontype == RGN_TYPE_WINDOW) {
          ED_region_tag_redraw(region);
        }
      }
    }
  }

  if (update_flags & SCULPT_UPDATE_COORDS) {
    BKE_pbvh_update_bounds(ss->pbvh, PBVH_UpdateOriginalBB);

    /* Coordinates were modified, so fake neighbors are not longer valid. */
    SCULPT_fake_neighbors_free(ob);
  }

  if (update_flags & SCULPT_UPDATE_MASK) {
    BKE_pbvh_update_vertex_data(ss->pbvh, PBVH_UpdateMask);
  }

  if (BKE_pbvh_type(ss->pbvh) == PBVH_BMESH) {
    BKE_pbvh_bmesh_after_stroke(ss->pbvh, false);
#if 0
    if (update_flags & SCULPT_UPDATE_COLOR) {
      PBVHNode **nodes;
      int totnode = 0;

      // BKE_pbvh_get_nodes(ss->pbvh, PBVH_UpdateColor, &nodes, &totnode);
      BKE_pbvh_search_gather(ss->pbvh, all_nodes_callback, NULL, &nodes, &totnode);

      for (int i = 0; i < totnode; i++) {
        SCULPT_undo_push_node(ob, nodes[i], SCULPT_UNDO_COLOR);
      }

      if (nodes) {
        MEM_freeN(nodes);
      }
    }
#endif

    sculpt_undo_print_nodes(NULL);
  }

  if (update_flags & SCULPT_UPDATE_COLOR) {
    BKE_pbvh_update_vertex_data(ss->pbvh, PBVH_UpdateColor);
  }

  /* Optimization: if there is locked key and active modifiers present in */
  /* the stack, keyblock is updating at each step. otherwise we could update */
  /* keyblock only when stroke is finished. */
  if (ss->shapekey_active && !ss->deform_modifiers_active) {
    sculpt_update_keyblock(ob);
  }

  if (need_tag) {
    DEG_id_tag_update(&ob->id, ID_RECALC_GEOMETRY);
  }
}

/* Returns whether the mouse/stylus is over the mesh (1)
 * or over the background (0). */
static bool over_mesh(bContext *C, struct wmOperator *UNUSED(op), float x, float y)
{
  float mouse[2], co[3];

  mouse[0] = x;
  mouse[1] = y;

  return SCULPT_stroke_get_location(C, co, mouse);
}

static bool sculpt_stroke_test_start(bContext *C, struct wmOperator *op, const float mouse[2])
{
  if (BKE_paintmode_get_active_from_context(C) == PAINT_MODE_SCULPT) {
    /* load brush settings into old Brush fields so the
       paint API can get at then */
    Sculpt *sd = CTX_data_tool_settings(C)->sculpt;
    Brush *brush = BKE_paint_brush(&sd->paint);

    if (brush && brush->channels) {
      BKE_brush_channelset_compat_load(brush->channels, brush, false);
    }
  }

  /* Don't start the stroke until mouse goes over the mesh.
   * NOTE: mouse will only be null when re-executing the saved stroke.
   * We have exception for 'exec' strokes since they may not set 'mouse',
   * only 'location', see: T52195. */
  if (((op->flag & OP_IS_INVOKE) == 0) || (mouse == NULL) ||
      over_mesh(C, op, mouse[0], mouse[1])) {
    Object *ob = CTX_data_active_object(C);
    SculptSession *ss = ob->sculpt;
    Sculpt *sd = CTX_data_tool_settings(C)->sculpt;

    // increment stroke_id to flag origdata update
    ss->stroke_id++;

    if (ss->pbvh) {
      BKE_pbvh_set_stroke_id(ss->pbvh, ss->stroke_id);
    }

    ED_view3d_init_mats_rv3d(ob, CTX_wm_region_view3d(C));

    sculpt_update_cache_invariants(C, sd, ss, op, mouse);

    SculptCursorGeometryInfo sgi;
    SCULPT_cursor_geometry_info_update(C, &sgi, mouse, false, false);

    SCULPT_undo_push_begin(ob, sculpt_tool_name(sd));

    Brush *brush = BKE_paint_brush(&sd->paint);
    if (brush->sculpt_tool == SCULPT_TOOL_ARRAY) {
      SCULPT_undo_push_node(ob, NULL, SCULPT_UNDO_GEOMETRY);
    }

    return true;
  }
  return false;
}

void sculpt_stroke_update_step(bContext *C, struct PaintStroke *stroke, PointerRNA *itemptr)
{

  UnifiedPaintSettings *ups = &CTX_data_tool_settings(C)->unified_paint_settings;
  Sculpt *sd = CTX_data_tool_settings(C)->sculpt;
  Object *ob = CTX_data_active_object(C);
  SculptSession *ss = ob->sculpt;
  Brush *brush = BKE_paint_brush(&sd->paint);

  if (ss->cache->channels_final) {
    BKE_brush_channelset_free(ss->cache->channels_final);
  }

  if (!brush->channels) {
    // should not happen!
    printf("had to create brush->channels for brush '%s'!", brush->id.name + 2);

    brush->channels = BKE_brush_channelset_create("brush 0");
    BKE_brush_builtin_patch(brush, brush->sculpt_tool);
    BKE_brush_channelset_compat_load(brush->channels, brush, true);
  }

  if (brush->channels && sd->channels) {
    ss->cache->channels_final = BKE_brush_channelset_create("channels_final");
    BKE_brush_channelset_merge(ss->cache->channels_final, brush->channels, sd->channels);
  }
  else if (brush->channels) {
    ss->cache->channels_final = BKE_brush_channelset_copy(brush->channels);
  }

  // bad debug global
  extern bool pbvh_show_orig_co;
  pbvh_show_orig_co = BRUSHSET_GET_INT(ss->cache->channels_final, show_origco, NULL);

  ss->cache->use_plane_trim = BRUSHSET_GET_INT(
      ss->cache->channels_final, use_plane_trim, &ss->cache->input_mapping);

  if (ss->cache->alt_smooth) {
    Brush *brush = (Brush *)BKE_libblock_find_name(
        CTX_data_main(C), ID_BR, ss->cache->saved_active_brush_name);

    if (brush) {
      // some settings should not be overridden

      bool hard_edge = BRUSHSET_GET_FINAL_INT(
          brush->channels, sd->channels ? sd->channels : NULL, hard_edge_mode, NULL);
      float smooth_factor = BRUSHSET_GET_FINAL_FLOAT(
          brush->channels, sd->channels ? sd->channels : NULL, smooth_strength_factor, NULL);

      BRUSHSET_SET_INT(ss->cache->channels_final, hard_edge_mode, hard_edge);
      BRUSHSET_SET_FLOAT(ss->cache->channels_final, smooth_strength_factor, smooth_factor);
    }
  }

  // load settings into brush and unified paint settings
  BKE_brush_channelset_compat_load(ss->cache->channels_final, brush, false);

  if (!(brush->flag & (BRUSH_ANCHORED | BRUSH_DRAG_DOT))) {
    BKE_brush_channelset_to_unified_settings(ss->cache->channels_final, ups);
  }

  sd->smooth_strength_factor = BRUSHSET_GET_FLOAT(
      ss->cache->channels_final, smooth_strength_factor, NULL);

  ss->cache->bstrength = brush_strength(sd, ss->cache, calc_symmetry_feather(sd, ss->cache), ups);

  // we have to evaluate channel mappings here manually
  BrushChannel *ch = BRUSHSET_LOOKUP_FINAL(brush->channels, sd->channels, strength);
  ss->cache->bstrength = BKE_brush_channel_eval_mappings(
      ch, &ss->cache->input_mapping, (double)ss->cache->bstrength, 0);

  if (ss->cache->invert) {
    brush->alpha = fabs(brush->alpha);
    ss->cache->bstrength = -fabs(ss->cache->bstrength);

    // BKE_brush_channelset_set_float(ss->cache->channels_final, "strength", ss->cache->bstrength);
  }

  ss->cache->stroke_distance = stroke->stroke_distance;
  ss->cache->stroke_distance_t = stroke->stroke_distance_t;
  ss->cache->stroke = stroke;

  if (SCULPT_stroke_is_first_brush_step(ss->cache)) {
    ss->cache->last_dyntopo_t = 0.0f;

    memset((void *)ss->cache->last_smooth_t, 0, sizeof(ss->cache->last_smooth_t));
    memset((void *)ss->cache->last_rake_t, 0, sizeof(ss->cache->last_rake_t));
  }

  BKE_brush_get_dyntopo(brush, sd, &brush->cached_dyntopo);

  if (brush->sculpt_tool == SCULPT_TOOL_SCENE_PROJECT) {
    SCULPT_stroke_cache_snap_context_init(C, ob);
  }

  SCULPT_stroke_modifiers_check(C, ob, brush);
  if (itemptr) {
    sculpt_update_cache_variants(C, sd, ob, itemptr);
  }
  sculpt_restore_mesh(sd, ob);

  int boundsym = BKE_get_fset_boundary_symflag(ob);
  ss->cache->boundary_symmetry = boundsym;
  ss->boundary_symmetry = boundsym;

  if (ss->pbvh) {
    BKE_pbvh_set_symmetry(ss->pbvh, SCULPT_mesh_symmetry_xyz_get(ob), boundsym);
  }

  int detail_mode = SCULPT_get_int(ss, dyntopo_detail_mode, sd, brush);

  float detail_size = SCULPT_get_float(ss, dyntopo_detail_size, sd, brush);
  float detail_percent = SCULPT_get_float(ss, dyntopo_detail_percent, sd, brush);
  float detail_range = SCULPT_get_float(ss, dyntopo_detail_range, sd, brush);
  float constant_detail = SCULPT_get_float(ss, dyntopo_constant_detail, sd, brush);

  float dyntopo_pixel_radius = ss->cache->radius;
  float dyntopo_radius = paint_calc_object_space_radius(
      ss->cache->vc, ss->cache->true_location, dyntopo_pixel_radius);

  if (detail_mode == DYNTOPO_DETAIL_CONSTANT || detail_mode == DYNTOPO_DETAIL_MANUAL) {
    float object_space_constant_detail = 1.0f / (constant_detail * mat4_to_scale(ob->obmat));

    BKE_pbvh_bmesh_detail_size_set(ss->pbvh, object_space_constant_detail, detail_range);
  }
  else if (detail_mode == DYNTOPO_DETAIL_BRUSH) {
    BKE_pbvh_bmesh_detail_size_set(
        ss->pbvh, ss->cache->radius * detail_percent / 100.0f, detail_range);
  }
  else {
    BKE_pbvh_bmesh_detail_size_set(ss->pbvh,
                                   (dyntopo_radius / dyntopo_pixel_radius) *
                                       (detail_size * U.pixelsize) / 0.4f,
                                   detail_range);
  }

  if (0 && !ss->cache->commandlist && SCULPT_stroke_is_dynamic_topology(ss, brush)) {
    float spacing = (float)brush->cached_dyntopo.spacing / 100.0f;

    if (paint_stroke_apply_subspacing(
            ss->cache->stroke, spacing, PAINT_MODE_SCULPT, &ss->cache->last_dyntopo_t)) {
      do_symmetrical_brush_actions(sd, ob, sculpt_topology_update, ups, NULL);

      if (brush->sculpt_tool == SCULPT_TOOL_SNAKE_HOOK) {
        /* run dyntopo again for snake hook */
        do_symmetrical_brush_actions(sd, ob, sculpt_topology_update, ups, NULL);
      }
    }
  }

  bool run_commandlist = brush_uses_commandlist(brush);

  if (run_commandlist) {
    if (SCULPT_stroke_is_first_brush_step(ss->cache)) {
      if (ss->cache->commandlist) {
        BKE_brush_commandlist_free(ss->cache->commandlist);
      }

      BrushCommandList *list = ss->cache->commandlist = BKE_brush_commandlist_create();

      BKE_builtin_commandlist_create(
          brush, ss->cache->channels_final, list, brush->sculpt_tool, &ss->cache->input_mapping);
    }

    SCULPT_run_commandlist(sd, ob, brush, ss->cache->commandlist, ups);

    float location[3];

    /* Update average stroke position. */
    copy_v3_v3(location, ss->cache->true_location);
    mul_m4_v3(ob->obmat, location);

    add_v3_v3(ups->average_stroke_accum, location);
    ups->average_stroke_counter++;
    /* Update last stroke position. */
    ups->last_stroke_valid = true;

    // copy_v3_v3(ss->cache->true_last_location, ss->cache->true_location);
  }
  else {
    do_symmetrical_brush_actions(sd, ob, do_brush_action, ups, NULL);
  }

  if (ss->needs_pbvh_rebuild) {
    /* The mesh was modified, rebuild the PBVH. */
    BKE_particlesystem_reset_all(ob);
    BKE_ptcache_object_reset(CTX_data_scene(C), ob, PTCACHE_RESET_OUTDATED);

    DEG_id_tag_update(&ob->id, ID_RECALC_GEOMETRY);
    BKE_scene_graph_update_tagged(CTX_data_ensure_evaluated_depsgraph(C), CTX_data_main(C));
    SCULPT_pbvh_clear(ob);
    Depsgraph *depsgraph = CTX_data_ensure_evaluated_depsgraph(C);
    BKE_sculpt_update_object_for_edit(depsgraph, ob, true, false, false);

    if (brush->sculpt_tool == SCULPT_TOOL_ARRAY) {
      SCULPT_tag_update_overlays(C);
    }
    ss->needs_pbvh_rebuild = false;
  }

  if (!run_commandlist) {
    sculpt_combine_proxies(sd, ob);
  }

  if (brush->sculpt_tool == SCULPT_TOOL_FAIRING) {
    SCULPT_fairing_brush_exec_fairing_for_cache(sd, ob);
  }

  /* Hack to fix noise texture tearing mesh. */
  sculpt_fix_noise_tear(sd, ob);

  /* TODO(sergey): This is not really needed for the solid shading,
   * which does use pBVH drawing anyway, but texture and wireframe
   * requires this.
   *
   * Could be optimized later, but currently don't think it's so
   * much common scenario.
   *
   * Same applies to the DEG_id_tag_update() invoked from
   * sculpt_flush_update_step().
   */
  if (ss->deform_modifiers_active) {
    SCULPT_flush_stroke_deform(sd, ob, sculpt_tool_is_proxy_used(brush->sculpt_tool));
  }
  else if (ss->shapekey_active) {
    sculpt_update_keyblock(ob);
  }

  ss->cache->first_time = false;
  copy_v3_v3(ss->cache->true_last_location, ss->cache->true_location);

  /* Cleanup. */
  if (brush->sculpt_tool == SCULPT_TOOL_MASK) {
    SCULPT_flush_update_step(C, SCULPT_UPDATE_MASK);
  }
  else if (ELEM(brush->sculpt_tool, SCULPT_TOOL_PAINT, SCULPT_TOOL_SMEAR)) {
    SCULPT_flush_update_step(C, SCULPT_UPDATE_COLOR);
  }
  else {
    SCULPT_flush_update_step(C, SCULPT_UPDATE_COORDS);
  }
}

static void sculpt_brush_exit_tex(Sculpt *sd)
{
  Brush *brush = BKE_paint_brush(&sd->paint);
  MTex *mtex = &brush->mtex;

  if (mtex->tex && mtex->tex->nodetree) {
    ntreeTexEndExecTree(mtex->tex->nodetree->execdata);
  }
}

static void sculpt_stroke_done(const bContext *C, struct PaintStroke *UNUSED(stroke))
{
  Main *bmain = CTX_data_main(C);
  Object *ob = CTX_data_active_object(C);
  Scene *scene = CTX_data_scene(C);
  SculptSession *ss = ob->sculpt;
  Sculpt *sd = CTX_data_tool_settings(C)->sculpt;

  /* Finished. */
  if (!ss->cache) {
    sculpt_brush_exit_tex(sd);
    return;
  }
  UnifiedPaintSettings *ups = &CTX_data_tool_settings(C)->unified_paint_settings;
  Brush *brush = BKE_paint_brush(&sd->paint);
  BLI_assert(brush == ss->cache->brush); /* const, so we shouldn't change. */
  ups->draw_inverted = false;

  SCULPT_stroke_modifiers_check(C, ob, brush);

  /* Alt-Smooth. */
  if (ss->cache->alt_smooth) {
    if (brush->sculpt_tool == SCULPT_TOOL_MASK) {
      brush->mask_tool = ss->cache->saved_mask_brush_tool;
    }
    else if (ELEM(brush->sculpt_tool,
                  SCULPT_TOOL_SLIDE_RELAX,
                  SCULPT_TOOL_DRAW_FACE_SETS,
                  SCULPT_TOOL_PAINT,
                  SCULPT_TOOL_SMEAR)) {
      /* Do nothing. */
    }
    else {
      BKE_brush_size_set(scene, brush, ss->cache->saved_smooth_size, true);
      brush = (Brush *)BKE_libblock_find_name(bmain, ID_BR, ss->cache->saved_active_brush_name);
      if (brush) {
        BKE_paint_brush_set(&sd->paint, brush);
      }
    }
  }

  if (SCULPT_is_automasking_enabled(sd, ss, brush)) {
    SCULPT_automasking_cache_free(ss, ss->cache->automasking);
  }

  BKE_pbvh_node_color_buffer_free(ss->pbvh);
  SCULPT_cache_free(ss, ss->cache);
  ss->cache = NULL;

  if (brush->sculpt_tool == SCULPT_TOOL_ARRAY) {
    SCULPT_undo_push_node(ob, NULL, SCULPT_UNDO_GEOMETRY);
    SCULPT_array_datalayers_free(ss->array, ob);
  }

  SCULPT_undo_push_end();

  if (brush->sculpt_tool == SCULPT_TOOL_MASK) {
    SCULPT_flush_update_done(C, ob, SCULPT_UPDATE_MASK);
  }
  else {
    SCULPT_flush_update_done(C, ob, SCULPT_UPDATE_COORDS);
  }

  WM_event_add_notifier(C, NC_OBJECT | ND_DRAW, ob);
  sculpt_brush_exit_tex(sd);
}

static int sculpt_brush_stroke_invoke(bContext *C, wmOperator *op, const wmEvent *event)
{
  struct PaintStroke *stroke;
  int ignore_background_click;
  int retval;

  sculpt_brush_stroke_init(C, op);

  stroke = paint_stroke_new(C,
                            op,
                            SCULPT_stroke_get_location,
                            sculpt_stroke_test_start,
                            sculpt_stroke_update_step,
                            NULL,
                            sculpt_stroke_done,
                            event->type);

  op->customdata = stroke;

  /* For tablet rotation. */
  ignore_background_click = RNA_boolean_get(op->ptr, "ignore_background_click");

  if (ignore_background_click && !over_mesh(C, op, event->xy[0], event->xy[1])) {
    paint_stroke_free(C, op);
    return OPERATOR_PASS_THROUGH;
  }

  if ((retval = op->type->modal(C, op, event)) == OPERATOR_FINISHED) {
    paint_stroke_free(C, op);
    return OPERATOR_FINISHED;
  }
  /* Add modal handler. */
  WM_event_add_modal_handler(C, op);

  OPERATOR_RETVAL_CHECK(retval);
  BLI_assert(retval == OPERATOR_RUNNING_MODAL);

  return OPERATOR_RUNNING_MODAL;
}

static int sculpt_brush_stroke_exec(bContext *C, wmOperator *op)
{
  sculpt_brush_stroke_init(C, op);

  op->customdata = paint_stroke_new(C,
                                    op,
                                    SCULPT_stroke_get_location,
                                    sculpt_stroke_test_start,
                                    sculpt_stroke_update_step,
                                    NULL,
                                    sculpt_stroke_done,
                                    0);

  /* Frees op->customdata. */
  paint_stroke_exec(C, op);

  return OPERATOR_FINISHED;
}

static void sculpt_brush_stroke_cancel(bContext *C, wmOperator *op)
{
  Object *ob = CTX_data_active_object(C);
  SculptSession *ss = ob->sculpt;
  Sculpt *sd = CTX_data_tool_settings(C)->sculpt;
  const Brush *brush = BKE_paint_brush(&sd->paint);

  /* XXX Canceling strokes that way does not work with dynamic topology,
   *     user will have to do real undo for now. See T46456. */
  if (ss->cache && !SCULPT_stroke_is_dynamic_topology(ss, brush)) {
    paint_mesh_restore_co(sd, ob);
  }

  paint_stroke_cancel(C, op);

  if (ss->cache) {
    SCULPT_cache_free(ss, ss->cache);
    ss->cache = NULL;
  }

  sculpt_brush_exit_tex(sd);
}

void SCULPT_OT_brush_stroke(wmOperatorType *ot)
{
  /* Identifiers. */
  ot->name = "Sculpt";
  ot->idname = "SCULPT_OT_brush_stroke";
  ot->description = "Sculpt a stroke into the geometry";

  /* API callbacks. */
  ot->invoke = sculpt_brush_stroke_invoke;
  ot->modal = paint_stroke_modal;
  ot->exec = sculpt_brush_stroke_exec;
  ot->poll = SCULPT_poll;
  ot->cancel = sculpt_brush_stroke_cancel;

  /* Flags (sculpt does own undo? (ton)). */
  ot->flag = OPTYPE_BLOCKING;

  /* Properties. */

  paint_stroke_operator_properties(ot);

  RNA_def_boolean(ot->srna,
                  "ignore_background_click",
                  0,
                  "Ignore Background Click",
                  "Clicks on the background do not start the stroke");
}

/**** Toggle operator for turning sculpt mode on or off ****/

static void sculpt_init_session(Main *bmain, Depsgraph *depsgraph, Scene *scene, Object *ob)
{
  /* Create persistent sculpt mode data. */
  BKE_sculpt_toolsettings_data_ensure(scene);

  /* Create sculpt mode session data. */
  if (ob->sculpt != NULL) {
    BKE_sculptsession_free(ob);
  }
  ob->sculpt = MEM_callocN(sizeof(SculptSession), "sculpt session");
  ob->sculpt->mode_type = OB_MODE_SCULPT;

  BKE_sculpt_ensure_orig_mesh_data(scene, ob);

  BKE_scene_graph_evaluated_ensure(depsgraph, bmain);

  /* This function expects a fully evaluated depsgraph. */
  BKE_sculpt_update_object_for_edit(depsgraph, ob, false, false, false);

  /* Here we can detect geometry that was just added to Sculpt Mode as it has the
   * SCULPT_FACE_SET_NONE assigned, so we can create a new Face Set for it. */
  /* In sculpt mode all geometry that is assigned to SCULPT_FACE_SET_NONE is considered as not
   * initialized, which is used is some operators that modify the mesh topology to perform
   * certain actions in the new polys. After these operations are finished, all polys should have
   * a valid face set ID assigned (different from SCULPT_FACE_SET_NONE) to manage their
   * visibility correctly. */
  /* TODO(pablodp606): Based on this we can improve the UX in future tools for creating new
   * objects, like moving the transform pivot position to the new area or masking existing
   * geometry. */
  SculptSession *ss = ob->sculpt;
  const int new_face_set = SCULPT_face_set_next_available_get(ss);
  for (int i = 0; i < ss->totfaces; i++) {
    if (ss->face_sets[i] == SCULPT_FACE_SET_NONE) {
      ss->face_sets[i] = new_face_set;
    }
  }
}

void ED_object_sculptmode_enter_ex(Main *bmain,
                                   Depsgraph *depsgraph,
                                   Scene *scene,
                                   Object *ob,
                                   const bool force_dyntopo,
                                   ReportList *reports,
                                   bool do_undo)
{
  const int mode_flag = OB_MODE_SCULPT;
  Mesh *me = BKE_mesh_from_object(ob);

  /* Enter sculpt mode. */
  ob->mode |= mode_flag;

  sculpt_init_session(bmain, depsgraph, scene, ob);

  if (!(fabsf(ob->scale[0] - ob->scale[1]) < 1e-4f &&
        fabsf(ob->scale[1] - ob->scale[2]) < 1e-4f)) {
    BKE_report(
        reports, RPT_WARNING, "Object has non-uniform scale, sculpting may be unpredictable");
  }
  else if (is_negative_m4(ob->obmat)) {
    BKE_report(reports, RPT_WARNING, "Object has negative scale, sculpting may be unpredictable");
  }

  Paint *paint = BKE_paint_get_active_from_paintmode(scene, PAINT_MODE_SCULPT);
  BKE_paint_init(bmain, scene, PAINT_MODE_SCULPT, PAINT_CURSOR_SCULPT);

  paint_cursor_start(paint, SCULPT_mode_poll_view3d);

  bool has_multires = false;

  /* Check dynamic-topology flag; re-enter dynamic-topology mode when changing modes,
   * As long as no data was added that is not supported. */
  if (me->flag & ME_SCULPT_DYNAMIC_TOPOLOGY) {
    MultiresModifierData *mmd = BKE_sculpt_multires_active(scene, ob);

    const char *message_unsupported = NULL;
    if (mmd != NULL) {
      message_unsupported = TIP_("multi-res modifier");
      has_multires = true;
    }
    else {
      enum eDynTopoWarnFlag flag = SCULPT_dynamic_topology_check(scene, ob);
      if (flag == 0) {
        /* pass */
      }
      else if (flag & DYNTOPO_WARN_EDATA) {
        message_unsupported = TIP_("edge data");
      }
      else if (flag & DYNTOPO_WARN_MODIFIER) {
        message_unsupported = TIP_("constructive modifier");
      }
      else {
        BLI_assert(0);
      }
    }

    if (!has_multires && ((message_unsupported == NULL) || force_dyntopo)) {
      /* Needed because we may be entering this mode before the undo system loads. */
      wmWindowManager *wm = bmain->wm.first;
      bool has_undo = do_undo && wm->undo_stack != NULL;

      /* Undo push is needed to prevent memory leak. */
      if (has_undo) {
        SCULPT_undo_push_begin(ob, "Dynamic topology enable");
      }

      bool need_bmlog = !ob->sculpt->bm_log;

      SCULPT_dynamic_topology_enable_ex(bmain, depsgraph, scene, ob);

      if (has_undo) {
        SCULPT_undo_push_node(ob, NULL, SCULPT_UNDO_DYNTOPO_BEGIN);
        SCULPT_undo_push_end();
      }
      else if (need_bmlog) {
        if (ob->sculpt->bm_log) {
          BM_log_free(ob->sculpt->bm_log, true);
          ob->sculpt->bm_log = NULL;
        }

        SCULPT_undo_ensure_bmlog(ob);

        // SCULPT_undo_ensure_bmlog failed to find a sculpt undo step
        if (!ob->sculpt->bm_log) {
          ob->sculpt->bm_log = BM_log_create(ob->sculpt->bm, ob->sculpt->cd_sculpt_vert);
        }
      }
    }
    else {
      BKE_reportf(
          reports, RPT_WARNING, "Dynamic Topology found: %s, disabled", message_unsupported);
      me->flag &= ~ME_SCULPT_DYNAMIC_TOPOLOGY;
    }
  }

  /* Flush object mode. */
  DEG_id_tag_update(&ob->id, ID_RECALC_COPY_ON_WRITE);
}

void ED_object_sculptmode_enter(struct bContext *C, Depsgraph *depsgraph, ReportList *reports)
{
  Main *bmain = CTX_data_main(C);
  Scene *scene = CTX_data_scene(C);
  ViewLayer *view_layer = CTX_data_view_layer(C);
  Object *ob = OBACT(view_layer);
  ED_object_sculptmode_enter_ex(bmain, depsgraph, scene, ob, false, reports, true);
}

void ED_object_sculptmode_exit_ex(Main *bmain, Depsgraph *depsgraph, Scene *scene, Object *ob)
{
  const int mode_flag = OB_MODE_SCULPT;
  Mesh *me = BKE_mesh_from_object(ob);

  multires_flush_sculpt_updates(ob);

  /* Not needed for now. */
#if 0
  MultiresModifierData *mmd = BKE_sculpt_multires_active(scene, ob);
  const int flush_recalc = ed_object_sculptmode_flush_recalc_flag(scene, ob, mmd);
#endif

  /* Always for now, so leaving sculpt mode always ensures scene is in
   * a consistent state. */
  if (true || /* flush_recalc || */ (ob->sculpt && ob->sculpt->bm)) {
    DEG_id_tag_update(&ob->id, ID_RECALC_GEOMETRY);
  }

  if (me->flag & ME_SCULPT_DYNAMIC_TOPOLOGY) {
    /* Dynamic topology must be disabled before exiting sculpt
     * mode to ensure the undo stack stays in a consistent
     * state. */
    sculpt_dynamic_topology_disable_with_undo(bmain, depsgraph, scene, ob);

    /* Store so we know to re-enable when entering sculpt mode. */
    me->flag |= ME_SCULPT_DYNAMIC_TOPOLOGY;
  }

  /* Leave sculpt mode. */
  ob->mode &= ~mode_flag;

  BKE_sculptsession_free(ob);

  paint_cursor_delete_textures();

  /* Never leave derived meshes behind. */
  BKE_object_free_derived_caches(ob);

  /* Flush object mode. */
  DEG_id_tag_update(&ob->id, ID_RECALC_COPY_ON_WRITE);
}

void ED_object_sculptmode_exit(bContext *C, Depsgraph *depsgraph)
{
  Main *bmain = CTX_data_main(C);
  Scene *scene = CTX_data_scene(C);
  ViewLayer *view_layer = CTX_data_view_layer(C);
  Object *ob = OBACT(view_layer);
  ED_object_sculptmode_exit_ex(bmain, depsgraph, scene, ob);
<<<<<<< HEAD
=======
}

static int sculpt_mode_toggle_exec(bContext *C, wmOperator *op)
{
  struct wmMsgBus *mbus = CTX_wm_message_bus(C);
  Main *bmain = CTX_data_main(C);
  Depsgraph *depsgraph = CTX_data_depsgraph_on_load(C);
  Scene *scene = CTX_data_scene(C);
  ToolSettings *ts = scene->toolsettings;
  ViewLayer *view_layer = CTX_data_view_layer(C);
  Object *ob = OBACT(view_layer);
  const int mode_flag = OB_MODE_SCULPT;
  const bool is_mode_set = (ob->mode & mode_flag) != 0;

  if (!is_mode_set) {
    if (!ED_object_mode_compat_set(C, ob, mode_flag, op->reports)) {
      return OPERATOR_CANCELLED;
    }
  }

  if (is_mode_set) {
    ED_object_sculptmode_exit_ex(bmain, depsgraph, scene, ob);
  }
  else {
    if (depsgraph) {
      depsgraph = CTX_data_ensure_evaluated_depsgraph(C);
    }
    ED_object_sculptmode_enter_ex(bmain, depsgraph, scene, ob, false, op->reports);
    BKE_paint_toolslots_brush_validate(bmain, &ts->sculpt->paint);

    if (ob->mode & mode_flag) {
      Mesh *me = ob->data;
      /* Dyntopo adds its own undo step. */
      if ((me->flag & ME_SCULPT_DYNAMIC_TOPOLOGY) == 0) {
        /* Without this the memfile undo step is used,
         * while it works it causes lag when undoing the first undo step, see T71564. */
        wmWindowManager *wm = CTX_wm_manager(C);
        if (wm->op_undo_depth <= 1) {
          SCULPT_undo_push_begin(ob, op->type->name);
        }
      }
    }
  }

  WM_event_add_notifier(C, NC_SCENE | ND_MODE, scene);

  WM_msg_publish_rna_prop(mbus, &ob->id, ob, Object, mode);

  WM_toolsystem_update_from_context_view3d(C);

  return OPERATOR_FINISHED;
}

static void SCULPT_OT_sculptmode_toggle(wmOperatorType *ot)
{
  /* Identifiers. */
  ot->name = "Sculpt Mode";
  ot->idname = "SCULPT_OT_sculptmode_toggle";
  ot->description = "Toggle sculpt mode in 3D view";

  /* API callbacks. */
  ot->exec = sculpt_mode_toggle_exec;
  ot->poll = ED_operator_object_active_editable_mesh;

  ot->flag = OPTYPE_REGISTER | OPTYPE_UNDO;
}

void SCULPT_geometry_preview_lines_update(bContext *C, SculptSession *ss, float radius)
{
  Depsgraph *depsgraph = CTX_data_depsgraph_pointer(C);
  Object *ob = CTX_data_active_object(C);

  ss->preview_vert_index_count = 0;
  int totpoints = 0;

  /* This function is called from the cursor drawing code, so the PBVH may not be build yet. */
  if (!ss->pbvh) {
    return;
  }

  if (!ss->deform_modifiers_active) {
    return;
  }

  if (BKE_pbvh_type(ss->pbvh) == PBVH_GRIDS) {
    return;
  }

  BKE_sculpt_update_object_for_edit(depsgraph, ob, true, true, false);

  if (!ss->pmap) {
    return;
  }

  float brush_co[3];
  copy_v3_v3(brush_co, SCULPT_active_vertex_co_get(ss));

  BLI_bitmap *visited_vertices = BLI_BITMAP_NEW(SCULPT_vertex_count_get(ss), "visited_vertices");

  /* Assuming an average of 6 edges per vertex in a triangulated mesh. */
  const int max_preview_vertices = SCULPT_vertex_count_get(ss) * 3 * 2;

  if (ss->preview_vert_index_list == NULL) {
    ss->preview_vert_index_list = MEM_callocN(max_preview_vertices * sizeof(int), "preview lines");
  }

  GSQueue *not_visited_vertices = BLI_gsqueue_new(sizeof(int));
  int active_v = SCULPT_active_vertex_get(ss);
  BLI_gsqueue_push(not_visited_vertices, &active_v);

  while (!BLI_gsqueue_is_empty(not_visited_vertices)) {
    int from_v;
    BLI_gsqueue_pop(not_visited_vertices, &from_v);
    SculptVertexNeighborIter ni;
    SCULPT_VERTEX_NEIGHBORS_ITER_BEGIN (ss, from_v, ni) {
      if (totpoints + (ni.size * 2) < max_preview_vertices) {
        int to_v = ni.index;
        ss->preview_vert_index_list[totpoints] = from_v;
        totpoints++;
        ss->preview_vert_index_list[totpoints] = to_v;
        totpoints++;
        if (BLI_BITMAP_TEST(visited_vertices, to_v)) {
          continue;
        }
        BLI_BITMAP_ENABLE(visited_vertices, to_v);
        const float *co = SCULPT_vertex_co_for_grab_active_get(ss, to_v);
        if (len_squared_v3v3(brush_co, co) < radius * radius) {
          BLI_gsqueue_push(not_visited_vertices, &to_v);
        }
      }
    }
    SCULPT_VERTEX_NEIGHBORS_ITER_END(ni);
  }

  BLI_gsqueue_free(not_visited_vertices);

  MEM_freeN(visited_vertices);

  ss->preview_vert_index_count = totpoints;
}

static int vertex_to_loop_colors_exec(bContext *C, wmOperator *UNUSED(op))
{
  Object *ob = CTX_data_active_object(C);

  ID *data;
  data = ob->data;
  if (data && ID_IS_LINKED(data)) {
    return OPERATOR_CANCELLED;
  }

  if (ob->type != OB_MESH) {
    return OPERATOR_CANCELLED;
  }

  Mesh *mesh = ob->data;

  const int mloopcol_layer_n = CustomData_get_active_layer(&mesh->ldata, CD_MLOOPCOL);
  if (mloopcol_layer_n == -1) {
    return OPERATOR_CANCELLED;
  }
  MLoopCol *loopcols = CustomData_get_layer_n(&mesh->ldata, CD_MLOOPCOL, mloopcol_layer_n);

  const int MPropCol_layer_n = CustomData_get_active_layer(&mesh->vdata, CD_PROP_COLOR);
  if (MPropCol_layer_n == -1) {
    return OPERATOR_CANCELLED;
  }
  MPropCol *vertcols = CustomData_get_layer_n(&mesh->vdata, CD_PROP_COLOR, MPropCol_layer_n);

  MLoop *loops = CustomData_get_layer(&mesh->ldata, CD_MLOOP);
  MPoly *polys = CustomData_get_layer(&mesh->pdata, CD_MPOLY);

  for (int i = 0; i < mesh->totpoly; i++) {
    MPoly *c_poly = &polys[i];
    for (int j = 0; j < c_poly->totloop; j++) {
      int loop_index = c_poly->loopstart + j;
      MLoop *c_loop = &loops[c_poly->loopstart + j];
      float srgb_color[4];
      linearrgb_to_srgb_v4(srgb_color, vertcols[c_loop->v].color);
      loopcols[loop_index].r = (char)(srgb_color[0] * 255);
      loopcols[loop_index].g = (char)(srgb_color[1] * 255);
      loopcols[loop_index].b = (char)(srgb_color[2] * 255);
      loopcols[loop_index].a = (char)(srgb_color[3] * 255);
    }
  }

  DEG_id_tag_update(&ob->id, ID_RECALC_GEOMETRY);
  WM_event_add_notifier(C, NC_GEOM | ND_DATA, ob->data);

  return OPERATOR_FINISHED;
>>>>>>> 990b912f
}

void SCULPT_geometry_preview_lines_update(bContext *C, SculptSession *ss, float radius)
{
  Depsgraph *depsgraph = CTX_data_depsgraph_pointer(C);
  Object *ob = CTX_data_active_object(C);

  ss->preview_vert_index_count = 0;
  int totpoints = 0;

  /* This function is called from the cursor drawing code, so the PBVH may not be build yet. */
  if (!ss->pbvh) {
    return;
  }

  if (!ss->deform_modifiers_active) {
    return;
  }

  if (BKE_pbvh_type(ss->pbvh) == PBVH_GRIDS) {
    return;
  }

  BKE_sculpt_update_object_for_edit(depsgraph, ob, true, true, false);

  if (!ss->pmap) {
    return;
  }

  float brush_co[3];
  copy_v3_v3(brush_co, SCULPT_active_vertex_co_get(ss));

  BLI_bitmap *visited_vertices = BLI_BITMAP_NEW(SCULPT_vertex_count_get(ss), "visited_vertices");

<<<<<<< HEAD
  /* Assuming an average of 6 edges per vertex in a triangulated mesh. */
  const int max_preview_vertices = SCULPT_vertex_count_get(ss) * 3 * 2;

  if (ss->preview_vert_index_list == NULL) {
    ss->preview_vert_index_list = MEM_callocN(max_preview_vertices * sizeof(SculptVertRef),
                                              "preview lines");
=======
  for (int i = 0; i < mesh->totpoly; i++) {
    MPoly *c_poly = &polys[i];
    for (int j = 0; j < c_poly->totloop; j++) {
      int loop_index = c_poly->loopstart + j;
      MLoop *c_loop = &loops[c_poly->loopstart + j];
      vertcols[c_loop->v].color[0] = (loopcols[loop_index].r / 255.0f);
      vertcols[c_loop->v].color[1] = (loopcols[loop_index].g / 255.0f);
      vertcols[c_loop->v].color[2] = (loopcols[loop_index].b / 255.0f);
      vertcols[c_loop->v].color[3] = (loopcols[loop_index].a / 255.0f);
      srgb_to_linearrgb_v4(vertcols[c_loop->v].color, vertcols[c_loop->v].color);
    }
>>>>>>> 990b912f
  }

  GSQueue *not_visited_vertices = BLI_gsqueue_new(sizeof(SculptVertRef));
  SculptVertRef active_v = SCULPT_active_vertex_get(ss);
  BLI_gsqueue_push(not_visited_vertices, &active_v);

  while (!BLI_gsqueue_is_empty(not_visited_vertices)) {
    SculptVertRef from_v;

    BLI_gsqueue_pop(not_visited_vertices, &from_v);

    SculptVertexNeighborIter ni;
    SCULPT_VERTEX_NEIGHBORS_ITER_BEGIN (ss, from_v, ni) {
      if (totpoints + (ni.size * 2) < max_preview_vertices) {
        SculptVertRef to_v = ni.vertex;
        int to_v_i = BKE_pbvh_vertex_index_to_table(ss->pbvh, to_v);

        ss->preview_vert_index_list[totpoints] = from_v;
        totpoints++;
        ss->preview_vert_index_list[totpoints] = to_v;
        totpoints++;

        if (BLI_BITMAP_TEST(visited_vertices, to_v_i)) {
          continue;
        }

        BLI_BITMAP_ENABLE(visited_vertices, to_v_i);

        const float *co = SCULPT_vertex_co_for_grab_active_get(ss, to_v);

        if (len_squared_v3v3(brush_co, co) < radius * radius) {
          BLI_gsqueue_push(not_visited_vertices, &to_v);
        }
      }
    }
    SCULPT_VERTEX_NEIGHBORS_ITER_END(ni);
  }

  BLI_gsqueue_free(not_visited_vertices);

  MEM_freeN(visited_vertices);

  ss->preview_vert_index_count = totpoints;
}

/* Fake Neighbors. */
/* This allows the sculpt tools to work on meshes with multiple connected components as they had
 * only one connected component. When initialized and enabled, the sculpt API will return extra
 * connectivity neighbors that are not in the real mesh. These neighbors are calculated for each
 * vertex using the minimum distance to a vertex that is in a different connected component. */

/* The fake neighbors first need to be ensured to be initialized.
 * After that tools which needs fake neighbors functionality need to
 * temporarily enable it:
 *
 *   void my_awesome_sculpt_tool() {
 *     SCULPT_fake_neighbors_ensure(sd, object, brush->disconnected_distance_max);
 *     SCULPT_fake_neighbors_enable(ob);
 *
 *     ... Logic of the tool ...
 *     SCULPT_fake_neighbors_disable(ob);
 *   }
 *
 * Such approach allows to keep all the connectivity information ready for reuse
 * (without having lag prior to every stroke), but also makes it so the affect
 * is localized to a specific brushes and tools only. */

enum {
  SCULPT_TOPOLOGY_ID_NONE,
  SCULPT_TOPOLOGY_ID_DEFAULT,
};

static int SCULPT_vertex_get_connected_component(SculptSession *ss, SculptVertRef vertex)
{
  if (BKE_pbvh_type(ss->pbvh) == PBVH_BMESH) {
    vertex.i = BM_elem_index_get((BMVert *)vertex.i);
  }

  if (ss->vertex_info.connected_component) {
    return ss->vertex_info.connected_component[vertex.i];
  }
  return SCULPT_TOPOLOGY_ID_DEFAULT;
}

static void SCULPT_fake_neighbor_init(SculptSession *ss, const float max_dist)
{
  const int totvert = SCULPT_vertex_count_get(ss);
  ss->fake_neighbors.fake_neighbor_index = MEM_malloc_arrayN(
      totvert, sizeof(SculptVertRef), "fake neighbor");
  for (int i = 0; i < totvert; i++) {
    ss->fake_neighbors.fake_neighbor_index[i].i = FAKE_NEIGHBOR_NONE;
  }

  ss->fake_neighbors.current_max_distance = max_dist;
}

static void SCULPT_fake_neighbor_add(SculptSession *ss,
                                     SculptVertRef v_index_a,
                                     SculptVertRef v_index_b)
{
  int tablea = (int)v_index_a.i, tableb = (int)v_index_b.i;

  if (BKE_pbvh_type(ss->pbvh) == PBVH_BMESH) {
    tablea = BM_elem_index_get((BMVert *)v_index_a.i);
    tableb = BM_elem_index_get((BMVert *)v_index_b.i);
  }

  if (ss->fake_neighbors.fake_neighbor_index[tablea].i == FAKE_NEIGHBOR_NONE) {
    ss->fake_neighbors.fake_neighbor_index[tablea] = v_index_b;
    ss->fake_neighbors.fake_neighbor_index[tableb] = v_index_a;
  }
}

static void sculpt_pose_fake_neighbors_free(SculptSession *ss)
{
  MEM_SAFE_FREE(ss->fake_neighbors.fake_neighbor_index);
}

typedef struct NearestVertexFakeNeighborTLSData {
  int nearest_vertex_index;
  SculptVertRef nearest_vertex;
  float nearest_vertex_distance_squared;
  int current_topology_id;
} NearestVertexFakeNeighborTLSData;

static void do_fake_neighbor_search_task_cb(void *__restrict userdata,
                                            const int n,
                                            const TaskParallelTLS *__restrict tls)
{
  SculptThreadedTaskData *data = userdata;
  SculptSession *ss = data->ob->sculpt;
  NearestVertexFakeNeighborTLSData *nvtd = tls->userdata_chunk;
  PBVHVertexIter vd;

  SCULPT_vertex_random_access_ensure(ss);

  BKE_pbvh_vertex_iter_begin (ss->pbvh, data->nodes[n], vd, PBVH_ITER_UNIQUE) {
    int vd_topology_id = SCULPT_vertex_get_connected_component(ss, vd.vertex);
    if (vd_topology_id != nvtd->current_topology_id &&
        ss->fake_neighbors.fake_neighbor_index[vd.index].i == FAKE_NEIGHBOR_NONE) {
      float distance_squared = len_squared_v3v3(vd.co, data->nearest_vertex_search_co);
      if (distance_squared < nvtd->nearest_vertex_distance_squared &&
          distance_squared < data->max_distance_squared) {
        nvtd->nearest_vertex_index = vd.index;
        nvtd->nearest_vertex = vd.vertex;
        nvtd->nearest_vertex_distance_squared = distance_squared;
      }
    }
  }
  BKE_pbvh_vertex_iter_end;
}

static void fake_neighbor_search_reduce(const void *__restrict UNUSED(userdata),
                                        void *__restrict chunk_join,
                                        void *__restrict chunk)
{
  NearestVertexFakeNeighborTLSData *join = chunk_join;
  NearestVertexFakeNeighborTLSData *nvtd = chunk;

  if (join->nearest_vertex_index == -1) {
    join->nearest_vertex_index = nvtd->nearest_vertex_index;
    join->nearest_vertex = nvtd->nearest_vertex;
    join->nearest_vertex_distance_squared = nvtd->nearest_vertex_distance_squared;
  }
  else if (nvtd->nearest_vertex_distance_squared < join->nearest_vertex_distance_squared) {
    join->nearest_vertex_index = nvtd->nearest_vertex_index;
    join->nearest_vertex = nvtd->nearest_vertex;
    join->nearest_vertex_distance_squared = nvtd->nearest_vertex_distance_squared;
  }
}

static SculptVertRef SCULPT_fake_neighbor_search(Sculpt *sd,
                                                 Object *ob,
                                                 const SculptVertRef index,
                                                 float max_distance)
{
  SculptSession *ss = ob->sculpt;
  PBVHNode **nodes = NULL;
  int totnode;
  SculptSearchSphereData data = {
      .ss = ss,
      .sd = sd,
      .radius_squared = max_distance * max_distance,
      .original = false,
      .center = SCULPT_vertex_co_get(ss, index),
  };
  BKE_pbvh_search_gather(ss->pbvh, SCULPT_search_sphere_cb, &data, &nodes, &totnode);

  if (totnode == 0) {
    return BKE_pbvh_make_vref(-1);
  }

  SculptThreadedTaskData task_data = {
      .sd = sd,
      .ob = ob,
      .nodes = nodes,
      .max_distance_squared = max_distance * max_distance,
  };

  copy_v3_v3(task_data.nearest_vertex_search_co, SCULPT_vertex_co_get(ss, index));

  NearestVertexFakeNeighborTLSData nvtd;
  nvtd.nearest_vertex_index = -1;
  nvtd.nearest_vertex.i = -1;
  nvtd.nearest_vertex_distance_squared = FLT_MAX;
  nvtd.current_topology_id = SCULPT_vertex_get_connected_component(ss, index);

  TaskParallelSettings settings;
  BKE_pbvh_parallel_range_settings(&settings, true, totnode);
  settings.func_reduce = fake_neighbor_search_reduce;
  settings.userdata_chunk = &nvtd;
  settings.userdata_chunk_size = sizeof(NearestVertexFakeNeighborTLSData);
  BLI_task_parallel_range(0, totnode, &task_data, do_fake_neighbor_search_task_cb, &settings);

  MEM_SAFE_FREE(nodes);

  return nvtd.nearest_vertex;
}

typedef struct SculptTopologyIDFloodFillData {
  int next_id;
} SculptTopologyIDFloodFillData;

static bool SCULPT_connected_components_floodfill_cb(SculptSession *ss,
                                                     SculptVertRef from_v,
                                                     SculptVertRef to_v,
                                                     bool UNUSED(is_duplicate),
                                                     void *userdata)
{
  SculptTopologyIDFloodFillData *data = userdata;
  ss->vertex_info.connected_component[BKE_pbvh_vertex_index_to_table(ss->pbvh, from_v)] =
      data->next_id;
  ss->vertex_info.connected_component[BKE_pbvh_vertex_index_to_table(ss->pbvh, to_v)] =
      data->next_id;
  return true;
}

void SCULPT_connected_components_ensure(Object *ob)
{
  SculptSession *ss = ob->sculpt;

  SCULPT_vertex_random_access_ensure(ss);

  /* Topology IDs already initialized. They only need to be recalculated when the PBVH is
   * rebuild.
   */
  if (ss->vertex_info.connected_component) {
    return;
  }

  const int totvert = SCULPT_vertex_count_get(ss);
  ss->vertex_info.connected_component = MEM_malloc_arrayN(totvert, sizeof(int), "topology ID");

  for (int i = 0; i < totvert; i++) {
    ss->vertex_info.connected_component[i] = SCULPT_TOPOLOGY_ID_NONE;
  }

  int next_id = 0;
  for (int i = 0; i < totvert; i++) {
    SculptVertRef vertex = BKE_pbvh_table_index_to_vertex(ss->pbvh, i);

    if (!SCULPT_vertex_visible_get(ss, vertex)) {
      continue;
    }

    if (ss->vertex_info.connected_component[i] == SCULPT_TOPOLOGY_ID_NONE) {
      SculptFloodFill flood;
      SCULPT_floodfill_init(ss, &flood);
      SCULPT_floodfill_add_initial(&flood, vertex);
      SculptTopologyIDFloodFillData data;
      data.next_id = next_id;
      SCULPT_floodfill_execute(ss, &flood, SCULPT_connected_components_floodfill_cb, &data);
      SCULPT_floodfill_free(&flood);
      next_id++;
    }
  }
}

void SCULPT_boundary_info_ensure(Object *object)
{
  SculptSession *ss = object->sculpt;

  // PBVH_BMESH now handles itself
  if (ss->bm) {
    return;
  }
  else {
    if (ss->vertex_info.boundary) {
      return;
    }

    Mesh *base_mesh = BKE_mesh_from_object(object);
    ss->vertex_info.boundary = BLI_BITMAP_NEW(base_mesh->totvert, "Boundary info");
    int *adjacent_faces_edge_count = MEM_calloc_arrayN(
        base_mesh->totedge, sizeof(int), "Adjacent face edge count");

    for (int p = 0; p < base_mesh->totpoly; p++) {
      MPoly *poly = &base_mesh->mpoly[p];
      for (int l = 0; l < poly->totloop; l++) {
        MLoop *loop = &base_mesh->mloop[l + poly->loopstart];
        adjacent_faces_edge_count[loop->e]++;
      }
    }

    for (int e = 0; e < base_mesh->totedge; e++) {
      if (adjacent_faces_edge_count[e] < 2) {
        MEdge *edge = &base_mesh->medge[e];
        BLI_BITMAP_SET(ss->vertex_info.boundary, edge->v1, true);
        BLI_BITMAP_SET(ss->vertex_info.boundary, edge->v2, true);
      }
    }

    MEM_freeN(adjacent_faces_edge_count);
  }
}

void SCULPT_fake_neighbors_ensure(Sculpt *sd, Object *ob, const float max_dist)
{
  SculptSession *ss = ob->sculpt;
  const int totvert = SCULPT_vertex_count_get(ss);

  /* Fake neighbors were already initialized with the same distance, so no need to be
   * recalculated.
   */
  if (ss->fake_neighbors.fake_neighbor_index &&
      ss->fake_neighbors.current_max_distance == max_dist) {
    return;
  }

  SCULPT_connected_components_ensure(ob);
  SCULPT_fake_neighbor_init(ss, max_dist);

  for (int i = 0; i < totvert; i++) {
    const SculptVertRef from_v = BKE_pbvh_table_index_to_vertex(ss->pbvh, i);

    /* This vertex does not have a fake neighbor yet, seach one for it. */
    if (ss->fake_neighbors.fake_neighbor_index[i].i == FAKE_NEIGHBOR_NONE) {
      const SculptVertRef to_v = SCULPT_fake_neighbor_search(sd, ob, from_v, max_dist);

      if (to_v.i != -1) {
        /* Add the fake neighbor if available. */
        SCULPT_fake_neighbor_add(ss, from_v, to_v);
      }
    }
  }
}

void SCULPT_fake_neighbors_enable(Object *ob)
{
  SculptSession *ss = ob->sculpt;
  BLI_assert(ss->fake_neighbors.fake_neighbor_index != NULL);
  ss->fake_neighbors.use_fake_neighbors = true;
}

void SCULPT_fake_neighbors_disable(Object *ob)
{
  SculptSession *ss = ob->sculpt;
  BLI_assert(ss->fake_neighbors.fake_neighbor_index != NULL);
  ss->fake_neighbors.use_fake_neighbors = false;
}

void SCULPT_fake_neighbors_free(Object *ob)
{
  SculptSession *ss = ob->sculpt;
  sculpt_pose_fake_neighbors_free(ss);
}

void SCULPT_ensure_epmap(SculptSession *ss)
{
  if (BKE_pbvh_type(ss->pbvh) != PBVH_BMESH && !ss->epmap) {
    BKE_mesh_edge_poly_map_create(&ss->epmap,
                                  &ss->epmap_mem,
                                  ss->medge,
                                  ss->totedges,
                                  ss->mpoly,
                                  ss->totfaces,
                                  ss->mloop,
                                  ss->totloops);
  }
}

#if 0
/* -------------------------------------------------------------------- */
/** \name Dyntopo Detail Size Edit Operator
 * \{ */

/* Defines how much the mouse movement will modify the detail size value. */
#  define DETAIL_SIZE_DELTA_SPEED 0.08f
#  define DETAIL_SIZE_DELTA_ACCURATE_SPEED 0.004f

typedef struct DyntopoDetailSizeEditCustomData {
  void *draw_handle;
  Object *active_object;

  float init_mval[2];
  float accurate_mval[2];

  float outline_col[4];

  bool accurate_mode;
  bool sample_mode;

  float init_detail_size;
  float accurate_detail_size;
  float detail_size;
  float radius;

  float preview_tri[3][3];
  float gizmo_mat[4][4];
} DyntopoDetailSizeEditCustomData;

static void dyntopo_detail_size_parallel_lines_draw(uint pos3d,
                                                    DyntopoDetailSizeEditCustomData *cd,
                                                    const float start_co[3],
                                                    const float end_co[3],
                                                    bool flip,
                                                    const float angle)
{
  float object_space_constant_detail = 1.0f /
                                       (cd->detail_size * mat4_to_scale(cd->active_object->obmat));

  /* The constant detail represents the maximum edge length allowed before subdividing it. If the
   * triangle grid preview is created with this value it will represent an ideal mesh density where
   * all edges have the exact maximum length, which never happens in practice. As the minimum edge
   * length for dyntopo is 0.4 * max_edge_length, this adjust the detail size to the average
   * between max and min edge length so the preview is more accurate. */
  object_space_constant_detail *= 0.7f;

  const float total_len = len_v3v3(cd->preview_tri[0], cd->preview_tri[1]);
  const int tot_lines = (int)(total_len / object_space_constant_detail) + 1;
  const float tot_lines_fl = total_len / object_space_constant_detail;
  float spacing_disp[3];
  sub_v3_v3v3(spacing_disp, end_co, start_co);
  normalize_v3(spacing_disp);

  float line_disp[3];
  rotate_v2_v2fl(line_disp, spacing_disp, DEG2RAD(angle));
  mul_v3_fl(spacing_disp, total_len / tot_lines_fl);

  immBegin(GPU_PRIM_LINES, (uint)tot_lines * 2);
  for (int i = 0; i < tot_lines; i++) {
    float line_length;
    if (flip) {
      line_length = total_len * ((float)i / (float)tot_lines_fl);
    }
    else {
      line_length = total_len * (1.0f - ((float)i / (float)tot_lines_fl));
    }
    float line_start[3];
    copy_v3_v3(line_start, start_co);
    madd_v3_v3v3fl(line_start, line_start, spacing_disp, i);
    float line_end[3];
    madd_v3_v3v3fl(line_end, line_start, line_disp, line_length);
    immVertex3fv(pos3d, line_start);
    immVertex3fv(pos3d, line_end);
  }
  immEnd();
}

static void dyntopo_detail_size_edit_draw(const bContext *UNUSED(C),
                                          ARegion *UNUSED(ar),
                                          void *arg)
{
  DyntopoDetailSizeEditCustomData *cd = arg;
  GPU_blend(GPU_BLEND_ALPHA);
  GPU_line_smooth(true);

  uint pos3d = GPU_vertformat_attr_add(immVertexFormat(), "pos", GPU_COMP_F32, 3, GPU_FETCH_FLOAT);
  immBindBuiltinProgram(GPU_SHADER_3D_UNIFORM_COLOR);
  GPU_matrix_push();
  GPU_matrix_mul(cd->gizmo_mat);

  /* Draw Cursor */
  immUniformColor4fv(cd->outline_col);
  GPU_line_width(3.0f);

  imm_draw_circle_wire_3d(pos3d, 0, 0, cd->radius, 80);

  /* Draw Triangle. */
  immUniformColor4f(0.9f, 0.9f, 0.9f, 0.8f);
  immBegin(GPU_PRIM_LINES, 6);
  immVertex3fv(pos3d, cd->preview_tri[0]);
  immVertex3fv(pos3d, cd->preview_tri[1]);

  immVertex3fv(pos3d, cd->preview_tri[1]);
  immVertex3fv(pos3d, cd->preview_tri[2]);

  immVertex3fv(pos3d, cd->preview_tri[2]);
  immVertex3fv(pos3d, cd->preview_tri[0]);
  immEnd();

  /* Draw Grid */
  GPU_line_width(1.0f);
  dyntopo_detail_size_parallel_lines_draw(
      pos3d, cd, cd->preview_tri[0], cd->preview_tri[1], false, 60.0f);
  dyntopo_detail_size_parallel_lines_draw(
      pos3d, cd, cd->preview_tri[0], cd->preview_tri[1], true, 120.0f);
  dyntopo_detail_size_parallel_lines_draw(
      pos3d, cd, cd->preview_tri[0], cd->preview_tri[2], false, -60.0f);

  immUnbindProgram();
  GPU_matrix_pop();
  GPU_blend(GPU_BLEND_NONE);
  GPU_line_smooth(false);
}

static void dyntopo_detail_size_edit_cancel(bContext *C, wmOperator *op)
{
  Object *active_object = CTX_data_active_object(C);
  SculptSession *ss = active_object->sculpt;
  ARegion *region = CTX_wm_region(C);
  DyntopoDetailSizeEditCustomData *cd = op->customdata;
  ED_region_draw_cb_exit(region->type, cd->draw_handle);
  ss->draw_faded_cursor = false;
  MEM_freeN(op->customdata);
  ED_workspace_status_text(C, NULL);
}

static void dyntopo_detail_size_sample_from_surface(Object *ob,
                                                    DyntopoDetailSizeEditCustomData *cd)
{
  SculptSession *ss = ob->sculpt;
  const SculptVertRef active_vertex = SCULPT_active_vertex_get(ss);

  float len_accum = 0;
  int num_neighbors = 0;
  SculptVertexNeighborIter ni;
  SCULPT_VERTEX_NEIGHBORS_ITER_BEGIN (ss, active_vertex, ni) {
    len_accum += len_v3v3(SCULPT_vertex_co_get(ss, active_vertex),
                          SCULPT_vertex_co_get(ss, ni.vertex));
    num_neighbors++;
  }
  SCULPT_VERTEX_NEIGHBORS_ITER_END(ni);

  if (num_neighbors > 0) {
    const float avg_edge_len = len_accum / num_neighbors;
    /* Use 0.7 as the average of min and max dyntopo edge length. */
    const float detail_size = 0.7f / (avg_edge_len * mat4_to_scale(cd->active_object->obmat));
    cd->detail_size = clamp_f(detail_size, 1.0f, 500.0f);
  }
}

static void dyntopo_detail_size_update_from_mouse_delta(DyntopoDetailSizeEditCustomData *cd,
                                                        const wmEvent *event)
{
  const float mval[2] = {event->mval[0], event->mval[1]};

  float detail_size_delta;
  if (cd->accurate_mode) {
    detail_size_delta = mval[0] - cd->accurate_mval[0];
    cd->detail_size = cd->accurate_detail_size +
                      detail_size_delta * DETAIL_SIZE_DELTA_ACCURATE_SPEED;
  }
  else {
    detail_size_delta = mval[0] - cd->init_mval[0];
    cd->detail_size = cd->init_detail_size + detail_size_delta * DETAIL_SIZE_DELTA_SPEED;
  }

  if (event->type == EVT_LEFTSHIFTKEY && event->val == KM_PRESS) {
    cd->accurate_mode = true;
    copy_v2_v2(cd->accurate_mval, mval);
    cd->accurate_detail_size = cd->detail_size;
  }
  if (event->type == EVT_LEFTSHIFTKEY && event->val == KM_RELEASE) {
    cd->accurate_mode = false;
    cd->accurate_detail_size = 0.0f;
  }

  cd->detail_size = clamp_f(cd->detail_size, 1.0f, 500.0f);
}

static int dyntopo_detail_size_edit_modal(bContext *C, wmOperator *op, const wmEvent *event)
{
  Object *active_object = CTX_data_active_object(C);
  SculptSession *ss = active_object->sculpt;
  ARegion *region = CTX_wm_region(C);
  DyntopoDetailSizeEditCustomData *cd = op->customdata;
  Sculpt *sd = CTX_data_tool_settings(C)->sculpt;

  /* Cancel modal operator */
  if ((event->type == EVT_ESCKEY && event->val == KM_PRESS) ||
      (event->type == RIGHTMOUSE && event->val == KM_PRESS)) {
    dyntopo_detail_size_edit_cancel(C, op);
    ED_region_tag_redraw(region);
    return OPERATOR_FINISHED;
  }

  /* Finish modal operator */
  if ((event->type == LEFTMOUSE && event->val == KM_RELEASE) ||
      (event->type == EVT_RETKEY && event->val == KM_PRESS) ||
      (event->type == EVT_PADENTER && event->val == KM_PRESS)) {
    ED_region_draw_cb_exit(region->type, cd->draw_handle);
    sd->constant_detail = cd->detail_size;
    ss->draw_faded_cursor = false;
    MEM_freeN(op->customdata);
    ED_region_tag_redraw(region);
    ED_workspace_status_text(C, NULL);
    return OPERATOR_FINISHED;
  }

  ED_region_tag_redraw(region);

  if (event->type == EVT_LEFTCTRLKEY && event->val == KM_PRESS) {
    cd->sample_mode = true;
  }
  if (event->type == EVT_LEFTCTRLKEY && event->val == KM_RELEASE) {
    cd->sample_mode = false;
  }

  /* Sample mode sets the detail size sampling the average edge length under the surface. */
  if (cd->sample_mode) {
    dyntopo_detail_size_sample_from_surface(active_object, cd);
    return OPERATOR_RUNNING_MODAL;
  }
  /* Regular mode, changes the detail size by moving the cursor. */
  dyntopo_detail_size_update_from_mouse_delta(cd, event);

  return OPERATOR_RUNNING_MODAL;
}

static int dyntopo_detail_size_edit_invoke(bContext *C, wmOperator *op, const wmEvent *event)
{
  ARegion *region = CTX_wm_region(C);
  Object *active_object = CTX_data_active_object(C);
  Sculpt *sd = CTX_data_tool_settings(C)->sculpt;
  Brush *brush = BKE_paint_brush(&sd->paint);

  DyntopoDetailSizeEditCustomData *cd = MEM_callocN(sizeof(DyntopoDetailSizeEditCustomData),
                                                    "Dyntopo Detail Size Edit OP Custom Data");

  /* Initial operator Custom Data setup. */
  cd->draw_handle = ED_region_draw_cb_activate(
      region->type, dyntopo_detail_size_edit_draw, cd, REGION_DRAW_POST_VIEW);
  cd->active_object = active_object;
  cd->init_mval[0] = event->mval[0];
  cd->init_mval[1] = event->mval[1];
  cd->detail_size = sd->constant_detail;
  cd->init_detail_size = sd->constant_detail;
  copy_v4_v4(cd->outline_col, brush->add_col);
  op->customdata = cd;

  SculptSession *ss = active_object->sculpt;
  cd->radius = ss->cursor_radius;

  /* Generates the matrix to position the gizmo in the surface of the mesh using the same location
   * and orientation as the brush cursor. */
  float cursor_trans[4][4], cursor_rot[4][4];
  const float z_axis[4] = {0.0f, 0.0f, 1.0f, 0.0f};
  float quat[4];
  copy_m4_m4(cursor_trans, active_object->obmat);
  translate_m4(
      cursor_trans, ss->cursor_location[0], ss->cursor_location[1], ss->cursor_location[2]);

  float cursor_normal[3];
  if (!is_zero_v3(ss->cursor_sampled_normal)) {
    copy_v3_v3(cursor_normal, ss->cursor_sampled_normal);
  }
  else {
    copy_v3_v3(cursor_normal, ss->cursor_normal);
  }

  rotation_between_vecs_to_quat(quat, z_axis, cursor_normal);
  quat_to_mat4(cursor_rot, quat);
  copy_m4_m4(cd->gizmo_mat, cursor_trans);
  mul_m4_m4_post(cd->gizmo_mat, cursor_rot);

  /* Initialize the position of the triangle vertices. */
  const float y_axis[3] = {0.0f, cd->radius, 0.0f};
  for (int i = 0; i < 3; i++) {
    zero_v3(cd->preview_tri[i]);
    rotate_v2_v2fl(cd->preview_tri[i], y_axis, DEG2RAD(120.0f * i));
  }

  SCULPT_vertex_random_access_ensure(ss);

  WM_event_add_modal_handler(C, op);
  ED_region_tag_redraw(region);

  ss->draw_faded_cursor = true;

  const char *status_str = TIP_(
      "Move the mouse to change the dyntopo detail size. LMB: confirm size, ESC/RMB: cancel");
  ED_workspace_status_text(C, status_str);

  return OPERATOR_RUNNING_MODAL;
}

static bool dyntopo_detail_size_edit_poll(bContext *C)
{
  Object *ob = CTX_data_active_object(C);
  Sculpt *sd = CTX_data_tool_settings(C)->sculpt;

  return SCULPT_mode_poll(C) && ob->sculpt->bm && (sd->flags & SCULPT_DYNTOPO_DETAIL_CONSTANT);
}

static void SCULPT_OT_dyntopo_detail_size_edit(wmOperatorType *ot)
{
  /* identifiers */
  ot->name = "Edit Dyntopo Detail Size";
  ot->description = "Modify the constant detail size of dyntopo interactively";
  ot->idname = "SCULPT_OT_dyntopo_detail_size_edit";

  /* api callbacks */
  ot->poll = dyntopo_detail_size_edit_poll;
  ot->invoke = dyntopo_detail_size_edit_invoke;
  ot->modal = dyntopo_detail_size_edit_modal;
  ot->cancel = dyntopo_detail_size_edit_cancel;

  ot->flag = OPTYPE_REGISTER | OPTYPE_UNDO;
}

#endif

int SCULPT_vertex_valence_get(const struct SculptSession *ss, SculptVertRef vertex)
{
  SculptVertexNeighborIter ni;
  int tot = 0;

#if 0
  if (BKE_pbvh_type(ss->pbvh) == PBVH_BMESH) {
    BMVert *v = (BMVert *)vertex.i;
    MSculptVert *mv = BKE_PBVH_SCULPTVERT(ss->cd_sculpt_vert, v);

    if (mv->flag & SCULPTVERT_NEED_VALENCE) {
      BKE_pbvh_bmesh_update_valence(ss->cd_sculpt_vert, vertex);
    }

    mval = mv->valence;

#  ifdef NDEBUG
    return mval;
#  endif
  }
#else
  if (BKE_pbvh_type(ss->pbvh) == PBVH_BMESH) {
    BMVert *v = (BMVert *)vertex.i;

    return BM_vert_edge_count(v);
  }
#endif

  MSculptVert *mv = ss->mdyntopo_verts + vertex.i;

  if (mv->flag & SCULPTVERT_NEED_VALENCE) {
    mv->flag &= ~SCULPTVERT_NEED_VALENCE;

    SCULPT_VERTEX_NEIGHBORS_ITER_BEGIN (ss, vertex, ni) {
      tot++;
    }
    SCULPT_VERTEX_NEIGHBORS_ITER_END(ni);

    mv->valence = tot;
  }

  return mv->valence;
}<|MERGE_RESOLUTION|>--- conflicted
+++ resolved
@@ -1280,7 +1280,19 @@
   switch (BKE_pbvh_type(ss->pbvh)) {
     case PBVH_FACES: {
       MeshElemMap *vert_map = &ss->pmap[index.i];
+      MSculptVert *mv = ss->mdyntopo_verts + index.i;
+
+      MV_ADD_FLAG(mv, SCULPTVERT_NEED_BOUNDARY);
+
       for (int j = 0; j < ss->pmap[index.i].count; j++) {
+        MPoly *mp = ss->mpoly + vert_map->indices[j];
+        MLoop *ml = ss->mloop + mp->loopstart;
+
+        for (int k = 0; k < mp->totloop; k++, ml++) {
+          MSculptVert *mv2 = ss->mdyntopo_verts + ml->v;
+          MV_ADD_FLAG(mv2, SCULPTVERT_NEED_BOUNDARY);
+        }
+
         if (ss->face_sets[vert_map->indices[j]] > 0) {
           ss->face_sets[vert_map->indices[j]] = abs(face_set);
         }
@@ -1291,14 +1303,17 @@
       BMLoop *l;
       BMVert *v = (BMVert *)index.i;
 
+      MSculptVert *mv = BKE_PBVH_SCULPTVERT(ss->cd_sculpt_vert, v);
+      MV_ADD_FLAG(mv, SCULPTVERT_NEED_BOUNDARY);
+
       BM_ITER_ELEM (l, &iter, v, BM_LOOPS_OF_VERT) {
         int fset = BM_ELEM_CD_GET_INT(l->f, ss->cd_faceset_offset);
         if (fset >= 0 && fset != abs(face_set)) {
-          MSculptVert *mv = BKE_PBVH_SCULPTVERT(ss->cd_sculpt_vert, v);
-
-          MV_ADD_FLAG(mv, SCULPTVERT_NEED_BOUNDARY);
           BM_ELEM_CD_SET_INT(l->f, ss->cd_faceset_offset, abs(face_set));
         }
+
+        MSculptVert *mv_l = BKE_PBVH_SCULPTVERT(ss->cd_sculpt_vert, l->v);
+        MV_ADD_FLAG(mv_l, SCULPTVERT_NEED_BOUNDARY);
       }
 
       break;
@@ -1360,7 +1375,6 @@
 
 int SCULPT_vertex_face_set_get(SculptSession *ss, SculptVertRef index)
 {
-<<<<<<< HEAD
   switch (BKE_pbvh_type(ss->pbvh)) {
     case PBVH_FACES: {
       MeshElemMap *vert_map = &ss->pmap[index.i];
@@ -1371,20 +1385,6 @@
         }
       }
       return face_set;
-=======
-  return i == 0 || (symm & i && (symm != 5 || i != 3) && (symm != 6 || (!ELEM(i, 3, 5))));
-}
-
-/* Checks if a vertex is inside the brush radius from any of its mirrored axis. */
-bool SCULPT_is_vertex_inside_brush_radius_symm(const float vertex[3],
-                                               const float br_co[3],
-                                               float radius,
-                                               char symm)
-{
-  for (char i = 0; i <= symm; ++i) {
-    if (!SCULPT_is_symmetry_iteration_valid(i, symm)) {
-      continue;
->>>>>>> 990b912f
     }
     case PBVH_BMESH: {
       BMIter iter;
@@ -8924,73 +8924,6 @@
   ViewLayer *view_layer = CTX_data_view_layer(C);
   Object *ob = OBACT(view_layer);
   ED_object_sculptmode_exit_ex(bmain, depsgraph, scene, ob);
-<<<<<<< HEAD
-=======
-}
-
-static int sculpt_mode_toggle_exec(bContext *C, wmOperator *op)
-{
-  struct wmMsgBus *mbus = CTX_wm_message_bus(C);
-  Main *bmain = CTX_data_main(C);
-  Depsgraph *depsgraph = CTX_data_depsgraph_on_load(C);
-  Scene *scene = CTX_data_scene(C);
-  ToolSettings *ts = scene->toolsettings;
-  ViewLayer *view_layer = CTX_data_view_layer(C);
-  Object *ob = OBACT(view_layer);
-  const int mode_flag = OB_MODE_SCULPT;
-  const bool is_mode_set = (ob->mode & mode_flag) != 0;
-
-  if (!is_mode_set) {
-    if (!ED_object_mode_compat_set(C, ob, mode_flag, op->reports)) {
-      return OPERATOR_CANCELLED;
-    }
-  }
-
-  if (is_mode_set) {
-    ED_object_sculptmode_exit_ex(bmain, depsgraph, scene, ob);
-  }
-  else {
-    if (depsgraph) {
-      depsgraph = CTX_data_ensure_evaluated_depsgraph(C);
-    }
-    ED_object_sculptmode_enter_ex(bmain, depsgraph, scene, ob, false, op->reports);
-    BKE_paint_toolslots_brush_validate(bmain, &ts->sculpt->paint);
-
-    if (ob->mode & mode_flag) {
-      Mesh *me = ob->data;
-      /* Dyntopo adds its own undo step. */
-      if ((me->flag & ME_SCULPT_DYNAMIC_TOPOLOGY) == 0) {
-        /* Without this the memfile undo step is used,
-         * while it works it causes lag when undoing the first undo step, see T71564. */
-        wmWindowManager *wm = CTX_wm_manager(C);
-        if (wm->op_undo_depth <= 1) {
-          SCULPT_undo_push_begin(ob, op->type->name);
-        }
-      }
-    }
-  }
-
-  WM_event_add_notifier(C, NC_SCENE | ND_MODE, scene);
-
-  WM_msg_publish_rna_prop(mbus, &ob->id, ob, Object, mode);
-
-  WM_toolsystem_update_from_context_view3d(C);
-
-  return OPERATOR_FINISHED;
-}
-
-static void SCULPT_OT_sculptmode_toggle(wmOperatorType *ot)
-{
-  /* Identifiers. */
-  ot->name = "Sculpt Mode";
-  ot->idname = "SCULPT_OT_sculptmode_toggle";
-  ot->description = "Toggle sculpt mode in 3D view";
-
-  /* API callbacks. */
-  ot->exec = sculpt_mode_toggle_exec;
-  ot->poll = ED_operator_object_active_editable_mesh;
-
-  ot->flag = OPTYPE_REGISTER | OPTYPE_UNDO;
 }
 
 void SCULPT_geometry_preview_lines_update(bContext *C, SculptSession *ss, float radius)
@@ -9029,148 +8962,8 @@
   const int max_preview_vertices = SCULPT_vertex_count_get(ss) * 3 * 2;
 
   if (ss->preview_vert_index_list == NULL) {
-    ss->preview_vert_index_list = MEM_callocN(max_preview_vertices * sizeof(int), "preview lines");
-  }
-
-  GSQueue *not_visited_vertices = BLI_gsqueue_new(sizeof(int));
-  int active_v = SCULPT_active_vertex_get(ss);
-  BLI_gsqueue_push(not_visited_vertices, &active_v);
-
-  while (!BLI_gsqueue_is_empty(not_visited_vertices)) {
-    int from_v;
-    BLI_gsqueue_pop(not_visited_vertices, &from_v);
-    SculptVertexNeighborIter ni;
-    SCULPT_VERTEX_NEIGHBORS_ITER_BEGIN (ss, from_v, ni) {
-      if (totpoints + (ni.size * 2) < max_preview_vertices) {
-        int to_v = ni.index;
-        ss->preview_vert_index_list[totpoints] = from_v;
-        totpoints++;
-        ss->preview_vert_index_list[totpoints] = to_v;
-        totpoints++;
-        if (BLI_BITMAP_TEST(visited_vertices, to_v)) {
-          continue;
-        }
-        BLI_BITMAP_ENABLE(visited_vertices, to_v);
-        const float *co = SCULPT_vertex_co_for_grab_active_get(ss, to_v);
-        if (len_squared_v3v3(brush_co, co) < radius * radius) {
-          BLI_gsqueue_push(not_visited_vertices, &to_v);
-        }
-      }
-    }
-    SCULPT_VERTEX_NEIGHBORS_ITER_END(ni);
-  }
-
-  BLI_gsqueue_free(not_visited_vertices);
-
-  MEM_freeN(visited_vertices);
-
-  ss->preview_vert_index_count = totpoints;
-}
-
-static int vertex_to_loop_colors_exec(bContext *C, wmOperator *UNUSED(op))
-{
-  Object *ob = CTX_data_active_object(C);
-
-  ID *data;
-  data = ob->data;
-  if (data && ID_IS_LINKED(data)) {
-    return OPERATOR_CANCELLED;
-  }
-
-  if (ob->type != OB_MESH) {
-    return OPERATOR_CANCELLED;
-  }
-
-  Mesh *mesh = ob->data;
-
-  const int mloopcol_layer_n = CustomData_get_active_layer(&mesh->ldata, CD_MLOOPCOL);
-  if (mloopcol_layer_n == -1) {
-    return OPERATOR_CANCELLED;
-  }
-  MLoopCol *loopcols = CustomData_get_layer_n(&mesh->ldata, CD_MLOOPCOL, mloopcol_layer_n);
-
-  const int MPropCol_layer_n = CustomData_get_active_layer(&mesh->vdata, CD_PROP_COLOR);
-  if (MPropCol_layer_n == -1) {
-    return OPERATOR_CANCELLED;
-  }
-  MPropCol *vertcols = CustomData_get_layer_n(&mesh->vdata, CD_PROP_COLOR, MPropCol_layer_n);
-
-  MLoop *loops = CustomData_get_layer(&mesh->ldata, CD_MLOOP);
-  MPoly *polys = CustomData_get_layer(&mesh->pdata, CD_MPOLY);
-
-  for (int i = 0; i < mesh->totpoly; i++) {
-    MPoly *c_poly = &polys[i];
-    for (int j = 0; j < c_poly->totloop; j++) {
-      int loop_index = c_poly->loopstart + j;
-      MLoop *c_loop = &loops[c_poly->loopstart + j];
-      float srgb_color[4];
-      linearrgb_to_srgb_v4(srgb_color, vertcols[c_loop->v].color);
-      loopcols[loop_index].r = (char)(srgb_color[0] * 255);
-      loopcols[loop_index].g = (char)(srgb_color[1] * 255);
-      loopcols[loop_index].b = (char)(srgb_color[2] * 255);
-      loopcols[loop_index].a = (char)(srgb_color[3] * 255);
-    }
-  }
-
-  DEG_id_tag_update(&ob->id, ID_RECALC_GEOMETRY);
-  WM_event_add_notifier(C, NC_GEOM | ND_DATA, ob->data);
-
-  return OPERATOR_FINISHED;
->>>>>>> 990b912f
-}
-
-void SCULPT_geometry_preview_lines_update(bContext *C, SculptSession *ss, float radius)
-{
-  Depsgraph *depsgraph = CTX_data_depsgraph_pointer(C);
-  Object *ob = CTX_data_active_object(C);
-
-  ss->preview_vert_index_count = 0;
-  int totpoints = 0;
-
-  /* This function is called from the cursor drawing code, so the PBVH may not be build yet. */
-  if (!ss->pbvh) {
-    return;
-  }
-
-  if (!ss->deform_modifiers_active) {
-    return;
-  }
-
-  if (BKE_pbvh_type(ss->pbvh) == PBVH_GRIDS) {
-    return;
-  }
-
-  BKE_sculpt_update_object_for_edit(depsgraph, ob, true, true, false);
-
-  if (!ss->pmap) {
-    return;
-  }
-
-  float brush_co[3];
-  copy_v3_v3(brush_co, SCULPT_active_vertex_co_get(ss));
-
-  BLI_bitmap *visited_vertices = BLI_BITMAP_NEW(SCULPT_vertex_count_get(ss), "visited_vertices");
-
-<<<<<<< HEAD
-  /* Assuming an average of 6 edges per vertex in a triangulated mesh. */
-  const int max_preview_vertices = SCULPT_vertex_count_get(ss) * 3 * 2;
-
-  if (ss->preview_vert_index_list == NULL) {
     ss->preview_vert_index_list = MEM_callocN(max_preview_vertices * sizeof(SculptVertRef),
                                               "preview lines");
-=======
-  for (int i = 0; i < mesh->totpoly; i++) {
-    MPoly *c_poly = &polys[i];
-    for (int j = 0; j < c_poly->totloop; j++) {
-      int loop_index = c_poly->loopstart + j;
-      MLoop *c_loop = &loops[c_poly->loopstart + j];
-      vertcols[c_loop->v].color[0] = (loopcols[loop_index].r / 255.0f);
-      vertcols[c_loop->v].color[1] = (loopcols[loop_index].g / 255.0f);
-      vertcols[c_loop->v].color[2] = (loopcols[loop_index].b / 255.0f);
-      vertcols[c_loop->v].color[3] = (loopcols[loop_index].a / 255.0f);
-      srgb_to_linearrgb_v4(vertcols[c_loop->v].color, vertcols[c_loop->v].color);
-    }
->>>>>>> 990b912f
   }
 
   GSQueue *not_visited_vertices = BLI_gsqueue_new(sizeof(SculptVertRef));
