/*
 * This program is free software; you can redistribute it and/or
 * modify it under the terms of the GNU General Public License
 * as published by the Free Software Foundation; either version 2
 * of the License, or (at your option) any later version.
 *
 * This program is distributed in the hope that it will be useful,
 * but WITHOUT ANY WARRANTY; without even the implied warranty of
 * MERCHANTABILITY or FITNESS FOR A PARTICULAR PURPOSE.  See the
 * GNU General Public License for more details.
 *
 * You should have received a copy of the GNU General Public License
 * along with this program; if not, write to the Free Software Foundation,
 * Inc., 51 Franklin Street, Fifth Floor, Boston, MA 02110-1301, USA.
 *
 * The Original Code is Copyright (C) 2006 by Nicholas Bishop
 * All rights reserved.
 */

/** \file
 * \ingroup edsculpt
 */

#pragma once

#include "DNA_brush_types.h"
#include "DNA_key_types.h"
#include "DNA_listBase.h"
#include "DNA_meshdata_types.h"
#include "DNA_vec_types.h"

#include "BKE_paint.h"
#include "BKE_pbvh.h"
#include "BLI_bitmap.h"
#include "BLI_compiler_compat.h"
#include "BLI_gsqueue.h"
#include "BLI_threads.h"

struct AutomaskingCache;
struct KeyBlock;
struct Object;
struct SculptUndoNode;
struct bContext;

enum ePaintSymmetryFlags;

bool SCULPT_mode_poll(struct bContext *C);
bool SCULPT_mode_poll_view3d(struct bContext *C);
/**
 * Checks for a brush, not just sculpt mode.
 */
bool SCULPT_poll(struct bContext *C);
bool SCULPT_poll_view3d(struct bContext *C);

bool SCULPT_vertex_colors_poll(struct bContext *C);

/* Updates */

typedef enum SculptUpdateType {
  SCULPT_UPDATE_COORDS = 1 << 0,
  SCULPT_UPDATE_MASK = 1 << 1,
  SCULPT_UPDATE_VISIBILITY = 1 << 2,
  SCULPT_UPDATE_COLOR = 1 << 3,
} SculptUpdateType;

void SCULPT_flush_update_step(bContext *C, SculptUpdateType update_flags);
void SCULPT_flush_update_done(const bContext *C, Object *ob, SculptUpdateType update_flags);
/**
 * Flush displacement from deformed PBVH to original layer.
 */
void SCULPT_flush_stroke_deform(struct Sculpt *sd, Object *ob, bool is_proxy_used);

/**
 * Should be used after modifying the mask or Face Sets IDs.
 */
void SCULPT_tag_update_overlays(bContext *C);

/* Stroke */

typedef struct SculptCursorGeometryInfo {
  float location[3];
  float normal[3];
  float active_vertex_co[3];
} SculptCursorGeometryInfo;

/**
 * Do a ray-cast in the tree to find the 3d brush location
 * (This allows us to ignore the GL depth buffer)
 * Returns 0 if the ray doesn't hit the mesh, non-zero otherwise.
 */
bool SCULPT_stroke_get_location(struct bContext *C, float out[3], const float mouse[2]);
/**
 * Gets the normal, location and active vertex location of the geometry under the cursor. This also
 * updates the active vertex and cursor related data of the SculptSession using the mouse position
 */
bool SCULPT_cursor_geometry_info_update(bContext *C,
                                        SculptCursorGeometryInfo *out,
                                        const float mouse[2],
                                        bool use_sampled_normal);
void SCULPT_geometry_preview_lines_update(bContext *C, struct SculptSession *ss, float radius);

void SCULPT_stroke_modifiers_check(const bContext *C, Object *ob, const Brush *brush);
float SCULPT_raycast_init(struct ViewContext *vc,
                          const float mouse[2],
                          float ray_start[3],
                          float ray_end[3],
                          float ray_normal[3],
                          bool original);

/* Symmetry */
char SCULPT_mesh_symmetry_xyz_get(Object *object);

/* Sculpt PBVH abstraction API */

void SCULPT_vertex_random_access_ensure(struct SculptSession *ss);

int SCULPT_vertex_count_get(struct SculptSession *ss);
const float *SCULPT_vertex_co_get(struct SculptSession *ss, int index);
void SCULPT_vertex_normal_get(SculptSession *ss, int index, float no[3]);
float SCULPT_vertex_mask_get(struct SculptSession *ss, int index);
const float *SCULPT_vertex_color_get(SculptSession *ss, int index);

const float *SCULPT_vertex_persistent_co_get(SculptSession *ss, int index);
void SCULPT_vertex_persistent_normal_get(SculptSession *ss, int index, float no[3]);

/**
 * Coordinates used for manipulating the base mesh when Grab Active Vertex is enabled.
 */
const float *SCULPT_vertex_co_for_grab_active_get(SculptSession *ss, int index);

/**
 * Returns the info of the limit surface when multi-res is available,
 * otherwise it returns the current coordinate of the vertex.
 */
void SCULPT_vertex_limit_surface_get(SculptSession *ss, int index, float r_co[3]);

/**
 * Returns the pointer to the coordinates that should be edited from a brush tool iterator
 * depending on the given deformation target.
 */
float *SCULPT_brush_deform_target_vertex_co_get(SculptSession *ss,
                                                int deform_target,
                                                PBVHVertexIter *iter);

#define SCULPT_VERTEX_NEIGHBOR_FIXED_CAPACITY 256
typedef struct SculptVertexNeighborIter {
  /* Storage */
  int *neighbors;
  int size;
  int capacity;
  int neighbors_fixed[SCULPT_VERTEX_NEIGHBOR_FIXED_CAPACITY];

  /* Internal iterator. */
  int num_duplicates;
  int i;

  /* Public */
  int index;
  bool is_duplicate;
} SculptVertexNeighborIter;

void SCULPT_vertex_neighbors_get(struct SculptSession *ss,
                                 int index,
                                 bool include_duplicates,
                                 SculptVertexNeighborIter *iter);

/* Iterator over neighboring vertices. */
#define SCULPT_VERTEX_NEIGHBORS_ITER_BEGIN(ss, v_index, neighbor_iterator) \
  SCULPT_vertex_neighbors_get(ss, v_index, false, &neighbor_iterator); \
  for (neighbor_iterator.i = 0; neighbor_iterator.i < neighbor_iterator.size; \
       neighbor_iterator.i++) { \
    neighbor_iterator.index = neighbor_iterator.neighbors[neighbor_iterator.i];

/* Iterate over neighboring and duplicate vertices (for PBVH_GRIDS). Duplicates come
 * first since they are nearest for floodfill. */
#define SCULPT_VERTEX_DUPLICATES_AND_NEIGHBORS_ITER_BEGIN(ss, v_index, neighbor_iterator) \
  SCULPT_vertex_neighbors_get(ss, v_index, true, &neighbor_iterator); \
  for (neighbor_iterator.i = neighbor_iterator.size - 1; neighbor_iterator.i >= 0; \
       neighbor_iterator.i--) { \
    neighbor_iterator.index = neighbor_iterator.neighbors[neighbor_iterator.i]; \
    neighbor_iterator.is_duplicate = (neighbor_iterator.i >= \
                                      neighbor_iterator.size - neighbor_iterator.num_duplicates);

#define SCULPT_VERTEX_NEIGHBORS_ITER_END(neighbor_iterator) \
  } \
  if (neighbor_iterator.neighbors != neighbor_iterator.neighbors_fixed) { \
    MEM_freeN(neighbor_iterator.neighbors); \
  } \
  ((void)0)

int SCULPT_active_vertex_get(SculptSession *ss);
const float *SCULPT_active_vertex_co_get(SculptSession *ss);
void SCULPT_active_vertex_normal_get(SculptSession *ss, float normal[3]);

/* Returns PBVH deformed vertices array if shape keys or deform modifiers are used, otherwise
 * returns mesh original vertices array. */
struct MVert *SCULPT_mesh_deformed_mverts_get(SculptSession *ss);

/* Fake Neighbors */

#define FAKE_NEIGHBOR_NONE -1

void SCULPT_fake_neighbors_ensure(struct Sculpt *sd, Object *ob, float max_dist);
void SCULPT_fake_neighbors_enable(Object *ob);
void SCULPT_fake_neighbors_disable(Object *ob);
void SCULPT_fake_neighbors_free(struct Object *ob);

/* Vertex Info. */
void SCULPT_boundary_info_ensure(Object *object);
/* Boundary Info needs to be initialized in order to use this function. */
bool SCULPT_vertex_is_boundary(const SculptSession *ss, int index);

void SCULPT_connected_components_ensure(Object *ob);

/* Sculpt Visibility API */

void SCULPT_vertex_visible_set(SculptSession *ss, int index, bool visible);
bool SCULPT_vertex_visible_get(SculptSession *ss, int index);

void SCULPT_visibility_sync_all_face_sets_to_vertices(struct Object *ob);
void SCULPT_visibility_sync_all_vertex_to_face_sets(struct SculptSession *ss);

/* Face Sets API */

int SCULPT_active_face_set_get(SculptSession *ss);
int SCULPT_vertex_face_set_get(SculptSession *ss, int index);
void SCULPT_vertex_face_set_set(SculptSession *ss, int index, int face_set);

bool SCULPT_vertex_has_face_set(SculptSession *ss, int index, int face_set);
bool SCULPT_vertex_has_unique_face_set(SculptSession *ss, int index);

int SCULPT_face_set_next_available_get(SculptSession *ss);

void SCULPT_face_set_visibility_set(SculptSession *ss, int face_set, bool visible);
bool SCULPT_vertex_all_face_sets_visible_get(const SculptSession *ss, int index);
bool SCULPT_vertex_any_face_set_visible_get(SculptSession *ss, int index);

void SCULPT_face_sets_visibility_invert(SculptSession *ss);
void SCULPT_face_sets_visibility_all_set(SculptSession *ss, bool visible);

/**
 * Returns true when the step belongs to the stroke that is directly performed by the brush and
 * not by one of the symmetry passes.
 */
bool SCULPT_stroke_is_main_symmetry_pass(struct StrokeCache *cache);
/**
 * Return true only once per stroke on the first symmetry pass, regardless of the symmetry passes
 * enabled.
 *
 * This should be used for functionality that needs to be computed once per stroke of a particular
 * tool (allocating memory, updating random seeds...).
 */
bool SCULPT_stroke_is_first_brush_step(struct StrokeCache *cache);
/**
 * Returns true on the first brush step of each symmetry pass.
 */
bool SCULPT_stroke_is_first_brush_step_of_symmetry_pass(struct StrokeCache *cache);

/* Sculpt Original Data */
typedef struct {
  struct BMLog *bm_log;

  struct SculptUndoNode *unode;
  float (*coords)[3];
  float (*normals)[3];
  const float *vmasks;
  float (*colors)[4];

  /* Original coordinate, normal, and mask. */
  const float *co;
  const float *no;
  float mask;
  const float *col;
} SculptOrigVertData;

/**
 * Initialize a #SculptOrigVertData for accessing original vertex data;
 * handles #BMesh, #Mesh, and multi-resolution.
 */
void SCULPT_orig_vert_data_init(SculptOrigVertData *data, Object *ob, PBVHNode *node);
/**
 * Update a #SculptOrigVertData for a particular vertex from the PBVH iterator.
 */
void SCULPT_orig_vert_data_update(SculptOrigVertData *orig_data, PBVHVertexIter *iter);
/**
 * Initialize a #SculptOrigVertData for accessing original vertex data;
 * handles #BMesh, #Mesh, and multi-resolution.
 */
void SCULPT_orig_vert_data_unode_init(SculptOrigVertData *data,
                                      Object *ob,
                                      struct SculptUndoNode *unode);

/* Utils. */
void SCULPT_calc_brush_plane(struct Sculpt *sd,
                             struct Object *ob,
                             struct PBVHNode **nodes,
                             int totnode,
                             float r_area_no[3],
                             float r_area_co[3]);

void SCULPT_calc_area_normal(
    Sculpt *sd, Object *ob, PBVHNode **nodes, int totnode, float r_area_no[3]);
/**
 * This calculates flatten center and area normal together,
 * amortizing the memory bandwidth and loop overhead to calculate both at the same time.
 */
void SCULPT_calc_area_normal_and_center(
    Sculpt *sd, Object *ob, PBVHNode **nodes, int totnode, float r_area_no[3], float r_area_co[3]);
void SCULPT_calc_area_center(
    Sculpt *sd, Object *ob, PBVHNode **nodes, int totnode, float r_area_co[3]);

int SCULPT_nearest_vertex_get(struct Sculpt *sd,
                              struct Object *ob,
                              const float co[3],
                              float max_distance,
                              bool use_original);

int SCULPT_plane_point_side(const float co[3], const float plane[4]);
int SCULPT_plane_trim(const struct StrokeCache *cache,
                      const struct Brush *brush,
                      const float val[3]);
/**
 * Handles clipping against a mirror modifier and #SCULPT_LOCK_X/Y/Z axis flags.
 */
void SCULPT_clip(Sculpt *sd, SculptSession *ss, float co[3], const float val[3]);

float SCULPT_brush_plane_offset_get(Sculpt *sd, SculptSession *ss);

ePaintSymmetryAreas SCULPT_get_vertex_symm_area(const float co[3]);
bool SCULPT_check_vertex_pivot_symmetry(const float vco[3], const float pco[3], char symm);
/**
 * Checks if a vertex is inside the brush radius from any of its mirrored axis.
 */
bool SCULPT_is_vertex_inside_brush_radius_symm(const float vertex[3],
                                               const float br_co[3],
                                               float radius,
                                               char symm);
bool SCULPT_is_symmetry_iteration_valid(char i, char symm);
void SCULPT_flip_v3_by_symm_area(float v[3],
                                 ePaintSymmetryFlags symm,
                                 ePaintSymmetryAreas symmarea,
                                 const float pivot[3]);
void SCULPT_flip_quat_by_symm_area(float quat[4],
                                   ePaintSymmetryFlags symm,
                                   ePaintSymmetryAreas symmarea,
                                   const float pivot[3]);

/* Flood Fill. */
typedef struct {
  GSQueue *queue;
  BLI_bitmap *visited_vertices;
} SculptFloodFill;

void SCULPT_floodfill_init(struct SculptSession *ss, SculptFloodFill *flood);
void SCULPT_floodfill_add_active(struct Sculpt *sd,
                                 struct Object *ob,
                                 struct SculptSession *ss,
                                 SculptFloodFill *flood,
                                 float radius);
void SCULPT_floodfill_add_initial_with_symmetry(struct Sculpt *sd,
                                                struct Object *ob,
                                                struct SculptSession *ss,
                                                SculptFloodFill *flood,
                                                int index,
                                                float radius);
void SCULPT_floodfill_add_initial(SculptFloodFill *flood, int index);
void SCULPT_floodfill_add_and_skip_initial(SculptFloodFill *flood, int index);
void SCULPT_floodfill_execute(
    struct SculptSession *ss,
    SculptFloodFill *flood,
    bool (*func)(SculptSession *ss, int from_v, int to_v, bool is_duplicate, void *userdata),
    void *userdata);
void SCULPT_floodfill_free(SculptFloodFill *flood);

/* Dynamic topology */

enum eDynTopoWarnFlag {
  DYNTOPO_WARN_VDATA = (1 << 0),
  DYNTOPO_WARN_EDATA = (1 << 1),
  DYNTOPO_WARN_LDATA = (1 << 2),
  DYNTOPO_WARN_MODIFIER = (1 << 3),
};

void SCULPT_dynamic_topology_enable_ex(struct Main *bmain,
                                       struct Depsgraph *depsgraph,
                                       Scene *scene,
                                       Object *ob);
void SCULPT_dynamic_topology_disable(bContext *C, struct SculptUndoNode *unode);
void sculpt_dynamic_topology_disable_with_undo(struct Main *bmain,
                                               struct Depsgraph *depsgraph,
                                               Scene *scene,
                                               Object *ob);

/**
 * Returns true if the stroke will use dynamic topology, false
 * otherwise.
 *
 * Factors: some brushes like grab cannot do dynamic topology.
 * Others, like smooth, are better without.
 * Same goes for alt-key smoothing.
 */
bool SCULPT_stroke_is_dynamic_topology(const SculptSession *ss, const Brush *brush);

void SCULPT_dynamic_topology_triangulate(struct BMesh *bm);
void SCULPT_dyntopo_node_layers_add(struct SculptSession *ss);

enum eDynTopoWarnFlag SCULPT_dynamic_topology_check(Scene *scene, Object *ob);

void SCULPT_pbvh_clear(Object *ob);

/* Auto-masking. */
float SCULPT_automasking_factor_get(struct AutomaskingCache *automasking,
                                    SculptSession *ss,
                                    int vert);

/* Returns the automasking cache depending on the active tool. Used for code that can run both for
 * brushes and filter. */
struct AutomaskingCache *SCULPT_automasking_active_cache_get(SculptSession *ss);

struct AutomaskingCache *SCULPT_automasking_cache_init(Sculpt *sd, Brush *brush, Object *ob);
void SCULPT_automasking_cache_free(struct AutomaskingCache *automasking);

bool SCULPT_is_automasking_mode_enabled(const Sculpt *sd, const Brush *br, eAutomasking_flag mode);
bool SCULPT_is_automasking_enabled(const Sculpt *sd, const SculptSession *ss, const Brush *br);

typedef enum eBoundaryAutomaskMode {
  AUTOMASK_INIT_BOUNDARY_EDGES = 1,
  AUTOMASK_INIT_BOUNDARY_FACE_SETS = 2,
} eBoundaryAutomaskMode;
float *SCULPT_boundary_automasking_init(Object *ob,
                                        eBoundaryAutomaskMode mode,
                                        int propagation_steps,
                                        float *automask_factor);

/* Geodesic distances. */

/**
 * Returns an array indexed by vertex index containing the geodesic distance to the closest vertex
 * in the initial vertex set. The caller is responsible for freeing the array.
 * Geodesic distances will only work when used with PBVH_FACES, for other types of PBVH it will
 * fallback to euclidean distances to one of the initial vertices in the set.
 */
float *SCULPT_geodesic_distances_create(struct Object *ob,
                                        struct GSet *initial_vertices,
                                        float limit_radius);
float *SCULPT_geodesic_from_vertex_and_symm(struct Sculpt *sd,
                                            struct Object *ob,
                                            int vertex,
                                            float limit_radius);
float *SCULPT_geodesic_from_vertex(Object *ob, int vertex, float limit_radius);

/* Filters. */
void SCULPT_filter_cache_init(struct bContext *C, Object *ob, Sculpt *sd, int undo_type);
void SCULPT_filter_cache_free(SculptSession *ss);

void SCULPT_mask_filter_smooth_apply(
    Sculpt *sd, Object *ob, PBVHNode **nodes, int totnode, int smooth_iterations);

/* Brushes. */

/* Cloth Brush. */

/**
 * Main Brush Function.
 */
void SCULPT_do_cloth_brush(struct Sculpt *sd,
                           struct Object *ob,
                           struct PBVHNode **nodes,
                           int totnode);

void SCULPT_cloth_simulation_free(struct SculptClothSimulation *cloth_sim);

/* Public functions. */

struct SculptClothSimulation *SCULPT_cloth_brush_simulation_create(struct SculptSession *ss,
                                                                   float cloth_mass,
                                                                   float cloth_damping,
                                                                   float cloth_softbody_strength,
                                                                   bool use_collisions,
                                                                   bool needs_deform_coords);
void SCULPT_cloth_brush_simulation_init(struct SculptSession *ss,
                                        struct SculptClothSimulation *cloth_sim);

void SCULPT_cloth_sim_activate_nodes(struct SculptClothSimulation *cloth_sim,
                                     PBVHNode **nodes,
                                     int totnode);

void SCULPT_cloth_brush_store_simulation_state(struct SculptSession *ss,
                                               struct SculptClothSimulation *cloth_sim);

void SCULPT_cloth_brush_do_simulation_step(struct Sculpt *sd,
                                           struct Object *ob,
                                           struct SculptClothSimulation *cloth_sim,
                                           struct PBVHNode **nodes,
                                           int totnode);

void SCULPT_cloth_brush_ensure_nodes_constraints(struct Sculpt *sd,
                                                 struct Object *ob,
                                                 struct PBVHNode **nodes,
                                                 int totnode,
                                                 struct SculptClothSimulation *cloth_sim,
                                                 float initial_location[3],
                                                 float radius);

/**
 * Cursor drawing function.
 */
void SCULPT_cloth_simulation_limits_draw(uint gpuattr,
                                         const struct Brush *brush,
                                         const float location[3],
                                         const float normal[3],
                                         float rds,
                                         float line_width,
                                         const float outline_col[3],
                                         float alpha);
void SCULPT_cloth_plane_falloff_preview_draw(uint gpuattr,
                                             struct SculptSession *ss,
                                             const float outline_col[3],
                                             float outline_alpha);

PBVHNode **SCULPT_cloth_brush_affected_nodes_gather(SculptSession *ss,
                                                    Brush *brush,
                                                    int *r_totnode);

BLI_INLINE bool SCULPT_is_cloth_deform_brush(const Brush *brush)
{
  return (brush->sculpt_tool == SCULPT_TOOL_CLOTH && ELEM(brush->cloth_deform_type,
                                                          BRUSH_CLOTH_DEFORM_GRAB,
                                                          BRUSH_CLOTH_DEFORM_SNAKE_HOOK)) ||
         /* All brushes that are not the cloth brush deform the simulation using softbody
          * constraints instead of applying forces. */
         (brush->sculpt_tool != SCULPT_TOOL_CLOTH &&
          brush->deform_target == BRUSH_DEFORM_TARGET_CLOTH_SIM);
}

BLI_INLINE bool SCULPT_tool_needs_all_pbvh_nodes(const Brush *brush)
{
  if (brush->sculpt_tool == SCULPT_TOOL_ELASTIC_DEFORM) {
    /* Elastic deformations in any brush need all nodes to avoid artifacts as the effect
     * of the Kelvinlet is not constrained by the radius. */
    return true;
  }

  if (brush->sculpt_tool == SCULPT_TOOL_POSE) {
    /* Pose needs all nodes because it applies all symmetry iterations at the same time
     * and the IK chain can grow to any area of the model. */
    /* TODO: This can be optimized by filtering the nodes after calculating the chain. */
    return true;
  }

  if (brush->sculpt_tool == SCULPT_TOOL_BOUNDARY) {
    /* Boundary needs all nodes because it is not possible to know where the boundary
     * deformation is going to be propagated before calculating it. */
    /* TODO: after calculating the boundary info in the first iteration, it should be
     * possible to get the nodes that have vertices included in any boundary deformation
     * and cache them. */
    return true;
  }

  if (brush->sculpt_tool == SCULPT_TOOL_SNAKE_HOOK &&
      brush->snake_hook_deform_type == BRUSH_SNAKE_HOOK_DEFORM_ELASTIC) {
    /* Snake hook in elastic deform type has same requirements as the elastic deform tool. */
    return true;
  }
  return false;
}

/* Pose Brush. */

/**
 * Main Brush Function.
 */
void SCULPT_do_pose_brush(struct Sculpt *sd,
                          struct Object *ob,
                          struct PBVHNode **nodes,
                          int totnode);
/**
 * Calculate the pose origin and (Optionally the pose factor)
 * that is used when using the pose brush.
 *
 * \param r_pose_origin: Must be a valid pointer.
 * \param r_pose_factor: Optional, when set to NULL it won't be calculated.
 */
void SCULPT_pose_calc_pose_data(struct Sculpt *sd,
                                struct Object *ob,
                                struct SculptSession *ss,
                                float initial_location[3],
                                float radius,
                                float pose_offset,
                                float *r_pose_origin,
                                float *r_pose_factor);
void SCULPT_pose_brush_init(struct Sculpt *sd,
                            struct Object *ob,
                            struct SculptSession *ss,
                            struct Brush *br);
struct SculptPoseIKChain *SCULPT_pose_ik_chain_init(struct Sculpt *sd,
                                                    struct Object *ob,
                                                    struct SculptSession *ss,
                                                    struct Brush *br,
                                                    const float initial_location[3],
                                                    float radius);
void SCULPT_pose_ik_chain_free(struct SculptPoseIKChain *ik_chain);

/* Boundary Brush. */

/**
 * Main function to get #SculptBoundary data both for brush deformation and viewport preview.
 * Can return NULL if there is no boundary from the given vertex using the given radius.
 */
struct SculptBoundary *SCULPT_boundary_data_init(Object *object,
                                                 Brush *brush,
                                                 int initial_vertex,
                                                 float radius);
void SCULPT_boundary_data_free(struct SculptBoundary *boundary);
/* Main Brush Function. */
void SCULPT_do_boundary_brush(struct Sculpt *sd,
                              struct Object *ob,
                              struct PBVHNode **nodes,
                              int totnode);

void SCULPT_boundary_edges_preview_draw(uint gpuattr,
                                        struct SculptSession *ss,
                                        const float outline_col[3],
                                        float outline_alpha);
void SCULPT_boundary_pivot_line_preview_draw(uint gpuattr, struct SculptSession *ss);

/* Multi-plane Scrape Brush. */
/* Main Brush Function. */
void SCULPT_do_multiplane_scrape_brush(Sculpt *sd, Object *ob, PBVHNode **nodes, int totnode);
void SCULPT_multiplane_scrape_preview_draw(uint gpuattr,
                                           Brush *brush,
                                           SculptSession *ss,
                                           const float outline_col[3],
                                           float outline_alpha);
/* Draw Face Sets Brush. */
void SCULPT_do_draw_face_sets_brush(Sculpt *sd, Object *ob, PBVHNode **nodes, int totnode);

/* Paint Brush. */
void SCULPT_do_paint_brush(Sculpt *sd, Object *ob, PBVHNode **nodes, int totnode);

/* Smear Brush. */
void SCULPT_do_smear_brush(Sculpt *sd, Object *ob, PBVHNode **nodes, int totnode);

/* Smooth Brush. */

/**
 * For bmesh: Average surrounding verts based on an orthogonality measure.
 * Naturally converges to a quad-like structure.
 */
void SCULPT_bmesh_four_neighbor_average(float avg[3], float direction[3], struct BMVert *v);

void SCULPT_neighbor_coords_average(SculptSession *ss, float result[3], int index);
float SCULPT_neighbor_mask_average(SculptSession *ss, int index);
void SCULPT_neighbor_color_average(SculptSession *ss, float result[4], int index);

/**
 * Mask the mesh boundaries smoothing only the mesh surface without using auto-masking.
 */
void SCULPT_neighbor_coords_average_interior(SculptSession *ss, float result[3], int index);

void SCULPT_smooth(
    Sculpt *sd, Object *ob, PBVHNode **nodes, int totnode, float bstrength, bool smooth_mask);
void SCULPT_do_smooth_brush(Sculpt *sd, Object *ob, PBVHNode **nodes, int totnode);

/* Surface Smooth Brush. */

void SCULPT_surface_smooth_laplacian_step(SculptSession *ss,
                                          float *disp,
                                          const float co[3],
                                          float (*laplacian_disp)[3],
                                          int v_index,
                                          const float origco[3],
                                          float alpha);
void SCULPT_surface_smooth_displace_step(
    SculptSession *ss, float *co, float (*laplacian_disp)[3], int v_index, float beta, float fade);
void SCULPT_do_surface_smooth_brush(Sculpt *sd, Object *ob, PBVHNode **nodes, int totnode);

/* Slide/Relax */
void SCULPT_relax_vertex(struct SculptSession *ss,
                         struct PBVHVertexIter *vd,
                         float factor,
                         bool filter_boundary_face_sets,
                         float *r_final_pos);

/* Undo */

typedef enum {
  SCULPT_UNDO_COORDS,
  SCULPT_UNDO_HIDDEN,
  SCULPT_UNDO_MASK,
  SCULPT_UNDO_DYNTOPO_BEGIN,
  SCULPT_UNDO_DYNTOPO_END,
  SCULPT_UNDO_DYNTOPO_SYMMETRIZE,
  SCULPT_UNDO_GEOMETRY,
  SCULPT_UNDO_FACE_SETS,
  SCULPT_UNDO_COLOR,
} SculptUndoType;

/* Storage of geometry for the undo node.
 * Is used as a storage for either original or modified geometry. */
typedef struct SculptUndoNodeGeometry {
  /* Is used for sanity check, helping with ensuring that two and only two
   * geometry pushes happened in the undo stack. */
  bool is_initialized;

  CustomData vdata;
  CustomData edata;
  CustomData ldata;
  CustomData pdata;
  int totvert;
  int totedge;
  int totloop;
  int totpoly;
} SculptUndoNodeGeometry;

typedef struct SculptUndoNode {
  struct SculptUndoNode *next, *prev;

  SculptUndoType type;

  char idname[MAX_ID_NAME]; /* Name instead of pointer. */
  void *node;               /* only during push, not valid afterwards! */

  float (*co)[3];
  float (*orig_co)[3];
  float (*no)[3];
  float (*col)[4];
  float *mask;
  int totvert;

  /* non-multires */
  int maxvert; /* to verify if totvert it still the same */
  int *index;  /* to restore into right location */
  BLI_bitmap *vert_hidden;

  /* multires */
  int maxgrid;  /* same for grid */
  int gridsize; /* same for grid */
  int totgrid;  /* to restore into right location */
  int *grids;   /* to restore into right location */
  BLI_bitmap **grid_hidden;

  /* bmesh */
  struct BMLogEntry *bm_entry;
  bool applied;

  /* shape keys */
  char shapeName[sizeof(((KeyBlock *)0))->name];

  /* Geometry modification operations.
   *
   * Original geometry is stored before some modification is run and is used to restore state of
   * the object when undoing the operation
   *
   * Modified geometry is stored after the modification and is used to redo the modification. */
  bool geometry_clear_pbvh;
  SculptUndoNodeGeometry geometry_original;
  SculptUndoNodeGeometry geometry_modified;

  /* Geometry at the bmesh enter moment. */
  SculptUndoNodeGeometry geometry_bmesh_enter;

  /* pivot */
  float pivot_pos[3];
  float pivot_rot[4];

  /* Sculpt Face Sets */
  int *face_sets;

  size_t undo_size;
} SculptUndoNode;

/* Factor of brush to have rake point following behind
 * (could be configurable but this is reasonable default). */
#define SCULPT_RAKE_BRUSH_FACTOR 0.25f

struct SculptRakeData {
  float follow_dist;
  float follow_co[3];
};

/* Single struct used by all BLI_task threaded callbacks, let's avoid adding 10's of those... */
typedef struct SculptThreadedTaskData {
  struct bContext *C;
  struct Sculpt *sd;
  struct Object *ob;
  const struct Brush *brush;
  struct PBVHNode **nodes;
  int totnode;

  struct VPaint *vp;
  struct VPaintData *vpd;
  struct WPaintData *wpd;
  struct WeightPaintInfo *wpi;
  unsigned int *lcol;
  struct Mesh *me;
  /* For passing generic params. */
  void *custom_data;

  /* Data specific to some callbacks. */

  /* NOTE: even if only one or two of those are used at a time,
   *       keeping them separated, names help figuring out
   *       what it is, and memory overhead is ridiculous anyway. */
  float flippedbstrength;
  float angle;
  float strength;
  bool smooth_mask;
  bool has_bm_orco;

  struct SculptProjectVector *spvc;
  float *offset;
  float *grab_delta;
  float *cono;
  float *area_no;
  float *area_no_sp;
  float *area_co;
  float (*mat)[4];
  float (*vertCos)[3];

  /* X and Z vectors aligned to the stroke direction for operations where perpendicular vectors to
   * the stroke direction are needed. */
  float (*stroke_xz)[3];

  int filter_type;
  float filter_strength;
  float *filter_fill_color;

  bool use_area_cos;
  bool use_area_nos;

  /* 0=towards view, 1=flipped */
  float (*area_cos)[3];
  float (*area_nos)[3];
  int *count_no;
  int *count_co;

  bool any_vertex_sampled;

  float *wet_mix_sampled_color;

  float *prev_mask;

  float *pose_factor;
  float *pose_initial_co;
  int pose_chain_segment;

  float multiplane_scrape_angle;
  float multiplane_scrape_planes[2][4];

  float max_distance_squared;
  float nearest_vertex_search_co[3];

  /* Stabilized strength for the Clay Thumb brush. */
  float clay_strength;

  int mask_expand_update_it;
  bool mask_expand_invert_mask;
  bool mask_expand_use_normals;
  bool mask_expand_keep_prev_mask;
  bool mask_expand_create_face_set;

  float transform_mats[8][4][4];

  /* Boundary brush */
  float boundary_deform_strength;

  float cloth_time_step;
  SculptClothSimulation *cloth_sim;
  float *cloth_sim_initial_location;
  float cloth_sim_radius;

  float dirty_mask_min;
  float dirty_mask_max;
  bool dirty_mask_dirty_only;

  /* Mask By Color Tool */

  float mask_by_color_threshold;
  bool mask_by_color_invert;
  bool mask_by_color_preserve_mask;

  /* Index of the vertex that is going to be used as a reference for the colors. */
  int mask_by_color_vertex;
  float *mask_by_color_floodfill;

  int face_set;
  int filter_undo_type;

  int mask_init_mode;
  int mask_init_seed;

  ThreadMutex mutex;

} SculptThreadedTaskData;

/*************** Brush testing declarations ****************/
typedef struct SculptBrushTest {
  float radius_squared;
  float radius;
  float location[3];
  float dist;
  int mirror_symmetry_pass;

  int radial_symmetry_pass;
  float symm_rot_mat_inv[4][4];

  /* For circle (not sphere) projection. */
  float plane_view[4];

  /* Some tool code uses a plane for its calculations. */
  float plane_tool[4];

  /* View3d clipping - only set rv3d for clipping */
  struct RegionView3D *clip_rv3d;
} SculptBrushTest;

typedef bool (*SculptBrushTestFn)(SculptBrushTest *test, const float co[3]);

typedef struct {
  struct Sculpt *sd;
  struct SculptSession *ss;
  float radius_squared;
  const float *center;
  bool original;
  /* This ignores fully masked and fully hidden nodes. */
  bool ignore_fully_ineffective;
} SculptSearchSphereData;

typedef struct {
  struct Sculpt *sd;
  struct SculptSession *ss;
  float radius_squared;
  bool original;
  bool ignore_fully_ineffective;
  struct DistRayAABB_Precalc *dist_ray_to_aabb_precalc;
} SculptSearchCircleData;

void SCULPT_brush_test_init(struct SculptSession *ss, SculptBrushTest *test);
bool SCULPT_brush_test_sphere(SculptBrushTest *test, const float co[3]);
bool SCULPT_brush_test_sphere_sq(SculptBrushTest *test, const float co[3]);
bool SCULPT_brush_test_sphere_fast(const SculptBrushTest *test, const float co[3]);
bool SCULPT_brush_test_cube(SculptBrushTest *test,
                            const float co[3],
                            const float local[4][4],
                            float roundness);
bool SCULPT_brush_test_circle_sq(SculptBrushTest *test, const float co[3]);
/**
 * Test AABB against sphere.
 */
bool SCULPT_search_sphere_cb(PBVHNode *node, void *data_v);
/**
 * 2D projection (distance to line).
 */
bool SCULPT_search_circle_cb(PBVHNode *node, void *data_v);

SculptBrushTestFn SCULPT_brush_test_init_with_falloff_shape(SculptSession *ss,
                                                            SculptBrushTest *test,
                                                            char falloff_shape);
const float *SCULPT_brush_frontface_normal_from_falloff_shape(SculptSession *ss,
                                                              char falloff_shape);

/**
 * Return a multiplier for brush strength on a particular vertex.
 */
float SCULPT_brush_strength_factor(struct SculptSession *ss,
                                   const struct Brush *br,
                                   const float point[3],
<<<<<<< HEAD
                                   const float len,
                                   const float vno[3],
=======
                                   float len,
                                   const short vno[3],
>>>>>>> f134341e
                                   const float fno[3],
                                   float mask,
                                   int vertex_index,
                                   int thread_id);

/**
 * Tilts a normal by the x and y tilt values using the view axis.
 */
void SCULPT_tilt_apply_to_normal(float r_normal[3],
                                 struct StrokeCache *cache,
                                 float tilt_strength);

/**
 * Get effective surface normal with pen tilt and tilt strength applied to it.
 */
void SCULPT_tilt_effective_normal_get(const SculptSession *ss, const Brush *brush, float r_no[3]);

/**
 * Expose 'calc_area_normal' externally (just for vertex paint).
 */
bool SCULPT_pbvh_calc_area_normal(const struct Brush *brush,
                                  Object *ob,
                                  PBVHNode **nodes,
                                  int totnode,
                                  bool use_threading,
                                  float r_area_no[3]);

/* Cache stroke properties. Used because
 * RNA property lookup isn't particularly fast.
 *
 * For descriptions of these settings, check the operator properties.
 */

#define SCULPT_CLAY_STABILIZER_LEN 10

typedef struct AutomaskingSettings {
  /* Flags from eAutomasking_flag. */
  int flags;
  int initial_face_set;
} AutomaskingSettings;

typedef struct AutomaskingCache {
  AutomaskingSettings settings;
  /* Precomputed auto-mask factor indexed by vertex, owned by the auto-masking system and
   * initialized in #SCULPT_automasking_cache_init when needed. */
  float *factor;
} AutomaskingCache;

typedef struct StrokeCache {
  /* Invariants */
  float initial_radius;
  float scale[3];
  int flag;
  float clip_tolerance[3];
  float clip_mirror_mtx[4][4];
  float initial_mouse[2];

  /* Variants */
  float radius;
  float radius_squared;
  float true_location[3];
  float true_last_location[3];
  float location[3];
  float last_location[3];

  /* Used for alternating between deformation in brushes that need to apply different ones to
   * achieve certain effects. */
  int iteration_count;

  /* Original pixel radius with the pressure curve applied for dyntopo detail size */
  float dyntopo_pixel_radius;

  bool is_last_valid;

  bool pen_flip;
  bool invert;
  float pressure;
  float bstrength;
  float normal_weight; /* from brush (with optional override) */
  float x_tilt;
  float y_tilt;

  /* Position of the mouse corresponding to the stroke location, modified by the paint_stroke
   * operator according to the stroke type. */
  float mouse[2];
  /* Position of the mouse event in screen space, not modified by the stroke type. */
  float mouse_event[2];

  float (*prev_colors)[4];

  /* Multires Displacement Smear. */
  float (*prev_displacement)[3];
  float (*limit_surface_co)[3];

  /* The rest is temporary storage that isn't saved as a property */

  bool first_time; /* Beginning of stroke may do some things special */

  /* from ED_view3d_ob_project_mat_get() */
  float projection_mat[4][4];

  /* Clean this up! */
  struct ViewContext *vc;
  const struct Brush *brush;

  float special_rotation;
  float grab_delta[3], grab_delta_symmetry[3];
  float old_grab_location[3], orig_grab_location[3];

  /* screen-space rotation defined by mouse motion */
  float rake_rotation[4], rake_rotation_symmetry[4];
  bool is_rake_rotation_valid;
  struct SculptRakeData rake_data;

  /* Face Sets */
  int paint_face_set;

  /* Symmetry index between 0 and 7 bit combo 0 is Brush only;
   * 1 is X mirror; 2 is Y mirror; 3 is XY; 4 is Z; 5 is XZ; 6 is YZ; 7 is XYZ */
  int symmetry;
  int mirror_symmetry_pass; /* The symmetry pass we are currently on between 0 and 7. */
  float true_view_normal[3];
  float view_normal[3];

  /* sculpt_normal gets calculated by calc_sculpt_normal(), then the
   * sculpt_normal_symm gets updated quickly with the usual symmetry
   * transforms */
  float sculpt_normal[3];
  float sculpt_normal_symm[3];

  /* Used for area texture mode, local_mat gets calculated by
   * calc_brush_local_mat() and used in tex_strength(). */
  float brush_local_mat[4][4];

  float plane_offset[3]; /* used to shift the plane around when doing tiled strokes */
  int tile_pass;

  float last_center[3];
  int radial_symmetry_pass;
  float symm_rot_mat[4][4];
  float symm_rot_mat_inv[4][4];
  bool original;
  float anchored_location[3];

  /* Paint Brush. */
  struct {
    float hardness;
    float flow;
    float wet_mix;
    float wet_persistence;
    float density;
  } paint_brush;

  /* Pose brush */
  struct SculptPoseIKChain *pose_ik_chain;

  /* Enhance Details. */
  float (*detail_directions)[3];

  /* Clay Thumb brush */
  /* Angle of the front tilting plane of the brush to simulate clay accumulation. */
  float clay_thumb_front_angle;
  /* Stores pressure samples to get an stabilized strength and radius variation. */
  float clay_pressure_stabilizer[SCULPT_CLAY_STABILIZER_LEN];
  int clay_pressure_stabilizer_index;

  /* Cloth brush */
  struct SculptClothSimulation *cloth_sim;
  float initial_location[3];
  float true_initial_location[3];
  float initial_normal[3];
  float true_initial_normal[3];

  /* Boundary brush */
  struct SculptBoundary *boundaries[PAINT_SYMM_AREAS];

  /* Surface Smooth Brush */
  /* Stores the displacement produced by the laplacian step of HC smooth. */
  float (*surface_smooth_laplacian_disp)[3];

  /* Layer brush */
  float *layer_displacement_factor;

  float vertex_rotation; /* amount to rotate the vertices when using rotate brush */
  struct Dial *dial;

  char saved_active_brush_name[MAX_ID_NAME];
  char saved_mask_brush_tool;
  int saved_smooth_size; /* smooth tool copies the size of the current tool */
  bool alt_smooth;

  float plane_trim_squared;

  bool supports_gravity;
  float true_gravity_direction[3];
  float gravity_direction[3];

  /* Auto-masking. */
  AutomaskingCache *automasking;

  float stroke_local_mat[4][4];
  float multiplane_scrape_angle;

  float wet_mix_prev_color[4];
  float density_seed;

  rcti previous_r; /* previous redraw rectangle */
  rcti current_r;  /* current redraw rectangle */

} StrokeCache;

/* Sculpt Filters */
typedef enum SculptFilterOrientation {
  SCULPT_FILTER_ORIENTATION_LOCAL = 0,
  SCULPT_FILTER_ORIENTATION_WORLD = 1,
  SCULPT_FILTER_ORIENTATION_VIEW = 2,
} SculptFilterOrientation;

/* Defines how transform tools are going to apply its displacement. */
typedef enum SculptTransformDisplacementMode {
  /* Displaces the elements from their original coordinates. */
  SCULPT_TRANSFORM_DISPLACEMENT_ORIGINAL = 0,
  /* Displaces the elements incrementally from their previous position. */
  SCULPT_TRANSFORM_DISPLACEMENT_INCREMENTAL = 1,
} SculptTransformDisplacementMode;

/* Filter orientation utils. */
void SCULPT_filter_to_orientation_space(float r_v[3], struct FilterCache *filter_cache);
void SCULPT_filter_to_object_space(float r_v[3], struct FilterCache *filter_cache);
void SCULPT_filter_zero_disabled_axis_components(float r_v[3], struct FilterCache *filter_cache);

/* Sculpt Expand. */
typedef enum eSculptExpandFalloffType {
  SCULPT_EXPAND_FALLOFF_GEODESIC,
  SCULPT_EXPAND_FALLOFF_TOPOLOGY,
  SCULPT_EXPAND_FALLOFF_TOPOLOGY_DIAGONALS,
  SCULPT_EXPAND_FALLOFF_NORMALS,
  SCULPT_EXPAND_FALLOFF_SPHERICAL,
  SCULPT_EXPAND_FALLOFF_BOUNDARY_TOPOLOGY,
  SCULPT_EXPAND_FALLOFF_BOUNDARY_FACE_SET,
  SCULPT_EXPAND_FALLOFF_ACTIVE_FACE_SET,
} eSculptExpandFalloffType;

typedef enum eSculptExpandTargetType {
  SCULPT_EXPAND_TARGET_MASK,
  SCULPT_EXPAND_TARGET_FACE_SETS,
  SCULPT_EXPAND_TARGET_COLORS,
} eSculptExpandTargetType;

typedef enum eSculptExpandRecursionType {
  SCULPT_EXPAND_RECURSION_TOPOLOGY,
  SCULPT_EXPAND_RECURSION_GEODESICS,
} eSculptExpandRecursionType;

#define EXPAND_SYMM_AREAS 8

typedef struct ExpandCache {
  /* Target data elements that the expand operation will affect. */
  eSculptExpandTargetType target;

  /* Falloff data. */
  eSculptExpandFalloffType falloff_type;

  /* Indexed by vertex index, precalculated falloff value of that vertex (without any falloff
   * editing modification applied). */
  float *vert_falloff;
  /* Max falloff value in *vert_falloff. */
  float max_vert_falloff;

  /* Indexed by base mesh poly index, precalculated falloff value of that face. These values are
   * calculated from the per vertex falloff (*vert_falloff) when needed. */
  float *face_falloff;
  float max_face_falloff;

  /* Falloff value of the active element (vertex or base mesh face) that Expand will expand to. */
  float active_falloff;

  /* When set to true, expand skips all falloff computations and considers all elements as enabled.
   */
  bool all_enabled;

  /* Initial mouse and cursor data from where the current falloff started. This data can be changed
   * during the execution of Expand by moving the origin. */
  float initial_mouse_move[2];
  float initial_mouse[2];
  int initial_active_vertex;
  int initial_active_face_set;

  /* Maximum number of vertices allowed in the SculptSession for previewing the falloff using
   * geodesic distances. */
  int max_geodesic_move_preview;

  /* Original falloff type before starting the move operation. */
  eSculptExpandFalloffType move_original_falloff_type;
  /* Falloff type using when moving the origin for preview. */
  eSculptExpandFalloffType move_preview_falloff_type;

  /* Face set ID that is going to be used when creating a new Face Set. */
  int next_face_set;

  /* Face Set ID of the Face set selected for editing. */
  int update_face_set;

  /* Mouse position since the last time the origin was moved. Used for reference when moving the
   * initial position of Expand. */
  float original_mouse_move[2];

  /* Active components checks. */
  /* Indexed by symmetry pass index, contains the connected component ID found in
   * SculptSession->vertex_info.connected_component. Other connected components not found in this
   * array will be ignored by Expand. */
  int active_connected_components[EXPAND_SYMM_AREAS];

  /* Snapping. */
  /* GSet containing all Face Sets IDs that Expand will use to snap the new data. */
  GSet *snap_enabled_face_sets;

  /* Texture distortion data. */
  Brush *brush;
  struct Scene *scene;
  struct MTex *mtex;

  /* Controls how much texture distortion will be applied to the current falloff */
  float texture_distortion_strength;

  /* Cached PBVH nodes. This allows to skip gathering all nodes from the PBVH each time expand
   * needs to update the state of the elements. */
  PBVHNode **nodes;
  int totnode;

  /* Expand state options. */

  /* Number of loops (times that the falloff is going to be repeated). */
  int loop_count;

  /* Invert the falloff result. */
  bool invert;

  /* When set to true, preserves the previous state of the data and adds the new one on top. */
  bool preserve;

  /* When set to true, the mask or colors will be applied as a gradient. */
  bool falloff_gradient;

  /* When set to true, Expand will use the Brush falloff curve data to shape the gradient. */
  bool brush_gradient;

  /* When set to true, Expand will move the origin (initial active vertex and cursor position)
   * instead of updating the active vertex and active falloff. */
  bool move;

  /* When set to true, Expand will snap the new data to the Face Sets IDs found in
   * *original_face_sets. */
  bool snap;

  /* When set to true, Expand will use the current Face Set ID to modify an existing Face Set
   * instead of creating a new one. */
  bool modify_active_face_set;

  /* When set to true, Expand will reposition the sculpt pivot to the boundary of the expand result
   * after finishing the operation. */
  bool reposition_pivot;

  /* Color target data type related data. */
  float fill_color[4];
  short blend_mode;

  /* Face Sets at the first step of the expand operation, before starting modifying the active
   * vertex and active falloff. These are not the original Face Sets of the sculpt before starting
   * the operator as they could have been modified by Expand when initializing the operator and
   * before starting changing the active vertex. These Face Sets are used for restoring and
   * checking the Face Sets state while the Expand operation modal runs. */
  int *initial_face_sets;

  /* Original data of the sculpt as it was before running the Expand operator. */
  float *original_mask;
  int *original_face_sets;
  float (*original_colors)[4];
} ExpandCache;

typedef struct FilterCache {
  bool enabled_axis[3];
  bool enabled_force_axis[3];
  int random_seed;

  /* Used for alternating between filter operations in filters that need to apply different ones to
   * achieve certain effects. */
  int iteration_count;

  /* Stores the displacement produced by the laplacian step of HC smooth. */
  float (*surface_smooth_laplacian_disp)[3];
  float surface_smooth_shape_preservation;
  float surface_smooth_current_vertex;

  /* Sharpen mesh filter. */
  float sharpen_smooth_ratio;
  float sharpen_intensify_detail_strength;
  int sharpen_curvature_smooth_iterations;
  float *sharpen_factor;
  float (*detail_directions)[3];

  /* Filter orientation. */
  SculptFilterOrientation orientation;
  float obmat[4][4];
  float obmat_inv[4][4];
  float viewmat[4][4];
  float viewmat_inv[4][4];

  /* Displacement eraser. */
  float (*limit_surface_co)[3];

  /* unmasked nodes */
  PBVHNode **nodes;
  int totnode;

  /* Cloth filter. */
  SculptClothSimulation *cloth_sim;
  float cloth_sim_pinch_point[3];

  /* mask expand iteration caches */
  int mask_update_current_it;
  int mask_update_last_it;
  int *mask_update_it;
  float *normal_factor;
  float *edge_factor;
  float *prev_mask;
  float mask_expand_initial_co[3];

  int new_face_set;
  int *prev_face_set;

  int active_face_set;

  /* Transform. */
  SculptTransformDisplacementMode transform_displacement_mode;

  /* Auto-masking. */
  AutomaskingCache *automasking;
} FilterCache;

/**
 * Flip all the edit-data across the axis/axes specified by \a symm.
 * Used to calculate multiple modifications to the mesh when symmetry is enabled.
 */
void SCULPT_cache_calc_brushdata_symm(StrokeCache *cache, char symm, char axis, float angle);
void SCULPT_cache_free(StrokeCache *cache);

SculptUndoNode *SCULPT_undo_push_node(Object *ob, PBVHNode *node, SculptUndoType type);
SculptUndoNode *SCULPT_undo_get_node(PBVHNode *node);
SculptUndoNode *SCULPT_undo_get_first_node(void);
void SCULPT_undo_push_begin(struct Object *ob, const char *name);
void SCULPT_undo_push_end(void);
void SCULPT_undo_push_end_ex(bool use_nested_undo);

void SCULPT_vertcos_to_key(Object *ob, KeyBlock *kb, const float (*vertCos)[3]);

/**
 * Copy the PBVH bounding box into the object's bounding box.
 */
void SCULPT_update_object_bounding_box(struct Object *ob);

/**
 * Get a screen-space rectangle of the modified area.
 */
bool SCULPT_get_redraw_rect(struct ARegion *region,
                            struct RegionView3D *rv3d,
                            Object *ob,
                            rcti *rect);

/* Operators. */

/* Expand. */

void SCULPT_OT_expand(struct wmOperatorType *ot);
void sculpt_expand_modal_keymap(struct wmKeyConfig *keyconf);

/* Gestures. */

void SCULPT_OT_face_set_lasso_gesture(struct wmOperatorType *ot);
void SCULPT_OT_face_set_box_gesture(struct wmOperatorType *ot);

void SCULPT_OT_trim_lasso_gesture(struct wmOperatorType *ot);
void SCULPT_OT_trim_box_gesture(struct wmOperatorType *ot);

void SCULPT_OT_project_line_gesture(struct wmOperatorType *ot);

/* Face Sets. */

void SCULPT_OT_face_sets_randomize_colors(struct wmOperatorType *ot);
void SCULPT_OT_face_sets_change_visibility(struct wmOperatorType *ot);
void SCULPT_OT_face_sets_init(struct wmOperatorType *ot);
void SCULPT_OT_face_sets_create(struct wmOperatorType *ot);
void SCULPT_OT_face_sets_edit(struct wmOperatorType *ot);

/* Transform. */

void SCULPT_OT_set_pivot_position(struct wmOperatorType *ot);

/* Mesh Filter. */

void SCULPT_OT_mesh_filter(struct wmOperatorType *ot);

/* Cloth Filter. */

void SCULPT_OT_cloth_filter(struct wmOperatorType *ot);

/* Color Filter. */

void SCULPT_OT_color_filter(struct wmOperatorType *ot);

/* Mask filter and Dirty Mask. */

void SCULPT_OT_mask_filter(struct wmOperatorType *ot);
void SCULPT_OT_dirty_mask(struct wmOperatorType *ot);

/* Mask and Face Sets Expand. */

void SCULPT_OT_mask_expand(struct wmOperatorType *ot);

/* Mask Init. */

void SCULPT_OT_mask_init(struct wmOperatorType *ot);

/* Detail size. */

void SCULPT_OT_detail_flood_fill(struct wmOperatorType *ot);
void SCULPT_OT_sample_detail_size(struct wmOperatorType *ot);
void SCULPT_OT_set_detail_size(struct wmOperatorType *ot);
void SCULPT_OT_dyntopo_detail_size_edit(struct wmOperatorType *ot);

/* Dyntopo. */

void SCULPT_OT_dynamic_topology_toggle(struct wmOperatorType *ot);

/* sculpt_brush_types.c */

float SCULPT_clay_thumb_get_stabilized_pressure(struct StrokeCache *cache);

void SCULPT_do_draw_brush(struct Sculpt *sd,
                          struct Object *ob,
                          struct PBVHNode **nodes,
                          int totnode);

void SCULPT_do_fill_brush(struct Sculpt *sd,
                          struct Object *ob,
                          struct PBVHNode **nodes,
                          int totnode);
void SCULPT_do_scrape_brush(struct Sculpt *sd,
                            struct Object *ob,
                            struct PBVHNode **nodes,
                            int totnode);
void SCULPT_do_clay_thumb_brush(struct Sculpt *sd,
                                struct Object *ob,
                                struct PBVHNode **nodes,
                                int totnode);
void SCULPT_do_flatten_brush(struct Sculpt *sd,
                             struct Object *ob,
                             struct PBVHNode **nodes,
                             int totnode);
void SCULPT_do_clay_brush(struct Sculpt *sd,
                          struct Object *ob,
                          struct PBVHNode **nodes,
                          int totnode);
void SCULPT_do_clay_strips_brush(struct Sculpt *sd,
                                 struct Object *ob,
                                 struct PBVHNode **nodes,
                                 int totnode);
void SCULPT_do_snake_hook_brush(struct Sculpt *sd,
                                struct Object *ob,
                                struct PBVHNode **nodes,
                                int totnode);
void SCULPT_do_thumb_brush(struct Sculpt *sd,
                           struct Object *ob,
                           struct PBVHNode **nodes,
                           int totnode);
void SCULPT_do_rotate_brush(struct Sculpt *sd,
                            struct Object *ob,
                            struct PBVHNode **nodes,
                            int totnode);
void SCULPT_do_layer_brush(struct Sculpt *sd,
                           struct Object *ob,
                           struct PBVHNode **nodes,
                           int totnode);
void SCULPT_do_inflate_brush(struct Sculpt *sd,
                             struct Object *ob,
                             struct PBVHNode **nodes,
                             int totnode);
void SCULPT_do_nudge_brush(struct Sculpt *sd,
                           struct Object *ob,
                           struct PBVHNode **nodes,
                           int totnode);
void SCULPT_do_crease_brush(struct Sculpt *sd,
                            struct Object *ob,
                            struct PBVHNode **nodes,
                            int totnode);
void SCULPT_do_pinch_brush(struct Sculpt *sd,
                           struct Object *ob,
                           struct PBVHNode **nodes,
                           int totnode);
void SCULPT_do_grab_brush(struct Sculpt *sd,
                          struct Object *ob,
                          struct PBVHNode **nodes,
                          int totnode);
void SCULPT_do_elastic_deform_brush(struct Sculpt *sd,
                                    struct Object *ob,
                                    struct PBVHNode **nodes,
                                    int totnode);
void SCULPT_do_draw_sharp_brush(struct Sculpt *sd,
                                struct Object *ob,
                                struct PBVHNode **nodes,
                                int totnode);
void SCULPT_do_slide_relax_brush(struct Sculpt *sd,
                                 struct Object *ob,
                                 struct PBVHNode **nodes,
                                 int totnode);

void SCULPT_do_displacement_smear_brush(struct Sculpt *sd,
                                        struct Object *ob,
                                        struct PBVHNode **nodes,
                                        int totnode);
void SCULPT_do_displacement_eraser_brush(struct Sculpt *sd,
                                         struct Object *ob,
                                         struct PBVHNode **nodes,
                                         int totnode);
void SCULPT_do_mask_brush_draw(struct Sculpt *sd,
                               struct Object *ob,
                               struct PBVHNode **nodes,
                               int totnode);
void SCULPT_do_mask_brush(struct Sculpt *sd,
                          struct Object *ob,
                          struct PBVHNode **nodes,
                          int totnode);

void SCULPT_bmesh_topology_rake(
    struct Sculpt *sd, struct Object *ob, struct PBVHNode **nodes, int totnode, float bstrength);

/* end sculpt_brush_types.c */

/* sculpt_ops.c */
void SCULPT_OT_brush_stroke(struct wmOperatorType *ot);

/* end sculpt_ops.c */<|MERGE_RESOLUTION|>--- conflicted
+++ resolved
@@ -933,7 +933,7 @@
   float radius_squared;
   bool original;
   bool ignore_fully_ineffective;
-  struct DistRayAABB_Precalc *dist_ray_to_aabb_precalc;
+  struct DistRayAconstABB_Precalc *dist_ray_to_aabb_precalc;
 } SculptSearchCircleData;
 
 void SCULPT_brush_test_init(struct SculptSession *ss, SculptBrushTest *test);
@@ -966,13 +966,8 @@
 float SCULPT_brush_strength_factor(struct SculptSession *ss,
                                    const struct Brush *br,
                                    const float point[3],
-<<<<<<< HEAD
-                                   const float len,
+                                   float len,
                                    const float vno[3],
-=======
-                                   float len,
-                                   const short vno[3],
->>>>>>> f134341e
                                    const float fno[3],
                                    float mask,
                                    int vertex_index,
