/*
 * This program is free software; you can redistribute it and/or
 * modify it under the terms of the GNU General Public License
 * as published by the Free Software Foundation; either version 2
 * of the License, or (at your option) any later version.
 *
 * This program is distributed in the hope that it will be useful,
 * but WITHOUT ANY WARRANTY; without even the implied warranty of
 * MERCHANTABILITY or FITNESS FOR A PARTICULAR PURPOSE.  See the
 * GNU General Public License for more details.
 *
 * You should have received a copy of the GNU General Public License
 * along with this program; if not, write to the Free Software Foundation,
 * Inc., 51 Franklin Street, Fifth Floor, Boston, MA 02110-1301, USA.
 *
 * The Original Code is Copyright (C) 2006 by Nicholas Bishop
 * All rights reserved.
 */

/** \file
 * \ingroup edsculpt
 */

#pragma once

#include "DNA_brush_types.h"
#include "DNA_key_types.h"
#include "DNA_listBase.h"
#include "DNA_meshdata_types.h"
#include "DNA_vec_types.h"

#include "BLI_bitmap.h"
#include "BLI_gsqueue.h"
#include "BLI_threads.h"

#include "BKE_paint.h"
#include "BKE_pbvh.h"

struct AutomaskingCache;
struct KeyBlock;
struct Object;
struct SculptUndoNode;
struct bContext;

enum ePaintSymmetryFlags;

bool SCULPT_mode_poll(struct bContext *C);
bool SCULPT_mode_poll_view3d(struct bContext *C);
/* checks for a brush, not just sculpt mode */
bool SCULPT_poll(struct bContext *C);
bool SCULPT_poll_view3d(struct bContext *C);

bool SCULPT_vertex_colors_poll(struct bContext *C);
bool SCULPT_vertex_colors_poll_no_bmesh(struct bContext *C);

/* Updates */

typedef enum SculptUpdateType {
  SCULPT_UPDATE_COORDS = 1 << 0,
  SCULPT_UPDATE_MASK = 1 << 1,
  SCULPT_UPDATE_VISIBILITY = 1 << 2,
  SCULPT_UPDATE_COLOR = 1 << 3,
} SculptUpdateType;

void SCULPT_flush_update_step(bContext *C, SculptUpdateType update_flags);
void SCULPT_flush_update_done(const bContext *C, Object *ob, SculptUpdateType update_flags);
void SCULPT_flush_stroke_deform(struct Sculpt *sd, Object *ob, bool is_proxy_used);

/* Should be used after modifying the mask or Face Sets IDs. */
void SCULPT_tag_update_overlays(bContext *C);

/* Stroke */

typedef struct SculptCursorGeometryInfo {
  float location[3];
  float normal[3];
  float active_vertex_co[3];
} SculptCursorGeometryInfo;

bool SCULPT_stroke_get_location(struct bContext *C, float out[3], const float mouse[2]);
bool SCULPT_cursor_geometry_info_update(bContext *C,
                                        SculptCursorGeometryInfo *out,
                                        const float mouse[2],
                                        bool use_sampled_normal);
void SCULPT_geometry_preview_lines_update(bContext *C, struct SculptSession *ss, float radius);

void SCULPT_stroke_modifiers_check(const bContext *C, Object *ob, const Brush *brush);
float SCULPT_raycast_init(struct ViewContext *vc,
                          const float mouse[2],
                          float ray_start[3],
                          float ray_end[3],
                          float ray_normal[3],
                          bool original);

/* Symmetry */
char SCULPT_mesh_symmetry_xyz_get(Object *object);

/* Sculpt PBVH abstraction API */
void SCULPT_vertex_random_access_ensure(struct SculptSession *ss);

int SCULPT_vertex_count_get(struct SculptSession *ss);
const float *SCULPT_vertex_co_get(struct SculptSession *ss, SculptVertRef index);
void SCULPT_vertex_normal_get(SculptSession *ss, SculptVertRef index, float no[3]);
float SCULPT_vertex_mask_get(struct SculptSession *ss, SculptVertRef index);
const float *SCULPT_vertex_color_get(SculptSession *ss, SculptVertRef index);

const float *SCULPT_vertex_persistent_co_get(SculptSession *ss, SculptVertRef index);
void SCULPT_vertex_persistent_normal_get(SculptSession *ss, SculptVertRef index, float no[3]);

/* Coordinates used for manipulating the base mesh when Grab Active Vertex is enabled. */
const float *SCULPT_vertex_co_for_grab_active_get(SculptSession *ss, SculptVertRef index);

/* Returns the info of the limit surface when Multires is available, otherwise it returns the
 * current coordinate of the vertex. */
void SCULPT_vertex_limit_surface_get(SculptSession *ss, SculptVertRef index, float r_co[3]);

/* Returns the pointer to the coordinates that should be edited from a brush tool iterator
 * depending on the given deformation target. */
float *SCULPT_brush_deform_target_vertex_co_get(SculptSession *ss,
                                                const int deform_target,
                                                PBVHVertexIter *iter);

#define SCULPT_VERTEX_NEIGHBOR_FIXED_CAPACITY 256
typedef struct SculptVertexNeighborIter {
  /* Storage */
  SculptVertRef *neighbors;
  int *neighbor_indices;

  int size;
  int capacity;
  SculptVertRef neighbors_fixed[SCULPT_VERTEX_NEIGHBOR_FIXED_CAPACITY];
  int neighbor_indices_fixed[SCULPT_VERTEX_NEIGHBOR_FIXED_CAPACITY];

  /* Internal iterator. */
  int num_duplicates;
  int i;

  /* Public */
  SculptVertRef vertex;
  int index;
  bool is_duplicate;
} SculptVertexNeighborIter;

void SCULPT_vertex_neighbors_get(struct SculptSession *ss,
                                 const SculptVertRef vref,
                                 const bool include_duplicates,
                                 SculptVertexNeighborIter *iter);

/* Iterator over neighboring vertices. */
#define SCULPT_VERTEX_NEIGHBORS_ITER_BEGIN(ss, v_index, neighbor_iterator) \
  SCULPT_vertex_neighbors_get(ss, v_index, false, &neighbor_iterator); \
  for (neighbor_iterator.i = 0; neighbor_iterator.i < neighbor_iterator.size; \
       neighbor_iterator.i++) { \
    neighbor_iterator.vertex = neighbor_iterator.neighbors[neighbor_iterator.i]; \
    neighbor_iterator.index = neighbor_iterator.neighbor_indices[neighbor_iterator.i];

/* Iterate over neighboring and duplicate vertices (for PBVH_GRIDS). Duplicates come
 * first since they are nearest for floodfill. */
#define SCULPT_VERTEX_DUPLICATES_AND_NEIGHBORS_ITER_BEGIN(ss, v_index, neighbor_iterator) \
  SCULPT_vertex_neighbors_get(ss, v_index, true, &neighbor_iterator); \
  for (neighbor_iterator.i = neighbor_iterator.size - 1; neighbor_iterator.i >= 0; \
       neighbor_iterator.i--) { \
    neighbor_iterator.vertex = neighbor_iterator.neighbors[neighbor_iterator.i]; \
    neighbor_iterator.index = neighbor_iterator.neighbor_indices[neighbor_iterator.i]; \
    neighbor_iterator.is_duplicate = (neighbor_iterator.i >= \
                                      neighbor_iterator.size - neighbor_iterator.num_duplicates);

#define SCULPT_VERTEX_NEIGHBORS_ITER_END(neighbor_iterator) \
  } \
  if (neighbor_iterator.neighbors != neighbor_iterator.neighbors_fixed) { \
    MEM_freeN(neighbor_iterator.neighbors); \
  } \
  ((void)0)

SculptVertRef SCULPT_active_vertex_get(SculptSession *ss);
const float *SCULPT_active_vertex_co_get(SculptSession *ss);
void SCULPT_active_vertex_normal_get(SculptSession *ss, float normal[3]);

/* Returns PBVH deformed vertices array if shape keys or deform modifiers are used, otherwise
 * returns mesh original vertices array. */
struct MVert *SCULPT_mesh_deformed_mverts_get(SculptSession *ss);

/* Fake Neighbors */

#define FAKE_NEIGHBOR_NONE -1

void SCULPT_fake_neighbors_ensure(struct Sculpt *sd, Object *ob, const float max_dist);
void SCULPT_fake_neighbors_enable(Object *ob);
void SCULPT_fake_neighbors_disable(Object *ob);
void SCULPT_fake_neighbors_free(struct Object *ob);

/* Vertex Info. */
void SCULPT_boundary_info_ensure(Object *object);
/* Boundary Info needs to be initialized in order to use this function. */
bool SCULPT_vertex_is_boundary(const SculptSession *ss, const SculptVertRef index);

void SCULPT_connected_components_ensure(Object *ob);

/* Sculpt Visibility API */

void SCULPT_vertex_visible_set(SculptSession *ss, SculptVertRef index, bool visible);
bool SCULPT_vertex_visible_get(SculptSession *ss, SculptVertRef index);

void SCULPT_visibility_sync_all_face_sets_to_vertices(struct Object *ob);
void SCULPT_visibility_sync_all_vertex_to_face_sets(struct SculptSession *ss);

/* Face Sets API */

int SCULPT_active_face_set_get(SculptSession *ss);
int SCULPT_vertex_face_set_get(SculptSession *ss, SculptVertRef index);
void SCULPT_vertex_face_set_set(SculptSession *ss, SculptVertRef index, int face_set);

bool SCULPT_vertex_has_face_set(SculptSession *ss, SculptVertRef index, int face_set);
bool SCULPT_vertex_has_unique_face_set(SculptSession *ss, SculptVertRef index);

int SCULPT_face_set_next_available_get(SculptSession *ss);

void SCULPT_face_set_visibility_set(SculptSession *ss, int face_set, bool visible);
bool SCULPT_vertex_all_face_sets_visible_get(const SculptSession *ss, SculptVertRef index);
bool SCULPT_vertex_any_face_set_visible_get(SculptSession *ss, SculptVertRef index);

void SCULPT_face_sets_visibility_invert(SculptSession *ss);
void SCULPT_face_sets_visibility_all_set(SculptSession *ss, bool visible);

bool SCULPT_stroke_is_main_symmetry_pass(struct StrokeCache *cache);
bool SCULPT_stroke_is_first_brush_step(struct StrokeCache *cache);
bool SCULPT_stroke_is_first_brush_step_of_symmetry_pass(struct StrokeCache *cache);

/* Sculpt Original Data */
typedef struct {
  struct BMLog *bm_log;

  struct SculptUndoNode *unode;
  int datatype;
  float (*coords)[3];
  short (*normals)[3];
  const float *vmasks;
  float (*colors)[4];
  short _no[3];

  /* Original coordinate, normal, and mask. */
  const float *co;
  const short *no;
  float mask;
  const float *col;
  struct PBVH *pbvh;
  struct SculptSession *ss;
} SculptOrigVertData;

/* Utils. */
void SCULPT_calc_brush_plane(struct Sculpt *sd,
                             struct Object *ob,
                             struct PBVHNode **nodes,
                             int totnode,
                             float r_area_no[3],
                             float r_area_co[3]);

void SCULPT_calc_area_normal(
    Sculpt *sd, Object *ob, PBVHNode **nodes, int totnode, float r_area_no[3]);

SculptVertRef SCULPT_nearest_vertex_get(struct Sculpt *sd,
                                        struct Object *ob,
                                        const float co[3],
                                        float max_distance,
                                        bool use_original);

int SCULPT_plane_point_side(const float co[3], const float plane[4]);
int SCULPT_plane_trim(const struct StrokeCache *cache,
                      const struct Brush *brush,
                      const float val[3]);
void SCULPT_clip(Sculpt *sd, SculptSession *ss, float co[3], const float val[3]);

float SCULPT_brush_plane_offset_get(Sculpt *sd, SculptSession *ss);

ePaintSymmetryAreas SCULPT_get_vertex_symm_area(const float co[3]);
bool SCULPT_check_vertex_pivot_symmetry(const float vco[3], const float pco[3], const char symm);
bool SCULPT_is_vertex_inside_brush_radius_symm(const float vertex[3],
                                               const float br_co[3],
                                               float radius,
                                               char symm);
bool SCULPT_is_symmetry_iteration_valid(char i, char symm);
void SCULPT_flip_v3_by_symm_area(float v[3],
                                 const ePaintSymmetryFlags symm,
                                 const ePaintSymmetryAreas symmarea,
                                 const float pivot[3]);
void SCULPT_flip_quat_by_symm_area(float quat[3],
                                   const ePaintSymmetryFlags symm,
                                   const ePaintSymmetryAreas symmarea,
                                   const float pivot[3]);

/* Flood Fill. */
typedef struct {
  GSQueue *queue;
  BLI_bitmap *visited_vertices;
} SculptFloodFill;

void SCULPT_floodfill_init(struct SculptSession *ss, SculptFloodFill *flood);
void SCULPT_floodfill_add_active(struct Sculpt *sd,
                                 struct Object *ob,
                                 struct SculptSession *ss,
                                 SculptFloodFill *flood,
                                 float radius);
void SCULPT_floodfill_add_initial_with_symmetry(struct Sculpt *sd,
                                                struct Object *ob,
                                                struct SculptSession *ss,
                                                SculptFloodFill *flood,
                                                SculptVertRef index,
                                                float radius);
<<<<<<< HEAD
void SCULPT_floodfill_add_initial(SculptFloodFill *flood, SculptVertRef index);
void SCULPT_floodfill_execute(struct SculptSession *ss,
                              SculptFloodFill *flood,
                              bool (*func)(SculptSession *ss,
                                           SculptVertRef from_v,
                                           SculptVertRef to_v,
                                           bool is_duplicate,
                                           void *userdata),
                              void *userdata);
=======
void SCULPT_floodfill_add_initial(SculptFloodFill *flood, int index);
void SCULPT_floodfill_add_and_skip_initial(SculptFloodFill *flood, int index);
void SCULPT_floodfill_execute(
    struct SculptSession *ss,
    SculptFloodFill *flood,
    bool (*func)(SculptSession *ss, int from_v, int to_v, bool is_duplicate, void *userdata),
    void *userdata);
>>>>>>> 84da76a9
void SCULPT_floodfill_free(SculptFloodFill *flood);

/* Dynamic topology */

enum eDynTopoWarnFlag {
  DYNTOPO_WARN_VDATA = (1 << 0),
  DYNTOPO_WARN_EDATA = (1 << 1),
  DYNTOPO_WARN_LDATA = (1 << 2),
  DYNTOPO_WARN_MODIFIER = (1 << 3),
};

struct Mesh;

void SCULPT_dyntopo_node_layers_update_offsets(SculptSession *ss);
void SCULPT_dynamic_topology_sync_layers(Object *ob, struct Mesh *me);

void SCULPT_dynamic_topology_enable_ex(struct Main *bmain,
                                       struct Depsgraph *depsgraph,
                                       Scene *scene,
                                       Object *ob);
void SCULPT_dynamic_topology_disable(bContext *C, struct SculptUndoNode *unode);
void sculpt_dynamic_topology_disable_with_undo(struct Main *bmain,
                                               struct Depsgraph *depsgraph,
                                               Scene *scene,
                                               Object *ob);

bool SCULPT_stroke_is_dynamic_topology(const SculptSession *ss, const Brush *brush);

void SCULPT_dynamic_topology_triangulate(struct BMesh *bm);
void SCULPT_dyntopo_node_layers_add(struct SculptSession *ss);

enum eDynTopoWarnFlag SCULPT_dynamic_topology_check(Scene *scene, Object *ob);

void SCULPT_pbvh_clear(Object *ob);

/* Auto-masking. */
float SCULPT_automasking_factor_get(struct AutomaskingCache *automasking,
                                    SculptSession *ss,
                                    SculptVertRef vert);

/* Returns the automasking cache depending on the active tool. Used for code that can run both for
 * brushes and filter. */
struct AutomaskingCache *SCULPT_automasking_active_cache_get(SculptSession *ss);

struct AutomaskingCache *SCULPT_automasking_cache_init(Sculpt *sd, Brush *brush, Object *ob);
void SCULPT_automasking_cache_free(struct AutomaskingCache *automasking);

bool SCULPT_is_automasking_mode_enabled(const Sculpt *sd,
                                        const Brush *br,
                                        const eAutomasking_flag mode);
bool SCULPT_is_automasking_enabled(const Sculpt *sd, const SculptSession *ss, const Brush *br);

typedef enum eBoundaryAutomaskMode {
  AUTOMASK_INIT_BOUNDARY_EDGES = 1,
  AUTOMASK_INIT_BOUNDARY_FACE_SETS = 2,
} eBoundaryAutomaskMode;
float *SCULPT_boundary_automasking_init(Object *ob,
                                        eBoundaryAutomaskMode mode,
                                        int propagation_steps,
                                        float *automask_factor);

/* Geodesic distances. */

/* Returns an array indexed by vertex index containing the geodesic distance to the closest vertex
in the initial vertex set. The caller is responsible for freeing the array.
Geodesic distances will only work when used with PBVH_FACES, for other types of PBVH it will
fallback to euclidean distances to one of the initial vertices in the set. */
float *SCULPT_geodesic_distances_create(struct Object *ob,
                                        struct GSet *initial_vertices,
                                        const float limit_radius);
float *SCULPT_geodesic_from_vertex_and_symm(struct Sculpt *sd,
                                            struct Object *ob,
                                            const int vertex,
                                            const float limit_radius);
float *SCULPT_geodesic_from_vertex(Object *ob, const int vertex, const float limit_radius);

/* Filters. */
void SCULPT_filter_cache_init(struct bContext *C, Object *ob, Sculpt *sd, const int undo_type);
void SCULPT_filter_cache_free(SculptSession *ss);

void SCULPT_mask_filter_smooth_apply(
    Sculpt *sd, Object *ob, PBVHNode **nodes, const int totnode, const int smooth_iterations);

/* Brushes. */

/* Cloth Brush. */
void SCULPT_do_cloth_brush(struct Sculpt *sd,
                           struct Object *ob,
                           struct PBVHNode **nodes,
                           int totnode);

void SCULPT_cloth_simulation_free(struct SculptClothSimulation *cloth_sim);

struct SculptClothSimulation *SCULPT_cloth_brush_simulation_create(
    struct SculptSession *ss,
    const float cloth_mass,
    const float cloth_damping,
    const float cloth_softbody_strength,
    const bool use_collisions,
    const bool needs_deform_coords);
void SCULPT_cloth_brush_simulation_init(struct SculptSession *ss,
                                        struct SculptClothSimulation *cloth_sim);

void SCULPT_cloth_sim_activate_nodes(struct SculptClothSimulation *cloth_sim,
                                     PBVHNode **nodes,
                                     int totnode);

void SCULPT_cloth_brush_store_simulation_state(struct SculptSession *ss,
                                               struct SculptClothSimulation *cloth_sim);

void SCULPT_cloth_brush_do_simulation_step(struct Sculpt *sd,
                                           struct Object *ob,
                                           struct SculptClothSimulation *cloth_sim,
                                           struct PBVHNode **nodes,
                                           int totnode);

void SCULPT_cloth_brush_ensure_nodes_constraints(struct Sculpt *sd,
                                                 struct Object *ob,
                                                 struct PBVHNode **nodes,
                                                 int totnode,
                                                 struct SculptClothSimulation *cloth_sim,
                                                 float initial_location[3],
                                                 const float radius);

void SCULPT_cloth_simulation_limits_draw(const uint gpuattr,
                                         const struct Brush *brush,
                                         const float location[3],
                                         const float normal[3],
                                         const float rds,
                                         const float line_width,
                                         const float outline_col[3],
                                         const float alpha);
void SCULPT_cloth_plane_falloff_preview_draw(const uint gpuattr,
                                             struct SculptSession *ss,
                                             const float outline_col[3],
                                             float outline_alpha);

PBVHNode **SCULPT_cloth_brush_affected_nodes_gather(SculptSession *ss,
                                                    Brush *brush,
                                                    int *r_totnode);

BLI_INLINE bool SCULPT_is_cloth_deform_brush(const Brush *brush)
{
  return (brush->sculpt_tool == SCULPT_TOOL_CLOTH && ELEM(brush->cloth_deform_type,
                                                          BRUSH_CLOTH_DEFORM_GRAB,
                                                          BRUSH_CLOTH_DEFORM_SNAKE_HOOK)) ||
         /* All brushes that are not the cloth brush deform the simulation using softbody
          * constraints instead of applying forces. */
         (brush->sculpt_tool != SCULPT_TOOL_CLOTH &&
          brush->deform_target == BRUSH_DEFORM_TARGET_CLOTH_SIM);
}

BLI_INLINE bool SCULPT_tool_needs_all_pbvh_nodes(const Brush *brush)
{
  if (brush->sculpt_tool == SCULPT_TOOL_ELASTIC_DEFORM) {
    /* Elastic deformations in any brush need all nodes to avoid artifacts as the effect
     * of the Kelvinlet is not constrained by the radius. */
    return true;
  }

  if (brush->sculpt_tool == SCULPT_TOOL_POSE) {
    /* Pose needs all nodes because it applies all symmetry iterations at the same time
     * and the IK chain can grow to any area of the model. */
    /* TODO: This can be optimized by filtering the nodes after calculating the chain. */
    return true;
  }

  if (brush->sculpt_tool == SCULPT_TOOL_BOUNDARY) {
    /* Boundary needs all nodes because it is not possible to know where the boundary
     * deformation is going to be propagated before calculating it. */
    /* TODO: after calculating the boundary info in the first iteration, it should be
     * possible to get the nodes that have vertices included in any boundary deformation
     * and cache them. */
    return true;
  }

  if (brush->sculpt_tool == SCULPT_TOOL_SNAKE_HOOK &&
      brush->snake_hook_deform_type == BRUSH_SNAKE_HOOK_DEFORM_ELASTIC) {
    /* Snake hook in elastic deform type has same requirements as the elastic deform tool. */
    return true;
  }
  return false;
}

/* Pose Brush. */
void SCULPT_do_pose_brush(struct Sculpt *sd,
                          struct Object *ob,
                          struct PBVHNode **nodes,
                          int totnode);
void SCULPT_pose_calc_pose_data(struct Sculpt *sd,
                                struct Object *ob,
                                struct SculptSession *ss,
                                float initial_location[3],
                                float radius,
                                float pose_offset,
                                float *r_pose_origin,
                                float *r_pose_factor);
void SCULPT_pose_brush_init(struct Sculpt *sd,
                            struct Object *ob,
                            struct SculptSession *ss,
                            struct Brush *br);
struct SculptPoseIKChain *SCULPT_pose_ik_chain_init(struct Sculpt *sd,
                                                    struct Object *ob,
                                                    struct SculptSession *ss,
                                                    struct Brush *br,
                                                    const float initial_location[3],
                                                    const float radius);
void SCULPT_pose_ik_chain_free(struct SculptPoseIKChain *ik_chain);

/* Boundary Brush. */
struct SculptBoundary *SCULPT_boundary_data_init(Object *object,
                                                 Brush *brush,
                                                 const SculptVertRef initial_vertex,
                                                 const float radius);
void SCULPT_boundary_data_free(struct SculptBoundary *boundary);
void SCULPT_do_boundary_brush(struct Sculpt *sd,
                              struct Object *ob,
                              struct PBVHNode **nodes,
                              int totnode);

void SCULPT_boundary_edges_preview_draw(const uint gpuattr,
                                        struct SculptSession *ss,
                                        const float outline_col[3],
                                        const float outline_alpha);
void SCULPT_boundary_pivot_line_preview_draw(const uint gpuattr, struct SculptSession *ss);

/* Multi-plane Scrape Brush. */
void SCULPT_do_multiplane_scrape_brush(Sculpt *sd, Object *ob, PBVHNode **nodes, int totnode);
void SCULPT_multiplane_scrape_preview_draw(const uint gpuattr,
                                           Brush *brush,
                                           SculptSession *ss,
                                           const float outline_col[3],
                                           const float outline_alpha);
/* Draw Face Sets Brush. */
void SCULPT_do_draw_face_sets_brush(Sculpt *sd, Object *ob, PBVHNode **nodes, int totnode);

/* Paint Brush. */
void SCULPT_do_paint_brush(Sculpt *sd, Object *ob, PBVHNode **nodes, int totnode);

/* Smear Brush. */
void SCULPT_do_smear_brush(Sculpt *sd, Object *ob, PBVHNode **nodes, int totnode);

/* Smooth Brush. */
void SCULPT_bmesh_four_neighbor_average(float avg[3], float direction[3], struct BMVert *v);

void SCULPT_neighbor_coords_average(SculptSession *ss, float result[3], SculptVertRef index);
float SCULPT_neighbor_mask_average(SculptSession *ss, SculptVertRef index);
void SCULPT_neighbor_color_average(SculptSession *ss, float result[4], SculptVertRef index);

/* Mask the mesh boundaries smoothing only the mesh surface without using automasking. */
void SCULPT_neighbor_coords_average_interior(SculptSession *ss,
                                             float result[3],
                                             SculptVertRef index);

void SCULPT_smooth_vcol_boundary(
    Sculpt *sd, Object *ob, PBVHNode **nodes, const int totnode, float bstrength);

void SCULPT_smooth(Sculpt *sd,
                   Object *ob,
                   PBVHNode **nodes,
                   const int totnode,
                   float bstrength,
                   const bool smooth_mask);
void SCULPT_do_smooth_brush(Sculpt *sd, Object *ob, PBVHNode **nodes, int totnode);

/* Surface Smooth Brush. */

void SCULPT_surface_smooth_laplacian_step(SculptSession *ss,
                                          float *disp,
                                          const float co[3],
                                          float (*laplacian_disp)[3],
                                          const SculptVertRef v_index,
                                          const float origco[3],
                                          const float alpha);
void SCULPT_surface_smooth_displace_step(SculptSession *ss,
                                         float *co,
                                         float (*laplacian_disp)[3],
                                         const SculptVertRef v_index,
                                         const float beta,
                                         const float fade);
void SCULPT_do_surface_smooth_brush(Sculpt *sd, Object *ob, PBVHNode **nodes, int totnode);

/* Slide/Relax */
void SCULPT_relax_vertex(struct SculptSession *ss,
                         struct PBVHVertexIter *vd,
                         float factor,
                         bool filter_boundary_face_sets,
                         float *r_final_pos);

/* Undo */

typedef enum {
  SCULPT_UNDO_COORDS,
  SCULPT_UNDO_HIDDEN,
  SCULPT_UNDO_MASK,
  SCULPT_UNDO_DYNTOPO_BEGIN,
  SCULPT_UNDO_DYNTOPO_END,
  SCULPT_UNDO_DYNTOPO_SYMMETRIZE,
  SCULPT_UNDO_GEOMETRY,
  SCULPT_UNDO_FACE_SETS,
  SCULPT_UNDO_COLOR,
} SculptUndoType;

/* Storage of geometry for the undo node.
 * Is used as a storage for either original or modified geometry. */
typedef struct SculptUndoNodeGeometry {
  /* Is used for sanity check, helping with ensuring that two and only two
   * geometry pushes happened in the undo stack. */
  bool is_initialized;

  CustomData vdata;
  CustomData edata;
  CustomData ldata;
  CustomData pdata;
  int totvert;
  int totedge;
  int totloop;
  int totpoly;
} SculptUndoNodeGeometry;

typedef struct SculptUndoNode {
  struct SculptUndoNode *next, *prev;

  SculptUndoType type;

  char idname[MAX_ID_NAME]; /* name instead of pointer*/
  void *node;               /* only during push, not valid afterwards! */

  float (*co)[3];
  float (*orig_co)[3];
  short (*no)[3];
  float (*col)[4];
  float *mask;
  int totvert;

  /* non-multires */
  int maxvert;          /* to verify if totvert it still the same */
  SculptVertRef *index; /* to restore into right location */
  BLI_bitmap *vert_hidden;

  /* multires */
  int maxgrid;  /* same for grid */
  int gridsize; /* same for grid */
  int totgrid;  /* to restore into right location */
  int *grids;   /* to restore into right location */
  BLI_bitmap **grid_hidden;

  /* bmesh */
  struct BMLogEntry *bm_entry;
  bool applied;

  /* shape keys */
  char shapeName[sizeof(((KeyBlock *)0))->name];

  /* Geometry modification operations.
   *
   * Original geometry is stored before some modification is run and is used to restore state of
   * the object when undoing the operation
   *
   * Modified geometry is stored after the modification and is used to redo the modification. */
  bool geometry_clear_pbvh;
  SculptUndoNodeGeometry geometry_original;
  SculptUndoNodeGeometry geometry_modified;

  /* Geometry at the bmesh enter moment. */
  SculptUndoNodeGeometry geometry_bmesh_enter;

  /* pivot */
  float pivot_pos[3];
  float pivot_rot[4];

  /* Sculpt Face Sets */
  int *face_sets;

  bool *nodemap;
  int nodemap_size;

  size_t undo_size;
  //int gen, lasthash;
} SculptUndoNode;

/* Factor of brush to have rake point following behind
 * (could be configurable but this is reasonable default). */
#define SCULPT_RAKE_BRUSH_FACTOR 0.25f

struct SculptRakeData {
  float follow_dist;
  float follow_co[3];
};

/* Single struct used by all BLI_task threaded callbacks, let's avoid adding 10's of those... */
typedef struct SculptThreadedTaskData {
  struct bContext *C;
  struct Sculpt *sd;
  struct Object *ob;
  const struct Brush *brush;
  struct PBVHNode **nodes;
  int totnode;

  struct VPaint *vp;
  struct VPaintData *vpd;
  struct WPaintData *wpd;
  struct WeightPaintInfo *wpi;
  unsigned int *lcol;
  struct Mesh *me;
  /* For passing generic params. */
  void *custom_data;

  /* Data specific to some callbacks. */

  /* Note: even if only one or two of those are used at a time,
   *       keeping them separated, names help figuring out
   *       what it is, and memory overhead is ridiculous anyway. */
  float flippedbstrength;
  float angle;
  float strength;
  bool smooth_mask;
  bool has_bm_orco;

  struct SculptProjectVector *spvc;
  float *offset;
  float *grab_delta;
  float *cono;
  float *area_no;
  float *area_no_sp;
  float *area_co;
  float (*mat)[4];
  float (*vertCos)[3];

  /* X and Z vectors aligned to the stroke direction for operations where perpendicular vectors to
   * the stroke direction are needed. */
  float (*stroke_xz)[3];

  int filter_type;
  float filter_strength;
  float *filter_fill_color;

  bool use_area_cos;
  bool use_area_nos;

  /* 0=towards view, 1=flipped */
  float (*area_cos)[3];
  float (*area_nos)[3];
  int *count_no;
  int *count_co;

  bool any_vertex_sampled;

  float *wet_mix_sampled_color;

  float *prev_mask;

  float *pose_factor;
  float *pose_initial_co;
  int pose_chain_segment;

  float multiplane_scrape_angle;
  float multiplane_scrape_planes[2][4];

  float max_distance_squared;
  float nearest_vertex_search_co[3];

  /* Stabilized strength for the Clay Thumb brush. */
  float clay_strength;

  int mask_expand_update_it;
  bool mask_expand_invert_mask;
  bool mask_expand_use_normals;
  bool mask_expand_keep_prev_mask;
  bool mask_expand_create_face_set;

  float transform_mats[8][4][4];

  /* Boundary brush */
  float boundary_deform_strength;

  float cloth_time_step;
  SculptClothSimulation *cloth_sim;
  float *cloth_sim_initial_location;
  float cloth_sim_radius;

  float dirty_mask_min;
  float dirty_mask_max;
  bool dirty_mask_dirty_only;

  /* Mask By Color Tool */

  float mask_by_color_threshold;
  bool mask_by_color_invert;
  bool mask_by_color_preserve_mask;

  /* Index of the vertex that is going to be used as a reference for the colors. */
  SculptVertRef mask_by_color_vertex;
  float *mask_by_color_floodfill;

  int face_set;
  int filter_undo_type;

  ThreadMutex mutex;

} SculptThreadedTaskData;

/*************** Brush testing declarations ****************/
typedef struct SculptBrushTest {
  float radius_squared;
  float radius;
  float location[3];
  float dist;
  int mirror_symmetry_pass;

  int radial_symmetry_pass;
  float symm_rot_mat_inv[4][4];

  /* For circle (not sphere) projection. */
  float plane_view[4];

  /* Some tool code uses a plane for its calculations. */
  float plane_tool[4];

  /* View3d clipping - only set rv3d for clipping */
  struct RegionView3D *clip_rv3d;
} SculptBrushTest;

typedef bool (*SculptBrushTestFn)(SculptBrushTest *test, const float co[3]);

typedef struct {
  struct Sculpt *sd;
  struct SculptSession *ss;
  float radius_squared;
  const float *center;
  bool original;
  /* This ignores fully masked and fully hidden nodes. */
  bool ignore_fully_ineffective;
  struct Object *ob;
  struct Brush *brush;
} SculptSearchSphereData;

typedef struct {
  struct Sculpt *sd;
  struct SculptSession *ss;
  float radius_squared;
  bool original;
  bool ignore_fully_ineffective;
  struct DistRayAABB_Precalc *dist_ray_to_aabb_precalc;
} SculptSearchCircleData;

void SCULPT_brush_test_init(struct SculptSession *ss, SculptBrushTest *test);
bool SCULPT_brush_test_sphere(SculptBrushTest *test, const float co[3]);
bool SCULPT_brush_test_sphere_sq(SculptBrushTest *test, const float co[3]);
bool SCULPT_brush_test_sphere_fast(const SculptBrushTest *test, const float co[3]);
bool SCULPT_brush_test_cube(SculptBrushTest *test,
                            const float co[3],
                            const float local[4][4],
                            const float roundness);
bool SCULPT_brush_test_circle_sq(SculptBrushTest *test, const float co[3]);
bool SCULPT_search_sphere_cb(PBVHNode *node, void *data_v);
bool SCULPT_search_circle_cb(PBVHNode *node, void *data_v);

SculptBrushTestFn SCULPT_brush_test_init_with_falloff_shape(SculptSession *ss,
                                                            SculptBrushTest *test,
                                                            char falloff_shape);
const float *SCULPT_brush_frontface_normal_from_falloff_shape(SculptSession *ss,
                                                              char falloff_shape);

float SCULPT_brush_strength_factor(struct SculptSession *ss,
                                   const struct Brush *br,
                                   const float point[3],
                                   const float len,
                                   const short vno[3],
                                   const float fno[3],
                                   const float mask,
                                   const SculptVertRef vertex_index,
                                   const int thread_id);

/* Tilts a normal by the x and y tilt values using the view axis. */
void SCULPT_tilt_apply_to_normal(float r_normal[3],
                                 struct StrokeCache *cache,
                                 const float tilt_strength);

/* Get effective surface normal with pen tilt and tilt strength applied to it. */
void SCULPT_tilt_effective_normal_get(const SculptSession *ss, const Brush *brush, float r_no[3]);

/* just for vertex paint. */
bool SCULPT_pbvh_calc_area_normal(const struct Brush *brush,
                                  Object *ob,
                                  PBVHNode **nodes,
                                  int totnode,
                                  bool use_threading,
                                  float r_area_no[3]);

/* Cache stroke properties. Used because
 * RNA property lookup isn't particularly fast.
 *
 * For descriptions of these settings, check the operator properties.
 */

#define SCULPT_CLAY_STABILIZER_LEN 10

typedef struct AutomaskingSettings {
  /* Flags from eAutomasking_flag. */
  int flags;
  int initial_face_set;
  float concave_factor;
} AutomaskingSettings;

typedef struct AutomaskingCache {
  AutomaskingSettings settings;
  /* Precomputed auto-mask factor indexed by vertex, owned by the auto-masking system and
   * initialized in #SCULPT_automasking_cache_init when needed. */
  float *factor;
} AutomaskingCache;

typedef struct StrokeCache {
  /* Invariants */
  float initial_radius;
  float scale[3];
  int flag;
  float clip_tolerance[3];
  float initial_mouse[2];

  /* Variants */
  float radius;
  float radius_squared;
  float true_location[3];
  float true_last_location[3];
  float location[3];
  float last_location[3];

  /* Used for alternating between deformation in brushes that need to apply different ones to
   * achieve certain effects. */
  int iteration_count;

  /* Original pixel radius with the pressure curve applied for dyntopo detail size */
  float dyntopo_pixel_radius;

  bool is_last_valid;

  bool pen_flip;
  bool invert;
  float pressure;
  float bstrength;
  float normal_weight; /* from brush (with optional override) */
  float x_tilt;
  float y_tilt;

  /* Position of the mouse corresponding to the stroke location, modified by the paint_stroke
   * operator according to the stroke type. */
  float mouse[2];
  /* Position of the mouse event in screen space, not modified by the stroke type. */
  float mouse_event[2];

  float (*prev_colors)[4];

  /* Multires Displacement Smear. */
  float (*prev_displacement)[3];
  float (*limit_surface_co)[3];

  /* The rest is temporary storage that isn't saved as a property */

  bool first_time; /* Beginning of stroke may do some things special */

  /* from ED_view3d_ob_project_mat_get() */
  float projection_mat[4][4];

  /* Clean this up! */
  struct ViewContext *vc;
  const struct Brush *brush;

  float special_rotation;
  float grab_delta[3], grab_delta_symmetry[3];
  float old_grab_location[3], orig_grab_location[3];

  /* screen-space rotation defined by mouse motion */
  float rake_rotation[4], rake_rotation_symmetry[4];
  bool is_rake_rotation_valid;
  struct SculptRakeData rake_data;

  /* Face Sets */
  int paint_face_set;

  /* Symmetry index between 0 and 7 bit combo 0 is Brush only;
   * 1 is X mirror; 2 is Y mirror; 3 is XY; 4 is Z; 5 is XZ; 6 is YZ; 7 is XYZ */
  int symmetry;
  int mirror_symmetry_pass; /* the symmetry pass we are currently on between 0 and 7*/
  float true_view_normal[3];
  float view_normal[3];

  /* sculpt_normal gets calculated by calc_sculpt_normal(), then the
   * sculpt_normal_symm gets updated quickly with the usual symmetry
   * transforms */
  float sculpt_normal[3];
  float sculpt_normal_symm[3];

  /* Used for area texture mode, local_mat gets calculated by
   * calc_brush_local_mat() and used in tex_strength(). */
  float brush_local_mat[4][4];

  float plane_offset[3]; /* used to shift the plane around when doing tiled strokes */
  int tile_pass;

  float last_center[3];
  int radial_symmetry_pass;
  float symm_rot_mat[4][4];
  float symm_rot_mat_inv[4][4];
  bool original;
  float anchored_location[3];

  /* Paint Brush. */
  struct {
    float hardness;
    float flow;
    float wet_mix;
    float wet_persistence;
    float density;
  } paint_brush;

  /* Pose brush */
  struct SculptPoseIKChain *pose_ik_chain;

  /* Enhance Details. */
  float (*detail_directions)[3];

  /* Clay Thumb brush */
  /* Angle of the front tilting plane of the brush to simulate clay accumulation. */
  float clay_thumb_front_angle;
  /* Stores pressure samples to get an stabilized strength and radius variation. */
  float clay_pressure_stabilizer[SCULPT_CLAY_STABILIZER_LEN];
  int clay_pressure_stabilizer_index;

  /* Cloth brush */
  struct SculptClothSimulation *cloth_sim;
  float initial_location[3];
  float true_initial_location[3];
  float initial_normal[3];
  float true_initial_normal[3];

  /* Boundary brush */
  struct SculptBoundary *boundaries[PAINT_SYMM_AREAS];

  /* Surface Smooth Brush */
  /* Stores the displacement produced by the laplacian step of HC smooth. */
  float (*surface_smooth_laplacian_disp)[3];

  /* Layer brush */
  float *layer_displacement_factor;

  float vertex_rotation; /* amount to rotate the vertices when using rotate brush */
  struct Dial *dial;

  char saved_active_brush_name[MAX_ID_NAME];
  char saved_mask_brush_tool;
  int saved_smooth_size; /* smooth tool copies the size of the current tool */
  bool alt_smooth;

  float plane_trim_squared;

  bool supports_gravity;
  float true_gravity_direction[3];
  float gravity_direction[3];

  /* Auto-masking. */
  AutomaskingCache *automasking;

  float stroke_local_mat[4][4];
  float multiplane_scrape_angle;

  float wet_mix_prev_color[4];
  float density_seed;

  rcti previous_r; /* previous redraw rectangle */
  rcti current_r;  /* current redraw rectangle */

} StrokeCache;

/* Sculpt Filters */
typedef enum SculptFilterOrientation {
  SCULPT_FILTER_ORIENTATION_LOCAL = 0,
  SCULPT_FILTER_ORIENTATION_WORLD = 1,
  SCULPT_FILTER_ORIENTATION_VIEW = 2,
} SculptFilterOrientation;

/* Defines how transform tools are going to apply its displacement. */
typedef enum SculptTransformDisplacementMode {
  /* Displaces the elements from their original coordinates. */
  SCULPT_TRANSFORM_DISPLACEMENT_ORIGINAL = 0,
  /* Displaces the elements incrementally from their previous position. */
  SCULPT_TRANSFORM_DISPLACEMENT_INCREMENTAL = 1,
} SculptTransformDisplacementMode;

void SCULPT_filter_to_orientation_space(float r_v[3], struct FilterCache *filter_cache);
void SCULPT_filter_to_object_space(float r_v[3], struct FilterCache *filter_cache);
void SCULPT_filter_zero_disabled_axis_components(float r_v[3], struct FilterCache *filter_cache);

/* Sculpt Expand. */
typedef enum eSculptExpandFalloffType {
  SCULPT_EXPAND_FALLOFF_GEODESIC,
  SCULPT_EXPAND_FALLOFF_TOPOLOGY,
  SCULPT_EXPAND_FALLOFF_TOPOLOGY_DIAGONALS,
  SCULPT_EXPAND_FALLOFF_NORMALS,
  SCULPT_EXPAND_FALLOFF_SPHERICAL,
  SCULPT_EXPAND_FALLOFF_BOUNDARY_TOPOLOGY,
  SCULPT_EXPAND_FALLOFF_BOUNDARY_FACE_SET,
  SCULPT_EXPAND_FALLOFF_ACTIVE_FACE_SET,
} eSculptExpandFalloffType;

typedef enum eSculptExpandTargetType {
  SCULPT_EXPAND_TARGET_MASK,
  SCULPT_EXPAND_TARGET_FACE_SETS,
  SCULPT_EXPAND_TARGET_COLORS,
} eSculptExpandTargetType;

typedef enum eSculptExpandRecursionType {
  SCULPT_EXPAND_RECURSION_TOPOLOGY,
  SCULPT_EXPAND_RECURSION_GEODESICS,
} eSculptExpandRecursionType;

#define EXPAND_SYMM_AREAS 8

typedef struct ExpandCache {
  /* Target data elements that the expand operation will affect. */
  eSculptExpandTargetType target;

  /* Falloff data. */
  eSculptExpandFalloffType falloff_type;

  /* Indexed by vertex index, precalculated falloff value of that vertex (without any falloff
   * editing modification applied). */
  float *vert_falloff;
  /* Max falloff value in *vert_falloff. */
  float max_vert_falloff;

  /* Indexed by base mesh poly index, precalculated falloff value of that face. These values are
   * calculated from the per vertex falloff (*vert_falloff) when needed. */
  float *face_falloff;
  float max_face_falloff;

  /* Falloff value of the active element (vertex or base mesh face) that Expand will expand to. */
  float active_falloff;

  /* When set to true, expand skips all falloff computations and considers all elements as enabled.
   */
  bool all_enabled;

  /* Initial mouse and cursor data from where the current falloff started. This data can be changed
   * during the execution of Expand by moving the origin. */
  float initial_mouse_move[2];
  float initial_mouse[2];
  int initial_active_vertex;
  int initial_active_face_set;

  /* Maximum number of vertices allowed in the SculptSession for previewing the falloff using
   * geodesic distances. */
  int max_geodesic_move_preview;

  /* Original falloff type before starting the move operation. */
  eSculptExpandFalloffType move_original_falloff_type;
  /* Falloff type using when moving the origin for preview. */
  eSculptExpandFalloffType move_preview_falloff_type;

  /* Face set ID that is going to be used when creating a new Face Set. */
  int next_face_set;

  /* Face Set ID of the Face set selected for editing. */
  int update_face_set;

  /* Mouse position since the last time the origin was moved. Used for reference when moving the
   * initial position of Expand. */
  float original_mouse_move[2];

  /* Active components checks. */
  /* Indexed by symmetry pass index, contains the connected component ID found in
   * SculptSession->vertex_info.connected_component. Other connected components not found in this
   * array will be ignored by Expand. */
  int active_connected_components[EXPAND_SYMM_AREAS];

  /* Snapping. */
  /* GSet containing all Face Sets IDs that Expand will use to snap the new data. */
  GSet *snap_enabled_face_sets;

  /* Texture distortion data. */
  Brush *brush;
  struct Scene *scene;
  struct MTex *mtex;

  /* Controls how much texture distortion will be applied to the current falloff */
  float texture_distortion_strength;

  /* Cached PBVH nodes. This allows to skip gathering all nodes from the PBVH each time expand
   * needs to update the state of the elements. */
  PBVHNode **nodes;
  int totnode;

  /* Expand state options. */

  /* Number of loops (times that the falloff is going to be repeated). */
  int loop_count;

  /* Invert the falloff result. */
  bool invert;

  /* When set to true, preserves the previous state of the data and adds the new one on top. */
  bool preserve;

  /* When set to true, the mask or colors will be applied as a gradient. */
  bool falloff_gradient;

  /* When set to true, Expand will use the Brush falloff curve data to shape the gradient. */
  bool brush_gradient;

  /* When set to true, Expand will move the origin (initial active vertex and cursor position)
   * instead of updating the active vertex and active falloff. */
  bool move;

  /* When set to true, Expand will snap the new data to the Face Sets IDs found in
   * *original_face_sets. */
  bool snap;

  /* When set to true, Expand will use the current Face Set ID to modify an existing Face Set
   * instead of creating a new one. */
  bool modify_active_face_set;

  /* When set to true, Expand will reposition the sculpt pivot to the boundary of the expand result
   * after finishing the operation. */
  bool reposition_pivot;

  /* Color target data type related data. */
  float fill_color[4];
  short blend_mode;

  /* Face Sets at the first step of the expand operation, before starting modifying the active
   * vertex and active falloff. These are not the original Face Sets of the sculpt before starting
   * the operator as they could have been modified by Expand when initializing the operator and
   * before starting changing the active vertex. These Face Sets are used for restoring and
   * checking the Face Sets state while the Expand operation modal runs. */
  int *initial_face_sets;

  /* Original data of the sculpt as it was before running the Expand operator. */
  float *original_mask;
  int *original_face_sets;
  float (*original_colors)[4];
} ExpandCache;

typedef struct FilterCache {
  bool enabled_axis[3];
  bool enabled_force_axis[3];
  int random_seed;

  /* Used for alternating between filter operations in filters that need to apply different ones to
   * achieve certain effects. */
  int iteration_count;

  /* Stores the displacement produced by the laplacian step of HC smooth. */
  float (*surface_smooth_laplacian_disp)[3];
  float surface_smooth_shape_preservation;
  float surface_smooth_current_vertex;

  /* Sharpen mesh filter. */
  float sharpen_smooth_ratio;
  float sharpen_intensify_detail_strength;
  int sharpen_curvature_smooth_iterations;
  float *sharpen_factor;
  float (*detail_directions)[3];

  /* Filter orientaiton. */
  SculptFilterOrientation orientation;
  float obmat[4][4];
  float obmat_inv[4][4];
  float viewmat[4][4];
  float viewmat_inv[4][4];

  /* Displacement eraser. */
  float (*limit_surface_co)[3];

  /* unmasked nodes */
  PBVHNode **nodes;
  int totnode;

  /* Cloth filter. */
  SculptClothSimulation *cloth_sim;
  float cloth_sim_pinch_point[3];

  /* mask expand iteration caches */
  int mask_update_current_it;
  int mask_update_last_it;
  int *mask_update_it;
  float *normal_factor;
  float *edge_factor;
  float *prev_mask;
  float mask_expand_initial_co[3];

  int new_face_set;
  int *prev_face_set;

  int active_face_set;

  /* Transform. */
  SculptTransformDisplacementMode transform_displacement_mode;

  /* Auto-masking. */
  AutomaskingCache *automasking;
} FilterCache;

void SCULPT_cache_calc_brushdata_symm(StrokeCache *cache,
                                      const char symm,
                                      const char axis,
                                      const float angle);
void SCULPT_cache_free(StrokeCache *cache);

void SCULPT_orig_vert_data_init(SculptOrigVertData *data,
                                Object *ob,
                                PBVHNode *node,
                                SculptUndoType type);
void SCULPT_orig_vert_data_update(SculptOrigVertData *orig_data, PBVHVertexIter *iter);
void SCULPT_orig_vert_data_unode_init(SculptOrigVertData *data,
                                      Object *ob,
                                      struct SculptUndoNode *unode);

SculptUndoNode *SCULPT_undo_push_node(Object *ob, PBVHNode *node, SculptUndoType type);
SculptUndoNode *SCULPT_undo_get_node(PBVHNode *node, SculptUndoType type);
SculptUndoNode *SCULPT_undo_get_first_node(void);
void SCULPT_undo_push_begin(struct Object *ob, const char *name);
void SCULPT_undo_push_end(void);
void SCULPT_undo_push_end_ex(const bool use_nested_undo);

void SCULPT_vertcos_to_key(Object *ob, KeyBlock *kb, const float (*vertCos)[3]);

void SCULPT_update_object_bounding_box(struct Object *ob);

bool SCULPT_get_redraw_rect(struct ARegion *region,
                            struct RegionView3D *rv3d,
                            Object *ob,
                            rcti *rect);

/* Operators. */

/* Expand. */
void SCULPT_OT_expand(struct wmOperatorType *ot);
void sculpt_expand_modal_keymap(struct wmKeyConfig *keyconf);

/* Gestures. */
void SCULPT_OT_face_set_lasso_gesture(struct wmOperatorType *ot);
void SCULPT_OT_face_set_box_gesture(struct wmOperatorType *ot);

void SCULPT_OT_trim_lasso_gesture(struct wmOperatorType *ot);
void SCULPT_OT_trim_box_gesture(struct wmOperatorType *ot);

void SCULPT_OT_project_line_gesture(struct wmOperatorType *ot);

/* Face Sets. */
void SCULPT_OT_face_sets_randomize_colors(struct wmOperatorType *ot);
void SCULPT_OT_face_sets_change_visibility(struct wmOperatorType *ot);
void SCULPT_OT_face_sets_init(struct wmOperatorType *ot);
void SCULPT_OT_face_sets_create(struct wmOperatorType *ot);
void SCULPT_OT_face_sets_edit(struct wmOperatorType *ot);

/* Transform. */
void SCULPT_OT_set_pivot_position(struct wmOperatorType *ot);

/* Mesh Filter. */
void SCULPT_OT_mesh_filter(struct wmOperatorType *ot);

/* Cloth Filter. */
void SCULPT_OT_cloth_filter(struct wmOperatorType *ot);

/* Color Filter. */
void SCULPT_OT_color_filter(struct wmOperatorType *ot);

/* Mask filter and Dirty Mask. */
void SCULPT_OT_mask_filter(struct wmOperatorType *ot);
void SCULPT_OT_dirty_mask(struct wmOperatorType *ot);

/* Mask and Face Sets Expand. */
void SCULPT_OT_mask_expand(struct wmOperatorType *ot);

/* Detail size. */
void SCULPT_OT_detail_flood_fill(struct wmOperatorType *ot);
void SCULPT_OT_sample_detail_size(struct wmOperatorType *ot);
void SCULPT_OT_set_detail_size(struct wmOperatorType *ot);

/* Dyntopo. */
void SCULPT_OT_dynamic_topology_toggle(struct wmOperatorType *ot);
bool SCULPT_ensure_dyntopo_node_undo(struct Object *ob,
                                     struct PBVHNode *node,
                                     SculptUndoType type,
                                     int extraType);

void SCULPT_update_flat_vcol_shading(struct Object *ob, struct Scene *scene);
float SCULPT_calc_concavity(SculptSession *ss, SculptVertRef vref);


typedef struct SculptCurvatureData {
  float ks[3];
  float principle[3][3];  // normalized
} SculptCurvatureData;

bool SCULPT_calc_principle_curvatures(SculptSession *ss,
                                      SculptVertRef vertex,
                                      SculptCurvatureData *out);
<|MERGE_RESOLUTION|>--- conflicted
+++ resolved
@@ -306,25 +306,14 @@
                                                 SculptFloodFill *flood,
                                                 SculptVertRef index,
                                                 float radius);
-<<<<<<< HEAD
+
 void SCULPT_floodfill_add_initial(SculptFloodFill *flood, SculptVertRef index);
-void SCULPT_floodfill_execute(struct SculptSession *ss,
-                              SculptFloodFill *flood,
-                              bool (*func)(SculptSession *ss,
-                                           SculptVertRef from_v,
-                                           SculptVertRef to_v,
-                                           bool is_duplicate,
-                                           void *userdata),
-                              void *userdata);
-=======
-void SCULPT_floodfill_add_initial(SculptFloodFill *flood, int index);
 void SCULPT_floodfill_add_and_skip_initial(SculptFloodFill *flood, int index);
 void SCULPT_floodfill_execute(
     struct SculptSession *ss,
     SculptFloodFill *flood,
-    bool (*func)(SculptSession *ss, int from_v, int to_v, bool is_duplicate, void *userdata),
+    bool (*func)(SculptSession *ss, SculptVertRef from_v, SculptVertRef to_v, bool is_duplicate, void *userdata),
     void *userdata);
->>>>>>> 84da76a9
 void SCULPT_floodfill_free(SculptFloodFill *flood);
 
 /* Dynamic topology */
@@ -1172,7 +1161,7 @@
    * during the execution of Expand by moving the origin. */
   float initial_mouse_move[2];
   float initial_mouse[2];
-  int initial_active_vertex;
+  SculptVertRef initial_active_vertex;
   int initial_active_face_set;
 
   /* Maximum number of vertices allowed in the SculptSession for previewing the falloff using
