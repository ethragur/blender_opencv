/* SPDX-License-Identifier: GPL-2.0-or-later */

#include "BLI_virtual_array.hh"

#include "BKE_context.h"
#include "BKE_editmesh.h"
#include "BKE_geometry_fields.hh"
#include "BKE_global.h"
#include "BKE_lib_id.h"
#include "BKE_mesh.h"
#include "BKE_mesh_wrapper.h"
#include "BKE_modifier.h"
#include "BKE_volume.h"

#include "DNA_ID.h"
#include "DNA_mesh_types.h"
#include "DNA_meshdata_types.h"
#include "DNA_space_types.h"
#include "DNA_userdef_types.h"

#include "DEG_depsgraph_query.h"

#include "ED_spreadsheet.h"

#include "NOD_geometry_nodes_eval_log.hh"

#include "BLT_translation.h"

#include "RNA_access.h"
#include "RNA_enum_types.h"

#include "FN_field_cpp_type.hh"

#include "bmesh.h"

#include "spreadsheet_data_source_geometry.hh"
#include "spreadsheet_intern.hh"

namespace geo_log = blender::nodes::geometry_nodes_eval_log;
using blender::fn::GField;

namespace blender::ed::spreadsheet {

void ExtraColumns::foreach_default_column_ids(
    FunctionRef<void(const SpreadsheetColumnID &, bool is_extra)> fn) const
{
  for (const auto item : columns_.items()) {
    SpreadsheetColumnID column_id;
    column_id.name = (char *)item.key.c_str();
    fn(column_id, true);
  }
}

std::unique_ptr<ColumnValues> ExtraColumns::get_column_values(
    const SpreadsheetColumnID &column_id) const
{
  const GSpan *values = columns_.lookup_ptr(column_id.name);
  if (values == nullptr) {
    return {};
  }
  return std::make_unique<ColumnValues>(column_id.name, GVArray::ForSpan(*values));
}

void GeometryDataSource::foreach_default_column_ids(
    FunctionRef<void(const SpreadsheetColumnID &, bool is_extra)> fn) const
{
  if (component_->attribute_domain_num(domain_) == 0) {
    return;
  }

  if (component_->type() == GEO_COMPONENT_TYPE_INSTANCES) {
    fn({(char *)"Name"}, false);
  }

  extra_columns_.foreach_default_column_ids(fn);
  component_->attribute_foreach(
      [&](const bke::AttributeIDRef &attribute_id, const AttributeMetaData &meta_data) {
        if (meta_data.domain != domain_) {
          return true;
        }
        if (attribute_id.is_anonymous()) {
          return true;
        }
        if (!bke::allow_procedural_attribute_access(attribute_id.name())) {
          return true;
        }
        SpreadsheetColumnID column_id;
        column_id.name = (char *)attribute_id.name().data();
        fn(column_id, false);
        return true;
      });

  if (component_->type() == GEO_COMPONENT_TYPE_INSTANCES) {
    fn({(char *)"Rotation"}, false);
    fn({(char *)"Scale"}, false);
  }
  else if (G.debug_value == 4001 && component_->type() == GEO_COMPONENT_TYPE_MESH) {
    if (domain_ == ATTR_DOMAIN_EDGE) {
      fn({(char *)"Vertex 1"}, false);
      fn({(char *)"Vertex 2"}, false);
    }
    else if (domain_ == ATTR_DOMAIN_FACE) {
      fn({(char *)"Corner Start"}, false);
      fn({(char *)"Corner Size"}, false);
    }
    else if (domain_ == ATTR_DOMAIN_CORNER) {
      fn({(char *)"Vertex"}, false);
      fn({(char *)"Edge"}, false);
    }
  }
}

std::unique_ptr<ColumnValues> GeometryDataSource::get_column_values(
    const SpreadsheetColumnID &column_id) const
{
  const int domain_num = component_->attribute_domain_num(domain_);
  if (domain_num == 0) {
    return {};
  }

  std::lock_guard lock{mutex_};

  std::unique_ptr<ColumnValues> extra_column_values = extra_columns_.get_column_values(column_id);
  if (extra_column_values) {
    return extra_column_values;
  }

  if (component_->type() == GEO_COMPONENT_TYPE_INSTANCES) {
    const InstancesComponent &instances = static_cast<const InstancesComponent &>(*component_);
    if (STREQ(column_id.name, "Name")) {
      Span<int> reference_handles = instances.instance_reference_handles();
      Span<InstanceReference> references = instances.references();
      return std::make_unique<ColumnValues>(
          column_id.name,
          VArray<InstanceReference>::ForFunc(domain_num,
                                             [reference_handles, references](int64_t index) {
                                               return references[reference_handles[index]];
                                             }));
    }
    Span<float4x4> transforms = instances.instance_transforms();
    if (STREQ(column_id.name, "Rotation")) {
      return std::make_unique<ColumnValues>(
          column_id.name, VArray<float3>::ForFunc(domain_num, [transforms](int64_t index) {
            return transforms[index].to_euler();
          }));
    }
    if (STREQ(column_id.name, "Scale")) {
      return std::make_unique<ColumnValues>(
          column_id.name, VArray<float3>::ForFunc(domain_num, [transforms](int64_t index) {
            return transforms[index].scale();
          }));
    }
  }
  else if (G.debug_value == 4001 && component_->type() == GEO_COMPONENT_TYPE_MESH) {
    const MeshComponent &component = static_cast<const MeshComponent &>(*component_);
    if (const Mesh *mesh = component.get_for_read()) {
      if (domain_ == ATTR_DOMAIN_EDGE) {
        if (STREQ(column_id.name, "Vertex 1")) {
          return std::make_unique<ColumnValues>(
              column_id.name, VArray<int>::ForFunc(mesh->totedge, [mesh](int64_t index) {
                return mesh->medge[index].v1;
              }));
        }
        if (STREQ(column_id.name, "Vertex 2")) {
          return std::make_unique<ColumnValues>(
              column_id.name, VArray<int>::ForFunc(mesh->totedge, [mesh](int64_t index) {
                return mesh->medge[index].v2;
              }));
        }
      }
      else if (domain_ == ATTR_DOMAIN_FACE) {
        if (STREQ(column_id.name, "Corner Start")) {
          return std::make_unique<ColumnValues>(
              column_id.name, VArray<int>::ForFunc(mesh->totpoly, [mesh](int64_t index) {
                return mesh->mpoly[index].loopstart;
              }));
        }
        if (STREQ(column_id.name, "Corner Size")) {
          return std::make_unique<ColumnValues>(
              column_id.name, VArray<int>::ForFunc(mesh->totpoly, [mesh](int64_t index) {
                return mesh->mpoly[index].totloop;
              }));
        }
      }
      else if (domain_ == ATTR_DOMAIN_CORNER) {
        if (STREQ(column_id.name, "Vertex")) {
          return std::make_unique<ColumnValues>(
              column_id.name, VArray<int>::ForFunc(mesh->totloop, [mesh](int64_t index) {
                return mesh->mloop[index].v;
              }));
        }
        if (STREQ(column_id.name, "Edge")) {
          return std::make_unique<ColumnValues>(
              column_id.name, VArray<int>::ForFunc(mesh->totloop, [mesh](int64_t index) {
                return mesh->mloop[index].e;
              }));
        }
      }
    }
  }

  bke::ReadAttributeLookup attribute = component_->attribute_try_get_for_read(column_id.name);
  if (!attribute) {
    return {};
  }
  GVArray varray = std::move(attribute.varray);
  if (attribute.domain != domain_) {
    return {};
  }

  return std::make_unique<ColumnValues>(column_id.name, std::move(varray));
}

int GeometryDataSource::tot_rows() const
{
  return component_->attribute_domain_num(domain_);
}

/**
 * Only data sets corresponding to mesh objects in edit mode currently support selection filtering.
 */
bool GeometryDataSource::has_selection_filter() const
{
  Object *object_orig = DEG_get_original_object(object_eval_);
  if (object_orig->type != OB_MESH) {
    return false;
  }
  if (object_orig->mode != OB_MODE_EDIT) {
    return false;
  }
  if (component_->type() != GEO_COMPONENT_TYPE_MESH) {
    return false;
  }

  return true;
}

static IndexMask index_mask_from_bool_array(const VArray<bool> &selection,
                                            Vector<int64_t> &indices)
{
  for (const int i : selection.index_range()) {
    if (selection[i]) {
      indices.append(i);
    }
  }
  return IndexMask(indices);
}

IndexMask GeometryDataSource::apply_selection_filter(Vector<int64_t> &indices) const
{
  std::lock_guard lock{mutex_};

  BLI_assert(object_eval_->mode == OB_MODE_EDIT);
  BLI_assert(component_->type() == GEO_COMPONENT_TYPE_MESH);
  Object *object_orig = DEG_get_original_object(object_eval_);
  const MeshComponent *mesh_component = static_cast<const MeshComponent *>(component_);
  const Mesh *mesh_eval = mesh_component->get_for_read();
  Mesh *mesh_orig = (Mesh *)object_orig->data;
  BMesh *bm = mesh_orig->edit_mesh->bm;
  BM_mesh_elem_table_ensure(bm, BM_VERT);

  const int *orig_indices = (int *)CustomData_get_layer(&mesh_eval->vdata, CD_ORIGINDEX);
  if (orig_indices != nullptr) {
    /* Use CD_ORIGINDEX layer if it exists. */
    VArray<bool> selection = mesh_component->attribute_try_adapt_domain<bool>(
        VArray<bool>::ForFunc(mesh_eval->totvert,
                              [bm, orig_indices](int vertex_index) -> bool {
                                const int i_orig = orig_indices[vertex_index];
                                if (i_orig < 0) {
                                  return false;
                                }
                                if (i_orig >= bm->totvert) {
                                  return false;
                                }
                                BMVert *vert = bm->vtable[i_orig];
                                return BM_elem_flag_test(vert, BM_ELEM_SELECT);
                              }),
        ATTR_DOMAIN_POINT,
        domain_);
    return index_mask_from_bool_array(selection, indices);
  }

  if (mesh_eval->totvert == bm->totvert) {
    /* Use a simple heuristic to match original vertices to evaluated ones. */
    VArray<bool> selection = mesh_component->attribute_try_adapt_domain<bool>(
        VArray<bool>::ForFunc(mesh_eval->totvert,
                              [bm](int vertex_index) -> bool {
                                BMVert *vert = bm->vtable[vertex_index];
                                return BM_elem_flag_test(vert, BM_ELEM_SELECT);
                              }),
        ATTR_DOMAIN_POINT,
        domain_);
    return index_mask_from_bool_array(selection, indices);
  }

  return IndexMask(mesh_eval->totvert);
}

void VolumeDataSource::foreach_default_column_ids(
    FunctionRef<void(const SpreadsheetColumnID &, bool is_extra)> fn) const
{
  if (component_->is_empty()) {
    return;
  }

  for (const char *name : {"Grid Name", "Data Type", "Class"}) {
    SpreadsheetColumnID column_id{(char *)name};
    fn(column_id, false);
  }
}

std::unique_ptr<ColumnValues> VolumeDataSource::get_column_values(
    const SpreadsheetColumnID &column_id) const
{
  const Volume *volume = component_->get_for_read();
  if (volume == nullptr) {
    return {};
  }

#ifdef WITH_OPENVDB
  const int size = this->tot_rows();
  if (STREQ(column_id.name, "Grid Name")) {
    return std::make_unique<ColumnValues>(
        IFACE_("Grid Name"), VArray<std::string>::ForFunc(size, [volume](int64_t index) {
          const VolumeGrid *volume_grid = BKE_volume_grid_get_for_read(volume, index);
          return BKE_volume_grid_name(volume_grid);
        }));
  }
  if (STREQ(column_id.name, "Data Type")) {
    return std::make_unique<ColumnValues>(
        IFACE_("Data Type"), VArray<std::string>::ForFunc(size, [volume](int64_t index) {
          const VolumeGrid *volume_grid = BKE_volume_grid_get_for_read(volume, index);
          const VolumeGridType type = BKE_volume_grid_type(volume_grid);
          const char *name = nullptr;
          RNA_enum_name_from_value(rna_enum_volume_grid_data_type_items, type, &name);
          return IFACE_(name);
        }));
  }
  if (STREQ(column_id.name, "Class")) {
    return std::make_unique<ColumnValues>(
        IFACE_("Class"), VArray<std::string>::ForFunc(size, [volume](int64_t index) {
          const VolumeGrid *volume_grid = BKE_volume_grid_get_for_read(volume, index);
          openvdb::GridBase::ConstPtr grid = BKE_volume_grid_openvdb_for_read(volume, volume_grid);
          openvdb::GridClass grid_class = grid->getGridClass();
          if (grid_class == openvdb::GridClass::GRID_FOG_VOLUME) {
            return IFACE_("Fog Volume");
          }
          if (grid_class == openvdb::GridClass::GRID_LEVEL_SET) {
            return IFACE_("Level Set");
          }
          return IFACE_("Unknown");
        }));
  }
#else
  UNUSED_VARS(column_id);
#endif

  return {};
}

int VolumeDataSource::tot_rows() const
{
  const Volume *volume = component_->get_for_read();
  if (volume == nullptr) {
    return 0;
  }
  return BKE_volume_num_grids(volume);
}

GeometrySet spreadsheet_get_display_geometry_set(const SpaceSpreadsheet *sspreadsheet,
                                                 Object *object_eval)
{
  GeometrySet geometry_set;
  if (sspreadsheet->object_eval_state == SPREADSHEET_OBJECT_EVAL_STATE_ORIGINAL) {
    Object *object_orig = DEG_get_original_object(object_eval);
    if (object_orig->type == OB_MESH) {
      MeshComponent &mesh_component = geometry_set.get_component_for_write<MeshComponent>();
      if (object_orig->mode == OB_MODE_EDIT) {
        Mesh *mesh = (Mesh *)object_orig->data;
        BMEditMesh *em = mesh->edit_mesh;
        if (em != nullptr) {
          Mesh *new_mesh = (Mesh *)BKE_id_new_nomain(ID_ME, nullptr);
          /* This is a potentially heavy operation to do on every redraw. The best solution here is
           * to display the data directly from the bmesh without a conversion, which can be
           * implemented a bit later. */
          BM_mesh_bm_to_me_for_eval(em->bm, new_mesh, nullptr);
          mesh_component.replace(new_mesh, GeometryOwnershipType::Owned);
        }
      }
      else {
        Mesh *mesh = (Mesh *)object_orig->data;
        mesh_component.replace(mesh, GeometryOwnershipType::ReadOnly);
      }
    }
    else if (object_orig->type == OB_POINTCLOUD) {
      PointCloud *pointcloud = (PointCloud *)object_orig->data;
      PointCloudComponent &pointcloud_component =
          geometry_set.get_component_for_write<PointCloudComponent>();
      pointcloud_component.replace(pointcloud, GeometryOwnershipType::ReadOnly);
    }
  }
  else {
    if (object_eval->mode == OB_MODE_EDIT && object_eval->type == OB_MESH) {
      Mesh *mesh = BKE_modifier_get_evaluated_mesh_from_evaluated_object(object_eval, false);
      if (mesh == nullptr) {
        return geometry_set;
      }
      BKE_mesh_wrapper_ensure_mdata(mesh);
      MeshComponent &mesh_component = geometry_set.get_component_for_write<MeshComponent>();
      mesh_component.replace(mesh, GeometryOwnershipType::ReadOnly);
    }
    else {
      if (BLI_listbase_count(&sspreadsheet->context_path) == 1) {
        /* Use final evaluated object. */
        if (object_eval->runtime.geometry_set_eval != nullptr) {
          geometry_set = *object_eval->runtime.geometry_set_eval;
        }
      }
      else {
        const geo_log::NodeLog *node_log =
            geo_log::ModifierLog::find_node_by_spreadsheet_editor_context(*sspreadsheet);
        if (node_log != nullptr) {
          for (const geo_log::SocketLog &input_log : node_log->input_logs()) {
            if (const geo_log::GeometryValueLog *geo_value_log =
                    dynamic_cast<const geo_log::GeometryValueLog *>(input_log.value())) {
              const GeometrySet *full_geometry = geo_value_log->full_geometry();
              if (full_geometry != nullptr) {
                geometry_set = *full_geometry;
                break;
              }
            }
          }
        }
      }
    }
  }
  return geometry_set;
}

static void find_fields_to_evaluate(const SpaceSpreadsheet *sspreadsheet,
                                    Map<std::string, GField> &r_fields)
{
  if (sspreadsheet->object_eval_state != SPREADSHEET_OBJECT_EVAL_STATE_VIEWER_NODE) {
    return;
  }
  if (BLI_listbase_count(&sspreadsheet->context_path) <= 1) {
    /* No viewer is currently referenced by the context path. */
    return;
  }
  const geo_log::NodeLog *node_log = geo_log::ModifierLog::find_node_by_spreadsheet_editor_context(
      *sspreadsheet);
  if (node_log == nullptr) {
    return;
  }
  for (const geo_log::SocketLog &socket_log : node_log->input_logs()) {
    const geo_log::ValueLog *value_log = socket_log.value();
    if (value_log == nullptr) {
      continue;
    }
    if (const geo_log::GFieldValueLog *field_value_log =
            dynamic_cast<const geo_log::GFieldValueLog *>(value_log)) {
      const GField &field = field_value_log->field();
      if (field) {
        r_fields.add("Viewer", std::move(field));
      }
    }
    if (const geo_log::GenericValueLog *generic_value_log =
            dynamic_cast<const geo_log::GenericValueLog *>(value_log)) {
      GPointer value = generic_value_log->value();
      r_fields.add("Viewer", fn::make_constant_field(*value.type(), value.get()));
    }
  }
}

static GeometryComponentType get_display_component_type(const bContext *C, Object *object_eval)
{
  SpaceSpreadsheet *sspreadsheet = CTX_wm_space_spreadsheet(C);
  if (sspreadsheet->object_eval_state != SPREADSHEET_OBJECT_EVAL_STATE_ORIGINAL) {
    return (GeometryComponentType)sspreadsheet->geometry_component_type;
  }
  if (object_eval->type == OB_POINTCLOUD) {
    return GEO_COMPONENT_TYPE_POINT_CLOUD;
  }
  return GEO_COMPONENT_TYPE_MESH;
}

class GeometryComponentCacheKey : public SpreadsheetCache::Key {
 public:
  /* Use the pointer to the geometry component as a key to detect when the geometry changed. */
  const GeometryComponent *component;

  GeometryComponentCacheKey(const GeometryComponent &component) : component(&component)
  {
  }

  uint64_t hash() const override
  {
    return get_default_hash(this->component);
  }

  bool is_equal_to(const Key &other) const override
  {
    if (const GeometryComponentCacheKey *other_geo =
            dynamic_cast<const GeometryComponentCacheKey *>(&other)) {
      return this->component == other_geo->component;
    }
    return false;
  }
};

class GeometryComponentCacheValue : public SpreadsheetCache::Value {
 public:
  /* Stores the result of fields evaluated on a geometry component. Without this, fields would have
   * to be reevaluated on every redraw. */
  Map<std::pair<eAttrDomain, GField>, GArray<>> arrays;
};

static void add_fields_as_extra_columns(SpaceSpreadsheet *sspreadsheet,
                                        const GeometryComponent &component,
                                        ExtraColumns &r_extra_columns)
{
  Map<std::string, GField> fields_to_show;
  find_fields_to_evaluate(sspreadsheet, fields_to_show);

  GeometryComponentCacheValue &cache =
      sspreadsheet->runtime->cache.lookup_or_add<GeometryComponentCacheValue>(
          std::make_unique<GeometryComponentCacheKey>(component));

<<<<<<< HEAD
  const AttributeDomain domain = (AttributeDomain)sspreadsheet->attribute_domain;
=======
  const eAttrDomain domain = (eAttrDomain)sspreadsheet->attribute_domain;
>>>>>>> f4456a4d
  const int domain_num = component.attribute_domain_num(domain);
  for (const auto item : fields_to_show.items()) {
    StringRef name = item.key;
    const GField &field = item.value;

    /* Use the cached evaluated array if it exists, otherwise evaluate the field now. */
    GArray<> &evaluated_array = cache.arrays.lookup_or_add_cb({domain, field}, [&]() {
      GArray<> evaluated_array(field.cpp_type(), domain_num);

      bke::GeometryComponentFieldContext field_context{component, domain};
      fn::FieldEvaluator field_evaluator{field_context, domain_num};
      field_evaluator.add_with_destination(field, evaluated_array);
      field_evaluator.evaluate();
      return evaluated_array;
    });

    r_extra_columns.add(std::move(name), evaluated_array.as_span());
  }
}

std::unique_ptr<DataSource> data_source_from_geometry(const bContext *C, Object *object_eval)
{
  SpaceSpreadsheet *sspreadsheet = CTX_wm_space_spreadsheet(C);
  const eAttrDomain domain = (eAttrDomain)sspreadsheet->attribute_domain;
  const GeometryComponentType component_type = get_display_component_type(C, object_eval);
  GeometrySet geometry_set = spreadsheet_get_display_geometry_set(sspreadsheet, object_eval);

  if (!geometry_set.has(component_type)) {
    return {};
  }

  const GeometryComponent &component = *geometry_set.get_component_for_read(component_type);
  ExtraColumns extra_columns;
  add_fields_as_extra_columns(sspreadsheet, component, extra_columns);

  if (component_type == GEO_COMPONENT_TYPE_VOLUME) {
    return std::make_unique<VolumeDataSource>(geometry_set);
  }
  return std::make_unique<GeometryDataSource>(
      object_eval, geometry_set, component_type, domain, std::move(extra_columns));
}

}  // namespace blender::ed::spreadsheet<|MERGE_RESOLUTION|>--- conflicted
+++ resolved
@@ -526,11 +526,7 @@
       sspreadsheet->runtime->cache.lookup_or_add<GeometryComponentCacheValue>(
           std::make_unique<GeometryComponentCacheKey>(component));
 
-<<<<<<< HEAD
-  const AttributeDomain domain = (AttributeDomain)sspreadsheet->attribute_domain;
-=======
   const eAttrDomain domain = (eAttrDomain)sspreadsheet->attribute_domain;
->>>>>>> f4456a4d
   const int domain_num = component.attribute_domain_num(domain);
   for (const auto item : fields_to_show.items()) {
     StringRef name = item.key;
