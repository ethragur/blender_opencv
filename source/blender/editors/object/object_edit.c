/*
 * ***** BEGIN GPL LICENSE BLOCK *****
 *
 * This program is free software; you can redistribute it and/or
 * modify it under the terms of the GNU General Public License
 * as published by the Free Software Foundation; either version 2
 * of the License, or (at your option) any later version.
 *
 * This program is distributed in the hope that it will be useful,
 * but WITHOUT ANY WARRANTY; without even the implied warranty of
 * MERCHANTABILITY or FITNESS FOR A PARTICULAR PURPOSE.  See the
 * GNU General Public License for more details.
 *
 * You should have received a copy of the GNU General Public License
 * along with this program; if not, write to the Free Software Foundation,
 * Inc., 51 Franklin Street, Fifth Floor, Boston, MA 02110-1301, USA.
 *
 * The Original Code is Copyright (C) 2001-2002 by NaN Holding BV.
 * All rights reserved.
 *
 * Contributor(s): Blender Foundation, 2002-2008 full recode
 *
 * ***** END GPL LICENSE BLOCK *****
 */

/** \file blender/editors/object/object_edit.c
 *  \ingroup edobj
 */

#include <stdlib.h>
#include <string.h>
#include <math.h>
#include <time.h>
#include <float.h>
#include <ctype.h>
#include <stddef.h> //for offsetof

#include "MEM_guardedalloc.h"

#include "BLI_blenlib.h"
#include "BLI_math.h"
#include "BLI_utildefines.h"
#include "BLI_ghash.h"
#include "BLI_string_utils.h"

#include "BLT_translation.h"

#include "DNA_armature_types.h"
#include "DNA_curve_types.h"
#include "DNA_gpencil_types.h"
#include "DNA_group_types.h"
#include "DNA_material_types.h"
#include "DNA_meta_types.h"
#include "DNA_property_types.h"
#include "DNA_scene_types.h"
#include "DNA_object_types.h"
#include "DNA_object_force_types.h"
#include "DNA_meshdata_types.h"
#include "DNA_vfont_types.h"
#include "DNA_mesh_types.h"
#include "DNA_lattice_types.h"
#include "DNA_workspace_types.h"

#include "IMB_imbuf_types.h"

#include "BKE_anim.h"
#include "BKE_collection.h"
#include "BKE_constraint.h"
#include "BKE_context.h"
#include "BKE_curve.h"
#include "BKE_effect.h"
#include "BKE_global.h"
#include "BKE_image.h"
#include "BKE_lattice.h"
#include "BKE_library.h"
#include "BKE_main.h"
#include "BKE_material.h"
#include "BKE_mball.h"
#include "BKE_mesh.h"
#include "BKE_object.h"
#include "BKE_paint.h"
#include "BKE_pointcache.h"
#include "BKE_property.h"
#include "BKE_sca.h"
#include "BKE_softbody.h"
#include "BKE_modifier.h"
#include "BKE_editlattice.h"
#include "BKE_editmesh.h"
#include "BKE_report.h"
#include "BKE_object.h"
#include "BKE_workspace.h"

#include "DEG_depsgraph.h"
#include "DEG_depsgraph_build.h"

#include "ED_armature.h"
#include "ED_curve.h"
#include "ED_groom.h"
#include "ED_mesh.h"
#include "ED_mball.h"
#include "ED_lattice.h"
#include "ED_object.h"
#include "ED_screen.h"
#include "ED_undo.h"
#include "ED_image.h"

#include "RNA_access.h"
#include "RNA_define.h"
#include "RNA_enum_types.h"

/* for menu/popup icons etc etc*/

#include "UI_interface.h"
#include "UI_resources.h"
#include "WM_api.h"
#include "WM_types.h"

#include "object_intern.h"  // own include

/* prototypes */
typedef struct MoveToCollectionData MoveToCollectionData;
static void move_to_collection_menus_items(struct uiLayout *layout, struct MoveToCollectionData *menu);

/* ************* XXX **************** */
static void error(const char *UNUSED(arg)) {}
static void waitcursor(int UNUSED(val)) {}
static int pupmenu(const char *UNUSED(msg)) { return 0; }

/* port over here */
static void error_libdata(void) {}

Object *ED_object_context(bContext *C)
{
	return CTX_data_pointer_get_type(C, "object", &RNA_Object).data;
}

/* find the correct active object per context
 * note: context can be NULL when called from a enum with PROP_ENUM_NO_CONTEXT */
Object *ED_object_active_context(bContext *C)
{
	Object *ob = NULL;
	if (C) {
		ob = ED_object_context(C);
		if (!ob) ob = CTX_data_active_object(C);
	}
	return ob;
}


/* ******************* toggle editmode operator  ***************** */

static bool mesh_needs_keyindex(const Mesh *me)
{
	if (me->key) {
		return false;  /* will be added */
	}

	for (const Object *ob = G.main->object.first; ob; ob = ob->id.next) {
		if ((ob->parent) && (ob->parent->data == me) && ELEM(ob->partype, PARVERT1, PARVERT3)) {
			return true;
		}
		if (ob->data == me) {
			for (const ModifierData *md = ob->modifiers.first; md; md = md->next) {
				if (md->type == eModifierType_Hook) {
					return true;
				}
			}
		}
	}
	return false;
}

/**
 * Load EditMode data back into the object,
 * optionally freeing the editmode data.
 */
static bool ED_object_editmode_load_ex(Main *bmain, Object *obedit, const bool freedata)
{
	if (obedit == NULL) {
		return false;
	}

	if (obedit->type == OB_MESH) {
		Mesh *me = obedit->data;
		if (me->edit_btmesh == NULL) {
			return false;
		}

		if (me->edit_btmesh->bm->totvert > MESH_MAX_VERTS) {
			error("Too many vertices");
			return false;
		}

		EDBM_mesh_load(obedit);

		if (freedata) {
			EDBM_mesh_free(me->edit_btmesh);
			MEM_freeN(me->edit_btmesh);
			me->edit_btmesh = NULL;
		}
		/* will be recalculated as needed. */
		{
			ED_mesh_mirror_spatial_table(NULL, NULL, NULL, NULL, 'e');
			ED_mesh_mirror_topo_table(NULL, NULL, 'e');
		}
	}
	else if (obedit->type == OB_ARMATURE) {
		const bArmature *arm = obedit->data;
		if (arm->edbo == NULL) {
			return false;
		}
		ED_armature_from_edit(obedit->data);
		if (freedata) {
			ED_armature_edit_free(obedit->data);
		}
		/* TODO(sergey): Pose channels might have been changed, so need
		 * to inform dependency graph about this. But is it really the
		 * best place to do this?
		 */
		DEG_relations_tag_update(bmain);
	}
	else if (ELEM(obedit->type, OB_CURVE, OB_SURF)) {
		const Curve *cu = obedit->data;
		if (cu->editnurb == NULL) {
			return false;
		}
		ED_curve_editnurb_load(obedit);
		if (freedata) {
			ED_curve_editnurb_free(obedit);
		}
	}
	else if (obedit->type == OB_FONT) {
		const Curve *cu = obedit->data;
		if (cu->editfont == NULL) {
			return false;
		}
		ED_curve_editfont_load(obedit);
		if (freedata) {
			ED_curve_editfont_free(obedit);
		}
	}
	else if (obedit->type == OB_LATTICE) {
		const Lattice *lt = obedit->data;
		if (lt->editlatt == NULL) {
			return false;
		}
		BKE_editlattice_load(obedit);
		if (freedata) {
			BKE_editlattice_free(obedit);
		}
	}
	else if (obedit->type == OB_MBALL) {
		const MetaBall *mb = obedit->data;
		if (mb->editelems == NULL) {
			return false;
		}
		ED_mball_editmball_load(obedit);
		if (freedata) {
			ED_mball_editmball_free(obedit);
		}
	}
	else if (obedit->type == OB_GROOM) {
		ED_groom_editgroom_load(obedit);
		if (freedata) ED_groom_editgroom_free(obedit);
	}

	return true;
}

bool ED_object_editmode_load(Object *obedit)
{
	/* TODO(sergey): use proper main here? */
	return ED_object_editmode_load_ex(G.main, obedit, false);
}

/**
 * \param C: Can be NULL, only if #EM_DO_UNDO isn't set.
 * \param flag:
 * - Only in exceptional cases should #EM_DO_UNDO NOT be in the flag.
 * - If #EM_FREEDATA isn't in the flag, use ED_object_editmode_load directly.
 */
void ED_object_editmode_exit_ex(bContext *C, Scene *scene, Object *obedit, int flag)
{
	BLI_assert(C || !(flag & EM_DO_UNDO));
	/* Note! only in exceptional cases should 'EM_DO_UNDO' NOT be in the flag */
	/* Note! if 'EM_FREEDATA' isn't in the flag, use ED_object_editmode_load directly */
	ViewLayer *view_layer = CTX_data_view_layer(C);
	const bool freedata = (flag & EM_FREEDATA) != 0;

	if (flag & EM_WAITCURSOR) waitcursor(1);

	if (ED_object_editmode_load_ex(G.main, obedit, freedata) == false) {
		/* in rare cases (background mode) its possible active object
		 * is flagged for editmode, without 'obedit' being set [#35489] */
		if (UNLIKELY(view_layer->basact && (view_layer->basact->object->mode & OB_MODE_EDIT))) {
			view_layer->basact->object->mode &= ~OB_MODE_EDIT;
		}
		if (flag & EM_WAITCURSOR) waitcursor(0);
		return;
	}

	/* freedata only 0 now on file saves and render */
	if (freedata) {
		ListBase pidlist;
		PTCacheID *pid;

		/* flag object caches as outdated */
		BKE_ptcache_ids_from_object(&pidlist, obedit, scene, 0);
		for (pid = pidlist.first; pid; pid = pid->next) {
			if (pid->type != PTCACHE_TYPE_PARTICLES) /* particles don't need reset on geometry change */
				pid->cache->flag |= PTCACHE_OUTDATED;
		}
		BLI_freelistN(&pidlist);
		
		BKE_ptcache_object_reset(scene, obedit, PTCACHE_RESET_OUTDATED);

		/* also flush ob recalc, doesn't take much overhead, but used for particles */
		DEG_id_tag_update(&obedit->id, OB_RECALC_OB | OB_RECALC_DATA);
	
		if (flag & EM_DO_UNDO)
			ED_undo_push(C, "Editmode");

		WM_event_add_notifier(C, NC_SCENE | ND_MODE | NS_MODE_OBJECT, scene);

		obedit->mode &= ~OB_MODE_EDIT;
	}

	if (flag & EM_WAITCURSOR) waitcursor(0);

	/* This way we ensure scene's obedit is copied into all CoW scenes.  */
	DEG_id_tag_update(&scene->id, 0);
}

void ED_object_editmode_exit(bContext *C, int flag)
{
	Scene *scene = CTX_data_scene(C);
	Object *obedit = CTX_data_edit_object(C);
	ED_object_editmode_exit_ex(C, scene, obedit, flag);
}

void ED_object_editmode_enter(bContext *C, int flag)
{
	Scene *scene = CTX_data_scene(C);
	ViewLayer *view_layer = CTX_data_view_layer(C);
	Object *ob;
	bool ok = false;

	if (ID_IS_LINKED(scene)) return;

	if ((flag & EM_IGNORE_LAYER) == 0) {
		ob = CTX_data_active_object(C); /* active layer checked here for view3d */

		if (ob == NULL) return;
	}
	else {
		ob = view_layer->basact->object;
	}

	if (ELEM(NULL, ob, ob->data)) return;

	/* this checks actual object->data, for cases when other scenes have it in editmode context */
	if (BKE_object_is_in_editmode(ob))
		return;
	
	if (BKE_object_obdata_is_libdata(ob)) {
		error_libdata();
		return;
	}

	if (flag & EM_WAITCURSOR) waitcursor(1);

	ob->restore_mode = ob->mode;

	/* note, when switching scenes the object can have editmode data but
	 * not be scene->obedit: bug 22954, this avoids calling self eternally */
	if ((ob->restore_mode & OB_MODE_EDIT) == 0)
		ED_object_mode_toggle(C, ob->mode);

	ob->mode = OB_MODE_EDIT;

	if (ob->type == OB_MESH) {
		BMEditMesh *em;
		ok = 1;
		const bool use_key_index = mesh_needs_keyindex(ob->data);

		EDBM_mesh_make(ob, scene->toolsettings->selectmode, use_key_index);

		em = BKE_editmesh_from_object(ob);
		if (LIKELY(em)) {
			/* order doesn't matter */
			EDBM_mesh_normals_update(em);
			BKE_editmesh_tessface_calc(em);
		}

		WM_event_add_notifier(C, NC_SCENE | ND_MODE | NS_EDITMODE_MESH, scene);
	}
	else if (ob->type == OB_ARMATURE) {
		bArmature *arm = ob->data;
		if (!arm) return;
		/*
		 * The function BKE_object_obdata_is_libdata make a problem here, the
		 * check for ob->proxy return 0 and let blender enter to edit mode
		 * this causes a crash when you try leave the edit mode.
		 * The problem is that i can't remove the ob->proxy check from
		 * BKE_object_obdata_is_libdata that prevent the bugfix #6614, so
		 * i add this little hack here.
		 */
		if (ID_IS_LINKED(arm)) {
			error_libdata();
			return;
		}
		ok = 1;
		ED_armature_to_edit(arm);
		/* to ensure all goes in restposition and without striding */
		DEG_id_tag_update(&ob->id, OB_RECALC_OB | OB_RECALC_DATA | OB_RECALC_TIME); /* XXX: should this be OB_RECALC_DATA? */

		WM_event_add_notifier(C, NC_SCENE | ND_MODE | NS_EDITMODE_ARMATURE, scene);
	}
	else if (ob->type == OB_FONT) {
		ok = 1;
		ED_curve_editfont_make(ob);

		WM_event_add_notifier(C, NC_SCENE | ND_MODE | NS_EDITMODE_TEXT, scene);
	}
	else if (ob->type == OB_MBALL) {
		ok = 1;
		ED_mball_editmball_make(ob);

		WM_event_add_notifier(C, NC_SCENE | ND_MODE | NS_EDITMODE_MBALL, scene);
	}
	else if (ob->type == OB_LATTICE) {
		ok = 1;
		BKE_editlattice_make(ob);

		WM_event_add_notifier(C, NC_SCENE | ND_MODE | NS_EDITMODE_LATTICE, scene);
	}
	else if (ob->type == OB_SURF || ob->type == OB_CURVE) {
		ok = 1;
		ED_curve_editnurb_make(ob);

		WM_event_add_notifier(C, NC_SCENE | ND_MODE | NS_EDITMODE_CURVE, scene);
	}
	else if (ob->type == OB_GROOM) {
		scene->obedit = ob; /* XXX for context */
		ok = 1;
		ED_groom_editgroom_make(ob);

		WM_event_add_notifier(C, NC_SCENE | ND_MODE | NS_EDITMODE_GROOM, scene);
	}

	if (ok) {
		DEG_id_tag_update(&ob->id, OB_RECALC_DATA);
		/* This way we ensure scene's obedit is copied into all CoW scenes.  */
		DEG_id_tag_update(&scene->id, 0);
	}
	else {
		ob->mode &= ~OB_MODE_EDIT;
		WM_event_add_notifier(C, NC_SCENE | ND_MODE | NS_MODE_OBJECT, scene);
	}

	if (flag & EM_DO_UNDO) ED_undo_push(C, "Enter Editmode");
	if (flag & EM_WAITCURSOR) waitcursor(0);
}

static int editmode_toggle_exec(bContext *C, wmOperator *op)
{
	const int mode_flag = OB_MODE_EDIT;
	const bool is_mode_set = (CTX_data_edit_object(C) != NULL);
	Scene *scene =  CTX_data_scene(C);

	if (!is_mode_set) {
		Object *ob = CTX_data_active_object(C);
		if (!ED_object_mode_compat_set(C, ob, mode_flag, op->reports)) {
			return OPERATOR_CANCELLED;
		}
	}

	if (!is_mode_set)
		ED_object_editmode_enter(C, EM_WAITCURSOR);
	else
		ED_object_editmode_exit(C, EM_FREEDATA | EM_WAITCURSOR);  /* had EM_DO_UNDO but op flag calls undo too [#24685] */
	
	ED_space_image_uv_sculpt_update(CTX_wm_manager(C), scene);

	return OPERATOR_FINISHED;
}

static int editmode_toggle_poll(bContext *C)
{
	Object *ob = CTX_data_active_object(C);

	/* covers proxies too */
	if (ELEM(NULL, ob, ob->data) || ID_IS_LINKED(ob->data))
		return 0;

	/* if hidden but in edit mode, we still display */
	if ((ob->restrictflag & OB_RESTRICT_VIEW) && !(ob->mode & OB_MODE_EDIT)) {
		return 0;
	}

	return OB_TYPE_SUPPORT_EDITMODE(ob->type);
}

void OBJECT_OT_editmode_toggle(wmOperatorType *ot)
{
	
	/* identifiers */
	ot->name = "Toggle Editmode";
	ot->description = "Toggle object's editmode";
	ot->idname = "OBJECT_OT_editmode_toggle";
	
	/* api callbacks */
	ot->exec = editmode_toggle_exec;
	ot->poll = editmode_toggle_poll;
	
	/* flags */
	ot->flag = OPTYPE_REGISTER | OPTYPE_UNDO;
}

/* *************************** */

static int posemode_exec(bContext *C, wmOperator *op)
{
	Base *base = CTX_data_active_base(C);
	Object *ob = base->object;
	const int mode_flag = OB_MODE_POSE;
	bool is_mode_set = (ob->mode & mode_flag) != 0;
	
	if (!is_mode_set) {
		if (!ED_object_mode_compat_set(C, ob, mode_flag, op->reports)) {
			return OPERATOR_CANCELLED;
		}
	}

	if (ob->type == OB_ARMATURE) {
		if (ob == CTX_data_edit_object(C)) {
			ED_object_editmode_exit(C, EM_FREEDATA | EM_DO_UNDO);
			is_mode_set = false;
		}

		if (is_mode_set) {
			ED_object_posemode_exit(C, ob);
		}
		else {
			ED_object_posemode_enter(C, ob);
		}
		return OPERATOR_FINISHED;
	}
	
	return OPERATOR_PASS_THROUGH;
}

void OBJECT_OT_posemode_toggle(wmOperatorType *ot) 
{
	/* identifiers */
	ot->name = "Toggle Pose Mode";
	ot->idname = "OBJECT_OT_posemode_toggle";
	ot->description = "Enable or disable posing/selecting bones";
	
	/* api callbacks */
	ot->exec = posemode_exec;
	ot->poll = ED_operator_object_active_editable;
	
	/* flag */
	ot->flag = OPTYPE_REGISTER | OPTYPE_UNDO;
}

static void copymenu_properties(ViewLayer *view_layer, Object *ob)
{	
//XXX no longer used - to be removed - replaced by game_properties_copy_exec
	bProperty *prop;
	Base *base;
	int nr, tot = 0;
	char *str;
	
	prop = ob->prop.first;
	while (prop) {
		tot++;
		prop = prop->next;
	}
	
	str = MEM_callocN(50 + 33 * tot, "copymenu prop");
	
	if (tot)
		strcpy(str, "Copy Property %t|Replace All|Merge All|%l");
	else
		strcpy(str, "Copy Property %t|Clear All (no properties on active)");
	
	tot = 0;
	prop = ob->prop.first;
	while (prop) {
		tot++;
		strcat(str, "|");
		strcat(str, prop->name);
		prop = prop->next;
	}

	nr = pupmenu(str);
	
	if (nr == 1 || nr == 2) {
		for (base = FIRSTBASE(view_layer); base; base = base->next) {
			if ((base != BASACT(view_layer)) && (TESTBASELIB(base))) {
				if (nr == 1) { /* replace */
					BKE_bproperty_copy_list(&base->object->prop, &ob->prop);
				}
				else {
					for (prop = ob->prop.first; prop; prop = prop->next) {
						BKE_bproperty_object_set(base->object, prop);
					}
				}
			}
		}
	}
	else if (nr > 0) {
		prop = BLI_findlink(&ob->prop, nr - 4); /* account for first 3 menu items & menu index starting at 1*/
		
		if (prop) {
			for (base = FIRSTBASE(view_layer); base; base = base->next) {
				if ((base != BASACT(view_layer)) && (TESTBASELIB(base))) {
					BKE_bproperty_object_set(base->object, prop);
				}
			}
		}
	}
	MEM_freeN(str);
	
}

static void copymenu_logicbricks(ViewLayer *view_layer, Object *ob)
{
//XXX no longer used - to be removed - replaced by logicbricks_copy_exec
	Base *base;
	
	for (base = FIRSTBASE(view_layer); base; base = base->next) {
		if (base->object != ob) {
			if (TESTBASELIB(base)) {
				
				/* first: free all logic */
				free_sensors(&base->object->sensors);
				unlink_controllers(&base->object->controllers);
				free_controllers(&base->object->controllers);
				unlink_actuators(&base->object->actuators);
				free_actuators(&base->object->actuators);
				
				/* now copy it, this also works without logicbricks! */
				clear_sca_new_poins_ob(ob);
				copy_sensors(&base->object->sensors, &ob->sensors, 0);
				copy_controllers(&base->object->controllers, &ob->controllers, 0);
				copy_actuators(&base->object->actuators, &ob->actuators, 0);
				set_sca_new_poins_ob(base->object);
				
				/* some menu settings */
				base->object->scavisflag = ob->scavisflag;
				base->object->scaflag = ob->scaflag;
				
				/* set the initial state */
				base->object->state = ob->state;
				base->object->init_state = ob->init_state;
			}
		}
	}
}

/* both pointers should exist */
static void copy_texture_space(Object *to, Object *ob)
{
	float *poin1 = NULL, *poin2 = NULL;
	short texflag = 0;
	
	if (ob->type == OB_MESH) {
		texflag = ((Mesh *)ob->data)->texflag;
		poin2 = ((Mesh *)ob->data)->loc;
	}
	else if (ELEM(ob->type, OB_CURVE, OB_SURF, OB_FONT)) {
		texflag = ((Curve *)ob->data)->texflag;
		poin2 = ((Curve *)ob->data)->loc;
	}
	else if (ob->type == OB_MBALL) {
		texflag = ((MetaBall *)ob->data)->texflag;
		poin2 = ((MetaBall *)ob->data)->loc;
	}
	else
		return;
		
	if (to->type == OB_MESH) {
		((Mesh *)to->data)->texflag = texflag;
		poin1 = ((Mesh *)to->data)->loc;
	}
	else if (ELEM(to->type, OB_CURVE, OB_SURF, OB_FONT)) {
		((Curve *)to->data)->texflag = texflag;
		poin1 = ((Curve *)to->data)->loc;
	}
	else if (to->type == OB_MBALL) {
		((MetaBall *)to->data)->texflag = texflag;
		poin1 = ((MetaBall *)to->data)->loc;
	}
	else
		return;
	
	memcpy(poin1, poin2, 9 * sizeof(float));  /* this was noted in DNA_mesh, curve, mball */
	
	if (to->type == OB_MESH) {
		/* pass */
	}
	else if (to->type == OB_MBALL) {
		BKE_mball_texspace_calc(to);
	}
	else {
		BKE_curve_texspace_calc(to->data);
	}
	
}

/* UNUSED, keep in case we want to copy functionality for use elsewhere */
static void copy_attr(Main *bmain, Scene *scene, ViewLayer *view_layer, short event)
{
	Object *ob;
	Base *base;
	Curve *cu, *cu1;
	Nurb *nu;
	bool do_depgraph_update = false;
	
	if (ID_IS_LINKED(scene)) return;

	if (!(ob = OBACT(view_layer))) return;
	
	if (BKE_object_is_in_editmode(ob)) {
		/* obedit_copymenu(); */
		return;
	}
	if (event == 9) {
		copymenu_properties(view_layer, ob);
		return;
	}
	else if (event == 10) {
		copymenu_logicbricks(view_layer, ob);
		return;
	}
	else if (event == 24) {
		/* moved to BKE_object_link_modifiers */
		/* copymenu_modifiers(bmain, scene, v3d, ob); */
		return;
	}

	for (base = FIRSTBASE(view_layer); base; base = base->next) {
		if (base != BASACT(view_layer)) {
			if (TESTBASELIB(base)) {
				DEG_id_tag_update(&base->object->id, OB_RECALC_DATA);
				
				if (event == 1) {  /* loc */
					copy_v3_v3(base->object->loc, ob->loc);
					copy_v3_v3(base->object->dloc, ob->dloc);
				}
				else if (event == 2) {  /* rot */
					copy_v3_v3(base->object->rot, ob->rot);
					copy_v3_v3(base->object->drot, ob->drot);

					copy_qt_qt(base->object->quat, ob->quat);
					copy_qt_qt(base->object->dquat, ob->dquat);
				}
				else if (event == 3) {  /* size */
					copy_v3_v3(base->object->size, ob->size);
					copy_v3_v3(base->object->dscale, ob->dscale);
				}
				else if (event == 4) {  /* drawtype */
					base->object->dt = ob->dt;
					base->object->dtx = ob->dtx;
					base->object->empty_drawtype = ob->empty_drawtype;
					base->object->empty_drawsize = ob->empty_drawsize;
				}
				else if (event == 5) {  /* time offs */
					base->object->sf = ob->sf;
				}
				else if (event == 6) {  /* dupli */
					base->object->dupon = ob->dupon;
					base->object->dupoff = ob->dupoff;
					base->object->dupsta = ob->dupsta;
					base->object->dupend = ob->dupend;
					
					base->object->transflag &= ~OB_DUPLI;
					base->object->transflag |= (ob->transflag & OB_DUPLI);

					base->object->dup_group = ob->dup_group;
					if (ob->dup_group)
						id_us_plus(&ob->dup_group->id);
				}
				else if (event == 7) {    /* mass */
					base->object->mass = ob->mass;
				}
				else if (event == 8) {    /* damping */
					base->object->damping = ob->damping;
					base->object->rdamping = ob->rdamping;
				}
				else if (event == 11) {   /* all physical attributes */
					base->object->gameflag = ob->gameflag;
					base->object->inertia = ob->inertia;
					base->object->formfactor = ob->formfactor;
					base->object->damping = ob->damping;
					base->object->rdamping = ob->rdamping;
					base->object->min_vel = ob->min_vel;
					base->object->max_vel = ob->max_vel;
					base->object->min_angvel = ob->min_angvel;
					base->object->max_angvel = ob->max_angvel;
					if (ob->gameflag & OB_BOUNDS) {
						base->object->collision_boundtype = ob->collision_boundtype;
					}
					base->object->margin = ob->margin;
					base->object->bsoft = copy_bulletsoftbody(ob->bsoft, 0);

				}
				else if (event == 17) {   /* tex space */
					copy_texture_space(base->object, ob);
				}
				else if (event == 18) {   /* font settings */
					
					if (base->object->type == ob->type) {
						cu = ob->data;
						cu1 = base->object->data;

						cu1->spacemode = cu->spacemode;
						cu1->align_y = cu->align_y;
						cu1->spacing = cu->spacing;
						cu1->linedist = cu->linedist;
						cu1->shear = cu->shear;
						cu1->fsize = cu->fsize;
						cu1->xof = cu->xof;
						cu1->yof = cu->yof;
						cu1->textoncurve = cu->textoncurve;
						cu1->wordspace = cu->wordspace;
						cu1->ulpos = cu->ulpos;
						cu1->ulheight = cu->ulheight;
						if (cu1->vfont)
							id_us_min(&cu1->vfont->id);
						cu1->vfont = cu->vfont;
						id_us_plus((ID *)cu1->vfont);
						if (cu1->vfontb)
							id_us_min(&cu1->vfontb->id);
						cu1->vfontb = cu->vfontb;
						id_us_plus((ID *)cu1->vfontb);
						if (cu1->vfonti)
							id_us_min(&cu1->vfonti->id);
						cu1->vfonti = cu->vfonti;
						id_us_plus((ID *)cu1->vfonti);
						if (cu1->vfontbi)
							id_us_min(&cu1->vfontbi->id);
						cu1->vfontbi = cu->vfontbi;
						id_us_plus((ID *)cu1->vfontbi);
						
						BLI_strncpy(cu1->family, cu->family, sizeof(cu1->family));
						
						DEG_id_tag_update(&base->object->id, OB_RECALC_DATA);
					}
				}
				else if (event == 19) {   /* bevel settings */
					
					if (ELEM(base->object->type, OB_CURVE, OB_FONT)) {
						cu = ob->data;
						cu1 = base->object->data;
						
						cu1->bevobj = cu->bevobj;
						cu1->taperobj = cu->taperobj;
						cu1->width = cu->width;
						cu1->bevresol = cu->bevresol;
						cu1->ext1 = cu->ext1;
						cu1->ext2 = cu->ext2;
						
						DEG_id_tag_update(&base->object->id, OB_RECALC_DATA);
					}
				}
				else if (event == 25) {   /* curve resolution */

					if (ELEM(base->object->type, OB_CURVE, OB_FONT)) {
						cu = ob->data;
						cu1 = base->object->data;
						
						cu1->resolu = cu->resolu;
						cu1->resolu_ren = cu->resolu_ren;
						
						nu = cu1->nurb.first;
						
						while (nu) {
							nu->resolu = cu1->resolu;
							nu = nu->next;
						}
						
						DEG_id_tag_update(&base->object->id, OB_RECALC_DATA);
					}
				}
				else if (event == 21) {
					if (base->object->type == OB_MESH) {
						ModifierData *md = modifiers_findByType(ob, eModifierType_Subsurf);

						if (md) {
							ModifierData *tmd = modifiers_findByType(base->object, eModifierType_Subsurf);

							if (!tmd) {
								tmd = modifier_new(eModifierType_Subsurf);
								BLI_addtail(&base->object->modifiers, tmd);
							}

							modifier_copyData(md, tmd);
							DEG_id_tag_update(&base->object->id, OB_RECALC_DATA);
						}
					}
				}
				else if (event == 22) {
					/* Copy the constraint channels over */
					BKE_constraints_copy(&base->object->constraints, &ob->constraints, true);
					
					do_depgraph_update = true;
				}
				else if (event == 23) {
					base->object->softflag = ob->softflag;
					if (base->object->soft) sbFree(base->object->soft);
					
					base->object->soft = copy_softbody(ob->soft, 0);

					if (!modifiers_findByType(base->object, eModifierType_Softbody)) {
						BLI_addhead(&base->object->modifiers, modifier_new(eModifierType_Softbody));
					}
				}
				else if (event == 26) {
#if 0 // XXX old animation system
					BKE_nlastrip_copy(s(&base->object->nlastrips, &ob->nlastrips);
#endif // XXX old animation system
				}
				else if (event == 27) {   /* autosmooth */
					if (base->object->type == OB_MESH) {
						Mesh *me = ob->data;
						Mesh *cme = base->object->data;
						cme->smoothresh = me->smoothresh;
						if (me->flag & ME_AUTOSMOOTH)
							cme->flag |= ME_AUTOSMOOTH;
						else
							cme->flag &= ~ME_AUTOSMOOTH;
					}
				}
				else if (event == 28) { /* UV orco */
					if (ELEM(base->object->type, OB_CURVE, OB_SURF)) {
						cu = ob->data;
						cu1 = base->object->data;
						
						if (cu->flag & CU_UV_ORCO)
							cu1->flag |= CU_UV_ORCO;
						else
							cu1->flag &= ~CU_UV_ORCO;
					}
				}
				else if (event == 29) { /* protected bits */
					base->object->protectflag = ob->protectflag;
				}
				else if (event == 30) { /* index object */
					base->object->index = ob->index;
				}
				else if (event == 31) { /* object color */
					copy_v4_v4(base->object->col, ob->col);
				}
			}
		}
	}
	
	if (do_depgraph_update)
		DEG_relations_tag_update(bmain);
}

static void UNUSED_FUNCTION(copy_attr_menu) (Main *bmain, Scene *scene, ViewLayer *view_layer, Object *obedit)
{
	Object *ob;
	short event;
	char str[512];
	
	if (!(ob = OBACT(view_layer))) return;
	
	if (obedit) {
/*		if (ob->type == OB_MESH) */
/* XXX			mesh_copy_menu(); */
		return;
	}
	
	/* Object Mode */
	
	/* If you change this menu, don't forget to update the menu in header_view3d.c
	 * view3d_edit_object_copyattrmenu() and in toolbox.c
	 */
	
	strcpy(str,
	       "Copy Attributes %t|Location %x1|Rotation %x2|Size %x3|Draw Options %x4|"
	       "Time Offset %x5|Dupli %x6|Object Color %x31|%l|Mass %x7|Damping %x8|All Physical Attributes %x11|Properties %x9|"
	       "Logic Bricks %x10|Protected Transform %x29|%l");
	
	strcat(str, "|Object Constraints %x22");
	strcat(str, "|NLA Strips %x26");
	
/* XXX	if (OB_TYPE_SUPPORT_MATERIAL(ob->type)) { */
/*		strcat(str, "|Texture Space %x17"); */
/*	} */
	
	if (ob->type == OB_FONT) strcat(str, "|Font Settings %x18|Bevel Settings %x19");
	if (ob->type == OB_CURVE) strcat(str, "|Bevel Settings %x19|UV Orco %x28");
	
	if ((ob->type == OB_FONT) || (ob->type == OB_CURVE)) {
		strcat(str, "|Curve Resolution %x25");
	}

	if (ob->type == OB_MESH) {
		strcat(str, "|Subsurf Settings %x21|AutoSmooth %x27");
	}

	if (ob->soft) strcat(str, "|Soft Body Settings %x23");
	
	strcat(str, "|Pass Index %x30");
	
	if (ob->type == OB_MESH || ob->type == OB_CURVE || ob->type == OB_LATTICE || ob->type == OB_SURF) {
		strcat(str, "|Modifiers ... %x24");
	}

	event = pupmenu(str);
	if (event <= 0) return;
	
	copy_attr(bmain, scene, view_layer, event);
}

/* ******************* force field toggle operator ***************** */

void ED_object_check_force_modifiers(Main *bmain, Scene *scene, Object *object)
{
	PartDeflect *pd = object->pd;
	ModifierData *md = modifiers_findByType(object, eModifierType_Surface);

	/* add/remove modifier as needed */
	if (!md) {
		if (pd && (pd->shape == PFIELD_SHAPE_SURFACE) && !ELEM(pd->forcefield, 0, PFIELD_GUIDE, PFIELD_TEXTURE)) {
			if (ELEM(object->type, OB_MESH, OB_SURF, OB_FONT, OB_CURVE)) {
				ED_object_modifier_add(NULL, bmain, scene, object, NULL, eModifierType_Surface);
			}
		}
	}
	else {
		if (!pd || (pd->shape != PFIELD_SHAPE_SURFACE) || ELEM(pd->forcefield, 0, PFIELD_GUIDE, PFIELD_TEXTURE)) {
			ED_object_modifier_remove(NULL, bmain, object, md);
		}
	}
}

static int forcefield_toggle_exec(bContext *C, wmOperator *UNUSED(op))
{
	Object *ob = CTX_data_active_object(C);

	if (ob->pd == NULL)
		ob->pd = object_add_collision_fields(PFIELD_FORCE);
	else if (ob->pd->forcefield == 0)
		ob->pd->forcefield = PFIELD_FORCE;
	else
		ob->pd->forcefield = 0;

	ED_object_check_force_modifiers(CTX_data_main(C), CTX_data_scene(C), ob);
	WM_event_add_notifier(C, NC_OBJECT | ND_DRAW, ob);
	WM_event_add_notifier(C, NC_OBJECT | ND_MODIFIER, ob);

	return OPERATOR_FINISHED;
}

void OBJECT_OT_forcefield_toggle(wmOperatorType *ot)
{
	
	/* identifiers */
	ot->name = "Toggle Force Field";
	ot->description = "Toggle object's force field";
	ot->idname = "OBJECT_OT_forcefield_toggle";
	
	/* api callbacks */
	ot->exec = forcefield_toggle_exec;
	ot->poll = ED_operator_object_active_editable;
	
	/* flags */
	ot->flag = OPTYPE_REGISTER | OPTYPE_UNDO;
}

/* ********************************************** */
/* Motion Paths */

/* For the objects with animation: update paths for those that have got them
 * This should selectively update paths that exist...
 *
 * To be called from various tools that do incremental updates 
 */
void ED_objects_recalculate_paths(bContext *C, Scene *scene)
{
	struct Main *bmain = CTX_data_main(C);
	EvaluationContext eval_ctx;
	CTX_data_eval_ctx(C, &eval_ctx);
	ListBase targets = {NULL, NULL};
	
	/* loop over objects in scene */
	CTX_DATA_BEGIN(C, Object *, ob, selected_editable_objects)
	{
		/* set flag to force recalc, then grab path(s) from object */
		ob->avs.recalc |= ANIMVIZ_RECALC_PATHS;
		animviz_get_object_motionpaths(ob, &targets);
	}
	CTX_DATA_END;
	
	/* recalculate paths, then free */
	animviz_calc_motionpaths(&eval_ctx, bmain, scene, &targets);
	BLI_freelistN(&targets);
}


/* show popup to determine settings */
static int object_calculate_paths_invoke(bContext *C, wmOperator *op, const wmEvent *UNUSED(event))
{
	Object *ob = CTX_data_active_object(C);
	
	if (ob == NULL)
		return OPERATOR_CANCELLED;
	
	/* set default settings from existing/stored settings */
	{
		bAnimVizSettings *avs = &ob->avs;
		
		RNA_int_set(op->ptr, "start_frame", avs->path_sf);
		RNA_int_set(op->ptr, "end_frame", avs->path_ef);
	}
	
	/* show popup dialog to allow editing of range... */
	/* FIXME: hardcoded dimensions here are just arbitrary */
	return WM_operator_props_dialog_popup(C, op, 10 * UI_UNIT_X, 10 * UI_UNIT_Y);
}

/* Calculate/recalculate whole paths (avs.path_sf to avs.path_ef) */
static int object_calculate_paths_exec(bContext *C, wmOperator *op)
{
	Scene *scene = CTX_data_scene(C);
	int start = RNA_int_get(op->ptr, "start_frame");
	int end = RNA_int_get(op->ptr, "end_frame");
	
	/* set up path data for bones being calculated */
	CTX_DATA_BEGIN(C, Object *, ob, selected_editable_objects)
	{
		bAnimVizSettings *avs = &ob->avs;
		
		/* grab baking settings from operator settings */
		avs->path_sf = start;
		avs->path_ef = end;
		
		/* verify that the selected object has the appropriate settings */
		animviz_verify_motionpaths(op->reports, scene, ob, NULL);
	}
	CTX_DATA_END;
	
	/* calculate the paths for objects that have them (and are tagged to get refreshed) */
	ED_objects_recalculate_paths(C, scene);
	
	/* notifiers for updates */
	WM_event_add_notifier(C, NC_OBJECT | ND_TRANSFORM, NULL);
	
	return OPERATOR_FINISHED; 
}

void OBJECT_OT_paths_calculate(wmOperatorType *ot)
{
	/* identifiers */
	ot->name = "Calculate Object Paths";
	ot->idname = "OBJECT_OT_paths_calculate";
	ot->description = "Calculate motion paths for the selected objects";
	
	/* api callbacks */
	ot->invoke = object_calculate_paths_invoke;
	ot->exec = object_calculate_paths_exec;
	ot->poll = ED_operator_object_active_editable;
	
	/* flags */
	ot->flag = OPTYPE_REGISTER | OPTYPE_UNDO;
	
	/* properties */
	RNA_def_int(ot->srna, "start_frame", 1, MINAFRAME, MAXFRAME, "Start", 
	            "First frame to calculate object paths on", MINFRAME, MAXFRAME / 2.0);
	RNA_def_int(ot->srna, "end_frame", 250, MINAFRAME, MAXFRAME, "End", 
	            "Last frame to calculate object paths on", MINFRAME, MAXFRAME / 2.0);
}

/* --------- */

static int object_update_paths_poll(bContext *C)
{
	if (ED_operator_object_active_editable(C)) {
		Object *ob = ED_object_active_context(C);
		return (ob->avs.path_bakeflag & MOTIONPATH_BAKE_HAS_PATHS) != 0;
	}
	
	return false;
}

static int object_update_paths_exec(bContext *C, wmOperator *UNUSED(op))
{
	Scene *scene = CTX_data_scene(C);
	
	if (scene == NULL)
		return OPERATOR_CANCELLED;
		
	/* calculate the paths for objects that have them (and are tagged to get refreshed) */
	ED_objects_recalculate_paths(C, scene);
	
	/* notifiers for updates */
	WM_event_add_notifier(C, NC_OBJECT | ND_TRANSFORM, NULL);
	
	return OPERATOR_FINISHED;
}

void OBJECT_OT_paths_update(wmOperatorType *ot)
{
	/* identifiers */
	ot->name = "Update Object Paths";
	ot->idname = "OBJECT_OT_paths_update";
	ot->description = "Recalculate paths for selected objects";
	
	/* api callbakcs */
	ot->exec = object_update_paths_exec;
	ot->poll = object_update_paths_poll;
	
	/* flags */
	ot->flag = OPTYPE_REGISTER | OPTYPE_UNDO;
}

/* --------- */

/* Helper for ED_objects_clear_paths() */
static void object_clear_mpath(Object *ob)
{
	if (ob->mpath) {
		animviz_free_motionpath(ob->mpath);
		ob->mpath = NULL;
		ob->avs.path_bakeflag &= ~MOTIONPATH_BAKE_HAS_PATHS;
	}
}

/* Clear motion paths for all objects */
void ED_objects_clear_paths(bContext *C, bool only_selected)
{
	if (only_selected) {
		/* loop over all selected + sedtiable objects in scene */
		CTX_DATA_BEGIN(C, Object *, ob, selected_editable_objects)
		{
			object_clear_mpath(ob);
		}
		CTX_DATA_END;
	}
	else {
		/* loop over all edtiable objects in scene */
		CTX_DATA_BEGIN(C, Object *, ob, editable_objects)
		{
			object_clear_mpath(ob);
		}
		CTX_DATA_END;
	}
}

/* operator callback for this */
static int object_clear_paths_exec(bContext *C, wmOperator *op)
{
	bool only_selected = RNA_boolean_get(op->ptr, "only_selected");
	
	/* use the backend function for this */
	ED_objects_clear_paths(C, only_selected);
	
	/* notifiers for updates */
	WM_event_add_notifier(C, NC_OBJECT | ND_TRANSFORM, NULL);
	
	return OPERATOR_FINISHED; 
}

/* operator callback/wrapper */
static int object_clear_paths_invoke(bContext *C, wmOperator *op, const wmEvent *evt)
{
	if ((evt->shift) && !RNA_struct_property_is_set(op->ptr, "only_selected")) {
		RNA_boolean_set(op->ptr, "only_selected", true);
	}
	return object_clear_paths_exec(C, op);
}

void OBJECT_OT_paths_clear(wmOperatorType *ot)
{
	/* identifiers */
	ot->name = "Clear Object Paths";
	ot->idname = "OBJECT_OT_paths_clear";
	ot->description = "Clear path caches for all objects, hold Shift key for selected objects only";
	
	/* api callbacks */
	ot->invoke = object_clear_paths_invoke;
	ot->exec = object_clear_paths_exec;
	ot->poll = ED_operator_object_active_editable;
	
	/* flags */
	ot->flag = OPTYPE_REGISTER | OPTYPE_UNDO;
	
	/* properties */
	ot->prop = RNA_def_boolean(ot->srna, "only_selected", false, "Only Selected",
	                           "Only clear paths from selected objects");
	RNA_def_property_flag(ot->prop, PROP_SKIP_SAVE);
}


/********************** Smooth/Flat *********************/

static int shade_smooth_exec(bContext *C, wmOperator *op)
{
	ID *data;
	Curve *cu;
	Nurb *nu;
	int clear = (STREQ(op->idname, "OBJECT_OT_shade_flat"));
	bool done = false, linked_data = false;

	CTX_DATA_BEGIN(C, Object *, ob, selected_editable_objects)
	{
		data = ob->data;

		if (data && ID_IS_LINKED(data)) {
			linked_data = true;
			continue;
		}

		if (ob->type == OB_MESH) {
			BKE_mesh_smooth_flag_set(ob, !clear);

			BKE_mesh_batch_cache_dirty(ob->data, BKE_MESH_BATCH_DIRTY_ALL);
			DEG_id_tag_update(&ob->id, OB_RECALC_DATA);
			WM_event_add_notifier(C, NC_OBJECT | ND_DRAW, ob);

			done = true;
		}
		else if (ELEM(ob->type, OB_SURF, OB_CURVE)) {
			cu = ob->data;

			for (nu = cu->nurb.first; nu; nu = nu->next) {
				if (!clear) nu->flag |= ME_SMOOTH;
				else nu->flag &= ~ME_SMOOTH;
			}

			DEG_id_tag_update(&ob->id, OB_RECALC_DATA);
			WM_event_add_notifier(C, NC_OBJECT | ND_DRAW, ob);

			done = true;
		}
	}
	CTX_DATA_END;

	if (linked_data)
		BKE_report(op->reports, RPT_WARNING, "Can't edit linked mesh or curve data");

	return (done) ? OPERATOR_FINISHED : OPERATOR_CANCELLED;
}

static int shade_poll(bContext *C)
{
	return (CTX_data_edit_object(C) == NULL);
}

void OBJECT_OT_shade_flat(wmOperatorType *ot)
{
	/* identifiers */
	ot->name = "Shade Flat";
	ot->description = "Render and display faces uniform, using Face Normals";
	ot->idname = "OBJECT_OT_shade_flat";
	
	/* api callbacks */
	ot->poll = shade_poll;
	ot->exec = shade_smooth_exec;

	/* flags */
	ot->flag = OPTYPE_REGISTER | OPTYPE_UNDO;
}

void OBJECT_OT_shade_smooth(wmOperatorType *ot)
{
	/* identifiers */
	ot->name = "Shade Smooth";
	ot->description = "Render and display faces smooth, using interpolated Vertex Normals";
	ot->idname = "OBJECT_OT_shade_smooth";
	
	/* api callbacks */
	ot->poll = shade_poll;
	ot->exec = shade_smooth_exec;
	
	/* flags */
	ot->flag = OPTYPE_REGISTER | OPTYPE_UNDO;
}

/* ********************** */

static void UNUSED_FUNCTION(image_aspect) (Scene *scene, ViewLayer *view_layer, Object *obedit)
{
	/* all selected objects with an image map: scale in image aspect */
	Base *base;
	Object *ob;
	Material *ma;
	Tex *tex;
	float x, y, space;
	int a, b, done;
	
	if (obedit) return;
	if (ID_IS_LINKED(scene)) return;
	
	for (base = FIRSTBASE(view_layer); base; base = base->next) {
		if (TESTBASELIB(base)) {
			ob = base->object;
			done = false;
			
			for (a = 1; a <= ob->totcol; a++) {
				ma = give_current_material(ob, a);
				if (ma) {
					for (b = 0; b < MAX_MTEX; b++) {
						if (ma->mtex[b] && ma->mtex[b]->tex) {
							tex = ma->mtex[b]->tex;
							if (tex->type == TEX_IMAGE && tex->ima) {
								ImBuf *ibuf = BKE_image_acquire_ibuf(tex->ima, NULL, NULL);
								
								/* texturespace */
								space = 1.0;
								if (ob->type == OB_MESH) {
									float size[3];
									BKE_mesh_texspace_get(ob->data, NULL, NULL, size);
									space = size[0] / size[1];
								}
								else if (ELEM(ob->type, OB_CURVE, OB_FONT, OB_SURF)) {
									float size[3];
									BKE_curve_texspace_get(ob->data, NULL, NULL, size);
									space = size[0] / size[1];
								}
							
								x = ibuf->x / space;
								y = ibuf->y;
								
								if (x > y) ob->size[0] = ob->size[1] * x / y;
								else ob->size[1] = ob->size[0] * y / x;
								
								done = true;
								DEG_id_tag_update(&ob->id, OB_RECALC_OB);

								BKE_image_release_ibuf(tex->ima, ibuf, NULL);
							}
						}
						if (done) break;
					}
				}
				if (done) break;
			}
		}
	}
	
}

static const EnumPropertyItem *object_mode_set_itemsf(
        bContext *C, PointerRNA *UNUSED(ptr), PropertyRNA *UNUSED(prop), bool *r_free)
{
	const EnumPropertyItem *input = rna_enum_object_mode_items;
	EnumPropertyItem *item = NULL;
	Object *ob;
	bGPdata *gpd;
	int totitem = 0;

	if (!C) /* needed for docs */
		return rna_enum_object_mode_items;

	ob = CTX_data_active_object(C);
	if (ob) {
		const bool use_mode_particle_edit = (BLI_listbase_is_empty(&ob->particlesystem) == false) ||
		                                    (ob->soft != NULL) ||
		                                    (modifiers_findByType(ob, eModifierType_Cloth) != NULL);
		while (input->identifier) {
			if ((input->value == OB_MODE_EDIT && OB_TYPE_SUPPORT_EDITMODE(ob->type)) ||
			    (input->value == OB_MODE_POSE && (ob->type == OB_ARMATURE)) ||
			    (input->value == OB_MODE_PARTICLE_EDIT && use_mode_particle_edit) ||
			    (ELEM(input->value, OB_MODE_SCULPT, OB_MODE_VERTEX_PAINT,
			           OB_MODE_WEIGHT_PAINT, OB_MODE_TEXTURE_PAINT) && (ob->type == OB_MESH)) ||
			    (input->value == OB_MODE_OBJECT))
			{
				RNA_enum_item_add(&item, &totitem, input);
			}
			input++;
		}
	}
	else {
		/* We need at least this one! */
		RNA_enum_items_add_value(&item, &totitem, input, OB_MODE_OBJECT);
	}
	
	/* On top of all the rest, GPencil Stroke Edit Mode
	 * is available if there's a valid gp datablock...
	 */
	gpd = CTX_data_gpencil_data(C);
	if (gpd) {
		RNA_enum_items_add_value(&item, &totitem, rna_enum_object_mode_items, OB_MODE_GPENCIL);
	}

	RNA_enum_item_end(&item, &totitem);

	*r_free = true;

	return item;
}

<<<<<<< HEAD
static const char *object_mode_op_string(int mode)
{
	if (mode & OB_MODE_EDIT)
		return "OBJECT_OT_editmode_toggle";
	if (mode == OB_MODE_SCULPT)
		return "SCULPT_OT_sculptmode_toggle";
	if (mode == OB_MODE_VERTEX_PAINT)
		return "PAINT_OT_vertex_paint_toggle";
	if (mode == OB_MODE_WEIGHT_PAINT)
		return "PAINT_OT_weight_paint_toggle";
	if (mode == OB_MODE_TEXTURE_PAINT)
		return "PAINT_OT_texture_paint_toggle";
	if (mode == OB_MODE_PARTICLE_EDIT)
		return "PARTICLE_OT_particle_edit_toggle";
	if (mode == OB_MODE_POSE)
		return "OBJECT_OT_posemode_toggle";
	if (mode == OB_MODE_GPENCIL)
		return "GPENCIL_OT_editmode_toggle";
	return NULL;
}

/* checks the mode to be set is compatible with the object
 * should be made into a generic function
 */
static bool object_mode_compat_test(Object *ob, eObjectMode mode)
{
	if (ob) {
		if (mode == OB_MODE_OBJECT)
			return true;
		else if (mode == OB_MODE_GPENCIL)
			return true; /* XXX: assume this is the case for now... */

		switch (ob->type) {
			case OB_MESH:
				if (mode & (OB_MODE_EDIT | OB_MODE_SCULPT | OB_MODE_VERTEX_PAINT | OB_MODE_WEIGHT_PAINT |
				            OB_MODE_TEXTURE_PAINT | OB_MODE_PARTICLE_EDIT))
				{
					return true;
				}
				break;
			case OB_CURVE:
			case OB_SURF:
			case OB_FONT:
			case OB_MBALL:
			case OB_GROOM:
				if (mode & (OB_MODE_EDIT))
					return true;
				break;
			case OB_LATTICE:
				if (mode & (OB_MODE_EDIT | OB_MODE_WEIGHT_PAINT))
					return true;
				break;
			case OB_ARMATURE:
				if (mode & (OB_MODE_EDIT | OB_MODE_POSE))
					return true;
				break;
		}
	}

	return false;
}

/**
 * Sets the mode to a compatible state (use before entering the mode).
 *
 * This is so each mode's exec function can call
 */
bool ED_object_mode_compat_set(bContext *C, Object *ob, int mode, ReportList *reports)
{
	bool ok;
	if (!ELEM(ob->mode, mode, OB_MODE_OBJECT)) {
		const char *opstring = object_mode_op_string(ob->mode);

		WM_operator_name_call(C, opstring, WM_OP_EXEC_REGION_WIN, NULL);
#ifdef USE_WORKSPACE_MODE
		BKE_workspace_object_mode_set(CTX_wm_workspace(C), CTX_data_scene(C), ob->mode);
#endif

		ok = ELEM(ob->mode, mode, OB_MODE_OBJECT);
		if (!ok) {
			wmOperatorType *ot = WM_operatortype_find(opstring, false);
			BKE_reportf(reports, RPT_ERROR, "Unable to execute '%s', error changing modes", ot->name);
		}
	}
	else {
		ok = true;
	}

	return ok;
}

=======
>>>>>>> 94959dba
static int object_mode_set_poll(bContext *C)
{
	/* Since Grease Pencil editmode is also handled here,
	 * we have a special exception for allowing this operator
	 * to still work in that case when there's no active object
	 * so that users can exit editmode this way as per normal.
	 */
	if (ED_operator_object_active_editable(C))
		return true;
	else
		return (CTX_data_gpencil_data(C) != NULL);
}

static int object_mode_set_exec(bContext *C, wmOperator *op)
{
	Object *ob = CTX_data_active_object(C);
	bGPdata *gpd = CTX_data_gpencil_data(C);
	eObjectMode mode = RNA_enum_get(op->ptr, "mode");
	eObjectMode restore_mode = (ob) ? ob->mode : OB_MODE_OBJECT;
	const bool toggle = RNA_boolean_get(op->ptr, "toggle");
	
	if (gpd) {
		/* GP Mode is not bound to a specific object. Therefore,
		 * we don't want it to be actually saved on any objects,
		 * as weirdness can happen if you select other objects,
		 * or load old files.
		 *
		 * Instead, we use the following 2 rules to ensure that
		 * the mode selector works as expected:
		 *  1) If there's no object, we want to enter editmode.
		 *     (i.e. with no object, we're in object mode)
		 *  2) Otherwise, exit stroke editmode, so that we can
		 *     enter another mode...
		 */
		if (!ob || (gpd->flag & GP_DATA_STROKE_EDITMODE)) {
			WM_operator_name_call(C, "GPENCIL_OT_editmode_toggle", WM_OP_EXEC_REGION_WIN, NULL);
		}
	}
	
	if (!ob || !ED_object_mode_compat_test(ob, mode))
		return OPERATOR_PASS_THROUGH;

	if (ob->mode != mode) {
		/* we should be able to remove this call, each operator calls  */
		ED_object_mode_compat_set(C, ob, mode, op->reports);
	}

	/* Exit current mode if it's not the mode we're setting */
	if (mode != OB_MODE_OBJECT && (ob->mode != mode || toggle)) {
		/* Enter new mode */
		ED_object_mode_toggle(C, mode);
	}

	if (toggle) {
		/* Special case for Object mode! */
		if (mode == OB_MODE_OBJECT && restore_mode == OB_MODE_OBJECT && ob->restore_mode != OB_MODE_OBJECT) {
			ED_object_mode_toggle(C, ob->restore_mode);
		}
		else if (ob->mode == mode) {
			/* For toggling, store old mode so we know what to go back to */
			ob->restore_mode = restore_mode;
		}
		else if (ob->restore_mode != OB_MODE_OBJECT && ob->restore_mode != mode) {
			ED_object_mode_toggle(C, ob->restore_mode);
		}
	}

	return OPERATOR_FINISHED;
}

void OBJECT_OT_mode_set(wmOperatorType *ot)
{
	PropertyRNA *prop;
	
	/* identifiers */
	ot->name = "Set Object Mode";
	ot->description = "Sets the object interaction mode";
	ot->idname = "OBJECT_OT_mode_set";
	
	/* api callbacks */
	ot->exec = object_mode_set_exec;
	
	ot->poll = object_mode_set_poll; //ED_operator_object_active_editable;
	
	/* flags */
	ot->flag = 0; /* no register/undo here, leave it to operators being called */
	
	ot->prop = RNA_def_enum(ot->srna, "mode", rna_enum_object_mode_items, OB_MODE_OBJECT, "Mode", "");
	RNA_def_enum_funcs(ot->prop, object_mode_set_itemsf);
	RNA_def_property_flag(ot->prop, PROP_SKIP_SAVE);

	prop = RNA_def_boolean(ot->srna, "toggle", 0, "Toggle", "");
	RNA_def_property_flag(prop, PROP_SKIP_SAVE);
}

/************************ Game Properties ***********************/

static int game_property_new_exec(bContext *C, wmOperator *op)
{
	Object *ob = CTX_data_active_object(C);
	bProperty *prop;
	char name[MAX_NAME];
	int type = RNA_enum_get(op->ptr, "type");

	prop = BKE_bproperty_new(type);
	BLI_addtail(&ob->prop, prop);

	RNA_string_get(op->ptr, "name", name);
	if (name[0] != '\0') {
		BLI_strncpy(prop->name, name, sizeof(prop->name));
	}

	BLI_uniquename(&ob->prop, prop, DATA_("Property"), '.', offsetof(bProperty, name), sizeof(prop->name));

	WM_event_add_notifier(C, NC_LOGIC, NULL);
	return OPERATOR_FINISHED;
}


void OBJECT_OT_game_property_new(wmOperatorType *ot)
{
	/* identifiers */
	ot->name = "New Game Property";
	ot->description = "Create a new property available to the game engine";
	ot->idname = "OBJECT_OT_game_property_new";

	/* api callbacks */
	ot->exec = game_property_new_exec;
	ot->poll = ED_operator_object_active_editable;

	/* flags */
	ot->flag = OPTYPE_REGISTER | OPTYPE_UNDO;

	RNA_def_enum(ot->srna, "type", rna_enum_gameproperty_type_items, GPROP_FLOAT, "Type", "Type of game property to add");
	RNA_def_string(ot->srna, "name", NULL, MAX_NAME, "Name", "Name of the game property to add");
}

static int game_property_remove_exec(bContext *C, wmOperator *op)
{
	Object *ob = CTX_data_active_object(C);
	bProperty *prop;
	int index = RNA_int_get(op->ptr, "index");

	if (!ob)
		return OPERATOR_CANCELLED;

	prop = BLI_findlink(&ob->prop, index);

	if (prop) {
		BLI_remlink(&ob->prop, prop);
		BKE_bproperty_free(prop);

		WM_event_add_notifier(C, NC_LOGIC, NULL);
		return OPERATOR_FINISHED;
	}
	else {
		return OPERATOR_CANCELLED;
	}
}

void OBJECT_OT_game_property_remove(wmOperatorType *ot)
{
	/* identifiers */
	ot->name = "Remove Game Property";
	ot->description = "Remove game property";
	ot->idname = "OBJECT_OT_game_property_remove";

	/* api callbacks */
	ot->exec = game_property_remove_exec;
	ot->poll = ED_operator_object_active_editable;

	/* flags */
	ot->flag = OPTYPE_REGISTER | OPTYPE_UNDO;

	RNA_def_int(ot->srna, "index", 0, 0, INT_MAX, "Index", "Property index to remove ", 0, INT_MAX);
}

#define GAME_PROPERTY_MOVE_UP    1
#define GAME_PROPERTY_MOVE_DOWN -1

static int game_property_move(bContext *C, wmOperator *op)
{
	Object *ob = CTX_data_active_object(C);
	bProperty *prop;
	bProperty *otherprop = NULL;
	const int index = RNA_int_get(op->ptr, "index");
	const int dir = RNA_enum_get(op->ptr, "direction");

	if (ob == NULL)
		return OPERATOR_CANCELLED;

	prop = BLI_findlink(&ob->prop, index);
	/* invalid index */
	if (prop == NULL)
		return OPERATOR_CANCELLED;

	if (dir == GAME_PROPERTY_MOVE_UP) {
		otherprop = prop->prev;
	}
	else if (dir == GAME_PROPERTY_MOVE_DOWN) {
		otherprop = prop->next;
	}
	else {
		BLI_assert(0);
	}

	if (prop && otherprop) {
		BLI_listbase_swaplinks(&ob->prop, prop, otherprop);

		WM_event_add_notifier(C, NC_LOGIC, NULL);
		return OPERATOR_FINISHED;
	}
	else {
		return OPERATOR_CANCELLED;
	}
}

void OBJECT_OT_game_property_move(wmOperatorType *ot)
{
	static const EnumPropertyItem direction_property_move[] = {
		{GAME_PROPERTY_MOVE_UP,   "UP",   0, "Up",   ""},
		{GAME_PROPERTY_MOVE_DOWN, "DOWN", 0, "Down", ""},
		{0, NULL, 0, NULL, NULL}
	};
	PropertyRNA *prop;

	/* identifiers */
	ot->name = "Move Game Property";
	ot->description = "Move game property";
	ot->idname = "OBJECT_OT_game_property_move";

	/* api callbacks */
	ot->exec = game_property_move;
	ot->poll = ED_operator_object_active_editable;

	/* flags */
	ot->flag = OPTYPE_REGISTER | OPTYPE_UNDO;

	/* properties */
	prop = RNA_def_int(ot->srna, "index", 0, 0, INT_MAX, "Index", "Property index to move", 0, INT_MAX);
	RNA_def_property_flag(prop, PROP_HIDDEN);
	RNA_def_enum(ot->srna, "direction", direction_property_move, 0, "Direction",
	             "Direction for moving the property");
}

#undef GAME_PROPERTY_MOVE_UP
#undef GAME_PROPERTY_MOVE_DOWN

#define COPY_PROPERTIES_REPLACE 1
#define COPY_PROPERTIES_MERGE   2
#define COPY_PROPERTIES_COPY    3

static const EnumPropertyItem game_properties_copy_operations[] = {
	{COPY_PROPERTIES_REPLACE, "REPLACE", 0, "Replace Properties", ""},
	{COPY_PROPERTIES_MERGE, "MERGE", 0, "Merge Properties", ""},
	{COPY_PROPERTIES_COPY, "COPY", 0, "Copy a Property", ""},
	{0, NULL, 0, NULL, NULL}
};

static const EnumPropertyItem *gameprops_itemf(bContext *C, PointerRNA *UNUSED(ptr), PropertyRNA *UNUSED(prop), bool *r_free)
{	
	Object *ob = ED_object_active_context(C);
	EnumPropertyItem tmp = {0, "", 0, "", ""};
	EnumPropertyItem *item = NULL;
	bProperty *prop;
	int a, totitem = 0;
	
	if (!ob)
		return DummyRNA_NULL_items;

	for (a = 1, prop = ob->prop.first; prop; prop = prop->next, a++) {
		tmp.value = a;
		tmp.identifier = prop->name;
		tmp.name = prop->name;
		RNA_enum_item_add(&item, &totitem, &tmp);
	}

	RNA_enum_item_end(&item, &totitem);
	*r_free = true;

	return item;
}

static int game_property_copy_exec(bContext *C, wmOperator *op)
{
	Object *ob = ED_object_active_context(C);
	bProperty *prop;
	int type = RNA_enum_get(op->ptr, "operation");
	int propid = RNA_enum_get(op->ptr, "property");

	if (propid > 0) { /* copy */
		prop = BLI_findlink(&ob->prop, propid - 1);
		
		if (prop) {
			CTX_DATA_BEGIN(C, Object *, ob_iter, selected_editable_objects)
			{
				if (ob != ob_iter)
					BKE_bproperty_object_set(ob_iter, prop);
			} CTX_DATA_END;
		}
	}

	else {
		CTX_DATA_BEGIN(C, Object *, ob_iter, selected_editable_objects)
		{
			if (ob != ob_iter) {
				if (type == COPY_PROPERTIES_REPLACE) {
					BKE_bproperty_copy_list(&ob_iter->prop, &ob->prop);
				}
				else {
					/* merge - the default when calling with no argument */
					for (prop = ob->prop.first; prop; prop = prop->next) {
						BKE_bproperty_object_set(ob_iter, prop);
					}
				}
			}
		}
		CTX_DATA_END;
	}

	return OPERATOR_FINISHED;
}

void OBJECT_OT_game_property_copy(wmOperatorType *ot)
{
	PropertyRNA *prop;
	/* identifiers */
	ot->name = "Copy Game Property";
	ot->idname = "OBJECT_OT_game_property_copy";
	ot->description = "Copy/merge/replace a game property from active object to all selected objects";

	/* api callbacks */
	ot->exec = game_property_copy_exec;
	ot->poll = ED_operator_object_active_editable;

	/* flags */
	ot->flag = OPTYPE_REGISTER | OPTYPE_UNDO;

	RNA_def_enum(ot->srna, "operation", game_properties_copy_operations, 3, "Operation", "");
	prop = RNA_def_enum(ot->srna, "property", DummyRNA_NULL_items, 0, "Property", "Properties to copy");
	RNA_def_property_flag(prop, PROP_SKIP_SAVE | PROP_ENUM_NO_TRANSLATE);
	RNA_def_enum_funcs(prop, gameprops_itemf);
	ot->prop = prop;
}

static int game_property_clear_exec(bContext *C, wmOperator *UNUSED(op))
{
	CTX_DATA_BEGIN(C, Object *, ob_iter, selected_editable_objects)
	{
		BKE_bproperty_free_list(&ob_iter->prop);
	}
	CTX_DATA_END;

	WM_event_add_notifier(C, NC_LOGIC, NULL);
	return OPERATOR_FINISHED;
}
void OBJECT_OT_game_property_clear(wmOperatorType *ot)
{
	/* identifiers */
	ot->name = "Clear Game Properties";
	ot->idname = "OBJECT_OT_game_property_clear";
	ot->description = "Remove all game properties from all selected objects";

	/* api callbacks */
	ot->exec = game_property_clear_exec;
	ot->poll = ED_operator_object_active_editable;

	/* flags */
	ot->flag = OPTYPE_REGISTER | OPTYPE_UNDO;
}

/************************ Copy Logic Bricks ***********************/

static int logicbricks_copy_exec(bContext *C, wmOperator *UNUSED(op))
{
	Object *ob = ED_object_active_context(C);

	CTX_DATA_BEGIN(C, Object *, ob_iter, selected_editable_objects)
	{
		if (ob != ob_iter) {
			/* first: free all logic */
			free_sensors(&ob_iter->sensors);
			unlink_controllers(&ob_iter->controllers);
			free_controllers(&ob_iter->controllers);
			unlink_actuators(&ob_iter->actuators);
			free_actuators(&ob_iter->actuators);
		
			/* now copy it, this also works without logicbricks! */
			clear_sca_new_poins_ob(ob);
			copy_sensors(&ob_iter->sensors, &ob->sensors, 0);
			copy_controllers(&ob_iter->controllers, &ob->controllers, 0);
			copy_actuators(&ob_iter->actuators, &ob->actuators, 0);
			set_sca_new_poins_ob(ob_iter);
		
			/* some menu settings */
			ob_iter->scavisflag = ob->scavisflag;
			ob_iter->scaflag = ob->scaflag;
		
			/* set the initial state */
			ob_iter->state = ob->state;
			ob_iter->init_state = ob->init_state;

			if (ob_iter->totcol == ob->totcol) {
				ob_iter->actcol = ob->actcol;
				WM_event_add_notifier(C, NC_OBJECT | ND_DRAW, ob_iter);
			}
		}
	}
	CTX_DATA_END;

	WM_event_add_notifier(C, NC_LOGIC, NULL);

	return OPERATOR_FINISHED;
}

void OBJECT_OT_logic_bricks_copy(wmOperatorType *ot)
{
	/* identifiers */
	ot->name = "Copy Logic Bricks to Selected";
	ot->description = "Copy logic bricks to other selected objects";
	ot->idname = "OBJECT_OT_logic_bricks_copy";

	/* api callbacks */
	ot->exec = logicbricks_copy_exec;
	ot->poll = ED_operator_object_active_editable;

	/* flags */
	ot->flag = OPTYPE_REGISTER | OPTYPE_UNDO;
}

static int game_physics_copy_exec(bContext *C, wmOperator *UNUSED(op))
{
	Object *ob = ED_object_active_context(C);
	
	CTX_DATA_BEGIN(C, Object *, ob_iter, selected_editable_objects)
	{
		if (ob != ob_iter) {
			ob_iter->gameflag = ob->gameflag;
			ob_iter->gameflag2 = ob->gameflag2;
			ob_iter->inertia = ob->inertia;
			ob_iter->formfactor = ob->formfactor;
			ob_iter->damping = ob->damping;
			ob_iter->rdamping = ob->rdamping;
			ob_iter->min_vel = ob->min_vel;
			ob_iter->max_vel = ob->max_vel;
			ob_iter->min_angvel = ob->min_angvel;
			ob_iter->max_angvel = ob->max_angvel;
			ob_iter->obstacleRad = ob->obstacleRad;
			ob_iter->mass = ob->mass;
			copy_v3_v3(ob_iter->anisotropicFriction, ob->anisotropicFriction);
			ob_iter->collision_boundtype = ob->collision_boundtype;
			ob_iter->margin = ob->margin;
			ob_iter->bsoft = copy_bulletsoftbody(ob->bsoft, 0);
			if (ob->restrictflag & OB_RESTRICT_RENDER) 
				ob_iter->restrictflag |= OB_RESTRICT_RENDER;
			else
				ob_iter->restrictflag &= ~OB_RESTRICT_RENDER;

			ob_iter->col_group = ob->col_group;
			ob_iter->col_mask = ob->col_mask;
		}
	}
	CTX_DATA_END;
	
	return OPERATOR_FINISHED;
}

void OBJECT_OT_game_physics_copy(struct wmOperatorType *ot)
{
	/* identifiers */
	ot->name = "Copy Game Physics Properties to Selected";
	ot->description = "Copy game physics properties to other selected objects";
	ot->idname = "OBJECT_OT_game_physics_copy";
	
	/* api callbacks */
	ot->exec = game_physics_copy_exec;
	ot->poll = ED_operator_object_active_editable;
	
	/* flags */
	ot->flag = OPTYPE_REGISTER | OPTYPE_UNDO;
}

bool ED_object_editmode_calc_active_center(Object *obedit, const bool select_only, float r_center[3])
{
	switch (obedit->type) {
		case OB_MESH:
		{
			BMEditMesh *em = BKE_editmesh_from_object(obedit);
			BMEditSelection ese;

			if (BM_select_history_active_get(em->bm, &ese)) {
				BM_editselection_center(&ese, r_center);
				return true;
			}
			break;
		}
		case OB_ARMATURE:
		{
			bArmature *arm = obedit->data;
			EditBone *ebo = arm->act_edbone;

			if (ebo && (!select_only || (ebo->flag & (BONE_SELECTED | BONE_ROOTSEL)))) {
				copy_v3_v3(r_center, ebo->head);
				return true;
			}

			break;
		}
		case OB_CURVE:
		case OB_SURF:
		{
			Curve *cu = obedit->data;

			if (ED_curve_active_center(cu, r_center)) {
				return true;
			}
			break;
		}
		case OB_MBALL:
		{
			MetaBall *mb = obedit->data;
			MetaElem *ml_act = mb->lastelem;

			if (ml_act && (!select_only || (ml_act->flag & SELECT))) {
				copy_v3_v3(r_center, &ml_act->x);
				return true;
			}
			break;
		}
		case OB_LATTICE:
		{
			BPoint *actbp = BKE_lattice_active_point_get(obedit->data);

			if (actbp) {
				copy_v3_v3(r_center, actbp->vec);
				return true;
			}
			break;
		}
	}

	return false;
}

#define COLLECTION_INVALID_INDEX -1

static int move_to_collection_exec(bContext *C, wmOperator *op)
{
	Scene *scene = CTX_data_scene(C);
	PropertyRNA *prop = RNA_struct_find_property(op->ptr, "collection_index");
	const bool is_add = RNA_boolean_get(op->ptr, "is_add");
	const bool is_new = RNA_boolean_get(op->ptr, "is_new");
	SceneCollection *scene_collection;

	if (!RNA_property_is_set(op->ptr, prop)) {
		BKE_report(op->reports, RPT_ERROR, "No collection selected");
		return OPERATOR_CANCELLED;
	}

	int collection_index = RNA_property_int_get(op->ptr, prop);
	scene_collection = BKE_collection_from_index(CTX_data_scene(C), collection_index);
	if (scene_collection == NULL) {
		BKE_report(op->reports, RPT_ERROR, "Unexpected error, collection not found");
		return OPERATOR_CANCELLED;
	}

	Object *single_object = NULL;
	CTX_DATA_BEGIN (C, Object *, ob, selected_objects)
	{
		if (single_object != NULL) {
			single_object = NULL;
			break;
		}
		else {
			single_object = ob;
		}
	}
	CTX_DATA_END;

	if (is_new) {
		char new_collection_name[MAX_NAME];
		RNA_string_get(op->ptr, "new_collection_name", new_collection_name);
		scene_collection = BKE_collection_add(&scene->id, scene_collection, COLLECTION_TYPE_NONE, new_collection_name);
	}

	if ((single_object != NULL) &&
	    is_add &&
	    BLI_findptr(&scene_collection->objects, single_object, offsetof(LinkData, data)))
	{
		BKE_reportf(op->reports, RPT_ERROR, "%s already in %s", single_object->id.name + 2, scene_collection->name);
		return OPERATOR_CANCELLED;
	}

	CTX_DATA_BEGIN (C, Object *, ob, selected_objects)
	{
		if (!is_add) {
			BKE_collection_object_move(&scene->id, scene_collection, NULL, ob);
		}
		else {
			BKE_collection_object_add(&scene->id, scene_collection, ob);
		}
	}
	CTX_DATA_END;

	BKE_reportf(op->reports,
	            RPT_INFO,
	            "%s %s to %s",
	            (single_object != NULL) ? single_object->id.name + 2 : "Objects",
	            is_add ? "added" : "moved",
	            scene_collection->name);

	DEG_relations_tag_update(CTX_data_main(C));
	DEG_id_tag_update(&scene->id, 0);

	WM_event_add_notifier(C, NC_SCENE | ND_LAYER, scene);
	WM_event_add_notifier(C, NC_SCENE | ND_OB_ACTIVE, scene);
	WM_event_add_notifier(C, NC_SCENE | ND_LAYER_CONTENT, scene);

	return OPERATOR_FINISHED;
}

typedef struct MoveToCollectionData {
	struct MoveToCollectionData *next, *prev;
	int index;
	struct SceneCollection *collection;
	struct ListBase submenus;
	PointerRNA ptr;
	struct wmOperatorType *ot;
} MoveToCollectionData;

static int move_to_collection_menus_create(wmOperator *op, MoveToCollectionData *menu)
{
	int index = menu->index;
	for (SceneCollection *scene_collection = menu->collection->scene_collections.first;
	     scene_collection != NULL;
	     scene_collection = scene_collection->next)
	{
		MoveToCollectionData *submenu = MEM_callocN(sizeof(MoveToCollectionData),
		                                            "MoveToCollectionData submenu - expected memleak");
		BLI_addtail(&menu->submenus, submenu);
		submenu->collection = scene_collection;
		submenu->index = ++index;
		index = move_to_collection_menus_create(op, submenu);
		submenu->ot = op->type;
	}
	return index;
}

static void move_to_collection_menus_free_recursive(MoveToCollectionData *menu)
{
	for (MoveToCollectionData *submenu = menu->submenus.first;
	     submenu != NULL;
	     submenu = submenu->next)
	{
		move_to_collection_menus_free_recursive(submenu);
	}
	BLI_freelistN(&menu->submenus);
}

static void move_to_collection_menus_free(MoveToCollectionData **menu)
{
	if (*menu == NULL) {
		return;
	}

	move_to_collection_menus_free_recursive(*menu);
	MEM_freeN(*menu);
	*menu = NULL;
}

static void move_to_collection_menu_create(bContext *UNUSED(C), uiLayout *layout, void *menu_v)
{
	MoveToCollectionData *menu = menu_v;

	uiItemIntO(layout,
			   menu->collection->name,
			   ICON_NONE,
			   "OBJECT_OT_move_to_collection",
			   "collection_index",
			   menu->index);
	uiItemS(layout);

	for (MoveToCollectionData *submenu = menu->submenus.first;
		 submenu != NULL;
		 submenu = submenu->next)
	{
		move_to_collection_menus_items(layout, submenu);
	}

	uiItemS(layout);

	WM_operator_properties_create_ptr(&menu->ptr, menu->ot);
	RNA_int_set(&menu->ptr, "collection_index", menu->index);
	RNA_boolean_set(&menu->ptr, "is_new", true);

	uiItemFullO_ptr(layout,
	                menu->ot,
	                "New Collection",
	                ICON_ZOOMIN,
	                menu->ptr.data,
	                /* We use invoke here so we can read ctrl from event. */
	                WM_OP_INVOKE_DEFAULT,
	                0,
	                NULL);
}

static void move_to_collection_menus_items(uiLayout *layout, MoveToCollectionData *menu)
{
	if (BLI_listbase_is_empty(&menu->submenus)) {
		uiItemIntO(layout,
		           menu->collection->name,
		           ICON_NONE,
		           "OBJECT_OT_move_to_collection",
		           "collection_index",
		           menu->index);
	}
	else {
		uiItemMenuF(layout,
		            menu->collection->name,
		            ICON_NONE,
		            move_to_collection_menu_create,
		            menu);
	}
}

/* This is allocated statically because we need this available for the menus creation callback. */
static MoveToCollectionData *master_collection_menu = NULL;

static int move_to_collection_invoke(bContext *C, wmOperator *op, const wmEvent *event)
{
	/* Reset the menus data for the current master collection, and free previously allocated data. */
	move_to_collection_menus_free(&master_collection_menu);

	PropertyRNA *prop;
	prop = RNA_struct_find_property(op->ptr, "collection_index");
	if (RNA_property_is_set(op->ptr, prop)) {
		int collection_index = RNA_property_int_get(op->ptr, prop);
		RNA_boolean_set(op->ptr, "is_add", event->ctrl);

		if (RNA_boolean_get(op->ptr, "is_new")) {
			prop = RNA_struct_find_property(op->ptr, "new_collection_name");
			if (!RNA_property_is_set(op->ptr, prop)) {
				char name[MAX_NAME];
				SceneCollection *scene_collection;

				scene_collection = BKE_collection_from_index(CTX_data_scene(C), collection_index);
				BKE_collection_new_name_get(&CTX_data_scene(C)->id, scene_collection, name);

				RNA_property_string_set(op->ptr, prop, name);
				return WM_operator_props_dialog_popup(C, op, 10 * UI_UNIT_X, 5 * UI_UNIT_Y);
			}
		}
		return move_to_collection_exec(C, op);
	}

	SceneCollection *master_collection = BKE_collection_master(&CTX_data_scene(C)->id);

	/* We need the data to be allocated so it's available during menu drawing.
	 * Technically we could use wmOperator->customdata. However there is no free callback
	 * called to an operator that exit with OPERATOR_INTERFACE to launch a menu.
	 *
	 * So we are left with a memory that will necessarily leak. It's a small leak though.*/
	if (master_collection_menu == NULL) {
		master_collection_menu = MEM_callocN(sizeof(MoveToCollectionData),
		                                     "MoveToCollectionData menu - expected eventual memleak");
	}

	master_collection_menu->collection = master_collection;
	master_collection_menu->ot = op->type;
	move_to_collection_menus_create(op, master_collection_menu);

	uiPopupMenu *pup;
	uiLayout *layout;

	/* Build the menus. */
	pup = UI_popup_menu_begin(C, IFACE_("Move to Collection"), ICON_NONE);
	layout = UI_popup_menu_layout(pup);

	/* We use invoke here so we can read ctrl from event. */
	uiLayoutSetOperatorContext(layout, WM_OP_INVOKE_DEFAULT);

	move_to_collection_menu_create(C, layout, master_collection_menu);

	UI_popup_menu_end(C, pup);

	return OPERATOR_INTERFACE;
}

void OBJECT_OT_move_to_collection(wmOperatorType *ot)
{
	PropertyRNA *prop;

	/* identifiers */
	ot->name = "Move to Collection";
	ot->description = "Move to a collection only (Ctrl to add)";
	ot->idname = "OBJECT_OT_move_to_collection";

	/* api callbacks */
	ot->exec = move_to_collection_exec;
	ot->invoke = move_to_collection_invoke;
	ot->poll = ED_operator_object_active_editable;

	/* flags */
	ot->flag = OPTYPE_REGISTER | OPTYPE_UNDO;

	prop = RNA_def_int(ot->srna, "collection_index", COLLECTION_INVALID_INDEX, COLLECTION_INVALID_INDEX, INT_MAX,
	                   "Collection Index", "Index of the collection to move to", 0, INT_MAX);
	RNA_def_property_flag(prop, PROP_SKIP_SAVE | PROP_HIDDEN);
	prop = RNA_def_boolean(ot->srna, "is_add", false, "Add", "Keep object in original collections as well");
	RNA_def_property_flag(prop, PROP_SKIP_SAVE | PROP_HIDDEN);
	prop = RNA_def_boolean(ot->srna, "is_new", false, "New", "Move objects to a new collection");
	RNA_def_property_flag(prop, PROP_SKIP_SAVE | PROP_HIDDEN);
	prop = RNA_def_string(ot->srna, "new_collection_name", NULL, MAX_NAME, "Name",
	                      "Name of the newly added collection");
	RNA_def_property_flag(prop, PROP_SKIP_SAVE);
}

#undef COLLECTION_INVALID_INDEX<|MERGE_RESOLUTION|>--- conflicted
+++ resolved
@@ -441,7 +441,6 @@
 		WM_event_add_notifier(C, NC_SCENE | ND_MODE | NS_EDITMODE_CURVE, scene);
 	}
 	else if (ob->type == OB_GROOM) {
-		scene->obedit = ob; /* XXX for context */
 		ok = 1;
 		ED_groom_editgroom_make(ob);
 
@@ -1499,100 +1498,6 @@
 	return item;
 }
 
-<<<<<<< HEAD
-static const char *object_mode_op_string(int mode)
-{
-	if (mode & OB_MODE_EDIT)
-		return "OBJECT_OT_editmode_toggle";
-	if (mode == OB_MODE_SCULPT)
-		return "SCULPT_OT_sculptmode_toggle";
-	if (mode == OB_MODE_VERTEX_PAINT)
-		return "PAINT_OT_vertex_paint_toggle";
-	if (mode == OB_MODE_WEIGHT_PAINT)
-		return "PAINT_OT_weight_paint_toggle";
-	if (mode == OB_MODE_TEXTURE_PAINT)
-		return "PAINT_OT_texture_paint_toggle";
-	if (mode == OB_MODE_PARTICLE_EDIT)
-		return "PARTICLE_OT_particle_edit_toggle";
-	if (mode == OB_MODE_POSE)
-		return "OBJECT_OT_posemode_toggle";
-	if (mode == OB_MODE_GPENCIL)
-		return "GPENCIL_OT_editmode_toggle";
-	return NULL;
-}
-
-/* checks the mode to be set is compatible with the object
- * should be made into a generic function
- */
-static bool object_mode_compat_test(Object *ob, eObjectMode mode)
-{
-	if (ob) {
-		if (mode == OB_MODE_OBJECT)
-			return true;
-		else if (mode == OB_MODE_GPENCIL)
-			return true; /* XXX: assume this is the case for now... */
-
-		switch (ob->type) {
-			case OB_MESH:
-				if (mode & (OB_MODE_EDIT | OB_MODE_SCULPT | OB_MODE_VERTEX_PAINT | OB_MODE_WEIGHT_PAINT |
-				            OB_MODE_TEXTURE_PAINT | OB_MODE_PARTICLE_EDIT))
-				{
-					return true;
-				}
-				break;
-			case OB_CURVE:
-			case OB_SURF:
-			case OB_FONT:
-			case OB_MBALL:
-			case OB_GROOM:
-				if (mode & (OB_MODE_EDIT))
-					return true;
-				break;
-			case OB_LATTICE:
-				if (mode & (OB_MODE_EDIT | OB_MODE_WEIGHT_PAINT))
-					return true;
-				break;
-			case OB_ARMATURE:
-				if (mode & (OB_MODE_EDIT | OB_MODE_POSE))
-					return true;
-				break;
-		}
-	}
-
-	return false;
-}
-
-/**
- * Sets the mode to a compatible state (use before entering the mode).
- *
- * This is so each mode's exec function can call
- */
-bool ED_object_mode_compat_set(bContext *C, Object *ob, int mode, ReportList *reports)
-{
-	bool ok;
-	if (!ELEM(ob->mode, mode, OB_MODE_OBJECT)) {
-		const char *opstring = object_mode_op_string(ob->mode);
-
-		WM_operator_name_call(C, opstring, WM_OP_EXEC_REGION_WIN, NULL);
-#ifdef USE_WORKSPACE_MODE
-		BKE_workspace_object_mode_set(CTX_wm_workspace(C), CTX_data_scene(C), ob->mode);
-#endif
-
-		ok = ELEM(ob->mode, mode, OB_MODE_OBJECT);
-		if (!ok) {
-			wmOperatorType *ot = WM_operatortype_find(opstring, false);
-			BKE_reportf(reports, RPT_ERROR, "Unable to execute '%s', error changing modes", ot->name);
-		}
-	}
-	else {
-		ok = true;
-	}
-
-	return ok;
-}
-
-=======
->>>>>>> 94959dba
 static int object_mode_set_poll(bContext *C)
 {
 	/* Since Grease Pencil editmode is also handled here,
