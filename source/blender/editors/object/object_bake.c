/* SPDX-License-Identifier: GPL-2.0-or-later
 * Copyright 2004 Blender Foundation. All rights reserved. */

/** \file
 * \ingroup edobj
 */

#include <string.h>

#include "MEM_guardedalloc.h"

#include "DNA_material_types.h"
#include "DNA_mesh_types.h"
#include "DNA_meshdata_types.h"
#include "DNA_object_types.h"
#include "DNA_scene_types.h"
#include "DNA_screen_types.h"
#include "DNA_space_types.h"
#include "DNA_world_types.h"

#include "BLI_blenlib.h"
#include "BLI_utildefines.h"

#include "BKE_DerivedMesh.h"
#include "BKE_blender.h"
#include "BKE_cdderivedmesh.h"
#include "BKE_context.h"
#include "BKE_global.h"
#include "BKE_image.h"
#include "BKE_material.h"
#include "BKE_mesh.h"
#include "BKE_modifier.h"
#include "BKE_multires.h"
#include "BKE_report.h"
#include "BKE_scene.h"

#include "DEG_depsgraph.h"

#include "RE_multires_bake.h"
#include "RE_pipeline.h"
#include "RE_texture.h"

#include "PIL_time.h"

#include "IMB_imbuf.h"
#include "IMB_imbuf_types.h"

#include "WM_api.h"
#include "WM_types.h"

#include "ED_object.h"
#include "ED_screen.h"
#include "ED_uvedit.h"

#include "object_intern.h"

static Image *bake_object_image_get(Object *ob, int mat_nr)
{
  Image *image = NULL;
  ED_object_get_active_image(ob, mat_nr + 1, &image, NULL, NULL, NULL);
  return image;
}

static Image **bake_object_image_get_array(Object *ob)
{
  Image **image_array = MEM_mallocN(sizeof(Material *) * ob->totcol, __func__);
  for (int i = 0; i < ob->totcol; i++) {
    image_array[i] = bake_object_image_get(ob, i);
  }
  return image_array;
}

/* ****************** multires BAKING ********************** */

/* holder of per-object data needed for bake job
 * needed to make job totally thread-safe */
typedef struct MultiresBakerJobData {
  struct MultiresBakerJobData *next, *prev;
  /* material aligned image array (for per-face bake image) */
  struct {
    Image **array;
    int len;
  } ob_image;
  DerivedMesh *lores_dm, *hires_dm;
  int lvl, tot_lvl;
  ListBase images;
} MultiresBakerJobData;

/* data passing to multires-baker job */
typedef struct {
  Scene *scene;
  ListBase data;
  /** Clear the images before baking */
  bool bake_clear;
  /** Margin size in pixels. */
  int bake_margin;
  /** margin type */
  char bake_margin_type;
  /** mode of baking (displacement, normals, AO) */
  short mode;
  /** Use low-resolution mesh when baking displacement maps */
  bool use_lores_mesh;
  /** Number of rays to be cast when doing AO baking */
  int number_of_rays;
  /** Bias between object and start ray point when doing AO baking */
  float bias;
  /** Number of threads to be used for baking */
  int threads;
  /** User scale used to scale displacement when baking derivative map. */
  float user_scale;
} MultiresBakeJob;

static bool multiresbake_check(bContext *C, wmOperator *op)
{
  Scene *scene = CTX_data_scene(C);
  Object *ob;
  Mesh *me;
  MultiresModifierData *mmd;
  bool ok = true;
  int a;

  CTX_DATA_BEGIN (C, Base *, base, selected_editable_bases) {
    ob = base->object;

    if (ob->type != OB_MESH) {
      BKE_report(
          op->reports, RPT_ERROR, "Baking of multires data only works with an active mesh object");

      ok = false;
      break;
    }

    me = (Mesh *)ob->data;
    mmd = get_multires_modifier(scene, ob, 0);

    /* Multi-resolution should be and be last in the stack */
    if (ok && mmd) {
      ModifierData *md;

      ok = mmd->totlvl > 0;

      for (md = (ModifierData *)mmd->modifier.next; md && ok; md = md->next) {
        if (BKE_modifier_is_enabled(scene, md, eModifierMode_Realtime)) {
          ok = false;
        }
      }
    }
    else {
      ok = false;
    }

    if (!ok) {
      BKE_report(op->reports, RPT_ERROR, "Multires data baking requires multi-resolution object");

      break;
    }

    if (!me->mloopuv) {
      BKE_report(op->reports, RPT_ERROR, "Mesh should be unwrapped before multires data baking");

      ok = false;
    }
    else {
      a = me->totpoly;
      while (ok && a--) {
        Image *ima = bake_object_image_get(ob, me->mpoly[a].mat_nr);

        if (!ima) {
          BKE_report(
              op->reports, RPT_ERROR, "You should have active texture to use multires baker");

          ok = false;
        }
        else {
          ImBuf *ibuf = BKE_image_acquire_ibuf(ima, NULL, NULL);

          if (!ibuf) {
            BKE_report(op->reports, RPT_ERROR, "Baking should happen to image with image buffer");

            ok = false;
          }
          else {
            if (ibuf->rect == NULL && ibuf->rect_float == NULL) {
              ok = false;
            }

            if (ibuf->rect_float && !(ELEM(ibuf->channels, 0, 4))) {
              ok = false;
            }

            if (!ok) {
              BKE_report(op->reports, RPT_ERROR, "Baking to unsupported image type");
            }
          }

          BKE_image_release_ibuf(ima, ibuf, NULL);
        }
      }
    }

    if (!ok) {
      break;
    }
  }
  CTX_DATA_END;

  return ok;
}

static DerivedMesh *multiresbake_create_loresdm(Scene *scene, Object *ob, int *lvl)
{
  DerivedMesh *dm;
  MultiresModifierData *mmd = get_multires_modifier(scene, ob, 0);
  Mesh *me = (Mesh *)ob->data;
  MultiresModifierData tmp_mmd = *mmd;
  DerivedMesh *cddm = CDDM_from_mesh(me);

  DM_set_only_copy(cddm, &CD_MASK_BAREMESH);

  if (mmd->lvl == 0) {
    dm = CDDM_copy(cddm);
  }
  else {
    tmp_mmd.lvl = mmd->lvl;
    tmp_mmd.sculptlvl = mmd->lvl;
    dm = multires_make_derived_from_derived(cddm, &tmp_mmd, scene, ob, 0);
  }

  cddm->release(cddm);

  *lvl = mmd->lvl;

  return dm;
}

static DerivedMesh *multiresbake_create_hiresdm(Scene *scene, Object *ob, int *lvl)
{
  Mesh *me = (Mesh *)ob->data;
  MultiresModifierData *mmd = get_multires_modifier(scene, ob, 0);
  MultiresModifierData tmp_mmd = *mmd;
  DerivedMesh *cddm = CDDM_from_mesh(me);
  DerivedMesh *dm;

  DM_set_only_copy(cddm, &CD_MASK_BAREMESH);

  /* TODO: DM_set_only_copy wouldn't set mask for loop and poly data,
   *       but we really need BAREMESH only to save lots of memory
   */
  CustomData_set_only_copy(&cddm->loopData, CD_MASK_BAREMESH.lmask);
  CustomData_set_only_copy(&cddm->polyData, CD_MASK_BAREMESH.pmask);

  *lvl = mmd->totlvl;

  tmp_mmd.lvl = mmd->totlvl;
  tmp_mmd.sculptlvl = mmd->totlvl;
  dm = multires_make_derived_from_derived(cddm, &tmp_mmd, scene, ob, 0);
  cddm->release(cddm);

  return dm;
}

typedef enum ClearFlag {
  CLEAR_TANGENT_NORMAL = 1,
  CLEAR_DISPLACEMENT = 2,
} ClearFlag;

static void clear_single_image(Image *image, ClearFlag flag)
{
  const float vec_alpha[4] = {0.0f, 0.0f, 0.0f, 0.0f};
  const float vec_solid[4] = {0.0f, 0.0f, 0.0f, 1.0f};
  const float nor_alpha[4] = {0.5f, 0.5f, 1.0f, 0.0f};
  const float nor_solid[4] = {0.5f, 0.5f, 1.0f, 1.0f};
  const float disp_alpha[4] = {0.5f, 0.5f, 0.5f, 0.0f};
  const float disp_solid[4] = {0.5f, 0.5f, 0.5f, 1.0f};

  if ((image->id.tag & LIB_TAG_DOIT) == 0) {
    ImBuf *ibuf = BKE_image_acquire_ibuf(image, NULL, NULL);

    if (flag == CLEAR_TANGENT_NORMAL) {
      IMB_rectfill(ibuf, (ibuf->planes == R_IMF_PLANES_RGBA) ? nor_alpha : nor_solid);
    }
    else if (flag == CLEAR_DISPLACEMENT) {
      IMB_rectfill(ibuf, (ibuf->planes == R_IMF_PLANES_RGBA) ? disp_alpha : disp_solid);
    }
    else {
      IMB_rectfill(ibuf, (ibuf->planes == R_IMF_PLANES_RGBA) ? vec_alpha : vec_solid);
    }

    image->id.tag |= LIB_TAG_DOIT;

    BKE_image_release_ibuf(image, ibuf, NULL);
  }
}

static void clear_images_poly(Image **ob_image_array, int ob_image_array_len, ClearFlag flag)
{
  for (int i = 0; i < ob_image_array_len; i++) {
    Image *image = ob_image_array[i];
    if (image) {
      image->id.tag &= ~LIB_TAG_DOIT;
    }
  }

  for (int i = 0; i < ob_image_array_len; i++) {
    Image *image = ob_image_array[i];
    if (image) {
      clear_single_image(image, flag);
    }
  }

  for (int i = 0; i < ob_image_array_len; i++) {
    Image *image = ob_image_array[i];
    if (image) {
      image->id.tag &= ~LIB_TAG_DOIT;
    }
  }
}

static int multiresbake_image_exec_locked(bContext *C, wmOperator *op)
{
  Object *ob;
  Scene *scene = CTX_data_scene(C);
  int objects_baked = 0;

  if (!multiresbake_check(C, op)) {
    return OPERATOR_CANCELLED;
  }

  if (scene->r.bake_flag & R_BAKE_CLEAR) { /* clear images */
    CTX_DATA_BEGIN (C, Base *, base, selected_editable_bases) {
      ClearFlag clear_flag = 0;

      ob = base->object;
      // me = (Mesh *)ob->data;

      if (scene->r.bake_mode == RE_BAKE_NORMALS) {
        clear_flag = CLEAR_TANGENT_NORMAL;
      }
      else if (scene->r.bake_mode == RE_BAKE_DISPLACEMENT) {
        clear_flag = CLEAR_DISPLACEMENT;
      }

      {
        Image **ob_image_array = bake_object_image_get_array(ob);
        clear_images_poly(ob_image_array, ob->totcol, clear_flag);
        MEM_freeN(ob_image_array);
      }
    }
    CTX_DATA_END;
  }

  CTX_DATA_BEGIN (C, Base *, base, selected_editable_bases) {
    MultiresBakeRender bkr = {NULL};

    ob = base->object;

    multires_flush_sculpt_updates(ob);

    /* copy data stored in job descriptor */
    bkr.scene = scene;
    bkr.bake_margin = scene->r.bake_margin;
<<<<<<< HEAD
    bkr.bake_margin_type = scene->r.bake_margin_type;
=======
    if (scene->r.bake_mode == RE_BAKE_NORMALS) {
      bkr.bake_margin_type = R_BAKE_EXTEND;
    }
    else {
      bkr.bake_margin_type = scene->r.bake_margin_type;
    }
>>>>>>> 5e47056e
    bkr.mode = scene->r.bake_mode;
    bkr.use_lores_mesh = scene->r.bake_flag & R_BAKE_LORES_MESH;
    bkr.bias = scene->r.bake_biasdist;
    bkr.number_of_rays = scene->r.bake_samples;
    bkr.threads = BKE_scene_num_threads(scene);
    bkr.user_scale = (scene->r.bake_flag & R_BAKE_USERSCALE) ? scene->r.bake_user_scale : -1.0f;
    // bkr.reports= op->reports;

    /* create low-resolution DM (to bake to) and hi-resolution DM (to bake from) */
    bkr.ob_image.array = bake_object_image_get_array(ob);
    bkr.ob_image.len = ob->totcol;

    bkr.hires_dm = multiresbake_create_hiresdm(scene, ob, &bkr.tot_lvl);
    bkr.lores_dm = multiresbake_create_loresdm(scene, ob, &bkr.lvl);

    RE_multires_bake_images(&bkr);

    MEM_freeN(bkr.ob_image.array);

    BLI_freelistN(&bkr.image);

    bkr.lores_dm->release(bkr.lores_dm);
    bkr.hires_dm->release(bkr.hires_dm);

    objects_baked++;
  }
  CTX_DATA_END;

  if (!objects_baked) {
    BKE_report(op->reports, RPT_ERROR, "No objects found to bake from");
  }

  return OPERATOR_FINISHED;
}

/* Multiresbake adopted for job-system executing */
static void init_multiresbake_job(bContext *C, MultiresBakeJob *bkj)
{
  Scene *scene = CTX_data_scene(C);
  Object *ob;

  /* backup scene settings, so their changing in UI would take no effect on baker */
  bkj->scene = scene;
  bkj->bake_margin = scene->r.bake_margin;
<<<<<<< HEAD
  bkj->bake_margin_type = scene->r.bake_margin_type;
=======
  if (scene->r.bake_mode == RE_BAKE_NORMALS) {
    bkj->bake_margin_type = R_BAKE_EXTEND;
  }
  else {
    bkj->bake_margin_type = scene->r.bake_margin_type;
  }
>>>>>>> 5e47056e
  bkj->mode = scene->r.bake_mode;
  bkj->use_lores_mesh = scene->r.bake_flag & R_BAKE_LORES_MESH;
  bkj->bake_clear = scene->r.bake_flag & R_BAKE_CLEAR;
  bkj->bias = scene->r.bake_biasdist;
  bkj->number_of_rays = scene->r.bake_samples;
  bkj->threads = BKE_scene_num_threads(scene);
  bkj->user_scale = (scene->r.bake_flag & R_BAKE_USERSCALE) ? scene->r.bake_user_scale : -1.0f;
  // bkj->reports = op->reports;

  CTX_DATA_BEGIN (C, Base *, base, selected_editable_bases) {
    MultiresBakerJobData *data;
    int lvl;

    ob = base->object;

    multires_flush_sculpt_updates(ob);

    data = MEM_callocN(sizeof(MultiresBakerJobData), "multiresBaker derivedMesh_data");

    data->ob_image.array = bake_object_image_get_array(ob);
    data->ob_image.len = ob->totcol;

    /* create low-resolution DM (to bake to) and hi-resolution DM (to bake from) */
    data->hires_dm = multiresbake_create_hiresdm(scene, ob, &data->tot_lvl);
    data->lores_dm = multiresbake_create_loresdm(scene, ob, &lvl);
    data->lvl = lvl;

    BLI_addtail(&bkj->data, data);
  }
  CTX_DATA_END;
}

static void multiresbake_startjob(void *bkv, short *stop, short *do_update, float *progress)
{
  MultiresBakerJobData *data;
  MultiresBakeJob *bkj = bkv;
  int baked_objects = 0, tot_obj;

  tot_obj = BLI_listbase_count(&bkj->data);

  if (bkj->bake_clear) { /* clear images */
    for (data = bkj->data.first; data; data = data->next) {
      ClearFlag clear_flag = 0;

      if (bkj->mode == RE_BAKE_NORMALS) {
        clear_flag = CLEAR_TANGENT_NORMAL;
      }
      else if (bkj->mode == RE_BAKE_DISPLACEMENT) {
        clear_flag = CLEAR_DISPLACEMENT;
      }

      clear_images_poly(data->ob_image.array, data->ob_image.len, clear_flag);
    }
  }

  for (data = bkj->data.first; data; data = data->next) {
    MultiresBakeRender bkr = {NULL};

    /* copy data stored in job descriptor */
    bkr.scene = bkj->scene;
    bkr.bake_margin = bkj->bake_margin;
    bkr.bake_margin_type = bkj->bake_margin_type;
    bkr.mode = bkj->mode;
    bkr.use_lores_mesh = bkj->use_lores_mesh;
    bkr.user_scale = bkj->user_scale;
    // bkr.reports = bkj->reports;
    bkr.ob_image.array = data->ob_image.array;
    bkr.ob_image.len = data->ob_image.len;

    /* create low-resolution DM (to bake to) and hi-resolution DM (to bake from) */
    bkr.lores_dm = data->lores_dm;
    bkr.hires_dm = data->hires_dm;
    bkr.tot_lvl = data->tot_lvl;
    bkr.lvl = data->lvl;

    /* needed for proper progress bar */
    bkr.tot_obj = tot_obj;
    bkr.baked_objects = baked_objects;

    bkr.stop = stop;
    bkr.do_update = do_update;
    bkr.progress = progress;

    bkr.bias = bkj->bias;
    bkr.number_of_rays = bkj->number_of_rays;
    bkr.threads = bkj->threads;

    RE_multires_bake_images(&bkr);

    data->images = bkr.image;

    baked_objects++;
  }
}

static void multiresbake_freejob(void *bkv)
{
  MultiresBakeJob *bkj = bkv;
  MultiresBakerJobData *data, *next;
  LinkData *link;

  data = bkj->data.first;
  while (data) {
    next = data->next;
    data->lores_dm->release(data->lores_dm);
    data->hires_dm->release(data->hires_dm);

    /* delete here, since this delete will be called from main thread */
    for (link = data->images.first; link; link = link->next) {
      Image *ima = (Image *)link->data;
      BKE_image_partial_update_mark_full_update(ima);
    }

    MEM_freeN(data->ob_image.array);

    BLI_freelistN(&data->images);

    MEM_freeN(data);
    data = next;
  }

  MEM_freeN(bkj);
}

static int multiresbake_image_exec(bContext *C, wmOperator *op)
{
  Scene *scene = CTX_data_scene(C);
  MultiresBakeJob *bkr;
  wmJob *wm_job;

  if (!multiresbake_check(C, op)) {
    return OPERATOR_CANCELLED;
  }

  bkr = MEM_callocN(sizeof(MultiresBakeJob), "MultiresBakeJob data");
  init_multiresbake_job(C, bkr);

  if (!bkr->data.first) {
    BKE_report(op->reports, RPT_ERROR, "No objects found to bake from");
    return OPERATOR_CANCELLED;
  }

  /* setup job */
  wm_job = WM_jobs_get(CTX_wm_manager(C),
                       CTX_wm_window(C),
                       scene,
                       "Multires Bake",
                       WM_JOB_EXCL_RENDER | WM_JOB_PRIORITY | WM_JOB_PROGRESS,
                       WM_JOB_TYPE_OBJECT_BAKE_TEXTURE);
  WM_jobs_customdata_set(wm_job, bkr, multiresbake_freejob);
  WM_jobs_timer(wm_job, 0.5, NC_IMAGE, 0); /* TODO: only draw bake image, can we enforce this. */
  WM_jobs_callbacks(wm_job, multiresbake_startjob, NULL, NULL, NULL);

  G.is_break = false;

  WM_jobs_start(CTX_wm_manager(C), wm_job);
  WM_cursor_wait(false);

  /* add modal handler for ESC */
  WM_event_add_modal_handler(C, op);

  return OPERATOR_RUNNING_MODAL;
}

/* ****************** render BAKING ********************** */

/** Catch escape key to cancel. */
static int objects_bake_render_modal(bContext *C, wmOperator *UNUSED(op), const wmEvent *event)
{
  /* no running blender, remove handler and pass through */
  if (0 == WM_jobs_test(CTX_wm_manager(C), CTX_data_scene(C), WM_JOB_TYPE_OBJECT_BAKE_TEXTURE)) {
    return OPERATOR_FINISHED | OPERATOR_PASS_THROUGH;
  }

  /* running render */
  switch (event->type) {
    case EVT_ESCKEY:
      return OPERATOR_RUNNING_MODAL;
  }
  return OPERATOR_PASS_THROUGH;
}

static bool is_multires_bake(Scene *scene)
{
  if (ELEM(scene->r.bake_mode, RE_BAKE_NORMALS, RE_BAKE_DISPLACEMENT, RE_BAKE_AO)) {
    return scene->r.bake_flag & R_BAKE_MULTIRES;
  }

  return 0;
}

static int objects_bake_render_invoke(bContext *C, wmOperator *op, const wmEvent *UNUSED(_event))
{
  Scene *scene = CTX_data_scene(C);
  int result = OPERATOR_CANCELLED;

  result = multiresbake_image_exec(C, op);

  WM_event_add_notifier(C, NC_SCENE | ND_RENDER_RESULT, scene);

  return result;
}

static int bake_image_exec(bContext *C, wmOperator *op)
{
  Scene *scene = CTX_data_scene(C);
  int result = OPERATOR_CANCELLED;

  if (!is_multires_bake(scene)) {
    BLI_assert(0);
    return result;
  }

  result = multiresbake_image_exec_locked(C, op);

  WM_event_add_notifier(C, NC_SCENE | ND_RENDER_RESULT, scene);

  return result;
}

void OBJECT_OT_bake_image(wmOperatorType *ot)
{
  /* identifiers */
  ot->name = "Bake";
  ot->description = "Bake image textures of selected objects";
  ot->idname = "OBJECT_OT_bake_image";

  /* api callbacks */
  ot->exec = bake_image_exec;
  ot->invoke = objects_bake_render_invoke;
  ot->modal = objects_bake_render_modal;
  ot->poll = ED_operator_object_active;
}<|MERGE_RESOLUTION|>--- conflicted
+++ resolved
@@ -359,16 +359,12 @@
     /* copy data stored in job descriptor */
     bkr.scene = scene;
     bkr.bake_margin = scene->r.bake_margin;
-<<<<<<< HEAD
-    bkr.bake_margin_type = scene->r.bake_margin_type;
-=======
     if (scene->r.bake_mode == RE_BAKE_NORMALS) {
       bkr.bake_margin_type = R_BAKE_EXTEND;
     }
     else {
       bkr.bake_margin_type = scene->r.bake_margin_type;
     }
->>>>>>> 5e47056e
     bkr.mode = scene->r.bake_mode;
     bkr.use_lores_mesh = scene->r.bake_flag & R_BAKE_LORES_MESH;
     bkr.bias = scene->r.bake_biasdist;
@@ -413,16 +409,12 @@
   /* backup scene settings, so their changing in UI would take no effect on baker */
   bkj->scene = scene;
   bkj->bake_margin = scene->r.bake_margin;
-<<<<<<< HEAD
-  bkj->bake_margin_type = scene->r.bake_margin_type;
-=======
   if (scene->r.bake_mode == RE_BAKE_NORMALS) {
     bkj->bake_margin_type = R_BAKE_EXTEND;
   }
   else {
     bkj->bake_margin_type = scene->r.bake_margin_type;
   }
->>>>>>> 5e47056e
   bkj->mode = scene->r.bake_mode;
   bkj->use_lores_mesh = scene->r.bake_flag & R_BAKE_LORES_MESH;
   bkj->bake_clear = scene->r.bake_flag & R_BAKE_CLEAR;
