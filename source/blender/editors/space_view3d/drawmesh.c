/*
 * ***** BEGIN GPL LICENSE BLOCK *****
 *
 * This program is free software; you can redistribute it and/or
 * modify it under the terms of the GNU General Public License
 * as published by the Free Software Foundation; either version 2
 * of the License, or (at your option) any later version.
 *
 * This program is distributed in the hope that it will be useful,
 * but WITHOUT ANY WARRANTY; without even the implied warranty of
 * MERCHANTABILITY or FITNESS FOR A PARTICULAR PURPOSE.  See the
 * GNU General Public License for more details.
 *
 * You should have received a copy of the GNU General Public License
 * along with this program; if not, write to the Free Software Foundation,
 * Inc., 51 Franklin Street, Fifth Floor, Boston, MA 02110-1301, USA.
 *
 * The Original Code is Copyright (C) 2001-2002 by NaN Holding BV.
 * All rights reserved.
 *
 * Contributor(s): Blender Foundation, full update, glsl support
 *
 * ***** END GPL LICENSE BLOCK *****
 */

/** \file blender/editors/space_view3d/drawmesh.c
 *  \ingroup spview3d
 */

#include <string.h>
#include <math.h>

#include "MEM_guardedalloc.h"

#include "BLI_utildefines.h"
#include "BLI_blenlib.h"
#include "BLI_math.h"
#include "BLI_edgehash.h"
#include "BLI_utildefines.h"

#include "DNA_material_types.h"
#include "DNA_mesh_types.h"
#include "DNA_meshdata_types.h"
#include "DNA_node_types.h"
#include "DNA_object_types.h"
#include "DNA_property_types.h"
#include "DNA_scene_types.h"
#include "DNA_screen_types.h"
#include "DNA_view3d_types.h"
#include "DNA_windowmanager_types.h"

#include "BKE_DerivedMesh.h"
#include "BKE_effect.h"
#include "BKE_image.h"
#include "BKE_material.h"
#include "BKE_paint.h"
#include "BKE_property.h"
#include "BKE_tessmesh.h"
#include "BKE_scene.h"

#include "BIF_glutil.h"

#include "UI_resources.h"

#include "GPU_compatibility.h"
#include "GPU_colors.h"
#include "GPU_buffers.h"
#include "GPU_extensions.h"
#include "GPU_draw.h"
#include "GPU_material.h"

#include "ED_mesh.h"
#include "ED_uvedit.h"

#include "view3d_intern.h"  /* own include */

/* user data structures for derived mesh callbacks */
typedef struct drawMeshFaceSelect_userData {
	Mesh *me;
	EdgeHash *eh;
} drawMeshFaceSelect_userData;

typedef struct drawEMTFMapped_userData {
	BMEditMesh *em;
	short has_mcol;
	short has_mtface;
	MFace *mf;
	MTFace *tf;
} drawEMTFMapped_userData;

typedef struct drawTFace_userData {
	MFace *mf;
	MTFace *tf;
} drawTFace_userData;

/**************************** Face Select Mode *******************************/

/* Flags for marked edges */
enum {
	eEdge_Visible = (1 << 0),
	eEdge_Select = (1 << 1),
};

/* Creates a hash of edges to flags indicating selected/visible */
static void get_marked_edge_info__orFlags(EdgeHash *eh, int v0, int v1, int flags)
{
	int *flags_p;

	if (!BLI_edgehash_haskey(eh, v0, v1))
		BLI_edgehash_insert(eh, v0, v1, NULL);

	flags_p = (int *) BLI_edgehash_lookup_p(eh, v0, v1);
	*flags_p |= flags;
}

static EdgeHash *get_tface_mesh_marked_edge_info(Mesh *me)
{
	EdgeHash *eh = BLI_edgehash_new();
	MPoly *mp;
	MLoop *ml;
	MLoop *ml_next;
	int i, j;
	
	for (i = 0; i < me->totpoly; i++) {
		mp = &me->mpoly[i];

		if (!(mp->flag & ME_HIDE)) {
			unsigned int flags = eEdge_Visible;
			if (mp->flag & ME_FACE_SEL) flags |= eEdge_Select;

			ml = me->mloop + mp->loopstart;
			for (j = 0; j < mp->totloop; j++, ml++) {
				ml_next = ME_POLY_LOOP_NEXT(me->mloop, mp, j);
				get_marked_edge_info__orFlags(eh, ml->v, ml_next->v, flags);
			}
		}
	}

	return eh;
}


static DMDrawOption draw_mesh_face_select__setHiddenOpts(void *userData, int index)
{
	drawMeshFaceSelect_userData *data = userData;
	Mesh *me = data->me;
	MEdge *med = &me->medge[index];
	uintptr_t flags = (intptr_t) BLI_edgehash_lookup(data->eh, med->v1, med->v2);

	if (me->drawflag & ME_DRAWEDGES) {
		if ((me->drawflag & ME_HIDDENEDGES) || (flags & eEdge_Visible))
			return DM_DRAW_OPTION_NORMALLY;
		else
			return DM_DRAW_OPTION_SKIP;
	}
	else if (flags & eEdge_Select)
		return DM_DRAW_OPTION_NORMALLY;
	else
		return DM_DRAW_OPTION_SKIP;
}

static DMDrawOption draw_mesh_face_select__setSelectOpts(void *userData, int index)
{
	drawMeshFaceSelect_userData *data = userData;
	MEdge *med = &data->me->medge[index];
	uintptr_t flags = (intptr_t) BLI_edgehash_lookup(data->eh, med->v1, med->v2);

	return (flags & eEdge_Select) ? DM_DRAW_OPTION_NORMALLY : DM_DRAW_OPTION_SKIP;
}

/* draws unselected */
static DMDrawOption draw_mesh_face_select__drawFaceOptsInv(void *userData, int index)
{
	Mesh *me = (Mesh *)userData;

	MPoly *mpoly = &me->mpoly[index];
	if (!(mpoly->flag & ME_HIDE) && !(mpoly->flag & ME_FACE_SEL))
		return DM_DRAW_OPTION_NO_MCOL;  /* Don't set color */
	else
		return DM_DRAW_OPTION_SKIP;
}

static void draw_mesh_face_select(RegionView3D *rv3d, Mesh *me, DerivedMesh *dm)
{
	drawMeshFaceSelect_userData data;

	data.me = me;
	data.eh = get_tface_mesh_marked_edge_info(me);

	glEnable(GL_DEPTH_TEST);
	gpuDisableLighting();
	bglPolygonOffset(rv3d->dist, 1.0);

	/* Draw (Hidden) Edges */
	setlinestyle(1);
	UI_ThemeColor(TH_EDGE_FACESEL);
	gpuImmediateFormat_C4_V3(); /* XXX: jwilkins, C4 only because CCG age visualization may be enabled */
	dm->drawMappedEdges(dm, draw_mesh_face_select__setHiddenOpts, &data);
	gpuImmediateUnformat();
	setlinestyle(0);

	/* Draw Selected Faces */
	if (me->drawflag & ME_DRAWFACES) {
		glEnable(GL_BLEND);
		/* dull unselected faces so as not to get in the way of seeing color */
		gpuCurrentGray4f(0.376f, 0.250f);
		gpuImmediateFormat_V3();
		/* XXX: jwilkins, drawing without mesh colors, so setDrawOption that turns off color for unselected faces is redundant? */
		dm->drawMappedFaces(dm, draw_mesh_face_select__drawFaceOptsInv, NULL, NULL, me, 0);
		gpuImmediateUnformat();
		glDisable(GL_BLEND);
	}
	
	bglPolygonOffset(rv3d->dist, 1.0);

	/* Draw Stippled Outline for selected faces */
	gpuCurrentColor3x(CPACK_WHITE);
	setlinestyle(1);
	gpuImmediateFormat_C4_V3(); /* XXX: jwilkins, C4 only because CCG age visualization may be enabled */
	dm->drawMappedEdges(dm, draw_mesh_face_select__setSelectOpts, &data);
	gpuImmediateUnformat();
	setlinestyle(0);

	bglPolygonOffset(rv3d->dist, 0.0);  /* resets correctly now, even after calling accumulated offsets */

	BLI_edgehash_free(data.eh, NULL);
}

/***************************** Texture Drawing ******************************/

static Material *give_current_material_or_def(Object *ob, int matnr)
{
	extern Material defmaterial;  /* render module abuse... */
	Material *ma = give_current_material(ob, matnr);

	return ma ? ma : &defmaterial;
}

/* Icky globals, fix with userdata parameter */

static struct TextureDrawState {
	Object *ob;
	int is_lit, is_tex;
	int color_profile;
	unsigned char obcol[4];
} Gtexdraw = {NULL, 0, 0, 0, {0, 0, 0, 0}};

static int set_draw_settings_cached(int clearcache, MTFace *texface, Material *ma, struct TextureDrawState gtexdraw)
{
	static Material *c_ma;
	static int c_textured;
	static MTFace c_texface;
	static int c_backculled;
	static int c_badtex;
	static int c_lit;
	static int c_has_texface;

	Object *litob = NULL;  /* to get mode to turn off mipmap in painting mode */
	int backculled = GEMAT_BACKCULL;
	int alphablend = 0;
	int textured = 0;
	int lit = 0;
	int has_texface = texface != NULL;
	int need_set_tpage = FALSE;

	if (clearcache) {
		c_textured = c_lit = c_backculled = -1;
		memset(&c_texface, 0, sizeof(MTFace));
		c_badtex = 0;
		c_has_texface = -1;
	}
	else {
		textured = gtexdraw.is_tex;
		litob = gtexdraw.ob;
	}

	/* convert number of lights into boolean */
	if (gtexdraw.is_lit) lit = 1;

	if (ma) {
		alphablend = ma->game.alpha_blend;
		if (ma->mode & MA_SHLESS) lit = 0;
		backculled = ma->game.flag & GEMAT_BACKCULL;
	}

	if (texface) {
		textured = textured && (texface->tpage);

		/* no material, render alpha if texture has depth=32 */
		if (!ma && BKE_image_has_alpha(texface->tpage))
			alphablend = GPU_BLEND_ALPHA;
	}

	else
		textured = 0;

	if (backculled != c_backculled) {
		if (backculled) glEnable(GL_CULL_FACE);
		else glDisable(GL_CULL_FACE);

		c_backculled = backculled;
	}

	/* need to re-set tpage if textured flag changed or existsment of texface changed..  */
	need_set_tpage = textured != c_textured || has_texface != c_has_texface;
	/* ..or if settings inside texface were changed (if texface was used) */
	need_set_tpage |= texface && memcmp(&c_texface, texface, sizeof(c_texface));

	if (need_set_tpage) {
		if (textured) {
			c_badtex = !GPU_set_tpage(texface, !(litob->mode & OB_MODE_TEXTURE_PAINT), alphablend);
		}
		else {
			GPU_set_tpage(NULL, 0, 0);
			c_badtex = 0;
		}
		c_textured = textured;
		c_has_texface = has_texface;
		if (texface)
			memcpy(&c_texface, texface, sizeof(c_texface));
	}

	if (c_badtex) {
		lit = 0;
	}

	if (lit != c_lit || ma != c_ma) {
		if (lit) {
			float spec[4];
			if (!ma) ma = give_current_material_or_def(NULL, 0);  /* default material */

			spec[0] = ma->spec * ma->specr;
			spec[1] = ma->spec * ma->specg;
			spec[2] = ma->spec * ma->specb;
			spec[3] = 1.0;

			gpuMaterialfv(GL_FRONT_AND_BACK, GL_SPECULAR, spec);
			gpuColorMaterial(GL_FRONT_AND_BACK, GL_DIFFUSE);
			gpuMateriali(GL_FRONT_AND_BACK, GL_SHININESS, CLAMPIS(ma->har, 0, 128));
			gpuEnableLighting();
			gpuEnableColorMaterial();
		}
		else {
			gpuDisableLighting(); 
			gpuDisableColorMaterial();
		}

		c_lit = lit;
	}

	return c_badtex;
}

static void draw_textured_begin(Scene *scene, View3D *v3d, RegionView3D *rv3d, Object *ob)
{
	unsigned char obcol[4];
	int is_tex, solidtex;
	Mesh *me = ob->data;

	/* XXX scene->obedit warning */

	/* texture draw is abused for mask selection mode, do this so wire draw
	 * with face selection in weight paint is not lit. */
	if ((v3d->drawtype <= OB_WIRE) && (ob->mode & (OB_MODE_VERTEX_PAINT | OB_MODE_WEIGHT_PAINT))) {
		solidtex = FALSE;
		Gtexdraw.is_lit = 0;
	}
	else if (v3d->drawtype == OB_SOLID || ((ob->mode & OB_MODE_EDIT) && v3d->drawtype != OB_TEXTURE)) {
		/* draw with default lights in solid draw mode and edit mode */
		solidtex = TRUE;
		Gtexdraw.is_lit = -1;
	}
	else {
		/* draw with lights in the scene otherwise */
		solidtex = FALSE;
		Gtexdraw.is_lit = GPU_scene_object_lights(scene, ob, v3d->lay, rv3d->viewmat, !rv3d->is_persp);
	}
	
	rgba_float_to_uchar(obcol, ob->col);

	if (solidtex || v3d->drawtype == OB_TEXTURE) is_tex = 1;
	else is_tex = 0;

	Gtexdraw.ob = ob;
	Gtexdraw.is_tex = is_tex;

	Gtexdraw.color_profile = BKE_scene_check_color_management_enabled(scene);

	memcpy(Gtexdraw.obcol, obcol, sizeof(obcol));
	set_draw_settings_cached(1, NULL, NULL, Gtexdraw);
	glShadeModel(GL_SMOOTH);
	if (v3d->flag2 & V3D_BACKFACE_CULLING) {
		glEnable(GL_CULL_FACE);
		glCullFace(GL_BACK);
	}
	else {		
		glDisable(GL_CULL_FACE);
	}
	gpuLightModeli(GL_LIGHT_MODEL_TWO_SIDE, (me->flag & ME_TWOSIDED) ? GL_TRUE : GL_FALSE);
}

static void draw_textured_end(void)
{
	/* switch off textures */
	GPU_set_tpage(NULL, 0, 0);

	glShadeModel(GL_FLAT);
	glDisable(GL_CULL_FACE);

	/* XXX, bad patch - GPU_default_lights() calls
	 * glLightfv(GL_POSITION, ...) which
	 * is transformed by the current matrix... we
	 * need to make sure that matrix is identity.
	 * 
	 * It would be better if drawmesh.c kept track
	 * of and restored the light settings it changed.
	 *  - zr
	 */
	gpuPushMatrix();
	gpuLoadIdentity();	
	GPU_default_lights();
	gpuPopMatrix();
}

static DMDrawOption draw_tface__set_draw_legacy(MTFace *tface, int has_mcol, int matnr)
{
	Material *ma = give_current_material(Gtexdraw.ob, matnr + 1);
	int validtexture = 0;

	if (ma && (ma->game.flag & GEMAT_INVISIBLE))
		return DM_DRAW_OPTION_SKIP;

	validtexture = set_draw_settings_cached(0, tface, ma, Gtexdraw);

	if (tface && validtexture) {
		gpuCurrentColor3x(CPACK_MAGENTA);
		return DM_DRAW_OPTION_NO_MCOL; /* Don't set color */
	}
	else if (ma && (ma->shade_flag & MA_OBCOLOR)) {
		gpuCurrentColor3ubv(Gtexdraw.obcol);
		return DM_DRAW_OPTION_NO_MCOL; /* Don't set color */
	}
	else if (!has_mcol) {
		if (tface) {
			gpuCurrentColor3x(CPACK_WHITE);
		}
		else {
			if (ma) {
				float col[3];
				if (Gtexdraw.color_profile) linearrgb_to_srgb_v3_v3(col, &ma->r);
				else copy_v3_v3(col, &ma->r);
				
				gpuCurrentColor3fv(col);
			}
			else {
				gpuCurrentColor3x(CPACK_WHITE);
			}
		}
		return DM_DRAW_OPTION_NO_MCOL; /* Don't set color */
	}
	else {
		return DM_DRAW_OPTION_NORMALLY; /* Set color from mcol */
	}
}

static DMDrawOption draw_mcol__set_draw_legacy(MTFace *UNUSED(tface), int has_mcol, int UNUSED(matnr))
{
	if (has_mcol)
		return DM_DRAW_OPTION_NORMALLY;
	else
		return DM_DRAW_OPTION_NO_MCOL;
}

static DMDrawOption draw_tface__set_draw(MTFace *tface, int has_mcol, int matnr)
{
	Material *ma = give_current_material(Gtexdraw.ob, matnr + 1);

	if (ma && (ma->game.flag & GEMAT_INVISIBLE)) return 0;

	if (tface && set_draw_settings_cached(0, tface, ma, Gtexdraw)) {
		return DM_DRAW_OPTION_NO_MCOL; /* Don't set color */
	}
	else if (tface && (tface->mode & TF_OBCOL)) {
		return DM_DRAW_OPTION_NO_MCOL; /* Don't set color */
	}
	else if (!has_mcol) {
		/* XXX: this return value looks wrong (and doesn't match comment) */
		return DM_DRAW_OPTION_NORMALLY; /* Don't set color */
	}
	else {
		return DM_DRAW_OPTION_NORMALLY; /* Set color from mcol */
	}
}

static void update_tface_color_layer(DerivedMesh *dm)
{
	MTFace *tface = DM_get_tessface_data_layer(dm, CD_MTFACE);
	MFace *mface = dm->getTessFaceArray(dm);
	MCol *finalCol;
	int i, j;
	MCol *mcol = dm->getTessFaceDataArray(dm, CD_PREVIEW_MCOL);
	if (!mcol)
		mcol = dm->getTessFaceDataArray(dm, CD_MCOL);

	if (CustomData_has_layer(&dm->faceData, CD_TEXTURE_MCOL)) {
		finalCol = CustomData_get_layer(&dm->faceData, CD_TEXTURE_MCOL);
	}
	else {
		finalCol = MEM_mallocN(sizeof(MCol) * 4 * dm->getNumTessFaces(dm), "add_tface_color_layer");

		CustomData_add_layer(&dm->faceData, CD_TEXTURE_MCOL, CD_ASSIGN, finalCol, dm->numTessFaceData);
	}

	for (i = 0; i < dm->getNumTessFaces(dm); i++) {
		Material *ma = give_current_material(Gtexdraw.ob, mface[i].mat_nr + 1);

		if (ma && (ma->game.flag & GEMAT_INVISIBLE)) {
			if (mcol)
				memcpy(&finalCol[i * 4], &mcol[i * 4], sizeof(MCol) * 4);
			else
				for (j = 0; j < 4; j++) {
					finalCol[i * 4 + j].b = 255;
					finalCol[i * 4 + j].g = 255;
					finalCol[i * 4 + j].r = 255;
				}
		}
		else if (tface && set_draw_settings_cached(0, tface, ma, Gtexdraw)) {
			for (j = 0; j < 4; j++) {
				finalCol[i * 4 + j].b = 255;
				finalCol[i * 4 + j].g = 0;
				finalCol[i * 4 + j].r = 255;
			}
		}
		else if (tface && (tface->mode & TF_OBCOL)) {
			for (j = 0; j < 4; j++) {
				finalCol[i * 4 + j].b = FTOCHAR(Gtexdraw.obcol[0]);
				finalCol[i * 4 + j].g = FTOCHAR(Gtexdraw.obcol[1]);
				finalCol[i * 4 + j].r = FTOCHAR(Gtexdraw.obcol[2]);
			}
		}
		else if (!mcol) {
			if (tface) {
				for (j = 0; j < 4; j++) {
					finalCol[i * 4 + j].b = 255;
					finalCol[i * 4 + j].g = 255;
					finalCol[i * 4 + j].r = 255;
				}
			}
			else {
				float col[3];
				Material *ma = give_current_material(Gtexdraw.ob, mface[i].mat_nr + 1);
				
				if (ma) {
					if (Gtexdraw.color_profile) linearrgb_to_srgb_v3_v3(col, &ma->r);
					else copy_v3_v3(col, &ma->r);
					
					for (j = 0; j < 4; j++) {
						finalCol[i * 4 + j].b = FTOCHAR(col[0]);
						finalCol[i * 4 + j].g = FTOCHAR(col[1]);
						finalCol[i * 4 + j].r = FTOCHAR(col[2]);
					}
				}
				else
					for (j = 0; j < 4; j++) {
						finalCol[i * 4 + j].b = 255;
						finalCol[i * 4 + j].g = 255;
						finalCol[i * 4 + j].r = 255;
					}
			}
		}
		else {
			for (j = 0; j < 4; j++) {
				finalCol[i * 4 + j].r = mcol[i * 4 + j].r;
				finalCol[i * 4 + j].g = mcol[i * 4 + j].g;
				finalCol[i * 4 + j].b = mcol[i * 4 + j].b;
			}
		}
	}
}

static DMDrawOption draw_tface_mapped__set_draw(void *userData, int index)
{
	Mesh *me = (Mesh *)userData;

	/* array checked for NULL before calling */
	MPoly *mpoly = &me->mpoly[index];

	BLI_assert(index >= 0 && index < me->totpoly);

	if (mpoly->flag & ME_HIDE) {
		return DM_DRAW_OPTION_SKIP;
	}
	else {
		MTexPoly *tpoly = (me->mtpoly) ? &me->mtpoly[index] : NULL;
		MTFace mtf = {{{0}}};
		int matnr = mpoly->mat_nr;

		if (tpoly) {
			ME_MTEXFACE_CPY(&mtf, tpoly);
		}

		return draw_tface__set_draw(&mtf, (me->mloopcol != NULL), matnr);
	}
}

static DMDrawOption draw_em_tf_mapped__set_draw(void *userData, int index)
{
	drawEMTFMapped_userData *data = userData;
	BMEditMesh *em = data->em;
	BMFace *efa = EDBM_face_at_index(em, index);

	if (efa == NULL || BM_elem_flag_test(efa, BM_ELEM_HIDDEN)) {
		return DM_DRAW_OPTION_SKIP;
	}
	else {
		MTFace mtf = {{{0}}};
		int matnr = efa->mat_nr;

		if (data->has_mtface) {
			MTexPoly *tpoly = CustomData_bmesh_get(&em->bm->pdata, efa->head.data, CD_MTEXPOLY);
			ME_MTEXFACE_CPY(&mtf, tpoly);
		}

		return draw_tface__set_draw_legacy(data->has_mtface ? &mtf : NULL,
		                                   data->has_mcol, matnr);
	}
}

/* when face select is on, use face hidden flag */
static DMDrawOption wpaint__setSolidDrawOptions_facemask(Mesh *me, int index)
{
	MPoly *mp = &me->mpoly[index];

	return (mp->flag & ME_HIDE) ? DM_DRAW_OPTION_SKIP : DM_DRAW_OPTION_NORMALLY;
}

static void draw_mesh_text(Scene *scene, Object *ob, int glsl)
{
	Mesh *me = ob->data;
	DerivedMesh *ddm;
	MPoly *mp, *mface  = me->mpoly;
	MTexPoly *mtpoly   = me->mtpoly;
	MLoopUV *mloopuv   = me->mloopuv;
	MLoopUV *luv;
	MLoopCol *mloopcol = me->mloopcol;  /* why does mcol exist? */
	MLoopCol *lcol;

	bProperty *prop = BKE_bproperty_object_get(ob, "Text");
	GPUVertexAttribs gattribs;
	int a, totpoly = me->totpoly;

	/* fake values to pass to GPU_render_text() */
	MCol tmp_mcol[4]  = {{0}};
	MCol *tmp_mcol_pt  = mloopcol ? tmp_mcol : NULL;
	MTFace tmp_tf      = {{{0}}};

	/* don't draw without tfaces */
	if (!mtpoly || !mloopuv)
		return;

	/* don't draw when editing */
	if (ob->mode & OB_MODE_EDIT)
		return;
	else if (ob == OBACT)
		if (paint_facesel_test(ob) || paint_vertsel_test(ob))
			return;

	ddm = mesh_get_derived_deform(scene, ob, CD_MASK_BAREMESH);

	for (a = 0, mp = mface; a < totpoly; a++, mtpoly++, mp++) {
		short matnr = mp->mat_nr;
		int mf_smooth = mp->flag & ME_SMOOTH;
		Material *mat = me->mat[matnr];
		int mode = mat ? mat->game.flag : GEMAT_INVISIBLE;

		if (!(mode & GEMAT_INVISIBLE) && (mode & GEMAT_TEXT) && mp->totloop >= 3) {
			/* get the polygon as a tri/quad */
			int mp_vi[4];
			float v1[3], v2[3], v3[3], v4[3];
			char string[MAX_PROPSTRING];
			int characters, i, glattrib = -1, badtex = 0;


			/* TEXFACE */
			ME_MTEXFACE_CPY(&tmp_tf, mtpoly);

			if (glsl) {
				GPU_enable_material(matnr + 1, &gattribs);

				for (i = 0; i < gattribs.totlayer; i++) {
					if (gattribs.layer[i].type == CD_MTFACE) {
						glattrib = gattribs.layer[i].glindex;
						break;
					}
				}
			}
			else {
				badtex = set_draw_settings_cached(0, &tmp_tf, mat, Gtexdraw);
				if (badtex) {
					continue;
				}
			}

			mp_vi[0] = me->mloop[mp->loopstart + 0].v;
			mp_vi[1] = me->mloop[mp->loopstart + 1].v;
			mp_vi[2] = me->mloop[mp->loopstart + 2].v;
			mp_vi[3] = (mp->totloop >= 4) ? me->mloop[mp->loopstart + 3].v : 0;

			/* UV */
			luv = &mloopuv[mp->loopstart];
			copy_v2_v2(tmp_tf.uv[0], luv->uv); luv++;
			copy_v2_v2(tmp_tf.uv[1], luv->uv); luv++;
			copy_v2_v2(tmp_tf.uv[2], luv->uv); luv++;
			if (mp->totloop >= 4) {
				copy_v2_v2(tmp_tf.uv[3], luv->uv);
			}

			/* COLOR */
			if (mloopcol) {
				unsigned int totloop_clamp = MIN2(4, mp->totloop);
				unsigned int j;
				lcol = &mloopcol[mp->loopstart];

				for (j = 0; j < totloop_clamp; j++, lcol++) {
					MESH_MLOOPCOL_TO_MCOL(lcol, &tmp_mcol[j]);
				}
			}

			/* LOCATION */
			ddm->getVertCo(ddm, mp_vi[0], v1);
			ddm->getVertCo(ddm, mp_vi[1], v2);
			ddm->getVertCo(ddm, mp_vi[2], v3);
			if (mp->totloop >= 4) {
				ddm->getVertCo(ddm, mp_vi[3], v4);
			}



			/* The BM_FONT handling is in the gpu module, shared with the
			 * game engine, was duplicated previously */

			BKE_bproperty_set_valstr(prop, string);
			characters = strlen(string);
			
			if (!BKE_image_get_ibuf(mtpoly->tpage, NULL))
				characters = 0;

			if (!mf_smooth) {
				float nor[3];

				normal_tri_v3(nor, v1, v2, v3);

				gpuNormal3fv(nor);
			}

			GPU_render_text(&tmp_tf, mode, string, characters,
			                (unsigned int *)tmp_mcol_pt, v1, v2, v3, (mp->totloop >= 4 ? v4 : NULL), glattrib);
		}
	}

	ddm->release(ddm);
}

static int compareDrawOptions(void *userData, int cur_index, int next_index)
{
	drawTFace_userData *data = userData;

	if (data->mf && data->mf[cur_index].mat_nr != data->mf[next_index].mat_nr)
		return 0;

	if (data->tf && data->tf[cur_index].tpage != data->tf[next_index].tpage)
		return 0;

	return 1;
}

static int compareDrawOptionsEm(void *userData, int cur_index, int next_index)
{
	drawEMTFMapped_userData *data = userData;

	if (data->mf && data->mf[cur_index].mat_nr != data->mf[next_index].mat_nr)
		return 0;

	if (data->tf && data->tf[cur_index].tpage != data->tf[next_index].tpage)
		return 0;

	return 1;
}

static void draw_mesh_textured_old(Scene *scene, View3D *v3d, RegionView3D *rv3d,
                                   Object *ob, DerivedMesh *dm, const int draw_flags)
{
	Mesh *me = ob->data;
	
	/* correct for negative scale */
	if (ob->transflag & OB_NEG_SCALE) glFrontFace(GL_CW);
	else glFrontFace(GL_CCW);
	
	/* draw the textured mesh */
	draw_textured_begin(scene, v3d, rv3d, ob);

	gpuCurrentColor3x(CPACK_WHITE);

	if (ob->mode & OB_MODE_EDIT) {
		drawEMTFMapped_userData data;

		data.em = me->edit_btmesh;
		data.has_mcol = CustomData_has_layer(&me->edit_btmesh->bm->ldata, CD_MLOOPCOL);
		data.has_mtface = CustomData_has_layer(&me->edit_btmesh->bm->pdata, CD_MTEXPOLY);
		data.mf = DM_get_tessface_data_layer(dm, CD_MFACE);
		data.tf = DM_get_tessface_data_layer(dm, CD_MTFACE);

		dm->drawMappedFacesTex(dm, draw_em_tf_mapped__set_draw, compareDrawOptionsEm, &data);
	}
	else if (draw_flags & DRAW_FACE_SELECT) {
		if (ob->mode & OB_MODE_WEIGHT_PAINT) {
			gpuImmediateFormat_C4_V3();
			dm->drawMappedFaces(
				dm,
				wpaint__setSolidDrawOptions_facemask,
				GPU_enable_material,
				NULL,
				me,
				DM_DRAW_USE_COLORS|DM_DRAW_ALWAYS_SMOOTH);
			gpuImmediateUnformat();
		}
		else {
			dm->drawMappedFacesTex(
				dm,
				me->mpoly ? draw_tface_mapped__set_draw : NULL,
				NULL,
				me);
		}
	}
	else {
		if (GPU_buffer_legacy(dm)) {
			if (draw_flags & DRAW_MODIFIERS_PREVIEW)
				dm->drawFacesTex(dm, draw_mcol__set_draw_legacy, NULL, NULL);
			else 
				dm->drawFacesTex(dm, draw_tface__set_draw_legacy, NULL, NULL);
		}
		else {
			drawTFace_userData userData;

			update_tface_color_layer(dm);

			userData.mf = DM_get_tessface_data_layer(dm, CD_MFACE);
			userData.tf = DM_get_tessface_data_layer(dm, CD_MTFACE);

			dm->drawFacesTex(dm, draw_tface__set_draw, compareDrawOptions, &userData);
		}
	}

	/* draw game engine text hack */
	if (BKE_bproperty_object_get(ob, "Text"))
		draw_mesh_text(scene, ob, 0);

	draw_textured_end();
	
	/* draw edges and selected faces over textured mesh */
	if (!(ob == scene->obedit) && (draw_flags & DRAW_FACE_SELECT))
		draw_mesh_face_select(rv3d, me, dm);

	/* reset from negative scale correction */
	glFrontFace(GL_CCW);
}

/************************** NEW SHADING NODES ********************************/

typedef struct TexMatCallback {
	Scene *scene;
	Object *ob;
	Mesh *me;
	DerivedMesh *dm;
} TexMatCallback;

static void tex_mat_set_material_cb(void *UNUSED(userData), int mat_nr, void *attribs)
{
	/* all we have to do here is simply enable the GLSL material, but note
	 * that the GLSL code will give different result depending on the drawtype,
	 * in texture draw mode it will output the active texture node, in material
	 * draw mode it will show the full material. */
	GPU_enable_material(mat_nr, attribs);
}

static void tex_mat_set_texture_cb(void *userData, int mat_nr, void *attribs)
{
	/* texture draw mode without GLSL */
	TexMatCallback *data = (TexMatCallback *)userData;
	GPUVertexAttribs *gattribs = attribs;
	Image *ima;
	ImageUser *iuser;
	bNode *node;
	int texture_set = 0;

	/* draw image texture if we find one */
	if (ED_object_get_active_image(data->ob, mat_nr, &ima, &iuser, &node)) {
		/* get openl texture */
		int mipmap = 1;
		int bindcode = (ima) ? GPU_verify_image(ima, iuser, 0, 0, mipmap, FALSE) : 0;
		float zero[4] = {0.0f, 0.0f, 0.0f, 0.0f};

		if (bindcode) {
			NodeTexBase *texbase = node->storage;

			/* disable existing material */
			GPU_disable_material();
			gpuMaterialfv(GL_FRONT_AND_BACK, GL_DIFFUSE, zero);
			gpuMaterialfv(GL_FRONT_AND_BACK, GL_SPECULAR, zero);
			gpuMateriali(GL_FRONT_AND_BACK, GL_SHININESS, 0);

			/* bind texture */
			gpuColorMaterial(GL_FRONT_AND_BACK, GL_DIFFUSE);
			gpuEnableColorMaterial();
			glEnable(GL_TEXTURE_2D);

			glBindTexture(GL_TEXTURE_2D, ima->bindcode);
			gpuCurrentColor3x(CPACK_WHITE);

			gpuMatrixMode(GL_TEXTURE);
			gpuLoadMatrix(texbase->tex_mapping.mat);
			gpuMatrixMode(GL_MODELVIEW);

			/* use active UV texture layer */
			memset(gattribs, 0, sizeof(*gattribs));

			gattribs->layer[0].type = CD_MTFACE;
			gattribs->layer[0].name[0] = '\0';
			gattribs->layer[0].gltexco = 1;
			gattribs->totlayer = 1;

			texture_set = 1;
		}
	}

	if (!texture_set) {
		gpuMatrixMode(GL_TEXTURE);
		gpuLoadIdentity();
		gpuMatrixMode(GL_MODELVIEW);

		/* disable texture */
		glDisable(GL_TEXTURE_2D);
		gpuDisableColorMaterial();

		/* draw single color */
		GPU_enable_material(mat_nr, attribs);
	}
}

static int tex_mat_set_face_mesh_cb(void *userData, int index)
{
	/* faceselect mode face hiding */
	TexMatCallback *data = (TexMatCallback *)userData;
	Mesh *me = (Mesh *)data->me;
	MPoly *mp = &me->mpoly[index];

	return !(mp->flag & ME_HIDE);
}

static int tex_mat_set_face_editmesh_cb(void *userData, int index)
{
	/* editmode face hiding */
	TexMatCallback *data = (TexMatCallback *)userData;
	Mesh *me = (Mesh *)data->me;
	BMFace *efa = EDBM_face_at_index(me->edit_btmesh, index);

	return !BM_elem_flag_test(efa, BM_ELEM_HIDDEN);
}

<<<<<<< HEAD
void draw_mesh_textured(Scene *scene, View3D *v3d, RegionView3D *rv3d, Object *ob, DerivedMesh *dm, int draw_flags)
=======
void draw_mesh_textured(Scene *scene, View3D *v3d, RegionView3D *rv3d,
                        Object *ob, DerivedMesh *dm, const int draw_flags)
>>>>>>> 7748133b
{
	if ((!BKE_scene_use_new_shading_nodes(scene)) || (draw_flags & DRAW_MODIFIERS_PREVIEW)) {
		draw_mesh_textured_old(scene, v3d, rv3d, ob, dm, draw_flags);
		return;
	}
	else if (ob->mode & (OB_MODE_VERTEX_PAINT | OB_MODE_WEIGHT_PAINT)) {
		draw_mesh_paint(v3d, rv3d, ob, dm, draw_flags);
		return;
	}

	/* set opengl state for negative scale & color */
	if (ob->transflag & OB_NEG_SCALE) glFrontFace(GL_CW);
	else glFrontFace(GL_CCW);

	gpuEnableLighting();

	{
		Mesh *me = ob->data;
		TexMatCallback data = {scene, ob, me, dm};
		int (*set_face_cb)(void *, int);
		int glsl;
		
		/* face hiding callback depending on mode */
		if (ob == scene->obedit)
			set_face_cb = tex_mat_set_face_editmesh_cb;
		else if (draw_flags & DRAW_FACE_SELECT)
			set_face_cb = tex_mat_set_face_mesh_cb;
		else
			set_face_cb = NULL;

		/* test if we can use glsl */
		glsl = (v3d->drawtype == OB_MATERIAL) && GPU_glsl_support();

		GPU_begin_object_materials(v3d, rv3d, scene, ob, glsl, NULL);

		if (glsl) {
			/* draw glsl */
			dm->drawMappedFacesMat(dm,
			                       tex_mat_set_material_cb,
			                       set_face_cb, &data);
		}
		else {
			float zero[4] = {0.0f, 0.0f, 0.0f, 0.0f};

			/* draw textured */
			gpuMaterialfv(GL_FRONT_AND_BACK, GL_DIFFUSE, zero);
			gpuMaterialfv(GL_FRONT_AND_BACK, GL_SPECULAR, zero);
			gpuMateriali(GL_FRONT_AND_BACK, GL_SHININESS, 0);

			dm->drawMappedFacesMat(dm,
			                       tex_mat_set_texture_cb,
			                       set_face_cb, &data);
		}

		GPU_end_object_materials();
	}

	/* reset opengl state */
	gpuDisableColorMaterial();
	glDisable(GL_TEXTURE_2D);
	gpuDisableLighting();
	glBindTexture(GL_TEXTURE_2D, 0);
	glFrontFace(GL_CCW);

	gpuMatrixMode(GL_TEXTURE);
	gpuLoadIdentity();
	gpuMatrixMode(GL_MODELVIEW);

	/* faceselect mode drawing over textured mesh */
	if (!(ob == scene->obedit) && (draw_flags & DRAW_FACE_SELECT))
		draw_mesh_face_select(rv3d, ob->data, dm);
}

/* Vertex Paint and Weight Paint */

void draw_mesh_paint(View3D *v3d, RegionView3D *rv3d,
                     Object *ob, DerivedMesh *dm, const int draw_flags)
{
	DMSetDrawOptions facemask;
	Mesh *me = ob->data;
	const short do_light = (v3d->drawtype >= OB_SOLID);

	/* hide faces in face select mode */
	facemask = (draw_flags & DRAW_FACE_SELECT) ? wpaint__setSolidDrawOptions_facemask : NULL;

	if (ob->mode & OB_MODE_WEIGHT_PAINT) {

		if (do_light) {
			static const GLfloat spec[4] = {0.47f, 0.47f, 0.47f, 0.47f};

			/* enforce default material settings */
			GPU_enable_material(0, NULL);
		
			/* but set default spec */
			gpuMaterialfv(GL_FRONT_AND_BACK, GL_SPECULAR, spec);

			/* diffuse */
			gpuColorMaterial(GL_FRONT_AND_BACK, GL_DIFFUSE);
			gpuEnableLighting();
			gpuEnableColorMaterial();
		}

		if (do_light) {
			gpuImmediateFormat_C4_N3_V3();
		}
		else {
			gpuImmediateFormat_C4_V3();
		}

		dm->drawMappedFaces(
			dm,
			facemask,
			GPU_enable_material,
			NULL,
			me,
			DM_DRAW_USE_COLORS | DM_DRAW_ALWAYS_SMOOTH | (do_light ? DM_DRAW_USE_NORMALS : 0));

		gpuImmediateUnformat();

		if (do_light) {
			gpuDisableColorMaterial();
			gpuDisableLighting();

			GPU_disable_material();
		}
	}
	else if (ob->mode & OB_MODE_VERTEX_PAINT) {
		if (me->mloopcol) {
			gpuImmediateFormat_C4_V3();
			dm->drawMappedFaces(
				dm,
				facemask,
				GPU_enable_material,
				NULL,
				me,
				DM_DRAW_USE_COLORS | DM_DRAW_ALWAYS_SMOOTH);
			gpuImmediateUnformat();
		}
		else {
			gpuCurrentColor3x(CPACK_WHITE);
			gpuImmediateFormat_V3();
			dm->drawMappedFaces(
				dm,
				facemask,
				GPU_enable_material,
				NULL,
				me,
				DM_DRAW_ALWAYS_SMOOTH);
			gpuImmediateUnformat();
		}
	}

	/* draw face selection on top */
	if (draw_flags & DRAW_FACE_SELECT) {
		draw_mesh_face_select(rv3d, me, dm);
	}
	else if ((do_light == FALSE) || (ob->dtx & OB_DRAWWIRE)) {

		/* weight paint in solid mode, special case. focus on making the weights clear
		 * rather than the shading, this is also forced in wire view */

		bglPolygonOffset(rv3d->dist, 1.0);
		glDepthMask(0);  /* disable write in zbuffer, selected edge wires show better */

		glEnable(GL_BLEND);
		gpuCurrentColor4x(CPACK_WHITE, 0.376f);
		glEnable(GL_LINE_STIPPLE);
		glLineStipple(1, 0xAAAA);

		dm->drawEdges(dm, 1, 1);

		bglPolygonOffset(rv3d->dist, 0.0);
		glDepthMask(1);
		glDisable(GL_LINE_STIPPLE);
		glDisable(GL_BLEND);
	}
}
<|MERGE_RESOLUTION|>--- conflicted
+++ resolved
@@ -967,12 +967,8 @@
 	return !BM_elem_flag_test(efa, BM_ELEM_HIDDEN);
 }
 
-<<<<<<< HEAD
-void draw_mesh_textured(Scene *scene, View3D *v3d, RegionView3D *rv3d, Object *ob, DerivedMesh *dm, int draw_flags)
-=======
 void draw_mesh_textured(Scene *scene, View3D *v3d, RegionView3D *rv3d,
-                        Object *ob, DerivedMesh *dm, const int draw_flags)
->>>>>>> 7748133b
+                        Object *ob, DerivedMesh *dm, int draw_flags)
 {
 	if ((!BKE_scene_use_new_shading_nodes(scene)) || (draw_flags & DRAW_MODIFIERS_PREVIEW)) {
 		draw_mesh_textured_old(scene, v3d, rv3d, ob, dm, draw_flags);
@@ -1049,7 +1045,7 @@
 /* Vertex Paint and Weight Paint */
 
 void draw_mesh_paint(View3D *v3d, RegionView3D *rv3d,
-                     Object *ob, DerivedMesh *dm, const int draw_flags)
+                     Object *ob, DerivedMesh *dm, int draw_flags)
 {
 	DMSetDrawOptions facemask;
 	Mesh *me = ob->data;
