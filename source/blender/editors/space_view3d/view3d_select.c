/* SPDX-License-Identifier: GPL-2.0-or-later
 * Copyright 2008 Blender Foundation. All rights reserved. */

/** \file
 * \ingroup spview3d
 */

#include <float.h>
#include <math.h>
#include <stdio.h>
#include <string.h>

#include "DNA_action_types.h"
#include "DNA_armature_types.h"
#include "DNA_curve_types.h"
#include "DNA_gpencil_types.h"
#include "DNA_mesh_types.h"
#include "DNA_meshdata_types.h"
#include "DNA_meta_types.h"
#include "DNA_object_types.h"
#include "DNA_scene_types.h"
#include "DNA_tracking_types.h"

#include "MEM_guardedalloc.h"

#include "BLI_array.h"
#include "BLI_bitmap.h"
#include "BLI_lasso_2d.h"
#include "BLI_linklist.h"
#include "BLI_listbase.h"
#include "BLI_math.h"
#include "BLI_rect.h"
#include "BLI_string.h"
#include "BLI_utildefines.h"

#ifdef __BIG_ENDIAN__
#  include "BLI_endian_switch.h"
#endif

/* vertex box select */
#include "BKE_global.h"
#include "BKE_main.h"
#include "IMB_imbuf.h"
#include "IMB_imbuf_types.h"

#include "BKE_action.h"
#include "BKE_armature.h"
#include "BKE_context.h"
#include "BKE_curve.h"
#include "BKE_editmesh.h"
#include "BKE_layer.h"
#include "BKE_mball.h"
#include "BKE_mesh.h"
#include "BKE_object.h"
#include "BKE_paint.h"
#include "BKE_scene.h"
#include "BKE_tracking.h"
#include "BKE_workspace.h"

#include "DEG_depsgraph.h"

#include "WM_api.h"
#include "WM_toolsystem.h"
#include "WM_types.h"

#include "RNA_access.h"
#include "RNA_define.h"
#include "RNA_enum_types.h"

#include "ED_armature.h"
#include "ED_curve.h"
#include "ED_gpencil.h"
#include "ED_lattice.h"
#include "ED_mball.h"
#include "ED_mesh.h"
#include "ED_object.h"
#include "ED_outliner.h"
#include "ED_particle.h"
#include "ED_screen.h"
#include "ED_sculpt.h"
#include "ED_select_utils.h"

#include "UI_interface.h"
#include "UI_resources.h"

#include "GPU_matrix.h"
#include "GPU_select.h"

#include "DEG_depsgraph.h"
#include "DEG_depsgraph_query.h"

#include "DRW_engine.h"
#include "DRW_select_buffer.h"

#include "view3d_intern.h" /* own include */

// #include "PIL_time_utildefines.h"

/* -------------------------------------------------------------------- */
/** \name Public Utilities
 * \{ */

float ED_view3d_select_dist_px(void)
{
  return 75.0f * U.pixelsize;
}

void ED_view3d_viewcontext_init(bContext *C, ViewContext *vc, Depsgraph *depsgraph)
{
  /* TODO: should return whether there is valid context to continue. */

  memset(vc, 0, sizeof(ViewContext));
  vc->C = C;
  vc->region = CTX_wm_region(C);
  vc->bmain = CTX_data_main(C);
  vc->depsgraph = depsgraph;
  vc->scene = CTX_data_scene(C);
  vc->view_layer = CTX_data_view_layer(C);
  vc->v3d = CTX_wm_view3d(C);
  vc->win = CTX_wm_window(C);
  vc->rv3d = CTX_wm_region_view3d(C);
  vc->obact = CTX_data_active_object(C);
  vc->obedit = CTX_data_edit_object(C);
}

void ED_view3d_viewcontext_init_object(ViewContext *vc, Object *obact)
{
  vc->obact = obact;
  if (vc->obedit) {
    BLI_assert(BKE_object_is_in_editmode(obact));
    vc->obedit = obact;
    if (vc->em) {
      vc->em = BKE_editmesh_from_object(vc->obedit);
    }
  }
}

/** \} */

/* -------------------------------------------------------------------- */
/** \name Internal Object Utilities
 * \{ */

static bool object_deselect_all_visible(ViewLayer *view_layer, View3D *v3d)
{
  bool changed = false;
  LISTBASE_FOREACH (Base *, base, &view_layer->object_bases) {
    if (base->flag & BASE_SELECTED) {
      if (BASE_SELECTABLE(v3d, base)) {
        ED_object_base_select(base, BA_DESELECT);
        changed = true;
      }
    }
  }
  return changed;
}

/* deselect all except b */
static bool object_deselect_all_except(ViewLayer *view_layer, Base *b)
{
  bool changed = false;
  LISTBASE_FOREACH (Base *, base, &view_layer->object_bases) {
    if (base->flag & BASE_SELECTED) {
      if (b != base) {
        ED_object_base_select(base, BA_DESELECT);
        changed = true;
      }
    }
  }
  return changed;
}

/** \} */

/* -------------------------------------------------------------------- */
/** \name Internal Edit-Mesh Select Buffer Wrapper
 *
 * Avoid duplicate code when using edit-mode selection,
 * actual logic is handled outside of this function.
 *
 * \note Currently this #EDBMSelectID_Context which is mesh specific
 * however the logic could also be used for non-meshes too.
 *
 * \{ */

struct EditSelectBuf_Cache {
  BLI_bitmap *select_bitmap;
};

static void editselect_buf_cache_init(ViewContext *vc, short select_mode)
{
  if (vc->obedit) {
    uint bases_len = 0;
    Base **bases = BKE_view_layer_array_from_bases_in_edit_mode(
        vc->view_layer, vc->v3d, &bases_len);

    DRW_select_buffer_context_create(bases, bases_len, select_mode);
    MEM_freeN(bases);
  }
  else {
    /* Use for paint modes, currently only a single object at a time. */
    if (vc->obact) {
      Base *base = BKE_view_layer_base_find(vc->view_layer, vc->obact);
      DRW_select_buffer_context_create(&base, 1, select_mode);
    }
  }
}

static void editselect_buf_cache_free(struct EditSelectBuf_Cache *esel)
{
  MEM_SAFE_FREE(esel->select_bitmap);
}

static void editselect_buf_cache_free_voidp(void *esel_voidp)
{
  editselect_buf_cache_free(esel_voidp);
  MEM_freeN(esel_voidp);
}

static void editselect_buf_cache_init_with_generic_userdata(wmGenericUserData *wm_userdata,
                                                            ViewContext *vc,
                                                            short select_mode)
{
  struct EditSelectBuf_Cache *esel = MEM_callocN(sizeof(*esel), __func__);
  wm_userdata->data = esel;
  wm_userdata->free_fn = editselect_buf_cache_free_voidp;
  wm_userdata->use_free = true;
  editselect_buf_cache_init(vc, select_mode);
}

/** \} */

/* -------------------------------------------------------------------- */
/** \name Internal Edit-Mesh Utilities
 * \{ */

static bool edbm_backbuf_check_and_select_verts(struct EditSelectBuf_Cache *esel,
                                                Depsgraph *depsgraph,
                                                Object *ob,
                                                BMEditMesh *em,
                                                const eSelectOp sel_op)
{
  BMVert *eve;
  BMIter iter;
  bool changed = false;

  const BLI_bitmap *select_bitmap = esel->select_bitmap;
  uint index = DRW_select_buffer_context_offset_for_object_elem(depsgraph, ob, SCE_SELECT_VERTEX);
  if (index == 0) {
    return false;
  }

  index -= 1;
  BM_ITER_MESH (eve, &iter, em->bm, BM_VERTS_OF_MESH) {
    if (!BM_elem_flag_test(eve, BM_ELEM_HIDDEN)) {
      const bool is_select = BM_elem_flag_test(eve, BM_ELEM_SELECT);
      const bool is_inside = BLI_BITMAP_TEST_BOOL(select_bitmap, index);
      const int sel_op_result = ED_select_op_action_deselected(sel_op, is_select, is_inside);
      if (sel_op_result != -1) {
        BM_vert_select_set(em->bm, eve, sel_op_result);
        changed = true;
      }
    }
    index++;
  }
  return changed;
}

static bool edbm_backbuf_check_and_select_edges(struct EditSelectBuf_Cache *esel,
                                                Depsgraph *depsgraph,
                                                Object *ob,
                                                BMEditMesh *em,
                                                const eSelectOp sel_op)
{
  BMEdge *eed;
  BMIter iter;
  bool changed = false;

  const BLI_bitmap *select_bitmap = esel->select_bitmap;
  uint index = DRW_select_buffer_context_offset_for_object_elem(depsgraph, ob, SCE_SELECT_EDGE);
  if (index == 0) {
    return false;
  }

  index -= 1;
  BM_ITER_MESH (eed, &iter, em->bm, BM_EDGES_OF_MESH) {
    if (!BM_elem_flag_test(eed, BM_ELEM_HIDDEN)) {
      const bool is_select = BM_elem_flag_test(eed, BM_ELEM_SELECT);
      const bool is_inside = BLI_BITMAP_TEST_BOOL(select_bitmap, index);
      const int sel_op_result = ED_select_op_action_deselected(sel_op, is_select, is_inside);
      if (sel_op_result != -1) {
        BM_edge_select_set(em->bm, eed, sel_op_result);
        changed = true;
      }
    }
    index++;
  }
  return changed;
}

static bool edbm_backbuf_check_and_select_faces(struct EditSelectBuf_Cache *esel,
                                                Depsgraph *depsgraph,
                                                Object *ob,
                                                BMEditMesh *em,
                                                const eSelectOp sel_op)
{
  BMFace *efa;
  BMIter iter;
  bool changed = false;

  const BLI_bitmap *select_bitmap = esel->select_bitmap;
  uint index = DRW_select_buffer_context_offset_for_object_elem(depsgraph, ob, SCE_SELECT_FACE);
  if (index == 0) {
    return false;
  }

  index -= 1;
  BM_ITER_MESH (efa, &iter, em->bm, BM_FACES_OF_MESH) {
    if (!BM_elem_flag_test(efa, BM_ELEM_HIDDEN)) {
      const bool is_select = BM_elem_flag_test(efa, BM_ELEM_SELECT);
      const bool is_inside = BLI_BITMAP_TEST_BOOL(select_bitmap, index);
      const int sel_op_result = ED_select_op_action_deselected(sel_op, is_select, is_inside);
      if (sel_op_result != -1) {
        BM_face_select_set(em->bm, efa, sel_op_result);
        changed = true;
      }
    }
    index++;
  }
  return changed;
}

/* object mode, edbm_ prefix is confusing here, rename? */
static bool edbm_backbuf_check_and_select_verts_obmode(Mesh *me,
                                                       struct EditSelectBuf_Cache *esel,
                                                       const eSelectOp sel_op)
{
  MVert *mv = me->mvert;
  uint index;
  bool changed = false;

  const BLI_bitmap *select_bitmap = esel->select_bitmap;

  if (mv) {
    for (index = 0; index < me->totvert; index++, mv++) {
      if (!(mv->flag & ME_HIDE)) {
        const bool is_select = mv->flag & SELECT;
        const bool is_inside = BLI_BITMAP_TEST_BOOL(select_bitmap, index);
        const int sel_op_result = ED_select_op_action_deselected(sel_op, is_select, is_inside);
        if (sel_op_result != -1) {
          SET_FLAG_FROM_TEST(mv->flag, sel_op_result, SELECT);
          changed = true;
        }
      }
    }
  }
  return changed;
}

/* object mode, edbm_ prefix is confusing here, rename? */
static bool edbm_backbuf_check_and_select_faces_obmode(Mesh *me,
                                                       struct EditSelectBuf_Cache *esel,
                                                       const eSelectOp sel_op)
{
  MPoly *mpoly = me->mpoly;
  uint index;
  bool changed = false;

  const BLI_bitmap *select_bitmap = esel->select_bitmap;

  if (mpoly) {
    for (index = 0; index < me->totpoly; index++, mpoly++) {
      if (!(mpoly->flag & ME_HIDE)) {
        const bool is_select = mpoly->flag & ME_FACE_SEL;
        const bool is_inside = BLI_BITMAP_TEST_BOOL(select_bitmap, index);
        const int sel_op_result = ED_select_op_action_deselected(sel_op, is_select, is_inside);
        if (sel_op_result != -1) {
          SET_FLAG_FROM_TEST(mpoly->flag, sel_op_result, ME_FACE_SEL);
          changed = true;
        }
      }
    }
  }
  return changed;
}

/** \} */

/* -------------------------------------------------------------------- */
/** \name Lasso Select
 * \{ */

typedef struct LassoSelectUserData {
  ViewContext *vc;
  const rcti *rect;
  const rctf *rect_fl;
  rctf _rect_fl;
  const int (*mcoords)[2];
  int mcoords_len;
  eSelectOp sel_op;
  eBezTriple_Flag select_flag;

  /* runtime */
  int pass;
  bool is_done;
  bool is_changed;
} LassoSelectUserData;

static void view3d_userdata_lassoselect_init(LassoSelectUserData *r_data,
                                             ViewContext *vc,
                                             const rcti *rect,
                                             const int (*mcoords)[2],
                                             const int mcoords_len,
                                             const eSelectOp sel_op)
{
  r_data->vc = vc;

  r_data->rect = rect;
  r_data->rect_fl = &r_data->_rect_fl;
  BLI_rctf_rcti_copy(&r_data->_rect_fl, rect);

  r_data->mcoords = mcoords;
  r_data->mcoords_len = mcoords_len;
  r_data->sel_op = sel_op;
  /* SELECT by default, but can be changed if needed (only few cases use and respect this). */
  r_data->select_flag = SELECT;

  /* runtime */
  r_data->pass = 0;
  r_data->is_done = false;
  r_data->is_changed = false;
}

static bool view3d_selectable_data(bContext *C)
{
  Object *ob = CTX_data_active_object(C);

  if (!ED_operator_region_view3d_active(C)) {
    return 0;
  }

  if (ob) {
    if (ob->mode & OB_MODE_EDIT) {
      if (ob->type == OB_FONT) {
        return 0;
      }
    }
    else {
      if ((ob->mode & (OB_MODE_VERTEX_PAINT | OB_MODE_WEIGHT_PAINT | OB_MODE_TEXTURE_PAINT)) &&
          !BKE_paint_select_elem_test(ob)) {
        return 0;
      }
    }
  }

  return 1;
}

/* helper also for box_select */
static bool edge_fully_inside_rect(const rctf *rect, const float v1[2], const float v2[2])
{
  return BLI_rctf_isect_pt_v(rect, v1) && BLI_rctf_isect_pt_v(rect, v2);
}

static bool edge_inside_rect(const rctf *rect, const float v1[2], const float v2[2])
{
  int d1, d2, d3, d4;

  /* check points in rect */
  if (edge_fully_inside_rect(rect, v1, v2)) {
    return 1;
  }

  /* check points completely out rect */
  if (v1[0] < rect->xmin && v2[0] < rect->xmin) {
    return 0;
  }
  if (v1[0] > rect->xmax && v2[0] > rect->xmax) {
    return 0;
  }
  if (v1[1] < rect->ymin && v2[1] < rect->ymin) {
    return 0;
  }
  if (v1[1] > rect->ymax && v2[1] > rect->ymax) {
    return 0;
  }

  /* simple check lines intersecting. */
  d1 = (v1[1] - v2[1]) * (v1[0] - rect->xmin) + (v2[0] - v1[0]) * (v1[1] - rect->ymin);
  d2 = (v1[1] - v2[1]) * (v1[0] - rect->xmin) + (v2[0] - v1[0]) * (v1[1] - rect->ymax);
  d3 = (v1[1] - v2[1]) * (v1[0] - rect->xmax) + (v2[0] - v1[0]) * (v1[1] - rect->ymax);
  d4 = (v1[1] - v2[1]) * (v1[0] - rect->xmax) + (v2[0] - v1[0]) * (v1[1] - rect->ymin);

  if (d1 < 0 && d2 < 0 && d3 < 0 && d4 < 0) {
    return 0;
  }
  if (d1 > 0 && d2 > 0 && d3 > 0 && d4 > 0) {
    return 0;
  }

  return 1;
}

static void do_lasso_select_pose__do_tag(void *userData,
                                         struct bPoseChannel *pchan,
                                         const float screen_co_a[2],
                                         const float screen_co_b[2])
{
  LassoSelectUserData *data = userData;
  const bArmature *arm = data->vc->obact->data;
  if (!PBONE_SELECTABLE(arm, pchan->bone)) {
    return;
  }

  if (BLI_rctf_isect_segment(data->rect_fl, screen_co_a, screen_co_b) &&
      BLI_lasso_is_edge_inside(
          data->mcoords, data->mcoords_len, UNPACK2(screen_co_a), UNPACK2(screen_co_b), INT_MAX)) {
    pchan->bone->flag |= BONE_DONE;
    data->is_changed = true;
  }
}
static void do_lasso_tag_pose(ViewContext *vc,
                              Object *ob,
                              const int mcoords[][2],
                              const int mcoords_len)
{
  ViewContext vc_tmp;
  LassoSelectUserData data;
  rcti rect;

  if ((ob->type != OB_ARMATURE) || (ob->pose == NULL)) {
    return;
  }

  vc_tmp = *vc;
  vc_tmp.obact = ob;

  BLI_lasso_boundbox(&rect, mcoords, mcoords_len);

  view3d_userdata_lassoselect_init(&data, vc, &rect, mcoords, mcoords_len, 0);

  ED_view3d_init_mats_rv3d(vc_tmp.obact, vc->rv3d);

  /* Treat bones as clipped segments (no joints). */
  pose_foreachScreenBone(&vc_tmp,
                         do_lasso_select_pose__do_tag,
                         &data,
                         V3D_PROJ_TEST_CLIP_DEFAULT | V3D_PROJ_TEST_CLIP_CONTENT_DEFAULT);
}

static bool do_lasso_select_objects(ViewContext *vc,
                                    const int mcoords[][2],
                                    const int mcoords_len,
                                    const eSelectOp sel_op)
{
  View3D *v3d = vc->v3d;
  Base *base;

  bool changed = false;
  if (SEL_OP_USE_PRE_DESELECT(sel_op)) {
    changed |= object_deselect_all_visible(vc->view_layer, vc->v3d);
  }

  for (base = vc->view_layer->object_bases.first; base; base = base->next) {
    if (BASE_SELECTABLE(v3d, base)) { /* Use this to avoid unnecessary lasso look-ups. */
      const bool is_select = base->flag & BASE_SELECTED;
      const bool is_inside = ((ED_view3d_project_base(vc->region, base) == V3D_PROJ_RET_OK) &&
                              BLI_lasso_is_point_inside(
                                  mcoords, mcoords_len, base->sx, base->sy, IS_CLIPPED));
      const int sel_op_result = ED_select_op_action_deselected(sel_op, is_select, is_inside);
      if (sel_op_result != -1) {
        ED_object_base_select(base, sel_op_result ? BA_SELECT : BA_DESELECT);
        changed = true;
      }
    }
  }

  if (changed) {
    DEG_id_tag_update(&vc->scene->id, ID_RECALC_SELECT);
    WM_main_add_notifier(NC_SCENE | ND_OB_SELECT, vc->scene);
  }
  return changed;
}

/**
 * Use for lasso & box select.
 */
static Base **do_pose_tag_select_op_prepare(ViewContext *vc, uint *r_bases_len)
{
  Base **bases = NULL;
  BLI_array_declare(bases);
  FOREACH_BASE_IN_MODE_BEGIN (vc->view_layer, vc->v3d, OB_ARMATURE, OB_MODE_POSE, base_iter) {
    Object *ob_iter = base_iter->object;
    bArmature *arm = ob_iter->data;
    LISTBASE_FOREACH (bPoseChannel *, pchan, &ob_iter->pose->chanbase) {
      Bone *bone = pchan->bone;
      bone->flag &= ~BONE_DONE;
    }
    arm->id.tag |= LIB_TAG_DOIT;
    ob_iter->id.tag &= ~LIB_TAG_DOIT;
    BLI_array_append(bases, base_iter);
  }
  FOREACH_BASE_IN_MODE_END;
  *r_bases_len = BLI_array_len(bases);
  return bases;
}

static bool do_pose_tag_select_op_exec(Base **bases, const uint bases_len, const eSelectOp sel_op)
{
  bool changed_multi = false;

  if (SEL_OP_USE_PRE_DESELECT(sel_op)) {
    for (int i = 0; i < bases_len; i++) {
      Base *base_iter = bases[i];
      Object *ob_iter = base_iter->object;
      if (ED_pose_deselect_all(ob_iter, SEL_DESELECT, false)) {
        ED_pose_bone_select_tag_update(ob_iter);
        changed_multi = true;
      }
    }
  }

  for (int i = 0; i < bases_len; i++) {
    Base *base_iter = bases[i];
    Object *ob_iter = base_iter->object;
    bArmature *arm = ob_iter->data;

    /* Don't handle twice. */
    if (arm->id.tag & LIB_TAG_DOIT) {
      arm->id.tag &= ~LIB_TAG_DOIT;
    }
    else {
      continue;
    }

    bool changed = true;
    LISTBASE_FOREACH (bPoseChannel *, pchan, &ob_iter->pose->chanbase) {
      Bone *bone = pchan->bone;
      if ((bone->flag & BONE_UNSELECTABLE) == 0) {
        const bool is_select = bone->flag & BONE_SELECTED;
        const bool is_inside = bone->flag & BONE_DONE;
        const int sel_op_result = ED_select_op_action_deselected(sel_op, is_select, is_inside);
        if (sel_op_result != -1) {
          SET_FLAG_FROM_TEST(bone->flag, sel_op_result, BONE_SELECTED);
          if (sel_op_result == 0) {
            if (arm->act_bone == bone) {
              arm->act_bone = NULL;
            }
          }
          changed = true;
        }
      }
    }
    if (changed) {
      ED_pose_bone_select_tag_update(ob_iter);
      changed_multi = true;
    }
  }
  return changed_multi;
}

static bool do_lasso_select_pose(ViewContext *vc,
                                 const int mcoords[][2],
                                 const int mcoords_len,
                                 const eSelectOp sel_op)
{
  uint bases_len;
  Base **bases = do_pose_tag_select_op_prepare(vc, &bases_len);

  for (int i = 0; i < bases_len; i++) {
    Base *base_iter = bases[i];
    Object *ob_iter = base_iter->object;
    do_lasso_tag_pose(vc, ob_iter, mcoords, mcoords_len);
  }

  const bool changed_multi = do_pose_tag_select_op_exec(bases, bases_len, sel_op);
  if (changed_multi) {
    DEG_id_tag_update(&vc->scene->id, ID_RECALC_SELECT);
    WM_main_add_notifier(NC_SCENE | ND_OB_SELECT, vc->scene);
  }

  MEM_freeN(bases);
  return changed_multi;
}

static void do_lasso_select_mesh__doSelectVert(void *userData,
                                               BMVert *eve,
                                               const float screen_co[2],
                                               int UNUSED(index))
{
  LassoSelectUserData *data = userData;
  const bool is_select = BM_elem_flag_test(eve, BM_ELEM_SELECT);
  const bool is_inside =
      (BLI_rctf_isect_pt_v(data->rect_fl, screen_co) &&
       BLI_lasso_is_point_inside(
           data->mcoords, data->mcoords_len, screen_co[0], screen_co[1], IS_CLIPPED));
  const int sel_op_result = ED_select_op_action_deselected(data->sel_op, is_select, is_inside);
  if (sel_op_result != -1) {
    BM_vert_select_set(data->vc->em->bm, eve, sel_op_result);
    data->is_changed = true;
  }
}
struct LassoSelectUserData_ForMeshEdge {
  LassoSelectUserData *data;
  struct EditSelectBuf_Cache *esel;
  uint backbuf_offset;
};
static void do_lasso_select_mesh__doSelectEdge_pass0(void *user_data,
                                                     BMEdge *eed,
                                                     const float screen_co_a[2],
                                                     const float screen_co_b[2],
                                                     int index)
{
  struct LassoSelectUserData_ForMeshEdge *data_for_edge = user_data;
  LassoSelectUserData *data = data_for_edge->data;
  bool is_visible = true;
  if (data_for_edge->backbuf_offset) {
    uint bitmap_inedx = data_for_edge->backbuf_offset + index - 1;
    is_visible = BLI_BITMAP_TEST_BOOL(data_for_edge->esel->select_bitmap, bitmap_inedx);
  }

  const bool is_select = BM_elem_flag_test(eed, BM_ELEM_SELECT);
  const bool is_inside =
      (is_visible && edge_fully_inside_rect(data->rect_fl, screen_co_a, screen_co_b) &&
       BLI_lasso_is_point_inside(
           data->mcoords, data->mcoords_len, UNPACK2(screen_co_a), IS_CLIPPED) &&
       BLI_lasso_is_point_inside(
           data->mcoords, data->mcoords_len, UNPACK2(screen_co_b), IS_CLIPPED));
  const int sel_op_result = ED_select_op_action_deselected(data->sel_op, is_select, is_inside);
  if (sel_op_result != -1) {
    BM_edge_select_set(data->vc->em->bm, eed, sel_op_result);
    data->is_done = true;
    data->is_changed = true;
  }
}
static void do_lasso_select_mesh__doSelectEdge_pass1(void *user_data,
                                                     BMEdge *eed,
                                                     const float screen_co_a[2],
                                                     const float screen_co_b[2],
                                                     int index)
{
  struct LassoSelectUserData_ForMeshEdge *data_for_edge = user_data;
  LassoSelectUserData *data = data_for_edge->data;
  bool is_visible = true;
  if (data_for_edge->backbuf_offset) {
    uint bitmap_inedx = data_for_edge->backbuf_offset + index - 1;
    is_visible = BLI_BITMAP_TEST_BOOL(data_for_edge->esel->select_bitmap, bitmap_inedx);
  }

  const bool is_select = BM_elem_flag_test(eed, BM_ELEM_SELECT);
  const bool is_inside = (is_visible && BLI_lasso_is_edge_inside(data->mcoords,
                                                                 data->mcoords_len,
                                                                 UNPACK2(screen_co_a),
                                                                 UNPACK2(screen_co_b),
                                                                 IS_CLIPPED));
  const int sel_op_result = ED_select_op_action_deselected(data->sel_op, is_select, is_inside);
  if (sel_op_result != -1) {
    BM_edge_select_set(data->vc->em->bm, eed, sel_op_result);
    data->is_changed = true;
  }
}

static void do_lasso_select_mesh__doSelectFace(void *userData,
                                               BMFace *efa,
                                               const float screen_co[2],
                                               int UNUSED(index))
{
  LassoSelectUserData *data = userData;
  const bool is_select = BM_elem_flag_test(efa, BM_ELEM_SELECT);
  const bool is_inside =
      (BLI_rctf_isect_pt_v(data->rect_fl, screen_co) &&
       BLI_lasso_is_point_inside(
           data->mcoords, data->mcoords_len, screen_co[0], screen_co[1], IS_CLIPPED));
  const int sel_op_result = ED_select_op_action_deselected(data->sel_op, is_select, is_inside);
  if (sel_op_result != -1) {
    BM_face_select_set(data->vc->em->bm, efa, sel_op_result);
    data->is_changed = true;
  }
}

static bool do_lasso_select_mesh(ViewContext *vc,
                                 wmGenericUserData *wm_userdata,
                                 const int mcoords[][2],
                                 const int mcoords_len,
                                 const eSelectOp sel_op)
{
  LassoSelectUserData data;
  ToolSettings *ts = vc->scene->toolsettings;
  rcti rect;

  /* set editmesh */
  vc->em = BKE_editmesh_from_object(vc->obedit);

  BLI_lasso_boundbox(&rect, mcoords, mcoords_len);

  view3d_userdata_lassoselect_init(&data, vc, &rect, mcoords, mcoords_len, sel_op);

  if (SEL_OP_USE_PRE_DESELECT(sel_op)) {
    if (vc->em->bm->totvertsel) {
      EDBM_flag_disable_all(vc->em, BM_ELEM_SELECT);
      data.is_changed = true;
    }
  }

  /* for non zbuf projections, don't change the GL state */
  ED_view3d_init_mats_rv3d(vc->obedit, vc->rv3d);

  GPU_matrix_set(vc->rv3d->viewmat);

  const bool use_zbuf = !XRAY_FLAG_ENABLED(vc->v3d);

  struct EditSelectBuf_Cache *esel = wm_userdata->data;
  if (use_zbuf) {
    if (wm_userdata->data == NULL) {
      editselect_buf_cache_init_with_generic_userdata(wm_userdata, vc, ts->selectmode);
      esel = wm_userdata->data;
      esel->select_bitmap = DRW_select_buffer_bitmap_from_poly(
          vc->depsgraph, vc->region, vc->v3d, mcoords, mcoords_len, &rect, NULL);
    }
  }

  if (ts->selectmode & SCE_SELECT_VERTEX) {
    if (use_zbuf) {
      data.is_changed |= edbm_backbuf_check_and_select_verts(
          esel, vc->depsgraph, vc->obedit, vc->em, sel_op);
    }
    else {
      mesh_foreachScreenVert(
          vc, do_lasso_select_mesh__doSelectVert, &data, V3D_PROJ_TEST_CLIP_DEFAULT);
    }
  }
  if (ts->selectmode & SCE_SELECT_EDGE) {
    /* Does both use_zbuf and non-use_zbuf versions (need screen cos for both) */
    struct LassoSelectUserData_ForMeshEdge data_for_edge = {
        .data = &data,
        .esel = use_zbuf ? esel : NULL,
        .backbuf_offset = use_zbuf ? DRW_select_buffer_context_offset_for_object_elem(
                                         vc->depsgraph, vc->obedit, SCE_SELECT_EDGE) :
                                     0,
    };

    const eV3DProjTest clip_flag = V3D_PROJ_TEST_CLIP_NEAR |
                                   (use_zbuf ? 0 : V3D_PROJ_TEST_CLIP_BB);
    /* Fully inside. */
    mesh_foreachScreenEdge_clip_bb_segment(
        vc, do_lasso_select_mesh__doSelectEdge_pass0, &data_for_edge, clip_flag);
    if (data.is_done == false) {
      /* Fall back to partially inside.
       * Clip content to account for edges partially behind the view. */
      mesh_foreachScreenEdge_clip_bb_segment(vc,
                                             do_lasso_select_mesh__doSelectEdge_pass1,
                                             &data_for_edge,
                                             clip_flag | V3D_PROJ_TEST_CLIP_CONTENT_DEFAULT);
    }
  }

  if (ts->selectmode & SCE_SELECT_FACE) {
    if (use_zbuf) {
      data.is_changed |= edbm_backbuf_check_and_select_faces(
          esel, vc->depsgraph, vc->obedit, vc->em, sel_op);
    }
    else {
      mesh_foreachScreenFace(
          vc, do_lasso_select_mesh__doSelectFace, &data, V3D_PROJ_TEST_CLIP_DEFAULT);
    }
  }

  if (data.is_changed) {
    EDBM_selectmode_flush(vc->em);
  }
  return data.is_changed;
}

static void do_lasso_select_curve__doSelect(void *userData,
                                            Nurb *UNUSED(nu),
                                            BPoint *bp,
                                            BezTriple *bezt,
                                            int beztindex,
                                            bool handles_visible,
                                            const float screen_co[2])
{
  LassoSelectUserData *data = userData;

  const bool is_inside = BLI_lasso_is_point_inside(
      data->mcoords, data->mcoords_len, screen_co[0], screen_co[1], IS_CLIPPED);
  if (bp) {
    const bool is_select = bp->f1 & SELECT;
    const int sel_op_result = ED_select_op_action_deselected(data->sel_op, is_select, is_inside);
    if (sel_op_result != -1) {
      SET_FLAG_FROM_TEST(bp->f1, sel_op_result, data->select_flag);
      data->is_changed = true;
    }
  }
  else {
    if (!handles_visible) {
      /* can only be (beztindex == 1) here since handles are hidden */
      const bool is_select = bezt->f2 & SELECT;
      const int sel_op_result = ED_select_op_action_deselected(data->sel_op, is_select, is_inside);
      if (sel_op_result != -1) {
        SET_FLAG_FROM_TEST(bezt->f2, sel_op_result, data->select_flag);
      }
      bezt->f1 = bezt->f3 = bezt->f2;
      data->is_changed = true;
    }
    else {
      uint8_t *flag_p = (&bezt->f1) + beztindex;
      const bool is_select = *flag_p & SELECT;
      const int sel_op_result = ED_select_op_action_deselected(data->sel_op, is_select, is_inside);
      if (sel_op_result != -1) {
        SET_FLAG_FROM_TEST(*flag_p, sel_op_result, data->select_flag);
        data->is_changed = true;
      }
    }
  }
}

static bool do_lasso_select_curve(ViewContext *vc,
                                  const int mcoords[][2],
                                  const int mcoords_len,
                                  const eSelectOp sel_op)
{
  const bool deselect_all = (sel_op == SEL_OP_SET);
  LassoSelectUserData data;
  rcti rect;

  BLI_lasso_boundbox(&rect, mcoords, mcoords_len);

  view3d_userdata_lassoselect_init(&data, vc, &rect, mcoords, mcoords_len, sel_op);

  Curve *curve = (Curve *)vc->obedit->data;
  ListBase *nurbs = BKE_curve_editNurbs_get(curve);

  /* For deselect all, items to be selected are tagged with temp flag. Clear that first. */
  if (deselect_all) {
    BKE_nurbList_flag_set(nurbs, BEZT_FLAG_TEMP_TAG, false);
    data.select_flag = BEZT_FLAG_TEMP_TAG;
  }

  ED_view3d_init_mats_rv3d(vc->obedit, vc->rv3d); /* for foreach's screen/vert projection */
  nurbs_foreachScreenVert(vc, do_lasso_select_curve__doSelect, &data, V3D_PROJ_TEST_CLIP_DEFAULT);

  /* Deselect items that were not added to selection (indicated by temp flag). */
  if (deselect_all) {
    data.is_changed |= BKE_nurbList_flag_set_from_flag(nurbs, BEZT_FLAG_TEMP_TAG, SELECT);
  }

  if (data.is_changed) {
    BKE_curve_nurb_vert_active_validate(vc->obedit->data);
  }
  return data.is_changed;
}

static void do_lasso_select_lattice__doSelect(void *userData, BPoint *bp, const float screen_co[2])
{
  LassoSelectUserData *data = userData;
  const bool is_select = bp->f1 & SELECT;
  const bool is_inside =
      (BLI_rctf_isect_pt_v(data->rect_fl, screen_co) &&
       BLI_lasso_is_point_inside(
           data->mcoords, data->mcoords_len, screen_co[0], screen_co[1], IS_CLIPPED));
  const int sel_op_result = ED_select_op_action_deselected(data->sel_op, is_select, is_inside);
  if (sel_op_result != -1) {
    SET_FLAG_FROM_TEST(bp->f1, sel_op_result, SELECT);
    data->is_changed = true;
  }
}
static bool do_lasso_select_lattice(ViewContext *vc,
                                    const int mcoords[][2],
                                    const int mcoords_len,
                                    const eSelectOp sel_op)
{
  LassoSelectUserData data;
  rcti rect;

  BLI_lasso_boundbox(&rect, mcoords, mcoords_len);

  view3d_userdata_lassoselect_init(&data, vc, &rect, mcoords, mcoords_len, sel_op);

  if (SEL_OP_USE_PRE_DESELECT(sel_op)) {
    data.is_changed |= ED_lattice_flags_set(vc->obedit, 0);
  }

  ED_view3d_init_mats_rv3d(vc->obedit, vc->rv3d); /* for foreach's screen/vert projection */
  lattice_foreachScreenVert(
      vc, do_lasso_select_lattice__doSelect, &data, V3D_PROJ_TEST_CLIP_DEFAULT);
  return data.is_changed;
}

static void do_lasso_select_armature__doSelectBone(void *userData,
                                                   EditBone *ebone,
                                                   const float screen_co_a[2],
                                                   const float screen_co_b[2])
{
  LassoSelectUserData *data = userData;
  const bArmature *arm = data->vc->obedit->data;
  if (!EBONE_VISIBLE(arm, ebone)) {
    return;
  }

  int is_ignore_flag = 0;
  int is_inside_flag = 0;

  if (screen_co_a[0] != IS_CLIPPED) {
    if (BLI_rcti_isect_pt(data->rect, UNPACK2(screen_co_a)) &&
        BLI_lasso_is_point_inside(
            data->mcoords, data->mcoords_len, UNPACK2(screen_co_a), INT_MAX)) {
      is_inside_flag |= BONESEL_ROOT;
    }
  }
  else {
    is_ignore_flag |= BONESEL_ROOT;
  }

  if (screen_co_b[0] != IS_CLIPPED) {
    if (BLI_rcti_isect_pt(data->rect, UNPACK2(screen_co_b)) &&
        BLI_lasso_is_point_inside(
            data->mcoords, data->mcoords_len, UNPACK2(screen_co_b), INT_MAX)) {
      is_inside_flag |= BONESEL_TIP;
    }
  }
  else {
    is_ignore_flag |= BONESEL_TIP;
  }

  if (is_ignore_flag == 0) {
    if (is_inside_flag == (BONE_ROOTSEL | BONE_TIPSEL) ||
        BLI_lasso_is_edge_inside(data->mcoords,
                                 data->mcoords_len,
                                 UNPACK2(screen_co_a),
                                 UNPACK2(screen_co_b),
                                 INT_MAX)) {
      is_inside_flag |= BONESEL_BONE;
    }
  }

  ebone->temp.i = is_inside_flag | (is_ignore_flag >> 16);
}
static void do_lasso_select_armature__doSelectBone_clip_content(void *userData,
                                                                EditBone *ebone,
                                                                const float screen_co_a[2],
                                                                const float screen_co_b[2])
{
  LassoSelectUserData *data = userData;
  bArmature *arm = data->vc->obedit->data;
  if (!EBONE_VISIBLE(arm, ebone)) {
    return;
  }

  const int is_ignore_flag = ebone->temp.i << 16;
  int is_inside_flag = ebone->temp.i & ~0xFFFF;

  /* - When #BONESEL_BONE is set, there is nothing to do.
   * - When #BONE_ROOTSEL or #BONE_TIPSEL have been set - they take priority over bone selection.
   */
  if (is_inside_flag & (BONESEL_BONE | BONE_ROOTSEL | BONE_TIPSEL)) {
    return;
  }

  if (BLI_lasso_is_edge_inside(
          data->mcoords, data->mcoords_len, UNPACK2(screen_co_a), UNPACK2(screen_co_b), INT_MAX)) {
    is_inside_flag |= BONESEL_BONE;
  }

  ebone->temp.i = is_inside_flag | (is_ignore_flag >> 16);
}

static bool do_lasso_select_armature(ViewContext *vc,
                                     const int mcoords[][2],
                                     const int mcoords_len,
                                     const eSelectOp sel_op)
{
  LassoSelectUserData data;
  rcti rect;

  BLI_lasso_boundbox(&rect, mcoords, mcoords_len);

  view3d_userdata_lassoselect_init(&data, vc, &rect, mcoords, mcoords_len, sel_op);

  if (SEL_OP_USE_PRE_DESELECT(sel_op)) {
    data.is_changed |= ED_armature_edit_deselect_all_visible(vc->obedit);
  }

  bArmature *arm = vc->obedit->data;

  ED_armature_ebone_listbase_temp_clear(arm->edbo);

  ED_view3d_init_mats_rv3d(vc->obedit, vc->rv3d);

  /* Operate on fully visible (non-clipped) points. */
  armature_foreachScreenBone(
      vc, do_lasso_select_armature__doSelectBone, &data, V3D_PROJ_TEST_CLIP_DEFAULT);

  /* Operate on bones as segments clipped to the viewport bounds
   * (needed to handle bones with both points outside the view).
   * A separate pass is needed since clipped coordinates can't be used for selecting joints. */
  armature_foreachScreenBone(vc,
                             do_lasso_select_armature__doSelectBone_clip_content,
                             &data,
                             V3D_PROJ_TEST_CLIP_DEFAULT | V3D_PROJ_TEST_CLIP_CONTENT_DEFAULT);

  data.is_changed |= ED_armature_edit_select_op_from_tagged(vc->obedit->data, sel_op);

  if (data.is_changed) {
    WM_main_add_notifier(NC_OBJECT | ND_BONE_SELECT, vc->obedit);
  }
  return data.is_changed;
}

static void do_lasso_select_mball__doSelectElem(void *userData,
                                                struct MetaElem *ml,
                                                const float screen_co[2])
{
  LassoSelectUserData *data = userData;
  const bool is_select = ml->flag & SELECT;
  const bool is_inside =
      (BLI_rctf_isect_pt_v(data->rect_fl, screen_co) &&
       BLI_lasso_is_point_inside(
           data->mcoords, data->mcoords_len, screen_co[0], screen_co[1], INT_MAX));
  const int sel_op_result = ED_select_op_action_deselected(data->sel_op, is_select, is_inside);
  if (sel_op_result != -1) {
    SET_FLAG_FROM_TEST(ml->flag, sel_op_result, SELECT);
    data->is_changed = true;
  }
}
static bool do_lasso_select_meta(ViewContext *vc,
                                 const int mcoords[][2],
                                 const int mcoords_len,
                                 const eSelectOp sel_op)
{
  LassoSelectUserData data;
  rcti rect;

  MetaBall *mb = (MetaBall *)vc->obedit->data;

  BLI_lasso_boundbox(&rect, mcoords, mcoords_len);

  view3d_userdata_lassoselect_init(&data, vc, &rect, mcoords, mcoords_len, sel_op);

  if (SEL_OP_USE_PRE_DESELECT(sel_op)) {
    data.is_changed |= BKE_mball_deselect_all(mb);
  }

  ED_view3d_init_mats_rv3d(vc->obedit, vc->rv3d);

  mball_foreachScreenElem(
      vc, do_lasso_select_mball__doSelectElem, &data, V3D_PROJ_TEST_CLIP_DEFAULT);

  return data.is_changed;
}

static void do_lasso_select_meshobject__doSelectVert(void *userData,
                                                     MVert *mv,
                                                     const float screen_co[2],
                                                     int UNUSED(index))
{
  LassoSelectUserData *data = userData;
  const bool is_select = mv->flag & SELECT;
  const bool is_inside =
      (BLI_rctf_isect_pt_v(data->rect_fl, screen_co) &&
       BLI_lasso_is_point_inside(
           data->mcoords, data->mcoords_len, screen_co[0], screen_co[1], IS_CLIPPED));
  const int sel_op_result = ED_select_op_action_deselected(data->sel_op, is_select, is_inside);
  if (sel_op_result != -1) {
    SET_FLAG_FROM_TEST(mv->flag, sel_op_result, SELECT);
    data->is_changed = true;
  }
}
static bool do_lasso_select_paintvert(ViewContext *vc,
                                      wmGenericUserData *wm_userdata,
                                      const int mcoords[][2],
                                      const int mcoords_len,
                                      const eSelectOp sel_op)
{
  const bool use_zbuf = !XRAY_ENABLED(vc->v3d);
  Object *ob = vc->obact;
  Mesh *me = ob->data;
  rcti rect;

  if (me == NULL || me->totvert == 0) {
    return false;
  }

  bool changed = false;
  if (SEL_OP_USE_PRE_DESELECT(sel_op)) {
    /* flush selection at the end */
    changed |= paintvert_deselect_all_visible(ob, SEL_DESELECT, false);
  }

  BLI_lasso_boundbox(&rect, mcoords, mcoords_len);

  struct EditSelectBuf_Cache *esel = wm_userdata->data;
  if (use_zbuf) {
    if (wm_userdata->data == NULL) {
      editselect_buf_cache_init_with_generic_userdata(wm_userdata, vc, SCE_SELECT_VERTEX);
      esel = wm_userdata->data;
      esel->select_bitmap = DRW_select_buffer_bitmap_from_poly(
          vc->depsgraph, vc->region, vc->v3d, mcoords, mcoords_len, &rect, NULL);
    }
  }

  if (use_zbuf) {
    if (esel->select_bitmap != NULL) {
      changed |= edbm_backbuf_check_and_select_verts_obmode(me, esel, sel_op);
    }
  }
  else {
    LassoSelectUserData data;

    view3d_userdata_lassoselect_init(&data, vc, &rect, mcoords, mcoords_len, sel_op);

    ED_view3d_init_mats_rv3d(vc->obact, vc->rv3d);

    meshobject_foreachScreenVert(
        vc, do_lasso_select_meshobject__doSelectVert, &data, V3D_PROJ_TEST_CLIP_DEFAULT);

    changed |= data.is_changed;
  }

  if (changed) {
    if (SEL_OP_CAN_DESELECT(sel_op)) {
      BKE_mesh_mselect_validate(me);
    }
    paintvert_flush_flags(ob);
    paintvert_tag_select_update(vc->C, ob);
  }

  return changed;
}
static bool do_lasso_select_paintface(ViewContext *vc,
                                      wmGenericUserData *wm_userdata,
                                      const int mcoords[][2],
                                      const int mcoords_len,
                                      const eSelectOp sel_op)
{
  Object *ob = vc->obact;
  Mesh *me = ob->data;
  rcti rect;

  if (me == NULL || me->totpoly == 0) {
    return false;
  }

  bool changed = false;
  if (SEL_OP_USE_PRE_DESELECT(sel_op)) {
    /* flush selection at the end */
    changed |= paintface_deselect_all_visible(vc->C, ob, SEL_DESELECT, false);
  }

  BLI_lasso_boundbox(&rect, mcoords, mcoords_len);

  struct EditSelectBuf_Cache *esel = wm_userdata->data;
  if (esel == NULL) {
    editselect_buf_cache_init_with_generic_userdata(wm_userdata, vc, SCE_SELECT_FACE);
    esel = wm_userdata->data;
    esel->select_bitmap = DRW_select_buffer_bitmap_from_poly(
        vc->depsgraph, vc->region, vc->v3d, mcoords, mcoords_len, &rect, NULL);
  }

  if (esel->select_bitmap) {
    changed |= edbm_backbuf_check_and_select_faces_obmode(me, esel, sel_op);
  }

  if (changed) {
    paintface_flush_flags(vc->C, ob, SELECT);
  }
  return changed;
}

static bool view3d_lasso_select(bContext *C,
                                ViewContext *vc,
                                const int mcoords[][2],
                                const int mcoords_len,
                                const eSelectOp sel_op)
{
  Object *ob = CTX_data_active_object(C);
  bool changed_multi = false;

  wmGenericUserData wm_userdata_buf = {0};
  wmGenericUserData *wm_userdata = &wm_userdata_buf;

  if (vc->obedit == NULL) { /* Object Mode */
    if (BKE_paint_select_face_test(ob)) {
      changed_multi |= do_lasso_select_paintface(vc, wm_userdata, mcoords, mcoords_len, sel_op);
    }
    else if (BKE_paint_select_vert_test(ob)) {
      changed_multi |= do_lasso_select_paintvert(vc, wm_userdata, mcoords, mcoords_len, sel_op);
    }
    else if (ob &&
             (ob->mode & (OB_MODE_VERTEX_PAINT | OB_MODE_WEIGHT_PAINT | OB_MODE_TEXTURE_PAINT))) {
      /* pass */
    }
    else if (ob && (ob->mode & OB_MODE_PARTICLE_EDIT)) {
      changed_multi |= PE_lasso_select(C, mcoords, mcoords_len, sel_op);
    }
    else if (ob && (ob->mode & OB_MODE_POSE)) {
      changed_multi |= do_lasso_select_pose(vc, mcoords, mcoords_len, sel_op);
      if (changed_multi) {
        ED_outliner_select_sync_from_pose_bone_tag(C);
      }
    }
    else {
      changed_multi |= do_lasso_select_objects(vc, mcoords, mcoords_len, sel_op);
      if (changed_multi) {
        ED_outliner_select_sync_from_object_tag(C);
      }
    }
  }
  else { /* Edit Mode */
    FOREACH_OBJECT_IN_MODE_BEGIN (vc->view_layer, vc->v3d, ob->type, ob->mode, ob_iter) {
      ED_view3d_viewcontext_init_object(vc, ob_iter);
      bool changed = false;

      switch (vc->obedit->type) {
        case OB_MESH:
          changed = do_lasso_select_mesh(vc, wm_userdata, mcoords, mcoords_len, sel_op);
          break;
        case OB_CURVES_LEGACY:
        case OB_SURF:
          changed = do_lasso_select_curve(vc, mcoords, mcoords_len, sel_op);
          break;
        case OB_LATTICE:
          changed = do_lasso_select_lattice(vc, mcoords, mcoords_len, sel_op);
          break;
        case OB_ARMATURE:
          changed = do_lasso_select_armature(vc, mcoords, mcoords_len, sel_op);
          if (changed) {
            ED_outliner_select_sync_from_edit_bone_tag(C);
          }
          break;
        case OB_MBALL:
          changed = do_lasso_select_meta(vc, mcoords, mcoords_len, sel_op);
          break;
        default:
          BLI_assert_msg(0, "lasso select on incorrect object type");
          break;
      }

      if (changed) {
        DEG_id_tag_update(vc->obedit->data, ID_RECALC_SELECT);
        WM_event_add_notifier(C, NC_GEOM | ND_SELECT, vc->obedit->data);
        changed_multi = true;
      }
    }
    FOREACH_OBJECT_IN_MODE_END;
  }

  WM_generic_user_data_free(wm_userdata);

  return changed_multi;
}

/* lasso operator gives properties, but since old code works
 * with short array we convert */
static int view3d_lasso_select_exec(bContext *C, wmOperator *op)
{
  ViewContext vc;
  int mcoords_len;
  const int(*mcoords)[2] = WM_gesture_lasso_path_to_array(C, op, &mcoords_len);

  if (mcoords) {
    Depsgraph *depsgraph = CTX_data_ensure_evaluated_depsgraph(C);
    view3d_operator_needs_opengl(C);
    BKE_object_update_select_id(CTX_data_main(C));

    /* setup view context for argument to callbacks */
    ED_view3d_viewcontext_init(C, &vc, depsgraph);

    eSelectOp sel_op = RNA_enum_get(op->ptr, "mode");
    bool changed_multi = view3d_lasso_select(C, &vc, mcoords, mcoords_len, sel_op);

    MEM_freeN((void *)mcoords);

    if (changed_multi) {
      return OPERATOR_FINISHED;
    }
    return OPERATOR_CANCELLED;
  }
  return OPERATOR_PASS_THROUGH;
}

void VIEW3D_OT_select_lasso(wmOperatorType *ot)
{
  ot->name = "Lasso Select";
  ot->description = "Select items using lasso selection";
  ot->idname = "VIEW3D_OT_select_lasso";

  ot->invoke = WM_gesture_lasso_invoke;
  ot->modal = WM_gesture_lasso_modal;
  ot->exec = view3d_lasso_select_exec;
  ot->poll = view3d_selectable_data;
  ot->cancel = WM_gesture_lasso_cancel;

  /* flags */
  ot->flag = OPTYPE_UNDO | OPTYPE_DEPENDS_ON_CURSOR;

  /* properties */
  WM_operator_properties_gesture_lasso(ot);
  WM_operator_properties_select_operation(ot);
}

/** \} */

/* -------------------------------------------------------------------- */
/** \name Cursor Picking
 * \{ */

/* The max number of menu items in an object select menu */
typedef struct SelMenuItemF {
  char idname[MAX_ID_NAME - 2];
  int icon;
  Base *base_ptr;
  void *item_ptr;
} SelMenuItemF;

#define SEL_MENU_SIZE 22
static SelMenuItemF object_mouse_select_menu_data[SEL_MENU_SIZE];

/* special (crappy) operator only for menu select */
static const EnumPropertyItem *object_select_menu_enum_itemf(bContext *C,
                                                             PointerRNA *UNUSED(ptr),
                                                             PropertyRNA *UNUSED(prop),
                                                             bool *r_free)
{
  EnumPropertyItem *item = NULL, item_tmp = {0};
  int totitem = 0;
  int i = 0;

  /* Don't need context but avoid API doc-generation using this. */
  if (C == NULL || object_mouse_select_menu_data[i].idname[0] == '\0') {
    return DummyRNA_NULL_items;
  }

  for (; i < SEL_MENU_SIZE && object_mouse_select_menu_data[i].idname[0] != '\0'; i++) {
    item_tmp.name = object_mouse_select_menu_data[i].idname;
    item_tmp.identifier = object_mouse_select_menu_data[i].idname;
    item_tmp.value = i;
    item_tmp.icon = object_mouse_select_menu_data[i].icon;
    RNA_enum_item_add(&item, &totitem, &item_tmp);
  }

  RNA_enum_item_end(&item, &totitem);
  *r_free = true;

  return item;
}

static int object_select_menu_exec(bContext *C, wmOperator *op)
{
  const int name_index = RNA_enum_get(op->ptr, "name");
  const bool extend = RNA_boolean_get(op->ptr, "extend");
  const bool deselect = RNA_boolean_get(op->ptr, "deselect");
  const bool toggle = RNA_boolean_get(op->ptr, "toggle");
  bool changed = false;
  const char *name = object_mouse_select_menu_data[name_index].idname;

  View3D *v3d = CTX_wm_view3d(C);
  ViewLayer *view_layer = CTX_data_view_layer(C);
  const Base *oldbasact = BASACT(view_layer);

  Base *basact = NULL;
  CTX_DATA_BEGIN (C, Base *, base, selectable_bases) {
    /* This is a bit dodgy, there should only be ONE object with this name,
     * but library objects can mess this up. */
    if (STREQ(name, base->object->id.name + 2)) {
      basact = base;
      break;
    }
  }
  CTX_DATA_END;

  if (basact == NULL) {
    return OPERATOR_CANCELLED;
  }
  UNUSED_VARS_NDEBUG(v3d);
  BLI_assert(BASE_SELECTABLE(v3d, basact));

  if (extend) {
    ED_object_base_select(basact, BA_SELECT);
    changed = true;
  }
  else if (deselect) {
    ED_object_base_select(basact, BA_DESELECT);
    changed = true;
  }
  else if (toggle) {
    if (basact->flag & BASE_SELECTED) {
      if (basact == oldbasact) {
        ED_object_base_select(basact, BA_DESELECT);
        changed = true;
      }
    }
    else {
      ED_object_base_select(basact, BA_SELECT);
      changed = true;
    }
  }
  else {
    object_deselect_all_except(view_layer, basact);
    ED_object_base_select(basact, BA_SELECT);
    changed = true;
  }

  if ((oldbasact != basact)) {
    ED_object_base_activate(C, basact);
  }

  /* weak but ensures we activate menu again before using the enum */
  memset(object_mouse_select_menu_data, 0, sizeof(object_mouse_select_menu_data));

  /* undo? */
  if (changed) {
    Scene *scene = CTX_data_scene(C);
    DEG_id_tag_update(&scene->id, ID_RECALC_SELECT);
    WM_event_add_notifier(C, NC_SCENE | ND_OB_SELECT, scene);

    ED_outliner_select_sync_from_object_tag(C);

    return OPERATOR_FINISHED;
  }
  return OPERATOR_CANCELLED;
}

void VIEW3D_OT_select_menu(wmOperatorType *ot)
{
  PropertyRNA *prop;

  /* identifiers */
  ot->name = "Select Menu";
  ot->description = "Menu object selection";
  ot->idname = "VIEW3D_OT_select_menu";

  /* api callbacks */
  ot->invoke = WM_menu_invoke;
  ot->exec = object_select_menu_exec;

  /* flags */
  ot->flag = OPTYPE_REGISTER | OPTYPE_UNDO;

  /* #Object.id.name to select (dynamic enum). */
  prop = RNA_def_enum(ot->srna, "name", DummyRNA_NULL_items, 0, "Object Name", "");
  RNA_def_enum_funcs(prop, object_select_menu_enum_itemf);
  RNA_def_property_flag(prop, PROP_HIDDEN | PROP_ENUM_NO_TRANSLATE);
  ot->prop = prop;

  prop = RNA_def_boolean(ot->srna, "extend", 0, "Extend", "");
  RNA_def_property_flag(prop, PROP_SKIP_SAVE);
  prop = RNA_def_boolean(ot->srna, "deselect", 0, "Deselect", "");
  RNA_def_property_flag(prop, PROP_SKIP_SAVE);
  prop = RNA_def_boolean(ot->srna, "toggle", 0, "Toggle", "");
  RNA_def_property_flag(prop, PROP_SKIP_SAVE);
}

/**
 * \return True when a menu was activated.
 */
static bool object_mouse_select_menu(bContext *C,
                                     ViewContext *vc,
                                     const GPUSelectResult *buffer,
                                     const int hits,
                                     const int mval[2],
                                     const struct SelectPick_Params *params,
                                     Base **r_basact)
{
  int base_count = 0;
  bool ok;
  LinkNodePair linklist = {NULL, NULL};

  /* handle base->object->select_id */
  CTX_DATA_BEGIN (C, Base *, base, selectable_bases) {
    ok = false;

    /* two selection methods, the CTRL select uses max dist of 15 */
    if (buffer) {
      for (int a = 0; a < hits; a++) {
        /* index was converted */
        if (base->object->runtime.select_id == (buffer[a].id & ~0xFFFF0000)) {
          ok = true;
          break;
        }
      }
    }
    else {
      const int dist = 15 * U.pixelsize;
      if (ED_view3d_project_base(vc->region, base) == V3D_PROJ_RET_OK) {
        const int delta_px[2] = {base->sx - mval[0], base->sy - mval[1]};
        if (len_manhattan_v2_int(delta_px) < dist) {
          ok = true;
        }
      }
    }

    if (ok) {
      base_count++;
      BLI_linklist_append(&linklist, base);

      if (base_count == SEL_MENU_SIZE) {
        break;
      }
    }
  }
  CTX_DATA_END;

  *r_basact = NULL;

  if (base_count == 0) {
    return false;
  }
  if (base_count == 1) {
    Base *base = (Base *)linklist.list->link;
    BLI_linklist_free(linklist.list, NULL);
    *r_basact = base;
    return false;
  }

  /* UI, full in static array values that we later use in an enum function */
  LinkNode *node;
  int i;

  memset(object_mouse_select_menu_data, 0, sizeof(object_mouse_select_menu_data));

  for (node = linklist.list, i = 0; node; node = node->next, i++) {
    Base *base = node->link;
    Object *ob = base->object;
    const char *name = ob->id.name + 2;

    BLI_strncpy(object_mouse_select_menu_data[i].idname, name, MAX_ID_NAME - 2);
    object_mouse_select_menu_data[i].icon = UI_icon_from_id(&ob->id);
  }

  wmOperatorType *ot = WM_operatortype_find("VIEW3D_OT_select_menu", false);
  PointerRNA ptr;

  WM_operator_properties_create_ptr(&ptr, ot);
  RNA_boolean_set(&ptr, "extend", params->sel_op == SEL_OP_ADD);
  RNA_boolean_set(&ptr, "deselect", params->sel_op == SEL_OP_SUB);
  RNA_boolean_set(&ptr, "toggle", params->sel_op == SEL_OP_XOR);
  WM_operator_name_call_ptr(C, ot, WM_OP_INVOKE_DEFAULT, &ptr, NULL);
  WM_operator_properties_free(&ptr);

  BLI_linklist_free(linklist.list, NULL);
  return true;
}

static int bone_select_menu_exec(bContext *C, wmOperator *op)
{
  const int name_index = RNA_enum_get(op->ptr, "name");

  const struct SelectPick_Params params = {
      .sel_op = ED_select_op_from_booleans(RNA_boolean_get(op->ptr, "extend"),
                                           RNA_boolean_get(op->ptr, "deselect"),
                                           RNA_boolean_get(op->ptr, "toggle")),
  };

  View3D *v3d = CTX_wm_view3d(C);
  ViewLayer *view_layer = CTX_data_view_layer(C);
  const Base *oldbasact = BASACT(view_layer);

  Base *basact = object_mouse_select_menu_data[name_index].base_ptr;

  if (basact == NULL) {
    return OPERATOR_CANCELLED;
  }

  BLI_assert(BASE_SELECTABLE(v3d, basact));

  if (basact->object->mode & OB_MODE_EDIT) {
    EditBone *ebone = (EditBone *)object_mouse_select_menu_data[name_index].item_ptr;
    ED_armature_edit_select_pick_bone(C, basact, ebone, BONE_SELECTED, &params);
  }
  else {
    bPoseChannel *pchan = (bPoseChannel *)object_mouse_select_menu_data[name_index].item_ptr;
    ED_armature_pose_select_pick_bone(view_layer, v3d, basact->object, pchan->bone, &params);
  }

  /* Weak but ensures we activate the menu again before using the enum. */
  memset(object_mouse_select_menu_data, 0, sizeof(object_mouse_select_menu_data));

  /* We make the armature selected:
   * Not-selected active object in pose-mode won't work well for tools. */
  ED_object_base_select(basact, BA_SELECT);

  WM_event_add_notifier(C, NC_OBJECT | ND_BONE_SELECT, basact->object);
  WM_event_add_notifier(C, NC_OBJECT | ND_BONE_ACTIVE, basact->object);

  /* In weight-paint, we use selected bone to select vertex-group,
   * so don't switch to new active object. */
  if (oldbasact) {
    if (basact->object->mode & OB_MODE_EDIT) {
      /* Pass. */
    }
    else if (oldbasact->object->mode & OB_MODE_ALL_WEIGHT_PAINT) {
      /* Prevent activating.
       * Selection causes this to be considered the 'active' pose in weight-paint mode.
       * Eventually this limitation may be removed.
       * For now, de-select all other pose objects deforming this mesh. */
      ED_armature_pose_select_in_wpaint_mode(view_layer, basact);
    }
    else {
      if (oldbasact != basact) {
        ED_object_base_activate(C, basact);
      }
    }
  }

  /* Undo? */
  Scene *scene = CTX_data_scene(C);
  DEG_id_tag_update(&scene->id, ID_RECALC_SELECT);
  DEG_id_tag_update(&scene->id, ID_RECALC_BASE_FLAGS);
  WM_event_add_notifier(C, NC_SCENE | ND_OB_SELECT, scene);

  ED_outliner_select_sync_from_object_tag(C);

  return OPERATOR_FINISHED;
}

void VIEW3D_OT_bone_select_menu(wmOperatorType *ot)
{
  PropertyRNA *prop;

  /* identifiers */
  ot->name = "Select Menu";
  ot->description = "Menu bone selection";
  ot->idname = "VIEW3D_OT_bone_select_menu";

  /* api callbacks */
  ot->invoke = WM_menu_invoke;
  ot->exec = bone_select_menu_exec;

  /* flags */
  ot->flag = OPTYPE_REGISTER | OPTYPE_UNDO;

  /* #Object.id.name to select (dynamic enum). */
  prop = RNA_def_enum(ot->srna, "name", DummyRNA_NULL_items, 0, "Bone Name", "");
  RNA_def_enum_funcs(prop, object_select_menu_enum_itemf);
  RNA_def_property_flag(prop, PROP_HIDDEN | PROP_ENUM_NO_TRANSLATE);
  ot->prop = prop;

  prop = RNA_def_boolean(ot->srna, "extend", 0, "Extend", "");
  RNA_def_property_flag(prop, PROP_SKIP_SAVE);
  prop = RNA_def_boolean(ot->srna, "deselect", 0, "Deselect", "");
  RNA_def_property_flag(prop, PROP_SKIP_SAVE);
  prop = RNA_def_boolean(ot->srna, "toggle", 0, "Toggle", "");
  RNA_def_property_flag(prop, PROP_SKIP_SAVE);
}

/**
 * \return True when a menu was activated.
 */
static bool bone_mouse_select_menu(bContext *C,
                                   const GPUSelectResult *buffer,
                                   const int hits,
                                   const bool is_editmode,
                                   const struct SelectPick_Params *params)
{
  BLI_assert(buffer);

  int bone_count = 0;
  LinkNodePair base_list = {NULL, NULL};
  LinkNodePair bone_list = {NULL, NULL};
  GSet *added_bones = BLI_gset_ptr_new("Bone mouse select menu");

  /* Select logic taken from ed_armature_pick_bone_from_selectbuffer_impl in armature_select.c */
  for (int a = 0; a < hits; a++) {
    void *bone_ptr = NULL;
    Base *bone_base = NULL;
    uint hitresult = buffer[a].id;

    if (!(hitresult & BONESEL_ANY)) {
      /* To avoid including objects in selection. */
      continue;
    }

    hitresult &= ~BONESEL_ANY;
    const uint hit_object = hitresult & 0xFFFF;

    /* Find the hit bone base (armature object). */
    CTX_DATA_BEGIN (C, Base *, base, selectable_bases) {
      if (base->object->runtime.select_id == hit_object) {
        bone_base = base;
        break;
      }
    }
    CTX_DATA_END;

    if (!bone_base) {
      continue;
    }

    /* Determine what the current bone is */
    if (is_editmode) {
      EditBone *ebone;
      const uint hit_bone = (hitresult & ~BONESEL_ANY) >> 16;
      bArmature *arm = bone_base->object->data;
      ebone = BLI_findlink(arm->edbo, hit_bone);
      if (ebone && !(ebone->flag & BONE_UNSELECTABLE)) {
        bone_ptr = ebone;
      }
    }
    else {
      bPoseChannel *pchan;
      const uint hit_bone = (hitresult & ~BONESEL_ANY) >> 16;
      pchan = BLI_findlink(&bone_base->object->pose->chanbase, hit_bone);
      if (pchan && !(pchan->bone->flag & BONE_UNSELECTABLE)) {
        bone_ptr = pchan;
      }
    }

    if (!bone_ptr) {
      continue;
    }
    /* We can hit a bone multiple times, so make sure we are not adding an already included bone
     * to the list. */
    const bool is_duplicate_bone = BLI_gset_haskey(added_bones, bone_ptr);

    if (!is_duplicate_bone) {
      bone_count++;
      BLI_linklist_append(&base_list, bone_base);
      BLI_linklist_append(&bone_list, bone_ptr);
      BLI_gset_insert(added_bones, bone_ptr);

      if (bone_count == SEL_MENU_SIZE) {
        break;
      }
    }
  }

  BLI_gset_free(added_bones, NULL);

  if (bone_count == 0) {
    return false;
  }
  if (bone_count == 1) {
    BLI_linklist_free(base_list.list, NULL);
    BLI_linklist_free(bone_list.list, NULL);
    return false;
  }

  /* UI, full in static array values that we later use in an enum function */
  LinkNode *bone_node, *base_node;
  int i;

  memset(object_mouse_select_menu_data, 0, sizeof(object_mouse_select_menu_data));

  for (base_node = base_list.list, bone_node = bone_list.list, i = 0; bone_node;
       base_node = base_node->next, bone_node = bone_node->next, i++) {
    char *name;

    object_mouse_select_menu_data[i].base_ptr = base_node->link;

    if (is_editmode) {
      EditBone *ebone = bone_node->link;
      object_mouse_select_menu_data[i].item_ptr = ebone;
      name = ebone->name;
    }
    else {
      bPoseChannel *pchan = bone_node->link;
      object_mouse_select_menu_data[i].item_ptr = pchan;
      name = pchan->name;
    }

    BLI_strncpy(object_mouse_select_menu_data[i].idname, name, MAX_ID_NAME - 2);
    object_mouse_select_menu_data[i].icon = ICON_BONE_DATA;
  }

  wmOperatorType *ot = WM_operatortype_find("VIEW3D_OT_bone_select_menu", false);
  PointerRNA ptr;

  WM_operator_properties_create_ptr(&ptr, ot);
  RNA_boolean_set(&ptr, "extend", params->sel_op == SEL_OP_ADD);
  RNA_boolean_set(&ptr, "deselect", params->sel_op == SEL_OP_SUB);
  RNA_boolean_set(&ptr, "toggle", params->sel_op == SEL_OP_XOR);
  WM_operator_name_call_ptr(C, ot, WM_OP_INVOKE_DEFAULT, &ptr, NULL);
  WM_operator_properties_free(&ptr);

  BLI_linklist_free(base_list.list, NULL);
  BLI_linklist_free(bone_list.list, NULL);
  return true;
}

static bool selectbuffer_has_bones(const GPUSelectResult *buffer, const uint hits)
{
  for (uint i = 0; i < hits; i++) {
    if (buffer[i].id & 0xFFFF0000) {
      return true;
    }
  }
  return false;
}

/* utility function for mixed_bones_object_selectbuffer */
static int selectbuffer_ret_hits_15(GPUSelectResult *UNUSED(buffer), const int hits15)
{
  return hits15;
}

static int selectbuffer_ret_hits_9(GPUSelectResult *buffer, const int hits15, const int hits9)
{
  const int ofs = hits15;
  memcpy(buffer, buffer + ofs, hits9 * sizeof(GPUSelectResult));
  return hits9;
}

static int selectbuffer_ret_hits_5(GPUSelectResult *buffer,
                                   const int hits15,
                                   const int hits9,
                                   const int hits5)
{
  const int ofs = hits15 + hits9;
  memcpy(buffer, buffer + ofs, hits5 * sizeof(GPUSelectResult));
  return hits5;
}

/**
 * Populate a select buffer with objects and bones, if there are any.
 * Checks three selection levels and compare.
 *
 * \param do_nearest_xray_if_supported: When set, read in hits that don't stop
 * at the nearest surface. The hits must still be ordered by depth.
 * Needed so we can step to the next, non-active object when it's already selected, see: T76445.
 */
static int mixed_bones_object_selectbuffer(ViewContext *vc,
                                           GPUSelectResult *buffer,
                                           const int buffer_len,
                                           const int mval[2],
                                           eV3DSelectObjectFilter select_filter,
                                           bool do_nearest,
                                           bool do_nearest_xray_if_supported,
                                           const bool do_material_slot_selection)
{
  rcti rect;
  int hits15, hits9 = 0, hits5 = 0;
  bool has_bones15 = false, has_bones9 = false, has_bones5 = false;

  int select_mode = (do_nearest ? VIEW3D_SELECT_PICK_NEAREST : VIEW3D_SELECT_PICK_ALL);
  int hits = 0;

  if (do_nearest_xray_if_supported) {
    if ((U.gpu_flag & USER_GPU_FLAG_NO_DEPT_PICK) == 0) {
      select_mode = VIEW3D_SELECT_PICK_ALL;
    }
  }

  /* we _must_ end cache before return, use 'goto finally' */
  view3d_opengl_select_cache_begin();

  BLI_rcti_init_pt_radius(&rect, mval, 14);
  hits15 = view3d_opengl_select_ex(
      vc, buffer, buffer_len, &rect, select_mode, select_filter, do_material_slot_selection);
  if (hits15 == 1) {
    hits = selectbuffer_ret_hits_15(buffer, hits15);
    goto finally;
  }
  else if (hits15 > 0) {
    int ofs;
    has_bones15 = selectbuffer_has_bones(buffer, hits15);

    ofs = hits15;
    BLI_rcti_init_pt_radius(&rect, mval, 9);
    hits9 = view3d_opengl_select(
        vc, buffer + ofs, buffer_len - ofs, &rect, select_mode, select_filter);
    if (hits9 == 1) {
      hits = selectbuffer_ret_hits_9(buffer, hits15, hits9);
      goto finally;
    }
    else if (hits9 > 0) {
      has_bones9 = selectbuffer_has_bones(buffer + ofs, hits9);

      ofs += hits9;
      BLI_rcti_init_pt_radius(&rect, mval, 5);
      hits5 = view3d_opengl_select(
          vc, buffer + ofs, buffer_len - ofs, &rect, select_mode, select_filter);
      if (hits5 == 1) {
        hits = selectbuffer_ret_hits_5(buffer, hits15, hits9, hits5);
        goto finally;
      }
      else if (hits5 > 0) {
        has_bones5 = selectbuffer_has_bones(buffer + ofs, hits5);
      }
    }

    if (has_bones5) {
      hits = selectbuffer_ret_hits_5(buffer, hits15, hits9, hits5);
      goto finally;
    }
    else if (has_bones9) {
      hits = selectbuffer_ret_hits_9(buffer, hits15, hits9);
      goto finally;
    }
    else if (has_bones15) {
      hits = selectbuffer_ret_hits_15(buffer, hits15);
      goto finally;
    }

    if (hits5 > 0) {
      hits = selectbuffer_ret_hits_5(buffer, hits15, hits9, hits5);
      goto finally;
    }
    else if (hits9 > 0) {
      hits = selectbuffer_ret_hits_9(buffer, hits15, hits9);
      goto finally;
    }
    else {
      hits = selectbuffer_ret_hits_15(buffer, hits15);
      goto finally;
    }
  }

finally:
  view3d_opengl_select_cache_end();
  return hits;
}

static int mixed_bones_object_selectbuffer_extended(ViewContext *vc,
                                                    GPUSelectResult *buffer,
                                                    const int buffer_len,
                                                    const int mval[2],
                                                    eV3DSelectObjectFilter select_filter,
                                                    bool use_cycle,
                                                    bool enumerate,
                                                    bool *r_do_nearest)
{
  bool do_nearest = false;
  View3D *v3d = vc->v3d;

  /* define if we use solid nearest select or not */
  if (use_cycle) {
    /* Update the coordinates (even if the return value isn't used). */
    const bool has_motion = WM_cursor_test_motion_and_update(mval);
    if (!XRAY_ACTIVE(v3d)) {
      do_nearest = has_motion;
    }
  }
  else {
    if (!XRAY_ACTIVE(v3d)) {
      do_nearest = true;
    }
  }

  if (r_do_nearest) {
    *r_do_nearest = do_nearest;
  }

  do_nearest = do_nearest && !enumerate;

  int hits = mixed_bones_object_selectbuffer(
      vc, buffer, buffer_len, mval, select_filter, do_nearest, true, false);

  return hits;
}

/**
 * Compare result of 'GPU_select': 'GPUSelectResult',
 * Needed for stable sorting, so cycling through all items near the cursor behaves predictably.
 */
static int gpu_select_buffer_depth_id_cmp(const void *sel_a_p, const void *sel_b_p)
{
  GPUSelectResult *a = (GPUSelectResult *)sel_a_p;
  GPUSelectResult *b = (GPUSelectResult *)sel_b_p;

  if (a->depth < b->depth) {
    return -1;
  }
  if (a->depth > b->depth) {
    return 1;
  }

  /* Depths match, sort by id. */
  uint sel_a = a->id;
  uint sel_b = b->id;

#ifdef __BIG_ENDIAN__
  BLI_endian_switch_uint32(&sel_a);
  BLI_endian_switch_uint32(&sel_b);
#endif

  if (sel_a < sel_b) {
    return -1;
  }
  if (sel_a > sel_b) {
    return 1;
  }
  return 0;
}

/**
 * \param has_bones: When true, skip non-bone hits, also allow bases to be used
 * that are visible but not select-able,
 * since you may be in pose mode with an un-selectable object.
 *
 * \return the active base or NULL.
 */
static Base *mouse_select_eval_buffer(ViewContext *vc,
                                      const GPUSelectResult *buffer,
                                      int hits,
                                      bool do_nearest,
                                      bool has_bones,
                                      bool do_bones_get_priotity,
                                      int *r_select_id_subelem)
{
  ViewLayer *view_layer = vc->view_layer;
  View3D *v3d = vc->v3d;
  int a;

  bool found = false;
  int select_id = 0;
  int select_id_subelem = 0;

  if (do_nearest) {
    uint min = 0xFFFFFFFF;
    int hit_index = -1;

    if (has_bones && do_bones_get_priotity) {
      /* we skip non-bone hits */
      for (a = 0; a < hits; a++) {
        if (min > buffer[a].depth && (buffer[a].id & 0xFFFF0000)) {
          min = buffer[a].depth;
          hit_index = a;
        }
      }
    }
    else {

      for (a = 0; a < hits; a++) {
        /* Any object. */
        if (min > buffer[a].depth) {
          min = buffer[a].depth;
          hit_index = a;
        }
      }

      /* Find the best active & non-active hits.
       * NOTE(@campbellbarton): Checking if `hits > 1` isn't a reliable way to know
       * if there are multiple objects selected since it's possible the same object
       * generates multiple hits, either from:
       * - Multiple sub-components (bones & camera tracks).
       * - Multiple selectable elements such as the object center and the geometry.
       *
       * For this reason, keep track of the best hit as well as the best hit that
       * excludes the selected & active object, using this value when it's valid. */
      if ((hit_index != -1) &&
          /* Special case, cycling away from the active object should only be done when it
           * doesn't have a bone selection, otherwise selecting sub-elements is difficult. */
          ((buffer[hit_index].id & 0xFFFF0000) == 0) &&
          /* Only exclude active object when it is selected. */
          (BASACT(view_layer) && (BASACT(view_layer)->flag & BASE_SELECTED)) &&
          /* Allow disabling this behavior entirely. */
          (U.experimental.use_select_nearest_on_first_click == false)) {

        const int select_id_active = BASACT(view_layer)->object->runtime.select_id;

        /* Check if `hit_index` is the current active object. */
        if ((buffer[hit_index].id & 0xFFFF) == select_id_active) {
          uint min_not_active = 0xFFFFFFFF;
          int hit_index_not_active = -1;
          for (a = 0; a < hits; a++) {
            /* Any object other than the active-selected. */
            if (select_id_active == (buffer[a].id & 0xFFFF)) {
              continue;
            }
            if (min_not_active > buffer[a].depth) {
              min_not_active = buffer[a].depth;
              hit_index_not_active = a;
            }
          }

          /* When the active was selected, first try to use the index
           * for the best non-active hit that was found. */
          if (hit_index_not_active != -1) {
            hit_index = hit_index_not_active;
          }
        }
      }
    }

    if (hit_index != -1) {
      select_id = buffer[hit_index].id & 0xFFFF;
      select_id_subelem = (buffer[hit_index].id & 0xFFFF0000) >> 16;
      found = true;
      /* No need to set `min` to `buffer[hit_index].depth`, it's not used from now on. */
    }
  }
  else {

    {
      GPUSelectResult *buffer_sorted = MEM_mallocN(sizeof(*buffer_sorted) * hits, __func__);
      memcpy(buffer_sorted, buffer, sizeof(*buffer_sorted) * hits);
      /* Remove non-bone objects. */
      if (has_bones && do_bones_get_priotity) {
        /* Loop backwards to reduce re-ordering. */
        for (a = hits - 1; a >= 0; a--) {
          if ((buffer_sorted[a].id & 0xFFFF0000) == 0) {
            buffer_sorted[a] = buffer_sorted[--hits];
          }
        }
      }
      qsort(buffer_sorted, hits, sizeof(GPUSelectResult), gpu_select_buffer_depth_id_cmp);
      buffer = buffer_sorted;
    }

    int hit_index = -1;

    /* It's possible there are no hits (all objects contained bones). */
    if (hits > 0) {
      /* Only exclude active object when it is selected. */
      if (BASACT(view_layer) && (BASACT(view_layer)->flag & BASE_SELECTED)) {
        const int select_id_active = BASACT(view_layer)->object->runtime.select_id;
        for (int i_next = 0, i_prev = hits - 1; i_next < hits; i_prev = i_next++) {
          if ((select_id_active == (buffer[i_prev].id & 0xFFFF)) &&
              (select_id_active != (buffer[i_next].id & 0xFFFF))) {
            hit_index = i_next;
            break;
          }
        }
      }

      /* When the active object is unselected or not in `buffer`, use the nearest. */
      if (hit_index == -1) {
        /* Just pick the nearest. */
        hit_index = 0;
      }
    }

    if (hit_index != -1) {
      select_id = buffer[hit_index].id & 0xFFFF;
      select_id_subelem = (buffer[hit_index].id & 0xFFFF0000) >> 16;
      found = true;
    }
    MEM_freeN((void *)buffer);
  }

  Base *basact = NULL;
  if (found) {
    for (Base *base = FIRSTBASE(view_layer); base; base = base->next) {
      if (has_bones ? BASE_VISIBLE(v3d, base) : BASE_SELECTABLE(v3d, base)) {
        if (base->object->runtime.select_id == select_id) {
          basact = base;
          break;
        }
      }
    }

    if (basact && r_select_id_subelem) {
      *r_select_id_subelem = select_id_subelem;
    }
  }

  return basact;
}

static Base *mouse_select_object_center(ViewContext *vc, Base *startbase, const int mval[2])
{
  ARegion *region = vc->region;
  ViewLayer *view_layer = vc->view_layer;
  View3D *v3d = vc->v3d;

  Base *oldbasact = BASACT(view_layer);

  const float mval_fl[2] = {(float)mval[0], (float)mval[1]};
  float dist = ED_view3d_select_dist_px() * 1.3333f;
  Base *basact = NULL;

  /* Put the active object at a disadvantage to cycle through other objects. */
  const float penalty_dist = 10.0f * UI_DPI_FAC;
  Base *base = startbase;
  while (base) {
    if (BASE_SELECTABLE(v3d, base)) {
      float screen_co[2];
      if (ED_view3d_project_float_global(
              region, base->object->obmat[3], screen_co, V3D_PROJ_TEST_CLIP_DEFAULT) ==
          V3D_PROJ_RET_OK) {
        float dist_test = len_manhattan_v2v2(mval_fl, screen_co);
        if (base == oldbasact) {
          dist_test += penalty_dist;
        }
        if (dist_test < dist) {
          dist = dist_test;
          basact = base;
        }
      }
    }
    base = base->next;

    if (base == NULL) {
      base = FIRSTBASE(view_layer);
    }
    if (base == startbase) {
      break;
    }
  }
  return basact;
}

static Base *ed_view3d_give_base_under_cursor_ex(bContext *C,
                                                 const int mval[2],
                                                 int *r_material_slot)
{
  Depsgraph *depsgraph = CTX_data_ensure_evaluated_depsgraph(C);
  ViewContext vc;
  Base *basact = NULL;
  GPUSelectResult buffer[MAXPICKELEMS];

  /* setup view context for argument to callbacks */
  view3d_operator_needs_opengl(C);
  BKE_object_update_select_id(CTX_data_main(C));

  ED_view3d_viewcontext_init(C, &vc, depsgraph);

  const bool do_nearest = !XRAY_ACTIVE(vc.v3d);
  const bool do_material_slot_selection = r_material_slot != NULL;
  const int hits = mixed_bones_object_selectbuffer(&vc,
                                                   buffer,
                                                   ARRAY_SIZE(buffer),
                                                   mval,
                                                   VIEW3D_SELECT_FILTER_NOP,
                                                   do_nearest,
                                                   false,
                                                   do_material_slot_selection);

  if (hits > 0) {
    const bool has_bones = (r_material_slot == NULL) && selectbuffer_has_bones(buffer, hits);
    basact = mouse_select_eval_buffer(
        &vc, buffer, hits, do_nearest, has_bones, true, r_material_slot);
  }

  return basact;
}

Base *ED_view3d_give_base_under_cursor(bContext *C, const int mval[2])
{
  return ed_view3d_give_base_under_cursor_ex(C, mval, NULL);
}

Object *ED_view3d_give_object_under_cursor(bContext *C, const int mval[2])
{
  Base *base = ED_view3d_give_base_under_cursor(C, mval);
  if (base) {
    return base->object;
  }
  return NULL;
}

struct Object *ED_view3d_give_material_slot_under_cursor(struct bContext *C,
                                                         const int mval[2],
                                                         int *r_material_slot)
{
  Base *base = ed_view3d_give_base_under_cursor_ex(C, mval, r_material_slot);
  if (base) {
    return base->object;
  }
  return NULL;
}

bool ED_view3d_is_object_under_cursor(bContext *C, const int mval[2])
{
  return ED_view3d_give_object_under_cursor(C, mval) != NULL;
}

static void deselect_all_tracks(MovieTracking *tracking)
{
  MovieTrackingObject *object;

  object = tracking->objects.first;
  while (object) {
    ListBase *tracksbase = BKE_tracking_object_get_tracks(tracking, object);
    MovieTrackingTrack *track = tracksbase->first;

    while (track) {
      BKE_tracking_track_deselect(track, TRACK_AREA_ALL);

      track = track->next;
    }

    object = object->next;
  }
}

static bool ed_object_select_pick_camera_track(bContext *C,
                                               Scene *scene,
                                               Base *basact,
                                               MovieClip *clip,
                                               const struct GPUSelectResult *buffer,
                                               const short hits,
                                               const struct SelectPick_Params *params)
{
  bool changed = false;
  bool found = false;

  MovieTracking *tracking = &clip->tracking;
  ListBase *tracksbase = NULL;
  MovieTrackingTrack *track = NULL;

  for (int i = 0; i < hits; i++) {
    const int hitresult = buffer[i].id;

    /* If there's bundles in buffer select bundles first,
     * so non-camera elements should be ignored in buffer. */
    if (basact->object->runtime.select_id != (hitresult & 0xFFFF)) {
      continue;
    }
    /* Index of bundle is 1<<16-based. if there's no "bone" index
     * in height word, this buffer value belongs to camera. not to bundle. */
    if ((hitresult & 0xFFFF0000) == 0) {
      continue;
    }

    track = BKE_tracking_track_get_indexed(&clip->tracking, hitresult >> 16, &tracksbase);
    found = true;
    break;
  }

  /* Note `params->deselect_all` is ignored for tracks as in this case
   * all objects will be de-selected (not tracks). */
  if (params->sel_op == SEL_OP_SET) {
    if ((found && params->select_passthrough) && TRACK_SELECTED(track)) {
      found = false;
    }
    else if (found /* `|| params->deselect_all` */) {
      /* Deselect everything. */
      deselect_all_tracks(tracking);
      changed = true;
    }
  }

  if (found) {
    switch (params->sel_op) {
      case SEL_OP_ADD: {
        BKE_tracking_track_select(tracksbase, track, TRACK_AREA_ALL, true);
        break;
      }
      case SEL_OP_SUB: {
        BKE_tracking_track_deselect(track, TRACK_AREA_ALL);
        break;
      }
      case SEL_OP_XOR: {
        if (TRACK_SELECTED(track)) {
          BKE_tracking_track_deselect(track, TRACK_AREA_ALL);
        }
        else {
          BKE_tracking_track_select(tracksbase, track, TRACK_AREA_ALL, true);
        }
        break;
      }
      case SEL_OP_SET: {
        BKE_tracking_track_select(tracksbase, track, TRACK_AREA_ALL, false);
        break;
      }
      case SEL_OP_AND: {
        BLI_assert_unreachable(); /* Doesn't make sense for picking. */
        break;
      }
    }

    DEG_id_tag_update(&scene->id, ID_RECALC_SELECT);
    DEG_id_tag_update(&clip->id, ID_RECALC_SELECT);
    WM_event_add_notifier(C, NC_MOVIECLIP | ND_SELECT, track);
    WM_event_add_notifier(C, NC_SCENE | ND_OB_SELECT, scene);

    changed = true;
  }

  return changed || found;
}

/**
 * Cursor selection picking for object & pose-mode.
 *
 * \param mval: Region relative cursor coordinates.
 * \param params: Selection parameters.
 * \param center: Select by the cursors on-screen distances to the center/origin
 * instead of the geometry any other contents of the item being selected.
 * This could be used to select by bones by their origin too, currently it's only used for objects.
 * \param enumerate: Show a menu for objects at the cursor location.
 * Otherwise fall-through to non-menu selection.
 * \param object_only: Only select objects (not bones / track markers).
 */
static bool ed_object_select_pick(bContext *C,
                                  const int mval[2],
                                  const struct SelectPick_Params *params,
                                  const bool center,
                                  const bool enumerate,
                                  const bool object_only)
{
  Depsgraph *depsgraph = CTX_data_ensure_evaluated_depsgraph(C);
  ViewContext vc;
  /* Setup view context for argument to callbacks. */
  ED_view3d_viewcontext_init(C, &vc, depsgraph);

  Scene *scene = vc.scene;
  View3D *v3d = vc.v3d;

  /* Menu activation may find a base to make active (if it only finds a single item to select). */
  Base *basact_override = NULL;

  const bool is_obedit = (vc.obedit != NULL);
  if (object_only) {
    /* Signal for #view3d_opengl_select to skip edit-mode objects. */
    vc.obedit = NULL;
  }

  /* Set for GPU depth buffer picking, leave NULL when selecting by center. */
  struct {
    GPUSelectResult buffer[MAXPICKELEMS];
    int hits;
    bool do_nearest;
    bool has_bones;
  } *gpu = NULL;

  /* First handle menu selection, early exit if a menu opens
   * since this takes ownership of the selection action.
   *
   * Even when there is no menu `basact_override` may be set to avoid having to re-find
   * the item under the cursor. */

  if (center == false) {
    gpu = MEM_mallocN(sizeof(*gpu), __func__);
    gpu->do_nearest = false;
    gpu->has_bones = false;

    /* If objects have pose-mode set, the bones are in the same selection buffer. */
    const eV3DSelectObjectFilter select_filter = ((object_only == false) ?
                                                      ED_view3d_select_filter_from_mode(scene,
                                                                                        vc.obact) :
                                                      VIEW3D_SELECT_FILTER_NOP);
    gpu->hits = mixed_bones_object_selectbuffer_extended(&vc,
                                                         gpu->buffer,
                                                         ARRAY_SIZE(gpu->buffer),
                                                         mval,
                                                         select_filter,
                                                         true,
                                                         enumerate,
                                                         &gpu->do_nearest);
    gpu->has_bones = (object_only && gpu->hits > 0) ?
                         false :
                         selectbuffer_has_bones(gpu->buffer, gpu->hits);
  }

  /* First handle menu selection, early exit when a menu was opened.
   * Otherwise fall through to regular selection. */
  if (enumerate) {
    bool has_menu = false;
    if (center) {
      if (object_mouse_select_menu(C, &vc, NULL, 0, mval, params, &basact_override)) {
        has_menu = true;
      }
    }
    else {
      if (gpu->hits != 0) {
        if (gpu->has_bones && bone_mouse_select_menu(C, gpu->buffer, gpu->hits, false, params)) {
          has_menu = true;
        }
        else if (object_mouse_select_menu(
                     C, &vc, gpu->buffer, gpu->hits, mval, params, &basact_override)) {
          has_menu = true;
        }
      }
    }

    /* Let the menu handle any further actions. */
    if (has_menu) {
      if (gpu != NULL) {
        MEM_freeN(gpu);
      }
      return false;
    }
  }

  /* No menu, continue with selection. */

  ViewLayer *view_layer = vc.view_layer;
  /* Don't set when the context has no active object (hidden), see: T60807. */
  const Base *oldbasact = vc.obact ? BASACT(view_layer) : NULL;
  /* Always start list from `basact` when cycling the selection. */
  Base *startbase = (oldbasact && oldbasact->next) ? oldbasact->next : FIRSTBASE(view_layer);

  /* The next object's base to make active. */
  Base *basact = NULL;
  const eObjectMode object_mode = oldbasact ? oldbasact->object->mode : OB_MODE_OBJECT;

  /* When enabled, don't attempt any further selection. */
  bool handled = false;

  /* Split `changed` into data-types so their associated updates can be properly performed.
   * This is also needed as multiple changes may happen at once.
   * Selecting a pose-bone or track can also select the object for e.g. */
  bool changed_object = false;
  bool changed_pose = false;
  bool changed_track = false;

  /* Handle setting the new base active (even when `handled == true`). */
  bool use_activate_selected_base = false;

  if (center) {
    if (basact_override) {
      basact = basact_override;
    }
    else {
      basact = mouse_select_object_center(&vc, startbase, mval);
    }
  }
  else {
    if (basact_override) {
      basact = basact_override;
    }
    else {
<<<<<<< HEAD
      basact =
          (gpu->hits > 0) ?
              mouse_select_eval_buffer(
                  &vc, gpu->buffer, gpu->hits, startbase, gpu->has_bones, gpu->do_nearest, NULL) :
              NULL;
=======
      /* Regarding bone priority.
       *
       * - When in pose-bone, it's useful that any selection containing a bone
       *   gets priority over other geometry (background scenery for example).
       *
       * - When in object-mode, don't prioritize bones as it would cause
       *   pose-objects behind other objects to get priority
       *   (mainly noticeable when #SCE_OBJECT_MODE_LOCK is disabled).
       *
       * This way prioritizing based on pose-mode has a bias to stay in pose-mode
       * without having to enforce this through locking the object mode. */
      bool do_bones_get_priotity = (object_mode & OB_MODE_POSE) != 0;

      basact = (gpu->hits > 0) ? mouse_select_eval_buffer(&vc,
                                                          gpu->buffer,
                                                          gpu->hits,
                                                          gpu->do_nearest,
                                                          gpu->has_bones,
                                                          do_bones_get_priotity,
                                                          NULL) :
                                 NULL;
>>>>>>> a6214ce7
    }

    /* Select pose-bones or camera-tracks. */
    if (((gpu->hits > 0) && gpu->has_bones) ||
        /* Special case, even when there are no hits, pose logic may de-select all bones. */
        ((gpu->hits == 0) && (object_mode & OB_MODE_POSE))) {

      if (basact && (gpu->has_bones && (basact->object->type == OB_CAMERA))) {
        MovieClip *clip = BKE_object_movieclip_get(scene, basact->object, false);
        if (clip != NULL) {
          if (ed_object_select_pick_camera_track(
                  C, scene, basact, clip, gpu->buffer, gpu->hits, params)) {
            ED_object_base_select(basact, BA_SELECT);
            /* Don't set `handled` here as the object activation may be necessary. */
            changed_object = true;

            changed_track = true;
          }
          else {
            /* Fallback to regular object selection if no new bundles were selected,
             * allows to select object parented to reconstruction object. */
            basact = mouse_select_eval_buffer(
<<<<<<< HEAD
                &vc, gpu->buffer, gpu->hits, startbase, false, gpu->do_nearest, NULL);
=======
                &vc, gpu->buffer, gpu->hits, gpu->do_nearest, false, false, NULL);
>>>>>>> a6214ce7
          }
        }
      }
      else if (ED_armature_pose_select_pick_with_buffer(view_layer,
                                                        v3d,
                                                        basact ? basact : (Base *)oldbasact,
                                                        gpu->buffer,
                                                        gpu->hits,
                                                        params,
                                                        gpu->do_nearest)) {

        changed_pose = true;

        /* When there is no `baseact` this will have operated on `oldbasact`,
         * allowing #SelectPick_Params.deselect_all work in pose-mode.
         * In this case no object operations are needed. */
        if (basact != NULL) {
          /* By convention the armature-object is selected when in pose-mode.
           * While leaving it unselected will work, leaving pose-mode would leave the object
           * active + unselected which isn't ideal when performing other actions on the object. */
          ED_object_base_select(basact, BA_SELECT);
          changed_object = true;

          WM_event_add_notifier(C, NC_OBJECT | ND_BONE_SELECT, basact->object);
          WM_event_add_notifier(C, NC_OBJECT | ND_BONE_ACTIVE, basact->object);

          /* In weight-paint, we use selected bone to select vertex-group.
           * In this case the active object mustn't change as it would leave weight-paint mode. */
          if (oldbasact) {
            if (oldbasact->object->mode & OB_MODE_ALL_WEIGHT_PAINT) {
              /* Prevent activating.
               * Selection causes this to be considered the 'active' pose in weight-paint mode.
               * Eventually this limitation may be removed.
               * For now, de-select all other pose objects deforming this mesh. */
              ED_armature_pose_select_in_wpaint_mode(view_layer, basact);

              handled = true;
            }
            else if ((object_mode & OB_MODE_POSE) && (basact->object->mode & OB_MODE_POSE)) {
              /* Within pose-mode, keep the current selection when switching pose bones,
               * this is noticeable when in pose mode with multiple objects at once.
               * Where selecting the bone of a different object would de-select this one.
               * After that, exiting pose-mode would only have the active armature selected.
               * This matches multi-object edit-mode behavior. */
              handled = true;

              if (oldbasact != basact) {
                use_activate_selected_base = true;
              }
            }
            else {
              /* Don't set `handled` here as the object selection may be necessary
               * when starting out in object-mode and moving into pose-mode,
               * when moving from pose to object-mode using object selection also makes sense. */
            }
          }
        }
      }
      /* Prevent bone/track selecting to pass on to object selecting. */
      if (basact == oldbasact) {
        handled = true;
      }
    }
  }

  if (handled == false) {
    if (scene->toolsettings->object_flag & SCE_OBJECT_MODE_LOCK) {
      /* No special logic in edit-mode. */
      if (is_obedit == false) {
        if (basact && !BKE_object_is_mode_compat(basact->object, object_mode)) {
          if (object_mode == OB_MODE_OBJECT) {
            struct Main *bmain = vc.bmain;
            ED_object_mode_generic_exit(bmain, vc.depsgraph, scene, basact->object);
          }
          if (!BKE_object_is_mode_compat(basact->object, object_mode)) {
            basact = NULL;
          }
        }

        /* Disallow switching modes,
         * special exception for edit-mode - vertex-parent operator. */
        if (basact && oldbasact) {
          if ((oldbasact->object->mode != basact->object->mode) &&
              (oldbasact->object->mode & basact->object->mode) == 0) {
            basact = NULL;
          }
        }
      }
    }
  }

  /* Ensure code above doesn't change the active base. This code is already fairly involved,
   * it's best if changing the active object is localized to a single place. */
  BLI_assert(oldbasact == (vc.obact ? BASACT(view_layer) : NULL));

  bool found = (basact != NULL);
  if ((handled == false) && (vc.obedit == NULL)) {
    /* Object-mode (pose mode will have been handled already). */
    if (params->sel_op == SEL_OP_SET) {
      if ((found && params->select_passthrough) && (basact->flag & BASE_SELECTED)) {
        found = false;
        /* NOTE(@campbellbarton): Experimental behavior to set active even keeping the selection
         * without this it's inconvenient to set the active object. */
        if (basact != oldbasact) {
          use_activate_selected_base = true;
        }
      }
      else if (found || params->deselect_all) {
        /* Deselect everything. */
        /* `basact` may be NULL. */
        if (object_deselect_all_except(view_layer, basact)) {
          changed_object = true;
        }
      }
    }
  }

  if ((handled == false) && found) {

    if (vc.obedit) {
      /* Only do the select (use for setting vertex parents & hooks).
       * In edit-mode do not activate. */
      object_deselect_all_except(view_layer, basact);
      ED_object_base_select(basact, BA_SELECT);

      changed_object = true;
    }
    /* Also prevent making it active on mouse selection. */
    else if (BASE_SELECTABLE(v3d, basact)) {
      use_activate_selected_base |= (oldbasact != basact) && (is_obedit == false);

      switch (params->sel_op) {
        case SEL_OP_ADD: {
          ED_object_base_select(basact, BA_SELECT);
          break;
        }
        case SEL_OP_SUB: {
          ED_object_base_select(basact, BA_DESELECT);
          break;
        }
        case SEL_OP_XOR: {
          if (basact->flag & BASE_SELECTED) {
            /* Keep selected if the base is to be activated. */
            if (use_activate_selected_base == false) {
              ED_object_base_select(basact, BA_DESELECT);
            }
          }
          else {
            ED_object_base_select(basact, BA_SELECT);
          }
          break;
        }
        case SEL_OP_SET: {
          object_deselect_all_except(view_layer, basact);
          ED_object_base_select(basact, BA_SELECT);
          break;
        }
        case SEL_OP_AND: {
          BLI_assert_unreachable(); /* Doesn't make sense for picking. */
          break;
        }
      }

      changed_object = true;
    }
  }

  /* Perform the activation even when 'handled', since this is used to ensure
   * the object from the pose-bone selected is also activated. */
  if (use_activate_selected_base && (basact != NULL)) {
    changed_object = true;
    ED_object_base_activate(C, basact); /* adds notifier */
    if ((scene->toolsettings->object_flag & SCE_OBJECT_MODE_LOCK) == 0) {
      WM_toolsystem_update_from_context_view3d(C);
    }
  }

  if (changed_object) {
    DEG_id_tag_update(&scene->id, ID_RECALC_SELECT);
    WM_event_add_notifier(C, NC_SCENE | ND_OB_SELECT, scene);

    ED_outliner_select_sync_from_object_tag(C);
  }

  if (changed_pose) {
    ED_outliner_select_sync_from_pose_bone_tag(C);
  }

  if (gpu != NULL) {
    MEM_freeN(gpu);
  }

  return (changed_object || changed_pose || changed_track);
}

/**
 * Mouse selection in weight paint.
 * Called via generic mouse select operator.
 *
 * \return True when pick finds an element or the selection changed.
 */
static bool ed_wpaint_vertex_select_pick(bContext *C,
                                         const int mval[2],
                                         const struct SelectPick_Params *params,
                                         Object *obact)
{
  View3D *v3d = CTX_wm_view3d(C);
  const bool use_zbuf = !XRAY_ENABLED(v3d);

  Mesh *me = obact->data; /* already checked for NULL */
  uint index = 0;
  MVert *mv;
  bool changed = false;

  bool found = ED_mesh_pick_vert(C, obact, mval, ED_MESH_PICK_DEFAULT_VERT_DIST, use_zbuf, &index);

  if (params->sel_op == SEL_OP_SET) {
    if ((found && params->select_passthrough) && (me->mvert[index].flag & SELECT)) {
      found = false;
    }
    else if (found || params->deselect_all) {
      /* Deselect everything. */
      changed |= paintface_deselect_all_visible(C, obact, SEL_DESELECT, false);
    }
  }

  if (found) {
    mv = &me->mvert[index];
    switch (params->sel_op) {
      case SEL_OP_ADD: {
        mv->flag |= SELECT;
        break;
      }
      case SEL_OP_SUB: {
        mv->flag &= ~SELECT;
        break;
      }
      case SEL_OP_XOR: {
        mv->flag ^= SELECT;
        break;
      }
      case SEL_OP_SET: {
        paintvert_deselect_all_visible(obact, SEL_DESELECT, false);
        mv->flag |= SELECT;
        break;
      }
      case SEL_OP_AND: {
        BLI_assert_unreachable(); /* Doesn't make sense for picking. */
        break;
      }
    }

    /* update mselect */
    if (mv->flag & SELECT) {
      BKE_mesh_mselect_active_set(me, index, ME_VSEL);
    }
    else {
      BKE_mesh_mselect_validate(me);
    }

    paintvert_flush_flags(obact);

    changed = true;
  }

  if (changed) {
    paintvert_tag_select_update(C, obact);
  }

  return changed || found;
}

static int view3d_select_exec(bContext *C, wmOperator *op)
{
  Scene *scene = CTX_data_scene(C);
  Object *obedit = CTX_data_edit_object(C);
  Object *obact = CTX_data_active_object(C);
  const struct SelectPick_Params params = {
      .sel_op = ED_select_op_from_booleans(RNA_boolean_get(op->ptr, "extend"),
                                           RNA_boolean_get(op->ptr, "deselect"),
                                           RNA_boolean_get(op->ptr, "toggle")),
      .deselect_all = RNA_boolean_get(op->ptr, "deselect_all"),
      .select_passthrough = RNA_boolean_get(op->ptr, "select_passthrough"),

  };
  bool center = RNA_boolean_get(op->ptr, "center");
  bool enumerate = RNA_boolean_get(op->ptr, "enumerate");
  /* Only force object select for edit-mode to support vertex parenting,
   * or paint-select to allow pose bone select with vert/face select. */
  bool object_only = (RNA_boolean_get(op->ptr, "object") &&
                      (obedit || BKE_paint_select_elem_test(obact) ||
                       /* so its possible to select bones in weight-paint mode (LMB select) */
                       (obact && (obact->mode & OB_MODE_ALL_WEIGHT_PAINT) &&
                        BKE_object_pose_armature_get(obact))));

  /* This could be called "changed_or_found" since this is true when there is an element
   * under the cursor to select, even if it happens that the selection & active state doesn't
   * actually change. This is important so undo pushes are predictable. */
  bool changed = false;
  int mval[2];

  RNA_int_get_array(op->ptr, "location", mval);

  view3d_operator_needs_opengl(C);
  BKE_object_update_select_id(CTX_data_main(C));

  if (object_only) {
    obedit = NULL;
    obact = NULL;

    /* ack, this is incorrect but to do this correctly we would need an
     * alternative edit-mode/object-mode keymap, this copies the functionality
     * from 2.4x where Ctrl+Select in edit-mode does object select only. */
    center = false;
  }

  if (obedit && object_only == false) {
    if (obedit->type == OB_MESH) {
      changed = EDBM_select_pick(C, mval, &params);
    }
    else if (obedit->type == OB_ARMATURE) {
      if (enumerate) {
        Depsgraph *depsgraph = CTX_data_ensure_evaluated_depsgraph(C);
        ViewContext vc;
        ED_view3d_viewcontext_init(C, &vc, depsgraph);

        GPUSelectResult buffer[MAXPICKELEMS];
        const int hits = mixed_bones_object_selectbuffer(
            &vc, buffer, ARRAY_SIZE(buffer), mval, VIEW3D_SELECT_FILTER_NOP, false, true, false);
        changed = bone_mouse_select_menu(C, buffer, hits, true, &params);
      }
      if (!changed) {
        changed = ED_armature_edit_select_pick(C, mval, &params);
      }
    }
    else if (obedit->type == OB_LATTICE) {
      changed = ED_lattice_select_pick(C, mval, &params);
    }
    else if (ELEM(obedit->type, OB_CURVES_LEGACY, OB_SURF)) {
      changed = ED_curve_editnurb_select_pick(C, mval, &params);
    }
    else if (obedit->type == OB_MBALL) {
      changed = ED_mball_select_pick(C, mval, &params);
    }
    else if (obedit->type == OB_FONT) {
      changed = ED_curve_editfont_select_pick(C, mval, &params);
    }
  }
  else if (obact && obact->mode & OB_MODE_PARTICLE_EDIT) {
    changed = PE_mouse_particles(C, mval, &params);
  }
  else if (obact && BKE_paint_select_face_test(obact)) {
    changed = paintface_mouse_select(C, mval, &params, obact);
  }
  else if (BKE_paint_select_vert_test(obact)) {
    changed = ed_wpaint_vertex_select_pick(C, mval, &params, obact);
  }
  else {
    changed = ed_object_select_pick(C, mval, &params, center, enumerate, object_only);
  }

  /* Pass-through flag may be cleared, see #WM_operator_flag_only_pass_through_on_press. */

  /* Pass-through allows tweaks
   * FINISHED to signal one operator worked */
  if (changed) {
    WM_event_add_notifier(C, NC_SCENE | ND_OB_SELECT, scene);
    return OPERATOR_PASS_THROUGH | OPERATOR_FINISHED;
  }
  /* Nothing selected, just passthrough. */
  return OPERATOR_PASS_THROUGH | OPERATOR_CANCELLED;
}

static int view3d_select_invoke(bContext *C, wmOperator *op, const wmEvent *event)
{
  RNA_int_set_array(op->ptr, "location", event->mval);

  const int retval = view3d_select_exec(C, op);

  return WM_operator_flag_only_pass_through_on_press(retval, event);
}

void VIEW3D_OT_select(wmOperatorType *ot)
{
  PropertyRNA *prop;

  /* identifiers */
  ot->name = "Select";
  ot->description = "Select and activate item(s)";
  ot->idname = "VIEW3D_OT_select";

  /* api callbacks */
  ot->invoke = view3d_select_invoke;
  ot->exec = view3d_select_exec;
  ot->poll = ED_operator_view3d_active;

  /* flags */
  ot->flag = OPTYPE_UNDO;

  /* properties */
  WM_operator_properties_mouse_select(ot);

  prop = RNA_def_boolean(
      ot->srna,
      "center",
      0,
      "Center",
      "Use the object center when selecting, in edit mode used to extend object selection");
  RNA_def_property_flag(prop, PROP_SKIP_SAVE);
  prop = RNA_def_boolean(
      ot->srna, "enumerate", 0, "Enumerate", "List objects under the mouse (object mode only)");
  RNA_def_property_flag(prop, PROP_SKIP_SAVE);
  prop = RNA_def_boolean(ot->srna, "object", 0, "Object", "Use object selection (edit mode only)");
  RNA_def_property_flag(prop, PROP_SKIP_SAVE);

  prop = RNA_def_int_vector(ot->srna,
                            "location",
                            2,
                            NULL,
                            INT_MIN,
                            INT_MAX,
                            "Location",
                            "Mouse location",
                            INT_MIN,
                            INT_MAX);
  RNA_def_property_flag(prop, PROP_HIDDEN);
}

/** \} */

/* -------------------------------------------------------------------- */
/** \name Box Select
 * \{ */

typedef struct BoxSelectUserData {
  ViewContext *vc;
  const rcti *rect;
  const rctf *rect_fl;
  rctf _rect_fl;
  eSelectOp sel_op;
  eBezTriple_Flag select_flag;

  /* runtime */
  bool is_done;
  bool is_changed;
} BoxSelectUserData;

static void view3d_userdata_boxselect_init(BoxSelectUserData *r_data,
                                           ViewContext *vc,
                                           const rcti *rect,
                                           const eSelectOp sel_op)
{
  r_data->vc = vc;

  r_data->rect = rect;
  r_data->rect_fl = &r_data->_rect_fl;
  BLI_rctf_rcti_copy(&r_data->_rect_fl, rect);

  r_data->sel_op = sel_op;
  /* SELECT by default, but can be changed if needed (only few cases use and respect this). */
  r_data->select_flag = SELECT;

  /* runtime */
  r_data->is_done = false;
  r_data->is_changed = false;
}

bool edge_inside_circle(const float cent[2],
                        float radius,
                        const float screen_co_a[2],
                        const float screen_co_b[2])
{
  const float radius_squared = radius * radius;
  return (dist_squared_to_line_segment_v2(cent, screen_co_a, screen_co_b) < radius_squared);
}

static void do_paintvert_box_select__doSelectVert(void *userData,
                                                  MVert *mv,
                                                  const float screen_co[2],
                                                  int UNUSED(index))
{
  BoxSelectUserData *data = userData;
  const bool is_select = mv->flag & SELECT;
  const bool is_inside = BLI_rctf_isect_pt_v(data->rect_fl, screen_co);
  const int sel_op_result = ED_select_op_action_deselected(data->sel_op, is_select, is_inside);
  if (sel_op_result != -1) {
    SET_FLAG_FROM_TEST(mv->flag, sel_op_result, SELECT);
    data->is_changed = true;
  }
}
static bool do_paintvert_box_select(ViewContext *vc,
                                    wmGenericUserData *wm_userdata,
                                    const rcti *rect,
                                    const eSelectOp sel_op)
{
  const bool use_zbuf = !XRAY_ENABLED(vc->v3d);

  Mesh *me;

  me = vc->obact->data;
  if ((me == NULL) || (me->totvert == 0)) {
    return OPERATOR_CANCELLED;
  }

  bool changed = false;
  if (SEL_OP_USE_PRE_DESELECT(sel_op)) {
    changed |= paintvert_deselect_all_visible(vc->obact, SEL_DESELECT, false);
  }

  if (BLI_rcti_is_empty(rect)) {
    /* pass */
  }
  else if (use_zbuf) {
    struct EditSelectBuf_Cache *esel = wm_userdata->data;
    if (wm_userdata->data == NULL) {
      editselect_buf_cache_init_with_generic_userdata(wm_userdata, vc, SCE_SELECT_VERTEX);
      esel = wm_userdata->data;
      esel->select_bitmap = DRW_select_buffer_bitmap_from_rect(
          vc->depsgraph, vc->region, vc->v3d, rect, NULL);
    }
    if (esel->select_bitmap != NULL) {
      changed |= edbm_backbuf_check_and_select_verts_obmode(me, esel, sel_op);
    }
  }
  else {
    BoxSelectUserData data;

    view3d_userdata_boxselect_init(&data, vc, rect, sel_op);

    ED_view3d_init_mats_rv3d(vc->obact, vc->rv3d);

    meshobject_foreachScreenVert(
        vc, do_paintvert_box_select__doSelectVert, &data, V3D_PROJ_TEST_CLIP_DEFAULT);
    changed |= data.is_changed;
  }

  if (changed) {
    if (SEL_OP_CAN_DESELECT(sel_op)) {
      BKE_mesh_mselect_validate(me);
    }
    paintvert_flush_flags(vc->obact);
    paintvert_tag_select_update(vc->C, vc->obact);
  }
  return changed;
}

static bool do_paintface_box_select(ViewContext *vc,
                                    wmGenericUserData *wm_userdata,
                                    const rcti *rect,
                                    int sel_op)
{
  Object *ob = vc->obact;
  Mesh *me;

  me = BKE_mesh_from_object(ob);
  if ((me == NULL) || (me->totpoly == 0)) {
    return false;
  }

  bool changed = false;
  if (SEL_OP_USE_PRE_DESELECT(sel_op)) {
    changed |= paintface_deselect_all_visible(vc->C, vc->obact, SEL_DESELECT, false);
  }

  if (BLI_rcti_is_empty(rect)) {
    /* pass */
  }
  else {
    struct EditSelectBuf_Cache *esel = wm_userdata->data;
    if (wm_userdata->data == NULL) {
      editselect_buf_cache_init_with_generic_userdata(wm_userdata, vc, SCE_SELECT_FACE);
      esel = wm_userdata->data;
      esel->select_bitmap = DRW_select_buffer_bitmap_from_rect(
          vc->depsgraph, vc->region, vc->v3d, rect, NULL);
    }
    if (esel->select_bitmap != NULL) {
      changed |= edbm_backbuf_check_and_select_faces_obmode(me, esel, sel_op);
    }
  }

  if (changed) {
    paintface_flush_flags(vc->C, vc->obact, SELECT);
  }
  return changed;
}

static void do_nurbs_box_select__doSelect(void *userData,
                                          Nurb *UNUSED(nu),
                                          BPoint *bp,
                                          BezTriple *bezt,
                                          int beztindex,
                                          bool handles_visible,
                                          const float screen_co[2])
{
  BoxSelectUserData *data = userData;

  const bool is_inside = BLI_rctf_isect_pt_v(data->rect_fl, screen_co);
  if (bp) {
    const bool is_select = bp->f1 & SELECT;
    const int sel_op_result = ED_select_op_action_deselected(data->sel_op, is_select, is_inside);
    if (sel_op_result != -1) {
      SET_FLAG_FROM_TEST(bp->f1, sel_op_result, data->select_flag);
      data->is_changed = true;
    }
  }
  else {
    if (!handles_visible) {
      /* can only be (beztindex == 1) here since handles are hidden */
      const bool is_select = bezt->f2 & SELECT;
      const int sel_op_result = ED_select_op_action_deselected(data->sel_op, is_select, is_inside);
      if (sel_op_result != -1) {
        SET_FLAG_FROM_TEST(bezt->f2, sel_op_result, data->select_flag);
        data->is_changed = true;
      }
      bezt->f1 = bezt->f3 = bezt->f2;
    }
    else {
      uint8_t *flag_p = (&bezt->f1) + beztindex;
      const bool is_select = *flag_p & SELECT;
      const int sel_op_result = ED_select_op_action_deselected(data->sel_op, is_select, is_inside);
      if (sel_op_result != -1) {
        SET_FLAG_FROM_TEST(*flag_p, sel_op_result, data->select_flag);
        data->is_changed = true;
      }
    }
  }
}
static bool do_nurbs_box_select(ViewContext *vc, rcti *rect, const eSelectOp sel_op)
{
  const bool deselect_all = (sel_op == SEL_OP_SET);
  BoxSelectUserData data;

  view3d_userdata_boxselect_init(&data, vc, rect, sel_op);

  Curve *curve = (Curve *)vc->obedit->data;
  ListBase *nurbs = BKE_curve_editNurbs_get(curve);

  /* For deselect all, items to be selected are tagged with temp flag. Clear that first. */
  if (deselect_all) {
    BKE_nurbList_flag_set(nurbs, BEZT_FLAG_TEMP_TAG, false);
    data.select_flag = BEZT_FLAG_TEMP_TAG;
  }

  ED_view3d_init_mats_rv3d(vc->obedit, vc->rv3d); /* for foreach's screen/vert projection */
  nurbs_foreachScreenVert(vc, do_nurbs_box_select__doSelect, &data, V3D_PROJ_TEST_CLIP_DEFAULT);

  /* Deselect items that were not added to selection (indicated by temp flag). */
  if (deselect_all) {
    data.is_changed |= BKE_nurbList_flag_set_from_flag(nurbs, BEZT_FLAG_TEMP_TAG, SELECT);
  }

  BKE_curve_nurb_vert_active_validate(vc->obedit->data);

  return data.is_changed;
}

static void do_lattice_box_select__doSelect(void *userData, BPoint *bp, const float screen_co[2])
{
  BoxSelectUserData *data = userData;
  const bool is_select = bp->f1 & SELECT;
  const bool is_inside = BLI_rctf_isect_pt_v(data->rect_fl, screen_co);
  const int sel_op_result = ED_select_op_action_deselected(data->sel_op, is_select, is_inside);
  if (sel_op_result != -1) {
    SET_FLAG_FROM_TEST(bp->f1, sel_op_result, SELECT);
    data->is_changed = true;
  }
}
static bool do_lattice_box_select(ViewContext *vc, rcti *rect, const eSelectOp sel_op)
{
  BoxSelectUserData data;

  view3d_userdata_boxselect_init(&data, vc, rect, sel_op);

  if (SEL_OP_USE_PRE_DESELECT(sel_op)) {
    data.is_changed |= ED_lattice_flags_set(vc->obedit, 0);
  }

  ED_view3d_init_mats_rv3d(vc->obedit, vc->rv3d); /* for foreach's screen/vert projection */
  lattice_foreachScreenVert(
      vc, do_lattice_box_select__doSelect, &data, V3D_PROJ_TEST_CLIP_DEFAULT);

  return data.is_changed;
}

static void do_mesh_box_select__doSelectVert(void *userData,
                                             BMVert *eve,
                                             const float screen_co[2],
                                             int UNUSED(index))
{
  BoxSelectUserData *data = userData;
  const bool is_select = BM_elem_flag_test(eve, BM_ELEM_SELECT);
  const bool is_inside = BLI_rctf_isect_pt_v(data->rect_fl, screen_co);
  const int sel_op_result = ED_select_op_action_deselected(data->sel_op, is_select, is_inside);
  if (sel_op_result != -1) {
    BM_vert_select_set(data->vc->em->bm, eve, sel_op_result);
    data->is_changed = true;
  }
}
struct BoxSelectUserData_ForMeshEdge {
  BoxSelectUserData *data;
  struct EditSelectBuf_Cache *esel;
  uint backbuf_offset;
};
/**
 * Pass 0 operates on edges when fully inside.
 */
static void do_mesh_box_select__doSelectEdge_pass0(
    void *userData, BMEdge *eed, const float screen_co_a[2], const float screen_co_b[2], int index)
{
  struct BoxSelectUserData_ForMeshEdge *data_for_edge = userData;
  BoxSelectUserData *data = data_for_edge->data;
  bool is_visible = true;
  if (data_for_edge->backbuf_offset) {
    uint bitmap_inedx = data_for_edge->backbuf_offset + index - 1;
    is_visible = BLI_BITMAP_TEST_BOOL(data_for_edge->esel->select_bitmap, bitmap_inedx);
  }

  const bool is_select = BM_elem_flag_test(eed, BM_ELEM_SELECT);
  const bool is_inside = (is_visible &&
                          edge_fully_inside_rect(data->rect_fl, screen_co_a, screen_co_b));
  const int sel_op_result = ED_select_op_action_deselected(data->sel_op, is_select, is_inside);
  if (sel_op_result != -1) {
    BM_edge_select_set(data->vc->em->bm, eed, sel_op_result);
    data->is_done = true;
    data->is_changed = true;
  }
}
/**
 * Pass 1 operates on edges when partially inside.
 */
static void do_mesh_box_select__doSelectEdge_pass1(
    void *userData, BMEdge *eed, const float screen_co_a[2], const float screen_co_b[2], int index)
{
  struct BoxSelectUserData_ForMeshEdge *data_for_edge = userData;
  BoxSelectUserData *data = data_for_edge->data;
  bool is_visible = true;
  if (data_for_edge->backbuf_offset) {
    uint bitmap_inedx = data_for_edge->backbuf_offset + index - 1;
    is_visible = BLI_BITMAP_TEST_BOOL(data_for_edge->esel->select_bitmap, bitmap_inedx);
  }

  const bool is_select = BM_elem_flag_test(eed, BM_ELEM_SELECT);
  const bool is_inside = (is_visible && edge_inside_rect(data->rect_fl, screen_co_a, screen_co_b));
  const int sel_op_result = ED_select_op_action_deselected(data->sel_op, is_select, is_inside);
  if (sel_op_result != -1) {
    BM_edge_select_set(data->vc->em->bm, eed, sel_op_result);
    data->is_changed = true;
  }
}
static void do_mesh_box_select__doSelectFace(void *userData,
                                             BMFace *efa,
                                             const float screen_co[2],
                                             int UNUSED(index))
{
  BoxSelectUserData *data = userData;
  const bool is_select = BM_elem_flag_test(efa, BM_ELEM_SELECT);
  const bool is_inside = BLI_rctf_isect_pt_v(data->rect_fl, screen_co);
  const int sel_op_result = ED_select_op_action_deselected(data->sel_op, is_select, is_inside);
  if (sel_op_result != -1) {
    BM_face_select_set(data->vc->em->bm, efa, sel_op_result);
    data->is_changed = true;
  }
}
static bool do_mesh_box_select(ViewContext *vc,
                               wmGenericUserData *wm_userdata,
                               const rcti *rect,
                               const eSelectOp sel_op)
{
  BoxSelectUserData data;
  ToolSettings *ts = vc->scene->toolsettings;

  view3d_userdata_boxselect_init(&data, vc, rect, sel_op);

  if (SEL_OP_USE_PRE_DESELECT(sel_op)) {
    if (vc->em->bm->totvertsel) {
      EDBM_flag_disable_all(vc->em, BM_ELEM_SELECT);
      data.is_changed = true;
    }
  }

  /* for non zbuf projections, don't change the GL state */
  ED_view3d_init_mats_rv3d(vc->obedit, vc->rv3d);

  GPU_matrix_set(vc->rv3d->viewmat);

  const bool use_zbuf = !XRAY_FLAG_ENABLED(vc->v3d);

  struct EditSelectBuf_Cache *esel = wm_userdata->data;
  if (use_zbuf) {
    if (wm_userdata->data == NULL) {
      editselect_buf_cache_init_with_generic_userdata(wm_userdata, vc, ts->selectmode);
      esel = wm_userdata->data;
      esel->select_bitmap = DRW_select_buffer_bitmap_from_rect(
          vc->depsgraph, vc->region, vc->v3d, rect, NULL);
    }
  }

  if (ts->selectmode & SCE_SELECT_VERTEX) {
    if (use_zbuf) {
      data.is_changed |= edbm_backbuf_check_and_select_verts(
          esel, vc->depsgraph, vc->obedit, vc->em, sel_op);
    }
    else {
      mesh_foreachScreenVert(
          vc, do_mesh_box_select__doSelectVert, &data, V3D_PROJ_TEST_CLIP_DEFAULT);
    }
  }
  if (ts->selectmode & SCE_SELECT_EDGE) {
    /* Does both use_zbuf and non-use_zbuf versions (need screen cos for both) */
    struct BoxSelectUserData_ForMeshEdge cb_data = {
        .data = &data,
        .esel = use_zbuf ? esel : NULL,
        .backbuf_offset = use_zbuf ? DRW_select_buffer_context_offset_for_object_elem(
                                         vc->depsgraph, vc->obedit, SCE_SELECT_EDGE) :
                                     0,
    };

    const eV3DProjTest clip_flag = V3D_PROJ_TEST_CLIP_NEAR |
                                   (use_zbuf ? 0 : V3D_PROJ_TEST_CLIP_BB);
    /* Fully inside. */
    mesh_foreachScreenEdge_clip_bb_segment(
        vc, do_mesh_box_select__doSelectEdge_pass0, &cb_data, clip_flag);
    if (data.is_done == false) {
      /* Fall back to partially inside.
       * Clip content to account for edges partially behind the view. */
      mesh_foreachScreenEdge_clip_bb_segment(vc,
                                             do_mesh_box_select__doSelectEdge_pass1,
                                             &cb_data,
                                             clip_flag | V3D_PROJ_TEST_CLIP_CONTENT_DEFAULT);
    }
  }

  if (ts->selectmode & SCE_SELECT_FACE) {
    if (use_zbuf) {
      data.is_changed |= edbm_backbuf_check_and_select_faces(
          esel, vc->depsgraph, vc->obedit, vc->em, sel_op);
    }
    else {
      mesh_foreachScreenFace(
          vc, do_mesh_box_select__doSelectFace, &data, V3D_PROJ_TEST_CLIP_DEFAULT);
    }
  }

  if (data.is_changed) {
    EDBM_selectmode_flush(vc->em);
  }
  return data.is_changed;
}

static bool do_meta_box_select(ViewContext *vc, const rcti *rect, const eSelectOp sel_op)
{
  Object *ob = vc->obedit;
  MetaBall *mb = (MetaBall *)ob->data;
  MetaElem *ml;
  int a;
  bool changed = false;

  GPUSelectResult buffer[MAXPICKELEMS];
  int hits;

  hits = view3d_opengl_select(
      vc, buffer, MAXPICKELEMS, rect, VIEW3D_SELECT_ALL, VIEW3D_SELECT_FILTER_NOP);

  if (SEL_OP_USE_PRE_DESELECT(sel_op)) {
    changed |= BKE_mball_deselect_all(mb);
  }

  int metaelem_id = 0;
  for (ml = mb->editelems->first; ml; ml = ml->next, metaelem_id += 0x10000) {
    bool is_inside_radius = false;
    bool is_inside_stiff = false;

    for (a = 0; a < hits; a++) {
      const int hitresult = buffer[a].id;

      if (hitresult == -1) {
        continue;
      }

      const uint hit_object = hitresult & 0xFFFF;
      if (vc->obedit->runtime.select_id != hit_object) {
        continue;
      }

      if (metaelem_id != (hitresult & 0xFFFF0000 & ~MBALLSEL_ANY)) {
        continue;
      }

      if (hitresult & MBALLSEL_RADIUS) {
        is_inside_radius = true;
        break;
      }

      if (hitresult & MBALLSEL_STIFF) {
        is_inside_stiff = true;
        break;
      }
    }
    const int flag_prev = ml->flag;
    if (is_inside_radius) {
      ml->flag |= MB_SCALE_RAD;
    }
    if (is_inside_stiff) {
      ml->flag &= ~MB_SCALE_RAD;
    }

    const bool is_select = (ml->flag & SELECT);
    const bool is_inside = is_inside_radius || is_inside_stiff;

    const int sel_op_result = ED_select_op_action_deselected(sel_op, is_select, is_inside);
    if (sel_op_result != -1) {
      SET_FLAG_FROM_TEST(ml->flag, sel_op_result, SELECT);
    }
    changed |= (flag_prev != ml->flag);
  }

  return changed;
}

static bool do_armature_box_select(ViewContext *vc, const rcti *rect, const eSelectOp sel_op)
{
  bool changed = false;
  int a;

  GPUSelectResult buffer[MAXPICKELEMS];
  int hits;

  hits = view3d_opengl_select(
      vc, buffer, MAXPICKELEMS, rect, VIEW3D_SELECT_ALL, VIEW3D_SELECT_FILTER_NOP);

  uint bases_len = 0;
  Base **bases = BKE_view_layer_array_from_bases_in_edit_mode_unique_data(
      vc->view_layer, vc->v3d, &bases_len);

  if (SEL_OP_USE_PRE_DESELECT(sel_op)) {
    changed |= ED_armature_edit_deselect_all_visible_multi_ex(bases, bases_len);
  }

  for (uint base_index = 0; base_index < bases_len; base_index++) {
    Object *obedit = bases[base_index]->object;
    obedit->id.tag &= ~LIB_TAG_DOIT;

    bArmature *arm = obedit->data;
    ED_armature_ebone_listbase_temp_clear(arm->edbo);
  }

  /* first we only check points inside the border */
  for (a = 0; a < hits; a++) {
    const int select_id = buffer[a].id;
    if (select_id != -1) {
      if ((select_id & 0xFFFF0000) == 0) {
        continue;
      }

      EditBone *ebone;
      Base *base_edit = ED_armature_base_and_ebone_from_select_buffer(
          bases, bases_len, select_id, &ebone);
      ebone->temp.i |= select_id & BONESEL_ANY;
      base_edit->object->id.tag |= LIB_TAG_DOIT;
    }
  }

  for (uint base_index = 0; base_index < bases_len; base_index++) {
    Object *obedit = bases[base_index]->object;
    if (obedit->id.tag & LIB_TAG_DOIT) {
      obedit->id.tag &= ~LIB_TAG_DOIT;
      changed |= ED_armature_edit_select_op_from_tagged(obedit->data, sel_op);
    }
  }

  MEM_freeN(bases);

  return changed;
}

/**
 * Compare result of 'GPU_select': 'GPUSelectResult',
 * needed for when we need to align with object draw-order.
 */
static int opengl_bone_select_buffer_cmp(const void *sel_a_p, const void *sel_b_p)
{
  uint sel_a = ((GPUSelectResult *)sel_a_p)->id;
  uint sel_b = ((GPUSelectResult *)sel_b_p)->id;

#ifdef __BIG_ENDIAN__
  BLI_endian_switch_uint32(&sel_a);
  BLI_endian_switch_uint32(&sel_b);
#endif

  if (sel_a < sel_b) {
    return -1;
  }
  if (sel_a > sel_b) {
    return 1;
  }
  return 0;
}

static bool do_object_box_select(bContext *C, ViewContext *vc, rcti *rect, const eSelectOp sel_op)
{
  View3D *v3d = vc->v3d;
  int totobj = MAXPICKELEMS; /* XXX solve later */

  /* Selection buffer has bones potentially too, so we add #MAXPICKELEMS. */
  GPUSelectResult *buffer = MEM_mallocN((totobj + MAXPICKELEMS) * sizeof(GPUSelectResult),
                                        "selection buffer");
  const eV3DSelectObjectFilter select_filter = ED_view3d_select_filter_from_mode(vc->scene,
                                                                                 vc->obact);
  const int hits = view3d_opengl_select(
      vc, buffer, (totobj + MAXPICKELEMS), rect, VIEW3D_SELECT_ALL, select_filter);

  LISTBASE_FOREACH (Base *, base, &vc->view_layer->object_bases) {
    base->object->id.tag &= ~LIB_TAG_DOIT;
  }

  Base **bases = NULL;
  BLI_array_declare(bases);

  bool changed = false;
  if (SEL_OP_USE_PRE_DESELECT(sel_op)) {
    changed |= object_deselect_all_visible(vc->view_layer, vc->v3d);
  }

  if ((hits == -1) && !SEL_OP_USE_OUTSIDE(sel_op)) {
    goto finally;
  }

  LISTBASE_FOREACH (Base *, base, &vc->view_layer->object_bases) {
    if (BASE_SELECTABLE(v3d, base)) {
      if ((base->object->runtime.select_id & 0x0000FFFF) != 0) {
        BLI_array_append(bases, base);
      }
    }
  }

  /* The draw order doesn't always match the order we populate the engine, see: T51695. */
  qsort(buffer, hits, sizeof(GPUSelectResult), opengl_bone_select_buffer_cmp);

  for (const GPUSelectResult *buf_iter = buffer, *buf_end = buf_iter + hits; buf_iter < buf_end;
       buf_iter++) {
    bPoseChannel *pchan_dummy;
    Base *base = ED_armature_base_and_pchan_from_select_buffer(
        bases, BLI_array_len(bases), buf_iter->id, &pchan_dummy);
    if (base != NULL) {
      base->object->id.tag |= LIB_TAG_DOIT;
    }
  }

  for (Base *base = vc->view_layer->object_bases.first; base && hits; base = base->next) {
    if (BASE_SELECTABLE(v3d, base)) {
      const bool is_select = base->flag & BASE_SELECTED;
      const bool is_inside = base->object->id.tag & LIB_TAG_DOIT;
      const int sel_op_result = ED_select_op_action_deselected(sel_op, is_select, is_inside);
      if (sel_op_result != -1) {
        ED_object_base_select(base, sel_op_result ? BA_SELECT : BA_DESELECT);
        changed = true;
      }
    }
  }

finally:
  if (bases != NULL) {
    MEM_freeN(bases);
  }

  MEM_freeN(buffer);

  if (changed) {
    DEG_id_tag_update(&vc->scene->id, ID_RECALC_SELECT);
    WM_event_add_notifier(C, NC_SCENE | ND_OB_SELECT, vc->scene);
  }
  return changed;
}

static bool do_pose_box_select(bContext *C, ViewContext *vc, rcti *rect, const eSelectOp sel_op)
{
  uint bases_len;
  Base **bases = do_pose_tag_select_op_prepare(vc, &bases_len);

  int totobj = MAXPICKELEMS; /* XXX solve later */

  /* Selection buffer has bones potentially too, so add #MAXPICKELEMS. */
  GPUSelectResult *buffer = MEM_mallocN((totobj + MAXPICKELEMS) * sizeof(GPUSelectResult),
                                        "selection buffer");
  const eV3DSelectObjectFilter select_filter = ED_view3d_select_filter_from_mode(vc->scene,
                                                                                 vc->obact);
  const int hits = view3d_opengl_select(
      vc, buffer, (totobj + MAXPICKELEMS), rect, VIEW3D_SELECT_ALL, select_filter);
  /*
   * LOGIC NOTES (theeth):
   * The buffer and ListBase have the same relative order, which makes the selection
   * very simple. Loop through both data sets at the same time, if the color
   * is the same as the object, we have a hit and can move to the next color
   * and object pair, if not, just move to the next object,
   * keeping the same color until we have a hit.
   */

  if (hits > 0) {
    /* no need to loop if there's no hit */

    /* The draw order doesn't always match the order we populate the engine, see: T51695. */
    qsort(buffer, hits, sizeof(GPUSelectResult), opengl_bone_select_buffer_cmp);

    for (const GPUSelectResult *buf_iter = buffer, *buf_end = buf_iter + hits; buf_iter < buf_end;
         buf_iter++) {
      Bone *bone;
      Base *base = ED_armature_base_and_bone_from_select_buffer(
          bases, bases_len, buf_iter->id, &bone);

      if (base == NULL) {
        continue;
      }

      /* Loop over contiguous bone hits for 'base'. */
      for (; buf_iter != buf_end; buf_iter++) {
        /* should never fail */
        if (bone != NULL) {
          base->object->id.tag |= LIB_TAG_DOIT;
          bone->flag |= BONE_DONE;
        }

        /* Select the next bone if we're not switching bases. */
        if (buf_iter + 1 != buf_end) {
          const GPUSelectResult *col_next = buf_iter + 1;
          if ((base->object->runtime.select_id & 0x0000FFFF) != (col_next->id & 0x0000FFFF)) {
            break;
          }
          if (base->object->pose != NULL) {
            const uint hit_bone = (col_next->id & ~BONESEL_ANY) >> 16;
            bPoseChannel *pchan = BLI_findlink(&base->object->pose->chanbase, hit_bone);
            bone = pchan ? pchan->bone : NULL;
          }
          else {
            bone = NULL;
          }
        }
      }
    }
  }

  const bool changed_multi = do_pose_tag_select_op_exec(bases, bases_len, sel_op);
  if (changed_multi) {
    DEG_id_tag_update(&vc->scene->id, ID_RECALC_SELECT);
    WM_event_add_notifier(C, NC_SCENE | ND_OB_SELECT, vc->scene);
  }

  if (bases != NULL) {
    MEM_freeN(bases);
  }
  MEM_freeN(buffer);

  return changed_multi;
}

static int view3d_box_select_exec(bContext *C, wmOperator *op)
{
  Depsgraph *depsgraph = CTX_data_ensure_evaluated_depsgraph(C);
  ViewContext vc;
  rcti rect;
  bool changed_multi = false;

  wmGenericUserData wm_userdata_buf = {0};
  wmGenericUserData *wm_userdata = &wm_userdata_buf;

  view3d_operator_needs_opengl(C);
  BKE_object_update_select_id(CTX_data_main(C));

  /* setup view context for argument to callbacks */
  ED_view3d_viewcontext_init(C, &vc, depsgraph);

  eSelectOp sel_op = RNA_enum_get(op->ptr, "mode");
  WM_operator_properties_border_to_rcti(op, &rect);

  if (vc.obedit) {
    FOREACH_OBJECT_IN_MODE_BEGIN (
        vc.view_layer, vc.v3d, vc.obedit->type, vc.obedit->mode, ob_iter) {
      ED_view3d_viewcontext_init_object(&vc, ob_iter);
      bool changed = false;

      switch (vc.obedit->type) {
        case OB_MESH:
          vc.em = BKE_editmesh_from_object(vc.obedit);
          changed = do_mesh_box_select(&vc, wm_userdata, &rect, sel_op);
          if (changed) {
            DEG_id_tag_update(vc.obedit->data, ID_RECALC_SELECT);
            WM_event_add_notifier(C, NC_GEOM | ND_SELECT, vc.obedit->data);
          }
          break;
        case OB_CURVES_LEGACY:
        case OB_SURF:
          changed = do_nurbs_box_select(&vc, &rect, sel_op);
          if (changed) {
            DEG_id_tag_update(vc.obedit->data, ID_RECALC_SELECT);
            WM_event_add_notifier(C, NC_GEOM | ND_SELECT, vc.obedit->data);
          }
          break;
        case OB_MBALL:
          changed = do_meta_box_select(&vc, &rect, sel_op);
          if (changed) {
            DEG_id_tag_update(vc.obedit->data, ID_RECALC_SELECT);
            WM_event_add_notifier(C, NC_GEOM | ND_SELECT, vc.obedit->data);
          }
          break;
        case OB_ARMATURE:
          changed = do_armature_box_select(&vc, &rect, sel_op);
          if (changed) {
            DEG_id_tag_update(&vc.obedit->id, ID_RECALC_SELECT);
            WM_event_add_notifier(C, NC_OBJECT | ND_BONE_SELECT, vc.obedit);
            ED_outliner_select_sync_from_edit_bone_tag(C);
          }
          break;
        case OB_LATTICE:
          changed = do_lattice_box_select(&vc, &rect, sel_op);
          if (changed) {
            DEG_id_tag_update(vc.obedit->data, ID_RECALC_SELECT);
            WM_event_add_notifier(C, NC_GEOM | ND_SELECT, vc.obedit->data);
          }
          break;
        default:
          BLI_assert_msg(0, "box select on incorrect object type");
          break;
      }
      changed_multi |= changed;
    }
    FOREACH_OBJECT_IN_MODE_END;
  }
  else { /* No edit-mode, unified for bones and objects. */
    if (vc.obact && BKE_paint_select_face_test(vc.obact)) {
      changed_multi = do_paintface_box_select(&vc, wm_userdata, &rect, sel_op);
    }
    else if (vc.obact && BKE_paint_select_vert_test(vc.obact)) {
      changed_multi = do_paintvert_box_select(&vc, wm_userdata, &rect, sel_op);
    }
    else if (vc.obact && vc.obact->mode & OB_MODE_PARTICLE_EDIT) {
      changed_multi = PE_box_select(C, &rect, sel_op);
    }
    else if (vc.obact && vc.obact->mode & OB_MODE_POSE) {
      changed_multi = do_pose_box_select(C, &vc, &rect, sel_op);
      if (changed_multi) {
        ED_outliner_select_sync_from_pose_bone_tag(C);
      }
    }
    else { /* object mode with none active */
      changed_multi = do_object_box_select(C, &vc, &rect, sel_op);
      if (changed_multi) {
        ED_outliner_select_sync_from_object_tag(C);
      }
    }
  }

  WM_generic_user_data_free(wm_userdata);

  if (changed_multi) {
    return OPERATOR_FINISHED;
  }
  return OPERATOR_CANCELLED;
}

void VIEW3D_OT_select_box(wmOperatorType *ot)
{
  /* identifiers */
  ot->name = "Box Select";
  ot->description = "Select items using box selection";
  ot->idname = "VIEW3D_OT_select_box";

  /* api callbacks */
  ot->invoke = WM_gesture_box_invoke;
  ot->exec = view3d_box_select_exec;
  ot->modal = WM_gesture_box_modal;
  ot->poll = view3d_selectable_data;
  ot->cancel = WM_gesture_box_cancel;

  /* flags */
  ot->flag = OPTYPE_UNDO;

  /* rna */
  WM_operator_properties_gesture_box(ot);
  WM_operator_properties_select_operation(ot);
}

/** \} */

/* -------------------------------------------------------------------- */
/** \name Circle Select
 * \{ */

typedef struct CircleSelectUserData {
  ViewContext *vc;
  bool select;
  int mval[2];
  float mval_fl[2];
  float radius;
  float radius_squared;
  eBezTriple_Flag select_flag;

  /* runtime */
  bool is_changed;
} CircleSelectUserData;

static void view3d_userdata_circleselect_init(CircleSelectUserData *r_data,
                                              ViewContext *vc,
                                              const bool select,
                                              const int mval[2],
                                              const float rad)
{
  r_data->vc = vc;
  r_data->select = select;
  copy_v2_v2_int(r_data->mval, mval);
  r_data->mval_fl[0] = mval[0];
  r_data->mval_fl[1] = mval[1];

  r_data->radius = rad;
  r_data->radius_squared = rad * rad;

  /* SELECT by default, but can be changed if needed (only few cases use and respect this). */
  r_data->select_flag = SELECT;

  /* runtime */
  r_data->is_changed = false;
}

static void mesh_circle_doSelectVert(void *userData,
                                     BMVert *eve,
                                     const float screen_co[2],
                                     int UNUSED(index))
{
  CircleSelectUserData *data = userData;

  if (len_squared_v2v2(data->mval_fl, screen_co) <= data->radius_squared) {
    BM_vert_select_set(data->vc->em->bm, eve, data->select);
    data->is_changed = true;
  }
}
static void mesh_circle_doSelectEdge(void *userData,
                                     BMEdge *eed,
                                     const float screen_co_a[2],
                                     const float screen_co_b[2],
                                     int UNUSED(index))
{
  CircleSelectUserData *data = userData;

  if (edge_inside_circle(data->mval_fl, data->radius, screen_co_a, screen_co_b)) {
    BM_edge_select_set(data->vc->em->bm, eed, data->select);
    data->is_changed = true;
  }
}
static void mesh_circle_doSelectFace(void *userData,
                                     BMFace *efa,
                                     const float screen_co[2],
                                     int UNUSED(index))
{
  CircleSelectUserData *data = userData;

  if (len_squared_v2v2(data->mval_fl, screen_co) <= data->radius_squared) {
    BM_face_select_set(data->vc->em->bm, efa, data->select);
    data->is_changed = true;
  }
}

static bool mesh_circle_select(ViewContext *vc,
                               wmGenericUserData *wm_userdata,
                               eSelectOp sel_op,
                               const int mval[2],
                               float rad)
{
  ToolSettings *ts = vc->scene->toolsettings;
  CircleSelectUserData data;
  vc->em = BKE_editmesh_from_object(vc->obedit);

  bool changed = false;
  if (SEL_OP_USE_PRE_DESELECT(sel_op)) {
    if (vc->em->bm->totvertsel) {
      EDBM_flag_disable_all(vc->em, BM_ELEM_SELECT);
      vc->em->bm->totvertsel = 0;
      vc->em->bm->totedgesel = 0;
      vc->em->bm->totfacesel = 0;
      changed = true;
    }
  }
  const bool select = (sel_op != SEL_OP_SUB);

  ED_view3d_init_mats_rv3d(vc->obedit, vc->rv3d); /* for foreach's screen/vert projection */

  view3d_userdata_circleselect_init(&data, vc, select, mval, rad);

  const bool use_zbuf = !XRAY_FLAG_ENABLED(vc->v3d);

  if (use_zbuf) {
    if (wm_userdata->data == NULL) {
      editselect_buf_cache_init_with_generic_userdata(wm_userdata, vc, ts->selectmode);
    }
  }
  struct EditSelectBuf_Cache *esel = wm_userdata->data;

  if (use_zbuf) {
    if (esel->select_bitmap == NULL) {
      esel->select_bitmap = DRW_select_buffer_bitmap_from_circle(
          vc->depsgraph, vc->region, vc->v3d, mval, (int)(rad + 1.0f), NULL);
    }
  }

  if (ts->selectmode & SCE_SELECT_VERTEX) {
    if (use_zbuf) {
      if (esel->select_bitmap != NULL) {
        changed |= edbm_backbuf_check_and_select_verts(
            esel, vc->depsgraph, vc->obedit, vc->em, select ? SEL_OP_ADD : SEL_OP_SUB);
      }
    }
    else {
      mesh_foreachScreenVert(vc, mesh_circle_doSelectVert, &data, V3D_PROJ_TEST_CLIP_DEFAULT);
    }
  }

  if (ts->selectmode & SCE_SELECT_EDGE) {
    if (use_zbuf) {
      if (esel->select_bitmap != NULL) {
        changed |= edbm_backbuf_check_and_select_edges(
            esel, vc->depsgraph, vc->obedit, vc->em, select ? SEL_OP_ADD : SEL_OP_SUB);
      }
    }
    else {
      mesh_foreachScreenEdge_clip_bb_segment(
          vc,
          mesh_circle_doSelectEdge,
          &data,
          (V3D_PROJ_TEST_CLIP_NEAR | V3D_PROJ_TEST_CLIP_BB | V3D_PROJ_TEST_CLIP_CONTENT_DEFAULT));
    }
  }

  if (ts->selectmode & SCE_SELECT_FACE) {
    if (use_zbuf) {
      if (esel->select_bitmap != NULL) {
        changed |= edbm_backbuf_check_and_select_faces(
            esel, vc->depsgraph, vc->obedit, vc->em, select ? SEL_OP_ADD : SEL_OP_SUB);
      }
    }
    else {
      mesh_foreachScreenFace(vc, mesh_circle_doSelectFace, &data, V3D_PROJ_TEST_CLIP_DEFAULT);
    }
  }

  changed |= data.is_changed;

  if (changed) {
    BM_mesh_select_mode_flush_ex(
        vc->em->bm, vc->em->selectmode, BM_SELECT_LEN_FLUSH_RECALC_NOTHING);
  }
  return changed;
}

static bool paint_facesel_circle_select(ViewContext *vc,
                                        wmGenericUserData *wm_userdata,
                                        const eSelectOp sel_op,
                                        const int mval[2],
                                        float rad)
{
  BLI_assert(ELEM(sel_op, SEL_OP_SET, SEL_OP_ADD, SEL_OP_SUB));
  Object *ob = vc->obact;
  Mesh *me = ob->data;

  bool changed = false;
  if (SEL_OP_USE_PRE_DESELECT(sel_op)) {
    /* flush selection at the end */
    changed |= paintface_deselect_all_visible(vc->C, ob, SEL_DESELECT, false);
  }

  if (wm_userdata->data == NULL) {
    editselect_buf_cache_init_with_generic_userdata(wm_userdata, vc, SCE_SELECT_FACE);
  }

  {
    struct EditSelectBuf_Cache *esel = wm_userdata->data;
    esel->select_bitmap = DRW_select_buffer_bitmap_from_circle(
        vc->depsgraph, vc->region, vc->v3d, mval, (int)(rad + 1.0f), NULL);
    if (esel->select_bitmap != NULL) {
      changed |= edbm_backbuf_check_and_select_faces_obmode(me, esel, sel_op);
      MEM_freeN(esel->select_bitmap);
      esel->select_bitmap = NULL;
    }
  }

  if (changed) {
    paintface_flush_flags(vc->C, ob, SELECT);
  }
  return changed;
}

static void paint_vertsel_circle_select_doSelectVert(void *userData,
                                                     MVert *mv,
                                                     const float screen_co[2],
                                                     int UNUSED(index))
{
  CircleSelectUserData *data = userData;

  if (len_squared_v2v2(data->mval_fl, screen_co) <= data->radius_squared) {
    SET_FLAG_FROM_TEST(mv->flag, data->select, SELECT);
    data->is_changed = true;
  }
}
static bool paint_vertsel_circle_select(ViewContext *vc,
                                        wmGenericUserData *wm_userdata,
                                        const eSelectOp sel_op,
                                        const int mval[2],
                                        float rad)
{
  BLI_assert(ELEM(sel_op, SEL_OP_SET, SEL_OP_ADD, SEL_OP_SUB));
  const bool use_zbuf = !XRAY_ENABLED(vc->v3d);
  Object *ob = vc->obact;
  Mesh *me = ob->data;
  /* CircleSelectUserData data = {NULL}; */ /* UNUSED */

  bool changed = false;
  if (SEL_OP_USE_PRE_DESELECT(sel_op)) {
    /* Flush selection at the end. */
    changed |= paintvert_deselect_all_visible(ob, SEL_DESELECT, false);
  }

  const bool select = (sel_op != SEL_OP_SUB);

  if (use_zbuf) {
    if (wm_userdata->data == NULL) {
      editselect_buf_cache_init_with_generic_userdata(wm_userdata, vc, SCE_SELECT_VERTEX);
    }
  }

  if (use_zbuf) {
    struct EditSelectBuf_Cache *esel = wm_userdata->data;
    esel->select_bitmap = DRW_select_buffer_bitmap_from_circle(
        vc->depsgraph, vc->region, vc->v3d, mval, (int)(rad + 1.0f), NULL);
    if (esel->select_bitmap != NULL) {
      changed |= edbm_backbuf_check_and_select_verts_obmode(me, esel, sel_op);
      MEM_freeN(esel->select_bitmap);
      esel->select_bitmap = NULL;
    }
  }
  else {
    CircleSelectUserData data;

    ED_view3d_init_mats_rv3d(vc->obact, vc->rv3d); /* for foreach's screen/vert projection */

    view3d_userdata_circleselect_init(&data, vc, select, mval, rad);
    meshobject_foreachScreenVert(
        vc, paint_vertsel_circle_select_doSelectVert, &data, V3D_PROJ_TEST_CLIP_DEFAULT);
    changed |= data.is_changed;
  }

  if (changed) {
    if (sel_op == SEL_OP_SUB) {
      BKE_mesh_mselect_validate(me);
    }
    paintvert_flush_flags(ob);
    paintvert_tag_select_update(vc->C, ob);
  }
  return changed;
}

static void nurbscurve_circle_doSelect(void *userData,
                                       Nurb *UNUSED(nu),
                                       BPoint *bp,
                                       BezTriple *bezt,
                                       int beztindex,
                                       bool UNUSED(handles_visible),
                                       const float screen_co[2])
{
  CircleSelectUserData *data = userData;

  if (len_squared_v2v2(data->mval_fl, screen_co) <= data->radius_squared) {
    if (bp) {
      SET_FLAG_FROM_TEST(bp->f1, data->select, data->select_flag);
    }
    else {
      if (beztindex == 0) {
        SET_FLAG_FROM_TEST(bezt->f1, data->select, data->select_flag);
      }
      else if (beztindex == 1) {
        SET_FLAG_FROM_TEST(bezt->f2, data->select, data->select_flag);
      }
      else {
        SET_FLAG_FROM_TEST(bezt->f3, data->select, data->select_flag);
      }
    }
    data->is_changed = true;
  }
}
static bool nurbscurve_circle_select(ViewContext *vc,
                                     const eSelectOp sel_op,
                                     const int mval[2],
                                     float rad)
{
  const bool select = (sel_op != SEL_OP_SUB);
  const bool deselect_all = (sel_op == SEL_OP_SET);
  CircleSelectUserData data;

  view3d_userdata_circleselect_init(&data, vc, select, mval, rad);

  Curve *curve = (Curve *)vc->obedit->data;
  ListBase *nurbs = BKE_curve_editNurbs_get(curve);

  /* For deselect all, items to be selected are tagged with temp flag. Clear that first. */
  if (deselect_all) {
    BKE_nurbList_flag_set(nurbs, BEZT_FLAG_TEMP_TAG, false);
    data.select_flag = BEZT_FLAG_TEMP_TAG;
  }

  ED_view3d_init_mats_rv3d(vc->obedit, vc->rv3d); /* for foreach's screen/vert projection */
  nurbs_foreachScreenVert(vc, nurbscurve_circle_doSelect, &data, V3D_PROJ_TEST_CLIP_DEFAULT);

  /* Deselect items that were not added to selection (indicated by temp flag). */
  if (deselect_all) {
    data.is_changed |= BKE_nurbList_flag_set_from_flag(nurbs, BEZT_FLAG_TEMP_TAG, SELECT);
  }

  BKE_curve_nurb_vert_active_validate(vc->obedit->data);

  return data.is_changed;
}

static void latticecurve_circle_doSelect(void *userData, BPoint *bp, const float screen_co[2])
{
  CircleSelectUserData *data = userData;

  if (len_squared_v2v2(data->mval_fl, screen_co) <= data->radius_squared) {
    bp->f1 = data->select ? (bp->f1 | SELECT) : (bp->f1 & ~SELECT);
    data->is_changed = true;
  }
}
static bool lattice_circle_select(ViewContext *vc,
                                  const eSelectOp sel_op,
                                  const int mval[2],
                                  float rad)
{
  CircleSelectUserData data;
  const bool select = (sel_op != SEL_OP_SUB);

  view3d_userdata_circleselect_init(&data, vc, select, mval, rad);

  if (SEL_OP_USE_PRE_DESELECT(sel_op)) {
    data.is_changed |= ED_lattice_flags_set(vc->obedit, 0);
  }
  ED_view3d_init_mats_rv3d(vc->obedit, vc->rv3d); /* for foreach's screen/vert projection */

  lattice_foreachScreenVert(vc, latticecurve_circle_doSelect, &data, V3D_PROJ_TEST_CLIP_DEFAULT);

  return data.is_changed;
}

/**
 * \note logic is shared with the edit-bone case, see #armature_circle_doSelectJoint.
 */
static bool pchan_circle_doSelectJoint(void *userData,
                                       bPoseChannel *pchan,
                                       const float screen_co[2])
{
  CircleSelectUserData *data = userData;

  if (len_squared_v2v2(data->mval_fl, screen_co) <= data->radius_squared) {
    if (data->select) {
      pchan->bone->flag |= BONE_SELECTED;
    }
    else {
      pchan->bone->flag &= ~BONE_SELECTED;
    }
    return 1;
  }
  return 0;
}
static void do_circle_select_pose__doSelectBone(void *userData,
                                                struct bPoseChannel *pchan,
                                                const float screen_co_a[2],
                                                const float screen_co_b[2])
{
  CircleSelectUserData *data = userData;
  bArmature *arm = data->vc->obact->data;
  if (!PBONE_SELECTABLE(arm, pchan->bone)) {
    return;
  }

  bool is_point_done = false;
  int points_proj_tot = 0;

  /* project head location to screenspace */
  if (screen_co_a[0] != IS_CLIPPED) {
    points_proj_tot++;
    if (pchan_circle_doSelectJoint(data, pchan, screen_co_a)) {
      is_point_done = true;
    }
  }

  /* project tail location to screenspace */
  if (screen_co_b[0] != IS_CLIPPED) {
    points_proj_tot++;
    if (pchan_circle_doSelectJoint(data, pchan, screen_co_b)) {
      is_point_done = true;
    }
  }

  /* check if the head and/or tail is in the circle
   * - the call to check also does the selection already
   */

  /* only if the endpoints didn't get selected, deal with the middle of the bone too
   * It works nicer to only do this if the head or tail are not in the circle,
   * otherwise there is no way to circle select joints alone */
  if ((is_point_done == false) && (points_proj_tot == 2) &&
      edge_inside_circle(data->mval_fl, data->radius, screen_co_a, screen_co_b)) {
    if (data->select) {
      pchan->bone->flag |= BONE_SELECTED;
    }
    else {
      pchan->bone->flag &= ~BONE_SELECTED;
    }
    data->is_changed = true;
  }

  data->is_changed |= is_point_done;
}
static bool pose_circle_select(ViewContext *vc,
                               const eSelectOp sel_op,
                               const int mval[2],
                               float rad)
{
  BLI_assert(ELEM(sel_op, SEL_OP_SET, SEL_OP_ADD, SEL_OP_SUB));
  CircleSelectUserData data;
  const bool select = (sel_op != SEL_OP_SUB);

  view3d_userdata_circleselect_init(&data, vc, select, mval, rad);

  if (SEL_OP_USE_PRE_DESELECT(sel_op)) {
    data.is_changed |= ED_pose_deselect_all(vc->obact, SEL_DESELECT, false);
  }

  ED_view3d_init_mats_rv3d(vc->obact, vc->rv3d); /* for foreach's screen/vert projection */

  /* Treat bones as clipped segments (no joints). */
  pose_foreachScreenBone(vc,
                         do_circle_select_pose__doSelectBone,
                         &data,
                         V3D_PROJ_TEST_CLIP_DEFAULT | V3D_PROJ_TEST_CLIP_CONTENT_DEFAULT);

  if (data.is_changed) {
    ED_pose_bone_select_tag_update(vc->obact);
  }
  return data.is_changed;
}

/**
 * \note logic is shared with the pose-bone case, see #pchan_circle_doSelectJoint.
 */
static bool armature_circle_doSelectJoint(void *userData,
                                          EditBone *ebone,
                                          const float screen_co[2],
                                          bool head)
{
  CircleSelectUserData *data = userData;

  if (len_squared_v2v2(data->mval_fl, screen_co) <= data->radius_squared) {
    if (head) {
      if (data->select) {
        ebone->flag |= BONE_ROOTSEL;
      }
      else {
        ebone->flag &= ~BONE_ROOTSEL;
      }
    }
    else {
      if (data->select) {
        ebone->flag |= BONE_TIPSEL;
      }
      else {
        ebone->flag &= ~BONE_TIPSEL;
      }
    }
    return 1;
  }
  return 0;
}
static void do_circle_select_armature__doSelectBone(void *userData,
                                                    struct EditBone *ebone,
                                                    const float screen_co_a[2],
                                                    const float screen_co_b[2])
{
  CircleSelectUserData *data = userData;
  const bArmature *arm = data->vc->obedit->data;
  if (!(data->select ? EBONE_SELECTABLE(arm, ebone) : EBONE_VISIBLE(arm, ebone))) {
    return;
  }

  /* When true, ignore in the next pass. */
  ebone->temp.i = false;

  bool is_point_done = false;
  bool is_edge_done = false;
  int points_proj_tot = 0;

  /* project head location to screenspace */
  if (screen_co_a[0] != IS_CLIPPED) {
    points_proj_tot++;
    if (armature_circle_doSelectJoint(data, ebone, screen_co_a, true)) {
      is_point_done = true;
    }
  }

  /* project tail location to screenspace */
  if (screen_co_b[0] != IS_CLIPPED) {
    points_proj_tot++;
    if (armature_circle_doSelectJoint(data, ebone, screen_co_b, false)) {
      is_point_done = true;
    }
  }

  /* check if the head and/or tail is in the circle
   * - the call to check also does the selection already
   */

  /* only if the endpoints didn't get selected, deal with the middle of the bone too
   * It works nicer to only do this if the head or tail are not in the circle,
   * otherwise there is no way to circle select joints alone */
  if ((is_point_done == false) && (points_proj_tot == 2) &&
      edge_inside_circle(data->mval_fl, data->radius, screen_co_a, screen_co_b)) {
    SET_FLAG_FROM_TEST(ebone->flag, data->select, BONE_SELECTED | BONE_TIPSEL | BONE_ROOTSEL);
    is_edge_done = true;
    data->is_changed = true;
  }

  if (is_point_done || is_edge_done) {
    ebone->temp.i = true;
  }

  data->is_changed |= is_point_done;
}
static void do_circle_select_armature__doSelectBone_clip_content(void *userData,
                                                                 struct EditBone *ebone,
                                                                 const float screen_co_a[2],
                                                                 const float screen_co_b[2])
{
  CircleSelectUserData *data = userData;
  bArmature *arm = data->vc->obedit->data;

  if (!(data->select ? EBONE_SELECTABLE(arm, ebone) : EBONE_VISIBLE(arm, ebone))) {
    return;
  }

  /* Set in the first pass, needed so circle select prioritizes joints. */
  if (ebone->temp.i == true) {
    return;
  }

  if (edge_inside_circle(data->mval_fl, data->radius, screen_co_a, screen_co_b)) {
    SET_FLAG_FROM_TEST(ebone->flag, data->select, BONE_SELECTED | BONE_TIPSEL | BONE_ROOTSEL);
    data->is_changed = true;
  }
}
static bool armature_circle_select(ViewContext *vc,
                                   const eSelectOp sel_op,
                                   const int mval[2],
                                   float rad)
{
  CircleSelectUserData data;
  bArmature *arm = vc->obedit->data;

  const bool select = (sel_op != SEL_OP_SUB);

  view3d_userdata_circleselect_init(&data, vc, select, mval, rad);

  if (SEL_OP_USE_PRE_DESELECT(sel_op)) {
    data.is_changed |= ED_armature_edit_deselect_all_visible(vc->obedit);
  }

  ED_view3d_init_mats_rv3d(vc->obedit, vc->rv3d);

  /* Operate on fully visible (non-clipped) points. */
  armature_foreachScreenBone(
      vc, do_circle_select_armature__doSelectBone, &data, V3D_PROJ_TEST_CLIP_DEFAULT);

  /* Operate on bones as segments clipped to the viewport bounds
   * (needed to handle bones with both points outside the view).
   * A separate pass is needed since clipped coordinates can't be used for selecting joints. */
  armature_foreachScreenBone(vc,
                             do_circle_select_armature__doSelectBone_clip_content,
                             &data,
                             V3D_PROJ_TEST_CLIP_DEFAULT | V3D_PROJ_TEST_CLIP_CONTENT_DEFAULT);

  if (data.is_changed) {
    ED_armature_edit_sync_selection(arm->edbo);
    ED_armature_edit_validate_active(arm);
    WM_main_add_notifier(NC_OBJECT | ND_BONE_SELECT, vc->obedit);
  }
  return data.is_changed;
}

static void do_circle_select_mball__doSelectElem(void *userData,
                                                 struct MetaElem *ml,
                                                 const float screen_co[2])
{
  CircleSelectUserData *data = userData;

  if (len_squared_v2v2(data->mval_fl, screen_co) <= data->radius_squared) {
    if (data->select) {
      ml->flag |= SELECT;
    }
    else {
      ml->flag &= ~SELECT;
    }
    data->is_changed = true;
  }
}
static bool mball_circle_select(ViewContext *vc,
                                const eSelectOp sel_op,
                                const int mval[2],
                                float rad)
{
  CircleSelectUserData data;

  const bool select = (sel_op != SEL_OP_SUB);

  view3d_userdata_circleselect_init(&data, vc, select, mval, rad);

  if (SEL_OP_USE_PRE_DESELECT(sel_op)) {
    data.is_changed |= BKE_mball_deselect_all(vc->obedit->data);
  }

  ED_view3d_init_mats_rv3d(vc->obedit, vc->rv3d);

  mball_foreachScreenElem(
      vc, do_circle_select_mball__doSelectElem, &data, V3D_PROJ_TEST_CLIP_DEFAULT);
  return data.is_changed;
}

/**
 * Callbacks for circle selection in Editmode
 */
static bool obedit_circle_select(bContext *C,
                                 ViewContext *vc,
                                 wmGenericUserData *wm_userdata,
                                 const eSelectOp sel_op,
                                 const int mval[2],
                                 float rad)
{
  bool changed = false;
  BLI_assert(ELEM(sel_op, SEL_OP_SET, SEL_OP_ADD, SEL_OP_SUB));
  switch (vc->obedit->type) {
    case OB_MESH:
      changed = mesh_circle_select(vc, wm_userdata, sel_op, mval, rad);
      break;
    case OB_CURVES_LEGACY:
    case OB_SURF:
      changed = nurbscurve_circle_select(vc, sel_op, mval, rad);
      break;
    case OB_LATTICE:
      changed = lattice_circle_select(vc, sel_op, mval, rad);
      break;
    case OB_ARMATURE:
      changed = armature_circle_select(vc, sel_op, mval, rad);
      if (changed) {
        ED_outliner_select_sync_from_edit_bone_tag(C);
      }
      break;
    case OB_MBALL:
      changed = mball_circle_select(vc, sel_op, mval, rad);
      break;
    default:
      BLI_assert(0);
      break;
  }

  if (changed) {
    DEG_id_tag_update(vc->obact->data, ID_RECALC_SELECT);
    WM_main_add_notifier(NC_GEOM | ND_SELECT, vc->obact->data);
  }
  return changed;
}

static bool object_circle_select(ViewContext *vc,
                                 const eSelectOp sel_op,
                                 const int mval[2],
                                 float rad)
{
  BLI_assert(ELEM(sel_op, SEL_OP_SET, SEL_OP_ADD, SEL_OP_SUB));
  ViewLayer *view_layer = vc->view_layer;
  View3D *v3d = vc->v3d;

  const float radius_squared = rad * rad;
  const float mval_fl[2] = {mval[0], mval[1]};

  bool changed = false;
  if (SEL_OP_USE_PRE_DESELECT(sel_op)) {
    changed |= object_deselect_all_visible(vc->view_layer, vc->v3d);
  }
  const bool select = (sel_op != SEL_OP_SUB);
  const int select_flag = select ? BASE_SELECTED : 0;

  Base *base;
  for (base = FIRSTBASE(view_layer); base; base = base->next) {
    if (BASE_SELECTABLE(v3d, base) && ((base->flag & BASE_SELECTED) != select_flag)) {
      float screen_co[2];
      if (ED_view3d_project_float_global(
              vc->region, base->object->obmat[3], screen_co, V3D_PROJ_TEST_CLIP_DEFAULT) ==
          V3D_PROJ_RET_OK) {
        if (len_squared_v2v2(mval_fl, screen_co) <= radius_squared) {
          ED_object_base_select(base, select ? BA_SELECT : BA_DESELECT);
          changed = true;
        }
      }
    }
  }

  return changed;
}

/* not a real operator, only for circle test */
static int view3d_circle_select_exec(bContext *C, wmOperator *op)
{
  Depsgraph *depsgraph = CTX_data_ensure_evaluated_depsgraph(C);
  ViewContext vc;
  const int radius = RNA_int_get(op->ptr, "radius");
  const int mval[2] = {RNA_int_get(op->ptr, "x"), RNA_int_get(op->ptr, "y")};

  /* Allow each selection type to allocate their own data that's used between executions. */
  wmGesture *gesture = op->customdata; /* NULL when non-modal. */
  wmGenericUserData wm_userdata_buf = {0};
  wmGenericUserData *wm_userdata = gesture ? &gesture->user_data : &wm_userdata_buf;

  const eSelectOp sel_op = ED_select_op_modal(RNA_enum_get(op->ptr, "mode"),
                                              WM_gesture_is_modal_first(gesture));

  ED_view3d_viewcontext_init(C, &vc, depsgraph);

  Object *obact = vc.obact;
  Object *obedit = vc.obedit;

  if (obedit || BKE_paint_select_elem_test(obact) || (obact && (obact->mode & OB_MODE_POSE))) {
    view3d_operator_needs_opengl(C);
    if (obedit == NULL) {
      BKE_object_update_select_id(CTX_data_main(C));
    }

    FOREACH_OBJECT_IN_MODE_BEGIN (vc.view_layer, vc.v3d, obact->type, obact->mode, ob_iter) {
      ED_view3d_viewcontext_init_object(&vc, ob_iter);

      obact = vc.obact;
      obedit = vc.obedit;

      if (obedit) {
        obedit_circle_select(C, &vc, wm_userdata, sel_op, mval, (float)radius);
      }
      else if (BKE_paint_select_face_test(obact)) {
        paint_facesel_circle_select(&vc, wm_userdata, sel_op, mval, (float)radius);
      }
      else if (BKE_paint_select_vert_test(obact)) {
        paint_vertsel_circle_select(&vc, wm_userdata, sel_op, mval, (float)radius);
      }
      else if (obact->mode & OB_MODE_POSE) {
        pose_circle_select(&vc, sel_op, mval, (float)radius);
        ED_outliner_select_sync_from_pose_bone_tag(C);
      }
      else {
        BLI_assert(0);
      }
    }
    FOREACH_OBJECT_IN_MODE_END;
  }
  else if (obact && (obact->mode & OB_MODE_PARTICLE_EDIT)) {
    if (PE_circle_select(C, wm_userdata, sel_op, mval, (float)radius)) {
      return OPERATOR_FINISHED;
    }
    return OPERATOR_CANCELLED;
  }
  else if (obact && obact->mode & OB_MODE_SCULPT) {
    return OPERATOR_CANCELLED;
  }
  else {
    if (object_circle_select(&vc, sel_op, mval, (float)radius)) {
      DEG_id_tag_update(&vc.scene->id, ID_RECALC_SELECT);
      WM_event_add_notifier(C, NC_SCENE | ND_OB_SELECT, vc.scene);

      ED_outliner_select_sync_from_object_tag(C);
    }
  }

  /* Otherwise this is freed by the gesture. */
  if (wm_userdata == &wm_userdata_buf) {
    WM_generic_user_data_free(wm_userdata);
  }
  else {
    struct EditSelectBuf_Cache *esel = wm_userdata->data;
    if (esel && esel->select_bitmap) {
      MEM_freeN(esel->select_bitmap);
      esel->select_bitmap = NULL;
    }
  }

  return OPERATOR_FINISHED;
}

void VIEW3D_OT_select_circle(wmOperatorType *ot)
{
  ot->name = "Circle Select";
  ot->description = "Select items using circle selection";
  ot->idname = "VIEW3D_OT_select_circle";

  ot->invoke = WM_gesture_circle_invoke;
  ot->modal = WM_gesture_circle_modal;
  ot->exec = view3d_circle_select_exec;
  ot->poll = view3d_selectable_data;
  ot->cancel = WM_gesture_circle_cancel;

  /* flags */
  ot->flag = OPTYPE_UNDO;

  /* properties */
  WM_operator_properties_gesture_circle(ot);
  WM_operator_properties_select_operation_simple(ot);
}

/** \} */<|MERGE_RESOLUTION|>--- conflicted
+++ resolved
@@ -2602,13 +2602,6 @@
       basact = basact_override;
     }
     else {
-<<<<<<< HEAD
-      basact =
-          (gpu->hits > 0) ?
-              mouse_select_eval_buffer(
-                  &vc, gpu->buffer, gpu->hits, startbase, gpu->has_bones, gpu->do_nearest, NULL) :
-              NULL;
-=======
       /* Regarding bone priority.
        *
        * - When in pose-bone, it's useful that any selection containing a bone
@@ -2630,7 +2623,6 @@
                                                           do_bones_get_priotity,
                                                           NULL) :
                                  NULL;
->>>>>>> a6214ce7
     }
 
     /* Select pose-bones or camera-tracks. */
@@ -2653,11 +2645,7 @@
             /* Fallback to regular object selection if no new bundles were selected,
              * allows to select object parented to reconstruction object. */
             basact = mouse_select_eval_buffer(
-<<<<<<< HEAD
-                &vc, gpu->buffer, gpu->hits, startbase, false, gpu->do_nearest, NULL);
-=======
                 &vc, gpu->buffer, gpu->hits, gpu->do_nearest, false, false, NULL);
->>>>>>> a6214ce7
           }
         }
       }
