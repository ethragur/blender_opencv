--- conflicted
+++ resolved
@@ -437,11 +437,8 @@
 void    uiButSetDragImage(uiBut *but, const char *path, int icon, struct ImBuf *ima, float scale);
 
 int     UI_but_active_drop_name(struct bContext *C);
-<<<<<<< HEAD
 int     UI_but_active_drop_color(struct bContext *C);
-struct uiBut  *ui_but_find_mouse_over(struct ARegion *ar, int x, int y);
-=======
->>>>>>> a930fb15
+struct uiBut  *ui_but_find_mouse_over(struct ARegion *ar, const struct wmEvent *event);
 
 void    uiButSetFlag(uiBut *but, int flag);
 void    uiButClearFlag(uiBut *but, int flag);
