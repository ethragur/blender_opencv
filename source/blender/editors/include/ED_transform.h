/*
 * ***** BEGIN GPL LICENSE BLOCK *****
 *
 * This program is free software; you can redistribute it and/or
 * modify it under the terms of the GNU General Public License
 * as published by the Free Software Foundation; either version 2
 * of the License, or (at your option) any later version.
 *
 * This program is distributed in the hope that it will be useful,
 * but WITHOUT ANY WARRANTY; without even the implied warranty of
 * MERCHANTABILITY or FITNESS FOR A PARTICULAR PURPOSE.  See the
 * GNU General Public License for more details.
 *
 * You should have received a copy of the GNU General Public License
 * along with this program; if not, write to the Free Software Foundation,
 * Inc., 51 Franklin Street, Fifth Floor, Boston, MA 02110-1301, USA.
 *
 * The Original Code is Copyright (C) 2001-2002 by NaN Holding BV.
 * All rights reserved.
 *
 * The Original Code is: all of this file.
 *
 * Contributor(s): none yet.
 *
 * ***** END GPL LICENSE BLOCK *****
 */

/** \file ED_transform.h
 *  \ingroup editors
 */

#ifndef __ED_TRANSFORM_H__
#define __ED_TRANSFORM_H__

/* ******************* Registration Function ********************** */

struct ARegion;
struct ListBase;
struct Object;
struct View3D;
struct bContext;
struct wmEvent;
struct wmKeyConfig;
struct wmKeyMap;
struct wmOperatorType;
struct Main;
struct SnapObjectContext;
struct SnapObjectParams;

void transform_keymap_for_space(struct wmKeyConfig *keyconf, struct wmKeyMap *keymap, int spaceid);
void transform_operatortypes(void);

/* ******************** Macros & Prototypes *********************** */

/* MODE AND NUMINPUT FLAGS */
enum TfmMode {
	TFM_INIT = -1,
	TFM_DUMMY,
	TFM_TRANSLATION,
	TFM_ROTATION,
	TFM_RESIZE,
	TFM_SKIN_RESIZE,
	TFM_TOSPHERE,
	TFM_SHEAR,
	TFM_BEND,
	TFM_SHRINKFATTEN,
	TFM_TILT,
	TFM_TRACKBALL,
	TFM_PUSHPULL,
	TFM_CREASE,
	TFM_MIRROR,
	TFM_BONESIZE,
	TFM_BONE_ENVELOPE,
	TFM_CURVE_SHRINKFATTEN,
	TFM_MASK_SHRINKFATTEN,
	TFM_GPENCIL_SHRINKFATTEN,
	TFM_BONE_ROLL,
	TFM_TIME_TRANSLATE,
	TFM_TIME_SLIDE,
	TFM_TIME_SCALE,
	TFM_TIME_EXTEND,
	TFM_TIME_DUPLICATE,
	TFM_BAKE_TIME,
	TFM_DEPRECATED,  /* was BEVEL */
	TFM_BWEIGHT,
	TFM_ALIGN,
	TFM_EDGE_SLIDE,
	TFM_VERT_SLIDE,
	TFM_SEQ_SLIDE,
	TFM_BONE_ENVELOPE_DIST,
	TFM_NORMAL_ROTATION
};

/* TRANSFORM CONTEXTS */
#define CTX_NONE            0
#define CTX_TEXTURE         (1 << 0)
#define CTX_EDGE            (1 << 1)
#define CTX_NO_PET          (1 << 2)
#define CTX_NO_MIRROR       (1 << 3)
#define CTX_AUTOCONFIRM     (1 << 4)
#define CTX_MOVIECLIP       (1 << 6)
#define CTX_MASK            (1 << 7)
#define CTX_PAINT_CURVE     (1 << 8)
#define CTX_GPENCIL_STROKES (1 << 9)

/* Standalone call to get the transformation center corresponding to the current situation
 * returns 1 if successful, 0 otherwise (usually means there's no selection)
 * (if 0 is returns, *vec is unmodified)
 * */
bool calculateTransformCenter(struct bContext *C, int centerMode, float cent3d[3], float cent2d[2]);

struct TransInfo;
struct Base;
struct Scene;
struct Object;
struct wmOperator;

/* UNUSED */
// int BIF_snappingSupported(struct Object *obedit);

struct TransformOrientation;
struct bContext;
struct ReportList;

void BIF_clearTransformOrientation(struct bContext *C);
void BIF_removeTransformOrientation(struct bContext *C, struct TransformOrientation *ts);
void BIF_removeTransformOrientationIndex(struct bContext *C, int index);
void BIF_createTransformOrientation(struct bContext *C, struct ReportList *reports,
                                    const char *name, const bool use_view,
                                    const bool activate, const bool overwrite);
void BIF_selectTransformOrientation(struct bContext *C, struct TransformOrientation *ts);
void BIF_selectTransformOrientationValue(struct bContext *C, int orientation);

void ED_getTransformOrientationMatrix(const struct bContext *C, float orientation_mat[3][3], const short around);

int BIF_countTransformOrientation(const struct bContext *C);

/* to be able to add operator properties to other operators */

#define P_MIRROR        (1 << 0)
#define P_MIRROR_DUMMY  (P_MIRROR | (1 << 9))
#define P_PROPORTIONAL  (1 << 1)
#define P_AXIS          (1 << 2)
#define P_SNAP          (1 << 3)
#define P_GEO_SNAP      (P_SNAP | (1 << 4))
#define P_ALIGN_SNAP    (P_GEO_SNAP | (1 << 5))
#define P_CONSTRAINT    (1 << 6)
#define P_OPTIONS       (1 << 7)
#define P_CORRECT_UV    (1 << 8)
#define P_NO_DEFAULTS   (1 << 10)
#define P_NO_TEXSPACE   (1 << 11)
<<<<<<< HEAD
#define P_GPENCIL_EDIT  (1 << 12)
#define P_CLNOR_INVALIDATE (1 << 13)
=======
#define P_CENTER        (1 << 12)
#define P_GPENCIL_EDIT  (1 << 13)
>>>>>>> b0bbb5f3

void Transform_Properties(struct wmOperatorType *ot, int flags);

/* view3d manipulators */

int BIF_do_manipulator(struct bContext *C, const struct wmEvent *event, struct wmOperator *op);
void BIF_draw_manipulator(const struct bContext *C);

/* Snapping */

#define SNAP_MIN_DISTANCE 30

bool peelObjectsTransform(
        struct TransInfo *t,
        const float mval[2],
        const bool use_peel_object,
        /* return args */
        float r_loc[3], float r_no[3], float *r_thickness);
bool peelObjectsSnapContext(
        struct SnapObjectContext *sctx,
        const float mval[2],
        const struct SnapObjectParams *params,
        const bool use_peel_object,
        /* return args */
        float r_loc[3], float r_no[3], float *r_thickness);

bool snapObjectsTransform(
        struct TransInfo *t, const float mval[2],
        float *dist_px,
        /* return args */
        float r_loc[3], float r_no[3]);
bool snapNodesTransform(
        struct TransInfo *t, const int mval[2],
        /* return args */
        float r_loc[2], float *r_dist_px, char *r_node_border);

#endif  /* __ED_TRANSFORM_H__ */<|MERGE_RESOLUTION|>--- conflicted
+++ resolved
@@ -149,13 +149,9 @@
 #define P_CORRECT_UV    (1 << 8)
 #define P_NO_DEFAULTS   (1 << 10)
 #define P_NO_TEXSPACE   (1 << 11)
-<<<<<<< HEAD
-#define P_GPENCIL_EDIT  (1 << 12)
-#define P_CLNOR_INVALIDATE (1 << 13)
-=======
 #define P_CENTER        (1 << 12)
 #define P_GPENCIL_EDIT  (1 << 13)
->>>>>>> b0bbb5f3
+#define P_CLNOR_INVALIDATE (1 << 14)
 
 void Transform_Properties(struct wmOperatorType *ot, int flags);
 
