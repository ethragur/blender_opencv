--- conflicted
+++ resolved
@@ -66,13 +66,8 @@
 	struct ARegion *ar;
 	struct View3D *v3d;
 	struct RegionView3D *rv3d;
-<<<<<<< HEAD
 	struct BMEditMesh *em;
-	short mval[2];
-=======
-	struct EditMesh *em;
 	int mval[2];
->>>>>>> b73fe012
 } ViewContext;
 
 typedef struct ViewDepths {
