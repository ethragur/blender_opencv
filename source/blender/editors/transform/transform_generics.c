/**
 * $Id$
 *
 * ***** BEGIN GPL LICENSE BLOCK *****
 *
 * This program is free software; you can redistribute it and/or
 * modify it under the terms of the GNU General Public License
 * as published by the Free Software Foundation; either version 2
 * of the License, or (at your option) any later version.
 *
 * This program is distributed in the hope that it will be useful,
 * but WITHOUT ANY WARRANTY; without even the implied warranty of
 * MERCHANTABILITY or FITNESS FOR A PARTICULAR PURPOSE.  See the
 * GNU General Public License for more details.
 *
 * You should have received a copy of the GNU General Public License
 * along with this program; if not, write to the Free Software Foundation,
 * Inc., 59 Temple Place - Suite 330, Boston, MA  02111-1307, USA.
 *
 * The Original Code is Copyright (C) 2001-2002 by NaN Holding BV.
 * All rights reserved.
 *
 * The Original Code is: all of this file.
 *
 * Contributor(s): none yet.
 *
 * ***** END GPL LICENSE BLOCK *****
 */

#include <string.h>
#include <math.h>

#include "MEM_guardedalloc.h"

#include "BLO_sys_types.h" // for intptr_t support

#include "DNA_anim_types.h"
#include "DNA_action_types.h"
#include "DNA_armature_types.h"
#include "DNA_constraint_types.h"
#include "DNA_curve_types.h"
#include "DNA_lattice_types.h"
#include "DNA_mesh_types.h"
#include "DNA_modifier_types.h"
#include "DNA_nla_types.h"
#include "DNA_node_types.h"
#include "DNA_object_types.h"
#include "DNA_object_force.h"
#include "DNA_particle_types.h"
#include "DNA_screen_types.h"
#include "DNA_space_types.h"
#include "DNA_scene_types.h"
#include "DNA_userdef_types.h"
#include "DNA_view3d_types.h"
#include "DNA_windowmanager_types.h"

#include "RNA_access.h"

//#include "BIF_screen.h"
//#include "BIF_mywindow.h"
#include "BIF_gl.h"
#include "BIF_glutil.h"
//#include "BIF_editmesh.h"
//#include "BIF_editsima.h"
//#include "BIF_editparticle.h"
//#include "BIF_meshtools.h"

#include "BKE_animsys.h"
#include "BKE_action.h"
#include "BKE_anim.h"
#include "BKE_armature.h"
#include "BKE_cloth.h"
#include "BKE_curve.h"
#include "BKE_depsgraph.h"
#include "BKE_displist.h"
#include "BKE_depsgraph.h"
#include "BKE_fcurve.h"
#include "BKE_global.h"
#include "BKE_group.h"
#include "BKE_lattice.h"
#include "BKE_key.h"
#include "BKE_mesh.h"
#include "BKE_modifier.h"
#include "BKE_nla.h"
#include "BKE_object.h"
#include "BKE_utildefines.h"
#include "BKE_context.h"
#include "BKE_tessmesh.h"

#include "ED_anim_api.h"
#include "ED_armature.h"
#include "ED_image.h"
#include "ED_keyframing.h"
#include "ED_markers.h"
#include "ED_mesh.h"
#include "ED_particle.h"
#include "ED_screen_types.h"
#include "ED_space_api.h"
#include "ED_uvedit.h"
#include "ED_view3d.h"

//#include "BDR_unwrapper.h"

#include "BLI_math.h"
#include "BLI_blenlib.h"
#include "BLI_editVert.h"
#include "BLI_rand.h"

#include "RNA_access.h"

#include "WM_types.h"
#include "WM_api.h"

#include "UI_resources.h"

//#include "blendef.h"
//
//#include "mydevice.h"

#include "transform.h"

extern ListBase editelems;

/* ************************** Functions *************************** */

void getViewVector(TransInfo *t, float coord[3], float vec[3])
{
	if (t->persp != RV3D_ORTHO)
	{
		float p1[4], p2[4];

		VECCOPY(p1, coord);
		p1[3] = 1.0f;
		VECCOPY(p2, p1);
		p2[3] = 1.0f;
		mul_m4_v4(t->viewmat, p2);

		p2[0] = 2.0f * p2[0];
		p2[1] = 2.0f * p2[1];
		p2[2] = 2.0f * p2[2];

		mul_m4_v4(t->viewinv, p2);

		sub_v3_v3v3(vec, p1, p2);
	}
	else {
		VECCOPY(vec, t->viewinv[2]);
	}
	normalize_v3(vec);
}

/* ************************** GENERICS **************************** */

static void clipMirrorModifier(TransInfo *t, Object *ob)
{
	ModifierData *md= ob->modifiers.first;
	float tolerance[3] = {0.0f, 0.0f, 0.0f};
	int axis = 0;

	for (; md; md=md->next) {
		if (md->type==eModifierType_Mirror) {
			MirrorModifierData *mmd = (MirrorModifierData*) md;

			if(mmd->flag & MOD_MIR_CLIPPING) {
				axis = 0;
				if(mmd->flag & MOD_MIR_AXIS_X) {
					axis |= 1;
					tolerance[0] = mmd->tolerance;
				}
				if(mmd->flag & MOD_MIR_AXIS_Y) {
					axis |= 2;
					tolerance[1] = mmd->tolerance;
				}
				if(mmd->flag & MOD_MIR_AXIS_Z) {
					axis |= 4;
					tolerance[2] = mmd->tolerance;
				}
				if (axis) {
					float mtx[4][4], imtx[4][4];
					int i;
					TransData *td = t->data;

					if (mmd->mirror_ob) {
						float obinv[4][4];

						invert_m4_m4(obinv, mmd->mirror_ob->obmat);
						mul_m4_m4m4(mtx, ob->obmat, obinv);
						invert_m4_m4(imtx, mtx);
					}

					for(i = 0 ; i < t->total; i++, td++) {
						int clip;
						float loc[3], iloc[3];

						if (td->flag & TD_NOACTION)
							break;
						if (td->loc==NULL)
							break;

						if (td->flag & TD_SKIP)
							continue;

						copy_v3_v3(loc,  td->loc);
						copy_v3_v3(iloc, td->iloc);

						if (mmd->mirror_ob) {
							mul_v3_m4v3(loc, mtx, loc);
							mul_v3_m4v3(iloc, mtx, iloc);
						}

						clip = 0;
						if(axis & 1) {
							if(fabs(iloc[0])<=tolerance[0] ||
							   loc[0]*iloc[0]<0.0f) {
								loc[0]= 0.0f;
								clip = 1;
							}
						}

						if(axis & 2) {
							if(fabs(iloc[1])<=tolerance[1] ||
							   loc[1]*iloc[1]<0.0f) {
								loc[1]= 0.0f;
								clip = 1;
							}
						}
						if(axis & 4) {
							if(fabs(iloc[2])<=tolerance[2] ||
							   loc[2]*iloc[2]<0.0f) {
								loc[2]= 0.0f;
								clip = 1;
							}
						}
						if (clip) {
							if (mmd->mirror_ob) {
								mul_v3_m4v3(loc, imtx, loc);
							}
							copy_v3_v3(td->loc, loc);
						}
					}
				}

			}
		}
	}
}

/* assumes obedit set to mesh object */
static void editbmesh_apply_to_mirror(TransInfo *t)
{
	TransData *td = t->data;
	BMVert *eve;
	BMIter iter;
	int i;

	for(i = 0 ; i < t->total; i++, td++) {
		if (td->flag & TD_NOACTION)
			break;
		if (td->loc==NULL)
			break;
		if (td->flag & TD_SKIP)
			continue;

		eve = td->extra;
		if (eve) {
			eve->co[0]= -td->loc[0];
			eve->co[1]= td->loc[1];
			eve->co[2]= td->loc[2];
		}
		
		if (td->flag & TD_MIRROR_EDGE)
		{
			td->loc[0] = 0;
		}
	}
}

/* for the realtime animation recording feature, handle overlapping data */
static void animrecord_check_state (Scene *scene, ID *id, wmTimer *animtimer)
{
	ScreenAnimData *sad= (animtimer) ? animtimer->customdata : NULL;
	
	/* sanity checks */
	if ELEM3(NULL, scene, id, sad)
		return;
	
	/* check if we need a new strip if:
	 * 	- if animtimer is running 
	 *	- we're not only keying for available channels
	 *	- the option to add new actions for each round is not enabled
	 */
	if (IS_AUTOKEY_FLAG(INSERTAVAIL)==0 && (scene->toolsettings->autokey_flag & ANIMRECORD_FLAG_WITHNLA)) {
		/* if playback has just looped around, we need to add a new NLA track+strip to allow a clean pass to occur */
		if ((sad) && (sad->flag & ANIMPLAY_FLAG_JUMPED)) {
			AnimData *adt= BKE_animdata_from_id(id);
			
			/* perform push-down manually with some differences 
			 * NOTE: BKE_nla_action_pushdown() sync warning...
			 */
			if ((adt->action) && !(adt->flag & ADT_NLA_EDIT_ON)) {
				float astart, aend;
				
				/* only push down if action is more than 1-2 frames long */
				calc_action_range(adt->action, &astart, &aend, 1);
				if (aend > astart+2.0f) {
					NlaStrip *strip= add_nlastrip_to_stack(adt, adt->action);
					
					/* clear reference to action now that we've pushed it onto the stack */
					adt->action->id.us--;
					adt->action= NULL;
					
					/* adjust blending + extend so that they will behave correctly */
					strip->extendmode= NLASTRIP_EXTEND_NOTHING;
					strip->flag &= ~(NLASTRIP_FLAG_AUTO_BLENDS|NLASTRIP_FLAG_SELECT|NLASTRIP_FLAG_ACTIVE);
					
					/* also, adjust the AnimData's action extend mode to be on 
					 * 'nothing' so that previous result still play 
					 */
					adt->act_extendmode= NLASTRIP_EXTEND_NOTHING;
				}
			}
		}
	}
}

/* called for updating while transform acts, once per redraw */
void recalcData(TransInfo *t)
{
	Scene *scene = t->scene;
	Base *base = scene->basact;

	if (t->spacetype==SPACE_NODE) {
		flushTransNodes(t);
	}
	else if (t->spacetype==SPACE_SEQ) {
		flushTransSeq(t);
	}
	else if (t->spacetype == SPACE_ACTION) {
		Scene *scene= t->scene;
		
		bAnimContext ac;
		ListBase anim_data = {NULL, NULL};
		bAnimListElem *ale;
		int filter;
		
		/* initialise relevant anim-context 'context' data from TransInfo data */
			/* NOTE: sync this with the code in ANIM_animdata_get_context() */
		memset(&ac, 0, sizeof(bAnimContext));
		
		ac.scene= t->scene;
		ac.obact= OBACT;
		ac.sa= t->sa;
		ac.ar= t->ar;
		ac.spacetype= (t->sa)? t->sa->spacetype : 0;
		ac.regiontype= (t->ar)? t->ar->regiontype : 0;
		
		ANIM_animdata_context_getdata(&ac);
		
		/* get animdata blocks visible in editor, assuming that these will be the ones where things changed */
		filter= (ANIMFILTER_VISIBLE | ANIMFILTER_ANIMDATA);
		ANIM_animdata_filter(&ac, &anim_data, filter, ac.data, ac.datatype);
		
		/* just tag these animdata-blocks to recalc, assuming that some data there changed */
		for (ale= anim_data.first; ale; ale= ale->next) {
			/* set refresh tags for objects using this animation */
			ANIM_list_elem_update(t->scene, ale);
		}
		
		/* now free temp channels */
		BLI_freelistN(&anim_data);
	}
	else if (t->spacetype == SPACE_IPO) {
		Scene *scene;
		
		ListBase anim_data = {NULL, NULL};
		bAnimContext ac;
		int filter;
		
		bAnimListElem *ale;
		int dosort = 0;
		
		
		/* initialise relevant anim-context 'context' data from TransInfo data */
			/* NOTE: sync this with the code in ANIM_animdata_get_context() */
		memset(&ac, 0, sizeof(bAnimContext));
		
		scene= ac.scene= t->scene;
		ac.obact= OBACT;
		ac.sa= t->sa;
		ac.ar= t->ar;
		ac.spacetype= (t->sa)? t->sa->spacetype : 0;
		ac.regiontype= (t->ar)? t->ar->regiontype : 0;
		
		ANIM_animdata_context_getdata(&ac);
		
		/* do the flush first */
		flushTransGraphData(t);
		
		/* get curves to check if a re-sort is needed */
		filter= (ANIMFILTER_VISIBLE | ANIMFILTER_FOREDIT | ANIMFILTER_CURVESONLY | ANIMFILTER_CURVEVISIBLE);
		ANIM_animdata_filter(&ac, &anim_data, filter, ac.data, ac.datatype);
		
		/* now test if there is a need to re-sort */
		for (ale= anim_data.first; ale; ale= ale->next) {
			FCurve *fcu= (FCurve *)ale->key_data;
			
			/* watch it: if the time is wrong: do not correct handles yet */
			if (test_time_fcurve(fcu))
				dosort++;
			else
				calchandles_fcurve(fcu);
				
			/* set refresh tags for objects using this animation */
			ANIM_list_elem_update(t->scene, ale);
		}
		
		/* do resort and other updates? */
		if (dosort) remake_graph_transdata(t, &anim_data);
		
		/* now free temp channels */
		BLI_freelistN(&anim_data);
	}
	else if (t->spacetype == SPACE_NLA) {
		TransDataNla *tdn= (TransDataNla *)t->customData;
		SpaceNla *snla= (SpaceNla *)t->sa->spacedata.first;
		Scene *scene= t->scene;
		double secf= FPS;
		int i;
		
		/* for each strip we've got, perform some additional validation of the values that got set before
		 * using RNA to set the value (which does some special operations when setting these values to make
		 * sure that everything works ok)
		 */
		for (i = 0; i < t->total; i++, tdn++) {
			NlaStrip *strip= tdn->strip;
			PointerRNA strip_ptr;
			short pExceeded, nExceeded, iter;
			int delta_y1, delta_y2;
			
			/* if this tdn has no handles, that means it is just a dummy that should be skipped */
			if (tdn->handle == 0)
				continue;
			
			/* set refresh tags for objects using this animation */
			ANIM_id_update(t->scene, tdn->id);
			
			/* if cancelling transform, just write the values without validating, then move on */
			if (t->state == TRANS_CANCEL) {
				/* clear the values by directly overwriting the originals, but also need to restore
				 * endpoints of neighboring transition-strips
				 */
				
				/* start */
				strip->start= tdn->h1[0];
				
				if ((strip->prev) && (strip->prev->type == NLASTRIP_TYPE_TRANSITION))
					strip->prev->end= tdn->h1[0];
				
				/* end */
				strip->end= tdn->h2[0];
				
				if ((strip->next) && (strip->next->type == NLASTRIP_TYPE_TRANSITION))
					strip->next->start= tdn->h2[0];
				
				/* flush transforms to child strips (since this should be a meta) */
				BKE_nlameta_flush_transforms(strip);
				
				/* restore to original track (if needed) */
				if (tdn->oldTrack != tdn->nlt) {
					/* just append to end of list for now, since strips get sorted in special_aftertrans_update() */
					BLI_remlink(&tdn->nlt->strips, strip);
					BLI_addtail(&tdn->oldTrack->strips, strip);
				}
				
				continue;
			}
			
			/* firstly, check if the proposed transform locations would overlap with any neighbouring strips
			 * (barring transitions) which are absolute barriers since they are not being moved
			 *
			 * this is done as a iterative procedure (done 5 times max for now)
			 */
			for (iter=0; iter < 5; iter++) {
				pExceeded= ((strip->prev) && (strip->prev->type != NLASTRIP_TYPE_TRANSITION) && (tdn->h1[0] < strip->prev->end));
				nExceeded= ((strip->next) && (strip->next->type != NLASTRIP_TYPE_TRANSITION) && (tdn->h2[0] > strip->next->start));
				
				if ((pExceeded && nExceeded) || (iter == 4) ) {
					/* both endpoints exceeded (or iteration ping-pong'd meaning that we need a compromise)
					 *	- simply crop strip to fit within the bounds of the strips bounding it
					 *	- if there were no neighbours, clear the transforms (make it default to the strip's current values)
					 */
					if (strip->prev && strip->next) {
						tdn->h1[0]= strip->prev->end;
						tdn->h2[0]= strip->next->start;
					}
					else {
						tdn->h1[0]= strip->start;
						tdn->h2[0]= strip->end;
					}
				}
				else if (nExceeded) {
					/* move backwards */
					float offset= tdn->h2[0] - strip->next->start;
					
					tdn->h1[0] -= offset;
					tdn->h2[0] -= offset;
				}
				else if (pExceeded) {
					/* more forwards */
					float offset= strip->prev->end - tdn->h1[0];
					
					tdn->h1[0] += offset;
					tdn->h2[0] += offset;
				}
				else /* all is fine and well */
					break;
			}
			
			/* handle auto-snapping */
			switch (snla->autosnap) {
				case SACTSNAP_FRAME: /* snap to nearest frame/time  */
					if (snla->flag & SNLA_DRAWTIME) {
						tdn->h1[0]= (float)( floor((tdn->h1[0]/secf) + 0.5f) * secf );
						tdn->h2[0]= (float)( floor((tdn->h2[0]/secf) + 0.5f) * secf );
					}
					else {
						tdn->h1[0]= (float)( floor(tdn->h1[0]+0.5f) );
						tdn->h2[0]= (float)( floor(tdn->h2[0]+0.5f) );
					}
					break;
				
				case SACTSNAP_MARKER: /* snap to nearest marker */
					tdn->h1[0]= (float)ED_markers_find_nearest_marker_time(&t->scene->markers, tdn->h1[0]);
					tdn->h2[0]= (float)ED_markers_find_nearest_marker_time(&t->scene->markers, tdn->h2[0]);
					break;
			}
			
			/* use RNA to write the values... */
			// TODO: do we need to write in 2 passes to make sure that no truncation goes on?
			RNA_pointer_create(NULL, &RNA_NlaStrip, strip, &strip_ptr);
			
			RNA_float_set(&strip_ptr, "start_frame", tdn->h1[0]);
			RNA_float_set(&strip_ptr, "end_frame", tdn->h2[0]);
			
			/* flush transforms to child strips (since this should be a meta) */
			BKE_nlameta_flush_transforms(strip);
			
			
			/* now, check if we need to try and move track
			 *	- we need to calculate both, as only one may have been altered by transform if only 1 handle moved
			 */
			delta_y1= ((int)tdn->h1[1] / NLACHANNEL_STEP - tdn->trackIndex);
			delta_y2= ((int)tdn->h2[1] / NLACHANNEL_STEP - tdn->trackIndex);
			
			if (delta_y1 || delta_y2) {
				NlaTrack *track;
				int delta = (delta_y2) ? delta_y2 : delta_y1;
				int n;
				
				/* move in the requested direction, checking at each layer if there's space for strip to pass through,
				 * stopping on the last track available or that we're able to fit in
				 */
				if (delta > 0) {
					for (track=tdn->nlt->next, n=0; (track) && (n < delta); track=track->next, n++) {
						/* check if space in this track for the strip */
						if (BKE_nlatrack_has_space(track, strip->start, strip->end)) {
							/* move strip to this track */
							BLI_remlink(&tdn->nlt->strips, strip);
							BKE_nlatrack_add_strip(track, strip);
							
							tdn->nlt= track;
							tdn->trackIndex += (n + 1); /* + 1, since n==0 would mean that we didn't change track */
						}
						else /* can't move any further */
							break;
					}
				}
				else {
					/* make delta 'positive' before using it, since we now know to go backwards */
					delta= -delta;
					
					for (track=tdn->nlt->prev, n=0; (track) && (n < delta); track=track->prev, n++) {
						/* check if space in this track for the strip */
						if (BKE_nlatrack_has_space(track, strip->start, strip->end)) {
							/* move strip to this track */
							BLI_remlink(&tdn->nlt->strips, strip);
							BKE_nlatrack_add_strip(track, strip);
							
							tdn->nlt= track;
							tdn->trackIndex -= (n - 1); /* - 1, since n==0 would mean that we didn't change track */
						}
						else /* can't move any further */
							break;
					}
				}
			}
		}
	}
	else if (t->spacetype == SPACE_IMAGE) {
		if (t->obedit && t->obedit->type == OB_MESH) {
			SpaceImage *sima= t->sa->spacedata.first;
			
			flushTransUVs(t);
			if(sima->flag & SI_LIVE_UNWRAP)
				ED_uvedit_live_unwrap_re_solve();
			
			DAG_id_flush_update(t->obedit->data, OB_RECALC_DATA);
		}
	}
	else if (t->spacetype == SPACE_VIEW3D) {
		
		/* project */
		if(t->state != TRANS_CANCEL) {
			applyProject(t);
		}
		
		if (t->obedit) {
		if ELEM(t->obedit->type, OB_CURVE, OB_SURF) {
			Curve *cu= t->obedit->data;
			Nurb *nu= cu->editnurb->first;
				
			DAG_id_flush_update(t->obedit->data, OB_RECALC_DATA);  /* sets recalc flags */
				
			if (t->state == TRANS_CANCEL) {
				while(nu) {
					calchandlesNurb(nu); /* Cant do testhandlesNurb here, it messes up the h1 and h2 flags */
					nu= nu->next;
				}
			} else {
				/* Normal updating */
				while(nu) {
					test2DNurb(nu);
					calchandlesNurb(nu);
					nu= nu->next;
				}
			}
		}
		else if(t->obedit->type==OB_LATTICE) {
			Lattice *la= t->obedit->data;
			DAG_id_flush_update(t->obedit->data, OB_RECALC_DATA);  /* sets recalc flags */

			if(la->editlatt->flag & LT_OUTSIDE) outside_lattice(la->editlatt);
		}
		else if (t->obedit->type == OB_MESH) {
				BMEditMesh *em = ((Mesh*)t->obedit->data)->edit_btmesh;
				/* mirror modifier clipping? */
				if(t->state != TRANS_CANCEL) {
					clipMirrorModifier(t, t->obedit);
				}
				if((t->options & CTX_NO_MIRROR) == 0 && (t->flag & T_MIRROR))
					editbmesh_apply_to_mirror(t);

				DAG_id_flush_update(t->obedit->data, OB_RECALC_DATA);  /* sets recalc flags */

				EDBM_RecalcNormals(em);
				BMEdit_RecalcTesselation(em);
			}
			else if(t->obedit->type==OB_ARMATURE) { /* no recalc flag, does pose */
				bArmature *arm= t->obedit->data;
				ListBase *edbo = arm->edbo;
				EditBone *ebo;
				TransData *td = t->data;
				int i;
				
				/* Ensure all bones are correctly adjusted */
				for (ebo = edbo->first; ebo; ebo = ebo->next){
					
					if ((ebo->flag & BONE_CONNECTED) && ebo->parent){
						/* If this bone has a parent tip that has been moved */
						if (ebo->parent->flag & BONE_TIPSEL){
							VECCOPY (ebo->head, ebo->parent->tail);
							if(t->mode==TFM_BONE_ENVELOPE) ebo->rad_head= ebo->parent->rad_tail;
						}
						/* If this bone has a parent tip that has NOT been moved */
						else{
							VECCOPY (ebo->parent->tail, ebo->head);
							if(t->mode==TFM_BONE_ENVELOPE) ebo->parent->rad_tail= ebo->rad_head;
						}
					}
					
					/* on extrude bones, oldlength==0.0f, so we scale radius of points */
					ebo->length= len_v3v3(ebo->head, ebo->tail);
					if(ebo->oldlength==0.0f) {
						ebo->rad_head= 0.25f*ebo->length;
						ebo->rad_tail= 0.10f*ebo->length;
						ebo->dist= 0.25f*ebo->length;
						if(ebo->parent) {
							if(ebo->rad_head > ebo->parent->rad_tail)
								ebo->rad_head= ebo->parent->rad_tail;
						}
					}
					else if(t->mode!=TFM_BONE_ENVELOPE) {
						/* if bones change length, lets do that for the deform distance as well */
						ebo->dist*= ebo->length/ebo->oldlength;
						ebo->rad_head*= ebo->length/ebo->oldlength;
						ebo->rad_tail*= ebo->length/ebo->oldlength;
						ebo->oldlength= ebo->length;
					}
				}
				
				
				if (t->mode != TFM_BONE_ROLL)
				{
					/* fix roll */
					for(i = 0; i < t->total; i++, td++)
					{
						if (td->extra)
						{
							float vec[3], up_axis[3];
							float qrot[4];
							
							ebo = td->extra;
							VECCOPY(up_axis, td->axismtx[2]);
							
							if (t->mode != TFM_ROTATION)
							{
								sub_v3_v3v3(vec, ebo->tail, ebo->head);
								normalize_v3(vec);
								rotation_between_vecs_to_quat(qrot, td->axismtx[1], vec);
								mul_qt_v3(qrot, up_axis);
							}
							else
							{
								mul_m3_v3(t->mat, up_axis);
							}
							
							ebo->roll = ED_rollBoneToVector(ebo, up_axis);
						}
					}
				}
				
				if(arm->flag & ARM_MIRROR_EDIT)
					transform_armature_mirror_update(t->obedit);
				
			}
			else
				DAG_id_flush_update(t->obedit->data, OB_RECALC_DATA);  /* sets recalc flags */
		}
		else if( (t->flag & T_POSE) && t->poseobj) {
			Object *ob= t->poseobj;
			bArmature *arm= ob->data;
			
			/* if animtimer is running, and the object already has animation data,
			 * check if the auto-record feature means that we should record 'samples'
			 * (i.e. uneditable animation values)
			 */
			// TODO: autokeyframe calls need some setting to specify to add samples (FPoints) instead of keyframes?
			if ((t->animtimer) && IS_AUTOKEY_ON(t->scene)) {
				int targetless_ik= (t->flag & T_AUTOIK); // XXX this currently doesn't work, since flags aren't set yet!
				
				animrecord_check_state(t->scene, &ob->id, t->animtimer);
				autokeyframe_pose_cb_func(NULL, t->scene, (View3D *)t->view, ob, t->mode, targetless_ik);
			}
			
			/* old optimize trick... this enforces to bypass the depgraph */
			if (!(arm->flag & ARM_DELAYDEFORM)) {
				DAG_id_flush_update(&ob->id, OB_RECALC_DATA);  /* sets recalc flags */
			}
			else
				where_is_pose(scene, ob);
		}
		else if(base && (base->object->mode & OB_MODE_PARTICLE_EDIT) && PE_get_current(scene, base->object)) {
			flushTransParticles(t);
		}
		else {
			int i;
			
			for(base= FIRSTBASE; base; base= base->next) {
				Object *ob= base->object;
				
				/* this flag is from depgraph, was stored in initialize phase, handled in drawview.c */
				if(base->flag & BA_HAS_RECALC_OB)
					ob->recalc |= OB_RECALC_OB;
				if(base->flag & BA_HAS_RECALC_DATA)
					ob->recalc |= OB_RECALC_DATA;
			}
				
			for (i = 0; i < t->total; i++) {
				TransData *td = t->data + i;
				Object *ob = td->ob;
				
				if (td->flag & TD_NOACTION)
					break;
				
				if (td->flag & TD_SKIP)
					continue;
				
<<<<<<< HEAD
					/* if animtimer is running, and the object already has animation data,
					 * check if the auto-record feature means that we should record 'samples'
					 * (i.e. uneditable animation values)
					 */
					// TODO: autokeyframe calls need some setting to specify to add samples (FPoints) instead of keyframes?
					if ((t->animtimer) && IS_AUTOKEY_ON(t->scene)) {
						animrecord_check_state(t->scene, &ob->id, t->animtimer);
						autokeyframe_ob_cb_func(t->scene, (View3D *)t->view, ob, t->mode);
					}
=======
				/* if animtimer is running, and the object already has animation data,
				 * check if the auto-record feature means that we should record 'samples'
				 * (i.e. uneditable animation values)
				 */
				// TODO: autokeyframe calls need some setting to specify to add samples (FPoints) instead of keyframes?
				if ((t->animtimer) && IS_AUTOKEY_ON(t->scene)) {
					animrecord_check_state(t->scene, &ob->id, t->animtimer);
					autokeyframe_ob_cb_func(NULL, t->scene, (View3D *)t->view, ob, t->mode);
				}
>>>>>>> ffe13aeb
				
				/* proxy exception */
				if(ob->proxy)
					ob->proxy->recalc |= ob->recalc;
				if(ob->proxy_group)
					group_tag_recalc(ob->proxy_group->dup_group);
			}
		}
		
		if(((View3D*)t->view)->drawtype == OB_SHADED)
			reshadeall_displist(t->scene);
	}
}

void drawLine(TransInfo *t, float *center, float *dir, char axis, short options)
{
	float v1[3], v2[3], v3[3];
	char col[3], col2[3];

	if (t->spacetype == SPACE_VIEW3D)
	{
		View3D *v3d = t->view;

		glPushMatrix();

		//if(t->obedit) glLoadMatrixf(t->obedit->obmat);	// sets opengl viewing


		copy_v3_v3(v3, dir);
		mul_v3_fl(v3, v3d->far);

		sub_v3_v3v3(v2, center, v3);
		add_v3_v3v3(v1, center, v3);

		if (options & DRAWLIGHT) {
			col[0] = col[1] = col[2] = 220;
		}
		else {
			UI_GetThemeColor3ubv(TH_GRID, col);
		}
		UI_make_axis_color(col, col2, axis);
		glColor3ubv((GLubyte *)col2);

		setlinestyle(0);
		glBegin(GL_LINE_STRIP);
			glVertex3fv(v1);
			glVertex3fv(v2);
		glEnd();

		glPopMatrix();
	}
}

void resetTransRestrictions(TransInfo *t)
{
	t->flag &= ~T_ALL_RESTRICTIONS;
}

int initTransInfo (bContext *C, TransInfo *t, wmOperator *op, wmEvent *event)
{
	Scene *sce = CTX_data_scene(C);
	ToolSettings *ts = CTX_data_tool_settings(C);
	ARegion *ar = CTX_wm_region(C);
	ScrArea *sa = CTX_wm_area(C);
	Object *obedit = CTX_data_edit_object(C);

	/* moving: is shown in drawobject() (transform color) */
//  TRANSFORM_FIX_ME
//	if(obedit || (t->flag & T_POSE) ) G.moving= G_TRANSFORM_EDIT;
//	else if(G.f & G_PARTICLEEDIT) G.moving= G_TRANSFORM_PARTICLE;
//	else G.moving= G_TRANSFORM_OBJ;

	t->scene = sce;
	t->sa = sa;
	t->ar = ar;
	t->obedit = obedit;
	t->settings = ts;

	t->data = NULL;
	t->ext = NULL;

	t->helpline = HLP_NONE;

	t->flag = 0;

	t->redraw = 1; /* redraw first time */

	if (event)
	{
		t->imval[0] = event->x - t->ar->winrct.xmin;
		t->imval[1] = event->y - t->ar->winrct.ymin;

		t->event_type = event->type;
	}
	else
	{
		t->imval[0] = 0;
		t->imval[1] = 0;
	}

	t->con.imval[0] = t->imval[0];
	t->con.imval[1] = t->imval[1];

	t->mval[0] = t->imval[0];
	t->mval[1] = t->imval[1];

	t->transform		= NULL;
	t->handleEvent		= NULL;

	t->total			= 0;

	t->val = 0.0f;

	t->vec[0]			=
		t->vec[1]		=
		t->vec[2]		= 0.0f;

	t->center[0]		=
		t->center[1]	=
		t->center[2]	= 0.0f;

	unit_m3(t->mat);
<<<<<<< HEAD
=======
	
	/* if there's an event, we're modal */
	if (event) {
		t->flag |= T_MODAL;
	}
>>>>>>> ffe13aeb

	t->spacetype = sa->spacetype;
	if(t->spacetype == SPACE_VIEW3D)
	{
		View3D *v3d = sa->spacedata.first;

		t->view = v3d;
		t->animtimer= CTX_wm_screen(C)->animtimer;
<<<<<<< HEAD
=======
		
		/* turn manipulator off during transform */
		if (t->flag & T_MODAL) {
			t->twtype = v3d->twtype;
			v3d->twtype = 0;
		}
>>>>>>> ffe13aeb

		if(v3d->flag & V3D_ALIGN) t->flag |= T_V3D_ALIGN;
		t->around = v3d->around;

		if (op && RNA_struct_find_property(op->ptr, "constraint_orientation") && RNA_property_is_set(op->ptr, "constraint_orientation"))
		{
			t->current_orientation = RNA_enum_get(op->ptr, "constraint_orientation");

			if (t->current_orientation >= V3D_MANIP_CUSTOM + BIF_countTransformOrientation(C) - 1)
			{
				t->current_orientation = V3D_MANIP_GLOBAL;
			}
		}
		else
		{
			t->current_orientation = v3d->twmode;
		}
	}
	else if(t->spacetype==SPACE_IMAGE || t->spacetype==SPACE_NODE)
	{
		SpaceImage *sima = sa->spacedata.first;
		// XXX for now, get View2D  from the active region
		t->view = &ar->v2d;
		t->around = sima->around;
	}
	else if(t->spacetype==SPACE_IPO) 
	{
		SpaceIpo *sipo= sa->spacedata.first;
		t->view = &ar->v2d;
		t->around = sipo->around;
	}
	else
	{
		// XXX for now, get View2D  from the active region
		t->view = &ar->v2d;

		// XXX for now, the center point is the midpoint of the data
		t->around = V3D_CENTER;
	}

	if (op && RNA_struct_find_property(op->ptr, "mirror") && RNA_property_is_set(op->ptr, "mirror"))
	{
		if (RNA_boolean_get(op->ptr, "mirror"))
		{
			t->flag |= T_MIRROR;
			t->mirror = 1;
		}
	}
	// Need stuff to take it from edit mesh or whatnot here
	else
	{
		if (t->obedit && t->obedit->type == OB_MESH && (((Mesh *)t->obedit->data)->editflag & ME_EDIT_MIRROR_X))
		{
			t->flag |= T_MIRROR;
			t->mirror = 1;
		}
	}

	/* setting PET flag only if property exist in operator. Otherwise, assume it's not supported */
	if (op && RNA_struct_find_property(op->ptr, "proportional"))
	{
		if (RNA_property_is_set(op->ptr, "proportional"))
		{
		switch(RNA_enum_get(op->ptr, "proportional"))
		{
<<<<<<< HEAD
		case 2: /* XXX connected constant */
			t->flag |= T_PROP_CONNECTED;
		case 1: /* XXX prop on constant */
			t->flag |= T_PROP_EDIT;
			break;
		}
	}
	else
	{
			if ((t->options & CTX_NO_PET) == 0 && (ts->proportional != PROP_EDIT_OFF)) {
			t->flag |= T_PROP_EDIT;

				if(ts->proportional == PROP_EDIT_CONNECTED)
					t->flag |= T_PROP_CONNECTED;
=======
			/* use settings from scene only if modal */
			if (t->flag & T_MODAL)
			{
				if ((t->options & CTX_NO_PET) == 0 && (ts->proportional != PROP_EDIT_OFF)) {
					t->flag |= T_PROP_EDIT;

					if(ts->proportional == PROP_EDIT_CONNECTED)
						t->flag |= T_PROP_CONNECTED;
				}
			}
		}
		
		if (op && RNA_struct_find_property(op->ptr, "proportional_size") && RNA_property_is_set(op->ptr, "proportional_size"))
		{
			t->prop_size = RNA_float_get(op->ptr, "proportional_size");
>>>>>>> ffe13aeb
		}
	}

	if (op && RNA_struct_find_property(op->ptr, "proportional_size") && RNA_property_is_set(op->ptr, "proportional_size"))
	{
		t->prop_size = RNA_float_get(op->ptr, "proportional_size");
	}
	else
	{
		t->prop_size = ts->proportional_size;
	}

		
		/* TRANSFORM_FIX_ME rna restrictions */
		if (t->prop_size <= 0)
		{
			t->prop_size = 1.0f;
		}
		
	if (op && RNA_struct_find_property(op->ptr, "proportional_editing_falloff") && RNA_property_is_set(op->ptr, "proportional_editing_falloff"))
	{
		t->prop_mode = RNA_enum_get(op->ptr, "proportional_editing_falloff");
	}
	else
	{
		t->prop_mode = ts->prop_mode;
	}
	}
	else /* add not pet option to context when not available */
	{
		t->options |= CTX_NO_PET;
	}
<<<<<<< HEAD

=======
>>>>>>> ffe13aeb
	
	setTransformViewMatrices(t);
	initNumInput(&t->num);
	initNDofInput(&t->ndof);

	return 1;
}

/* Here I would suggest only TransInfo related issues, like free data & reset vars. Not redraws */
void postTrans (bContext *C, TransInfo *t)
{
	TransData *td;

	if (t->draw_handle_view)
		ED_region_draw_cb_exit(t->ar->type, t->draw_handle_view);
	if (t->draw_handle_pixel)
		ED_region_draw_cb_exit(t->ar->type, t->draw_handle_pixel);
	if (t->draw_handle_cursor)
		WM_paint_cursor_end(CTX_wm_manager(C), t->draw_handle_cursor);

	if (t->customFree) {
		/* Can take over freeing t->data and data2d etc... */
		t->customFree(t);
	}
	else if (t->customData) {
		MEM_freeN(t->customData);
	}

	/* postTrans can be called when nothing is selected, so data is NULL already */
	if (t->data) {
		int a;

		/* since ipokeys are optional on objects, we mallocced them per trans-data */
		for(a=0, td= t->data; a<t->total; a++, td++) {
			if (td->flag & TD_BEZTRIPLE) 
				MEM_freeN(td->hdata);
		}
		MEM_freeN(t->data);
	}
<<<<<<< HEAD
=======
	
	BLI_freelistN(&t->tsnap.points);
>>>>>>> ffe13aeb

	if (t->ext) MEM_freeN(t->ext);
	if (t->data2d) {
		MEM_freeN(t->data2d);
		t->data2d= NULL;
	}

	if(t->spacetype==SPACE_IMAGE) {
		SpaceImage *sima= t->sa->spacedata.first;
		if(sima->flag & SI_LIVE_UNWRAP)
			ED_uvedit_live_unwrap_end(t->state == TRANS_CANCEL);
	}
	
	if (t->mouse.data)
	{
		MEM_freeN(t->mouse.data);
	}

	if (t->customFree) {
		t->customFree(t);
	}
	else if (t->customData) {
		MEM_freeN(t->customData);
	}
}

void applyTransObjects(TransInfo *t)
{
	TransData *td;

	for (td = t->data; td < t->data + t->total; td++) {
		VECCOPY(td->iloc, td->loc);
		if (td->ext->rot) {
			VECCOPY(td->ext->irot, td->ext->rot);
		}
		if (td->ext->size) {
			VECCOPY(td->ext->isize, td->ext->size);
		}
	}
	recalcData(t);
}

static void restoreElement(TransData *td) {
	/* TransData for crease has no loc */
	if (td->loc) {
		VECCOPY(td->loc, td->iloc);
	}
	if (td->val) {
		*td->val = td->ival;
	}
	if (td->ext && (td->flag&TD_NO_EXT)==0) {
		if (td->ext->rot) {
			VECCOPY(td->ext->rot, td->ext->irot);
		}
		if (td->ext->size) {
			VECCOPY(td->ext->size, td->ext->isize);
		}
			if (td->ext->quat) {
				QUATCOPY(td->ext->quat, td->ext->iquat);
			}
		}

	if (td->flag & TD_BEZTRIPLE) {
		*(td->hdata->h1) = td->hdata->ih1;
		*(td->hdata->h2) = td->hdata->ih2;
	}
	}

void restoreTransObjects(TransInfo *t)
{
	TransData *td;

	for (td = t->data; td < t->data + t->total; td++) {
		restoreElement(td);
	}

	unit_m3(t->mat);

	recalcData(t);
}

void calculateCenter2D(TransInfo *t)
{
	if (t->flag & (T_EDIT|T_POSE)) {
		Object *ob= t->obedit?t->obedit:t->poseobj;
		float vec[3];

		VECCOPY(vec, t->center);
		mul_m4_v3(ob->obmat, vec);
		projectIntView(t, vec, t->center2d);
	}
	else {
		projectIntView(t, t->center, t->center2d);
	}
}

void calculateCenterCursor(TransInfo *t)
{
	float *cursor;

	cursor = give_cursor(t->scene, t->view);
	VECCOPY(t->center, cursor);

	/* If edit or pose mode, move cursor in local space */
	if (t->flag & (T_EDIT|T_POSE)) {
		Object *ob = t->obedit?t->obedit:t->poseobj;
		float mat[3][3], imat[3][3];

		sub_v3_v3v3(t->center, t->center, ob->obmat[3]);
		copy_m3_m4(mat, ob->obmat);
		invert_m3_m3(imat, mat);
		mul_m3_v3(imat, t->center);
	}

	calculateCenter2D(t);
}

void calculateCenterCursor2D(TransInfo *t)
{
	View2D *v2d= t->view;
	float aspx=1.0, aspy=1.0;

	if(t->spacetype==SPACE_IMAGE) /* only space supported right now but may change */
		ED_space_image_uv_aspect(t->sa->spacedata.first, &aspx, &aspy);

	if (v2d) {
		t->center[0] = v2d->cursor[0] * aspx;
		t->center[1] = v2d->cursor[1] * aspy;
	}

	calculateCenter2D(t);
}

void calculateCenterCursorGraph2D(TransInfo *t)
{
	SpaceIpo *sipo= (SpaceIpo *)t->sa->spacedata.first;
	Scene *scene= t->scene;
	
	/* cursor is combination of current frame, and graph-editor cursor value */
	t->center[0]= (float)(scene->r.cfra);
	t->center[1]= sipo->cursorVal;
	
	calculateCenter2D(t);
}

void calculateCenterMedian(TransInfo *t)
{
	float partial[3] = {0.0f, 0.0f, 0.0f};
	int total = 0;
	int i;

	for(i = 0; i < t->total; i++) {
		if (t->data[i].flag & TD_SELECTED) {
			if (!(t->data[i].flag & TD_NOCENTER))
			{
				add_v3_v3v3(partial, partial, t->data[i].center);
				total++;
			}
		}
		else {
			/*
			   All the selected elements are at the head of the array
			   which means we can stop when it finds unselected data
			*/
			break;
		}
	}
	if(i)
		mul_v3_fl(partial, 1.0f / total);
	VECCOPY(t->center, partial);

	calculateCenter2D(t);
}

void calculateCenterBound(TransInfo *t)
{
	float max[3];
	float min[3];
	int i;
	for(i = 0; i < t->total; i++) {
		if (i) {
			if (t->data[i].flag & TD_SELECTED) {
				if (!(t->data[i].flag & TD_NOCENTER))
					minmax_v3_v3v3(min, max, t->data[i].center);
			}
			else {
				/*
				   All the selected elements are at the head of the array
				   which means we can stop when it finds unselected data
				*/
				break;
			}
		}
		else {
			VECCOPY(max, t->data[i].center);
			VECCOPY(min, t->data[i].center);
		}
	}
	add_v3_v3v3(t->center, min, max);
	mul_v3_fl(t->center, 0.5);

	calculateCenter2D(t);
}

void calculateCenter(TransInfo *t)
{
	switch(t->around) {
	case V3D_CENTER:
		calculateCenterBound(t);
		break;
	case V3D_CENTROID:
		calculateCenterMedian(t);
		break;
	case V3D_CURSOR:
		if(t->spacetype==SPACE_IMAGE)
			calculateCenterCursor2D(t);
		else if(t->spacetype==SPACE_IPO)
			calculateCenterCursorGraph2D(t);
		else
			calculateCenterCursor(t);
		break;
	case V3D_LOCAL:
		/* Individual element center uses median center for helpline and such */
		calculateCenterMedian(t);
		break;
	case V3D_ACTIVE:
		{
		/* set median, and if if if... do object center */
		
		/* EDIT MODE ACTIVE EDITMODE ELEMENT */

		if (t->obedit && t->obedit->type == OB_MESH) {
			EditSelection ese;
			EditMesh *em = BKE_mesh_get_editmesh(t->obedit->data);
			
			if (EM_get_actSelection(em, &ese)) {
			EM_editselection_center(t->center, &ese);
			calculateCenter2D(t);
			break;
			}
		} /* END EDIT MODE ACTIVE ELEMENT */

		calculateCenterMedian(t);
		if((t->flag & (T_EDIT|T_POSE))==0)
		{
			Scene *scene = t->scene;
			Object *ob= OBACT;
			if(ob)
			{
				VECCOPY(t->center, ob->obmat[3]);
				projectIntView(t, t->center, t->center2d);
			}
		}

		}
	}

	/* setting constraint center */
	VECCOPY(t->con.center, t->center);
	if(t->flag & (T_EDIT|T_POSE))
	{
		Object *ob= t->obedit?t->obedit:t->poseobj;
		mul_m4_v3(ob->obmat, t->con.center);
	}

	/* for panning from cameraview */
	if(t->flag & T_OBJECT)
	{
		if(t->spacetype==SPACE_VIEW3D && t->ar && t->ar->regiontype == RGN_TYPE_WINDOW)
		{
			View3D *v3d = t->view;
			Scene *scene = t->scene;
			RegionView3D *rv3d = t->ar->regiondata;

			if(v3d->camera == OBACT && rv3d->persp==RV3D_CAMOB)
			{
				float axis[3];
				/* persinv is nasty, use viewinv instead, always right */
				VECCOPY(axis, t->viewinv[2]);
				normalize_v3(axis);

				/* 6.0 = 6 grid units */
				axis[0]= t->center[0]- 6.0f*axis[0];
				axis[1]= t->center[1]- 6.0f*axis[1];
				axis[2]= t->center[2]- 6.0f*axis[2];

				projectIntView(t, axis, t->center2d);

				/* rotate only needs correct 2d center, grab needs initgrabz() value */
				if(t->mode==TFM_TRANSLATION)
				{
					VECCOPY(t->center, axis);
					VECCOPY(t->con.center, t->center);
				}
			}
		}
	}

	if(t->spacetype==SPACE_VIEW3D)
	{
		/* initgrabz() defines a factor for perspective depth correction, used in window_to_3d_delta() */
		if(t->flag & (T_EDIT|T_POSE)) {
			Object *ob= t->obedit?t->obedit:t->poseobj;
			float vec[3];

			VECCOPY(vec, t->center);
			mul_m4_v3(ob->obmat, vec);
			initgrabz(t->ar->regiondata, vec[0], vec[1], vec[2]);
		}
		else {
			initgrabz(t->ar->regiondata, t->center[0], t->center[1], t->center[2]);
		}
	}
}

void calculatePropRatio(TransInfo *t)
{
	TransData *td = t->data;
	int i;
	float dist;
	short connected = t->flag & T_PROP_CONNECTED;

	if (t->flag & T_PROP_EDIT) {
		for(i = 0 ; i < t->total; i++, td++) {
			if (td->flag & TD_SELECTED) {
				td->factor = 1.0f;
			}
			else if (t->flag & T_MIRROR && td->loc[0] * t->mirror < -0.00001f)
			{
				td->flag |= TD_SKIP;
				td->factor = 0.0f;
				restoreElement(td);
			}
			else if	((connected &&
						(td->flag & TD_NOTCONNECTED || td->dist > t->prop_size))
				||
					(connected == 0 &&
						td->rdist > t->prop_size)) {
				/*
				   The elements are sorted according to their dist member in the array,
				   that means we can stop when it finds one element outside of the propsize.
				*/
				td->flag |= TD_NOACTION;
				td->factor = 0.0f;
				restoreElement(td);
			}
			else {
				/* Use rdist for falloff calculations, it is the real distance */
				td->flag &= ~TD_NOACTION;
				dist= (t->prop_size-td->rdist)/t->prop_size;

				/*
				 * Clamp to positive numbers.
				 * Certain corner cases with connectivity and individual centers
				 * can give values of rdist larger than propsize.
				 */
				if (dist < 0.0f)
					dist = 0.0f;

				switch(t->prop_mode) {
				case PROP_SHARP:
					td->factor= dist*dist;
					break;
				case PROP_SMOOTH:
					td->factor= 3.0f*dist*dist - 2.0f*dist*dist*dist;
					break;
				case PROP_ROOT:
					td->factor = (float)sqrt(dist);
					break;
				case PROP_LIN:
					td->factor = dist;
					break;
				case PROP_CONST:
					td->factor = 1.0f;
					break;
				case PROP_SPHERE:
					td->factor = (float)sqrt(2*dist - dist * dist);
					break;
				case PROP_RANDOM:
					BLI_srand( BLI_rand() ); /* random seed */
					td->factor = BLI_frand()*dist;
					break;
				default:
					td->factor = 1;
				}
			}
		}
		switch(t->prop_mode) {
		case PROP_SHARP:
			strcpy(t->proptext, "(Sharp)");
			break;
		case PROP_SMOOTH:
			strcpy(t->proptext, "(Smooth)");
			break;
		case PROP_ROOT:
			strcpy(t->proptext, "(Root)");
			break;
		case PROP_LIN:
			strcpy(t->proptext, "(Linear)");
			break;
		case PROP_CONST:
			strcpy(t->proptext, "(Constant)");
			break;
		case PROP_SPHERE:
			strcpy(t->proptext, "(Sphere)");
			break;
		case PROP_RANDOM:
			strcpy(t->proptext, "(Random)");
			break;
		default:
			strcpy(t->proptext, "");
		}
	}
	else {
		for(i = 0 ; i < t->total; i++, td++) {
			td->factor = 1.0;
		}
		strcpy(t->proptext, "");
	}
}

float get_drawsize(ARegion *ar, float *co)
{
	RegionView3D *rv3d= ar->regiondata;
	float size, vec[3], len1, len2;

	/* size calculus, depending ortho/persp settings, like initgrabz() */
	size= rv3d->persmat[0][3]*co[0]+ rv3d->persmat[1][3]*co[1]+ rv3d->persmat[2][3]*co[2]+ rv3d->persmat[3][3];

	VECCOPY(vec, rv3d->persinv[0]);
	len1= normalize_v3(vec);
	VECCOPY(vec, rv3d->persinv[1]);
	len2= normalize_v3(vec);

	size*= 0.01f*(len1>len2?len1:len2);

	/* correct for window size to make widgets appear fixed size */
	if(ar->winx > ar->winy) size*= 1000.0f/(float)ar->winx;
	else size*= 1000.0f/(float)ar->winy;

	return size;
}<|MERGE_RESOLUTION|>--- conflicted
+++ resolved
@@ -785,17 +785,6 @@
 				if (td->flag & TD_SKIP)
 					continue;
 				
-<<<<<<< HEAD
-					/* if animtimer is running, and the object already has animation data,
-					 * check if the auto-record feature means that we should record 'samples'
-					 * (i.e. uneditable animation values)
-					 */
-					// TODO: autokeyframe calls need some setting to specify to add samples (FPoints) instead of keyframes?
-					if ((t->animtimer) && IS_AUTOKEY_ON(t->scene)) {
-						animrecord_check_state(t->scene, &ob->id, t->animtimer);
-						autokeyframe_ob_cb_func(t->scene, (View3D *)t->view, ob, t->mode);
-					}
-=======
 				/* if animtimer is running, and the object already has animation data,
 				 * check if the auto-record feature means that we should record 'samples'
 				 * (i.e. uneditable animation values)
@@ -805,7 +794,6 @@
 					animrecord_check_state(t->scene, &ob->id, t->animtimer);
 					autokeyframe_ob_cb_func(NULL, t->scene, (View3D *)t->view, ob, t->mode);
 				}
->>>>>>> ffe13aeb
 				
 				/* proxy exception */
 				if(ob->proxy)
@@ -928,14 +916,11 @@
 		t->center[2]	= 0.0f;
 
 	unit_m3(t->mat);
-<<<<<<< HEAD
-=======
-	
+
 	/* if there's an event, we're modal */
 	if (event) {
 		t->flag |= T_MODAL;
 	}
->>>>>>> ffe13aeb
 
 	t->spacetype = sa->spacetype;
 	if(t->spacetype == SPACE_VIEW3D)
@@ -944,15 +929,12 @@
 
 		t->view = v3d;
 		t->animtimer= CTX_wm_screen(C)->animtimer;
-<<<<<<< HEAD
-=======
-		
+
 		/* turn manipulator off during transform */
 		if (t->flag & T_MODAL) {
 			t->twtype = v3d->twtype;
 			v3d->twtype = 0;
 		}
->>>>>>> ffe13aeb
 
 		if(v3d->flag & V3D_ALIGN) t->flag |= T_V3D_ALIGN;
 		t->around = v3d->around;
@@ -1018,7 +1000,6 @@
 		{
 		switch(RNA_enum_get(op->ptr, "proportional"))
 		{
-<<<<<<< HEAD
 		case 2: /* XXX connected constant */
 			t->flag |= T_PROP_CONNECTED;
 		case 1: /* XXX prop on constant */
@@ -1028,12 +1009,6 @@
 	}
 	else
 	{
-			if ((t->options & CTX_NO_PET) == 0 && (ts->proportional != PROP_EDIT_OFF)) {
-			t->flag |= T_PROP_EDIT;
-
-				if(ts->proportional == PROP_EDIT_CONNECTED)
-					t->flag |= T_PROP_CONNECTED;
-=======
 			/* use settings from scene only if modal */
 			if (t->flag & T_MODAL)
 			{
@@ -1043,13 +1018,6 @@
 					if(ts->proportional == PROP_EDIT_CONNECTED)
 						t->flag |= T_PROP_CONNECTED;
 				}
-			}
-		}
-		
-		if (op && RNA_struct_find_property(op->ptr, "proportional_size") && RNA_property_is_set(op->ptr, "proportional_size"))
-		{
-			t->prop_size = RNA_float_get(op->ptr, "proportional_size");
->>>>>>> ffe13aeb
 		}
 	}
 
@@ -1082,10 +1050,7 @@
 	{
 		t->options |= CTX_NO_PET;
 	}
-<<<<<<< HEAD
-
-=======
->>>>>>> ffe13aeb
+
 	
 	setTransformViewMatrices(t);
 	initNumInput(&t->num);
@@ -1125,11 +1090,8 @@
 		}
 		MEM_freeN(t->data);
 	}
-<<<<<<< HEAD
-=======
-	
+
 	BLI_freelistN(&t->tsnap.points);
->>>>>>> ffe13aeb
 
 	if (t->ext) MEM_freeN(t->ext);
 	if (t->data2d) {
