/* SPDX-License-Identifier: GPL-2.0-or-later
 * Copyright 2001-2002 NaN Holding BV. All rights reserved. */

/** \file
 * \ingroup edtransform
 */

#include "DNA_space_types.h"

#include "MEM_guardedalloc.h"

#include "BLI_listbase.h"
#include "BLI_math.h"

#include "BKE_context.h"
#include "BKE_main.h"
#include "BKE_report.h"

#include "ED_markers.h"
#include "ED_time_scrub_ui.h"

#include "SEQ_animation.h"
#include "SEQ_channels.h"
#include "SEQ_edit.h"
#include "SEQ_effects.h"
#include "SEQ_iterator.h"
#include "SEQ_relations.h"
#include "SEQ_sequencer.h"
#include "SEQ_time.h"
#include "SEQ_transform.h"
#include "SEQ_utils.h"

#include "UI_view2d.h"

#include "transform.h"
#include "transform_convert.h"

#define SEQ_EDGE_PAN_INSIDE_PAD 2
#define SEQ_EDGE_PAN_OUTSIDE_PAD 0 /* Disable clamping for panning, use whole screen. */
#define SEQ_EDGE_PAN_SPEED_RAMP 1
#define SEQ_EDGE_PAN_MAX_SPEED 4 /* In UI units per second, slower than default. */
#define SEQ_EDGE_PAN_DELAY 1.0f
#define SEQ_EDGE_PAN_ZOOM_INFLUENCE 0.5f

/** Used for sequencer transform. */
typedef struct TransDataSeq {
  struct Sequence *seq;
  /** A copy of #Sequence.flag that may be modified for nested strips. */
  int flag;
  /** Use this so we can have transform data at the strips start,
   * but apply correctly to the start frame. */
  int start_offset;
  /** one of #SELECT, #SEQ_LEFTSEL and #SEQ_RIGHTSEL. */
  short sel_flag;

} TransDataSeq;

/**
 * Sequencer transform customdata (stored in #TransCustomDataContainer).
 */
typedef struct TransSeq {
  TransDataSeq *tdseq;
  int selection_channel_range_min;
  int selection_channel_range_max;

  /* Initial rect of the view2d, used for computing offset during edge panning */
  rctf initial_v2d_cur;
  View2DEdgePanData edge_pan;
<<<<<<< HEAD
=======

  /* Strips that aren't selected, but their position entirely depends on transformed strips. */
  SeqCollection *time_dependent_strips;
>>>>>>> 5e47056e
} TransSeq;

/* -------------------------------------------------------------------- */
/** \name Sequencer Transform Creation
 * \{ */

/* This function applies the rules for transforming a strip so duplicate
 * checks don't need to be added in multiple places.
 *
 * count and flag MUST be set.
 */
static void SeqTransInfo(TransInfo *t, Sequence *seq, int *r_count, int *r_flag)
{
  Scene *scene = t->scene;
  Editing *ed = SEQ_editing_get(t->scene);
  ListBase *channels = SEQ_channels_displayed_get(ed);

  /* for extend we need to do some tricks */
  if (t->mode == TFM_TIME_EXTEND) {

    /* *** Extend Transform *** */
    int cfra = CFRA;
    int left = SEQ_transform_get_left_handle_frame(seq);
    int right = SEQ_transform_get_right_handle_frame(seq);

    if (((seq->flag & SELECT) == 0 || SEQ_transform_is_locked(channels, seq))) {
      *r_count = 0;
      *r_flag = 0;
    }
    else {
      *r_count = 1; /* unless its set to 0, extend will never set 2 handles at once */
      *r_flag = (seq->flag | SELECT) & ~(SEQ_LEFTSEL | SEQ_RIGHTSEL);

      if (t->frame_side == 'R') {
        if (right <= cfra) {
          *r_count = *r_flag = 0;
        } /* ignore */
        else if (left > cfra) {
        } /* keep the selection */
        else {
          *r_flag |= SEQ_RIGHTSEL;
        }
      }
      else {
        if (left >= cfra) {
          *r_count = *r_flag = 0;
        } /* ignore */
        else if (right < cfra) {
        } /* keep the selection */
        else {
          *r_flag |= SEQ_LEFTSEL;
        }
      }
    }
  }
  else {

    t->frame_side = 'B';

    /* *** Normal Transform *** */

    /* Count */

    /* Non nested strips (resect selection and handles) */
    if ((seq->flag & SELECT) == 0 || SEQ_transform_is_locked(channels, seq)) {
      *r_count = 0;
      *r_flag = 0;
    }
    else {
      if ((seq->flag & (SEQ_LEFTSEL | SEQ_RIGHTSEL)) == (SEQ_LEFTSEL | SEQ_RIGHTSEL)) {
        *r_flag = seq->flag;
        *r_count = 2; /* we need 2 transdata's */
      }
      else {
        *r_flag = seq->flag;
        *r_count = 1; /* selected or with a handle selected */
      }
    }
  }
}

static int SeqTransCount(TransInfo *t, ListBase *seqbase)
{
  Sequence *seq;
  int tot = 0, count, flag;

  for (seq = seqbase->first; seq; seq = seq->next) {
    SeqTransInfo(t, seq, &count, &flag); /* ignore the flag */
    tot += count;
  }

  return tot;
}

static TransData *SeqToTransData(
    TransData *td, TransData2D *td2d, TransDataSeq *tdsq, Sequence *seq, int flag, int sel_flag)
{
  int start_left;

  switch (sel_flag) {
    case SELECT:
      /* Use seq_tx_get_final_left() and an offset here
       * so transform has the left hand location of the strip.
       * tdsq->start_offset is used when flushing the tx data back */
      start_left = SEQ_transform_get_left_handle_frame(seq);
      td2d->loc[0] = start_left;
      tdsq->start_offset = start_left - seq->start; /* use to apply the original location */
      break;
    case SEQ_LEFTSEL:
      start_left = SEQ_transform_get_left_handle_frame(seq);
      td2d->loc[0] = start_left;
      break;
    case SEQ_RIGHTSEL:
      td2d->loc[0] = SEQ_transform_get_right_handle_frame(seq);
      break;
  }

  td2d->loc[1] = seq->machine; /* channel - Y location */
  td2d->loc[2] = 0.0f;
  td2d->loc2d = NULL;

  tdsq->seq = seq;

  /* Use instead of seq->flag for nested strips and other
   * cases where the selection may need to be modified */
  tdsq->flag = flag;
  tdsq->sel_flag = sel_flag;

  td->extra = (void *)tdsq; /* allow us to update the strip from here */

  td->flag = 0;
  td->loc = td2d->loc;
  copy_v3_v3(td->center, td->loc);
  copy_v3_v3(td->iloc, td->loc);

  memset(td->axismtx, 0, sizeof(td->axismtx));
  td->axismtx[2][2] = 1.0f;

  td->ext = NULL;
  td->val = NULL;

  td->flag |= TD_SELECTED;
  td->dist = 0.0;

  unit_m3(td->mtx);
  unit_m3(td->smtx);

  /* Time Transform (extend) */
  td->val = td2d->loc;
  td->ival = td2d->loc[0];

  return td;
}

static int SeqToTransData_build(
    TransInfo *t, ListBase *seqbase, TransData *td, TransData2D *td2d, TransDataSeq *tdsq)
{
  Sequence *seq;
  int count, flag;
  int tot = 0;

  for (seq = seqbase->first; seq; seq = seq->next) {

    SeqTransInfo(t, seq, &count, &flag);

    /* use 'flag' which is derived from seq->flag but modified for special cases */
    if (flag & SELECT) {
      if (flag & (SEQ_LEFTSEL | SEQ_RIGHTSEL)) {
        if (flag & SEQ_LEFTSEL) {
          SeqToTransData(td++, td2d++, tdsq++, seq, flag, SEQ_LEFTSEL);
          tot++;
        }
        if (flag & SEQ_RIGHTSEL) {
          SeqToTransData(td++, td2d++, tdsq++, seq, flag, SEQ_RIGHTSEL);
          tot++;
        }
      }
      else {
        SeqToTransData(td++, td2d++, tdsq++, seq, flag, SELECT);
        tot++;
      }
    }
  }
  return tot;
}

static void free_transform_custom_data(TransCustomData *custom_data)
{
  if ((custom_data->data != NULL) && custom_data->use_free) {
    TransSeq *ts = custom_data->data;
    SEQ_collection_free(ts->time_dependent_strips);
    MEM_freeN(ts->tdseq);
    MEM_freeN(custom_data->data);
    custom_data->data = NULL;
  }
}

/* Canceled, need to update the strips display. */
static void seq_transform_cancel(TransInfo *t, SeqCollection *transformed_strips)
{
  ListBase *seqbase = SEQ_active_seqbase_get(SEQ_editing_get(t->scene));

  Sequence *seq;
  SEQ_ITERATOR_FOREACH (seq, transformed_strips) {
    /* Handle pre-existing overlapping strips even when operator is canceled.
     * This is necessary for SEQUENCER_OT_duplicate_move macro for example. */
    if (SEQ_transform_test_overlap(seqbase, seq)) {
      SEQ_transform_seqbase_shuffle(seqbase, seq, t->scene);
    }

    SEQ_time_update_sequence(t->scene, seqbase, seq);
  }
}

static bool seq_transform_check_overlap(SeqCollection *transformed_strips)
{
  Sequence *seq;
  SEQ_ITERATOR_FOREACH (seq, transformed_strips) {
    if (seq->flag & SEQ_OVERLAP) {
      return true;
    }
  }
  return false;
}

static SeqCollection *extract_standalone_strips(SeqCollection *transformed_strips)
{
  SeqCollection *collection = SEQ_collection_create(__func__);
  Sequence *seq;
  SEQ_ITERATOR_FOREACH (seq, transformed_strips) {
    if ((seq->type & SEQ_TYPE_EFFECT) == 0 || seq->seq1 == NULL) {
      SEQ_collection_append_strip(seq, collection);
    }
  }
  return collection;
}

/* Query strips positioned after left edge of transformed strips bound-box. */
static SeqCollection *query_right_side_strips(ListBase *seqbase, SeqCollection *transformed_strips)
{
  int minframe = MAXFRAME;
  {
    Sequence *seq;
    SEQ_ITERATOR_FOREACH (seq, transformed_strips) {
      minframe = min_ii(minframe, seq->startdisp);
    }
  }

  SeqCollection *collection = SEQ_collection_create(__func__);
  LISTBASE_FOREACH (Sequence *, seq, seqbase) {
    if ((seq->flag & SELECT) == 0 && seq->startdisp >= minframe) {
      SEQ_collection_append_strip(seq, collection);
    }
  }
  return collection;
}

static void seq_transform_update_effects(TransInfo *t, SeqCollection *collection)
{
  Sequence *seq;
  SEQ_ITERATOR_FOREACH (seq, collection) {
    if ((seq->type & SEQ_TYPE_EFFECT) && (seq->seq1 || seq->seq2 || seq->seq3)) {
      ListBase *seqbase = SEQ_active_seqbase_get(SEQ_editing_get(t->scene));
      SEQ_time_update_sequence(t->scene, seqbase, seq);
    }
  }
}

/* Check if effect strips with input are transformed. */
static bool seq_transform_check_strip_effects(SeqCollection *transformed_strips)
{
  Sequence *seq;
  SEQ_ITERATOR_FOREACH (seq, transformed_strips) {
    if ((seq->type & SEQ_TYPE_EFFECT) && (seq->seq1 || seq->seq2 || seq->seq3)) {
      return true;
    }
  }
  return false;
}

static ListBase *seqbase_active_get(const TransInfo *t)
{
  Editing *ed = SEQ_editing_get(t->scene);
  return SEQ_active_seqbase_get(ed);
}

/* Offset all strips positioned after left edge of transformed strips bound-box by amount equal
 * to overlap of transformed strips. */
static void seq_transform_handle_expand_to_fit(TransInfo *t, SeqCollection *transformed_strips)
{
  ListBase *seqbasep = seqbase_active_get(t);
  ListBase *markers = &t->scene->markers;
  const bool use_sync_markers = (((SpaceSeq *)t->area->spacedata.first)->flag &
                                 SEQ_MARKER_TRANS) != 0;

  SeqCollection *right_side_strips = query_right_side_strips(seqbasep, transformed_strips);

  /* Temporarily move right side strips beyond timeline boundary. */
  Sequence *seq;
  SEQ_ITERATOR_FOREACH (seq, right_side_strips) {
    seq->machine += MAXSEQ * 2;
  }

  /* Shuffle transformed standalone strips. This is because transformed strips can overlap with
   * strips on left side. */
  SeqCollection *standalone_strips = extract_standalone_strips(transformed_strips);
  SEQ_transform_seqbase_shuffle_time(
      standalone_strips, seqbasep, t->scene, markers, use_sync_markers);
  SEQ_collection_free(standalone_strips);

  /* Move temporarily moved strips back to their original place and tag for shuffling. */
  SEQ_ITERATOR_FOREACH (seq, right_side_strips) {
    seq->machine -= MAXSEQ * 2;
  }
  /* Shuffle again to displace strips on right side. Final effect shuffling is done in
   * seq_transform_handle_overlap. */
  SEQ_transform_seqbase_shuffle_time(
      right_side_strips, seqbasep, t->scene, markers, use_sync_markers);
  seq_transform_update_effects(t, right_side_strips);
  SEQ_collection_free(right_side_strips);
}

static SeqCollection *query_overwrite_targets(const TransInfo *t,
                                              SeqCollection *transformed_strips)
{
  SeqCollection *collection = SEQ_query_unselected_strips(seqbase_active_get(t));

  Sequence *seq, *seq_transformed;
  SEQ_ITERATOR_FOREACH (seq, collection) {
    bool does_overlap = false;

    SEQ_ITERATOR_FOREACH (seq_transformed, transformed_strips) {
      /* Effects of transformed strips can be unselected. These must not be included. */
      if (seq == seq_transformed) {
        SEQ_collection_remove_strip(seq, collection);
      }
      if (SEQ_transform_test_overlap_seq_seq(seq, seq_transformed)) {
        does_overlap = true;
      }
    }

    if (!does_overlap) {
      SEQ_collection_remove_strip(seq, collection);
    }
  }

  return collection;
}

typedef enum eOvelapDescrition {
  /* No overlap. */
  STRIP_OVERLAP_NONE,
  /* Overlapping strip covers overlapped completely. */
  STRIP_OVERLAP_IS_FULL,
  /* Overlapping strip is inside overlapped. */
  STRIP_OVERLAP_IS_INSIDE,
  /* Partial overlap between 2 strips. */
  STRIP_OVERLAP_LEFT_SIDE,
  STRIP_OVERLAP_RIGHT_SIDE,
} eOvelapDescrition;

static eOvelapDescrition overlap_description_get(const Sequence *transformed,
                                                 const Sequence *target)
{
  if (transformed->startdisp <= target->startdisp && transformed->enddisp >= target->enddisp) {
    return STRIP_OVERLAP_IS_FULL;
  }
  if (transformed->startdisp > target->startdisp && transformed->enddisp < target->enddisp) {
    return STRIP_OVERLAP_IS_INSIDE;
  }
  if (transformed->startdisp <= target->startdisp && target->startdisp <= transformed->enddisp) {
    return STRIP_OVERLAP_LEFT_SIDE;
  }
  if (transformed->startdisp <= target->enddisp && target->enddisp <= transformed->enddisp) {
    return STRIP_OVERLAP_RIGHT_SIDE;
  }
  return STRIP_OVERLAP_NONE;
}

/* Split strip in 3 parts, remove middle part and fit transformed inside. */
static void seq_transform_handle_overwrite_split(const TransInfo *t,
                                                 const Sequence *transformed,
                                                 Sequence *target)
{
  Main *bmain = CTX_data_main(t->context);
  Scene *scene = t->scene;
  ListBase *seqbase = seqbase_active_get(t);

  Sequence *split_strip = SEQ_edit_strip_split(
      bmain, scene, seqbase, target, transformed->startdisp, SEQ_SPLIT_SOFT, NULL);
  SEQ_edit_strip_split(
      bmain, scene, seqbase, split_strip, transformed->enddisp, SEQ_SPLIT_SOFT, NULL);
  SEQ_edit_flag_for_removal(scene, seqbase_active_get(t), split_strip);
  SEQ_edit_remove_flagged_sequences(t->scene, seqbase_active_get(t));
}

/* Trim strips by adjusting handle position.
 * This is bit more complicated in case overlap happens on effect. */
static void seq_transform_handle_overwrite_trim(const TransInfo *t,
                                                const Sequence *transformed,
                                                Sequence *target,
                                                const eOvelapDescrition overlap)
{
  SeqCollection *targets = SEQ_query_by_reference(
      target, seqbase_active_get(t), SEQ_query_strip_effect_chain);

  /* Expand collection by adding all target's children, effects and their children. */
  if ((target->type & SEQ_TYPE_EFFECT) != 0) {
    SEQ_collection_expand(seqbase_active_get(t), targets, SEQ_query_strip_effect_chain);
  }

  /* Trim all non effects, that have influence on effect length which is overlapping. */
  Sequence *seq;
  SEQ_ITERATOR_FOREACH (seq, targets) {
    if ((seq->type & SEQ_TYPE_EFFECT) != 0 && SEQ_effect_get_num_inputs(seq->type) > 0) {
      continue;
    }
    if (overlap == STRIP_OVERLAP_LEFT_SIDE) {
      SEQ_transform_set_left_handle_frame(seq, transformed->enddisp);
    }
    else {
      BLI_assert(overlap == STRIP_OVERLAP_RIGHT_SIDE);
      SEQ_transform_set_right_handle_frame(seq, transformed->startdisp);
    }

    ListBase *seqbase = SEQ_active_seqbase_get(SEQ_editing_get(t->scene));
    SEQ_time_update_sequence(t->scene, seqbase, seq);
  }
  SEQ_collection_free(targets);
}

static void seq_transform_handle_overwrite(const TransInfo *t, SeqCollection *transformed_strips)
{
  SeqCollection *targets = query_overwrite_targets(t, transformed_strips);
  SeqCollection *strips_to_delete = SEQ_collection_create(__func__);

  Sequence *target;
  Sequence *transformed;
  SEQ_ITERATOR_FOREACH (target, targets) {
    SEQ_ITERATOR_FOREACH (transformed, transformed_strips) {
      if (transformed->machine != target->machine) {
        continue;
      }

      const eOvelapDescrition overlap = overlap_description_get(transformed, target);

      if (overlap == STRIP_OVERLAP_IS_FULL) {
        SEQ_collection_append_strip(target, strips_to_delete);
      }
      else if (overlap == STRIP_OVERLAP_IS_INSIDE) {
        seq_transform_handle_overwrite_split(t, transformed, target);
      }
      else if (ELEM(overlap, STRIP_OVERLAP_LEFT_SIDE, STRIP_OVERLAP_RIGHT_SIDE)) {
        seq_transform_handle_overwrite_trim(t, transformed, target, overlap);
      }
    }
  }

  SEQ_collection_free(targets);

  /* Remove covered strips. This must be done in separate loop, because `SEQ_edit_strip_split()`
   * also uses `SEQ_edit_remove_flagged_sequences()`. See T91096. */
  if (SEQ_collection_len(strips_to_delete) > 0) {
    Sequence *seq;
    SEQ_ITERATOR_FOREACH (seq, strips_to_delete) {
      SEQ_edit_flag_for_removal(t->scene, seqbase_active_get(t), seq);
    }
    SEQ_edit_remove_flagged_sequences(t->scene, seqbase_active_get(t));
  }
  SEQ_collection_free(strips_to_delete);
}

static void seq_transform_handle_overlap_shuffle(const TransInfo *t,
                                                 SeqCollection *transformed_strips)
{
  ListBase *seqbase = seqbase_active_get(t);
  ListBase *markers = &t->scene->markers;
  const bool use_sync_markers = (((SpaceSeq *)t->area->spacedata.first)->flag &
                                 SEQ_MARKER_TRANS) != 0;
  /* Shuffle non strips with no effects attached. */
  SeqCollection *standalone_strips = extract_standalone_strips(transformed_strips);
  SEQ_transform_seqbase_shuffle_time(
      standalone_strips, seqbase, t->scene, markers, use_sync_markers);
  SEQ_collection_free(standalone_strips);
}

static void seq_transform_handle_overlap(TransInfo *t, SeqCollection *transformed_strips)
{
  ListBase *seqbasep = seqbase_active_get(t);
  const eSeqOverlapMode overlap_mode = SEQ_tool_settings_overlap_mode_get(t->scene);

  switch (overlap_mode) {
    case SEQ_OVERLAP_EXPAND:
      seq_transform_handle_expand_to_fit(t, transformed_strips);
      break;
    case SEQ_OVERLAP_OVERWRITE:
      seq_transform_handle_overwrite(t, transformed_strips);
      break;
    case SEQ_OVERLAP_SHUFFLE:
      seq_transform_handle_overlap_shuffle(t, transformed_strips);
      break;
  }

  if (seq_transform_check_strip_effects(transformed_strips)) {
    /* Update effect strips based on strips just moved in time. */
    seq_transform_update_effects(t, transformed_strips);
  }

  /* If any effects still overlap, we need to move them up.
   * In some cases other strips can be overlapping still, see T90646. */
  Sequence *seq;
  SEQ_ITERATOR_FOREACH (seq, transformed_strips) {
    if (SEQ_transform_test_overlap(seqbasep, seq)) {
      SEQ_transform_seqbase_shuffle(seqbasep, seq, t->scene);
    }
    seq->flag &= ~SEQ_OVERLAP;
  }
}

static SeqCollection *seq_transform_collection_from_transdata(TransDataContainer *tc)
{
  SeqCollection *collection = SEQ_collection_create(__func__);
  TransData *td = tc->data;
  for (int a = 0; a < tc->data_len; a++, td++) {
    Sequence *seq = ((TransDataSeq *)td->extra)->seq;
    SEQ_collection_append_strip(seq, collection);
  }
  return collection;
}

static void freeSeqData(TransInfo *t, TransDataContainer *tc, TransCustomData *custom_data)
{
  Editing *ed = SEQ_editing_get(t->scene);
  if (ed == NULL) {
    free_transform_custom_data(custom_data);
    return;
  }

  SeqCollection *transformed_strips = seq_transform_collection_from_transdata(tc);
  SEQ_collection_expand(seqbase_active_get(t), transformed_strips, SEQ_query_strip_effect_chain);

  Sequence *seq;
  SEQ_ITERATOR_FOREACH (seq, transformed_strips) {
    seq->flag &= ~SEQ_IGNORE_CHANNEL_LOCK;
  }

  if (t->state == TRANS_CANCEL) {
    seq_transform_cancel(t, transformed_strips);
    SEQ_collection_free(transformed_strips);
    free_transform_custom_data(custom_data);
    return;
  }

  if (seq_transform_check_overlap(transformed_strips)) {
    seq_transform_handle_overlap(t, transformed_strips);
  }

  seq_transform_update_effects(t, transformed_strips);
  SEQ_collection_free(transformed_strips);

  SEQ_sort(ed->seqbasep);
  DEG_id_tag_update(&t->scene->id, ID_RECALC_SEQUENCER_STRIPS);
  free_transform_custom_data(custom_data);
}

static SeqCollection *query_selected_strips_no_handles(ListBase *seqbase)
{
  SeqCollection *strips = SEQ_collection_create(__func__);
  LISTBASE_FOREACH (Sequence *, seq, seqbase) {
    if ((seq->flag & SELECT) != 0 && ((seq->flag & (SEQ_LEFTSEL | SEQ_RIGHTSEL)) == 0)) {
      SEQ_collection_append_strip(seq, strips);
    }
  }
  return strips;
}

typedef enum SeqInputSide {
  SEQ_INPUT_LEFT = -1,
  SEQ_INPUT_RIGHT = 1,
} SeqInputSide;

static Sequence *effect_input_get(Sequence *effect, SeqInputSide side)
{
  Sequence *input = effect->seq1;
  if (effect->seq2 && (effect->seq2->startdisp - effect->seq1->startdisp) * side > 0) {
    input = effect->seq2;
  }
  return input;
}

static Sequence *effect_base_input_get(Sequence *effect, SeqInputSide side)
{
  Sequence *input = effect, *seq_iter = effect;
  while (seq_iter != NULL) {
    input = seq_iter;
    seq_iter = effect_input_get(seq_iter, side);
  }
  return input;
}

/* Strips that aren't selected, but their position entirely depends on transformed strips.
 * This collection is used to offset animation.*/
static SeqCollection *query_time_dependent_strips_strips(TransInfo *t)
{
  ListBase *seqbase = seqbase_active_get(t);

  /* Query dependent strips where used strips do not have handles selected.
   * If all inputs of any effect even indirectly(through another effect) points to selected strip,
   * it's position will change. */

  SeqCollection *strips_no_handles = query_selected_strips_no_handles(seqbase);
  /* Selection is needed as reference for related strips. */
  SeqCollection *dependent = SEQ_collection_duplicate(strips_no_handles);
  SEQ_collection_expand(seqbase, strips_no_handles, SEQ_query_strip_effect_chain);
  bool strip_added = true;

  while (strip_added) {
    strip_added = false;

    Sequence *seq;
    SEQ_ITERATOR_FOREACH (seq, strips_no_handles) {
      if (SEQ_collection_has_strip(seq, dependent)) {
        continue; /* Strip is already in collection, skip it. */
      }

      /* If both seq1 and seq2 exist, both must be selected. */
      if (seq->seq1 && SEQ_collection_has_strip(seq->seq1, dependent)) {
        if (seq->seq2 && !SEQ_collection_has_strip(seq->seq2, dependent)) {
          continue;
        }
        strip_added = true;
        SEQ_collection_append_strip(seq, dependent);
      }
    }
  }

  SEQ_collection_free(strips_no_handles);

  /* Query dependent strips where used strips do have handles selected.
   * If any 2-input effect changes position because handles were moved, animation should be offset.
   * With single input effect, it is less likely desirable to move animation. */

  SeqCollection *selected_strips = SEQ_query_selected_strips(seqbase);
  SEQ_collection_expand(seqbase, selected_strips, SEQ_query_strip_effect_chain);
  Sequence *seq;
  SEQ_ITERATOR_FOREACH (seq, selected_strips) {
    /* Check only 2 input effects. */
    if (seq->seq1 == NULL || seq->seq2 == NULL) {
      continue;
    }

    /* Find immediate base inputs(left and right side). */
    Sequence *input_left = effect_base_input_get(seq, SEQ_INPUT_LEFT);
    Sequence *input_right = effect_base_input_get(seq, SEQ_INPUT_RIGHT);

    if ((input_left->flag & SEQ_RIGHTSEL) != 0 && (input_right->flag & SEQ_LEFTSEL) != 0) {
      SEQ_collection_append_strip(seq, dependent);
    }
  }
  SEQ_collection_free(selected_strips);

  /* Remove all non-effects. */
  SEQ_ITERATOR_FOREACH (seq, dependent) {
    if (SEQ_transform_sequence_can_be_translated(seq)) {
      SEQ_collection_remove_strip(seq, dependent);
    }
  }

  return dependent;
}

void createTransSeqData(TransInfo *t)
{
  Scene *scene = t->scene;
  Editing *ed = SEQ_editing_get(t->scene);
  TransData *td = NULL;
  TransData2D *td2d = NULL;
  TransDataSeq *tdsq = NULL;
  TransSeq *ts = NULL;

  int count = 0;

  TransDataContainer *tc = TRANS_DATA_CONTAINER_FIRST_SINGLE(t);

  if (ed == NULL) {
    tc->data_len = 0;
    return;
  }

  tc->custom.type.free_cb = freeSeqData;
  t->frame_side = transform_convert_frame_side_dir_get(t, (float)CFRA);

  count = SeqTransCount(t, ed->seqbasep);

  /* allocate memory for data */
  tc->data_len = count;

  /* stop if trying to build list if nothing selected */
  if (count == 0) {
    return;
  }

  tc->custom.type.data = ts = MEM_callocN(sizeof(TransSeq), "transseq");
  tc->custom.type.use_free = true;
  td = tc->data = MEM_callocN(tc->data_len * sizeof(TransData), "TransSeq TransData");
  td2d = tc->data_2d = MEM_callocN(tc->data_len * sizeof(TransData2D), "TransSeq TransData2D");
  ts->tdseq = tdsq = MEM_callocN(tc->data_len * sizeof(TransDataSeq), "TransSeq TransDataSeq");

  /* Custom data to enable edge panning during transformation. */
  UI_view2d_edge_pan_init(t->context,
                          &ts->edge_pan,
                          SEQ_EDGE_PAN_INSIDE_PAD,
                          SEQ_EDGE_PAN_OUTSIDE_PAD,
                          SEQ_EDGE_PAN_SPEED_RAMP,
                          SEQ_EDGE_PAN_MAX_SPEED,
                          SEQ_EDGE_PAN_DELAY,
                          SEQ_EDGE_PAN_ZOOM_INFLUENCE);
  UI_view2d_edge_pan_set_limits(&ts->edge_pan, -FLT_MAX, FLT_MAX, 1, MAXSEQ + 1);
  ts->initial_v2d_cur = t->region->v2d.cur;

  /* loop 2: build transdata array */
  SeqToTransData_build(t, ed->seqbasep, td, td2d, tdsq);

  ts->selection_channel_range_min = MAXSEQ + 1;
  LISTBASE_FOREACH (Sequence *, seq, SEQ_active_seqbase_get(ed)) {
    if ((seq->flag & SELECT) != 0) {
      ts->selection_channel_range_min = min_ii(ts->selection_channel_range_min, seq->machine);
      ts->selection_channel_range_max = max_ii(ts->selection_channel_range_max, seq->machine);
    }
  }

  ts->time_dependent_strips = query_time_dependent_strips_strips(t);
}

/** \} */

/* -------------------------------------------------------------------- */
/** \name UVs Transform Flush
 * \{ */

/* commented _only_ because the meta may have animation data which
 * needs moving too T28158. */

BLI_INLINE void trans_update_seq(Scene *sce, Sequence *seq, int old_start, int sel_flag)
{
  /* Calculate this strip and all nested strips.
   * Children are ALWAYS transformed first so we don't need to do this in another loop.
   */

  ListBase *seqbase = SEQ_active_seqbase_get(SEQ_editing_get(sce));
  SEQ_time_update_sequence(sce, seqbase, seq);

  if (sel_flag == SELECT) {
    SEQ_offset_animdata(sce, seq, seq->start - old_start);
  }
}

static void view2d_edge_pan_loc_compensate(TransInfo *t, float loc_in[2], float r_loc[2])
{
  TransSeq *ts = (TransSeq *)TRANS_DATA_CONTAINER_FIRST_SINGLE(t)->custom.type.data;

  /* Initial and current view2D rects for additional transform due to view panning and zooming */
  const rctf *rect_src = &ts->initial_v2d_cur;
  const rctf *rect_dst = &t->region->v2d.cur;

  copy_v2_v2(r_loc, loc_in);
  /* Additional offset due to change in view2D rect. */
  BLI_rctf_transform_pt_v(rect_dst, rect_src, r_loc, r_loc);
}

static void flushTransSeq(TransInfo *t)
{
  TransSeq *ts = (TransSeq *)TRANS_DATA_CONTAINER_FIRST_SINGLE(t)->custom.type.data;
  if (t->options & CTX_VIEW2D_EDGE_PAN) {
    if (t->state == TRANS_CANCEL) {
      UI_view2d_edge_pan_cancel(t->context, &ts->edge_pan);
    }
    else {
      /* Edge panning functions expect window coordinates, mval is relative to region */
      const int xy[2] = {
          t->region->winrct.xmin + t->mval[0],
          t->region->winrct.ymin + t->mval[1],
      };
      UI_view2d_edge_pan_apply(t->context, &ts->edge_pan, xy);
    }
  }

  /* Editing null check already done */
  ListBase *seqbasep = seqbase_active_get(t);

  int a, new_frame, offset;

  TransData *td = NULL;
  TransData2D *td2d = NULL;
  TransDataSeq *tdsq = NULL;
  Sequence *seq;

  TransDataContainer *tc = TRANS_DATA_CONTAINER_FIRST_SINGLE(t);

  /* This is calculated for offsetting animation of effects that change position with inputs.
   * Maximum(positive or negative) value is used, because individual strips can be clamped. This
   * works fairly well in most scenarios, but there can be some edge cases.
   *
   * Better solution would be to store effect position and calculate real offset. However with many
   * (>5) effects in chain, there is visible lag in strip position update, because during
   * recalculation, hierarchy is not taken into account. */
  int max_offset = 0;

  /* Flush to 2D vector from internally used 3D vector. */
  for (a = 0, td = tc->data, td2d = tc->data_2d; a < tc->data_len; a++, td++, td2d++) {
    tdsq = (TransDataSeq *)td->extra;
    seq = tdsq->seq;
    float loc[2];
    view2d_edge_pan_loc_compensate(t, td->loc, loc);
    new_frame = round_fl_to_int(loc[0]);

    switch (tdsq->sel_flag) {
      case SELECT: {
        if (SEQ_transform_sequence_can_be_translated(seq)) {
          offset = new_frame - tdsq->start_offset - seq->start;
          SEQ_transform_translate_sequence(t->scene, seq, offset);
          if (abs(offset) > abs(max_offset)) {
            max_offset = offset;
          }
        }
        seq->machine = round_fl_to_int(loc[1]);
        CLAMP(seq->machine, 1, MAXSEQ);
        break;
      }
      case SEQ_LEFTSEL: { /* No vertical transform. */
        int old_startdisp = seq->startdisp;
        SEQ_transform_set_left_handle_frame(seq, new_frame);
        SEQ_transform_handle_xlimits(seq, tdsq->flag & SEQ_LEFTSEL, tdsq->flag & SEQ_RIGHTSEL);
        SEQ_transform_fix_single_image_seq_offsets(seq);
        SEQ_time_update_sequence(t->scene, seqbasep, seq);
        if (abs(seq->startdisp - old_startdisp) > abs(max_offset)) {
          max_offset = seq->startdisp - old_startdisp;
        }
        break;
      }
      case SEQ_RIGHTSEL: { /* No vertical transform. */
        int old_enddisp = seq->enddisp;
        SEQ_transform_set_right_handle_frame(seq, new_frame);
        SEQ_transform_handle_xlimits(seq, tdsq->flag & SEQ_LEFTSEL, tdsq->flag & SEQ_RIGHTSEL);
        SEQ_transform_fix_single_image_seq_offsets(seq);
        SEQ_time_update_sequence(t->scene, seqbasep, seq);
        if (abs(seq->enddisp - old_enddisp) > abs(max_offset)) {
          max_offset = seq->enddisp - old_enddisp;
        }
        break;
      }
    }
  }

  /* Update animation for effects. */
  SEQ_ITERATOR_FOREACH (seq, ts->time_dependent_strips) {
    SEQ_offset_animdata(t->scene, seq, max_offset);
  }

  /* Update effect length and position. */
  if (ELEM(t->mode, TFM_SEQ_SLIDE, TFM_TIME_TRANSLATE)) {
    for (seq = seqbasep->first; seq; seq = seq->next) {
      if (seq->seq1 || seq->seq2 || seq->seq3) {
        SEQ_time_update_sequence(t->scene, seqbasep, seq);
      }
    }
  }

  /* need to do the overlap check in a new loop otherwise adjacent strips
   * will not be updated and we'll get false positives */
  SeqCollection *transformed_strips = seq_transform_collection_from_transdata(tc);
  SEQ_collection_expand(seqbase_active_get(t), transformed_strips, SEQ_query_strip_effect_chain);

  SEQ_ITERATOR_FOREACH (seq, transformed_strips) {
    /* test overlap, displays red outline */
    seq->flag &= ~SEQ_OVERLAP;
    if (SEQ_transform_test_overlap(seqbasep, seq)) {
      seq->flag |= SEQ_OVERLAP;
    }
  }

  SEQ_collection_free(transformed_strips);
}

void recalcData_sequencer(TransInfo *t)
{
  TransData *td;
  int a;
  Sequence *seq_prev = NULL;

  TransDataContainer *tc = TRANS_DATA_CONTAINER_FIRST_SINGLE(t);

  for (a = 0, td = tc->data; a < tc->data_len; a++, td++) {
    TransDataSeq *tdsq = (TransDataSeq *)td->extra;
    Sequence *seq = tdsq->seq;

    if (seq != seq_prev) {
      SEQ_relations_invalidate_cache_composite(t->scene, seq);
    }

    seq_prev = seq;
  }

  DEG_id_tag_update(&t->scene->id, ID_RECALC_SEQUENCER_STRIPS);

  flushTransSeq(t);
}

/** \} */

/* -------------------------------------------------------------------- */
/** \name Special After Transform Sequencer
 * \{ */

void special_aftertrans_update__sequencer(bContext *UNUSED(C), TransInfo *t)
{
  if (t->state == TRANS_CANCEL) {
    return;
  }
  /* freeSeqData in transform_conversions.c does this
   * keep here so the else at the end won't run... */

  SpaceSeq *sseq = (SpaceSeq *)t->area->spacedata.first;

  /* Marker transform, not especially nice but we may want to move markers
   * at the same time as strips in the Video Sequencer. */
  if (sseq->flag & SEQ_MARKER_TRANS) {
    /* can't use TFM_TIME_EXTEND
     * for some reason EXTEND is changed into TRANSLATE, so use frame_side instead */

    if (t->mode == TFM_SEQ_SLIDE) {
      if (t->frame_side == 'B') {
        ED_markers_post_apply_transform(
            &t->scene->markers, t->scene, TFM_TIME_TRANSLATE, t->values[0], t->frame_side);
      }
    }
    else if (ELEM(t->frame_side, 'L', 'R')) {
      ED_markers_post_apply_transform(
          &t->scene->markers, t->scene, TFM_TIME_EXTEND, t->values[0], t->frame_side);
    }
  }
}

void transform_convert_sequencer_channel_clamp(TransInfo *t, float r_val[2])
{
  const TransSeq *ts = (TransSeq *)TRANS_DATA_CONTAINER_FIRST_SINGLE(t)->custom.type.data;
  const int channel_offset = round_fl_to_int(r_val[1]);
  const int min_channel_after_transform = ts->selection_channel_range_min + channel_offset;
  const int max_channel_after_transform = ts->selection_channel_range_max + channel_offset;

  if (max_channel_after_transform > MAXSEQ) {
    r_val[1] -= max_channel_after_transform - MAXSEQ;
  }
  if (min_channel_after_transform < 1) {
    r_val[1] -= min_channel_after_transform - 1;
  }
}

/** \} */<|MERGE_RESOLUTION|>--- conflicted
+++ resolved
@@ -66,12 +66,9 @@
   /* Initial rect of the view2d, used for computing offset during edge panning */
   rctf initial_v2d_cur;
   View2DEdgePanData edge_pan;
-<<<<<<< HEAD
-=======
 
   /* Strips that aren't selected, but their position entirely depends on transformed strips. */
   SeqCollection *time_dependent_strips;
->>>>>>> 5e47056e
 } TransSeq;
 
 /* -------------------------------------------------------------------- */
