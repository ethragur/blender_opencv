# $Id: CMakeLists.txt 12931 2007-12-17 18:20:48Z theeth $
# ***** BEGIN GPL LICENSE BLOCK *****
#
# This program is free software; you can redistribute it and/or
# modify it under the terms of the GNU General Public License
# as published by the Free Software Foundation; either version 2
# of the License, or (at your option) any later version.
#
# This program is distributed in the hope that it will be useful,
# but WITHOUT ANY WARRANTY; without even the implied warranty of
# MERCHANTABILITY or FITNESS FOR A PARTICULAR PURPOSE.  See the
# GNU General Public License for more details.
#
# You should have received a copy of the GNU General Public License
# along with this program; if not, write to the Free Software Foundation,
# Inc., 51 Franklin Street, Fifth Floor, Boston, MA 02110-1301, USA.
#
# Contributor(s): Jacques Beaurain.
#
# ***** END GPL LICENSE BLOCK *****

<<<<<<< HEAD
FILE(GLOB SRC *.c)

SET(INC
=======
set(INC
>>>>>>> 6d201907
	../include
	../../blenkernel
	../../blenlib
	../../imbuf
	../../makesdna
	../../makesrna
	../../windowmanager
	../../render/extern/include
	../../../../intern/guardedalloc
)

<<<<<<< HEAD
IF(WIN32)
	LIST(APPEND INC ${PTHREADS_INC})
ENDIF(WIN32)
=======
set(SRC
	editface.c
	editmesh.c
	editmesh_add.c
	editmesh_lib.c
	editmesh_loop.c
	editmesh_mods.c
	editmesh_tools.c
	loopcut.c
	mesh_data.c
	mesh_ops.c
	meshtools.c

	mesh_intern.h
)
>>>>>>> 6d201907

blenderlib(bf_editor_mesh "${SRC}" "${INC}")<|MERGE_RESOLUTION|>--- conflicted
+++ resolved
@@ -19,13 +19,7 @@
 #
 # ***** END GPL LICENSE BLOCK *****
 
-<<<<<<< HEAD
-FILE(GLOB SRC *.c)
-
-SET(INC
-=======
 set(INC
->>>>>>> 6d201907
 	../include
 	../../blenkernel
 	../../blenlib
@@ -37,11 +31,6 @@
 	../../../../intern/guardedalloc
 )
 
-<<<<<<< HEAD
-IF(WIN32)
-	LIST(APPEND INC ${PTHREADS_INC})
-ENDIF(WIN32)
-=======
 set(SRC
 	editface.c
 	editmesh.c
@@ -57,6 +46,5 @@
 
 	mesh_intern.h
 )
->>>>>>> 6d201907
 
 blenderlib(bf_editor_mesh "${SRC}" "${INC}")