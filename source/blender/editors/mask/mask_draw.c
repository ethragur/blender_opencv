/*
 * ***** BEGIN GPL LICENSE BLOCK *****
 *
 * This program is free software; you can redistribute it and/or
 * modify it under the terms of the GNU General Public License
 * as published by the Free Software Foundation; either version 2
 * of the License, or (at your option) any later version.
 *
 * This program is distributed in the hope that it will be useful,
 * but WITHOUT ANY WARRANTY; without even the implied warranty of
 * MERCHANTABILITY or FITNESS FOR A PARTICULAR PURPOSE.  See the
 * GNU General Public License for more details.
 *
 * You should have received a copy of the GNU General Public License
 * along with this program; if not, write to the Free Software Foundation,
 * Inc., 51 Franklin Street, Fifth Floor, Boston, MA 02110-1301, USA.
 *
 * The Original Code is Copyright (C) 2012 Blender Foundation.
 * All rights reserved.
 *
 *
 * Contributor(s): Blender Foundation,
 *                 Campbell Barton,
 *                 Sergey Sharybin
 *
 * ***** END GPL LICENSE BLOCK *****
 */

/** \file blender/editors/mask/mask_draw.c
 *  \ingroup edmask
 */

#include "MEM_guardedalloc.h"

#include "BLI_utildefines.h"
#include "BLI_math.h"
#include "BLI_rect.h"
#include "BLI_task.h"

#include "BKE_context.h"
#include "BKE_mask.h"

#include "BIF_glutil.h"

#include "DNA_mask_types.h"
#include "DNA_screen_types.h"
#include "DNA_object_types.h"   /* SELECT */
#include "DNA_space_types.h"

#include "ED_clip.h"
#include "ED_mask.h"  /* own include */
#include "ED_space_api.h"

#include "GPU_blender_aspect.h"
#include "GPU_colors.h"
#include "GPU_immediate.h"
#include "GPU_matrix.h"
#include "GPU_raster.h"
#include "GPU_sprite.h"

#include "UI_resources.h"
#include "UI_view2d.h"

#include "mask_intern.h"  /* own include */

static void mask_spline_color_get(MaskLayer *masklay, MaskSpline *spline, const bool is_sel,
                                  unsigned char r_rgb[4])
{
	if (is_sel) {
		if (masklay->act_spline == spline) {
			r_rgb[0] = r_rgb[1] = r_rgb[2] = 255;
		}
		else {
			r_rgb[0] = 255;
			r_rgb[1] = r_rgb[2] = 0;
		}
	}
	else {
		r_rgb[0] = 128;
		r_rgb[1] = r_rgb[2] = 0;
	}

	r_rgb[3] = 255;
}

static void mask_spline_feather_color_get(MaskLayer *UNUSED(masklay), MaskSpline *UNUSED(spline), const bool is_sel,
                                          unsigned char r_rgb[4])
{
	if (is_sel) {
		r_rgb[1] = 255;
		r_rgb[0] = r_rgb[2] = 0;
	}
	else {
		r_rgb[1] = 128;
		r_rgb[0] = r_rgb[2] = 0;
	}

	r_rgb[3] = 255;
}

#if 0
static void draw_spline_parents(MaskLayer *UNUSED(masklay), MaskSpline *spline)
{
	int i;
	MaskSplinePoint *points_array = BKE_mask_spline_point_array(spline);

	if (!spline->tot_point)
		return;

	gpuColor3P(CPACK_BLACK);
	gpuEnableLineStipple();
	gpuLineStipple(1, 0xAAAA);

	gpuBegin(GL_LINES);

	for (i = 0; i < spline->tot_point; i++) {
		MaskSplinePoint *point = &points_array[i];
		BezTriple *bezt = &point->bezt;

		if (point->parent.id) {
			gpuVertex2f(bezt->vec[1][0],
			           bezt->vec[1][1]);

			gpuVertex2f(bezt->vec[1][0] - point->parent.offset[0],
			           bezt->vec[1][1] - point->parent.offset[1]);
		}
	}

	gpuEnd();

	gpuDisableLineStipple();
}
#endif

static void mask_point_undistort_pos(SpaceClip *sc, float r_co[2], const float co[2])
{
	BKE_mask_coord_to_movieclip(sc->clip, &sc->user, r_co, co);
	ED_clip_point_undistorted_pos(sc, r_co, r_co);
	BKE_mask_coord_from_movieclip(sc->clip, &sc->user, r_co, r_co);
}

static void draw_circle(const float x, const float y,
                        const float size, const float xscale, const float yscale)
{
	static GLuint displist = 0;

	/* Initialize round circle shape. */
	if (displist == 0) {
		GLUquadricObj *qobj;

		displist = glGenLists(1);
		glNewList(displist, GL_COMPILE);

		qobj = gluNewQuadric();
		gluQuadricDrawStyle(qobj, GLU_SILHOUETTE);
		gluDisk(qobj, 0,  0.7, 8, 1);
		gluDeleteQuadric(qobj);

		glEndList();
	}

	glPushMatrix();
	glTranslatef(x, y, 0.0f);
	glScalef(1.0f / xscale * size, 1.0f / yscale * size, 1.0f);
	glCallList(displist);
	glPopMatrix();
}

static void draw_single_handle(const MaskLayer *mask_layer, const MaskSplinePoint *point,
                               const eMaskWhichHandle which_handle, const int draw_type,
                               const float handle_size, const float xscale, const float yscale,
                               const float point_pos[2], const float handle_pos[2])
{
	const BezTriple *bezt = &point->bezt;
	char handle_type;

	if (which_handle == MASK_WHICH_HANDLE_STICK || which_handle == MASK_WHICH_HANDLE_LEFT) {
		handle_type = bezt->h1;
	}
	else {
		handle_type = bezt->h2;
	}

	if (handle_type == HD_VECT) {
		return;
	}

	/* this could be split into its own loop */
	if (draw_type == MASK_DT_OUTLINE) {
		const unsigned char rgb_gray[4] = {0x60, 0x60, 0x60, 0xff};
		glLineWidth(3);
		glColor4ubv(rgb_gray);
		glBegin(GL_LINES);
		glVertex2fv(point_pos);
		glVertex2fv(handle_pos);
		glEnd();
		glLineWidth(1);
	}

	switch (handle_type) {
		case HD_FREE:
			UI_ThemeColor(TH_HANDLE_FREE);
			break;
		case HD_AUTO:
			UI_ThemeColor(TH_HANDLE_AUTO);
			break;
		case HD_ALIGN:
		case HD_ALIGN_DOUBLESIDE:
			UI_ThemeColor(TH_HANDLE_ALIGN);
			break;
	}

	glBegin(GL_LINES);
	glVertex2fv(point_pos);
	glVertex2fv(handle_pos);
	glEnd();

	/* draw handle points */
	if (MASKPOINT_ISSEL_HANDLE(point, which_handle)) {
		if (point == mask_layer->act_point)
			glColor3f(1.0f, 1.0f, 1.0f);
		else
			glColor3f(1.0f, 1.0f, 0.0f);
	}
	else {
		glColor3f(0.5f, 0.5f, 0.0f);
	}

	draw_circle(handle_pos[0], handle_pos[1], handle_size, xscale, yscale);
}

/* return non-zero if spline is selected */
static void draw_spline_points(const bContext *C, MaskLayer *masklay, MaskSpline *spline,
                               const char draw_flag, const char draw_type,
                               const float xscale, const float yscale)
{
	const bool is_spline_sel = (spline->flag & SELECT) && (masklay->restrictflag & MASK_RESTRICT_SELECT) == 0;
	const bool is_smooth = (draw_flag & MASK_DRAWFLAG_SMOOTH) != 0;

	unsigned char rgb_spline[4];
	MaskSplinePoint *points_array = BKE_mask_spline_point_array(spline);
	SpaceClip *sc = CTX_wm_space_clip(C);
	bool undistort = false;

	int i, handle_size, tot_feather_point;
	float (*feather_points)[2], (*fp)[2];

	if (!spline->tot_point)
		return;

	if (sc)
		undistort = sc->clip && (sc->user.render_flag & MCLIP_PROXY_RENDER_UNDISTORT) != 0;

	/* TODO, add this to sequence editor */
	handle_size = UI_GetThemeValuef(TH_HANDLE_VERTEX_SIZE) * U.pixelsize;

<<<<<<< HEAD
	GPU_point_size(hsize);
=======
	glPointSize(handle_size);
>>>>>>> 146a1c77

	mask_spline_color_get(masklay, spline, is_spline_sel, rgb_spline);

	/* feather points */

	feather_points = fp = BKE_mask_spline_feather_points(spline, &tot_feather_point);

	gpuImmediateFormat_C4_V2();
	gpuBegin(GL_POINTS);

	for (i = 0; i < spline->tot_point; i++) {

		/* watch it! this is intentionally not the deform array, only check for sel */
		MaskSplinePoint *point = &spline->points[i];

		int j;

		for (j = 0; j <= point->tot_uw; j++) {
			float feather_point[2];
			bool sel = false;

			copy_v2_v2(feather_point, *fp);

			if (undistort)
				mask_point_undistort_pos(sc, feather_point, feather_point);

			if (j == 0) {
				sel = MASKPOINT_ISSEL_ANY(point);
			}
			else {
				sel = (point->uw[j - 1].flag & SELECT) != 0;
			}

			if (sel) {
				if (point == masklay->act_point)
					gpuColor3P(CPACK_WHITE);
				else
					gpuColor3P(CPACK_YELLOW);
			}
			else {
				gpuColor3f(0.5f, 0.5f, 0.0f);
			}

			gpuVertex2fv(*fp);

			fp++;
		}
	}

	gpuEnd();

	MEM_freeN(feather_points);

	if (is_smooth) {
		glEnable(GL_LINE_SMOOTH);
		glEnable(GL_BLEND);
		glBlendFunc(GL_SRC_ALPHA, GL_ONE_MINUS_SRC_ALPHA);
	}

	/* control points */
	for (i = 0; i < spline->tot_point; i++) {

		/* watch it! this is intentionally not the deform array, only check for sel */
		MaskSplinePoint *point = &spline->points[i];
		MaskSplinePoint *point_deform = &points_array[i];
		BezTriple *bezt = &point_deform->bezt;

		float vert[2];

		copy_v2_v2(vert, bezt->vec[1]);

		if (undistort) {
			mask_point_undistort_pos(sc, vert, vert);
		}

		/* draw handle segment */
<<<<<<< HEAD
		if (has_handle) {

			/* this could be split into its own loop */
			if (draw_type == MASK_DT_OUTLINE) {
				gpuLineWidth(3);
				gpuGray3f(0.376f);
				gpuBegin(GL_LINES);
				gpuVertex2fv(vert);
				gpuVertex2fv(handle);
				gpuEnd();
				gpuLineWidth(1);
			}

			gpuColor3ubv(rgb_spline);
			gpuBegin(GL_LINES);
			gpuVertex2fv(vert);
			gpuVertex2fv(handle);
			gpuEnd();
=======
		if (BKE_mask_point_handles_mode_get(point) == MASK_HANDLE_MODE_STICK) {
			float handle[2];
			BKE_mask_point_handle(point_deform, MASK_WHICH_HANDLE_STICK, handle);
			if (undistort) {
				mask_point_undistort_pos(sc, handle, handle);
			}
			draw_single_handle(masklay, point, MASK_WHICH_HANDLE_STICK,
			                   draw_type, handle_size, xscale, yscale, vert, handle);
		}
		else {
			float handle_left[2], handle_right[2];
			BKE_mask_point_handle(point_deform, MASK_WHICH_HANDLE_LEFT, handle_left);
			BKE_mask_point_handle(point_deform, MASK_WHICH_HANDLE_RIGHT, handle_right);
			if (undistort) {
				mask_point_undistort_pos(sc, handle_left, handle_left);
				mask_point_undistort_pos(sc, handle_left, handle_left);
			}
			draw_single_handle(masklay, point, MASK_WHICH_HANDLE_LEFT,
			                   draw_type, handle_size, xscale, yscale, vert, handle_left);
			draw_single_handle(masklay, point, MASK_WHICH_HANDLE_RIGHT,
			                   draw_type, handle_size, xscale, yscale, vert, handle_right);
>>>>>>> 146a1c77
		}

		gpuBegin(GL_POINTS);

		/* draw CV point */
		if (MASKPOINT_ISSEL_KNOT(point)) {
			if (point == masklay->act_point)
				gpuColor3P(CPACK_WHITE);
			else
				gpuColor3P(CPACK_YELLOW);
		}
		else {
			gpuColor3f(0.5f, 0.5f, 0.0f);
		}

<<<<<<< HEAD
		gpuVertex2fv(vert);

		/* draw handle points */
		if (has_handle) {
			if (MASKPOINT_ISSEL_HANDLE(point)) {
				if (point == masklay->act_point)
					gpuColor3P(CPACK_WHITE);
				else
					gpuColor3P(CPACK_YELLOW);
			}
			else {
				gpuColor3f(0.5f, 0.5f, 0.0f);
			}

			gpuVertex2fv(handle);
		}

		gpuEnd();
	}

	GPU_point_size(1);

	gpuImmediateUnformat();
=======
		glBegin(GL_POINTS);
		glVertex2fv(vert);
		glEnd();
	}

	glPointSize(1.0f);

	if (is_smooth) {
		glDisable(GL_LINE_SMOOTH);
		glDisable(GL_BLEND);
	}
>>>>>>> 146a1c77
}

/* #define USE_XOR */

static void mask_color_active_tint(unsigned char r_rgb[4], const unsigned char rgb[4], const bool is_active)
{
	if (!is_active) {
		r_rgb[0] = (unsigned char)((((int)(rgb[0])) + 128) / 2);
		r_rgb[1] = (unsigned char)((((int)(rgb[1])) + 128) / 2);
		r_rgb[2] = (unsigned char)((((int)(rgb[2])) + 128) / 2);
		r_rgb[3] = rgb[3];
	}
	else {
		*(unsigned int *)r_rgb = *(const unsigned int *)rgb;
	}
}

static void mask_draw_curve_type(const bContext *C, MaskSpline *spline, float (*orig_points)[2], int tot_point,
                                 const bool is_feather, const bool is_smooth, const bool is_active,
                                 const unsigned char rgb_spline[4], const char draw_type)
{
	const int draw_method = (spline->flag & MASK_SPLINE_CYCLIC) ? GL_LINE_LOOP : GL_LINE_STRIP;
	const unsigned char rgb_black[4] = {0x00, 0x00, 0x00, 0xff};
//	const unsigned char rgb_white[4] = {0xff, 0xff, 0xff, 0xff};
	unsigned char rgb_tmp[4];
	struct GPUarrays arrays = GPU_ARRAYS_V3F;
	SpaceClip *sc = CTX_wm_space_clip(C);
	float (*points)[2] = orig_points;

	if (sc) {
		int undistort = sc->clip && sc->user.render_flag & MCLIP_PROXY_RENDER_UNDISTORT;

		if (undistort) {
			int i;

			points = MEM_callocN(2 * tot_point * sizeof(float), "undistorthed mask curve");

			for (i = 0; i < tot_point; i++) {
				mask_point_undistort_pos(sc, points[i], orig_points[i]);
			}
		}
	}

	arrays.vertexPointer = points;

	gpuImmediateFormat_V3();

	switch (draw_type) {

		case MASK_DT_OUTLINE:
			gpuLineWidth(3);

			mask_color_active_tint(rgb_tmp, rgb_black, is_active);
			gpuColor4ubv(rgb_tmp);
			gpuDrawClientArrays(draw_method, &arrays, 0, tot_point);

			gpuLineWidth(1);
			mask_color_active_tint(rgb_tmp, rgb_spline, is_active);
			gpuColor4ubv(rgb_tmp);
			gpuRepeat();
			break;

		case MASK_DT_DASH:
		default:

			GPU_aspect_enable(GPU_ASPECT_RASTER, GPU_RASTER_STIPPLE);

#ifdef USE_XOR
			glEnable(GL_COLOR_LOGIC_OP);
			glLogicOp(GL_OR);
#endif
			mask_color_active_tint(rgb_tmp, rgb_spline, is_active);
			gpuColor4ubv(rgb_tmp);
			gpuLineStipple(3, 0xaaaa);
			gpuDrawClientArrays(draw_method, &arrays, 0, tot_point);

#ifdef USE_XOR
			glDisable(GL_COLOR_LOGIC_OP);
#endif
			mask_color_active_tint(rgb_tmp, rgb_black, is_active);
			gpuColor4ubv(rgb_tmp);
			gpuLineStipple(3, 0x5555);
			gpuRepeat();

			GPU_aspect_disable(GPU_ASPECT_RASTER, GPU_RASTER_STIPPLE);

			break;

		case MASK_DT_BLACK:
		case MASK_DT_WHITE:
			if (draw_type == MASK_DT_BLACK) { rgb_tmp[0] = rgb_tmp[1] = rgb_tmp[2] = 0;   }
			else                            { rgb_tmp[0] = rgb_tmp[1] = rgb_tmp[2] = 255; }
			/* alpha values seem too low but gl draws many points that compensate for it */
			if (is_feather) { rgb_tmp[3] = 64; }
			else            { rgb_tmp[3] = 128; }

			if (is_feather) {
				rgb_tmp[0] = (unsigned char)(((short)rgb_tmp[0] + (short)rgb_spline[0]) / 2);
				rgb_tmp[1] = (unsigned char)(((short)rgb_tmp[1] + (short)rgb_spline[1]) / 2);
				rgb_tmp[2] = (unsigned char)(((short)rgb_tmp[2] + (short)rgb_spline[2]) / 2);
			}

			if (is_smooth == false && is_feather) {
				glEnable(GL_BLEND);
			}

			mask_color_active_tint(rgb_tmp, rgb_tmp, is_active);
			gpuColor4ubv(rgb_tmp);

<<<<<<< HEAD
			gpuDrawClientArrays(draw_method, &arrays, 0, tot_point);
			gpuRepeat(); // XXX: why twice?
			if (is_smooth == FALSE && is_feather) {
=======
			if (is_smooth == false && is_feather) {
>>>>>>> 146a1c77
				glDisable(GL_BLEND);
			}

			break;
	}

	gpuImmediateUnformat();

	if (points != orig_points)
		MEM_freeN(points);
}

static void draw_spline_curve(const bContext *C, MaskLayer *masklay, MaskSpline *spline,
                              const char draw_flag, const char draw_type,
                              const bool is_active,
                              const int width, const int height)
{
	const unsigned int resol = max_ii(BKE_mask_spline_feather_resolution(spline, width, height),
	                                  BKE_mask_spline_resolution(spline, width, height));

	unsigned char rgb_tmp[4];

	const bool is_spline_sel = (spline->flag & SELECT) && (masklay->restrictflag & MASK_RESTRICT_SELECT) == 0;
	const bool is_smooth = (draw_flag & MASK_DRAWFLAG_SMOOTH) != 0;
	const bool is_fill = (spline->flag & MASK_SPLINE_NOFILL) == 0;

	unsigned int tot_diff_point;
	float (*diff_points)[2];

	unsigned int tot_feather_point;
	float (*feather_points)[2];

	diff_points = BKE_mask_spline_differentiate_with_resolution(spline, &tot_diff_point, resol);

	if (!diff_points)
		return;

	GPU_raster_begin();

	if (is_smooth) {
		GPU_aspect_enable(GPU_ASPECT_RASTER, GPU_RASTER_AA);
		glEnable(GL_BLEND);
	}

	feather_points = BKE_mask_spline_feather_differentiated_points_with_resolution(spline, &tot_feather_point, resol, (is_fill != false));

	/* draw feather */
	mask_spline_feather_color_get(masklay, spline, is_spline_sel, rgb_tmp);
	mask_draw_curve_type(C, spline, feather_points, tot_feather_point,
	                     true, is_smooth, is_active,
	                     rgb_tmp, draw_type);

	if (!is_fill) {

		const float *fp   = &diff_points[0][0];
		float *fp_feather = &feather_points[0][0];
		float tvec[2];
		int i;

		BLI_assert(tot_diff_point == tot_feather_point);

		for (i = 0; i < tot_diff_point; i++, fp += 2, fp_feather += 2) {
			sub_v2_v2v2(tvec, fp, fp_feather);
			add_v2_v2v2(fp_feather, fp, tvec);
		}

		/* same as above */
		mask_draw_curve_type(C, spline, feather_points, tot_feather_point,
		                     true, is_smooth, is_active,
		                     rgb_tmp, draw_type);
	}

	MEM_freeN(feather_points);

	/* draw main curve */
	mask_spline_color_get(masklay, spline, is_spline_sel, rgb_tmp);
	mask_draw_curve_type(C, spline, diff_points, tot_diff_point,
	                     false, is_smooth, is_active,
	                     rgb_tmp, draw_type);
	MEM_freeN(diff_points);

	if (draw_flag & MASK_DRAWFLAG_SMOOTH) {
		GPU_aspect_disable(GPU_ASPECT_RASTER, GPU_RASTER_AA);
		glDisable(GL_BLEND);
	}

	GPU_raster_end();

	(void)draw_type;
}

static void draw_masklays(const bContext *C, Mask *mask, const char draw_flag, const char draw_type,
                          const int width, const int height, const float xscale, const float yscale)
{
	MaskLayer *masklay;
	int i;

	for (masklay = mask->masklayers.first, i = 0; masklay; masklay = masklay->next, i++) {
		MaskSpline *spline;
		const bool is_active = (i == mask->masklay_act);

		if (masklay->restrictflag & MASK_RESTRICT_VIEW) {
			continue;
		}

		for (spline = masklay->splines.first; spline; spline = spline->next) {

			/* draw curve itself first... */
			draw_spline_curve(C, masklay, spline, draw_flag, draw_type, is_active, width, height);

//			draw_spline_parents(masklay, spline);

			if (!(masklay->restrictflag & MASK_RESTRICT_SELECT)) {
				/* ...and then handles over the curve so they're nicely visible */
				draw_spline_points(C, masklay, spline, draw_flag, draw_type, xscale, yscale);
			}

			/* show undeform for testing */
			if (0) {
				void *back = spline->points_deform;

				spline->points_deform = NULL;
				draw_spline_curve(C, masklay, spline, draw_flag, draw_type, is_active, width, height);
//				draw_spline_parents(masklay, spline);
				draw_spline_points(C, masklay, spline, draw_flag, draw_type, xscale, yscale);
				spline->points_deform = back;
			}
		}
	}
}

void ED_mask_draw(const bContext *C,
                  const char draw_flag, const char draw_type)
{
	ScrArea *sa = CTX_wm_area(C);
	ARegion *ar = CTX_wm_region(C);

	Mask *mask = CTX_data_edit_mask(C);
	int width, height;
	float aspx, aspy;
	float xscale, yscale;

	if (!mask)
		return;

	ED_mask_get_size(sa, &width, &height);
	ED_mask_get_aspect(sa, ar, &aspx, &aspy);
	UI_view2d_scale_get(&ar->v2d, &xscale, &yscale);

	draw_masklays(C, mask, draw_flag, draw_type, width, height, xscale * aspx, yscale * aspy);
}

typedef struct ThreadedMaskRasterizeState {
	MaskRasterHandle *handle;
	float *buffer;
	int width, height;
} ThreadedMaskRasterizeState;

typedef struct ThreadedMaskRasterizeData {
	int start_scanline;
	int num_scanlines;
} ThreadedMaskRasterizeData;

static void mask_rasterize_func(TaskPool *pool, void *taskdata, int UNUSED(threadid))
{
	ThreadedMaskRasterizeState *state = (ThreadedMaskRasterizeState *) BLI_task_pool_userdata(pool);
	ThreadedMaskRasterizeData *data = (ThreadedMaskRasterizeData *) taskdata;
	int scanline;
	const float x_inv = 1.0f / (float)state->width;
	const float y_inv = 1.0f / (float)state->height;
	const float x_px_ofs = x_inv * 0.5f;
	const float y_px_ofs = y_inv * 0.5f;

	for (scanline = 0; scanline < data->num_scanlines; scanline++) {
		float xy[2];
		int x, y = data->start_scanline + scanline;

		xy[1] = ((float)y * y_inv) + y_px_ofs;

		for (x = 0; x < state->width; x++) {
			int index = y * state->width + x;

			xy[0] = ((float)x * x_inv) + x_px_ofs;

			state->buffer[index] = BKE_maskrasterize_handle_sample(state->handle, xy);
		}
	}
}

static float *threaded_mask_rasterize(Mask *mask, const int width, const int height)
{
	TaskScheduler *task_scheduler = BLI_task_scheduler_get();
	TaskPool *task_pool;
	MaskRasterHandle *handle;
	ThreadedMaskRasterizeState state;
	float *buffer;
	int i, num_threads = BLI_task_scheduler_num_threads(task_scheduler), scanlines_per_thread;

	buffer = MEM_mallocN(sizeof(float) * height * width, "rasterized mask buffer");

	/* Initialize rasterization handle. */
	handle = BKE_maskrasterize_handle_new();
	BKE_maskrasterize_handle_init(handle, mask, width, height, true, true, true);

	state.handle = handle;
	state.buffer = buffer;
	state.width = width;
	state.height = height;

	task_pool = BLI_task_pool_create(task_scheduler, &state);

	scanlines_per_thread = height / num_threads;
	for (i = 0; i < num_threads; i++) {
		ThreadedMaskRasterizeData *data = MEM_mallocN(sizeof(ThreadedMaskRasterizeData),
		                                                "threaded mask rasterize data");

		data->start_scanline = i * scanlines_per_thread;

		if (i < num_threads - 1) {
			data->num_scanlines = scanlines_per_thread;
		}
		else {
			data->num_scanlines = height - data->start_scanline;
		}

		BLI_task_pool_push(task_pool, mask_rasterize_func, data, true, TASK_PRIORITY_LOW);
	}

	/* work and wait until tasks are done */
	BLI_task_pool_work_and_wait(task_pool);

	/* Free memory. */
	BLI_task_pool_free(task_pool);
	BKE_maskrasterize_handle_free(handle);

	return buffer;
}

/* sets up the opengl context.
 * width, height are to match the values from ED_mask_get_size() */
void ED_mask_draw_region(Mask *mask, ARegion *ar,
                         const char draw_flag, const char draw_type, const char overlay_mode,
                         const int width_i, const int height_i,  /* convert directly into aspect corrected vars */
                         const float aspx, const float aspy,
                         const bool do_scale_applied, const bool do_draw_cb,
                         float stabmat[4][4], /* optional - only used by clip */
                         const bContext *C    /* optional - only used when do_post_draw is set or called from clip editor */
                         )
{
	struct View2D *v2d = &ar->v2d;

	/* aspect always scales vertically in movie and image spaces */
	const float width = width_i, height = (float)height_i * (aspy / aspx);

	int x, y;
	/* int w, h; */
	float zoomx, zoomy;

	/* frame image */
	float maxdim;
	float xofs, yofs;

	/* find window pixel coordinates of origin */
	UI_view2d_view_to_region(&ar->v2d, 0.0f, 0.0f, &x, &y);


	/* w = BLI_rctf_size_x(&v2d->tot); */
	/* h = BLI_rctf_size_y(&v2d->tot);/*/


	zoomx = (float)(BLI_rcti_size_x(&ar->winrct) + 1) / BLI_rctf_size_x(&ar->v2d.cur);
	zoomy = (float)(BLI_rcti_size_y(&ar->winrct) + 1) / BLI_rctf_size_y(&ar->v2d.cur);

	if (do_scale_applied) {
		zoomx /= width;
		zoomy /= height;
	}

	x += v2d->tot.xmin * zoomx;
	y += v2d->tot.ymin * zoomy;

	/* frame the image */
	maxdim = max_ff(width, height);
	if (width == height) {
		xofs = yofs = 0;
	}
	else if (width < height) {
		xofs = ((height - width) / -2.0f) * zoomx;
		yofs = 0.0f;
	}
	else { /* (width > height) */
		xofs = 0.0f;
		yofs = ((width - height) / -2.0f) * zoomy;
	}

	if (draw_flag & MASK_DRAWFLAG_OVERLAY) {
		float *buffer = threaded_mask_rasterize(mask, width, height);
		int format;

		if (overlay_mode == MASK_OVERLAY_ALPHACHANNEL) {
			gpuColor3P(CPACK_WHITE);
			format = GL_LUMINANCE;
		}
		else {
			/* More blending types could be supported in the future. */
			glEnable(GL_BLEND);
			glBlendFunc(GL_DST_COLOR, GL_SRC_ALPHA);
			format = GL_ALPHA;
		}

		gpuPushMatrix();
		gpuTranslate(x, y, 0);
		gpuScale(zoomx, zoomy, 0);
		if (stabmat) {
			gpuMultMatrix(stabmat[0]);
		}
		glaDrawPixelsTex(0.0f, 0.0f, width, height, format, GL_FLOAT, GL_NEAREST, buffer);
		gpuPopMatrix();

		if (overlay_mode != MASK_OVERLAY_ALPHACHANNEL) {
			glDisable(GL_BLEND);
		}

		MEM_freeN(buffer);
	}

	/* apply transformation so mask editing tools will assume drawing from the origin in normalized space */
	gpuPushMatrix();
	gpuTranslate(x + xofs, y + yofs, 0);
	gpuScale(maxdim * zoomx, maxdim * zoomy, 0);

	if (stabmat) {
		gpuMultMatrix(stabmat[0]);
	}

	if (do_draw_cb) {
		ED_region_draw_cb_draw(C, ar, REGION_DRAW_PRE_VIEW);
	}

	/* draw! */
	draw_masklays(C, mask, draw_flag, draw_type, width, height, maxdim * zoomx, maxdim * zoomy);

	if (do_draw_cb) {
		ED_region_draw_cb_draw(C, ar, REGION_DRAW_POST_VIEW);
	}

	gpuPopMatrix();
}

void ED_mask_draw_frames(Mask *mask, ARegion *ar, const int cfra, const int sfra, const int efra)
{
	const float framelen = ar->winx / (float)(efra - sfra + 1);

	MaskLayer *masklay = BKE_mask_layer_active(mask);

	gpuColor4ub(255, 175, 0, 255);

	gpuImmediateFormat_V2();
	gpuBegin(GL_LINES);

	if (masklay) {
		MaskLayerShape *masklay_shape;

		for (masklay_shape = masklay->splines_shapes.first;
		     masklay_shape;
		     masklay_shape = masklay_shape->next)
		{
			int frame = masklay_shape->frame;

			/* draw_keyframe(i, CFRA, sfra, framelen, 1); */
			int height = (frame == cfra) ? 22 : 10;
			int x = (frame - sfra) * framelen;
			gpuVertex2i(x, 0);
			gpuVertex2i(x, height);
		}
	}

	gpuEnd();
	gpuImmediateUnlock();
}<|MERGE_RESOLUTION|>--- conflicted
+++ resolved
@@ -159,11 +159,11 @@
 		glEndList();
 	}
 
-	glPushMatrix();
-	glTranslatef(x, y, 0.0f);
-	glScalef(1.0f / xscale * size, 1.0f / yscale * size, 1.0f);
+	gpuPushMatrix();
+	gpuTranslate(x, y, 0.0f);
+	gpuScale(1.0f / xscale * size, 1.0f / yscale * size, 1.0f);
 	glCallList(displist);
-	glPopMatrix();
+	gpuPopMatrix();
 }
 
 static void draw_single_handle(const MaskLayer *mask_layer, const MaskSplinePoint *point,
@@ -188,13 +188,13 @@
 	/* this could be split into its own loop */
 	if (draw_type == MASK_DT_OUTLINE) {
 		const unsigned char rgb_gray[4] = {0x60, 0x60, 0x60, 0xff};
-		glLineWidth(3);
-		glColor4ubv(rgb_gray);
-		glBegin(GL_LINES);
-		glVertex2fv(point_pos);
-		glVertex2fv(handle_pos);
-		glEnd();
-		glLineWidth(1);
+		gpuLineWidth(3);
+		gpuColor4ubv(rgb_gray);
+		gpuBegin(GL_LINES);
+		gpuVertex2fv(point_pos);
+		gpuVertex2fv(handle_pos);
+		gpuEnd();
+		gpuLineWidth(1);
 	}
 
 	switch (handle_type) {
@@ -210,20 +210,20 @@
 			break;
 	}
 
-	glBegin(GL_LINES);
-	glVertex2fv(point_pos);
-	glVertex2fv(handle_pos);
-	glEnd();
+	gpuBegin(GL_LINES);
+	gpuVertex2fv(point_pos);
+	gpuVertex2fv(handle_pos);
+	gpuEnd();
 
 	/* draw handle points */
 	if (MASKPOINT_ISSEL_HANDLE(point, which_handle)) {
 		if (point == mask_layer->act_point)
-			glColor3f(1.0f, 1.0f, 1.0f);
+			gpuColor3P(CPACK_WHITE);
 		else
-			glColor3f(1.0f, 1.0f, 0.0f);
+			gpuColor3P(CPACK_YELLOW);
 	}
 	else {
-		glColor3f(0.5f, 0.5f, 0.0f);
+		gpuColor3f(0.5f, 0.5f, 0.0f);
 	}
 
 	draw_circle(handle_pos[0], handle_pos[1], handle_size, xscale, yscale);
@@ -254,11 +254,7 @@
 	/* TODO, add this to sequence editor */
 	handle_size = UI_GetThemeValuef(TH_HANDLE_VERTEX_SIZE) * U.pixelsize;
 
-<<<<<<< HEAD
-	GPU_point_size(hsize);
-=======
-	glPointSize(handle_size);
->>>>>>> 146a1c77
+	GPU_point_size(handle_size);
 
 	mask_spline_color_get(masklay, spline, is_spline_sel, rgb_spline);
 
@@ -313,9 +309,8 @@
 	MEM_freeN(feather_points);
 
 	if (is_smooth) {
-		glEnable(GL_LINE_SMOOTH);
+		GPU_aspect_enable(GPU_ASPECT_RASTER, GPU_ASPECT_SMOOTH);
 		glEnable(GL_BLEND);
-		glBlendFunc(GL_SRC_ALPHA, GL_ONE_MINUS_SRC_ALPHA);
 	}
 
 	/* control points */
@@ -335,26 +330,6 @@
 		}
 
 		/* draw handle segment */
-<<<<<<< HEAD
-		if (has_handle) {
-
-			/* this could be split into its own loop */
-			if (draw_type == MASK_DT_OUTLINE) {
-				gpuLineWidth(3);
-				gpuGray3f(0.376f);
-				gpuBegin(GL_LINES);
-				gpuVertex2fv(vert);
-				gpuVertex2fv(handle);
-				gpuEnd();
-				gpuLineWidth(1);
-			}
-
-			gpuColor3ubv(rgb_spline);
-			gpuBegin(GL_LINES);
-			gpuVertex2fv(vert);
-			gpuVertex2fv(handle);
-			gpuEnd();
-=======
 		if (BKE_mask_point_handles_mode_get(point) == MASK_HANDLE_MODE_STICK) {
 			float handle[2];
 			BKE_mask_point_handle(point_deform, MASK_WHICH_HANDLE_STICK, handle);
@@ -376,7 +351,6 @@
 			                   draw_type, handle_size, xscale, yscale, vert, handle_left);
 			draw_single_handle(masklay, point, MASK_WHICH_HANDLE_RIGHT,
 			                   draw_type, handle_size, xscale, yscale, vert, handle_right);
->>>>>>> 146a1c77
 		}
 
 		gpuBegin(GL_POINTS);
@@ -392,43 +366,17 @@
 			gpuColor3f(0.5f, 0.5f, 0.0f);
 		}
 
-<<<<<<< HEAD
 		gpuVertex2fv(vert);
 
-		/* draw handle points */
-		if (has_handle) {
-			if (MASKPOINT_ISSEL_HANDLE(point)) {
-				if (point == masklay->act_point)
-					gpuColor3P(CPACK_WHITE);
-				else
-					gpuColor3P(CPACK_YELLOW);
-			}
-			else {
-				gpuColor3f(0.5f, 0.5f, 0.0f);
-			}
-
-			gpuVertex2fv(handle);
-		}
-
 		gpuEnd();
 	}
 
 	GPU_point_size(1);
 
-	gpuImmediateUnformat();
-=======
-		glBegin(GL_POINTS);
-		glVertex2fv(vert);
-		glEnd();
-	}
-
-	glPointSize(1.0f);
-
 	if (is_smooth) {
-		glDisable(GL_LINE_SMOOTH);
+		GPU_aspect_disable(GPU_ASPECT_RASTER, GPU_RASTER_SMOOTH);
 		glDisable(GL_BLEND);
 	}
->>>>>>> 146a1c77
 }
 
 /* #define USE_XOR */
@@ -538,13 +486,9 @@
 			mask_color_active_tint(rgb_tmp, rgb_tmp, is_active);
 			gpuColor4ubv(rgb_tmp);
 
-<<<<<<< HEAD
 			gpuDrawClientArrays(draw_method, &arrays, 0, tot_point);
 			gpuRepeat(); // XXX: why twice?
-			if (is_smooth == FALSE && is_feather) {
-=======
 			if (is_smooth == false && is_feather) {
->>>>>>> 146a1c77
 				glDisable(GL_BLEND);
 			}
 
