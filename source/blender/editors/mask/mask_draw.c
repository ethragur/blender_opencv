/*
 * ***** BEGIN GPL LICENSE BLOCK *****
 *
 * This program is free software; you can redistribute it and/or
 * modify it under the terms of the GNU General Public License
 * as published by the Free Software Foundation; either version 2
 * of the License, or (at your option) any later version.
 *
 * This program is distributed in the hope that it will be useful,
 * but WITHOUT ANY WARRANTY; without even the implied warranty of
 * MERCHANTABILITY or FITNESS FOR A PARTICULAR PURPOSE.  See the
 * GNU General Public License for more details.
 *
 * You should have received a copy of the GNU General Public License
 * along with this program; if not, write to the Free Software Foundation,
 * Inc., 51 Franklin Street, Fifth Floor, Boston, MA 02110-1301, USA.
 *
 * The Original Code is Copyright (C) 2012 Blender Foundation.
 * All rights reserved.
 *
 *
 * Contributor(s): Blender Foundation,
 *                 Campbell Barton,
 *                 Sergey Sharybin
 *
 * ***** END GPL LICENSE BLOCK *****
 */

/** \file blender/editors/mask/mask_draw.c
 *  \ingroup edmask
 */

#include "MEM_guardedalloc.h"

#include "BLI_utildefines.h"
#include "BLI_math.h"
#include "BLI_rect.h"

#include "BKE_context.h"
#include "BKE_mask.h"

#include "DNA_mask_types.h"
#include "DNA_screen_types.h"
#include "DNA_object_types.h"   /* SELECT */
#include "DNA_space_types.h"

#include "ED_clip.h"
#include "ED_mask.h"  /* own include */
#include "ED_space_api.h"

#include "GPU_colors.h"
#include "GPU_compatibility.h"

#include "UI_resources.h"
#include "UI_view2d.h"

#include "mask_intern.h"  /* own include */

static void mask_spline_color_get(MaskLayer *masklay, MaskSpline *spline, const int is_sel,
                                  unsigned char r_rgb[4])
{
	if (is_sel) {
		if (masklay->act_spline == spline) {
			r_rgb[0] = r_rgb[1] = r_rgb[2] = 255;
		}
		else {
			r_rgb[0] = 255;
			r_rgb[1] = r_rgb[2] = 0;
		}
	}
	else {
		r_rgb[0] = 128;
		r_rgb[1] = r_rgb[2] = 0;
	}

	r_rgb[3] = 255;
}

static void mask_spline_feather_color_get(MaskLayer *UNUSED(masklay), MaskSpline *UNUSED(spline), const int is_sel,
                                          unsigned char r_rgb[4])
{
	if (is_sel) {
		r_rgb[1] = 255;
		r_rgb[0] = r_rgb[2] = 0;
	}
	else {
		r_rgb[1] = 128;
		r_rgb[0] = r_rgb[2] = 0;
	}

	r_rgb[3] = 255;
}

#if 0
static void draw_spline_parents(MaskLayer *UNUSED(masklay), MaskSpline *spline)
{
	int i;
	MaskSplinePoint *points_array = BKE_mask_spline_point_array(spline);

	if (!spline->tot_point)
		return;

	gpuCurrentColor3x(CPACK_BLACK);
	glEnable(GL_LINE_STIPPLE);
	glLineStipple(1, 0xAAAA);

	gpuBegin(GL_LINES);

	for (i = 0; i < spline->tot_point; i++) {
		MaskSplinePoint *point = &points_array[i];
		BezTriple *bezt = &point->bezt;

		if (point->parent.id) {
			gpuVertex2f(bezt->vec[1][0],
			           bezt->vec[1][1]);

			gpuVertex2f(bezt->vec[1][0] - point->parent.offset[0],
			           bezt->vec[1][1] - point->parent.offset[1]);
		}
	}

	gpuEnd();

	glDisable(GL_LINE_STIPPLE);
}
#endif

static void mask_point_undistort_pos(SpaceClip *sc, float r_co[2], float co[2])
{
	BKE_mask_coord_to_movieclip(sc->clip, &sc->user, r_co, co);
	ED_clip_point_undistorted_pos(sc, r_co, r_co);
	BKE_mask_coord_from_movieclip(sc->clip, &sc->user, r_co, r_co);
}

/* return non-zero if spline is selected */
static void draw_spline_points(const bContext *C, MaskLayer *masklay, MaskSpline *spline,
                               const char UNUSED(draw_flag), const char draw_type)
{
	const int is_spline_sel = (spline->flag & SELECT) && (masklay->restrictflag & MASK_RESTRICT_SELECT) == 0;
	unsigned char rgb_spline[4];
	MaskSplinePoint *points_array = BKE_mask_spline_point_array(spline);
	SpaceClip *sc = CTX_wm_space_clip(C);
	int undistort = FALSE;

	int i, hsize, tot_feather_point;
	float (*feather_points)[2], (*fp)[2];

	if (!spline->tot_point)
		return;

	if (sc)
		undistort = sc->clip && sc->user.render_flag & MCLIP_PROXY_RENDER_UNDISTORT;

	/* TODO, add this to sequence editor */
	hsize = 4; /* UI_GetThemeValuef(TH_HANDLE_VERTEX_SIZE); */

	glPointSize(hsize);

	mask_spline_color_get(masklay, spline, is_spline_sel, rgb_spline);

	/* feather points */

	feather_points = fp = BKE_mask_spline_feather_points(spline, &tot_feather_point);

	gpuImmediateFormat_C4_V2();
	gpuBegin(GL_POINTS);

	for (i = 0; i < spline->tot_point; i++) {

		/* watch it! this is intentionally not the deform array, only check for sel */
		MaskSplinePoint *point = &spline->points[i];

		int j;

		for (j = 0; j < point->tot_uw + 1; j++) {
			float feather_point[2];
			int sel = FALSE;

			copy_v2_v2(feather_point, *fp);

			if (undistort)
				mask_point_undistort_pos(sc, feather_point, feather_point);

			if (j == 0) {
				sel = MASKPOINT_ISSEL_ANY(point);
			}
			else {
				sel = point->uw[j - 1].flag & SELECT;
			}

			if (sel) {
				if (point == masklay->act_point)
					gpuColor3x(CPACK_WHITE);
				else
					gpuColor3x(CPACK_YELLOW);
			}
			else {
				gpuColor3f(0.5f, 0.5f, 0.0f);
			}

<<<<<<< HEAD
			gpuVertex2fv(*fp);
=======
			glBegin(GL_POINTS);
			glVertex2fv(feather_point);
			glEnd();
>>>>>>> 83de5cb3

			fp++;
		}
	}

	gpuEnd();

	MEM_freeN(feather_points);

	/* control points */
	for (i = 0; i < spline->tot_point; i++) {

		/* watch it! this is intentionally not the deform array, only check for sel */
		MaskSplinePoint *point = &spline->points[i];
		MaskSplinePoint *point_deform = &points_array[i];
		BezTriple *bezt = &point_deform->bezt;

		float handle[2];
		float vert[2];
		int has_handle = BKE_mask_point_has_handle(point);

		copy_v2_v2(vert, bezt->vec[1]);
		BKE_mask_point_handle(point_deform, handle);

		if (undistort) {
			mask_point_undistort_pos(sc, vert, vert);
			mask_point_undistort_pos(sc, handle, handle);
		}

		/* draw handle segment */
		if (has_handle) {

			/* this could be split into its own loop */
			if (draw_type == MASK_DT_OUTLINE) {
				glLineWidth(3);
				gpuCurrentGray3f(0.376f);
				gpuBegin(GL_LINES);
				gpuVertex2fv(vert);
				gpuVertex2fv(handle);
				gpuEnd();
				glLineWidth(1);
			}

			gpuCurrentColor3ubv(rgb_spline);
			gpuBegin(GL_LINES);
			gpuVertex2fv(vert);
			gpuVertex2fv(handle);
			gpuEnd();
		}

		gpuBegin(GL_POINTS);

		/* draw CV point */
		if (MASKPOINT_ISSEL_KNOT(point)) {
			if (point == masklay->act_point)
				gpuColor3x(CPACK_WHITE);
			else
				gpuColor3x(CPACK_YELLOW);
		}
		else {
			gpuColor3f(0.5f, 0.5f, 0.0f);
		}

		gpuVertex2fv(vert);

		/* draw handle points */
		if (has_handle) {
			if (MASKPOINT_ISSEL_HANDLE(point)) {
				if (point == masklay->act_point)
					gpuColor3x(CPACK_WHITE);
				else
					gpuColor3x(CPACK_YELLOW);
			}
			else {
				gpuColor3f(0.5f, 0.5f, 0.0f);
			}

			gpuVertex2fv(handle);
		}

		gpuEnd();
	}

	glPointSize(1.0f);

	gpuImmediateUnformat();
}

/* #define USE_XOR */

static void mask_color_active_tint(unsigned char r_rgb[4], const unsigned char rgb[4], const short is_active)
{
	if (!is_active) {
		r_rgb[0] = (unsigned char)((((int)(rgb[0])) + 128) / 2);
		r_rgb[1] = (unsigned char)((((int)(rgb[1])) + 128) / 2);
		r_rgb[2] = (unsigned char)((((int)(rgb[2])) + 128) / 2);
		r_rgb[3] = rgb[3];
	}
	else {
		*(unsigned int *)r_rgb = *(const unsigned int *)rgb;
	}
}

static void mask_draw_curve_type(const bContext *C, MaskSpline *spline, float (*orig_points)[2], int tot_point,
                                 const short is_feather, const short is_smooth, const short is_active,
                                 const unsigned char rgb_spline[4], const char draw_type)
{
	const int draw_method = (spline->flag & MASK_SPLINE_CYCLIC) ? GL_LINE_LOOP : GL_LINE_STRIP;
	const unsigned char rgb_black[4] = {0x00, 0x00, 0x00, 0xff};
//	const unsigned char rgb_white[4] = {0xff, 0xff, 0xff, 0xff};
	unsigned char rgb_tmp[4];
<<<<<<< HEAD
	GPUarrays arrays = GPU_ARRAYS_V3F;
=======
	SpaceClip *sc = CTX_wm_space_clip(C);
	float (*points)[2] = orig_points;

	if (sc) {
		int undistort = sc->clip && sc->user.render_flag & MCLIP_PROXY_RENDER_UNDISTORT;

		if (undistort) {
			int i;

			points = MEM_callocN(2 * tot_point * sizeof(float), "undistorthed mask curve");

			for (i = 0; i < tot_point; i++) {
				mask_point_undistort_pos(sc, points[i], orig_points[i]);
			}
		}
	}
>>>>>>> 83de5cb3

	arrays.vertexPointer = points;

	gpuImmediateFormat_V3();

	switch (draw_type) {

		case MASK_DT_OUTLINE:
			glLineWidth(3);

			mask_color_active_tint(rgb_tmp, rgb_black, is_active);
			gpuCurrentColor4ubv(rgb_tmp);
			gpuDrawClientArrays(draw_method, &arrays, 0, tot_point);

			glLineWidth(1);
			mask_color_active_tint(rgb_tmp, rgb_spline, is_active);
			gpuCurrentColor4ubv(rgb_tmp);
			gpuRepeat();
			break;

		case MASK_DT_DASH:
		default:
			glEnable(GL_LINE_STIPPLE);

#ifdef USE_XOR
			glEnable(GL_COLOR_LOGIC_OP);
			glLogicOp(GL_OR);
#endif
			mask_color_active_tint(rgb_tmp, rgb_spline, is_active);
			gpuCurrentColor4ubv(rgb_tmp);
			glLineStipple(3, 0xaaaa);
			gpuDrawClientArrays(draw_method, &arrays, 0, tot_point);

#ifdef USE_XOR
			glDisable(GL_COLOR_LOGIC_OP);
#endif
			mask_color_active_tint(rgb_tmp, rgb_black, is_active);
			gpuCurrentColor4ubv(rgb_tmp);
			glLineStipple(3, 0x5555);
			gpuRepeat();

			glDisable(GL_LINE_STIPPLE);
			break;


		case MASK_DT_BLACK:
		case MASK_DT_WHITE:
			if (draw_type == MASK_DT_BLACK) { rgb_tmp[0] = rgb_tmp[1] = rgb_tmp[2] = 0;   }
			else                            { rgb_tmp[0] = rgb_tmp[1] = rgb_tmp[2] = 255; }
			/* alpha values seem too low but gl draws many points that compensate for it */
			if (is_feather) { rgb_tmp[3] = 64; }
			else            { rgb_tmp[3] = 128; }

			if (is_feather) {
				rgb_tmp[0] = (unsigned char)(((short)rgb_tmp[0] + (short)rgb_spline[0]) / 2);
				rgb_tmp[1] = (unsigned char)(((short)rgb_tmp[1] + (short)rgb_spline[1]) / 2);
				rgb_tmp[2] = (unsigned char)(((short)rgb_tmp[2] + (short)rgb_spline[2]) / 2);
			}

			if (is_smooth == FALSE && is_feather) {
				glEnable(GL_BLEND);
			}

			mask_color_active_tint(rgb_tmp, rgb_tmp, is_active);
			gpuCurrentColor4ubv(rgb_tmp);

<<<<<<< HEAD
			gpuDrawClientArrays(draw_method, &arrays, 0, tot_point);
			gpuRepeat(); // XXX: why twice?

=======
>>>>>>> 83de5cb3
			if (is_smooth == FALSE && is_feather) {
				glDisable(GL_BLEND);
			}

			break;
	}

<<<<<<< HEAD
	gpuImmediateUnformat();
=======
	glDisableClientState(GL_VERTEX_ARRAY);

	if (points != orig_points)
		MEM_freeN(points);
>>>>>>> 83de5cb3
}

static void draw_spline_curve(const bContext *C, MaskLayer *masklay, MaskSpline *spline,
                              const char draw_flag, const char draw_type,
                              const short is_active,
                              int width, int height)
{
	const unsigned int resol = max_ii(BKE_mask_spline_feather_resolution(spline, width, height),
	                                BKE_mask_spline_resolution(spline, width, height));

	unsigned char rgb_tmp[4];

	const short is_spline_sel = (spline->flag & SELECT) && (masklay->restrictflag & MASK_RESTRICT_SELECT) == 0;
	const short is_smooth = (draw_flag & MASK_DRAWFLAG_SMOOTH);
	const short is_fill = (spline->flag & MASK_SPLINE_NOFILL) == 0;

	int tot_diff_point;
	float (*diff_points)[2];

	int tot_feather_point;
	float (*feather_points)[2];

	diff_points = BKE_mask_spline_differentiate_with_resolution_ex(spline, &tot_diff_point, resol);

	if (!diff_points)
		return;

	if (is_smooth) {
		glEnable(GL_LINE_SMOOTH);
		glEnable(GL_BLEND);
	}

	feather_points = BKE_mask_spline_feather_differentiated_points_with_resolution_ex(spline, &tot_feather_point, resol, (is_fill != FALSE));

	/* draw feather */
	mask_spline_feather_color_get(masklay, spline, is_spline_sel, rgb_tmp);
	mask_draw_curve_type(C, spline, feather_points, tot_feather_point,
	                     TRUE, is_smooth, is_active,
	                     rgb_tmp, draw_type);

	if (!is_fill) {

		float *fp         = &diff_points[0][0];
		float *fp_feather = &feather_points[0][0];
		float tvec[2];
		int i;

		BLI_assert(tot_diff_point == tot_feather_point);

		for (i = 0; i < tot_diff_point; i++, fp += 2, fp_feather += 2) {
			sub_v2_v2v2(tvec, fp, fp_feather);
			add_v2_v2v2(fp_feather, fp, tvec);
		}

		/* same as above */
		mask_draw_curve_type(C, spline, feather_points, tot_feather_point,
		                     TRUE, is_smooth, is_active,
		                     rgb_tmp, draw_type);
	}

	MEM_freeN(feather_points);

	/* draw main curve */
	mask_spline_color_get(masklay, spline, is_spline_sel, rgb_tmp);
	mask_draw_curve_type(C, spline, diff_points, tot_diff_point,
	                     FALSE, is_smooth, is_active,
	                     rgb_tmp, draw_type);
	MEM_freeN(diff_points);

	if (draw_flag & MASK_DRAWFLAG_SMOOTH) {
		glDisable(GL_LINE_SMOOTH);
		glDisable(GL_BLEND);
	}

	(void)draw_type;
}

static void draw_masklays(const bContext *C, Mask *mask, const char draw_flag, const char draw_type,
                          int width, int height)
{
	MaskLayer *masklay;
	int i;

	for (masklay = mask->masklayers.first, i = 0; masklay; masklay = masklay->next, i++) {
		MaskSpline *spline;
		const short is_active = (i == mask->masklay_act);

		if (masklay->restrictflag & MASK_RESTRICT_VIEW) {
			continue;
		}

		for (spline = masklay->splines.first; spline; spline = spline->next) {

			/* draw curve itself first... */
			draw_spline_curve(C, masklay, spline, draw_flag, draw_type, is_active, width, height);

//			draw_spline_parents(masklay, spline);

			if (!(masklay->restrictflag & MASK_RESTRICT_SELECT)) {
				/* ...and then handles over the curve so they're nicely visible */
				draw_spline_points(C, masklay, spline, draw_flag, draw_type);
			}

			/* show undeform for testing */
			if (0) {
				void *back = spline->points_deform;

				spline->points_deform = NULL;
				draw_spline_curve(C, masklay, spline, draw_flag, draw_type, is_active, width, height);
//				draw_spline_parents(masklay, spline);
				draw_spline_points(C, masklay, spline, draw_flag, draw_type);
				spline->points_deform = back;
			}
		}
	}
}

void ED_mask_draw(const bContext *C,
                  const char draw_flag, const char draw_type)
{
	ScrArea *sa = CTX_wm_area(C);

	Mask *mask = CTX_data_edit_mask(C);
	int width, height;

	if (!mask)
		return;

	ED_mask_get_size(sa, &width, &height);

	draw_masklays(C, mask, draw_flag, draw_type, width, height);
}

/* sets up the opengl context.
 * width, height are to match the values from ED_mask_get_size() */
void ED_mask_draw_region(Mask *mask, ARegion *ar,
                         const char draw_flag, const char draw_type,
                         const int width_i, const int height_i,  /* convert directly into aspect corrected vars */
                         const float aspx, const float aspy,
                         const short do_scale_applied, const short do_post_draw,
                         float stabmat[4][4], /* optional - only used by clip */
                         const bContext *C    /* optional - only used when do_post_draw is set or called from clip editor */
                         )
{
	struct View2D *v2d = &ar->v2d;

	/* aspect always scales vertically in movie and image spaces */
	const float width = width_i, height = (float)height_i * (aspy / aspx);

	int x, y;
	/* int w, h; */
	float zoomx, zoomy;

	/* frame image */
	float maxdim;
	float xofs, yofs;

	/* find window pixel coordinates of origin */
	UI_view2d_to_region_no_clip(&ar->v2d, 0.0f, 0.0f, &x, &y);


	/* w = BLI_rctf_size_x(&v2d->tot); */
	/* h = BLI_rctf_size_y(&v2d->tot);/*/


	zoomx = (float)(BLI_rcti_size_x(&ar->winrct) + 1) / BLI_rctf_size_x(&ar->v2d.cur);
	zoomy = (float)(BLI_rcti_size_y(&ar->winrct) + 1) / BLI_rctf_size_y(&ar->v2d.cur);

	if (do_scale_applied) {
		zoomx /= width;
		zoomy /= height;
	}

	x += v2d->tot.xmin * zoomx;
	y += v2d->tot.ymin * zoomy;

	/* frame the image */
	maxdim = max_ff(width, height);
	if (width == height) {
		xofs = yofs = 0;
	}
	else if (width < height) {
		xofs = ((height - width) / -2.0f) * zoomx;
		yofs = 0.0f;
	}
	else { /* (width > height) */
		xofs = 0.0f;
		yofs = ((width - height) / -2.0f) * zoomy;
	}

	/* apply transformation so mask editing tools will assume drawing from the origin in normalized space */
	glPushMatrix();
	glTranslatef(x + xofs, y + yofs, 0);
	glScalef(maxdim * zoomx, maxdim * zoomy, 0);

	if (stabmat) {
		gpuMultMatrix(stabmat);
	}

	/* draw! */
	draw_masklays(C, mask, draw_flag, draw_type, width, height);

	if (do_post_draw) {
		ED_region_draw_cb_draw(C, ar, REGION_DRAW_POST_VIEW);
	}

	glPopMatrix();
}

void ED_mask_draw_frames(Mask *mask, ARegion *ar, const int cfra, const int sfra, const int efra)
{
	const float framelen = ar->winx / (float)(efra - sfra + 1);

	MaskLayer *masklay = BKE_mask_layer_active(mask);

	gpuCurrentColor4ub(255, 175, 0, 255);

	gpuImmediateFormat_V2();
	gpuBegin(GL_LINES);

	if (masklay) {
		MaskLayerShape *masklay_shape;

		for (masklay_shape = masklay->splines_shapes.first;
		     masklay_shape;
		     masklay_shape = masklay_shape->next)
		{
			int frame = masklay_shape->frame;

			/* draw_keyframe(i, CFRA, sfra, framelen, 1); */
			int height = (frame == cfra) ? 22 : 10;
			int x = (frame - sfra) * framelen;
			gpuVertex2i(x, 0);
			gpuVertex2i(x, height);
		}
	}

	gpuEnd();
	gpuImmediateUnlock();
}<|MERGE_RESOLUTION|>--- conflicted
+++ resolved
@@ -198,13 +198,7 @@
 				gpuColor3f(0.5f, 0.5f, 0.0f);
 			}
 
-<<<<<<< HEAD
 			gpuVertex2fv(*fp);
-=======
-			glBegin(GL_POINTS);
-			glVertex2fv(feather_point);
-			glEnd();
->>>>>>> 83de5cb3
 
 			fp++;
 		}
@@ -316,9 +310,7 @@
 	const unsigned char rgb_black[4] = {0x00, 0x00, 0x00, 0xff};
 //	const unsigned char rgb_white[4] = {0xff, 0xff, 0xff, 0xff};
 	unsigned char rgb_tmp[4];
-<<<<<<< HEAD
 	GPUarrays arrays = GPU_ARRAYS_V3F;
-=======
 	SpaceClip *sc = CTX_wm_space_clip(C);
 	float (*points)[2] = orig_points;
 
@@ -335,7 +327,6 @@
 			}
 		}
 	}
->>>>>>> 83de5cb3
 
 	arrays.vertexPointer = points;
 
@@ -402,12 +393,8 @@
 			mask_color_active_tint(rgb_tmp, rgb_tmp, is_active);
 			gpuCurrentColor4ubv(rgb_tmp);
 
-<<<<<<< HEAD
 			gpuDrawClientArrays(draw_method, &arrays, 0, tot_point);
 			gpuRepeat(); // XXX: why twice?
-
-=======
->>>>>>> 83de5cb3
 			if (is_smooth == FALSE && is_feather) {
 				glDisable(GL_BLEND);
 			}
@@ -415,14 +402,9 @@
 			break;
 	}
 
-<<<<<<< HEAD
 	gpuImmediateUnformat();
-=======
-	glDisableClientState(GL_VERTEX_ARRAY);
-
 	if (points != orig_points)
 		MEM_freeN(points);
->>>>>>> 83de5cb3
 }
 
 static void draw_spline_curve(const bContext *C, MaskLayer *masklay, MaskSpline *spline,
