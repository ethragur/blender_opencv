--- conflicted
+++ resolved
@@ -1141,20 +1141,10 @@
 			g_widget_base_batch.batch = batch;
 		}
 
-<<<<<<< HEAD
 		/* No need to change batch if tria is not visible. Just scale it to 0. */
 		if (batch == g_ui_batch_cache.roundbox_widget[ROUNDBOX_TRIA_NONE]) {
 			wtb->uniform_params.tria1_size = wtb->uniform_params.tria2_size = 0;
 		}
-=======
-		const unsigned char tcol[4] = {
-			wcol->outline[0],
-			wcol->outline[1],
-			wcol->outline[2],
-			wcol->outline[3] / WIDGET_AA_JITTER,
-		};
-		unsigned char emboss[4];
->>>>>>> 26c5a1c3
 
 		g_widget_base_batch.params[g_widget_base_batch.count] = wtb->uniform_params;
 		g_widget_base_batch.count++;
@@ -1219,32 +1209,9 @@
 		tria_col[3] = (unsigned char)((float)wcol->item[3] / WIDGET_AA_JITTER);
 	}
 
-<<<<<<< HEAD
 	/* Draw everything in one drawcall */
 	if (inner_col1[3] || inner_col2[3] || outline_col[3] || emboss_col[3] || tria_col[3] || alpha_check) {
 		widgetbase_set_uniform_colors_ubv(wtb, inner_col1, inner_col2, outline_col, emboss_col, tria_col, alpha_check);
-=======
-	/* decoration */
-	if (wtb->tria1.tot || wtb->tria2.tot) {
-		const unsigned char tcol[4] = {
-			wcol->item[0],
-			wcol->item[1],
-			wcol->item[2],
-			(unsigned char)((float)wcol->item[3] / WIDGET_AA_JITTER),
-		};
-		glColor4ubv(tcol);
-
-		/* for each AA step */
-		for (j = 0; j < WIDGET_AA_JITTER; j++) {
-			glTranslate2fv(jit[j]);
-
-			if (wtb->tria1.tot) {
-				shape_preset_draw_trias(&wtb->tria1);
-			}
-			if (wtb->tria2.tot) {
-				shape_preset_draw_trias(&wtb->tria2);
-			}
->>>>>>> 26c5a1c3
 
 		Gwn_Batch *roundbox_batch = ui_batch_roundbox_widget_get(wtb->tria1.type);
 		draw_widgetbase_batch(roundbox_batch, wtb);
@@ -1951,13 +1918,7 @@
 		/* for underline drawing */
 		float font_xofs, font_yofs;
 
-<<<<<<< HEAD
 		int drawlen = (drawstr_left_len == INT_MAX) ? strlen(drawstr + but->ofs) : (drawstr_left_len - but->ofs);
-=======
-		UI_fontstyle_draw_ex(
-		        fstyle, rect, drawstr + but->ofs,
-		        drawstr_left_len - but->ofs, &font_xofs, &font_yofs);
->>>>>>> 26c5a1c3
 
 		if (drawlen > 0) {
 			UI_fontstyle_draw_ex(fstyle, rect, drawstr + but->ofs, (unsigned char *)wcol->text,
