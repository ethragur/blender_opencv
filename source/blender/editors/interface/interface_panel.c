--- conflicted
+++ resolved
@@ -235,7 +235,6 @@
 
 /****************************** panels ******************************/
 
-<<<<<<< HEAD
 /**
  * Call the callback to store the panel and subpanel expansion settings in the list item that
  * corresponds to this panel.
@@ -261,10 +260,7 @@
 static void panels_collapse_all(const bContext *C,
                                 ScrArea *area,
                                 ARegion *region,
-                                const Panel *from_pa)
-=======
-static void panels_collapse_all(ScrArea *area, ARegion *region, const Panel *from_panel)
->>>>>>> f1573731
+                                const Panel *from_panel)
 {
   const bool has_category_tabs = UI_panel_category_is_visible(region);
   const char *category = has_category_tabs ? UI_panel_category_active_get(region, false) : NULL;
@@ -1651,12 +1647,8 @@
     if (BLI_rctf_isect_segment(&rect, xy_a_block, xy_b_block)) {
       /* force panel to close */
       if (dragcol_data->was_first_open == true) {
-<<<<<<< HEAD
-        pa->flag |= (is_horizontal ? PNL_CLOSEDX : PNL_CLOSEDY);
+        panel->flag |= (is_horizontal ? PNL_CLOSEDX : PNL_CLOSEDY);
         set_list_panel_item_expansion_flag(C, region);
-=======
-        panel->flag |= (is_horizontal ? PNL_CLOSEDX : PNL_CLOSEDY);
->>>>>>> f1573731
       }
       /* force panel to open */
       else {
