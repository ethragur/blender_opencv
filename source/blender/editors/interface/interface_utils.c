/*
 * ***** BEGIN GPL LICENSE BLOCK *****
 *
 * This program is free software; you can redistribute it and/or
 * modify it under the terms of the GNU General Public License
 * as published by the Free Software Foundation; either version 2
 * of the License, or (at your option) any later version. 
 *
 * This program is distributed in the hope that it will be useful,
 * but WITHOUT ANY WARRANTY; without even the implied warranty of
 * MERCHANTABILITY or FITNESS FOR A PARTICULAR PURPOSE.  See the
 * GNU General Public License for more details.
 *
 * You should have received a copy of the GNU General Public License
 * along with this program; if not, write to the Free Software Foundation,
 * Inc., 51 Franklin Street, Fifth Floor, Boston, MA 02110-1301, USA.
 *
 * The Original Code is Copyright (C) 2009 Blender Foundation.
 * All rights reserved.
 * 
 * Contributor(s): Blender Foundation
 *
 * ***** END GPL LICENSE BLOCK *****
 */

/** \file blender/editors/interface/interface_utils.c
 *  \ingroup edinterface
 */


#include <stdio.h>
#include <stdlib.h>
#include <string.h>
#include <assert.h>

#include "DNA_object_types.h"
#include "DNA_screen_types.h"

#include "BLI_utildefines.h"
#include "BLI_math.h"
#include "BLI_string.h"
#include "BLI_listbase.h"

#include "BLT_translation.h"

#include "BKE_report.h"

#include "MEM_guardedalloc.h"

#include "RNA_access.h"

#include "UI_interface.h"
#include "UI_resources.h"

#include "WM_api.h"
#include "WM_types.h"

#include "interface_intern.h"


/*************************** RNA Utilities ******************************/

uiBut *uiDefAutoButR(uiBlock *block, PointerRNA *ptr, PropertyRNA *prop, int index, const char *name, int icon, int x1, int y1, int x2, int y2)
{
	uiBut *but = NULL;

	switch (RNA_property_type(prop)) {
		case PROP_BOOLEAN:
		{
			int arraylen = RNA_property_array_length(ptr, prop);

			if (arraylen && index == -1)
				return NULL;
			
			if (icon && name && name[0] == '\0')
				but = uiDefIconButR_prop(block, UI_BTYPE_ICON_TOGGLE, 0, icon, x1, y1, x2, y2, ptr, prop, index, 0, 0, -1, -1, NULL);
			else if (icon)
				but = uiDefIconTextButR_prop(block, UI_BTYPE_ICON_TOGGLE, 0, icon, name, x1, y1, x2, y2, ptr, prop, index, 0, 0, -1, -1, NULL);
			else
				but = uiDefButR_prop(block, UI_BTYPE_CHECKBOX, 0, name, x1, y1, x2, y2, ptr, prop, index, 0, 0, -1, -1, NULL);
			break;
		}
		case PROP_INT:
		case PROP_FLOAT:
		{
			int arraylen = RNA_property_array_length(ptr, prop);

			if (arraylen && index == -1) {
				if (ELEM(RNA_property_subtype(prop), PROP_COLOR, PROP_COLOR_GAMMA)) {
					but = uiDefButR_prop(block, UI_BTYPE_COLOR, 0, name, x1, y1, x2, y2, ptr, prop, -1, 0, 0, -1, -1, NULL);
				}
				else {
					return NULL;
				}
			}
			else if (RNA_property_subtype(prop) == PROP_PERCENTAGE || RNA_property_subtype(prop) == PROP_FACTOR)
				but = uiDefButR_prop(block, UI_BTYPE_NUM_SLIDER, 0, name, x1, y1, x2, y2, ptr, prop, index, 0, 0, -1, -1, NULL);
			else
				but = uiDefButR_prop(block, UI_BTYPE_NUM, 0, name, x1, y1, x2, y2, ptr, prop, index, 0, 0, -1, -1, NULL);

			if (RNA_property_flag(prop) & PROP_TEXTEDIT_UPDATE) {
				UI_but_flag_enable(but, UI_BUT_TEXTEDIT_UPDATE);
			}
			break;
		}
		case PROP_ENUM:
			if (icon && name && name[0] == '\0')
				but = uiDefIconButR_prop(block, UI_BTYPE_MENU, 0, icon, x1, y1, x2, y2, ptr, prop, index, 0, 0, -1, -1, NULL);
			else if (icon)
				but = uiDefIconTextButR_prop(block, UI_BTYPE_MENU, 0, icon, NULL, x1, y1, x2, y2, ptr, prop, index, 0, 0, -1, -1, NULL);
			else
				but = uiDefButR_prop(block, UI_BTYPE_MENU, 0, name, x1, y1, x2, y2, ptr, prop, index, 0, 0, -1, -1, NULL);
			break;
		case PROP_STRING:
			if (icon && name && name[0] == '\0')
				but = uiDefIconButR_prop(block, UI_BTYPE_TEXT, 0, icon, x1, y1, x2, y2, ptr, prop, index, 0, 0, -1, -1, NULL);
			else if (icon)
				but = uiDefIconTextButR_prop(block, UI_BTYPE_TEXT, 0, icon, name, x1, y1, x2, y2, ptr, prop, index, 0, 0, -1, -1, NULL);
			else
				but = uiDefButR_prop(block, UI_BTYPE_TEXT, 0, name, x1, y1, x2, y2, ptr, prop, index, 0, 0, -1, -1, NULL);

			if (RNA_property_flag(prop) & PROP_TEXTEDIT_UPDATE) {
				/* TEXTEDIT_UPDATE is usally used for search buttons. For these we also want
				 * the 'x' icon to clear search string, so setting VALUE_CLEAR flag, too. */
				UI_but_flag_enable(but, UI_BUT_TEXTEDIT_UPDATE | UI_BUT_VALUE_CLEAR);
			}
			break;
		case PROP_POINTER:
		{
			if (icon == 0) {
				PointerRNA pptr = RNA_property_pointer_get(ptr, prop);
				icon = RNA_struct_ui_icon(pptr.type ? pptr.type : RNA_property_pointer_type(ptr, prop));
			}
			if (icon == ICON_DOT)
				icon = 0;

			but = uiDefIconTextButR_prop(block, UI_BTYPE_SEARCH_MENU, 0, icon, name, x1, y1, x2, y2, ptr, prop, index, 0, 0, -1, -1, NULL);
			break;
		}
		case PROP_COLLECTION:
		{
			char text[256];
			BLI_snprintf(text, sizeof(text), IFACE_("%d items"), RNA_property_collection_length(ptr, prop));
			but = uiDefBut(block, UI_BTYPE_LABEL, 0, text, x1, y1, x2, y2, NULL, 0, 0, 0, 0, NULL);
			UI_but_flag_enable(but, UI_BUT_DISABLED);
			break;
		}
		default:
			but = NULL;
			break;
	}

	return but;
}

/**
 * \a check_prop callback filters functions to avoid drawing certain properties,
 * in cases where PROP_HIDDEN flag can't be used for a property.
 */
eAutoPropButsReturn uiDefAutoButsRNA(
        uiLayout *layout, PointerRNA *ptr,
        bool (*check_prop)(PointerRNA *, PropertyRNA *),
        const eButLabelAlign label_align, const bool compact)
{
	eAutoPropButsReturn return_info = UI_PROP_BUTS_NONE_ADDED;
	uiLayout *split, *col;
	int flag;
	const char *name;

	RNA_STRUCT_BEGIN (ptr, prop)
	{
		flag = RNA_property_flag(prop);

		if (flag & PROP_HIDDEN) {
			continue;
		}
		if (check_prop && check_prop(ptr, prop) == 0) {
			return_info |= UI_PROP_BUTS_ANY_FAILED_CHECK;
			continue;
		}

		switch (label_align) {
			case UI_BUT_LABEL_ALIGN_COLUMN:
			case UI_BUT_LABEL_ALIGN_SPLIT_COLUMN:
			{
				PropertyType type = RNA_property_type(prop);
				const bool is_boolean = (type == PROP_BOOLEAN && !RNA_property_array_check(prop));

				name = RNA_property_ui_name(prop);

				if (label_align == UI_BUT_LABEL_ALIGN_COLUMN) {
					col = uiLayoutColumn(layout, true);

					if (!is_boolean)
						uiItemL(col, name, ICON_NONE);
				}
				else {
					BLI_assert(label_align == UI_BUT_LABEL_ALIGN_SPLIT_COLUMN);
					split = uiLayoutSplit(layout, 0.5f, false);

					col = uiLayoutColumn(split, false);
					uiItemL(col, (is_boolean) ? "" : name, ICON_NONE);
					col = uiLayoutColumn(split, false);
				}

				/* may meed to add more cases here.
				 * don't override enum flag names */

				/* name is shown above, empty name for button below */
				name = (flag & PROP_ENUM_FLAG || is_boolean) ? NULL : "";

				break;
			}
			case UI_BUT_LABEL_ALIGN_NONE:
<<<<<<< HEAD
=======
			default:
>>>>>>> 570455fb
				col = layout;
				name = NULL; /* no smart label alignment, show default name with button */
				break;
		}

		uiItemFullR(col, ptr, prop, -1, 0, compact ? UI_ITEM_R_COMPACT : 0, name, ICON_NONE);
		return_info &= ~UI_PROP_BUTS_NONE_ADDED;
	}
	RNA_STRUCT_END;

	return return_info;
}

/* *** RNA collection search menu *** */

typedef struct CollItemSearch {
	struct CollItemSearch *next, *prev;
	void *data;
	char *name;
	int index;
	int iconid;
} CollItemSearch;

static int sort_search_items_list(const void *a, const void *b)
{
	const CollItemSearch *cis1 = a;
	const CollItemSearch *cis2 = b;

	if (BLI_strcasecmp(cis1->name, cis2->name) > 0)
		return 1;
	else
		return 0;
}

void ui_rna_collection_search_cb(const struct bContext *C, void *arg, const char *str, uiSearchItems *items)
{
	uiRNACollectionSearch *data = arg;
	char *name;
	int i = 0, iconid = 0, flag = RNA_property_flag(data->target_prop);
	ListBase *items_list = MEM_callocN(sizeof(ListBase), "items_list");
	CollItemSearch *cis;
	const bool skip_filter = !(data->but_changed && *data->but_changed);

	/* build a temporary list of relevant items first */
	RNA_PROP_BEGIN (&data->search_ptr, itemptr, data->search_prop)
	{

		if (flag & PROP_ID_SELF_CHECK)
			if (itemptr.data == data->target_ptr.id.data)
				continue;

		/* use filter */
		if (RNA_property_type(data->target_prop) == PROP_POINTER) {
			if (RNA_property_pointer_poll(&data->target_ptr, data->target_prop, &itemptr) == 0)
				continue;
		}

		name = RNA_struct_name_get_alloc(&itemptr, NULL, 0, NULL); /* could use the string length here */
		iconid = 0;
		if (itemptr.type && RNA_struct_is_ID(itemptr.type)) {
			iconid = ui_id_icon_get(C, itemptr.data, false);
		}

		if (name) {
			if (skip_filter || BLI_strcasestr(name, str)) {
				cis = MEM_callocN(sizeof(CollItemSearch), "CollectionItemSearch");
				cis->data = itemptr.data;
				cis->name = MEM_dupallocN(name);
				cis->index = i;
				cis->iconid = iconid;
				BLI_addtail(items_list, cis);
			}
			MEM_freeN(name);
		}

		i++;
	}
	RNA_PROP_END;

	BLI_listbase_sort(items_list, sort_search_items_list);

	/* add search items from temporary list */
	for (cis = items_list->first; cis; cis = cis->next) {
		if (UI_search_item_add(items, cis->name, cis->data, cis->iconid) == false) {
			break;
		}
	}

	for (cis = items_list->first; cis; cis = cis->next) {
		MEM_freeN(cis->name);
	}
	BLI_freelistN(items_list);
	MEM_freeN(items_list);
}


/***************************** ID Utilities *******************************/ 
int UI_icon_from_id(ID *id)
{
	Object *ob;
	PointerRNA ptr;
	short idcode;

	if (id == NULL)
		return ICON_NONE;
	
	idcode = GS(id->name);

	/* exception for objects */
	if (idcode == ID_OB) {
		ob = (Object *)id;

		if (ob->type == OB_EMPTY)
			return ICON_EMPTY_DATA;
		else
			return UI_icon_from_id(ob->data);
	}

	/* otherwise get it through RNA, creating the pointer
	 * will set the right type, also with subclassing */
	RNA_id_pointer_create(id, &ptr);

	return (ptr.type) ? RNA_struct_ui_icon(ptr.type) : ICON_NONE;
}

/* see: report_type_str */
int UI_icon_from_report_type(int type)
{
	if (type & RPT_ERROR_ALL)
		return ICON_ERROR;
	else if (type & RPT_WARNING_ALL)
		return ICON_ERROR;
	else if (type & RPT_INFO_ALL)
		return ICON_INFO;
	else
		return ICON_NONE;
}

/********************************** Misc **************************************/

/**
 * Returns the best "UI" precision for given floating value, so that e.g. 10.000001 rather gets drawn as '10'...
 */
int UI_calc_float_precision(int prec, double value)
{
	static const double pow10_neg[UI_PRECISION_FLOAT_MAX + 1] = {1e0, 1e-1, 1e-2, 1e-3, 1e-4, 1e-5, 1e-6};
	static const double max_pow = 10000000.0;  /* pow(10, UI_PRECISION_FLOAT_MAX) */

	BLI_assert(prec <= UI_PRECISION_FLOAT_MAX);
	BLI_assert(fabs(pow10_neg[prec] - pow(10, -prec)) < 1e-16);

	/* check on the number of decimal places need to display the number, this is so 0.00001 is not displayed as 0.00,
	 * _but_, this is only for small values si 10.0001 will not get the same treatment.
	 */
	value = ABS(value);
	if ((value < pow10_neg[prec]) && (value > (1.0 / max_pow))) {
		int value_i = (int)((value * max_pow) + 0.5);
		if (value_i != 0) {
			const int prec_span = 3; /* show: 0.01001, 5 would allow 0.0100001 for eg. */
			int test_prec;
			int prec_min = -1;
			int dec_flag = 0;
			int i = UI_PRECISION_FLOAT_MAX;
			while (i && value_i) {
				if (value_i % 10) {
					dec_flag |= 1 << i;
					prec_min = i;
				}
				value_i /= 10;
				i--;
			}

			/* even though its a small value, if the second last digit is not 0, use it */
			test_prec = prec_min;

			dec_flag = (dec_flag >> (prec_min + 1)) & ((1 << prec_span) - 1);

			while (dec_flag) {
				test_prec++;
				dec_flag = dec_flag >> 1;
			}

			if (test_prec > prec) {
				prec = test_prec;
			}
		}
	}

	CLAMP(prec, 0, UI_PRECISION_FLOAT_MAX);

	return prec;
}

bool UI_but_online_manual_id(const uiBut *but, char *r_str, size_t maxlength)
{
	if (but->rnapoin.id.data && but->rnapoin.data && but->rnaprop) {
		BLI_snprintf(r_str, maxlength, "%s.%s", RNA_struct_identifier(but->rnapoin.type),
		             RNA_property_identifier(but->rnaprop));
		return true;
	}
	else if (but->optype) {
		WM_operator_py_idname(r_str, but->optype->idname);
		return true;
	}

	*r_str = '\0';
	return false;
}

bool UI_but_online_manual_id_from_active(const struct bContext *C, char *r_str, size_t maxlength)
{
	uiBut *but = UI_context_active_but_get(C);

	if (but) {
		return UI_but_online_manual_id(but, r_str, maxlength);
	}

	*r_str = '\0';
	return false;
}


/* -------------------------------------------------------------------- */
/* Modal Button Store API */

/** \name Button Store
 *
 * Store for modal operators & handlers to register button pointers
 * which are maintained while drawing or NULL when removed.
 *
 * This is needed since button pointers are continuously freed and re-allocated.
 *
 * \{ */

struct uiButStore {
	struct uiButStore *next, *prev;
	uiBlock *block;
	ListBase items;
};

struct uiButStoreElem {
	struct uiButStoreElem *next, *prev;
	uiBut **but_p;
};

/**
 * Create a new button store, the caller must manage and run #UI_butstore_free
 */
uiButStore *UI_butstore_create(uiBlock *block)
{
	uiButStore *bs_handle = MEM_callocN(sizeof(uiButStore), __func__);

	bs_handle->block = block;
	BLI_addtail(&block->butstore, bs_handle);

	return bs_handle;
}

void UI_butstore_free(uiBlock *block, uiButStore *bs_handle)
{
	/* Workaround for button store being moved into new block,
	 * which then can't use the previous buttons state ('ui_but_update_from_old_block' fails to find a match),
	 * keeping the active button in the old block holding a reference to the button-state in the new block: see T49034.
	 *
	 * Ideally we would manage moving the 'uiButStore', keeping a correct state.
	 * All things considered this is the most straightforward fix - Campbell.
	 */
	if (block != bs_handle->block && bs_handle->block != NULL) {
		block = bs_handle->block;
	}

	BLI_freelistN(&bs_handle->items);
	BLI_remlink(&block->butstore, bs_handle);

	MEM_freeN(bs_handle);
}

bool UI_butstore_is_valid(uiButStore *bs)
{
	return (bs->block != NULL);
}

bool UI_butstore_is_registered(uiBlock *block, uiBut *but)
{
	uiButStore *bs_handle;

	for (bs_handle = block->butstore.first; bs_handle; bs_handle = bs_handle->next) {
		uiButStoreElem *bs_elem;

		for (bs_elem = bs_handle->items.first; bs_elem; bs_elem = bs_elem->next) {
			if (*bs_elem->but_p == but) {
				return true;
			}
		}
	}

	return false;
}

void UI_butstore_register(uiButStore *bs_handle, uiBut **but_p)
{
	uiButStoreElem *bs_elem = MEM_callocN(sizeof(uiButStoreElem), __func__);
	BLI_assert(*but_p);
	bs_elem->but_p = but_p;

	BLI_addtail(&bs_handle->items, bs_elem);

}

void UI_butstore_unregister(uiButStore *bs_handle, uiBut **but_p)
{
	uiButStoreElem *bs_elem, *bs_elem_next;

	for (bs_elem = bs_handle->items.first; bs_elem; bs_elem = bs_elem_next) {
		bs_elem_next = bs_elem->next;
		if (bs_elem->but_p == but_p) {
			BLI_remlink(&bs_handle->items, bs_elem);
			MEM_freeN(bs_elem);
		}
	}

	BLI_assert(0);
}

/**
 * Update the pointer for a registered button.
 */
bool UI_butstore_register_update(uiBlock *block, uiBut *but_dst, const uiBut *but_src)
{
	uiButStore *bs_handle;
	bool found = false;

	for (bs_handle = block->butstore.first; bs_handle; bs_handle = bs_handle->next) {
		uiButStoreElem *bs_elem;
		for (bs_elem = bs_handle->items.first; bs_elem; bs_elem = bs_elem->next) {
			if (*bs_elem->but_p == but_src) {
				*bs_elem->but_p = but_dst;
				found = true;
			}
		}
	}

	return found;
}

/**
 * NULL all pointers, don't free since the owner needs to be able to inspect.
 */
void UI_butstore_clear(uiBlock *block)
{
	uiButStore *bs_handle;

	for (bs_handle = block->butstore.first; bs_handle; bs_handle = bs_handle->next) {
		uiButStoreElem *bs_elem;

		bs_handle->block = NULL;

		for (bs_elem = bs_handle->items.first; bs_elem; bs_elem = bs_elem->next) {
			*bs_elem->but_p = NULL;
		}
	}
}

/**
 * Map freed buttons from the old block and update pointers.
 */
void UI_butstore_update(uiBlock *block)
{
	uiButStore *bs_handle;

	/* move this list to the new block */
	if (block->oldblock) {
		if (block->oldblock->butstore.first) {
			block->butstore = block->oldblock->butstore;
			BLI_listbase_clear(&block->oldblock->butstore);
		}
	}

	if (LIKELY(block->butstore.first == NULL))
		return;

	/* warning, loop-in-loop, in practice we only store <10 buttons at a time,
	 * so this isn't going to be a problem, if that changes old-new mapping can be cached first */
	for (bs_handle = block->butstore.first; bs_handle; bs_handle = bs_handle->next) {

		BLI_assert((bs_handle->block == NULL) ||
		           (bs_handle->block == block) ||
		           (block->oldblock && block->oldblock == bs_handle->block));

		if (bs_handle->block == block->oldblock) {
			uiButStoreElem *bs_elem;

			bs_handle->block = block;

			for (bs_elem = bs_handle->items.first; bs_elem; bs_elem = bs_elem->next) {
				if (*bs_elem->but_p) {
					uiBut *but_new = ui_but_find_new(block, *bs_elem->but_p);

					/* can be NULL if the buttons removed,
					 * note: we could allow passing in a callback when buttons are removed
					 * so the caller can cleanup */
					*bs_elem->but_p = but_new;
				}
			}
		}
	}
}

/** \} */<|MERGE_RESOLUTION|>--- conflicted
+++ resolved
@@ -212,10 +212,7 @@
 				break;
 			}
 			case UI_BUT_LABEL_ALIGN_NONE:
-<<<<<<< HEAD
-=======
 			default:
->>>>>>> 570455fb
 				col = layout;
 				name = NULL; /* no smart label alignment, show default name with button */
 				break;
