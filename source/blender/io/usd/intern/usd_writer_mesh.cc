/* SPDX-License-Identifier: GPL-2.0-or-later
 * Copyright 2019 Blender Foundation. All rights reserved. */
#include "usd_writer_mesh.h"
#include "usd_hierarchy_iterator.h"

#include <pxr/usd/usdGeom/mesh.h>
#include <pxr/usd/usdGeom/primvarsAPI.h>
#include <pxr/usd/usdShade/material.h>
#include <pxr/usd/usdShade/materialBindingAPI.h>

#include "BLI_assert.h"
#include "BLI_math_vector.h"

#include "BKE_attribute.h"
#include "BKE_customdata.h"
#include "BKE_lib_id.h"
#include "BKE_library.h"
#include "BKE_material.h"
#include "BKE_mesh.h"
#include "BKE_mesh_runtime.h"
#include "BKE_modifier.h"
#include "BKE_object.h"

#include "DEG_depsgraph.h"

#include "DNA_layer_types.h"
#include "DNA_mesh_types.h"
#include "DNA_meshdata_types.h"
#include "DNA_modifier_types.h"
#include "DNA_object_fluidsim_types.h"
#include "DNA_object_types.h"
#include "DNA_particle_types.h"

#include <iostream>

namespace blender::io::usd {

/* TfToken objects are not cheap to construct, so we do it once. */
namespace usdtokens {
static const pxr::TfToken blenderName("userProperties:blenderName", pxr::TfToken::Immortal);
static const pxr::TfToken blenderNameNS("userProperties:blenderName:", pxr::TfToken::Immortal);
static const pxr::TfToken blenderObject("object", pxr::TfToken::Immortal);
static const pxr::TfToken blenderObjectNS("object:", pxr::TfToken::Immortal);
static const pxr::TfToken blenderData("data", pxr::TfToken::Immortal);
static const pxr::TfToken blenderDataNS("data:", pxr::TfToken::Immortal);
}  // namespace usdtokens

/* check if the mesh is a subsurf, ignoring disabled modifiers and
 * displace if it's after subsurf. */
static ModifierData *get_subsurf_modifier(Scene *scene, Object *ob)
{
  ModifierData *md = static_cast<ModifierData *>(ob->modifiers.last);

  for (; md; md = md->prev) {
    if (BKE_modifier_is_enabled(scene, md, eModifierMode_Render)) {
      continue;
    }

    if (md->type == eModifierType_Subsurf) {
      SubsurfModifierData *smd = reinterpret_cast<SubsurfModifierData *>(md);

      if (smd->subdivType == ME_CC_SUBSURF) {
        return md;
      }
    }

    /* mesh is not a subsurf. break */
    if ((md->type != eModifierType_Displace) && (md->type != eModifierType_ParticleSystem)) {
      return NULL;
    }
  }

  return NULL;
}

USDGenericMeshWriter::USDGenericMeshWriter(const USDExporterContext &ctx) : USDAbstractWriter(ctx)
{
}

bool USDGenericMeshWriter::is_supported(const HierarchyContext *context) const
{
  // TODO(makowalski) -- Check if we should be calling is_object_visible() below.
  // if (usd_export_context_.export_params.visible_objects_only) {
  // return context->is_object_visible(usd_export_context_.export_params.evaluation_mode);
  // }

  if (!usd_export_context_.export_params.visible_objects_only) {
    // We can skip the visibility test.
    return true;
  }

  Object *object = context->object;
  bool is_dupli = context->duplicator != nullptr;
  int base_flag;

  if (is_dupli) {
    /* Construct the object's base flags from its dupliparent, just like is done in
     * deg_objects_dupli_iterator_next(). Without this, the visiblity check below will fail. Doing
     * this here, instead of a more suitable location in AbstractHierarchyIterator, prevents
     * copying the Object for every dupli. */
    base_flag = object->base_flag;
    object->base_flag = context->duplicator->base_flag | BASE_FROM_DUPLI;
  }

  int visibility = BKE_object_visibility(object,
                                         usd_export_context_.export_params.evaluation_mode);

  if (is_dupli) {
    object->base_flag = base_flag;
  }

  return (visibility & OB_VISIBLE_SELF) != 0;
}

void USDGenericMeshWriter::do_write(HierarchyContext &context)
{
  Object *object_eval = context.object;

  m_subsurf_mod = get_subsurf_modifier(DEG_get_evaluated_scene(usd_export_context_.depsgraph),
                                       context.object);

  if (m_subsurf_mod && !usd_export_context_.export_params.apply_subdiv) {
    m_subsurf_mod->mode |= eModifierMode_DisableTemporary;
  }

  bool needsfree = false;
  Mesh *mesh = get_export_mesh(object_eval, needsfree);

  if (mesh == nullptr) {
    return;
  }

  try {
    write_mesh(context, mesh);

    if (needsfree) {
      free_export_mesh(mesh);
    }
  }
  catch (...) {
    if (needsfree) {
      free_export_mesh(mesh);
    }
    throw;
  }

  auto prim = usd_export_context_.stage->GetPrimAtPath(usd_export_context_.usd_path);
  if (prim.IsValid() && object_eval)
    prim.SetActive((object_eval->duplicator_visibility_flag & OB_DUPLI_FLAG_RENDER) != 0);

  if (usd_export_context_.export_params.export_custom_properties && mesh)
    write_id_properties(prim, mesh->id, get_export_time_code());

  if (m_subsurf_mod && !usd_export_context_.export_params.apply_subdiv) {
    m_subsurf_mod->mode &= ~eModifierMode_DisableTemporary;
  }
}

void USDGenericMeshWriter::free_export_mesh(Mesh *mesh)
{
  BKE_id_free(nullptr, mesh);
}

struct USDMeshData {
  pxr::VtArray<pxr::GfVec3f> points;
  pxr::VtIntArray face_vertex_counts;
  pxr::VtIntArray face_indices;
  std::map<short, pxr::VtIntArray> face_groups;

  /* The length of this array specifies the number of creases on the surface. Each element gives
   * the number of (must be adjacent) vertices in each crease, whose indices are linearly laid out
   * in the 'creaseIndices' attribute. Since each crease must be at least one edge long, each
   * element of this array should be greater than one. */
  pxr::VtIntArray crease_lengths;
  /* The indices of all vertices forming creased edges. The size of this array must be equal to the
   * sum of all elements of the 'creaseLengths' attribute. */
  pxr::VtIntArray crease_vertex_indices;
  /* The per-crease or per-edge sharpness for all creases (Usd.Mesh.SHARPNESS_INFINITE for a
   * perfectly sharp crease). Since 'creaseLengths' encodes the number of vertices in each crease,
   * the number of elements in this array will be either 'len(creaseLengths)' or the sum over all X
   * of '(creaseLengths[X] - 1)'. Note that while the RI spec allows each crease to have either a
   * single sharpness or a value per-edge, USD will encode either a single sharpness per crease on
   * a mesh, or sharpness's for all edges making up the creases on a mesh. */
  pxr::VtFloatArray crease_sharpnesses;

  /* The lengths of this array specifies the number of sharp corners (or vertex crease) on the
   * surface. Each value is the index of a vertex in the mesh's vertex list. */
  pxr::VtIntArray corner_indices;
  /* The per-vertex sharpnesses. The lengths of this array must match that of `corner_indices`. */
  pxr::VtFloatArray corner_sharpnesses;
};

void USDGenericMeshWriter::write_custom_data(const Mesh *mesh, pxr::UsdGeomMesh usd_mesh)
{
  const CustomData *ldata = &mesh->ldata;
  for (int layer_idx = 0; layer_idx < ldata->totlayer; layer_idx++) {
    const CustomDataLayer *layer = &ldata->layers[layer_idx];
    if (layer->type == CD_MLOOPUV && usd_export_context_.export_params.export_uvmaps) {
      write_uv_maps(mesh, usd_mesh, layer);
    }
    else if (layer->type == CD_MLOOPCOL &&
             usd_export_context_.export_params.export_vertex_colors) {
      write_vertex_colors(mesh, usd_mesh, layer);
    }
  }
}

void USDGenericMeshWriter::write_uv_maps(const Mesh *mesh,
                                         pxr::UsdGeomMesh usd_mesh,
                                         const CustomDataLayer *layer)
{
  pxr::UsdTimeCode timecode = get_export_time_code();

  /* UV coordinates are stored in a Primvar on the Mesh, and can be referenced from materials.
   * The primvar name is the same as the UV Map name. This is to allow the standard name "st"
   * for texture coordinates by naming the UV Map as such, without having to guess which UV Map
   * is the "standard" one. */
  pxr::TfToken primvar_name(pxr::TfMakeValidIdentifier(layer->name));

  if (usd_export_context_.export_params.author_blender_name) {
    // Store original layer name in blender
    usd_mesh.GetPrim()
        .CreateAttribute(pxr::TfToken(usdtokens::blenderNameNS.GetString() +
                                      usdtokens::blenderDataNS.GetString() +
                                      primvar_name.GetString()),
                         pxr::SdfValueTypeNames->String,
                         true)
        .Set(std::string(layer->name), pxr::UsdTimeCode::Default());
  }

  if (usd_export_context_.export_params.convert_uv_to_st)
    primvar_name = pxr::TfToken("st");

  pxr::UsdGeomPrimvar uv_coords_primvar = usd_mesh.CreatePrimvar(
      primvar_name, pxr::SdfValueTypeNames->TexCoord2fArray, pxr::UsdGeomTokens->faceVarying);

  MLoopUV *mloopuv = static_cast<MLoopUV *>(layer->data);
  pxr::VtArray<pxr::GfVec2f> uv_coords;
  for (int loop_idx = 0; loop_idx < mesh->totloop; loop_idx++) {
    uv_coords.push_back(pxr::GfVec2f(mloopuv[loop_idx].uv));
  }

  // NOTE (Marcelo Sercheli): Code to set values at default time was removed since
  // `timecode` will be default time in case of non-animation exports. For animated
  // exports, USD will inter/extrapolate values linearly.
  const pxr::UsdAttribute &uv_coords_attr = uv_coords_primvar.GetAttr();
  usd_value_writer_.SetAttribute(uv_coords_attr, pxr::VtValue(uv_coords), timecode);
}

void USDGenericMeshWriter::write_vertex_colors(const Mesh *mesh,
                                               pxr::UsdGeomMesh usd_mesh,
                                               const CustomDataLayer *layer)
{
  pxr::UsdTimeCode timecode = get_export_time_code();
  pxr::TfToken primvar_name(pxr::TfMakeValidIdentifier(layer->name));

  const float cscale = 1.0f / 255.0f;

  if (usd_export_context_.export_params.author_blender_name) {
    // Store original layer name in blender
    usd_mesh.GetPrim()
        .CreateAttribute(pxr::TfToken(usdtokens::blenderNameNS.GetString() +
                                      usdtokens::blenderDataNS.GetString() +
                                      primvar_name.GetString()),
                         pxr::SdfValueTypeNames->String,
                         true)
        .Set(std::string(layer->name), pxr::UsdTimeCode::Default());
  }

  pxr::UsdGeomPrimvarsAPI pvApi = pxr::UsdGeomPrimvarsAPI(usd_mesh);

  // TODO: Allow option of vertex varying primvar
  pxr::UsdGeomPrimvar vertex_colors_pv = pvApi.CreatePrimvar(
      primvar_name, pxr::SdfValueTypeNames->Color3fArray, pxr::UsdGeomTokens->faceVarying);

  MLoopCol *vertCol = static_cast<MLoopCol *>(layer->data);
  pxr::VtArray<pxr::GfVec3f> vertex_colors;

  for (int loop_idx = 0; loop_idx < mesh->totloop; ++loop_idx) {
    pxr::GfVec3f col = pxr::GfVec3f(vertCol[loop_idx].r * cscale,
                                    vertCol[loop_idx].g * cscale,
                                    vertCol[loop_idx].b * cscale);
    vertex_colors.push_back(col);
  }

  vertex_colors_pv.Set(vertex_colors, timecode);

  const pxr::UsdAttribute &vertex_colors_attr = vertex_colors_pv.GetAttr();
  usd_value_writer_.SetAttribute(vertex_colors_attr, pxr::VtValue(vertex_colors), timecode);
}

void USDGenericMeshWriter::write_vertex_groups(const Object *ob,
                                               const Mesh *mesh,
                                               pxr::UsdGeomMesh usd_mesh,
                                               bool as_point_groups)
{
  if (!ob)
    return;

  pxr::UsdTimeCode timecode = get_export_time_code();

  int i, j;
  bDeformGroup *def;
  std::vector<pxr::UsdGeomPrimvar> pv_groups;
  std::vector<pxr::VtArray<float>> pv_data;

  // Create vertex groups primvars
  for (def = (bDeformGroup *)ob->defbase.first, i = 0, j = 0; def; def = def->next, i++) {
    if (!def)
      continue;
    pxr::TfToken primvar_name(pxr::TfMakeValidIdentifier(def->name));
    pxr::TfToken primvar_interpolation = (as_point_groups) ? pxr::UsdGeomTokens->vertex :
                                                             pxr::UsdGeomTokens->faceVarying;
    pv_groups.push_back(usd_mesh.CreatePrimvar(
        primvar_name, pxr::SdfValueTypeNames->FloatArray, primvar_interpolation));

    size_t primvar_size = 0;

    if (as_point_groups) {
      primvar_size = mesh->totvert;
    }
    else {
      MPoly *mpoly = mesh->mpoly;
      for (int poly_idx = 0, totpoly = mesh->totpoly; poly_idx < totpoly; ++poly_idx, ++mpoly) {
        primvar_size += mpoly->totloop;
      }
    }
    pv_data.push_back(pxr::VtArray<float>(primvar_size));
  }

  size_t num_groups = pv_groups.size();

  if (num_groups == 0)
    return;

  // Extract vertex groups
  if (as_point_groups) {
    for (i = 0; i < mesh->totvert; i++) {
      // Init to zero
      for (j = 0; j < num_groups; j++) {
        pv_data[j][i] = 0.0f;
      }

      MDeformVert *vert = &mesh->dvert[i];
      if (vert) {
        for (j = 0; j < vert->totweight; j++) {
          uint idx = vert->dw[j].def_nr;
          float w = vert->dw[j].weight;
          /* This out of bounds check is necessary because MDeformVert.totweight can be
          larger than the number of bDeformGroup structs in Object.defbase. It appears to be
          a Blender bug that can cause this scenario.*/
          if (idx < num_groups) {
            pv_data[idx][i] = w;
          }
        }
      }
    }
  }
  else {
    MPoly *mpoly = mesh->mpoly;
    for (i = 0; i < mesh->totvert; i++) {
      // Init to zero
      for (j = 0; j < num_groups; j++) {
        pv_data[j][i] = 0.0f;
      }
    }
    // const MVert *mvert = mesh->mvert;
    int p_idx = 0;
    for (int poly_idx = 0, totpoly = mesh->totpoly; poly_idx < totpoly; ++poly_idx, ++mpoly) {
      MLoop *mloop = mesh->mloop + mpoly->loopstart;
      for (int loop_idx = 0; loop_idx < mpoly->totloop; ++loop_idx, ++mloop) {
        MDeformVert *vert = &mesh->dvert[mloop->v];

        if (vert) {
          for (j = 0; j < vert->totweight; j++) {
            uint idx = vert->dw[j].def_nr;
            float w = vert->dw[j].weight;
            /* This out of bounds check is necessary because MDeformVert.totweight can be
            larger than the number of bDeformGroup structs in Object.defbase. Appears to be
            a Blender bug that can cause this scenario.*/
            if (idx < num_groups) {
              pv_data[idx][p_idx] = w;
            }
          }
        }
        p_idx++;
      }
    }
  }

  // Store data in usd
  for (i = 0; i < num_groups; i++) {
    pv_groups[i].Set(pv_data[i], timecode);

    const pxr::UsdAttribute &vertex_colors_attr = pv_groups[i].GetAttr();
    usd_value_writer_.SetAttribute(vertex_colors_attr, pxr::VtValue(pv_data[i]), timecode);
  }
}

void USDGenericMeshWriter::write_face_maps(const Object *ob,
                                           const Mesh *mesh,
                                           pxr::UsdGeomMesh usd_mesh)
{
  if (!ob)
    return;

  pxr::UsdTimeCode timecode = get_export_time_code();

  std::vector<pxr::UsdGeomPrimvar> pv_groups;
  std::vector<pxr::VtArray<float>> pv_data;

  int i;
  size_t mpoly_len = mesh->totpoly;

  for (bFaceMap *fmap = (bFaceMap *)ob->fmaps.first; fmap; fmap = fmap->next) {
    if (!fmap)
      continue;
    pxr::TfToken primvar_name(pxr::TfMakeValidIdentifier(fmap->name));
    pxr::TfToken primvar_interpolation = pxr::UsdGeomTokens->uniform;
    pv_groups.push_back(usd_mesh.CreatePrimvar(
        primvar_name, pxr::SdfValueTypeNames->FloatArray, primvar_interpolation));

    pv_data.push_back(pxr::VtArray<float>(mpoly_len));

    // Init data
    for (i = 0; i < mpoly_len; i++) {
      pv_data[pv_data.size() - 1][i] = 0.0f;
    }
  }

  size_t num_groups = pv_groups.size();

  if (num_groups == 0)
    return;

  const int *facemap_data = (int *)CustomData_get_layer(&mesh->pdata, CD_FACEMAP);

  if (facemap_data) {
    for (i = 0; i < mpoly_len; i++) {
      if (facemap_data[i] >= 0) {
        pv_data[facemap_data[i]][i] = 1.0f;
      }
    }
  }

  // Store data in usd
  for (i = 0; i < num_groups; i++) {
    pv_groups[i].Set(pv_data[i], timecode);

    const pxr::UsdAttribute &vertex_colors_attr = pv_groups[i].GetAttr();
    usd_value_writer_.SetAttribute(vertex_colors_attr, pxr::VtValue(pv_data[i]), timecode);
  }
}

void USDGenericMeshWriter::write_mesh(HierarchyContext &context, Mesh *mesh)
{
  pxr::UsdTimeCode timecode = get_export_time_code();
  pxr::UsdStageRefPtr stage = usd_export_context_.stage;

  pxr::UsdGeomMesh usd_mesh =
      (usd_export_context_.export_params.export_as_overs) ?
          pxr::UsdGeomMesh(usd_export_context_.stage->OverridePrim(usd_export_context_.usd_path)) :
          pxr::UsdGeomMesh::Define(usd_export_context_.stage, usd_export_context_.usd_path);

  write_visibility(context, timecode, usd_mesh);

  USDMeshData usd_mesh_data;
  get_geometry_data(mesh, usd_mesh_data);

  if (usd_export_context_.export_params.export_vertices) {
    pxr::UsdAttribute attr_points = usd_mesh.CreatePointsAttr(pxr::VtValue(), true);
    pxr::UsdAttribute attr_face_vertex_counts = usd_mesh.CreateFaceVertexCountsAttr(pxr::VtValue(),
                                                                                    true);

    pxr::UsdAttribute attr_face_vertex_indices = usd_mesh.CreateFaceVertexIndicesAttr(
        pxr::VtValue(), true);

    // NOTE (Marcelo Sercheli): Code to set values at default time was removed since
    // `timecode` will be default time in case of non-animation exports. For animated
    // exports, USD will inter/extrapolate values linearly.
    usd_value_writer_.SetAttribute(attr_points, pxr::VtValue(usd_mesh_data.points), timecode);
    usd_value_writer_.SetAttribute(
        attr_face_vertex_counts, pxr::VtValue(usd_mesh_data.face_vertex_counts), timecode);
    usd_value_writer_.SetAttribute(
        attr_face_vertex_indices, pxr::VtValue(usd_mesh_data.face_indices), timecode);

    if (!usd_mesh_data.crease_lengths.empty()) {
      pxr::UsdAttribute attr_crease_lengths = usd_mesh.CreateCreaseLengthsAttr(pxr::VtValue(),
                                                                               true);
      pxr::UsdAttribute attr_crease_indices = usd_mesh.CreateCreaseIndicesAttr(pxr::VtValue(),
                                                                               true);
      pxr::UsdAttribute attr_crease_sharpness = usd_mesh.CreateCreaseSharpnessesAttr(
          pxr::VtValue(), true);

      // NOTE (Marcelo Sercheli): Code to set values at default time was removed since
      // `timecode` will be default time in case of non-animation exports. For animated
      // exports, USD will inter/extrapolate values linearly.
      usd_value_writer_.SetAttribute(
          attr_crease_lengths, pxr::VtValue(usd_mesh_data.crease_lengths), timecode);
      usd_value_writer_.SetAttribute(
          attr_crease_indices, pxr::VtValue(usd_mesh_data.crease_vertex_indices), timecode);
      usd_value_writer_.SetAttribute(
          attr_crease_sharpness, pxr::VtValue(usd_mesh_data.crease_sharpnesses), timecode);
    }
  }
<<<<<<< HEAD
  write_custom_data(mesh, usd_mesh);

  if (usd_export_context_.export_params.export_vertex_groups) {
    write_vertex_groups(context.object,
                        mesh,
                        usd_mesh,
                        !usd_export_context_.export_params.vertex_data_as_face_varying);
    write_face_maps(context.object, mesh, usd_mesh);
=======

  if (!usd_mesh_data.corner_indices.empty() &&
      usd_mesh_data.corner_indices.size() == usd_mesh_data.corner_sharpnesses.size()) {
    pxr::UsdAttribute attr_corner_indices = usd_mesh.CreateCornerIndicesAttr(pxr::VtValue(), true);
    pxr::UsdAttribute attr_corner_sharpnesses = usd_mesh.CreateCornerSharpnessesAttr(
        pxr::VtValue(), true);

    if (!attr_corner_indices.HasValue()) {
      attr_corner_indices.Set(usd_mesh_data.corner_indices, defaultTime);
      attr_corner_sharpnesses.Set(usd_mesh_data.corner_sharpnesses, defaultTime);
    }

    usd_value_writer_.SetAttribute(
        attr_corner_indices, pxr::VtValue(usd_mesh_data.corner_indices), timecode);
    usd_value_writer_.SetAttribute(
        attr_corner_sharpnesses, pxr::VtValue(usd_mesh_data.crease_sharpnesses), timecode);
  }

  if (usd_export_context_.export_params.export_uvmaps) {
    write_uv_maps(mesh, usd_mesh);
>>>>>>> 923b28aa
  }

  if (usd_export_context_.export_params.export_normals) {
    write_normals(mesh, usd_mesh);
  }
  write_surface_velocity(mesh, usd_mesh);

  /* TODO(Sybren): figure out what happens when the face groups change. */
  if (frame_has_been_written_) {
    return;
  }

  if (usd_export_context_.export_params.export_vertices) {
    usd_mesh.CreateSubdivisionSchemeAttr().Set(
        (m_subsurf_mod == NULL) ? pxr::UsdGeomTokens->none : pxr::UsdGeomTokens->catmullClark);
  }

  if (usd_export_context_.export_params.export_materials) {
    assign_materials(context, usd_mesh, usd_mesh_data.face_groups);
  }
}

static void get_vertices(const Mesh *mesh, USDMeshData &usd_mesh_data)
{
  usd_mesh_data.points.reserve(mesh->totvert);

  const MVert *verts = mesh->mvert;
  for (int i = 0; i < mesh->totvert; ++i) {
    usd_mesh_data.points.push_back(pxr::GfVec3f(verts[i].co));
  }
}

static void get_loops_polys(const Mesh *mesh, USDMeshData &usd_mesh_data)
{
  /* Only construct face groups (a.k.a. geometry subsets) when we need them for material
   * assignments. */
  bool construct_face_groups = mesh->totcol > 1;

  usd_mesh_data.face_vertex_counts.reserve(mesh->totpoly);
  usd_mesh_data.face_indices.reserve(mesh->totloop);

  MLoop *mloop = mesh->mloop;
  MPoly *mpoly = mesh->mpoly;
  for (int i = 0; i < mesh->totpoly; ++i, ++mpoly) {
    MLoop *loop = mloop + mpoly->loopstart;
    usd_mesh_data.face_vertex_counts.push_back(mpoly->totloop);
    for (int j = 0; j < mpoly->totloop; ++j, ++loop) {
      usd_mesh_data.face_indices.push_back(loop->v);
    }

    if (construct_face_groups) {
      usd_mesh_data.face_groups[mpoly->mat_nr].push_back(i);
    }
  }
}

static void get_edge_creases(const Mesh *mesh, USDMeshData &usd_mesh_data)
{
  const float factor = 1.0f / 255.0f;

  MEdge *edge = mesh->medge;
  float sharpness;
  for (int edge_idx = 0, totedge = mesh->totedge; edge_idx < totedge; ++edge_idx, ++edge) {
    if (edge->crease == 0) {
      continue;
    }

    if (edge->crease == 255) {
      sharpness = pxr::UsdGeomMesh::SHARPNESS_INFINITE;
    }
    else {
      sharpness = static_cast<float>(edge->crease) * factor;
    }

    usd_mesh_data.crease_vertex_indices.push_back(edge->v1);
    usd_mesh_data.crease_vertex_indices.push_back(edge->v2);
    usd_mesh_data.crease_lengths.push_back(2);
    usd_mesh_data.crease_sharpnesses.push_back(sharpness);
  }
}

static void get_vert_creases(const Mesh *mesh, USDMeshData &usd_mesh_data)
{
  const float *creases = static_cast<const float *>(CustomData_get_layer(&mesh->vdata, CD_CREASE));

  if (!creases) {
    return;
  }

  for (int i = 0, v = mesh->totvert; i < v; i++) {
    const float sharpness = creases[i];

    if (sharpness != 0.0f) {
      usd_mesh_data.corner_indices.push_back(i);
      usd_mesh_data.corner_sharpnesses.push_back(sharpness);
    }
  }
}

void USDGenericMeshWriter::get_geometry_data(const Mesh *mesh, USDMeshData &usd_mesh_data)
{
  get_vertices(mesh, usd_mesh_data);
  get_loops_polys(mesh, usd_mesh_data);
  get_edge_creases(mesh, usd_mesh_data);
  get_vert_creases(mesh, usd_mesh_data);
}

void USDGenericMeshWriter::assign_materials(const HierarchyContext &context,
                                            pxr::UsdGeomMesh usd_mesh,
                                            const MaterialFaceGroups &usd_face_groups)
{
  if (context.object->totcol == 0) {
    return;
  }

  /* Binding a material to a geometry subset isn't supported by the Hydra GL viewport yet,
   * which is why we always bind the first material to the entire mesh. See
   * https://github.com/PixarAnimationStudios/USD/issues/542 for more info. */
  bool mesh_material_bound = false;
  pxr::UsdShadeMaterialBindingAPI material_binding_api(usd_mesh.GetPrim());
  for (int mat_num = 0; mat_num < context.object->totcol; mat_num++) {
    Material *material = BKE_object_material_get(context.object, mat_num + 1);
    if (material == nullptr) {
      continue;
    }

<<<<<<< HEAD
    pxr::UsdShadeMaterialBindingAPI api = pxr::UsdShadeMaterialBindingAPI(usd_mesh.GetPrim());
    pxr::UsdShadeMaterial usd_material = ensure_usd_material(material, context);
    api.Bind(usd_material);
=======
    pxr::UsdShadeMaterial usd_material = ensure_usd_material(context, material);
    material_binding_api.Bind(usd_material);
>>>>>>> 923b28aa

    /* USD seems to support neither per-material nor per-face-group double-sidedness, so we just
     * use the flag from the first non-empty material slot. */
    usd_mesh.CreateDoubleSidedAttr(
        pxr::VtValue((material->blend_flag & MA_BL_CULL_BACKFACE) == 0));

    mesh_material_bound = true;
    break;
  }

  if (!mesh_material_bound) {
    /* Blender defaults to double-sided, but USD to single-sided. */
    usd_mesh.CreateDoubleSidedAttr(pxr::VtValue(true));
  }

  if (!mesh_material_bound || usd_face_groups.size() < 2) {
    /* Either all material slots were empty or there is only one material in use. As geometry
     * subsets are only written when actually used to assign a material, and the mesh already has
     * the material assigned, there is no need to continue. */
    return;
  }

  /* Define a geometry subset per material. */
  for (const MaterialFaceGroups::value_type &face_group : usd_face_groups) {
    short material_number = face_group.first;
    const pxr::VtIntArray &face_indices = face_group.second;

    Material *material = BKE_object_material_get(context.object, material_number + 1);
    if (material == nullptr) {
      continue;
    }

<<<<<<< HEAD
    pxr::UsdShadeMaterial usd_material = ensure_usd_material(material, context);
=======
    pxr::UsdShadeMaterial usd_material = ensure_usd_material(context, material);
>>>>>>> 923b28aa
    pxr::TfToken material_name = usd_material.GetPath().GetNameToken();

    pxr::UsdShadeMaterialBindingAPI api = pxr::UsdShadeMaterialBindingAPI(usd_mesh.GetPrim());
    pxr::UsdGeomSubset usd_face_subset = api.CreateMaterialBindSubset(material_name, face_indices);
    pxr::UsdShadeMaterialBindingAPI(usd_face_subset.GetPrim()).Bind(usd_material);
  }
}

void USDGenericMeshWriter::write_normals(const Mesh *mesh, pxr::UsdGeomMesh usd_mesh)
{
  pxr::UsdTimeCode timecode = get_export_time_code();
  const float(*lnors)[3] = static_cast<float(*)[3]>(CustomData_get_layer(&mesh->ldata, CD_NORMAL));

  pxr::VtVec3fArray loop_normals;
  loop_normals.reserve(mesh->totloop);

  if (lnors != nullptr) {
    /* Export custom loop normals. */
    for (int loop_idx = 0, totloop = mesh->totloop; loop_idx < totloop; ++loop_idx) {
      loop_normals.push_back(pxr::GfVec3f(lnors[loop_idx]));
    }
  }
  else {
    /* Compute the loop normals based on the 'smooth' flag. */
    const float(*vert_normals)[3] = BKE_mesh_vertex_normals_ensure(mesh);
    const float(*face_normals)[3] = BKE_mesh_poly_normals_ensure(mesh);
    MPoly *mpoly = mesh->mpoly;
    for (int poly_idx = 0, totpoly = mesh->totpoly; poly_idx < totpoly; ++poly_idx, ++mpoly) {
      MLoop *mloop = mesh->mloop + mpoly->loopstart;

      if ((mpoly->flag & ME_SMOOTH) == 0) {
        /* Flat shaded, use common normal for all verts. */
        pxr::GfVec3f pxr_normal(face_normals[poly_idx]);
        for (int loop_idx = 0; loop_idx < mpoly->totloop; ++loop_idx) {
          loop_normals.push_back(pxr_normal);
        }
      }
      else {
        /* Smooth shaded, use individual vert normals. */
        for (int loop_idx = 0; loop_idx < mpoly->totloop; ++loop_idx, ++mloop) {
          loop_normals.push_back(pxr::GfVec3f(vert_normals[mloop->v]));
        }
      }
    }
  }

  pxr::UsdAttribute attr_normals = usd_mesh.CreateNormalsAttr(pxr::VtValue(), true);

  // NOTE (Marcelo Sercheli): Code to set values at default time was removed since
  // `timecode` will be default time in case of non-animation exports. For animated
  // exports, USD will inter/extrapolate values linearly.
  usd_value_writer_.SetAttribute(attr_normals, pxr::VtValue(loop_normals), timecode);
  usd_mesh.SetNormalsInterpolation(pxr::UsdGeomTokens->faceVarying);
}

void USDGenericMeshWriter::write_surface_velocity(const Mesh *mesh, pxr::UsdGeomMesh usd_mesh)
{
  /* Export velocity attribute output by fluid sim, sequence cache modifier
   * and geometry nodes. */
  CustomDataLayer *velocity_layer = BKE_id_attribute_find(
      &mesh->id, "velocity", CD_PROP_FLOAT3, ATTR_DOMAIN_POINT);

  if (velocity_layer == nullptr) {
    return;
  }

  const float(*velocities)[3] = reinterpret_cast<float(*)[3]>(velocity_layer->data);

  /* Export per-vertex velocity vectors. */
  pxr::VtVec3fArray usd_velocities;
  usd_velocities.reserve(mesh->totvert);

  for (int vertex_idx = 0, totvert = mesh->totvert; vertex_idx < totvert; ++vertex_idx) {
    usd_velocities.push_back(pxr::GfVec3f(velocities[vertex_idx]));
  }

  pxr::UsdTimeCode timecode = get_export_time_code();
  usd_mesh.CreateVelocitiesAttr().Set(usd_velocities, timecode);
}

USDMeshWriter::USDMeshWriter(const USDExporterContext &ctx) : USDGenericMeshWriter(ctx)
{
}

Mesh *USDMeshWriter::get_export_mesh(Object *object_eval, bool & /*r_needsfree*/)
{
  Scene *scene = DEG_get_evaluated_scene(usd_export_context_.depsgraph);
  // Assumed safe because the original depsgraph was nonconst in usd_capi...
  Depsgraph *dg = const_cast<Depsgraph *>(usd_export_context_.depsgraph);
  return mesh_get_eval_final(dg, scene, object_eval, &CD_MASK_MESH);
}

}  // namespace blender::io::usd<|MERGE_RESOLUTION|>--- conflicted
+++ resolved
@@ -503,7 +503,7 @@
           attr_crease_sharpness, pxr::VtValue(usd_mesh_data.crease_sharpnesses), timecode);
     }
   }
-<<<<<<< HEAD
+
   write_custom_data(mesh, usd_mesh);
 
   if (usd_export_context_.export_params.export_vertex_groups) {
@@ -512,7 +512,7 @@
                         usd_mesh,
                         !usd_export_context_.export_params.vertex_data_as_face_varying);
     write_face_maps(context.object, mesh, usd_mesh);
-=======
+  }
 
   if (!usd_mesh_data.corner_indices.empty() &&
       usd_mesh_data.corner_indices.size() == usd_mesh_data.corner_sharpnesses.size()) {
@@ -521,19 +521,14 @@
         pxr::VtValue(), true);
 
     if (!attr_corner_indices.HasValue()) {
-      attr_corner_indices.Set(usd_mesh_data.corner_indices, defaultTime);
-      attr_corner_sharpnesses.Set(usd_mesh_data.corner_sharpnesses, defaultTime);
+      attr_corner_indices.Set(usd_mesh_data.corner_indices, timecode);
+      attr_corner_sharpnesses.Set(usd_mesh_data.corner_sharpnesses, timecode);
     }
 
     usd_value_writer_.SetAttribute(
         attr_corner_indices, pxr::VtValue(usd_mesh_data.corner_indices), timecode);
     usd_value_writer_.SetAttribute(
         attr_corner_sharpnesses, pxr::VtValue(usd_mesh_data.crease_sharpnesses), timecode);
-  }
-
-  if (usd_export_context_.export_params.export_uvmaps) {
-    write_uv_maps(mesh, usd_mesh);
->>>>>>> 923b28aa
   }
 
   if (usd_export_context_.export_params.export_normals) {
@@ -660,14 +655,8 @@
       continue;
     }
 
-<<<<<<< HEAD
-    pxr::UsdShadeMaterialBindingAPI api = pxr::UsdShadeMaterialBindingAPI(usd_mesh.GetPrim());
-    pxr::UsdShadeMaterial usd_material = ensure_usd_material(material, context);
-    api.Bind(usd_material);
-=======
     pxr::UsdShadeMaterial usd_material = ensure_usd_material(context, material);
     material_binding_api.Bind(usd_material);
->>>>>>> 923b28aa
 
     /* USD seems to support neither per-material nor per-face-group double-sidedness, so we just
      * use the flag from the first non-empty material slot. */
@@ -700,11 +689,7 @@
       continue;
     }
 
-<<<<<<< HEAD
-    pxr::UsdShadeMaterial usd_material = ensure_usd_material(material, context);
-=======
     pxr::UsdShadeMaterial usd_material = ensure_usd_material(context, material);
->>>>>>> 923b28aa
     pxr::TfToken material_name = usd_material.GetPath().GetNameToken();
 
     pxr::UsdShadeMaterialBindingAPI api = pxr::UsdShadeMaterialBindingAPI(usd_mesh.GetPrim());
