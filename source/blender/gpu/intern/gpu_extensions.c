--- conflicted
+++ resolved
@@ -522,7 +522,6 @@
 	return tex;
 }
 
-<<<<<<< HEAD
 GPUTexture *GPU_texture_create_3D_rgba(int w, int h, int depth, float *fpixels)
 {
 	GPUTexture *tex;
@@ -603,10 +602,7 @@
 	return tex;
 }
 
-GPUTexture *GPU_texture_from_blender(Image *ima, ImageUser *iuser, double time, int mipmap)
-=======
 GPUTexture *GPU_texture_from_blender(Image *ima, ImageUser *iuser, int ncd, double time, int mipmap)
->>>>>>> d5157a22
 {
 	GPUTexture *tex;
 	GLint w, h, border, lastbindcode, bindcode;
