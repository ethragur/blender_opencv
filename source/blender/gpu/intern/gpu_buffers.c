/*
 * ***** BEGIN GPL LICENSE BLOCK *****
 *
 * This program is free software; you can redistribute it and/or
 * modify it under the terms of the GNU General Public License
 * as published by the Free Software Foundation; either version 2
 * of the License, or (at your option) any later version.
 *
 * This program is distributed in the hope that it will be useful,
 * but WITHOUT ANY WARRANTY; without even the implied warranty of
 * MERCHANTABILITY or FITNESS FOR A PARTICULAR PURPOSE.  See the
 * GNU General Public License for more details.
 *
 * You should have received a copy of the GNU General Public License
 * along with this program; if not, write to the Free Software Foundation,
 * Inc., 51 Franklin Street, Fifth Floor, Boston, MA 02110-1301, USA.
 *
 * The Original Code is Copyright (C) 2005 Blender Foundation.
 * All rights reserved.
 *
 * The Original Code is: all of this file.
 *
 * Contributor(s): Brecht Van Lommel.
 *
 * ***** END GPL LICENSE BLOCK *****
 */

/** \file blender/gpu/intern/gpu_buffers.c
 *  \ingroup gpu
 *
 * Mesh drawing using OpenGL VBO (Vertex Buffer Objects)
 */

#include <limits.h>
#include <stddef.h>
#include <string.h>

#include "GPU_glew.h"

#include "MEM_guardedalloc.h"

#include "BLI_bitmap.h"
#include "BLI_math.h"
#include "BLI_utildefines.h"
#include "BLI_ghash.h"
#include "BLI_threads.h"

#include "DNA_meshdata_types.h"

#include "BKE_ccg.h"
#include "BKE_DerivedMesh.h"
#include "BKE_paint.h"
#include "BKE_mesh.h"
#include "BKE_pbvh.h"

#include "GPU_buffers.h"
#include "GPU_draw.h"
#include "GPU_basic_shader.h"
#include "GPU_immediate.h"

#include "bmesh.h"

typedef enum {
	GPU_BUFFER_VERTEX_STATE = (1 << 0),
	GPU_BUFFER_NORMAL_STATE = (1 << 1),
	GPU_BUFFER_TEXCOORD_UNIT_0_STATE = (1 << 2),
	GPU_BUFFER_TEXCOORD_UNIT_2_STATE = (1 << 3),
	GPU_BUFFER_COLOR_STATE = (1 << 4),
	GPU_BUFFER_ELEMENT_STATE = (1 << 5),
} GPUBufferState;

typedef struct {
	GLenum gl_buffer_type;
	int num_components; /* number of data components for one vertex */
} GPUBufferTypeSettings;


static size_t gpu_buffer_size_from_type(DerivedMesh *dm, GPUBufferType type);

const GPUBufferTypeSettings gpu_buffer_type_settings[] = {
    /* vertex */
    {GL_ARRAY_BUFFER, 3},
    /* normal */
    {GL_ARRAY_BUFFER, 4}, /* we copy 3 shorts per normal but we add a fourth for alignment */
    /* mcol */
    {GL_ARRAY_BUFFER, 3},
    /* uv */
    {GL_ARRAY_BUFFER, 2},
    /* uv for texpaint */
    {GL_ARRAY_BUFFER, 4},
    /* edge */
    {GL_ELEMENT_ARRAY_BUFFER, 2},
    /* uv edge */
    {GL_ELEMENT_ARRAY_BUFFER, 4},
    /* triangles, 1 point since we are allocating from tottriangle points, which account for all points */
    {GL_ELEMENT_ARRAY_BUFFER, 1},
    /* facemap */
    {GL_ELEMENT_ARRAY_BUFFER, 3},
};

#define MAX_GPU_ATTRIB_DATA 32

#define BUFFER_OFFSET(n) ((GLubyte *)NULL + (n))

static GPUBufferState GLStates = 0;
static GPUAttrib attribData[MAX_GPU_ATTRIB_DATA] = { { -1, 0, 0 } };

static ThreadMutex buffer_mutex = BLI_MUTEX_INITIALIZER;

/* multires global buffer, can be used for many grids having the same grid size */
typedef struct GridCommonGPUBuffer {
	GPUBuffer *mres_buffer;
	int mres_prev_gridsize;
	GLenum mres_prev_index_type;
	unsigned mres_prev_totquad;
} GridCommonGPUBuffer;

void GPU_buffer_material_finalize(GPUDrawObject *gdo, GPUBufferMaterial *matinfo, int totmat)
{
	int i, curmat, curelement;

	/* count the number of materials used by this DerivedMesh */
	for (i = 0; i < totmat; i++) {
		if (matinfo[i].totelements > 0)
			gdo->totmaterial++;
	}

	/* allocate an array of materials used by this DerivedMesh */
	gdo->materials = MEM_mallocN(sizeof(GPUBufferMaterial) * gdo->totmaterial,
	                             "GPUDrawObject.materials");

	/* initialize the materials array */
	for (i = 0, curmat = 0, curelement = 0; i < totmat; i++) {
		if (matinfo[i].totelements > 0) {
			gdo->materials[curmat] = matinfo[i];
			gdo->materials[curmat].start = curelement;
			gdo->materials[curmat].mat_nr = i;
			gdo->materials[curmat].polys = MEM_mallocN(sizeof(int) * matinfo[i].totpolys, "GPUBufferMaterial.polys");

			curelement += matinfo[i].totelements;
			curmat++;
		}
	}

	MEM_freeN(matinfo);
}


/* stores recently-deleted buffers so that new buffers won't have to
 * be recreated as often
 *
 * only one instance of this pool is created, stored in
 * gpu_buffer_pool
 *
 * note that the number of buffers in the pool is usually limited to
 * MAX_FREE_GPU_BUFFERS, but this limit may be exceeded temporarily
 * when a GPUBuffer is released outside the main thread; due to OpenGL
 * restrictions it cannot be immediately released
 */
typedef struct GPUBufferPool {
	/* number of allocated buffers stored */
	int totbuf;
	/* actual allocated length of the arrays */
	int maxsize;
	GPUBuffer **buffers;
} GPUBufferPool;
#define MAX_FREE_GPU_BUFFERS 8

/* create a new GPUBufferPool */
static GPUBufferPool *gpu_buffer_pool_new(void)
{
	GPUBufferPool *pool;

	pool = MEM_callocN(sizeof(GPUBufferPool), "GPUBuffer_Pool");

	pool->maxsize = MAX_FREE_GPU_BUFFERS;
	pool->buffers = MEM_mallocN(sizeof(*pool->buffers) * pool->maxsize,
	                            "GPUBufferPool.buffers");
	return pool;
}

/* remove a GPUBuffer from the pool (does not free the GPUBuffer) */
static void gpu_buffer_pool_remove_index(GPUBufferPool *pool, int index)
{
	int i;

	if (!pool || index < 0 || index >= pool->totbuf)
		return;

	/* shift entries down, overwriting the buffer at `index' */
	for (i = index; i < pool->totbuf - 1; i++)
		pool->buffers[i] = pool->buffers[i + 1];

	/* clear the last entry */
	if (pool->totbuf > 0)
		pool->buffers[pool->totbuf - 1] = NULL;

	pool->totbuf--;
}

/* delete the last entry in the pool */
static void gpu_buffer_pool_delete_last(GPUBufferPool *pool)
{
	GPUBuffer *last;

	if (pool->totbuf <= 0)
		return;

	/* get the last entry */
	if (!(last = pool->buffers[pool->totbuf - 1]))
		return;

	/* delete the buffer's data */
	glDeleteBuffers(1, &last->id);

	/* delete the buffer and remove from pool */
	MEM_freeN(last);
	pool->totbuf--;
	pool->buffers[pool->totbuf] = NULL;
}

/* free a GPUBufferPool; also frees the data in the pool's
 * GPUBuffers */
static void gpu_buffer_pool_free(GPUBufferPool *pool)
{
	if (!pool)
		return;
	
	while (pool->totbuf)
		gpu_buffer_pool_delete_last(pool);

	MEM_freeN(pool->buffers);
	MEM_freeN(pool);
}

static void gpu_buffer_pool_free_unused(GPUBufferPool *pool)
{
	if (!pool)
		return;

	BLI_mutex_lock(&buffer_mutex);
	
	while (pool->totbuf)
		gpu_buffer_pool_delete_last(pool);

	BLI_mutex_unlock(&buffer_mutex);
}

static GPUBufferPool *gpu_buffer_pool = NULL;
static GPUBufferPool *gpu_get_global_buffer_pool(void)
{
	/* initialize the pool */
	if (!gpu_buffer_pool)
		gpu_buffer_pool = gpu_buffer_pool_new();

	return gpu_buffer_pool;
}

void GPU_global_buffer_pool_free(void)
{
	gpu_buffer_pool_free(gpu_buffer_pool);
	gpu_buffer_pool = NULL;
}

void GPU_global_buffer_pool_free_unused(void)
{
	gpu_buffer_pool_free_unused(gpu_buffer_pool);
}

/* get a GPUBuffer of at least `size' bytes; uses one from the buffer
 * pool if possible, otherwise creates a new one
 *
 * Thread-unsafe version for internal usage only.
 */
static GPUBuffer *gpu_buffer_alloc_intern(size_t size)
{
	GPUBufferPool *pool;
	GPUBuffer *buf;
	int i, bestfit = -1;
	size_t bufsize;

	/* bad case, leads to leak of buf since buf->pointer will allocate
	 * NULL, leading to return without cleanup. In any case better detect early
	 * psy-fi */
	if (size == 0)
		return NULL;

	pool = gpu_get_global_buffer_pool();

	/* not sure if this buffer pool code has been profiled much,
	 * seems to me that the graphics driver and system memory
	 * management might do this stuff anyway. --nicholas
	 */

	/* check the global buffer pool for a recently-deleted buffer
	 * that is at least as big as the request, but not more than
	 * twice as big */
	for (i = 0; i < pool->totbuf; i++) {
		bufsize = pool->buffers[i]->size;
		
		/* check for an exact size match */
		if (bufsize == size) {
			bestfit = i;
			break;
		}
		/* smaller buffers won't fit data and buffers at least
		 * twice as big are a waste of memory */
		else if (bufsize > size && size > (bufsize / 2)) {
			/* is it closer to the required size than the
			 * last appropriate buffer found. try to save
			 * memory */
			if (bestfit == -1 || pool->buffers[bestfit]->size > bufsize) {
				bestfit = i;
			}
		}
	}

	/* if an acceptable buffer was found in the pool, remove it
	 * from the pool and return it */
	if (bestfit != -1) {
		buf = pool->buffers[bestfit];
		gpu_buffer_pool_remove_index(pool, bestfit);
		return buf;
	}

	/* no acceptable buffer found in the pool, create a new one */
	buf = MEM_callocN(sizeof(GPUBuffer), "GPUBuffer");
	buf->size = size;

	glGenBuffers(1, &buf->id);
	glBindBuffer(GL_ARRAY_BUFFER, buf->id);
	glBufferData(GL_ARRAY_BUFFER, size, NULL, GL_STATIC_DRAW);
	glBindBuffer(GL_ARRAY_BUFFER, 0);

	return buf;
}

/* Same as above, but safe for threading. */
GPUBuffer *GPU_buffer_alloc(size_t size)
{
	GPUBuffer *buffer;

	if (size == 0) {
		/* Early out, no lock needed in this case. */
		return NULL;
	}

	BLI_mutex_lock(&buffer_mutex);
	buffer = gpu_buffer_alloc_intern(size);
	BLI_mutex_unlock(&buffer_mutex);

	return buffer;
}

/* release a GPUBuffer; does not free the actual buffer or its data,
 * but rather moves it to the pool of recently-freed buffers for
 * possible re-use
 *
 * Thread-unsafe version for internal usage only.
 */
static void gpu_buffer_free_intern(GPUBuffer *buffer)
{
	GPUBufferPool *pool;
	int i;

	if (!buffer)
		return;

	pool = gpu_get_global_buffer_pool();

	/* free the last used buffer in the queue if no more space, but only
	 * if we are in the main thread. for e.g. rendering or baking it can
	 * happen that we are in other thread and can't call OpenGL, in that
	 * case cleanup will be done GPU_buffer_pool_free_unused */
	if (BLI_thread_is_main()) {
		/* in main thread, safe to decrease size of pool back
		 * down to MAX_FREE_GPU_BUFFERS */
		while (pool->totbuf >= MAX_FREE_GPU_BUFFERS)
			gpu_buffer_pool_delete_last(pool);
	}
	else {
		/* outside of main thread, can't safely delete the
		 * buffer, so increase pool size */
		if (pool->maxsize == pool->totbuf) {
			pool->maxsize += MAX_FREE_GPU_BUFFERS;
			pool->buffers = MEM_reallocN(pool->buffers,
			                             sizeof(GPUBuffer *) * pool->maxsize);
		}
	}

	/* shift pool entries up by one */
	for (i = pool->totbuf; i > 0; i--)
		pool->buffers[i] = pool->buffers[i - 1];

	/* insert the buffer into the beginning of the pool */
	pool->buffers[0] = buffer;
	pool->totbuf++;
}

/* Same as above, but safe for threading. */
void GPU_buffer_free(GPUBuffer *buffer)
{
	if (!buffer) {
		/* Early output, no need to lock in this case, */
		return;
	}

	BLI_mutex_lock(&buffer_mutex);
	gpu_buffer_free_intern(buffer);
	BLI_mutex_unlock(&buffer_mutex);
}

void GPU_drawobject_free(DerivedMesh *dm)
{
	GPUDrawObject *gdo;
	int i;

	if (!dm || !(gdo = dm->drawObject))
		return;

	for (i = 0; i < gdo->totmaterial; i++) {
		if (gdo->materials[i].polys)
			MEM_freeN(gdo->materials[i].polys);
	}

	MEM_freeN(gdo->materials);
	if (gdo->vert_points)
		MEM_freeN(gdo->vert_points);
#ifdef USE_GPU_POINT_LINK
	MEM_freeN(gdo->vert_points_mem);
#endif
	if (gdo->facemap_start)
		MEM_freeN(gdo->facemap_start);
	if (gdo->facemap_count)
		MEM_freeN(gdo->facemap_count);
	GPU_buffer_free(gdo->points);
	GPU_buffer_free(gdo->normals);
	GPU_buffer_free(gdo->uv);
	GPU_buffer_free(gdo->uv_tex);
	GPU_buffer_free(gdo->colors);
	GPU_buffer_free(gdo->edges);
	GPU_buffer_free(gdo->uvedges);
	GPU_buffer_free(gdo->triangles);
	GPU_buffer_free(gdo->facemapindices);

	MEM_freeN(gdo);
	dm->drawObject = NULL;
}

static GPUBuffer *gpu_try_realloc(GPUBufferPool *pool, GPUBuffer *buffer, size_t size)
{
	/* try freeing an entry from the pool
	 * and reallocating the buffer */
	gpu_buffer_free_intern(buffer);

	buffer = NULL;

	while (pool->totbuf && !buffer) {
		gpu_buffer_pool_delete_last(pool);
		buffer = gpu_buffer_alloc_intern(size);
	}

	return buffer;
}

static GPUBuffer *gpu_buffer_setup(DerivedMesh *dm, GPUDrawObject *object,
                                   int type, void *user, GPUBuffer *buffer)
{
	GPUBufferPool *pool;
	float *varray;
	int *mat_orig_to_new;
	int i;
	const GPUBufferTypeSettings *ts = &gpu_buffer_type_settings[type];
	GLenum target = ts->gl_buffer_type;
	size_t size = gpu_buffer_size_from_type(dm, type);
	GLboolean uploaded;

	pool = gpu_get_global_buffer_pool();

	BLI_mutex_lock(&buffer_mutex);

	/* alloc a GPUBuffer; fall back to legacy mode on failure */
	if (!buffer) {
		if (!(buffer = gpu_buffer_alloc_intern(size))) {
			BLI_mutex_unlock(&buffer_mutex);
			return NULL;
		}
	}

	mat_orig_to_new = MEM_mallocN(sizeof(*mat_orig_to_new) * dm->totmat,
	                              "GPU_buffer_setup.mat_orig_to_new");
	for (i = 0; i < object->totmaterial; i++) {
		/* map from original material index to new
		 * GPUBufferMaterial index */
		mat_orig_to_new[object->materials[i].mat_nr] = i;
	}

	/* bind the buffer and discard previous data,
	 * avoids stalling gpu */
	glBindBuffer(target, buffer->id);
	glBufferData(target, buffer->size, NULL, GL_STATIC_DRAW);

	/* attempt to map the buffer */
	if (!(varray = glMapBuffer(target, GL_WRITE_ONLY))) {
		buffer = gpu_try_realloc(pool, buffer, size);

		/* allocation still failed; unfortunately we need to exit */
		if (!(buffer && (varray = glMapBuffer(target, GL_WRITE_ONLY)))) {
			if (buffer)
				gpu_buffer_free_intern(buffer);
			BLI_mutex_unlock(&buffer_mutex);
			return NULL;
		}
	}

	uploaded = GL_FALSE;

	/* attempt to upload the data to the VBO */
	while (uploaded == GL_FALSE) {
		dm->copy_gpu_data(dm, type, varray, mat_orig_to_new, user);
		/* glUnmapBuffer returns GL_FALSE if
		 * the data store is corrupted; retry
		 * in that case */
		uploaded = glUnmapBuffer(target);
	}
	glBindBuffer(target, 0);

	MEM_freeN(mat_orig_to_new);

	BLI_mutex_unlock(&buffer_mutex);

	return buffer;
}

/* get the GPUDrawObject buffer associated with a type */
static GPUBuffer **gpu_drawobject_buffer_from_type(GPUDrawObject *gdo, GPUBufferType type)
{
	switch (type) {
		case GPU_BUFFER_VERTEX:
			return &gdo->points;
		case GPU_BUFFER_NORMAL:
			return &gdo->normals;
		case GPU_BUFFER_COLOR:
			return &gdo->colors;
		case GPU_BUFFER_UV:
			return &gdo->uv;
		case GPU_BUFFER_UV_TEXPAINT:
			return &gdo->uv_tex;
		case GPU_BUFFER_EDGE:
			return &gdo->edges;
		case GPU_BUFFER_UVEDGE:
			return &gdo->uvedges;
		case GPU_BUFFER_TRIANGLES:
			return &gdo->triangles;
		case GPU_BUFFER_FACEMAP:
			return &gdo->facemapindices;
		default:
			return NULL;
	}
}

/* get the amount of space to allocate for a buffer of a particular type */
static size_t gpu_buffer_size_from_type(DerivedMesh *dm, GPUBufferType type)
{
	const int components = gpu_buffer_type_settings[type].num_components;
	switch (type) {
		case GPU_BUFFER_VERTEX:
			return sizeof(float) * components * (dm->drawObject->tot_loop_verts + dm->drawObject->tot_loose_point);
		case GPU_BUFFER_NORMAL:
			return sizeof(short) * components * dm->drawObject->tot_loop_verts;
		case GPU_BUFFER_COLOR:
			return sizeof(char) * components * dm->drawObject->tot_loop_verts;
		case GPU_BUFFER_UV:
			return sizeof(float) * components * dm->drawObject->tot_loop_verts;
		case GPU_BUFFER_UV_TEXPAINT:
			return sizeof(float) * components * dm->drawObject->tot_loop_verts;
		case GPU_BUFFER_EDGE:
			return sizeof(int) * components * dm->drawObject->totedge;
		case GPU_BUFFER_UVEDGE:
			return sizeof(int) * components * dm->drawObject->tot_loop_verts;
		case GPU_BUFFER_TRIANGLES:
			return sizeof(int) * components * dm->drawObject->tot_triangle_point;
		case GPU_BUFFER_FACEMAP:
			return sizeof(int) * components * dm->drawObject->tot_triangle_point;
		default:
			return -1;
	}
}

/* call gpu_buffer_setup with settings for a particular type of buffer */
static GPUBuffer *gpu_buffer_setup_type(DerivedMesh *dm, GPUBufferType type, GPUBuffer *buf)
{
	void *user_data = NULL;

	/* special handling for MCol and UV buffers */
	if (type == GPU_BUFFER_COLOR) {
		if (!(user_data = DM_get_loop_data_layer(dm, dm->drawObject->colType)))
			return NULL;
	}
	else if (ELEM(type, GPU_BUFFER_UV, GPU_BUFFER_UV_TEXPAINT)) {
		if (!DM_get_loop_data_layer(dm, CD_MLOOPUV))
			return NULL;
	}

	buf = gpu_buffer_setup(dm, dm->drawObject, type, user_data, buf);

	return buf;
}

/* get the buffer of `type', initializing the GPUDrawObject and
 * buffer if needed */
static GPUBuffer *gpu_buffer_setup_common(DerivedMesh *dm, GPUBufferType type, bool update)
{
	GPUBuffer **buf;

	if (!dm->drawObject)
		dm->drawObject = dm->gpuObjectNew(dm);

	buf = gpu_drawobject_buffer_from_type(dm->drawObject, type);
	if (!(*buf))
		*buf = gpu_buffer_setup_type(dm, type, NULL);
	else if (update)
		*buf = gpu_buffer_setup_type(dm, type, *buf);

	return *buf;
}

void GPU_vertex_setup(DerivedMesh *dm)
{
	if (!gpu_buffer_setup_common(dm, GPU_BUFFER_VERTEX, false))
		return;

	glEnableClientState(GL_VERTEX_ARRAY);
	glBindBuffer(GL_ARRAY_BUFFER, dm->drawObject->points->id);
	glVertexPointer(3, GL_FLOAT, 0, 0);
	
	GLStates |= GPU_BUFFER_VERTEX_STATE;
}

void GPU_normal_setup(DerivedMesh *dm)
{
	if (!gpu_buffer_setup_common(dm, GPU_BUFFER_NORMAL, false))
		return;

	glEnableClientState(GL_NORMAL_ARRAY);
	glBindBuffer(GL_ARRAY_BUFFER, dm->drawObject->normals->id);
	glNormalPointer(GL_SHORT, 4 * sizeof(short), 0);

	GLStates |= GPU_BUFFER_NORMAL_STATE;
}

void GPU_uv_setup(DerivedMesh *dm)
{
	if (!gpu_buffer_setup_common(dm, GPU_BUFFER_UV, false))
		return;

	glEnableClientState(GL_TEXTURE_COORD_ARRAY);
	glBindBuffer(GL_ARRAY_BUFFER, dm->drawObject->uv->id);
	glTexCoordPointer(2, GL_FLOAT, 0, 0);

	GLStates |= GPU_BUFFER_TEXCOORD_UNIT_0_STATE;
}

void GPU_texpaint_uv_setup(DerivedMesh *dm)
{
	if (!gpu_buffer_setup_common(dm, GPU_BUFFER_UV_TEXPAINT, false))
		return;

	glEnableClientState(GL_TEXTURE_COORD_ARRAY);
	glBindBuffer(GL_ARRAY_BUFFER, dm->drawObject->uv_tex->id);
	glTexCoordPointer(2, GL_FLOAT, 4 * sizeof(float), 0);
	glClientActiveTexture(GL_TEXTURE2);
	glEnableClientState(GL_TEXTURE_COORD_ARRAY);
	glTexCoordPointer(2, GL_FLOAT, 4 * sizeof(float), BUFFER_OFFSET(2 * sizeof(float)));
	glClientActiveTexture(GL_TEXTURE0);

	GLStates |= GPU_BUFFER_TEXCOORD_UNIT_0_STATE | GPU_BUFFER_TEXCOORD_UNIT_2_STATE;
}


void GPU_color_setup(DerivedMesh *dm, int colType)
{
	bool update = false;

	if (!dm->drawObject) {
		/* XXX Not really nice, but we need a valid gpu draw object to set the colType...
		 *     Else we would have to add a new param to gpu_buffer_setup_common. */
		dm->drawObject = dm->gpuObjectNew(dm);
		dm->dirty &= ~DM_DIRTY_MCOL_UPDATE_DRAW;
		dm->drawObject->colType = colType;
	}
	/* In paint mode, dm may stay the same during stroke, however we still want to update colors!
	 * Also check in case we changed color type (i.e. which MCol cdlayer we use). */
	else if ((dm->dirty & DM_DIRTY_MCOL_UPDATE_DRAW) || (colType != dm->drawObject->colType)) {
		update = true;
		dm->dirty &= ~DM_DIRTY_MCOL_UPDATE_DRAW;
		dm->drawObject->colType = colType;
	}

	if (!gpu_buffer_setup_common(dm, GPU_BUFFER_COLOR, update))
		return;

	glEnableClientState(GL_COLOR_ARRAY);
	glBindBuffer(GL_ARRAY_BUFFER, dm->drawObject->colors->id);
	glColorPointer(3, GL_UNSIGNED_BYTE, 0, 0);

	GLStates |= GPU_BUFFER_COLOR_STATE;
}

void GPU_buffer_bind_as_color(GPUBuffer *buffer)
{
	glEnableClientState(GL_COLOR_ARRAY);
	glBindBuffer(GL_ARRAY_BUFFER, buffer->id);
	glColorPointer(4, GL_UNSIGNED_BYTE, 0, 0);

	GLStates |= GPU_BUFFER_COLOR_STATE;
}


void GPU_edge_setup(DerivedMesh *dm)
{
	if (!gpu_buffer_setup_common(dm, GPU_BUFFER_EDGE, false))
		return;

	if (!gpu_buffer_setup_common(dm, GPU_BUFFER_VERTEX, false))
		return;

	glEnableClientState(GL_VERTEX_ARRAY);
	glBindBuffer(GL_ARRAY_BUFFER, dm->drawObject->points->id);
	glVertexPointer(3, GL_FLOAT, 0, 0);
	
	glBindBuffer(GL_ELEMENT_ARRAY_BUFFER, dm->drawObject->edges->id);

	GLStates |= (GPU_BUFFER_VERTEX_STATE | GPU_BUFFER_ELEMENT_STATE);
}

void GPU_uvedge_setup(DerivedMesh *dm)
{
	if (!gpu_buffer_setup_common(dm, GPU_BUFFER_UVEDGE, false))
		return;

	glEnableClientState(GL_VERTEX_ARRAY);
	glBindBuffer(GL_ARRAY_BUFFER, dm->drawObject->uvedges->id);
	glVertexPointer(2, GL_FLOAT, 0, 0);
	
	GLStates |= GPU_BUFFER_VERTEX_STATE;
}

void GPU_triangle_setup(struct DerivedMesh *dm)
{
	if (!gpu_buffer_setup_common(dm, GPU_BUFFER_TRIANGLES, false))
		return;

	glBindBuffer(GL_ELEMENT_ARRAY_BUFFER, dm->drawObject->triangles->id);
	GLStates |= GPU_BUFFER_ELEMENT_STATE;
}

<<<<<<< HEAD
void GPU_facemap_setup(DerivedMesh *dm)
{
	if (!gpu_buffer_setup_common(dm, GPU_BUFFER_FACEMAP, false))
		return;
	
	if (!gpu_buffer_setup_common(dm, GPU_BUFFER_VERTEX, false))
		return;

	glEnableClientState(GL_VERTEX_ARRAY);
	glBindBuffer(GL_ARRAY_BUFFER_ARB, dm->drawObject->points->id);
	glVertexPointer(3, GL_FLOAT, 0, 0);
	
	GLStates |= GPU_BUFFER_VERTEX_STATE;
	glBindBufferARB(GL_ELEMENT_ARRAY_BUFFER_ARB, dm->drawObject->facemapindices->id);
	
	GLStates |= GPU_BUFFER_ELEMENT_STATE;
}

static int GPU_typesize(int type)
=======
static int gpu_typesize(int type)
>>>>>>> af2fc7b6
{
	switch (type) {
		case GL_FLOAT:
			return sizeof(float);
		case GL_INT:
			return sizeof(int);
		case GL_UNSIGNED_INT:
			return sizeof(unsigned int);
		case GL_BYTE:
			return sizeof(char);
		case GL_UNSIGNED_BYTE:
			return sizeof(unsigned char);
		default:
			return 0;
	}
}

int GPU_attrib_element_size(GPUAttrib data[], int numdata)
{
	int i, elementsize = 0;

	for (i = 0; i < numdata; i++) {
		int typesize = gpu_typesize(data[i].type);
		if (typesize != 0)
			elementsize += typesize * data[i].size;
	}
	return elementsize;
}

void GPU_interleaved_attrib_setup(GPUBuffer *buffer, GPUAttrib data[], int numdata, int element_size)
{
	int i;
	int elementsize;
	size_t offset = 0;

	for (i = 0; i < MAX_GPU_ATTRIB_DATA; i++) {
		if (attribData[i].index != -1) {
			glDisableVertexAttribArray(attribData[i].index);
		}
		else
			break;
	}
	if (element_size == 0)
		elementsize = GPU_attrib_element_size(data, numdata);
	else
		elementsize = element_size;

	glBindBuffer(GL_ARRAY_BUFFER, buffer->id);
	
	for (i = 0; i < numdata; i++) {
		glEnableVertexAttribArray(data[i].index);
		int info = 0;
		if (data[i].type == GL_UNSIGNED_BYTE) {
			info |= GPU_ATTR_INFO_SRGB;
		}
		glUniform1i(data[i].info_index, info);

		glVertexAttribPointer(data[i].index, data[i].size, data[i].type,
		                         GL_TRUE, elementsize, BUFFER_OFFSET(offset));
		offset += data[i].size * gpu_typesize(data[i].type);
		
		attribData[i].index = data[i].index;
		attribData[i].size = data[i].size;
		attribData[i].type = data[i].type;
	}
	
	attribData[numdata].index = -1;	
}

void GPU_interleaved_attrib_unbind(void)
{
	int i;
	for (i = 0; i < MAX_GPU_ATTRIB_DATA; i++) {
		if (attribData[i].index != -1) {
			glDisableVertexAttribArray(attribData[i].index);
		}
		else
			break;
	}
	attribData[0].index = -1;
}

void GPU_buffers_unbind(void)
{
	int i;

	if (GLStates & GPU_BUFFER_VERTEX_STATE)
		glDisableClientState(GL_VERTEX_ARRAY);
	if (GLStates & GPU_BUFFER_NORMAL_STATE)
		glDisableClientState(GL_NORMAL_ARRAY);
	if (GLStates & GPU_BUFFER_TEXCOORD_UNIT_0_STATE)
		glDisableClientState(GL_TEXTURE_COORD_ARRAY);
	if (GLStates & GPU_BUFFER_TEXCOORD_UNIT_2_STATE) {
		glClientActiveTexture(GL_TEXTURE2);
		glDisableClientState(GL_TEXTURE_COORD_ARRAY);
		glClientActiveTexture(GL_TEXTURE0);
	}
	if (GLStates & GPU_BUFFER_COLOR_STATE)
		glDisableClientState(GL_COLOR_ARRAY);
	if (GLStates & GPU_BUFFER_ELEMENT_STATE)
		glBindBuffer(GL_ELEMENT_ARRAY_BUFFER, 0);

	GLStates &= ~(GPU_BUFFER_VERTEX_STATE | GPU_BUFFER_NORMAL_STATE |
	              GPU_BUFFER_TEXCOORD_UNIT_0_STATE | GPU_BUFFER_TEXCOORD_UNIT_2_STATE |
	              GPU_BUFFER_COLOR_STATE | GPU_BUFFER_ELEMENT_STATE);

	for (i = 0; i < MAX_GPU_ATTRIB_DATA; i++) {
		if (attribData[i].index != -1) {
			glDisableVertexAttribArray(attribData[i].index);
		}
		else
			break;
	}
	attribData[0].index = -1;

	glBindBuffer(GL_ARRAY_BUFFER, 0);
}

void GPU_color_switch(int mode)
{
	if (mode) {
		if (!(GLStates & GPU_BUFFER_COLOR_STATE))
			glEnableClientState(GL_COLOR_ARRAY);
		GLStates |= GPU_BUFFER_COLOR_STATE;
	}
	else {
		if (GLStates & GPU_BUFFER_COLOR_STATE)
			glDisableClientState(GL_COLOR_ARRAY);
		GLStates &= ~GPU_BUFFER_COLOR_STATE;
	}
}

static int gpu_binding_type_gl[] =
{
	GL_ARRAY_BUFFER,
	GL_ELEMENT_ARRAY_BUFFER
};

void *GPU_buffer_lock(GPUBuffer *buffer, GPUBindingType binding)
{
	float *varray;
	int bindtypegl;

	if (!buffer)
		return 0;

	bindtypegl = gpu_binding_type_gl[binding];
	glBindBuffer(bindtypegl, buffer->id);
	varray = glMapBuffer(bindtypegl, GL_WRITE_ONLY);
	return varray;
}

void *GPU_buffer_lock_stream(GPUBuffer *buffer, GPUBindingType binding)
{
	float *varray;
	int bindtypegl;

	if (!buffer)
		return 0;

	bindtypegl = gpu_binding_type_gl[binding];
	glBindBuffer(bindtypegl, buffer->id);
	/* discard previous data, avoid stalling gpu */
	glBufferData(bindtypegl, buffer->size, 0, GL_STREAM_DRAW);
	varray = glMapBuffer(bindtypegl, GL_WRITE_ONLY);
	return varray;
}

void GPU_buffer_unlock(GPUBuffer *UNUSED(buffer), GPUBindingType binding)
{
	int bindtypegl = gpu_binding_type_gl[binding];
	/* note: this operation can fail, could return
	 * an error code from this function? */
	glUnmapBuffer(bindtypegl);
	glBindBuffer(bindtypegl, 0);
}

void GPU_buffer_bind(GPUBuffer *buffer, GPUBindingType binding)
{
	int bindtypegl = gpu_binding_type_gl[binding];
	glBindBuffer(bindtypegl, buffer->id);
}

void GPU_buffer_unbind(GPUBuffer *UNUSED(buffer), GPUBindingType binding)
{
	int bindtypegl = gpu_binding_type_gl[binding];
	glBindBuffer(bindtypegl, 0);
}

/* used for drawing edges */
void GPU_buffer_draw_elements(GPUBuffer *UNUSED(elements), unsigned int mode, int start, int count)
{
	glDrawElements(mode, count, GL_UNSIGNED_INT, BUFFER_OFFSET(start * sizeof(unsigned int)));
}


/* XXX: the rest of the code in this file is used for optimized PBVH
 * drawing and doesn't interact at all with the buffer code above */

/* Convenience struct for building the VBO. */
typedef struct {
	float co[3];
	short no[3];

	/* inserting this to align the 'color' field to a four-byte
	 * boundary; drastically increases viewport performance on my
	 * drivers (Gallium/Radeon) --nicholasbishop */
	char pad[2];
	
	unsigned char color[3];
} VertexBufferFormat;

struct GPU_PBVH_Buffers {
	/* opengl buffer handles */
	GPUBuffer *vert_buf, *index_buf, *index_buf_fast;
	GLenum index_type;

	int *baseelemarray;
	void **baseindex;

	/* mesh pointers in case buffer allocation fails */
	const MPoly *mpoly;
	const MLoop *mloop;
	const MLoopTri *looptri;
	const MVert *mvert;

	const int *face_indices;
	int        face_indices_len;
	const float *vmask;

	/* grid pointers */
	CCGKey gridkey;
	CCGElem **grids;
	const DMFlagMat *grid_flag_mats;
	BLI_bitmap * const *grid_hidden;
	const int *grid_indices;
	int totgrid;
	bool has_hidden;
	bool is_index_buf_global;  /* Means index_buf uses global bvh's grid_common_gpu_buffer, **DO NOT** free it! */

	bool use_bmesh;

	unsigned int tot_tri, tot_quad;

	/* The PBVH ensures that either all faces in the node are
	 * smooth-shaded or all faces are flat-shaded */
	bool smooth;

	bool show_diffuse_color;
	bool use_matcaps;
	float diffuse_color[4];
};

static float gpu_color_from_mask(float mask)
{
	return 1.0f - mask * 0.75f;
}

static void gpu_color_from_mask_copy(float mask, const float diffuse_color[4], unsigned char out[3])
{
	float mask_color;

	mask_color = gpu_color_from_mask(mask) * 255.0f;

	out[0] = diffuse_color[0] * mask_color;
	out[1] = diffuse_color[1] * mask_color;
	out[2] = diffuse_color[2] * mask_color;
}

static void gpu_color_from_mask_quad_copy(const CCGKey *key,
                                          CCGElem *a, CCGElem *b,
                                          CCGElem *c, CCGElem *d,
                                          const float *diffuse_color,
                                          unsigned char out[3])
{
	float mask_color =
	    gpu_color_from_mask((*CCG_elem_mask(key, a) +
	                         *CCG_elem_mask(key, b) +
	                         *CCG_elem_mask(key, c) +
	                         *CCG_elem_mask(key, d)) * 0.25f) * 255.0f;

	out[0] = diffuse_color[0] * mask_color;
	out[1] = diffuse_color[1] * mask_color;
	out[2] = diffuse_color[2] * mask_color;
}

void GPU_update_mesh_pbvh_buffers(
        GPU_PBVH_Buffers *buffers, const MVert *mvert,
        const int *vert_indices, int totvert, const float *vmask,
        const int (*face_vert_indices)[3], bool show_diffuse_color)
{
	VertexBufferFormat *vert_data;
	int i, j;

	buffers->vmask = vmask;
	buffers->show_diffuse_color = show_diffuse_color;
	buffers->use_matcaps = GPU_material_use_matcaps_get();

	{
		int totelem = (buffers->smooth ? totvert : (buffers->tot_tri * 3));
		float diffuse_color[4] = {0.8f, 0.8f, 0.8f, 0.8f};

		if (buffers->use_matcaps)
			diffuse_color[0] = diffuse_color[1] = diffuse_color[2] = 1.0;
		else if (show_diffuse_color) {
			const MLoopTri *lt = &buffers->looptri[buffers->face_indices[0]];
			const MPoly *mp = &buffers->mpoly[lt->poly];

			GPU_material_diffuse_get(mp->mat_nr + 1, diffuse_color);
		}

		copy_v4_v4(buffers->diffuse_color, diffuse_color);

		/* Build VBO */
		if (buffers->vert_buf)
			GPU_buffer_free(buffers->vert_buf);
		buffers->vert_buf = GPU_buffer_alloc(sizeof(VertexBufferFormat) * totelem);
		vert_data = GPU_buffer_lock(buffers->vert_buf, GPU_BINDING_ARRAY);

		if (vert_data) {
			/* Vertex data is shared if smooth-shaded, but separate
			 * copies are made for flat shading because normals
			 * shouldn't be shared. */
			if (buffers->smooth) {
				for (i = 0; i < totvert; ++i) {
					const MVert *v = &mvert[vert_indices[i]];
					VertexBufferFormat *out = vert_data + i;

					copy_v3_v3(out->co, v->co);
					memcpy(out->no, v->no, sizeof(short) * 3);
				}

#define UPDATE_VERTEX(face, vertex, index, diffuse_color) \
				{ \
					VertexBufferFormat *out = vert_data + face_vert_indices[face][index]; \
					if (vmask) \
						gpu_color_from_mask_copy(vmask[vertex], diffuse_color, out->color); \
					else \
						rgb_float_to_uchar(out->color, diffuse_color); \
				} (void)0

				for (i = 0; i < buffers->face_indices_len; i++) {
					const MLoopTri *lt = &buffers->looptri[buffers->face_indices[i]];
					const unsigned int vtri[3] = {
					    buffers->mloop[lt->tri[0]].v,
					    buffers->mloop[lt->tri[1]].v,
					    buffers->mloop[lt->tri[2]].v,
					};

					UPDATE_VERTEX(i, vtri[0], 0, diffuse_color);
					UPDATE_VERTEX(i, vtri[1], 1, diffuse_color);
					UPDATE_VERTEX(i, vtri[2], 2, diffuse_color);
				}
#undef UPDATE_VERTEX
			}
			else {
				/* calculate normal for each polygon only once */
				unsigned int mpoly_prev = UINT_MAX;
				short no[3];

				for (i = 0; i < buffers->face_indices_len; ++i) {
					const MLoopTri *lt = &buffers->looptri[buffers->face_indices[i]];
					const unsigned int vtri[3] = {
					    buffers->mloop[lt->tri[0]].v,
					    buffers->mloop[lt->tri[1]].v,
					    buffers->mloop[lt->tri[2]].v,
					};

					float fmask;

					if (paint_is_face_hidden(lt, mvert, buffers->mloop))
						continue;

					/* Face normal and mask */
					if (lt->poly != mpoly_prev) {
						const MPoly *mp = &buffers->mpoly[lt->poly];
						float fno[3];
						BKE_mesh_calc_poly_normal(mp, &buffers->mloop[mp->loopstart], mvert, fno);
						normal_float_to_short_v3(no, fno);
						mpoly_prev = lt->poly;
					}

					if (vmask) {
						fmask = (vmask[vtri[0]] +
						         vmask[vtri[1]] +
						         vmask[vtri[2]]) / 3.0f;
					}

					for (j = 0; j < 3; j++) {
						const MVert *v = &mvert[vtri[j]];
						VertexBufferFormat *out = vert_data;

						copy_v3_v3(out->co, v->co);
						copy_v3_v3_short(out->no, no);

						if (vmask)
							gpu_color_from_mask_copy(fmask, diffuse_color, out->color);
						else
							rgb_float_to_uchar(out->color, diffuse_color);

						vert_data++;
					}
				}
			}

			GPU_buffer_unlock(buffers->vert_buf, GPU_BINDING_ARRAY);
		}
		else {
			GPU_buffer_free(buffers->vert_buf);
			buffers->vert_buf = NULL;
		}
	}

	buffers->mvert = mvert;
}

GPU_PBVH_Buffers *GPU_build_mesh_pbvh_buffers(
        const int (*face_vert_indices)[3],
        const MPoly *mpoly, const MLoop *mloop, const MLoopTri *looptri,
        const MVert *mvert,
        const int *face_indices,
        const int  face_indices_len)
{
	GPU_PBVH_Buffers *buffers;
	unsigned short *tri_data;
	int i, j, tottri;

	buffers = MEM_callocN(sizeof(GPU_PBVH_Buffers), "GPU_Buffers");
	buffers->index_type = GL_UNSIGNED_SHORT;
	buffers->smooth = mpoly[looptri[face_indices[0]].poly].flag & ME_SMOOTH;

	buffers->show_diffuse_color = false;
	buffers->use_matcaps = false;

	/* Count the number of visible triangles */
	for (i = 0, tottri = 0; i < face_indices_len; ++i) {
		const MLoopTri *lt = &looptri[face_indices[i]];
		if (!paint_is_face_hidden(lt, mvert, mloop))
			tottri++;
	}

	if (tottri == 0) {
		buffers->tot_tri = 0;

		buffers->mpoly = mpoly;
		buffers->mloop = mloop;
		buffers->looptri = looptri;
		buffers->face_indices = face_indices;
		buffers->face_indices_len = 0;

		return buffers;
	}

	/* An element index buffer is used for smooth shading, but flat
	 * shading requires separate vertex normals so an index buffer is
	 * can't be used there. */
	if (buffers->smooth) {
		buffers->index_buf = GPU_buffer_alloc(sizeof(unsigned short) * tottri * 3);
		buffers->is_index_buf_global = false;
	}

	if (buffers->index_buf) {
		/* Fill the triangle buffer */
		tri_data = GPU_buffer_lock(buffers->index_buf, GPU_BINDING_INDEX);
		if (tri_data) {
			for (i = 0; i < face_indices_len; ++i) {
				const MLoopTri *lt = &looptri[face_indices[i]];

				/* Skip hidden faces */
				if (paint_is_face_hidden(lt, mvert, mloop))
					continue;

				for (j = 0; j < 3; ++j) {
					*tri_data = face_vert_indices[i][j];
					tri_data++;
				}
			}
			GPU_buffer_unlock(buffers->index_buf, GPU_BINDING_INDEX);
		}
		else {
			if (!buffers->is_index_buf_global) {
				GPU_buffer_free(buffers->index_buf);
			}
			buffers->index_buf = NULL;
			buffers->is_index_buf_global = false;
		}
	}

	buffers->tot_tri = tottri;

	buffers->mpoly = mpoly;
	buffers->mloop = mloop;
	buffers->looptri = looptri;

	buffers->face_indices = face_indices;
	buffers->face_indices_len = face_indices_len;

	return buffers;
}

void GPU_update_grid_pbvh_buffers(GPU_PBVH_Buffers *buffers, CCGElem **grids,
                                  const DMFlagMat *grid_flag_mats, int *grid_indices,
                                  int totgrid, const CCGKey *key, bool show_diffuse_color)
{
	VertexBufferFormat *vert_data;
	int i, j, k, x, y;

	buffers->show_diffuse_color = show_diffuse_color;
	buffers->use_matcaps = GPU_material_use_matcaps_get();
	buffers->smooth = grid_flag_mats[grid_indices[0]].flag & ME_SMOOTH;

	/* Build VBO */
	if (buffers->vert_buf) {
		const int has_mask = key->has_mask;
		float diffuse_color[4] = {0.8f, 0.8f, 0.8f, 1.0f};

		if (buffers->use_matcaps)
			diffuse_color[0] = diffuse_color[1] = diffuse_color[2] = 1.0;
		else if (show_diffuse_color) {
			const DMFlagMat *flags = &grid_flag_mats[grid_indices[0]];

			GPU_material_diffuse_get(flags->mat_nr + 1, diffuse_color);
		}

		copy_v4_v4(buffers->diffuse_color, diffuse_color);

		vert_data = GPU_buffer_lock_stream(buffers->vert_buf, GPU_BINDING_ARRAY);
		if (vert_data) {
			for (i = 0; i < totgrid; ++i) {
				VertexBufferFormat *vd = vert_data;
				CCGElem *grid = grids[grid_indices[i]];

				for (y = 0; y < key->grid_size; y++) {
					for (x = 0; x < key->grid_size; x++) {
						CCGElem *elem = CCG_grid_elem(key, grid, x, y);
						
						copy_v3_v3(vd->co, CCG_elem_co(key, elem));
						if (buffers->smooth) {
							normal_float_to_short_v3(vd->no, CCG_elem_no(key, elem));

							if (has_mask) {
								gpu_color_from_mask_copy(*CCG_elem_mask(key, elem),
								                         diffuse_color, vd->color);
							}
						}
						vd++;
					}
				}
				
				if (!buffers->smooth) {
					/* for flat shading, recalc normals and set the last vertex of
					 * each triangle in the index buffer to have the flat normal as
					 * that is what opengl will use */
					for (j = 0; j < key->grid_size - 1; j++) {
						for (k = 0; k < key->grid_size - 1; k++) {
							CCGElem *elems[4] = {
								CCG_grid_elem(key, grid, k, j + 1),
								CCG_grid_elem(key, grid, k + 1, j + 1),
								CCG_grid_elem(key, grid, k + 1, j),
								CCG_grid_elem(key, grid, k, j)
							};
							float fno[3];

							normal_quad_v3(fno,
							               CCG_elem_co(key, elems[0]),
							               CCG_elem_co(key, elems[1]),
							               CCG_elem_co(key, elems[2]),
							               CCG_elem_co(key, elems[3]));

							vd = vert_data + (j + 1) * key->grid_size + k;
							normal_float_to_short_v3(vd->no, fno);

							if (has_mask) {
								gpu_color_from_mask_quad_copy(key,
								                              elems[0],
								                              elems[1],
								                              elems[2],
								                              elems[3],
								                              diffuse_color,
								                              vd->color);
							}
						}
					}
				}

				vert_data += key->grid_area;
			}

			GPU_buffer_unlock(buffers->vert_buf, GPU_BINDING_ARRAY);
		}
		else {
			GPU_buffer_free(buffers->vert_buf);
			buffers->vert_buf = NULL;
		}
	}

	buffers->grids = grids;
	buffers->grid_indices = grid_indices;
	buffers->totgrid = totgrid;
	buffers->grid_flag_mats = grid_flag_mats;
	buffers->gridkey = *key;

	//printf("node updated %p\n", buffers);
}

/* Build the element array buffer of grid indices using either
 * unsigned shorts or unsigned ints. */
#define FILL_QUAD_BUFFER(type_, tot_quad_, buffer_)                     \
    {                                                                   \
        type_ *tri_data;                                                \
        int offset = 0;                                                 \
        int i, j, k;                                                    \
        buffer_ = GPU_buffer_alloc(sizeof(type_) * (tot_quad_) * 6);    \
                                                                        \
        /* Fill the buffer */                                           \
        tri_data = GPU_buffer_lock(buffer_, GPU_BINDING_INDEX);         \
        if (tri_data) {                                                 \
            for (i = 0; i < totgrid; ++i) {                             \
                BLI_bitmap *gh = NULL;                                  \
                if (grid_hidden)                                        \
                    gh = grid_hidden[(grid_indices)[i]];                \
                                                                        \
                for (j = 0; j < gridsize - 1; ++j) {                    \
                    for (k = 0; k < gridsize - 1; ++k) {                \
                        /* Skip hidden grid face */                     \
                        if (gh &&                                       \
                            paint_is_grid_face_hidden(gh,               \
                                                      gridsize, k, j))  \
                            continue;                                    \
                                                                          \
                        *(tri_data++) = offset + j * gridsize + k + 1;     \
                        *(tri_data++) = offset + j * gridsize + k;          \
                        *(tri_data++) = offset + (j + 1) * gridsize + k;     \
                                                                             \
                        *(tri_data++) = offset + (j + 1) * gridsize + k + 1; \
                        *(tri_data++) = offset + j * gridsize + k + 1;       \
                        *(tri_data++) = offset + (j + 1) * gridsize + k;    \
                    }                                                      \
                }                                                         \
                                                                         \
                offset += gridsize * gridsize;                          \
            }                                                           \
            GPU_buffer_unlock(buffer_, GPU_BINDING_INDEX);                         \
        }                                                               \
        else {                                                          \
            GPU_buffer_free(buffer_);                                   \
            (buffer_) = NULL;                                           \
        }                                                               \
    } (void)0
/* end FILL_QUAD_BUFFER */

static GPUBuffer *gpu_get_grid_buffer(
        int gridsize, GLenum *index_type, unsigned *totquad, GridCommonGPUBuffer **grid_common_gpu_buffer)
{
	/* used in the FILL_QUAD_BUFFER macro */
	BLI_bitmap * const *grid_hidden = NULL;
	const int *grid_indices = NULL;
	int totgrid = 1;

	GridCommonGPUBuffer *gridbuff = *grid_common_gpu_buffer;

	if (gridbuff == NULL) {
		*grid_common_gpu_buffer = gridbuff = MEM_mallocN(sizeof(GridCommonGPUBuffer), __func__);
		gridbuff->mres_buffer = NULL;
		gridbuff->mres_prev_gridsize = -1;
		gridbuff->mres_prev_index_type = 0;
		gridbuff->mres_prev_totquad = 0;
	}

	/* VBO is already built */
	if (gridbuff->mres_buffer && gridbuff->mres_prev_gridsize == gridsize) {
		*index_type = gridbuff->mres_prev_index_type;
		*totquad = gridbuff->mres_prev_totquad;
		return gridbuff->mres_buffer;
	}
	/* we can't reuse old, delete the existing buffer */
	else if (gridbuff->mres_buffer) {
		GPU_buffer_free(gridbuff->mres_buffer);
	}

	/* Build new VBO */
	*totquad = (gridsize - 1) * (gridsize - 1);

	if (gridsize * gridsize < USHRT_MAX) {
		*index_type = GL_UNSIGNED_SHORT;
		FILL_QUAD_BUFFER(unsigned short, *totquad, gridbuff->mres_buffer);
	}
	else {
		*index_type = GL_UNSIGNED_INT;
		FILL_QUAD_BUFFER(unsigned int, *totquad, gridbuff->mres_buffer);
	}

	gridbuff->mres_prev_gridsize = gridsize;
	gridbuff->mres_prev_index_type = *index_type;
	gridbuff->mres_prev_totquad = *totquad;
	return gridbuff->mres_buffer;
}

#define FILL_FAST_BUFFER(type_) \
{ \
	type_ *buffer; \
	buffers->index_buf_fast = GPU_buffer_alloc(sizeof(type_) * 6 * totgrid); \
	buffer = GPU_buffer_lock(buffers->index_buf_fast, GPU_BINDING_INDEX); \
	if (buffer) { \
		int i; \
		for (i = 0; i < totgrid; i++) { \
			int currentquad = i * 6; \
			buffer[currentquad]     = i * gridsize * gridsize + gridsize - 1; \
			buffer[currentquad + 1] = i * gridsize * gridsize; \
			buffer[currentquad + 2] = (i + 1) * gridsize * gridsize - gridsize; \
			buffer[currentquad + 3] = (i + 1) * gridsize * gridsize - 1; \
			buffer[currentquad + 4] = i * gridsize * gridsize + gridsize - 1; \
			buffer[currentquad + 5] = (i + 1) * gridsize * gridsize - gridsize; \
		} \
		GPU_buffer_unlock(buffers->index_buf_fast, GPU_BINDING_INDEX); \
	} \
	else { \
		GPU_buffer_free(buffers->index_buf_fast); \
		buffers->index_buf_fast = NULL; \
	} \
} (void)0

GPU_PBVH_Buffers *GPU_build_grid_pbvh_buffers(
        int *grid_indices, int totgrid, BLI_bitmap **grid_hidden, int gridsize, const CCGKey *key,
        GridCommonGPUBuffer **grid_common_gpu_buffer)
{
	GPU_PBVH_Buffers *buffers;
	int totquad;
	int fully_visible_totquad = (gridsize - 1) * (gridsize - 1) * totgrid;

	buffers = MEM_callocN(sizeof(GPU_PBVH_Buffers), "GPU_Buffers");
	buffers->grid_hidden = grid_hidden;
	buffers->totgrid = totgrid;

	buffers->show_diffuse_color = false;
	buffers->use_matcaps = false;

	/* Count the number of quads */
	totquad = BKE_pbvh_count_grid_quads(grid_hidden, grid_indices, totgrid, gridsize);

	/* totally hidden node, return here to avoid BufferData with zero below. */
	if (totquad == 0)
		return buffers;

	/* create and fill indices of the fast buffer too */
	if (totgrid * gridsize * gridsize < USHRT_MAX) {
		FILL_FAST_BUFFER(unsigned short);
	}
	else {
		FILL_FAST_BUFFER(unsigned int);
	}

	if (totquad == fully_visible_totquad) {
		buffers->index_buf = gpu_get_grid_buffer(
		                         gridsize, &buffers->index_type, &buffers->tot_quad, grid_common_gpu_buffer);
		buffers->has_hidden = false;
		buffers->is_index_buf_global = true;
	}
	else {
		buffers->tot_quad = totquad;

		if (totgrid * gridsize * gridsize < USHRT_MAX) {
			buffers->index_type = GL_UNSIGNED_SHORT;
			FILL_QUAD_BUFFER(unsigned short, totquad, buffers->index_buf);
		}
		else {
			buffers->index_type = GL_UNSIGNED_INT;
			FILL_QUAD_BUFFER(unsigned int, totquad, buffers->index_buf);
		}

		buffers->has_hidden = true;
		buffers->is_index_buf_global = false;
	}

	/* Build coord/normal VBO */
	if (buffers->index_buf)
		buffers->vert_buf = GPU_buffer_alloc(sizeof(VertexBufferFormat) * totgrid * key->grid_area);

	if (GLEW_ARB_draw_elements_base_vertex /* 3.2 */) {
		int i;
		buffers->baseelemarray = MEM_mallocN(sizeof(int) * totgrid * 2, "GPU_PBVH_Buffers.baseelemarray");
		buffers->baseindex = MEM_mallocN(sizeof(void *) * totgrid, "GPU_PBVH_Buffers.baseindex");
		for (i = 0; i < totgrid; i++) {
			buffers->baseelemarray[i] = buffers->tot_quad * 6;
			buffers->baseelemarray[i + totgrid] = i * key->grid_area;
			buffers->baseindex[i] = NULL;
		}
	}

	return buffers;
}

#undef FILL_QUAD_BUFFER

/* Output a BMVert into a VertexBufferFormat array
 *
 * The vertex is skipped if hidden, otherwise the output goes into
 * index '*v_index' in the 'vert_data' array and '*v_index' is
 * incremented.
 */
static void gpu_bmesh_vert_to_buffer_copy(BMVert *v,
                                          VertexBufferFormat *vert_data,
                                          int *v_index,
                                          const float fno[3],
                                          const float *fmask,
                                          const int cd_vert_mask_offset,
                                          const float diffuse_color[4])
{
	if (!BM_elem_flag_test(v, BM_ELEM_HIDDEN)) {
		VertexBufferFormat *vd = &vert_data[*v_index];

		/* Set coord, normal, and mask */
		copy_v3_v3(vd->co, v->co);
		normal_float_to_short_v3(vd->no, fno ? fno : v->no);

		gpu_color_from_mask_copy(
		        fmask ? *fmask :
		                BM_ELEM_CD_GET_FLOAT(v, cd_vert_mask_offset),
		        diffuse_color,
		        vd->color);

		/* Assign index for use in the triangle index buffer */
		/* note: caller must set:  bm->elem_index_dirty |= BM_VERT; */
		BM_elem_index_set(v, (*v_index)); /* set_dirty! */

		(*v_index)++;
	}
}

/* Return the total number of vertices that don't have BM_ELEM_HIDDEN set */
static int gpu_bmesh_vert_visible_count(GSet *bm_unique_verts,
                                        GSet *bm_other_verts)
{
	GSetIterator gs_iter;
	int totvert = 0;

	GSET_ITER (gs_iter, bm_unique_verts) {
		BMVert *v = BLI_gsetIterator_getKey(&gs_iter);
		if (!BM_elem_flag_test(v, BM_ELEM_HIDDEN))
			totvert++;
	}
	GSET_ITER (gs_iter, bm_other_verts) {
		BMVert *v = BLI_gsetIterator_getKey(&gs_iter);
		if (!BM_elem_flag_test(v, BM_ELEM_HIDDEN))
			totvert++;
	}

	return totvert;
}

/* Return the total number of visible faces */
static int gpu_bmesh_face_visible_count(GSet *bm_faces)
{
	GSetIterator gh_iter;
	int totface = 0;

	GSET_ITER (gh_iter, bm_faces) {
		BMFace *f = BLI_gsetIterator_getKey(&gh_iter);

		if (!BM_elem_flag_test(f, BM_ELEM_HIDDEN))
			totface++;
	}

	return totface;
}

/* Creates a vertex buffer (coordinate, normal, color) and, if smooth
 * shading, an element index buffer. */
void GPU_update_bmesh_pbvh_buffers(GPU_PBVH_Buffers *buffers,
                                   BMesh *bm,
                                   GSet *bm_faces,
                                   GSet *bm_unique_verts,
                                   GSet *bm_other_verts,
                                   bool show_diffuse_color)
{
	VertexBufferFormat *vert_data;
	void *tri_data;
	int tottri, totvert, maxvert = 0;
	float diffuse_color[4] = {0.8f, 0.8f, 0.8f, 1.0f};

	/* TODO, make mask layer optional for bmesh buffer */
	const int cd_vert_mask_offset = CustomData_get_offset(&bm->vdata, CD_PAINT_MASK);

	buffers->show_diffuse_color = show_diffuse_color;
	buffers->use_matcaps = GPU_material_use_matcaps_get();

	/* Count visible triangles */
	tottri = gpu_bmesh_face_visible_count(bm_faces);

	if (buffers->smooth) {
		/* Count visible vertices */
		totvert = gpu_bmesh_vert_visible_count(bm_unique_verts, bm_other_verts);
	}
	else
		totvert = tottri * 3;

	if (!tottri) {
		buffers->tot_tri = 0;
		return;
	}

	if (buffers->use_matcaps)
		diffuse_color[0] = diffuse_color[1] = diffuse_color[2] = 1.0;
	else if (show_diffuse_color) {
		/* due to dynamic nature of dyntopo, only get first material */
		GSetIterator gs_iter;
		BMFace *f;
		BLI_gsetIterator_init(&gs_iter, bm_faces);
		f = BLI_gsetIterator_getKey(&gs_iter);
		GPU_material_diffuse_get(f->mat_nr + 1, diffuse_color);
	}

	copy_v4_v4(buffers->diffuse_color, diffuse_color);

	/* Initialize vertex buffer */
	if (buffers->vert_buf)
		GPU_buffer_free(buffers->vert_buf);
	buffers->vert_buf = GPU_buffer_alloc(sizeof(VertexBufferFormat) * totvert);

	/* Fill vertex buffer */
	vert_data = GPU_buffer_lock(buffers->vert_buf, GPU_BINDING_ARRAY);
	if (vert_data) {
		int v_index = 0;

		if (buffers->smooth) {
			GSetIterator gs_iter;

			/* Vertices get an index assigned for use in the triangle
			 * index buffer */
			bm->elem_index_dirty |= BM_VERT;

			GSET_ITER (gs_iter, bm_unique_verts) {
				gpu_bmesh_vert_to_buffer_copy(BLI_gsetIterator_getKey(&gs_iter),
				                              vert_data, &v_index, NULL, NULL,
				                              cd_vert_mask_offset, diffuse_color);
			}

			GSET_ITER (gs_iter, bm_other_verts) {
				gpu_bmesh_vert_to_buffer_copy(BLI_gsetIterator_getKey(&gs_iter),
				                              vert_data, &v_index, NULL, NULL,
				                              cd_vert_mask_offset, diffuse_color);
			}

			maxvert = v_index;
		}
		else {
			GSetIterator gs_iter;

			GSET_ITER (gs_iter, bm_faces) {
				BMFace *f = BLI_gsetIterator_getKey(&gs_iter);

				BLI_assert(f->len == 3);

				if (!BM_elem_flag_test(f, BM_ELEM_HIDDEN)) {
					BMVert *v[3];
					float fmask = 0;
					int i;

#if 0
					BM_iter_as_array(bm, BM_VERTS_OF_FACE, f, (void**)v, 3);
#endif
					BM_face_as_array_vert_tri(f, v);

					/* Average mask value */
					for (i = 0; i < 3; i++) {
						fmask += BM_ELEM_CD_GET_FLOAT(v[i], cd_vert_mask_offset);
					}
					fmask /= 3.0f;
					
					for (i = 0; i < 3; i++) {
						gpu_bmesh_vert_to_buffer_copy(v[i], vert_data,
						                              &v_index, f->no, &fmask,
						                              cd_vert_mask_offset, diffuse_color);
					}
				}
			}

			buffers->tot_tri = tottri;
		}

		GPU_buffer_unlock(buffers->vert_buf, GPU_BINDING_ARRAY);

		/* gpu_bmesh_vert_to_buffer_copy sets dirty index values */
		bm->elem_index_dirty |= BM_VERT;
	}
	else {
		/* Memory map failed */
		GPU_buffer_free(buffers->vert_buf);
		buffers->vert_buf = NULL;
		return;
	}

	if (buffers->smooth) {
		const int use_short = (maxvert < USHRT_MAX);

		/* Initialize triangle index buffer */
		if (buffers->index_buf && !buffers->is_index_buf_global)
			GPU_buffer_free(buffers->index_buf);
		buffers->is_index_buf_global = false;
		buffers->index_buf = GPU_buffer_alloc((use_short ?
		                                      sizeof(unsigned short) :
		                                      sizeof(unsigned int)) * 3 * tottri);

		/* Fill triangle index buffer */
		tri_data = GPU_buffer_lock(buffers->index_buf, GPU_BINDING_INDEX);
		if (tri_data) {
			GSetIterator gs_iter;

			GSET_ITER (gs_iter, bm_faces) {
				BMFace *f = BLI_gsetIterator_getKey(&gs_iter);

				if (!BM_elem_flag_test(f, BM_ELEM_HIDDEN)) {
					BMLoop *l_iter;
					BMLoop *l_first;

					l_iter = l_first = BM_FACE_FIRST_LOOP(f);
					do {
						BMVert *v = l_iter->v;
						if (use_short) {
							unsigned short *elem = tri_data;
							(*elem) = BM_elem_index_get(v);
							elem++;
							tri_data = elem;
						}
						else {
							unsigned int *elem = tri_data;
							(*elem) = BM_elem_index_get(v);
							elem++;
							tri_data = elem;
						}
					} while ((l_iter = l_iter->next) != l_first);
				}
			}

			GPU_buffer_unlock(buffers->index_buf, GPU_BINDING_INDEX);

			buffers->tot_tri = tottri;
			buffers->index_type = (use_short ?
			                       GL_UNSIGNED_SHORT :
			                       GL_UNSIGNED_INT);
		}
		else {
			/* Memory map failed */
			if (!buffers->is_index_buf_global) {
				GPU_buffer_free(buffers->index_buf);
			}
			buffers->index_buf = NULL;
			buffers->is_index_buf_global = false;
		}
	}
	else if (buffers->index_buf) {
		if (!buffers->is_index_buf_global) {
			GPU_buffer_free(buffers->index_buf);
		}
		buffers->index_buf = NULL;
		buffers->is_index_buf_global = false;
	}
}

GPU_PBVH_Buffers *GPU_build_bmesh_pbvh_buffers(bool smooth_shading)
{
	GPU_PBVH_Buffers *buffers;

	buffers = MEM_callocN(sizeof(GPU_PBVH_Buffers), "GPU_Buffers");
	buffers->use_bmesh = true;
	buffers->smooth = smooth_shading;
	buffers->show_diffuse_color = false;
	buffers->use_matcaps = false;

	return buffers;
}

void GPU_draw_pbvh_buffers(GPU_PBVH_Buffers *buffers, DMSetMaterial setMaterial,
                           bool wireframe, bool fast)
{
	bool do_fast = fast && buffers->index_buf_fast;
	/* sets material from the first face, to solve properly face would need to
	 * be sorted in buckets by materials */
	if (setMaterial) {
		if (buffers->face_indices_len) {
			const MLoopTri *lt = &buffers->looptri[buffers->face_indices[0]];
			const MPoly *mp = &buffers->mpoly[lt->poly];
			if (!setMaterial(mp->mat_nr + 1, NULL))
				return;
		}
		else if (buffers->totgrid) {
			const DMFlagMat *f = &buffers->grid_flag_mats[buffers->grid_indices[0]];
			if (!setMaterial(f->mat_nr + 1, NULL))
				return;
		}
		else {
			if (!setMaterial(1, NULL))
				return;
		}
	}

	if (buffers->vert_buf) {
		char *base = NULL;
		char *index_base = NULL;
		/* weak inspection of bound options, should not be necessary ideally */
		const int bound_options_old = GPU_basic_shader_bound_options();
		int bound_options_new = 0;
		glEnableClientState(GL_VERTEX_ARRAY);
		if (!wireframe) {
			glEnableClientState(GL_NORMAL_ARRAY);
			glEnableClientState(GL_COLOR_ARRAY);

			bound_options_new |= GPU_SHADER_USE_COLOR;
		}

		GPU_buffer_bind(buffers->vert_buf, GPU_BINDING_ARRAY);

		if (do_fast) {
			GPU_buffer_bind(buffers->index_buf_fast, GPU_BINDING_INDEX);
		}
		else if (buffers->index_buf) {
			GPU_buffer_bind(buffers->index_buf, GPU_BINDING_INDEX);
		}

		if (wireframe) {
			glPolygonMode(GL_FRONT_AND_BACK, GL_LINE);
		}
		else {
			if ((buffers->smooth == false) && (buffers->face_indices_len == 0)) {
				bound_options_new |= GPU_SHADER_FLAT_NORMAL;
			}
		}

		if (bound_options_new & ~bound_options_old) {
			GPU_basic_shader_bind(bound_options_old | bound_options_new);
		}

		if (buffers->tot_quad) {
			const char *offset = base;
			const bool drawall = !(buffers->has_hidden || do_fast);

			if (GLEW_ARB_draw_elements_base_vertex && drawall) {

				glVertexPointer(3, GL_FLOAT, sizeof(VertexBufferFormat),
				                offset + offsetof(VertexBufferFormat, co));
				if (!wireframe) {
					glNormalPointer(GL_SHORT, sizeof(VertexBufferFormat),
					                offset + offsetof(VertexBufferFormat, no));
					glColorPointer(3, GL_UNSIGNED_BYTE, sizeof(VertexBufferFormat),
					               offset + offsetof(VertexBufferFormat, color));
				}

				glMultiDrawElementsBaseVertex(GL_TRIANGLES, buffers->baseelemarray, buffers->index_type,
				                              (const void * const *)buffers->baseindex,
				                              buffers->totgrid, &buffers->baseelemarray[buffers->totgrid]);
			}
			else {
				int i, last = drawall ? buffers->totgrid : 1;

				/* we could optimize this to one draw call, but it would need more memory */
				for (i = 0; i < last; i++) {
					glVertexPointer(3, GL_FLOAT, sizeof(VertexBufferFormat),
					                offset + offsetof(VertexBufferFormat, co));
					if (!wireframe) {
						glNormalPointer(GL_SHORT, sizeof(VertexBufferFormat),
						                offset + offsetof(VertexBufferFormat, no));
						glColorPointer(3, GL_UNSIGNED_BYTE, sizeof(VertexBufferFormat),
						               offset + offsetof(VertexBufferFormat, color));
					}

					if (do_fast)
						glDrawElements(GL_TRIANGLES, buffers->totgrid * 6, buffers->index_type, index_base);
					else
						glDrawElements(GL_TRIANGLES, buffers->tot_quad * 6, buffers->index_type, index_base);

					offset += buffers->gridkey.grid_area * sizeof(VertexBufferFormat);
				}
			}
		}
		else if (buffers->tot_tri) {
			int totelem = buffers->tot_tri * 3;

			glVertexPointer(3, GL_FLOAT, sizeof(VertexBufferFormat),
			                (void *)(base + offsetof(VertexBufferFormat, co)));

			if (!wireframe) {
				glNormalPointer(GL_SHORT, sizeof(VertexBufferFormat),
				                (void *)(base + offsetof(VertexBufferFormat, no)));
				glColorPointer(3, GL_UNSIGNED_BYTE, sizeof(VertexBufferFormat),
				               (void *)(base + offsetof(VertexBufferFormat, color)));
			}

			if (buffers->index_buf)
				glDrawElements(GL_TRIANGLES, totelem, buffers->index_type, index_base);
			else
				glDrawArrays(GL_TRIANGLES, 0, totelem);
		}

		if (wireframe)
			glPolygonMode(GL_FRONT_AND_BACK, GL_FILL);

		GPU_buffer_unbind(buffers->vert_buf, GPU_BINDING_ARRAY);
		if (buffers->index_buf || do_fast)
			GPU_buffer_unbind(do_fast ? buffers->index_buf_fast : buffers->index_buf, GPU_BINDING_INDEX);

		glDisableClientState(GL_VERTEX_ARRAY);
		if (!wireframe) {
			glDisableClientState(GL_NORMAL_ARRAY);
			glDisableClientState(GL_COLOR_ARRAY);
		}

		if (bound_options_new & ~bound_options_old) {
			GPU_basic_shader_bind(bound_options_old);
		}
	}
}

bool GPU_pbvh_buffers_diffuse_changed(GPU_PBVH_Buffers *buffers, GSet *bm_faces, bool show_diffuse_color)
{
	float diffuse_color[4];
	bool use_matcaps = GPU_material_use_matcaps_get();

	if (buffers->show_diffuse_color != show_diffuse_color)
		return true;

	if (buffers->use_matcaps != use_matcaps)
		return true;

	if ((buffers->show_diffuse_color == false) || use_matcaps)
		return false;

	if (buffers->looptri) {
		const MLoopTri *lt = &buffers->looptri[buffers->face_indices[0]];
		const MPoly *mp = &buffers->mpoly[lt->poly];

		GPU_material_diffuse_get(mp->mat_nr + 1, diffuse_color);
	}
	else if (buffers->use_bmesh) {
		/* due to dynamic nature of dyntopo, only get first material */
		if (BLI_gset_size(bm_faces) > 0) {
			GSetIterator gs_iter;
			BMFace *f;

			BLI_gsetIterator_init(&gs_iter, bm_faces);
			f = BLI_gsetIterator_getKey(&gs_iter);
			GPU_material_diffuse_get(f->mat_nr + 1, diffuse_color);
		}
		else {
			return false;
		}
	}
	else {
		const DMFlagMat *flags = &buffers->grid_flag_mats[buffers->grid_indices[0]];

		GPU_material_diffuse_get(flags->mat_nr + 1, diffuse_color);
	}

	return !equals_v3v3(diffuse_color, buffers->diffuse_color);
}

void GPU_free_pbvh_buffers(GPU_PBVH_Buffers *buffers)
{
	if (buffers) {
		if (buffers->vert_buf)
			GPU_buffer_free(buffers->vert_buf);
		if (buffers->index_buf && !buffers->is_index_buf_global)
			GPU_buffer_free(buffers->index_buf);
		if (buffers->index_buf_fast)
			GPU_buffer_free(buffers->index_buf_fast);
		if (buffers->baseelemarray)
			MEM_freeN(buffers->baseelemarray);
		if (buffers->baseindex)
			MEM_freeN(buffers->baseindex);

		MEM_freeN(buffers);
	}
}

void GPU_free_pbvh_buffer_multires(GridCommonGPUBuffer **grid_common_gpu_buffer)
{
	GridCommonGPUBuffer *gridbuff = *grid_common_gpu_buffer;

	if (gridbuff) {
		if (gridbuff->mres_buffer) {
			BLI_mutex_lock(&buffer_mutex);
			gpu_buffer_free_intern(gridbuff->mres_buffer);
			BLI_mutex_unlock(&buffer_mutex);
		}
		MEM_freeN(gridbuff);
		*grid_common_gpu_buffer = NULL;
	}
}

/* debug function, draws the pbvh BB */
void GPU_draw_pbvh_BB(float min[3], float max[3], bool leaf, unsigned int pos)
{
	if (leaf)
		immUniformColor4f(0.0, 1.0, 0.0, 0.5);
	else
		immUniformColor4f(1.0, 0.0, 0.0, 0.5);

	/* TODO(merwin): revisit this after we have mutable VertexBuffers
	 * could keep a static batch & index buffer, change the VBO contents per draw
	 */

	immBegin(PRIM_LINES, 24);

	/* top */
	immVertex3f(pos, min[0], min[1], max[2]);
	immVertex3f(pos, min[0], max[1], max[2]);

	immVertex3f(pos, min[0], max[1], max[2]);
	immVertex3f(pos, max[0], max[1], max[2]);

	immVertex3f(pos, max[0], max[1], max[2]);
	immVertex3f(pos, max[0], min[1], max[2]);

	immVertex3f(pos, max[0], min[1], max[2]);
	immVertex3f(pos, min[0], min[1], max[2]);

	/* bottom */
	immVertex3f(pos, min[0], min[1], min[2]);
	immVertex3f(pos, min[0], max[1], min[2]);

	immVertex3f(pos, min[0], max[1], min[2]);
	immVertex3f(pos, max[0], max[1], min[2]);

	immVertex3f(pos, max[0], max[1], min[2]);
	immVertex3f(pos, max[0], min[1], min[2]);

	immVertex3f(pos, max[0], min[1], min[2]);
	immVertex3f(pos, min[0], min[1], min[2]);

	/* sides */
	immVertex3f(pos, min[0], min[1], min[2]);
	immVertex3f(pos, min[0], min[1], max[2]);

	immVertex3f(pos, min[0], max[1], min[2]);
	immVertex3f(pos, min[0], max[1], max[2]);

	immVertex3f(pos, max[0], max[1], min[2]);
	immVertex3f(pos, max[0], max[1], max[2]);

	immVertex3f(pos, max[0], min[1], min[2]);
	immVertex3f(pos, max[0], min[1], max[2]);

	immEnd();
}<|MERGE_RESOLUTION|>--- conflicted
+++ resolved
@@ -755,7 +755,6 @@
 	GLStates |= GPU_BUFFER_ELEMENT_STATE;
 }
 
-<<<<<<< HEAD
 void GPU_facemap_setup(DerivedMesh *dm)
 {
 	if (!gpu_buffer_setup_common(dm, GPU_BUFFER_FACEMAP, false))
@@ -774,10 +773,7 @@
 	GLStates |= GPU_BUFFER_ELEMENT_STATE;
 }
 
-static int GPU_typesize(int type)
-=======
 static int gpu_typesize(int type)
->>>>>>> af2fc7b6
 {
 	switch (type) {
 		case GL_FLOAT:
