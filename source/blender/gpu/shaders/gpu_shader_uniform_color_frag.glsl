--- conflicted
+++ resolved
@@ -1,15 +1,6 @@
 
-<<<<<<< HEAD
 #ifndef USE_GPU_SHADER_CREATE_INFO
-#  if defined(USE_COLOR_U32)
-uniform uint color;
-#  else
 uniform vec4 color;
-#  endif
-=======
-uniform vec4 color;
->>>>>>> f5e90a94
-
 out vec4 fragColor;
 #endif
 
