void node_geometry(vec3 orco,
                   out vec3 position,
                   out vec3 normal,
                   out vec3 tangent,
                   out vec3 true_normal,
                   out vec3 incoming,
                   out vec3 parametric,
                   out float backfacing,
                   out float pointiness,
                   out float random_per_island)
{
  /* handle perspective/orthographic */
  incoming = cameraVec(g_data.P);

#if defined(WORLD_BACKGROUND) || defined(PROBE_CAPTURE)
  position = -incoming;
  true_normal = normal = incoming;
  tangent = parametric = vec3(0.0);
  vec3(0.0);
  backfacing = 0.0;
  pointiness = 0.0;
#else

  position = g_data.P;
#  ifndef VOLUMETRICS
  normal = normalize(g_data.N);
#    ifdef GPU_FRAGMENT_SHADER
  vec3 B = dFdx(g_data.P);
  vec3 T = dFdy(g_data.P);
  true_normal = normalize(cross(B, T));
#    else /* GPU_VERTEX_SHADER */
  true_normal = normal;
#    endif
#  else
  normal = (toworld * vec4(g_data.N, 0.0)).xyz;
  true_normal = normal;
#  endif

#  ifdef HAIR_SHADER
  tangent = -hairTangent;
#  else
  tangent_orco_z(orco, orco);
<<<<<<< HEAD
  node_tangent(orco, tangent);
=======
  node_tangent(N, orco, objmat, tangent);
#  endif
>>>>>>> 0053d2fc

  parametric = vec3(g_data.barycentric_coords, 0.0);
  backfacing = (FrontFacing) ? 0.0 : 1.0;
  pointiness = 0.5;
  random_per_island = 0.0;
#endif
}<|MERGE_RESOLUTION|>--- conflicted
+++ resolved
@@ -40,12 +40,8 @@
   tangent = -hairTangent;
 #  else
   tangent_orco_z(orco, orco);
-<<<<<<< HEAD
   node_tangent(orco, tangent);
-=======
-  node_tangent(N, orco, objmat, tangent);
 #  endif
->>>>>>> 0053d2fc
 
   parametric = vec3(g_data.barycentric_coords, 0.0);
   backfacing = (FrontFacing) ? 0.0 : 1.0;
