<<<<<<< HEAD
#pragma BLENDER_REQUIRE(gpu_shader_common_math_utilities.glsl)
=======
#pragma BLENDER_REQUIRE(gpu_shader_common_math_utils.glsl)
>>>>>>> bdfee6d8

void mapping_mat4(
    vec3 vec, vec4 m0, vec4 m1, vec4 m2, vec4 m3, vec3 minvec, vec3 maxvec, out vec3 outvec)
{
  mat4 mat = mat4(m0, m1, m2, m3);
  outvec = (mat * vec4(vec, 1.0)).xyz;
  outvec = clamp(outvec, minvec, maxvec);
}

void mapping_point(vec3 vector, vec3 location, vec3 rotation, vec3 scale, out vec3 result)
{
  result = (euler_to_mat3(rotation) * (vector * scale)) + location;
}

void mapping_texture(vec3 vector, vec3 location, vec3 rotation, vec3 scale, out vec3 result)
{
  result = safe_divide(transpose(euler_to_mat3(rotation)) * (vector - location), scale);
}

void mapping_vector(vec3 vector, vec3 location, vec3 rotation, vec3 scale, out vec3 result)
{
  result = euler_to_mat3(rotation) * (vector * scale);
}

void mapping_normal(vec3 vector, vec3 location, vec3 rotation, vec3 scale, out vec3 result)
{
  result = normalize(euler_to_mat3(rotation) * safe_divide(vector, scale));
}<|MERGE_RESOLUTION|>--- conflicted
+++ resolved
@@ -1,8 +1,4 @@
-<<<<<<< HEAD
-#pragma BLENDER_REQUIRE(gpu_shader_common_math_utilities.glsl)
-=======
 #pragma BLENDER_REQUIRE(gpu_shader_common_math_utils.glsl)
->>>>>>> bdfee6d8
 
 void mapping_mat4(
     vec3 vec, vec4 m0, vec4 m1, vec4 m2, vec4 m3, vec3 minvec, vec3 maxvec, out vec3 outvec)
