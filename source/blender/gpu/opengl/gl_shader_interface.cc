/*
 * This program is free software; you can redistribute it and/or
 * modify it under the terms of the GNU General Public License
 * as published by the Free Software Foundation; either version 2
 * of the License, or (at your option) any later version.
 *
 * This program is distributed in the hope that it will be useful,
 * but WITHOUT ANY WARRANTY; without even the implied warranty of
 * MERCHANTABILITY or FITNESS FOR A PARTICULAR PURPOSE.  See the
 * GNU General Public License for more details.
 *
 * You should have received a copy of the GNU General Public License
 * along with this program; if not, write to the Free Software Foundation,
 * Inc., 51 Franklin Street, Fifth Floor, Boston, MA 02110-1301, USA.
 *
 * The Original Code is Copyright (C) 2016 by Mike Erwin.
 * All rights reserved.
 */

/** \file
 * \ingroup gpu
 *
 * GPU shader interface (C --> GLSL)
 */

#include "BLI_bitmap.h"

#include "gl_backend.hh"
#include "gl_batch.hh"
#include "gl_context.hh"

#include "gl_shader_interface.hh"

#include "GPU_capabilities.h"

namespace blender::gpu {

/* -------------------------------------------------------------------- */
/** \name Binding assignment
 *
 * To mimic vulkan, we assign binding at shader creation to avoid shader recompilation.
 * In the future, we should set it in the shader using layout(binding = i) and query its value.
 * \{ */

static inline int block_binding(int32_t program, uint32_t block_index)
{
  /* For now just assign a consecutive index. In the future, we should set it in
   * the shader using layout(binding = i) and query its value. */
  glUniformBlockBinding(program, block_index, block_index);
  return block_index;
}

static inline int sampler_binding(int32_t program,
                                  uint32_t uniform_index,
                                  int32_t uniform_location,
                                  int *sampler_len)
{
  /* Identify sampler uniforms and assign sampler units to them. */
  GLint type;
  glGetActiveUniformsiv(program, 1, &uniform_index, GL_UNIFORM_TYPE, &type);

  switch (type) {
    case GL_SAMPLER_1D:
    case GL_SAMPLER_2D:
    case GL_SAMPLER_3D:
    case GL_SAMPLER_CUBE:
    case GL_SAMPLER_CUBE_MAP_ARRAY_ARB: /* OpenGL 4.0 */
    case GL_SAMPLER_1D_SHADOW:
    case GL_SAMPLER_2D_SHADOW:
    case GL_SAMPLER_1D_ARRAY:
    case GL_SAMPLER_2D_ARRAY:
    case GL_SAMPLER_1D_ARRAY_SHADOW:
    case GL_SAMPLER_2D_ARRAY_SHADOW:
    case GL_SAMPLER_2D_MULTISAMPLE:
    case GL_SAMPLER_2D_MULTISAMPLE_ARRAY:
    case GL_SAMPLER_CUBE_SHADOW:
    case GL_SAMPLER_BUFFER:
    case GL_INT_SAMPLER_1D:
    case GL_INT_SAMPLER_2D:
    case GL_INT_SAMPLER_3D:
    case GL_INT_SAMPLER_CUBE:
    case GL_INT_SAMPLER_1D_ARRAY:
    case GL_INT_SAMPLER_2D_ARRAY:
    case GL_INT_SAMPLER_2D_MULTISAMPLE:
    case GL_INT_SAMPLER_2D_MULTISAMPLE_ARRAY:
    case GL_INT_SAMPLER_BUFFER:
    case GL_UNSIGNED_INT_SAMPLER_1D:
    case GL_UNSIGNED_INT_SAMPLER_2D:
    case GL_UNSIGNED_INT_SAMPLER_3D:
    case GL_UNSIGNED_INT_SAMPLER_CUBE:
    case GL_UNSIGNED_INT_SAMPLER_1D_ARRAY:
    case GL_UNSIGNED_INT_SAMPLER_2D_ARRAY:
    case GL_UNSIGNED_INT_SAMPLER_2D_MULTISAMPLE:
    case GL_UNSIGNED_INT_SAMPLER_2D_MULTISAMPLE_ARRAY:
    case GL_UNSIGNED_INT_SAMPLER_BUFFER: {
      /* For now just assign a consecutive index. In the future, we should set it in
       * the shader using layout(binding = i) and query its value. */
      int binding = *sampler_len;
      glUniform1i(uniform_location, binding);
      (*sampler_len)++;
      return binding;
    }
    default:
      return -1;
  }
}

static inline int image_binding(int32_t program,
                                uint32_t uniform_index,
                                int32_t uniform_location,
                                int *image_len)
{
  /* Identify image uniforms and assign image units to them. */
  GLint type;
  glGetActiveUniformsiv(program, 1, &uniform_index, GL_UNIFORM_TYPE, &type);

  switch (type) {
    case GL_IMAGE_1D:
    case GL_IMAGE_2D:
    case GL_IMAGE_3D: {
      /* For now just assign a consecutive index. In the future, we should set it in
       * the shader using layout(binding = i) and query its value. */
      int binding = *image_len;
      glUniform1i(uniform_location, binding);
      (*image_len)++;
      return binding;
    }
    default:
      return -1;
  }
}

static inline int ssbo_binding(int32_t program, uint32_t ssbo_index)
{
  GLint binding = -1;
  GLenum property = GL_BUFFER_BINDING;
  GLint values_written = 0;
  glGetProgramResourceiv(
      program, GL_SHADER_STORAGE_BLOCK, ssbo_index, 1, &property, 1, &values_written, &binding);

  return binding;
}

/** \} */

/* -------------------------------------------------------------------- */
/** \name Creation / Destruction
 * \{ */

GLShaderInterface::GLShaderInterface(GLuint program)
{
  /* Necessary to make #glUniform works. */
  glUseProgram(program);

  GLint max_attr_name_len = 0, attr_len = 0;
  glGetProgramiv(program, GL_ACTIVE_ATTRIBUTE_MAX_LENGTH, &max_attr_name_len);
  glGetProgramiv(program, GL_ACTIVE_ATTRIBUTES, &attr_len);

  GLint max_ubo_name_len = 0, ubo_len = 0;
  glGetProgramiv(program, GL_ACTIVE_UNIFORM_BLOCK_MAX_NAME_LENGTH, &max_ubo_name_len);
  glGetProgramiv(program, GL_ACTIVE_UNIFORM_BLOCKS, &ubo_len);

  GLint max_uniform_name_len = 0, active_uniform_len = 0, uniform_len = 0;
  glGetProgramiv(program, GL_ACTIVE_UNIFORM_MAX_LENGTH, &max_uniform_name_len);
  glGetProgramiv(program, GL_ACTIVE_UNIFORMS, &active_uniform_len);
  uniform_len = active_uniform_len;

  GLint max_ssbo_name_len = 0, ssbo_len = 0;
  if (GPU_shader_storage_buffer_objects_support()) {
    glGetProgramInterfaceiv(program, GL_SHADER_STORAGE_BLOCK, GL_ACTIVE_RESOURCES, &ssbo_len);
    glGetProgramInterfaceiv(
        program, GL_SHADER_STORAGE_BLOCK, GL_MAX_NAME_LENGTH, &max_ssbo_name_len);
  }

  BLI_assert_msg(ubo_len <= 16, "enabled_ubo_mask_ is uint16_t");

  /* Work around driver bug with Intel HD 4600 on Windows 7/8, where
   * GL_ACTIVE_UNIFORM_BLOCK_MAX_NAME_LENGTH does not work. */
  if (attr_len > 0 && max_attr_name_len == 0) {
    max_attr_name_len = 256;
  }
  if (ubo_len > 0 && max_ubo_name_len == 0) {
    max_ubo_name_len = 256;
  }
  if (uniform_len > 0 && max_uniform_name_len == 0) {
    max_uniform_name_len = 256;
  }
  if (ssbo_len > 0 && max_ssbo_name_len == 0) {
    max_ssbo_name_len = 256;
  }

  /* GL_ACTIVE_UNIFORMS lied to us! Remove the UBO uniforms from the total before
   * allocating the uniform array. */
  GLint max_ubo_uni_len = 0;
  for (int i = 0; i < ubo_len; i++) {
    GLint ubo_uni_len;
    glGetActiveUniformBlockiv(program, i, GL_UNIFORM_BLOCK_ACTIVE_UNIFORMS, &ubo_uni_len);
    max_ubo_uni_len = max_ii(max_ubo_uni_len, ubo_uni_len);
    uniform_len -= ubo_uni_len;
  }
  /* Bit set to true if uniform comes from a uniform block. */
  BLI_bitmap *uniforms_from_blocks = BLI_BITMAP_NEW(active_uniform_len, __func__);
  /* Set uniforms from block for exclusion. */
  GLint *ubo_uni_ids = (GLint *)MEM_mallocN(sizeof(GLint) * max_ubo_uni_len, __func__);
  for (int i = 0; i < ubo_len; i++) {
    GLint ubo_uni_len;
    glGetActiveUniformBlockiv(program, i, GL_UNIFORM_BLOCK_ACTIVE_UNIFORMS, &ubo_uni_len);
    glGetActiveUniformBlockiv(program, i, GL_UNIFORM_BLOCK_ACTIVE_UNIFORM_INDICES, ubo_uni_ids);
    for (int u = 0; u < ubo_uni_len; u++) {
      BLI_BITMAP_ENABLE(uniforms_from_blocks, ubo_uni_ids[u]);
    }
  }
  MEM_freeN(ubo_uni_ids);

  int input_tot_len = attr_len + ubo_len + uniform_len + ssbo_len;
  inputs_ = (ShaderInput *)MEM_callocN(sizeof(ShaderInput) * input_tot_len, __func__);

  const uint32_t name_buffer_len = attr_len * max_attr_name_len + ubo_len * max_ubo_name_len +
                                   uniform_len * max_uniform_name_len +
                                   ssbo_len * max_ssbo_name_len;
  name_buffer_ = (char *)MEM_mallocN(name_buffer_len, "name_buffer");
  uint32_t name_buffer_offset = 0;

  /* Attributes */
  enabled_attr_mask_ = 0;
  for (int i = 0; i < attr_len; i++) {
    char *name = name_buffer_ + name_buffer_offset;
    GLsizei remaining_buffer = name_buffer_len - name_buffer_offset;
    GLsizei name_len = 0;
    GLenum type;
    GLint size;

    glGetActiveAttrib(program, i, remaining_buffer, &name_len, &size, &type, name);
    GLint location = glGetAttribLocation(program, name);
    /* Ignore OpenGL names like `gl_BaseInstanceARB`, `gl_InstanceID` and `gl_VertexID`. */
    if (location == -1) {
      continue;
    }

    ShaderInput *input = &inputs_[attr_len_++];
    input->location = input->binding = location;

    name_buffer_offset += set_input_name(input, name, name_len);
    enabled_attr_mask_ |= (1 << input->location);
  }

  /* Uniform Blocks */
  for (int i = 0; i < ubo_len; i++) {
    char *name = name_buffer_ + name_buffer_offset;
    GLsizei remaining_buffer = name_buffer_len - name_buffer_offset;
    GLsizei name_len = 0;

    glGetActiveUniformBlockName(program, i, remaining_buffer, &name_len, name);

    ShaderInput *input = &inputs_[attr_len_ + ubo_len_++];
    input->binding = input->location = block_binding(program, i);

    name_buffer_offset += this->set_input_name(input, name, name_len);
    enabled_ubo_mask_ |= (1 << input->binding);
  }

  /* Uniforms & samplers & images */
  for (int i = 0, sampler = 0, image = 0; i < active_uniform_len; i++) {
    if (BLI_BITMAP_TEST(uniforms_from_blocks, i)) {
      continue;
    }
    char *name = name_buffer_ + name_buffer_offset;
    GLsizei remaining_buffer = name_buffer_len - name_buffer_offset;
    GLsizei name_len = 0;

    glGetActiveUniformName(program, i, remaining_buffer, &name_len, name);

    ShaderInput *input = &inputs_[attr_len_ + ubo_len_ + uniform_len_++];
    input->location = glGetUniformLocation(program, name);
    input->binding = sampler_binding(program, i, input->location, &sampler);

    name_buffer_offset += this->set_input_name(input, name, name_len);
    enabled_tex_mask_ |= (input->binding != -1) ? (1lu << input->binding) : 0lu;

    if (input->binding == -1) {
      input->binding = image_binding(program, i, input->location, &image);

      enabled_ima_mask_ |= (input->binding != -1) ? (1lu << input->binding) : 0lu;
    }
  }

  /* SSBOs */
  for (int i = 0; i < ssbo_len; i++) {
    char *name = name_buffer_ + name_buffer_offset;
    GLsizei remaining_buffer = name_buffer_len - name_buffer_offset;
    GLsizei name_len = 0;
    glGetProgramResourceName(
        program, GL_SHADER_STORAGE_BLOCK, i, remaining_buffer, &name_len, name);

    const GLint binding = ssbo_binding(program, i);

    ShaderInput *input = &inputs_[attr_len_ + ubo_len_ + uniform_len_ + ssbo_len_++];
    input->binding = input->location = binding;

    name_buffer_offset += this->set_input_name(input, name, name_len);
  }

  /* Builtin Uniforms */
  for (int32_t u_int = 0; u_int < GPU_NUM_UNIFORMS; u_int++) {
    GPUUniformBuiltin u = static_cast<GPUUniformBuiltin>(u_int);
    builtins_[u] = glGetUniformLocation(program, builtin_uniform_name(u));
  }

  /* Builtin Uniforms Blocks */
  for (int32_t u_int = 0; u_int < GPU_NUM_UNIFORM_BLOCKS; u_int++) {
    GPUUniformBlockBuiltin u = static_cast<GPUUniformBlockBuiltin>(u_int);
    const ShaderInput *block = this->ubo_get(builtin_uniform_block_name(u));
    builtin_blocks_[u] = (block != nullptr) ? block->binding : -1;
  }

  MEM_freeN(uniforms_from_blocks);

  /* Resize name buffer to save some memory. */
  if (name_buffer_offset < name_buffer_len) {
    name_buffer_ = (char *)MEM_reallocN(name_buffer_, name_buffer_offset);
  }

  // this->debug_print();

  this->sort_inputs();
}

GLShaderInterface::GLShaderInterface(GLuint program, const shader::ShaderCreateInfo &info)
{
  using namespace blender::gpu::shader;

  attr_len_ = info.vertex_inputs_.size();
  uniform_len_ = info.push_constants_.size();
  ubo_len_ = 0;
  ssbo_len_ = 0;

  Vector<ShaderCreateInfo::Resource> all_resources;
  all_resources.extend(info.pass_resources_);
  all_resources.extend(info.batch_resources_);

  for (ShaderCreateInfo::Resource &res : all_resources) {
    switch (res.bind_type) {
      case ShaderCreateInfo::Resource::BindType::UNIFORM_BUFFER:
        ubo_len_++;
        break;
      case ShaderCreateInfo::Resource::BindType::STORAGE_BUFFER:
        ssbo_len_++;
        break;
      case ShaderCreateInfo::Resource::BindType::SAMPLER:
        uniform_len_++;
        break;
      case ShaderCreateInfo::Resource::BindType::IMAGE:
        uniform_len_++;
        break;
    }
  }

<<<<<<< HEAD
=======
  size_t workaround_names_size = 0;
  Vector<StringRefNull> workaround_uniform_names;
  auto check_enabled_uniform = [&](const char *uniform_name) {
    if (glGetUniformLocation(program, uniform_name) != -1) {
      workaround_uniform_names.append(uniform_name);
      workaround_names_size += StringRefNull(uniform_name).size() + 1;
      uniform_len_++;
    }
  };

  if (!GLContext::shader_draw_parameters_support) {
    check_enabled_uniform("gpu_BaseInstance");
  }

>>>>>>> ec2e9a43
  BLI_assert_msg(ubo_len_ <= 16, "enabled_ubo_mask_ is uint16_t");

  int input_tot_len = attr_len_ + ubo_len_ + uniform_len_ + ssbo_len_;
  inputs_ = (ShaderInput *)MEM_callocN(sizeof(ShaderInput) * input_tot_len, __func__);
  ShaderInput *input = inputs_;

<<<<<<< HEAD
  name_buffer_ = (char *)MEM_mallocN(info.interface_names_size_, "name_buffer");
  uint32_t name_buffer_offset = 0;

=======
  name_buffer_ = (char *)MEM_mallocN(info.interface_names_size_ + workaround_names_size,
                                     "name_buffer");
  uint32_t name_buffer_offset = 0;

  /* Necessary to make #glUniform works. TODO(fclem) Remove. */
  glUseProgram(program);

>>>>>>> ec2e9a43
  /* Attributes */
  for (const ShaderCreateInfo::VertIn &attr : info.vertex_inputs_) {
    copy_input_name(input, attr.name, name_buffer_, name_buffer_offset);
    if (true || !GLContext::explicit_location_support) {
      input->location = input->binding = glGetAttribLocation(program, attr.name.c_str());
    }
    else {
      input->location = input->binding = attr.index;
    }
    enabled_attr_mask_ |= (1 << input->location);
    input++;
  }

  /* Uniform Blocks */
  for (const ShaderCreateInfo::Resource &res : all_resources) {
    if (res.bind_type == ShaderCreateInfo::Resource::BindType::UNIFORM_BUFFER) {
      copy_input_name(input, res.uniformbuf.name, name_buffer_, name_buffer_offset);
      if (true || !GLContext::explicit_location_support) {
<<<<<<< HEAD
        input->location = glGetUniformBlockIndex(program, res.uniformbuf.name.c_str());
=======
        input->location = glGetUniformBlockIndex(program, name_buffer_ + input->name_offset);
>>>>>>> ec2e9a43
        glUniformBlockBinding(program, input->location, res.slot);
      }
      input->binding = res.slot;
      enabled_ubo_mask_ |= (1 << input->binding);
      input++;
    }
  }

  /* Uniforms & samplers & images */
  for (const ShaderCreateInfo::Resource &res : all_resources) {
    if (res.bind_type == ShaderCreateInfo::Resource::BindType::SAMPLER) {
      copy_input_name(input, res.sampler.name, name_buffer_, name_buffer_offset);
      /* Until we make use of explicit uniform location or eliminate all
       * sampler manually changing. */
      if (true || !GLContext::explicit_location_support) {
        input->location = glGetUniformLocation(program, res.sampler.name.c_str());
        glUniform1i(input->location, res.slot);
      }
      input->binding = res.slot;
      enabled_tex_mask_ |= (1ull << input->binding);
      input++;
    }
    else if (res.bind_type == ShaderCreateInfo::Resource::BindType::IMAGE) {
      copy_input_name(input, res.image.name, name_buffer_, name_buffer_offset);
      /* Until we make use of explicit uniform location. */
      if (true || !GLContext::explicit_location_support) {
        input->location = glGetUniformLocation(program, res.image.name.c_str());
        glUniform1i(input->location, res.slot);
      }
      input->binding = res.slot;
      enabled_ima_mask_ |= (1 << input->binding);
      input++;
    }
  }
  for (const ShaderCreateInfo::PushConst &uni : info.push_constants_) {
    copy_input_name(input, uni.name, name_buffer_, name_buffer_offset);
<<<<<<< HEAD
    /* Until we make use of explicit uniform location. */
    if (true || !GLContext::explicit_location_support) {
      input->location = glGetUniformLocation(program, uni.name.c_str());
    }
=======
    input->location = glGetUniformLocation(program, name_buffer_ + input->name_offset);
    input->binding = -1;
    input++;
  }

  /* Compatibility uniforms. */
  for (auto &name : workaround_uniform_names) {
    copy_input_name(input, name, name_buffer_, name_buffer_offset);
    input->location = glGetUniformLocation(program, name_buffer_ + input->name_offset);
>>>>>>> ec2e9a43
    input->binding = -1;
    input++;
  }

  /* SSBOs */
  for (const ShaderCreateInfo::Resource &res : all_resources) {
    if (res.bind_type == ShaderCreateInfo::Resource::BindType::STORAGE_BUFFER) {
      copy_input_name(input, res.storagebuf.name, name_buffer_, name_buffer_offset);
      input->location = input->binding = res.slot;
      enabled_ubo_mask_ |= (1 << input->binding);
      input++;
    }
  }

  /* Builtin Uniforms */
  for (int32_t u_int = 0; u_int < GPU_NUM_UNIFORMS; u_int++) {
    GPUUniformBuiltin u = static_cast<GPUUniformBuiltin>(u_int);
    const ShaderInput *uni = this->uniform_get(builtin_uniform_name(u));
    builtins_[u] = (uni != nullptr) ? uni->location : -1;
  }

  /* Builtin Uniforms Blocks */
  for (int32_t u_int = 0; u_int < GPU_NUM_UNIFORM_BLOCKS; u_int++) {
    GPUUniformBlockBuiltin u = static_cast<GPUUniformBlockBuiltin>(u_int);
    const ShaderInput *block = this->ubo_get(builtin_uniform_block_name(u));
    builtin_blocks_[u] = (block != nullptr) ? block->binding : -1;
  }

  this->sort_inputs();

  // this->debug_print();
}

GLShaderInterface::~GLShaderInterface()
{
  for (auto *ref : refs_) {
    if (ref != nullptr) {
      ref->remove(this);
    }
  }
}

/** \} */

/* -------------------------------------------------------------------- */
/** \name Batch Reference
 * \{ */

void GLShaderInterface::ref_add(GLVaoCache *ref)
{
  for (int i = 0; i < refs_.size(); i++) {
    if (refs_[i] == NULL) {
      refs_[i] = ref;
      return;
    }
  }
  refs_.append(ref);
}

void GLShaderInterface::ref_remove(GLVaoCache *ref)
{
  for (int i = 0; i < refs_.size(); i++) {
    if (refs_[i] == ref) {
      refs_[i] = NULL;
      break; /* cannot have duplicates */
    }
  }
}

/** \} */

/* -------------------------------------------------------------------- */
/** \name Validation
 * TODO
 * \{ */

/** \} */

}  // namespace blender::gpu<|MERGE_RESOLUTION|>--- conflicted
+++ resolved
@@ -355,8 +355,6 @@
     }
   }
 
-<<<<<<< HEAD
-=======
   size_t workaround_names_size = 0;
   Vector<StringRefNull> workaround_uniform_names;
   auto check_enabled_uniform = [&](const char *uniform_name) {
@@ -371,18 +369,12 @@
     check_enabled_uniform("gpu_BaseInstance");
   }
 
->>>>>>> ec2e9a43
   BLI_assert_msg(ubo_len_ <= 16, "enabled_ubo_mask_ is uint16_t");
 
   int input_tot_len = attr_len_ + ubo_len_ + uniform_len_ + ssbo_len_;
   inputs_ = (ShaderInput *)MEM_callocN(sizeof(ShaderInput) * input_tot_len, __func__);
   ShaderInput *input = inputs_;
 
-<<<<<<< HEAD
-  name_buffer_ = (char *)MEM_mallocN(info.interface_names_size_, "name_buffer");
-  uint32_t name_buffer_offset = 0;
-
-=======
   name_buffer_ = (char *)MEM_mallocN(info.interface_names_size_ + workaround_names_size,
                                      "name_buffer");
   uint32_t name_buffer_offset = 0;
@@ -390,7 +382,6 @@
   /* Necessary to make #glUniform works. TODO(fclem) Remove. */
   glUseProgram(program);
 
->>>>>>> ec2e9a43
   /* Attributes */
   for (const ShaderCreateInfo::VertIn &attr : info.vertex_inputs_) {
     copy_input_name(input, attr.name, name_buffer_, name_buffer_offset);
@@ -409,11 +400,7 @@
     if (res.bind_type == ShaderCreateInfo::Resource::BindType::UNIFORM_BUFFER) {
       copy_input_name(input, res.uniformbuf.name, name_buffer_, name_buffer_offset);
       if (true || !GLContext::explicit_location_support) {
-<<<<<<< HEAD
-        input->location = glGetUniformBlockIndex(program, res.uniformbuf.name.c_str());
-=======
         input->location = glGetUniformBlockIndex(program, name_buffer_ + input->name_offset);
->>>>>>> ec2e9a43
         glUniformBlockBinding(program, input->location, res.slot);
       }
       input->binding = res.slot;
@@ -450,12 +437,6 @@
   }
   for (const ShaderCreateInfo::PushConst &uni : info.push_constants_) {
     copy_input_name(input, uni.name, name_buffer_, name_buffer_offset);
-<<<<<<< HEAD
-    /* Until we make use of explicit uniform location. */
-    if (true || !GLContext::explicit_location_support) {
-      input->location = glGetUniformLocation(program, uni.name.c_str());
-    }
-=======
     input->location = glGetUniformLocation(program, name_buffer_ + input->name_offset);
     input->binding = -1;
     input++;
@@ -465,7 +446,6 @@
   for (auto &name : workaround_uniform_names) {
     copy_input_name(input, name, name_buffer_, name_buffer_offset);
     input->location = glGetUniformLocation(program, name_buffer_ + input->name_offset);
->>>>>>> ec2e9a43
     input->binding = -1;
     input++;
   }
