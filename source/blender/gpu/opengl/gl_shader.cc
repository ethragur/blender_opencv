/*
 * This program is free software; you can redistribute it and/or
 * modify it under the terms of the GNU General Public License
 * as published by the Free Software Foundation; either version 2
 * of the License, or (at your option) any later version.
 *
 * This program is distributed in the hope that it will be useful,
 * but WITHOUT ANY WARRANTY; without even the implied warranty of
 * MERCHANTABILITY or FITNESS FOR A PARTICULAR PURPOSE.  See the
 * GNU General Public License for more details.
 *
 * You should have received a copy of the GNU General Public License
 * along with this program; if not, write to the Free Software Foundation,
 * Inc., 51 Franklin Street, Fifth Floor, Boston, MA 02110-1301, USA.
 *
 * The Original Code is Copyright (C) 2020 Blender Foundation.
 * All rights reserved.
 */

/** \file
 * \ingroup gpu
 */

#include "BKE_global.h"

#include "BLI_string.h"
#include "BLI_vector.hh"

#include "GPU_capabilities.h"
#include "GPU_platform.h"

#include "gl_backend.hh"
#include "gl_debug.hh"
#include "gl_vertex_buffer.hh"

#include "gl_shader.hh"
#include "gl_shader_interface.hh"

using namespace blender;
using namespace blender::gpu;
using namespace blender::gpu::shader;

/* -------------------------------------------------------------------- */
/** \name Creation / Destruction
 * \{ */

GLShader::GLShader(const char *name) : Shader(name)
{
#if 0 /* Would be nice to have, but for now the Deferred compilation \
       * does not have a GPUContext. */
  BLI_assert(GLContext::get() != nullptr);
#endif
  shader_program_ = glCreateProgram();

  debug::object_label(GL_PROGRAM, shader_program_, name);
}

GLShader::~GLShader()
{
#if 0 /* Would be nice to have, but for now the Deferred compilation \
       * does not have a GPUContext. */
  BLI_assert(GLContext::get() != nullptr);
#endif
  /* Invalid handles are silently ignored. */
  glDeleteShader(vert_shader_);
  glDeleteShader(geom_shader_);
  glDeleteShader(frag_shader_);
  glDeleteShader(compute_shader_);
  glDeleteProgram(shader_program_);
}

/** \} */

/* -------------------------------------------------------------------- */
/** \name Create Info
 * \{ */

static const char *to_string(const Interpolation &interp)
{
  switch (interp) {
    case Interpolation::SMOOTH:
      return "smooth";
    case Interpolation::FLAT:
      return "flat";
    case Interpolation::NO_PERSPECTIVE:
      return "noperspective";
    default:
      return "unkown";
  }
}

static const char *to_string(const Type &type)
{
  switch (type) {
    case Type::FLOAT:
      return "float";
    case Type::VEC2:
      return "vec2";
    case Type::VEC3:
      return "vec3";
    case Type::VEC4:
      return "vec4";
    case Type::MAT3:
      return "mat3";
    case Type::MAT4:
      return "mat4";
    case Type::UINT:
      return "uint";
    case Type::UVEC2:
      return "uvec2";
    case Type::UVEC3:
      return "uvec3";
    case Type::UVEC4:
      return "uvec4";
    case Type::INT:
      return "int";
    case Type::IVEC2:
      return "ivec2";
    case Type::IVEC3:
      return "ivec3";
    case Type::IVEC4:
      return "ivec4";
    case Type::BOOL:
      return "bool";
    default:
      return "unkown";
  }
}

static const char *to_string(const PrimitiveIn &layout)
{
  switch (layout) {
    case PrimitiveIn::POINTS:
      return "points";
    case PrimitiveIn::LINES:
      return "lines";
    case PrimitiveIn::LINES_ADJACENCY:
      return "lines_adjacency";
    case PrimitiveIn::TRIANGLES:
      return "triangles";
    case PrimitiveIn::TRIANGLES_ADJACENCY:
      return "triangles_adjacency";
    default:
      return "unknown";
  }
}

static const char *to_string(const PrimitiveOut &layout)
{
  switch (layout) {
    case PrimitiveOut::POINTS:
      return "points";
    case PrimitiveOut::LINE_STRIP:
      return "line_strip";
    case PrimitiveOut::TRIANGLE_STRIP:
      return "triangle_strip";
    default:
      return "unknown";
  }
}

static void print_image_type(std::ostream &os,
                             const ImageType &type,
                             const ShaderCreateInfo::Resource::BindType bind_type)
{
  switch (type) {
    case ImageType::INT_BUFFER:
    case ImageType::INT_1D:
    case ImageType::INT_1D_ARRAY:
    case ImageType::INT_2D:
    case ImageType::INT_2D_ARRAY:
    case ImageType::INT_3D:
    case ImageType::INT_CUBE:
    case ImageType::INT_CUBE_ARRAY:
      os << "i";
      break;
    case ImageType::UINT_BUFFER:
    case ImageType::UINT_1D:
    case ImageType::UINT_1D_ARRAY:
    case ImageType::UINT_2D:
    case ImageType::UINT_2D_ARRAY:
    case ImageType::UINT_3D:
    case ImageType::UINT_CUBE:
    case ImageType::UINT_CUBE_ARRAY:
      os << "u";
      break;
    default:
      break;
  }

  if (bind_type == ShaderCreateInfo::Resource::BindType::IMAGE) {
    os << "image";
  }
  else {
    os << "sampler";
  }

  switch (type) {
    case ImageType::FLOAT_BUFFER:
    case ImageType::INT_BUFFER:
    case ImageType::UINT_BUFFER:
      os << "Buffer";
      break;
    case ImageType::FLOAT_1D:
    case ImageType::FLOAT_1D_ARRAY:
    case ImageType::INT_1D:
    case ImageType::INT_1D_ARRAY:
    case ImageType::UINT_1D:
    case ImageType::UINT_1D_ARRAY:
      os << "1D";
      break;
    case ImageType::FLOAT_2D:
    case ImageType::FLOAT_2D_ARRAY:
    case ImageType::INT_2D:
    case ImageType::INT_2D_ARRAY:
    case ImageType::UINT_2D:
    case ImageType::UINT_2D_ARRAY:
    case ImageType::SHADOW_2D:
    case ImageType::SHADOW_2D_ARRAY:
    case ImageType::DEPTH_2D:
    case ImageType::DEPTH_2D_ARRAY:
      os << "2D";
      break;
    case ImageType::FLOAT_3D:
    case ImageType::INT_3D:
    case ImageType::UINT_3D:
      os << "3D";
      break;
    case ImageType::FLOAT_CUBE:
    case ImageType::FLOAT_CUBE_ARRAY:
    case ImageType::INT_CUBE:
    case ImageType::INT_CUBE_ARRAY:
    case ImageType::UINT_CUBE:
    case ImageType::UINT_CUBE_ARRAY:
    case ImageType::SHADOW_CUBE:
    case ImageType::SHADOW_CUBE_ARRAY:
    case ImageType::DEPTH_CUBE:
    case ImageType::DEPTH_CUBE_ARRAY:
      os << "Cube";
      break;
    default:
      break;
  }

  switch (type) {
    case ImageType::FLOAT_1D_ARRAY:
    case ImageType::FLOAT_2D_ARRAY:
    case ImageType::FLOAT_CUBE_ARRAY:
    case ImageType::INT_1D_ARRAY:
    case ImageType::INT_2D_ARRAY:
    case ImageType::INT_CUBE_ARRAY:
    case ImageType::UINT_1D_ARRAY:
    case ImageType::UINT_2D_ARRAY:
    case ImageType::UINT_CUBE_ARRAY:
    case ImageType::SHADOW_2D_ARRAY:
    case ImageType::SHADOW_CUBE_ARRAY:
    case ImageType::DEPTH_2D_ARRAY:
    case ImageType::DEPTH_CUBE_ARRAY:
      os << "Array";
      break;
    default:
      break;
  }

  switch (type) {
    case ImageType::SHADOW_2D:
    case ImageType::SHADOW_2D_ARRAY:
    case ImageType::SHADOW_CUBE:
    case ImageType::SHADOW_CUBE_ARRAY:
      os << "Shadow";
      break;
    default:
      break;
  }
  os << " ";
}

static std::ostream &print_qualifier(std::ostream &os, const Qualifier &qualifiers)
{
  if ((qualifiers & Qualifier::RESTRICT) == Qualifier::RESTRICT) {
    os << "restrict ";
  }
  if ((qualifiers & Qualifier::READ_ONLY) == Qualifier::READ_ONLY) {
    os << "readonly ";
  }
  if ((qualifiers & Qualifier::WRITE_ONLY) == Qualifier::WRITE_ONLY) {
    os << "writeonly ";
  }
  return os;
}

static void print_resource(std::ostream &os, const ShaderCreateInfo::Resource &res)
{
  if (GLContext::explicit_location_support) {
    os << "layout(binding = " << res.slot;
    if (res.bind_type == ShaderCreateInfo::Resource::BindType::IMAGE) {
      os << ", " << res.image.format;
    }
    else if (res.bind_type == ShaderCreateInfo::Resource::BindType::UNIFORM_BUFFER) {
      os << ", std140";
    }
    else if (res.bind_type == ShaderCreateInfo::Resource::BindType::STORAGE_BUFFER) {
      os << ", std430";
    }
    os << ") ";
  }
  else if (res.bind_type == ShaderCreateInfo::Resource::BindType::UNIFORM_BUFFER) {
    os << "layout(std140) ";
  }

  int64_t array_offset;
  StringRef name_no_array;

  switch (res.bind_type) {
    case ShaderCreateInfo::Resource::BindType::SAMPLER:
      os << "uniform ";
      print_image_type(os, res.sampler.type, res.bind_type);
      os << res.sampler.name << ";\n";
      break;
    case ShaderCreateInfo::Resource::BindType::IMAGE:
      os << "uniform ";
      print_qualifier(os, res.image.qualifiers);
      print_image_type(os, res.image.type, res.bind_type);
      os << res.image.name << ";\n";
      break;
    case ShaderCreateInfo::Resource::BindType::UNIFORM_BUFFER:
      array_offset = res.uniformbuf.name.find_first_of("[");
      name_no_array = (array_offset == -1) ? res.uniformbuf.name :
                                             StringRef(res.uniformbuf.name.c_str(), array_offset);
      os << "uniform " << name_no_array << " { " << res.uniformbuf.type_name << " _"
         << res.uniformbuf.name << "; };\n";
      break;
    case ShaderCreateInfo::Resource::BindType::STORAGE_BUFFER:
      array_offset = res.storagebuf.name.find_first_of("[");
      name_no_array = (array_offset == -1) ? res.storagebuf.name :
                                             StringRef(res.storagebuf.name.c_str(), array_offset);
      print_qualifier(os, res.storagebuf.qualifiers);
      os << "buffer ";
      os << name_no_array << " { " << res.storagebuf.type_name << " _" << res.storagebuf.name
         << "; };\n";
      break;
  }
}

static void print_resource_alias(std::ostream &os, const ShaderCreateInfo::Resource &res)
{
  int64_t array_offset;
  StringRef name_no_array;

  switch (res.bind_type) {
    case ShaderCreateInfo::Resource::BindType::UNIFORM_BUFFER:
      array_offset = res.uniformbuf.name.find_first_of("[");
      name_no_array = (array_offset == -1) ? res.uniformbuf.name :
                                             StringRef(res.uniformbuf.name.c_str(), array_offset);
      os << "#define " << name_no_array << " (_" << name_no_array << ")\n";
      break;
    case ShaderCreateInfo::Resource::BindType::STORAGE_BUFFER:
      array_offset = res.storagebuf.name.find_first_of("[");
      name_no_array = (array_offset == -1) ? res.storagebuf.name :
                                             StringRef(res.storagebuf.name.c_str(), array_offset);
      os << "#define " << name_no_array << " (_" << name_no_array << ")\n";
      break;
    default:
      break;
  }
}

static void print_interface(std::ostream &os,
                            const StringRefNull &prefix,
                            const StageInterfaceInfo &iface,
                            const StringRefNull &suffix = "")
{
  /* TODO(fclem) Move that to interface check. */
  // if (iface.instance_name.is_empty()) {
  //   BLI_assert_msg(0, "Interfaces require an instance name for geometry shader.");
  //   std::cout << iface.name << ": Interfaces require an instance name for geometry shader.\n";
  //   continue;
  // }
  os << prefix << " " << iface.name << "{" << std::endl;
  for (const StageInterfaceInfo::InOut &inout : iface.inouts) {
    os << "  " << to_string(inout.interp) << " " << to_string(inout.type) << " " << inout.name
       << ";\n";
  }
  os << "}";
  os << (iface.instance_name.is_empty() ? "" : "\n") << iface.instance_name << suffix << ";\n";
}

std::string GLShader::resources_declare(const ShaderCreateInfo &info) const
{
  std::stringstream ss;

  /* NOTE: We define macros in GLSL to trigger compilation error if the resource names
   * are reused for local variables. This is to match other backend behavior which needs accessors
   * macros. */

  ss << "\n/* Pass Resources. */\n";
  for (const ShaderCreateInfo::Resource &res : info.pass_resources_) {
    print_resource(ss, res);
  }
  for (const ShaderCreateInfo::Resource &res : info.pass_resources_) {
    print_resource_alias(ss, res);
  }
  ss << "\n/* Batch Resources. */\n";
  for (const ShaderCreateInfo::Resource &res : info.batch_resources_) {
    print_resource(ss, res);
  }
  for (const ShaderCreateInfo::Resource &res : info.batch_resources_) {
    print_resource_alias(ss, res);
  }
  ss << "\n/* Push Constants. */\n";
  for (const ShaderCreateInfo::PushConst &uniform : info.push_constants_) {
    if (GLContext::explicit_location_support) {
      ss << "layout(location = " << uniform.index << ") ";
    }
    ss << "uniform " << to_string(uniform.type) << " " << uniform.name;
    if (uniform.array_size > 0) {
      ss << "[" << uniform.array_size << "]";
    }
    ss << ";\n";
  }
  for (const ShaderCreateInfo::PushConst &uniform : info.push_constants_) {
    ss << "#define " << uniform.name << " (" << uniform.name << ")\n";
  }
  ss << "\n";
  return ss.str();
}

std::string GLShader::vertex_interface_declare(const ShaderCreateInfo &info) const
{
  std::stringstream ss;

  ss << "\n/* Inputs. */\n";
  for (const ShaderCreateInfo::VertIn &attr : info.vertex_inputs_) {
    if (GLContext::explicit_location_support) {
      ss << "layout(location = " << attr.index << ") ";
    }
    ss << "in " << to_string(attr.type) << " " << attr.name << ";\n";
  }
  ss << "\n/* Interfaces. */\n";
  for (const StageInterfaceInfo *iface : info.vertex_out_interfaces_) {
    print_interface(ss, "out", *iface);
  }
  ss << "\n";
  return ss.str();
}

std::string GLShader::fragment_interface_declare(const ShaderCreateInfo &info) const
{
  std::stringstream ss;
  ss << "\n/* Interfaces. */\n";
  const Vector<StageInterfaceInfo *> &in_interfaces = (info.geometry_source_.is_empty()) ?
                                                          info.vertex_out_interfaces_ :
                                                          info.geometry_out_interfaces_;
  for (const StageInterfaceInfo *iface : in_interfaces) {
    print_interface(ss, "in", *iface);
  }
  ss << "\n/* Outputs. */\n";
  for (const ShaderCreateInfo::FragOut &output : info.fragment_outputs_) {
    ss << "layout(location = " << output.index;
    switch (output.blend) {
      case DualBlend::SRC_0:
        ss << ", index = 0";
        break;
      case DualBlend::SRC_1:
        ss << ", index = 1";
        break;
      default:
        break;
    }
    ss << ") ";
    ss << "out " << to_string(output.type) << " " << output.name << ";\n";
  }
  ss << "\n";
  return ss.str();
}

std::string GLShader::geometry_layout_declare(const ShaderCreateInfo &info) const
{
  int max_verts = info.geometry_layout_.max_vertices;
  int invocations = info.geometry_layout_.invocations;

  if (GLContext::geometry_shader_invocations == false && invocations != -1) {
    max_verts *= invocations;
    invocations = -1;
  }

  std::stringstream ss;
  ss << "\n/* Geometry Layout. */\n";
  ss << "layout(" << to_string(info.geometry_layout_.primitive_in);
  if (invocations != -1) {
    ss << ", invocations = " << invocations;
  }
  ss << ") in;\n";

  ss << "layout(" << to_string(info.geometry_layout_.primitive_out)
     << ", max_vertices = " << max_verts << ") out;\n";
  ss << "\n";
  return ss.str();
}

static StageInterfaceInfo *find_interface_by_name(const Vector<StageInterfaceInfo *> &ifaces,
                                                  const StringRefNull &name)
{
  for (auto iface : ifaces) {
    if (iface->name == name) {
      return iface;
    }
  }
  return nullptr;
}

std::string GLShader::geometry_interface_declare(const ShaderCreateInfo &info) const
{

  std::stringstream ss;
  ss << "\n/* Interfaces. */\n";
  for (const StageInterfaceInfo *iface : info.vertex_out_interfaces_) {
    bool has_matching_output_iface = find_interface_by_name(info.geometry_out_interfaces_,
                                                            iface->instance_name) != nullptr;
    const char *suffix = (has_matching_output_iface) ? "_in[]" : "[]";
    print_interface(ss, "in", *iface, suffix);
  }
  ss << "\n";
  for (const StageInterfaceInfo *iface : info.geometry_out_interfaces_) {
    bool has_matching_input_iface = find_interface_by_name(info.vertex_out_interfaces_,
                                                           iface->instance_name) != nullptr;
    const char *suffix = (has_matching_input_iface) ? "_out" : "";
    print_interface(ss, "out", *iface, suffix);
  }
  ss << "\n";
  return ss.str();
}

std::string GLShader::compute_layout_declare(const ShaderCreateInfo &info) const
{
  std::stringstream ss;
  ss << "\n/* Compute Layout. */\n";
  ss << "layout(local_size_x = " << info.compute_layout_.local_size_x;
  if (info.compute_layout_.local_size_y != -1) {
    ss << ", local_size_y = " << info.compute_layout_.local_size_y;
  }
  if (info.compute_layout_.local_size_z != -1) {
    ss << ", local_size_y = " << info.compute_layout_.local_size_z;
  }
  ss << ") in;\n";
  ss << "\n";
  return ss.str();
}

/** \} */

/* -------------------------------------------------------------------- */
/** \name Shader stage creation
 * \{ */

static char *glsl_patch_default_get()
{
  /** Used for shader patching. Init once. */
  static char patch[700] = "\0";
  if (patch[0] != '\0') {
    return patch;
  }

  size_t slen = 0;
  /* Version need to go first. */
<<<<<<< HEAD
  STR_CONCAT(patch, slen, "#version 430\n");
=======
  if (GLEW_VERSION_4_3) {
    STR_CONCAT(patch, slen, "#version 430\n");
  }
  else {
    STR_CONCAT(patch, slen, "#version 330\n");
  }
>>>>>>> af87b6d8

  /* Enable extensions for features that are not part of our base GLSL version
   * don't use an extension for something already available! */
  if (GLContext::texture_gather_support) {
    STR_CONCAT(patch, slen, "#extension GL_ARB_texture_gather: enable\n");
    /* Some drivers don't agree on GLEW_ARB_texture_gather and the actual support in the
     * shader so double check the preprocessor define (see T56544). */
    STR_CONCAT(patch, slen, "#ifdef GL_ARB_texture_gather\n");
    STR_CONCAT(patch, slen, "#  define GPU_ARB_texture_gather\n");
    STR_CONCAT(patch, slen, "#endif\n");
  }
  if (GLContext::shader_draw_parameters_support) {
    STR_CONCAT(patch, slen, "#extension GL_ARB_shader_draw_parameters : enable\n");
    STR_CONCAT(patch, slen, "#define GPU_ARB_shader_draw_parameters\n");
    STR_CONCAT(patch, slen, "#define gpu_BaseInstance gl_BaseInstanceARB\n");
  }
  if (GLContext::geometry_shader_invocations) {
    STR_CONCAT(patch, slen, "#extension GL_ARB_gpu_shader5 : enable\n");
    STR_CONCAT(patch, slen, "#define GPU_ARB_gpu_shader5\n");
  }
  if (GLContext::texture_cube_map_array_support) {
    STR_CONCAT(patch, slen, "#extension GL_ARB_texture_cube_map_array : enable\n");
    STR_CONCAT(patch, slen, "#define GPU_ARB_texture_cube_map_array\n");
  }
<<<<<<< HEAD
  if (GPU_shader_image_load_store_support()) {
    STR_CONCAT(patch, slen, "#extension GL_ARB_shader_image_load_store : enable\n");
    STR_CONCAT(patch, slen, "#define GPU_ARB_shader_image_load_store\n");
  }
=======
  if (GLEW_ARB_conservative_depth) {
    STR_CONCAT(patch, slen, "#extension GL_ARB_conservative_depth : enable\n");
  }
  if (GPU_shader_image_load_store_support()) {
    STR_CONCAT(patch, slen, "#extension GL_ARB_shader_image_load_store: enable\n");
    STR_CONCAT(patch, slen, "#extension GL_ARB_shading_language_420pack: enable\n");
  }

  /* Fallbacks. */
  if (!GLContext::shader_draw_parameters_support) {
    STR_CONCAT(patch, slen, "uniform int gpu_BaseInstance;\n");
  }

  /* Vulkan GLSL compat. */
  STR_CONCAT(patch, slen, "#define gpu_InstanceIndex (gl_InstanceID + gpu_BaseInstance)\n");
>>>>>>> af87b6d8

  /* Derivative sign can change depending on implementation. */
  STR_CONCATF(patch, slen, "#define DFDX_SIGN %1.1f\n", GLContext::derivative_signs[0]);
  STR_CONCATF(patch, slen, "#define DFDY_SIGN %1.1f\n", GLContext::derivative_signs[1]);

  BLI_assert(slen < sizeof(patch));
  return patch;
}

static char *glsl_patch_compute_get()
{
  /** Used for shader patching. Init once. */
  static char patch[512] = "\0";
  if (patch[0] != '\0') {
    return patch;
  }

  size_t slen = 0;
  /* Version need to go first. */
  STR_CONCAT(patch, slen, "#version 430\n");
  STR_CONCAT(patch, slen, "#extension GL_ARB_compute_shader :enable\n");
  BLI_assert(slen < sizeof(patch));
  return patch;
}

char *GLShader::glsl_patch_get(GLenum gl_stage)
{
  if (gl_stage == GL_COMPUTE_SHADER) {
    return glsl_patch_compute_get();
  }
  return glsl_patch_default_get();
}

GLuint GLShader::create_shader_stage(GLenum gl_stage, MutableSpan<const char *> sources)
{
  GLuint shader = glCreateShader(gl_stage);
  if (shader == 0) {
    fprintf(stderr, "GLShader: Error: Could not create shader object.");
    return 0;
  }

  /* Patch the shader code using the first source slot. */
  sources[0] = glsl_patch_get(gl_stage);

  glShaderSource(shader, sources.size(), sources.data(), nullptr);
  glCompileShader(shader);

  GLint status;
  glGetShaderiv(shader, GL_COMPILE_STATUS, &status);
  if (!status || (G.debug & G_DEBUG_GPU)) {
    char log[5000] = "";
    glGetShaderInfoLog(shader, sizeof(log), nullptr, log);
    if (log[0] != '\0') {
      GLLogParser parser;
      switch (gl_stage) {
        case GL_VERTEX_SHADER:
          this->print_log(sources, log, "VertShader", !status, &parser);
          break;
        case GL_GEOMETRY_SHADER:
          this->print_log(sources, log, "GeomShader", !status, &parser);
          break;
        case GL_FRAGMENT_SHADER:
          this->print_log(sources, log, "FragShader", !status, &parser);
          break;
        case GL_COMPUTE_SHADER:
          this->print_log(sources, log, "ComputeShader", !status, &parser);
          break;
      }
    }
  }
  if (!status) {
    glDeleteShader(shader);
    compilation_failed_ = true;
    return 0;
  }

  debug::object_label(gl_stage, shader, name);

  glAttachShader(shader_program_, shader);
  return shader;
}

void GLShader::vertex_shader_from_glsl(MutableSpan<const char *> sources)
{
  vert_shader_ = this->create_shader_stage(GL_VERTEX_SHADER, sources);
}

void GLShader::geometry_shader_from_glsl(MutableSpan<const char *> sources)
{
  geom_shader_ = this->create_shader_stage(GL_GEOMETRY_SHADER, sources);
}

void GLShader::fragment_shader_from_glsl(MutableSpan<const char *> sources)
{
  frag_shader_ = this->create_shader_stage(GL_FRAGMENT_SHADER, sources);
}

void GLShader::compute_shader_from_glsl(MutableSpan<const char *> sources)
{
  compute_shader_ = this->create_shader_stage(GL_COMPUTE_SHADER, sources);
}

bool GLShader::finalize(const shader::ShaderCreateInfo *info)
{
  if (compilation_failed_) {
    return false;
  }

  glLinkProgram(shader_program_);

  GLint status;
  glGetProgramiv(shader_program_, GL_LINK_STATUS, &status);
  if (!status) {
    char log[5000];
    glGetProgramInfoLog(shader_program_, sizeof(log), nullptr, log);
    Span<const char *> sources;
    GLLogParser parser;
    this->print_log(sources, log, "Linking", true, &parser);
    return false;
  }

  if (info != nullptr) {
    interface = new GLShaderInterface(shader_program_, *info);
  }
  else {
    interface = new GLShaderInterface(shader_program_);
  }

  return true;
}

/** \} */

/* -------------------------------------------------------------------- */
/** \name Binding
 * \{ */

void GLShader::bind()
{
  BLI_assert(shader_program_ != 0);
  glUseProgram(shader_program_);
}

void GLShader::unbind()
{
#ifndef NDEBUG
  glUseProgram(0);
#endif
}

/** \} */

/* -------------------------------------------------------------------- */
/** \name Transform feedback
 *
 * TODO(fclem): Should be replaced by compute shaders.
 * \{ */

void GLShader::transform_feedback_names_set(Span<const char *> name_list,
                                            const eGPUShaderTFBType geom_type)
{
  glTransformFeedbackVaryings(
      shader_program_, name_list.size(), name_list.data(), GL_INTERLEAVED_ATTRIBS);
  transform_feedback_type_ = geom_type;
}

bool GLShader::transform_feedback_enable(GPUVertBuf *buf_)
{
  if (transform_feedback_type_ == GPU_SHADER_TFB_NONE) {
    return false;
  }

  GLVertBuf *buf = static_cast<GLVertBuf *>(unwrap(buf_));

  BLI_assert(buf->vbo_id_ != 0);

  glBindBufferBase(GL_TRANSFORM_FEEDBACK_BUFFER, 0, buf->vbo_id_);

  switch (transform_feedback_type_) {
    case GPU_SHADER_TFB_POINTS:
      glBeginTransformFeedback(GL_POINTS);
      break;
    case GPU_SHADER_TFB_LINES:
      glBeginTransformFeedback(GL_LINES);
      break;
    case GPU_SHADER_TFB_TRIANGLES:
      glBeginTransformFeedback(GL_TRIANGLES);
      break;
    default:
      return false;
  }
  return true;
}

void GLShader::transform_feedback_disable()
{
  glEndTransformFeedback();
}

/** \} */

/* -------------------------------------------------------------------- */
/** \name Uniforms setters
 * \{ */

void GLShader::uniform_float(int location, int comp_len, int array_size, const float *data)
{
  switch (comp_len) {
    case 1:
      glUniform1fv(location, array_size, data);
      break;
    case 2:
      glUniform2fv(location, array_size, data);
      break;
    case 3:
      glUniform3fv(location, array_size, data);
      break;
    case 4:
      glUniform4fv(location, array_size, data);
      break;
    case 9:
      glUniformMatrix3fv(location, array_size, 0, data);
      break;
    case 16:
      glUniformMatrix4fv(location, array_size, 0, data);
      break;
    default:
      BLI_assert(0);
      break;
  }
}

void GLShader::uniform_int(int location, int comp_len, int array_size, const int *data)
{
  switch (comp_len) {
    case 1:
      glUniform1iv(location, array_size, data);
      break;
    case 2:
      glUniform2iv(location, array_size, data);
      break;
    case 3:
      glUniform3iv(location, array_size, data);
      break;
    case 4:
      glUniform4iv(location, array_size, data);
      break;
    default:
      BLI_assert(0);
      break;
  }
}

/** \} */

/* -------------------------------------------------------------------- */
/** \name GPUVertFormat from Shader
 * \{ */

static uint calc_component_size(const GLenum gl_type)
{
  switch (gl_type) {
    case GL_FLOAT_VEC2:
    case GL_INT_VEC2:
    case GL_UNSIGNED_INT_VEC2:
      return 2;
    case GL_FLOAT_VEC3:
    case GL_INT_VEC3:
    case GL_UNSIGNED_INT_VEC3:
      return 3;
    case GL_FLOAT_VEC4:
    case GL_FLOAT_MAT2:
    case GL_INT_VEC4:
    case GL_UNSIGNED_INT_VEC4:
      return 4;
    case GL_FLOAT_MAT3:
      return 9;
    case GL_FLOAT_MAT4:
      return 16;
    case GL_FLOAT_MAT2x3:
    case GL_FLOAT_MAT3x2:
      return 6;
    case GL_FLOAT_MAT2x4:
    case GL_FLOAT_MAT4x2:
      return 8;
    case GL_FLOAT_MAT3x4:
    case GL_FLOAT_MAT4x3:
      return 12;
    default:
      return 1;
  }
}

static void get_fetch_mode_and_comp_type(int gl_type,
                                         GPUVertCompType *r_comp_type,
                                         GPUVertFetchMode *r_fetch_mode)
{
  switch (gl_type) {
    case GL_FLOAT:
    case GL_FLOAT_VEC2:
    case GL_FLOAT_VEC3:
    case GL_FLOAT_VEC4:
    case GL_FLOAT_MAT2:
    case GL_FLOAT_MAT3:
    case GL_FLOAT_MAT4:
    case GL_FLOAT_MAT2x3:
    case GL_FLOAT_MAT2x4:
    case GL_FLOAT_MAT3x2:
    case GL_FLOAT_MAT3x4:
    case GL_FLOAT_MAT4x2:
    case GL_FLOAT_MAT4x3:
      *r_comp_type = GPU_COMP_F32;
      *r_fetch_mode = GPU_FETCH_FLOAT;
      break;
    case GL_INT:
    case GL_INT_VEC2:
    case GL_INT_VEC3:
    case GL_INT_VEC4:
      *r_comp_type = GPU_COMP_I32;
      *r_fetch_mode = GPU_FETCH_INT;
      break;
    case GL_UNSIGNED_INT:
    case GL_UNSIGNED_INT_VEC2:
    case GL_UNSIGNED_INT_VEC3:
    case GL_UNSIGNED_INT_VEC4:
      *r_comp_type = GPU_COMP_U32;
      *r_fetch_mode = GPU_FETCH_INT;
      break;
    default:
      BLI_assert(0);
  }
}

void GLShader::vertformat_from_shader(GPUVertFormat *format) const
{
  GPU_vertformat_clear(format);

  GLint attr_len;
  glGetProgramiv(shader_program_, GL_ACTIVE_ATTRIBUTES, &attr_len);

  for (int i = 0; i < attr_len; i++) {
    char name[256];
    GLenum gl_type;
    GLint size;
    glGetActiveAttrib(shader_program_, i, sizeof(name), nullptr, &size, &gl_type, name);

    /* Ignore OpenGL names like `gl_BaseInstanceARB`, `gl_InstanceID` and `gl_VertexID`. */
    if (glGetAttribLocation(shader_program_, name) == -1) {
      continue;
    }

    GPUVertCompType comp_type;
    GPUVertFetchMode fetch_mode;
    get_fetch_mode_and_comp_type(gl_type, &comp_type, &fetch_mode);

    int comp_len = calc_component_size(gl_type) * size;

    GPU_vertformat_attr_add(format, name, comp_type, comp_len, fetch_mode);
  }
}

int GLShader::program_handle_get() const
{
  return (int)this->shader_program_;
}

/** \} */<|MERGE_RESOLUTION|>--- conflicted
+++ resolved
@@ -563,16 +563,12 @@
 
   size_t slen = 0;
   /* Version need to go first. */
-<<<<<<< HEAD
-  STR_CONCAT(patch, slen, "#version 430\n");
-=======
   if (GLEW_VERSION_4_3) {
     STR_CONCAT(patch, slen, "#version 430\n");
   }
   else {
     STR_CONCAT(patch, slen, "#version 330\n");
   }
->>>>>>> af87b6d8
 
   /* Enable extensions for features that are not part of our base GLSL version
    * don't use an extension for something already available! */
@@ -597,12 +593,6 @@
     STR_CONCAT(patch, slen, "#extension GL_ARB_texture_cube_map_array : enable\n");
     STR_CONCAT(patch, slen, "#define GPU_ARB_texture_cube_map_array\n");
   }
-<<<<<<< HEAD
-  if (GPU_shader_image_load_store_support()) {
-    STR_CONCAT(patch, slen, "#extension GL_ARB_shader_image_load_store : enable\n");
-    STR_CONCAT(patch, slen, "#define GPU_ARB_shader_image_load_store\n");
-  }
-=======
   if (GLEW_ARB_conservative_depth) {
     STR_CONCAT(patch, slen, "#extension GL_ARB_conservative_depth : enable\n");
   }
@@ -618,7 +608,6 @@
 
   /* Vulkan GLSL compat. */
   STR_CONCAT(patch, slen, "#define gpu_InstanceIndex (gl_InstanceID + gpu_BaseInstance)\n");
->>>>>>> af87b6d8
 
   /* Derivative sign can change depending on implementation. */
   STR_CONCATF(patch, slen, "#define DFDX_SIGN %1.1f\n", GLContext::derivative_signs[0]);
