--- conflicted
+++ resolved
@@ -132,28 +132,6 @@
 static void node_gather_link_searches(GatherLinkSearchOpParams &params)
 {
   const bNodeType &node_type = params.node_type();
-<<<<<<< HEAD
-  const std::optional<CustomDataType> type = node_type_from_other_socket(params.other_socket());
-  if (params.in_out() == SOCK_IN) {
-    if (params.other_socket().type == SOCK_GEOMETRY) {
-      params.add_item(IFACE_("Geometry"), [node_type](LinkSearchOpParams &params) {
-        bNode &node = params.add_node(node_type);
-        params.connect_available_socket(node, "Geometry");
-      });
-    }
-    if (type) {
-      params.add_item(IFACE_("Attribute"), [&](LinkSearchOpParams &params) {
-        bNode &node = params.add_node(node_type);
-        node.custom1 = *type;
-        params.update_and_connect_available_socket(node, "Attribute");
-      });
-    }
-  }
-  else if (type) {
-    /* Only use the first 8 declarations since we set the type automatically. */
-    const NodeDeclaration &declaration = *params.node_type().fixed_declaration;
-    for (const SocketDeclarationPtr &socket_decl : declaration.outputs().take_front(8)) {
-=======
   const NodeDeclaration &declaration = *params.node_type().fixed_declaration;
   search_link_ops_for_declarations(params, declaration.inputs().take_front(2));
 
@@ -171,7 +149,6 @@
   }
   else {
     for (const SocketDeclarationPtr &socket_decl : declaration.outputs()) {
->>>>>>> dd01ce2c
       StringRefNull name = socket_decl->name();
       params.add_item(IFACE_(name.c_str()), [node_type, name, type](LinkSearchOpParams &params) {
         bNode &node = params.add_node(node_type);
