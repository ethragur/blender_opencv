/*
 * This program is free software; you can redistribute it and/or
 * modify it under the terms of the GNU General Public License
 * as published by the Free Software Foundation; either version 2
 * of the License, or (at your option) any later version.
 *
 * This program is distributed in the hope that it will be useful,
 * but WITHOUT ANY WARRANTY; without even the implied warranty of
 * MERCHANTABILITY or FITNESS FOR A PARTICULAR PURPOSE.  See the
 * GNU General Public License for more details.
 *
 * You should have received a copy of the GNU General Public License
 * along with this program; if not, write to the Free Software Foundation,
 * Inc., 51 Franklin Street, Fifth Floor, Boston, MA 02110-1301, USA.
 */

#include "DNA_mesh_types.h"
#include "DNA_meshdata_types.h"

#include "BKE_mesh.h"

#include "BLI_disjoint_set.hh"

#include "node_geometry_util.hh"

namespace blender::nodes::node_geo_input_mesh_island_cc {

static void node_declare(NodeDeclarationBuilder &b)
{
  b.add_output<decl::Int>(N_("Island Index"))
      .field_source()
<<<<<<< HEAD
      .description(N_("Island indices are based on the order of the lowest-numbered vertex "
                      "contained in each island"));
=======
      .description(N_("The index of the each vertex's island. Indices are based on the "
                      "lowest vertex index contained in each island"));
>>>>>>> ec2e9a43
  b.add_output<decl::Int>(N_("Island Count"))
      .field_source()
      .description(N_("The total number of mesh islands"));
}

class IslandFieldInput final : public GeometryFieldInput {
 public:
  IslandFieldInput() : GeometryFieldInput(CPPType::get<int>(), "Island Index")
  {
    category_ = Category::Generated;
  }

  GVArray get_varray_for_context(const GeometryComponent &component,
                                 const AttributeDomain domain,
                                 IndexMask UNUSED(mask)) const final
  {
    if (component.type() != GEO_COMPONENT_TYPE_MESH) {
      return {};
    }
    const MeshComponent &mesh_component = static_cast<const MeshComponent &>(component);
    const Mesh *mesh = mesh_component.get_for_read();
    if (mesh == nullptr) {
      return {};
    }

    DisjointSet islands(mesh->totvert);
    for (const int i : IndexRange(mesh->totedge)) {
      islands.join(mesh->medge[i].v1, mesh->medge[i].v2);
    }

    Array<int> output(mesh->totvert);
    VectorSet<int> ordered_roots;
    for (const int i : IndexRange(mesh->totvert)) {
      const int64_t root = islands.find_root(i);
      output[i] = ordered_roots.index_of_or_add(root);
    }

    return mesh_component.attribute_try_adapt_domain<int>(
        VArray<int>::ForContainer(std::move(output)), ATTR_DOMAIN_POINT, domain);
  }

  uint64_t hash() const override
  {
    /* Some random constant hash. */
    return 635467354;
  }

  bool is_equal_to(const fn::FieldNode &other) const override
  {
    return dynamic_cast<const IslandFieldInput *>(&other) != nullptr;
  }
};

class IslandCountFieldInput final : public GeometryFieldInput {
 public:
  IslandCountFieldInput() : GeometryFieldInput(CPPType::get<int>(), "Island Count")
  {
    category_ = Category::Generated;
  }

  GVArray get_varray_for_context(const GeometryComponent &component,
                                 const AttributeDomain domain,
                                 IndexMask UNUSED(mask)) const final
  {
    if (component.type() != GEO_COMPONENT_TYPE_MESH) {
      return {};
    }
    const MeshComponent &mesh_component = static_cast<const MeshComponent &>(component);
    const Mesh *mesh = mesh_component.get_for_read();
    if (mesh == nullptr) {
      return {};
    }

    DisjointSet islands(mesh->totvert);
    for (const int i : IndexRange(mesh->totedge)) {
      islands.join(mesh->medge[i].v1, mesh->medge[i].v2);
    }

    Set<int> island_list;
    for (const int i_vert : IndexRange(mesh->totvert)) {
      const int64_t root = islands.find_root(i_vert);
      island_list.add(root);
    }

    return VArray<int>::ForSingle(island_list.size(),
                                  mesh_component.attribute_domain_size(domain));
  }

  uint64_t hash() const override
  {
    /* Some random hash. */
    return 45634572457;
  }

  bool is_equal_to(const fn::FieldNode &other) const override
  {
    return dynamic_cast<const IslandCountFieldInput *>(&other) != nullptr;
  }
};

static void node_geo_exec(GeoNodeExecParams params)
{
  if (params.output_is_required("Island Index")) {
    Field<int> field{std::make_shared<IslandFieldInput>()};
    params.set_output("Island Index", std::move(field));
  }
  if (params.output_is_required("Island Count")) {
    Field<int> field{std::make_shared<IslandCountFieldInput>()};
    params.set_output("Island Count", std::move(field));
  }
}

}  // namespace blender::nodes::node_geo_input_mesh_island_cc

void register_node_type_geo_input_mesh_island()
{
  namespace file_ns = blender::nodes::node_geo_input_mesh_island_cc;

  static bNodeType ntype;
  geo_node_type_base(&ntype, GEO_NODE_INPUT_MESH_ISLAND, "Mesh Island", NODE_CLASS_INPUT);
  ntype.declare = file_ns::node_declare;
  ntype.geometry_node_execute = file_ns::node_geo_exec;
  nodeRegisterType(&ntype);
}<|MERGE_RESOLUTION|>--- conflicted
+++ resolved
@@ -29,13 +29,8 @@
 {
   b.add_output<decl::Int>(N_("Island Index"))
       .field_source()
-<<<<<<< HEAD
-      .description(N_("Island indices are based on the order of the lowest-numbered vertex "
-                      "contained in each island"));
-=======
       .description(N_("The index of the each vertex's island. Indices are based on the "
                       "lowest vertex index contained in each island"));
->>>>>>> ec2e9a43
   b.add_output<decl::Int>(N_("Island Count"))
       .field_source()
       .description(N_("The total number of mesh islands"));
