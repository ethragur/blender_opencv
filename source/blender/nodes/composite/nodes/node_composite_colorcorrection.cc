/*
 * This program is free software; you can redistribute it and/or
 * modify it under the terms of the GNU General Public License
 * as published by the Free Software Foundation; either version 2
 * of the License, or (at your option) any later version.
 *
 * This program is distributed in the hope that it will be useful,
 * but WITHOUT ANY WARRANTY; without even the implied warranty of
 * MERCHANTABILITY or FITNESS FOR A PARTICULAR PURPOSE.  See the
 * GNU General Public License for more details.
 *
 * You should have received a copy of the GNU General Public License
 * along with this program; if not, write to the Free Software Foundation,
 * Inc., 51 Franklin Street, Fifth Floor, Boston, MA 02110-1301, USA.
 *
 * The Original Code is Copyright (C) 2006 Blender Foundation.
 * All rights reserved.
 */

/** \file
 * \ingroup cmpnodes
 */

<<<<<<< HEAD
#include "IMB_colormanagement.h"
=======
#include "UI_interface.h"
#include "UI_resources.h"

>>>>>>> f7b03a79
#include "node_composite_util.hh"

/* ******************* Color Correction ********************************* */

namespace blender::nodes::node_composite_colorcorrection_cc {

static void cmp_node_colorcorrection_declare(NodeDeclarationBuilder &b)
{
  b.add_input<decl::Color>(N_("Image")).default_value({1.0f, 1.0f, 1.0f, 1.0f});
  b.add_input<decl::Float>(N_("Mask")).default_value(1.0f).min(0.0f).max(1.0f);
  b.add_output<decl::Color>(N_("Image"));
}

static void node_composit_init_colorcorrection(bNodeTree *UNUSED(ntree), bNode *node)
{
  NodeColorCorrection *n = MEM_cnew<NodeColorCorrection>(__func__);
  n->startmidtones = 0.2f;
  n->endmidtones = 0.7f;
  n->master.contrast = 1.0f;
  n->master.gain = 1.0f;
  n->master.gamma = 1.0f;
  n->master.lift = 0.0f;
  n->master.saturation = 1.0f;
  n->midtones.contrast = 1.0f;
  n->midtones.gain = 1.0f;
  n->midtones.gamma = 1.0f;
  n->midtones.lift = 0.0f;
  n->midtones.saturation = 1.0f;
  n->shadows.contrast = 1.0f;
  n->shadows.gain = 1.0f;
  n->shadows.gamma = 1.0f;
  n->shadows.lift = 0.0f;
  n->shadows.saturation = 1.0f;
  n->highlights.contrast = 1.0f;
  n->highlights.gain = 1.0f;
  n->highlights.gamma = 1.0f;
  n->highlights.lift = 0.0f;
  n->highlights.saturation = 1.0f;
  node->custom1 = 7;  // red + green + blue enabled
  node->storage = n;
}

<<<<<<< HEAD
static int node_composite_gpu_colorcorrection(GPUMaterial *mat,
                                              bNode *node,
                                              bNodeExecData *UNUSED(execdata),
                                              GPUNodeStack *in,
                                              GPUNodeStack *out)
{
  NodeColorCorrection *n = (NodeColorCorrection *)node->storage;

  float enabled_channels[3];
  for (int i = 0; i < 3; i++) {
    enabled_channels[i] = (node->custom1 & (1 << i)) ? 1.0f : 0.0f;
  }

  return GPU_stack_link(mat,
                        node,
                        "node_composite_color_correction",
                        in,
                        out,
                        GPU_constant(enabled_channels),
                        GPU_uniform(&n->startmidtones),
                        GPU_uniform(&n->endmidtones),
                        GPU_uniform(&n->master.saturation),
                        GPU_uniform(&n->master.contrast),
                        GPU_uniform(&n->master.gamma),
                        GPU_uniform(&n->master.gain),
                        GPU_uniform(&n->master.lift),
                        GPU_uniform(&n->shadows.saturation),
                        GPU_uniform(&n->shadows.contrast),
                        GPU_uniform(&n->shadows.gamma),
                        GPU_uniform(&n->shadows.gain),
                        GPU_uniform(&n->shadows.lift),
                        GPU_uniform(&n->midtones.saturation),
                        GPU_uniform(&n->midtones.contrast),
                        GPU_uniform(&n->midtones.gamma),
                        GPU_uniform(&n->midtones.gain),
                        GPU_uniform(&n->midtones.lift),
                        GPU_uniform(&n->highlights.saturation),
                        GPU_uniform(&n->highlights.contrast),
                        GPU_uniform(&n->highlights.gamma),
                        GPU_uniform(&n->highlights.gain),
                        GPU_uniform(&n->highlights.lift));
}

void register_node_type_cmp_colorcorrection(void)
=======
static void node_composit_buts_colorcorrection(uiLayout *layout,
                                               bContext *UNUSED(C),
                                               PointerRNA *ptr)
{
  uiLayout *row;

  row = uiLayoutRow(layout, false);
  uiItemR(row, ptr, "red", UI_ITEM_R_SPLIT_EMPTY_NAME, nullptr, ICON_NONE);
  uiItemR(row, ptr, "green", UI_ITEM_R_SPLIT_EMPTY_NAME, nullptr, ICON_NONE);
  uiItemR(row, ptr, "blue", UI_ITEM_R_SPLIT_EMPTY_NAME, nullptr, ICON_NONE);

  row = uiLayoutRow(layout, false);
  uiItemL(row, "", ICON_NONE);
  uiItemL(row, IFACE_("Saturation"), ICON_NONE);
  uiItemL(row, IFACE_("Contrast"), ICON_NONE);
  uiItemL(row, IFACE_("Gamma"), ICON_NONE);
  uiItemL(row, IFACE_("Gain"), ICON_NONE);
  uiItemL(row, IFACE_("Lift"), ICON_NONE);

  row = uiLayoutRow(layout, false);
  uiItemL(row, IFACE_("Master"), ICON_NONE);
  uiItemR(
      row, ptr, "master_saturation", UI_ITEM_R_SPLIT_EMPTY_NAME | UI_ITEM_R_SLIDER, "", ICON_NONE);
  uiItemR(
      row, ptr, "master_contrast", UI_ITEM_R_SPLIT_EMPTY_NAME | UI_ITEM_R_SLIDER, "", ICON_NONE);
  uiItemR(row, ptr, "master_gamma", UI_ITEM_R_SPLIT_EMPTY_NAME | UI_ITEM_R_SLIDER, "", ICON_NONE);
  uiItemR(row, ptr, "master_gain", UI_ITEM_R_SPLIT_EMPTY_NAME | UI_ITEM_R_SLIDER, "", ICON_NONE);
  uiItemR(row, ptr, "master_lift", UI_ITEM_R_SPLIT_EMPTY_NAME | UI_ITEM_R_SLIDER, "", ICON_NONE);

  row = uiLayoutRow(layout, false);
  uiItemL(row, IFACE_("Highlights"), ICON_NONE);
  uiItemR(row,
          ptr,
          "highlights_saturation",
          UI_ITEM_R_SPLIT_EMPTY_NAME | UI_ITEM_R_SLIDER,
          "",
          ICON_NONE);
  uiItemR(row,
          ptr,
          "highlights_contrast",
          UI_ITEM_R_SPLIT_EMPTY_NAME | UI_ITEM_R_SLIDER,
          "",
          ICON_NONE);
  uiItemR(
      row, ptr, "highlights_gamma", UI_ITEM_R_SPLIT_EMPTY_NAME | UI_ITEM_R_SLIDER, "", ICON_NONE);
  uiItemR(
      row, ptr, "highlights_gain", UI_ITEM_R_SPLIT_EMPTY_NAME | UI_ITEM_R_SLIDER, "", ICON_NONE);
  uiItemR(
      row, ptr, "highlights_lift", UI_ITEM_R_SPLIT_EMPTY_NAME | UI_ITEM_R_SLIDER, "", ICON_NONE);

  row = uiLayoutRow(layout, false);
  uiItemL(row, IFACE_("Midtones"), ICON_NONE);
  uiItemR(row,
          ptr,
          "midtones_saturation",
          UI_ITEM_R_SPLIT_EMPTY_NAME | UI_ITEM_R_SLIDER,
          "",
          ICON_NONE);
  uiItemR(
      row, ptr, "midtones_contrast", UI_ITEM_R_SPLIT_EMPTY_NAME | UI_ITEM_R_SLIDER, "", ICON_NONE);
  uiItemR(
      row, ptr, "midtones_gamma", UI_ITEM_R_SPLIT_EMPTY_NAME | UI_ITEM_R_SLIDER, "", ICON_NONE);
  uiItemR(row, ptr, "midtones_gain", UI_ITEM_R_SPLIT_EMPTY_NAME | UI_ITEM_R_SLIDER, "", ICON_NONE);
  uiItemR(row, ptr, "midtones_lift", UI_ITEM_R_SPLIT_EMPTY_NAME | UI_ITEM_R_SLIDER, "", ICON_NONE);

  row = uiLayoutRow(layout, false);
  uiItemL(row, IFACE_("Shadows"), ICON_NONE);
  uiItemR(row,
          ptr,
          "shadows_saturation",
          UI_ITEM_R_SPLIT_EMPTY_NAME | UI_ITEM_R_SLIDER,
          "",
          ICON_NONE);
  uiItemR(
      row, ptr, "shadows_contrast", UI_ITEM_R_SPLIT_EMPTY_NAME | UI_ITEM_R_SLIDER, "", ICON_NONE);
  uiItemR(row, ptr, "shadows_gamma", UI_ITEM_R_SPLIT_EMPTY_NAME | UI_ITEM_R_SLIDER, "", ICON_NONE);
  uiItemR(row, ptr, "shadows_gain", UI_ITEM_R_SPLIT_EMPTY_NAME | UI_ITEM_R_SLIDER, "", ICON_NONE);
  uiItemR(row, ptr, "shadows_lift", UI_ITEM_R_SPLIT_EMPTY_NAME | UI_ITEM_R_SLIDER, "", ICON_NONE);

  row = uiLayoutRow(layout, false);
  uiItemR(row,
          ptr,
          "midtones_start",
          UI_ITEM_R_SPLIT_EMPTY_NAME | UI_ITEM_R_SLIDER,
          nullptr,
          ICON_NONE);
  uiItemR(
      row, ptr, "midtones_end", UI_ITEM_R_SPLIT_EMPTY_NAME | UI_ITEM_R_SLIDER, nullptr, ICON_NONE);
}

static void node_composit_buts_colorcorrection_ex(uiLayout *layout,
                                                  bContext *UNUSED(C),
                                                  PointerRNA *ptr)
>>>>>>> f7b03a79
{
  uiLayout *row;

  row = uiLayoutRow(layout, false);
  uiItemR(row, ptr, "red", UI_ITEM_R_SPLIT_EMPTY_NAME, nullptr, ICON_NONE);
  uiItemR(row, ptr, "green", UI_ITEM_R_SPLIT_EMPTY_NAME, nullptr, ICON_NONE);
  uiItemR(row, ptr, "blue", UI_ITEM_R_SPLIT_EMPTY_NAME, nullptr, ICON_NONE);
  row = layout;
  uiItemL(row, IFACE_("Saturation"), ICON_NONE);
  uiItemR(row,
          ptr,
          "master_saturation",
          UI_ITEM_R_SPLIT_EMPTY_NAME | UI_ITEM_R_SLIDER,
          nullptr,
          ICON_NONE);
  uiItemR(row,
          ptr,
          "highlights_saturation",
          UI_ITEM_R_SPLIT_EMPTY_NAME | UI_ITEM_R_SLIDER,
          nullptr,
          ICON_NONE);
  uiItemR(row,
          ptr,
          "midtones_saturation",
          UI_ITEM_R_SPLIT_EMPTY_NAME | UI_ITEM_R_SLIDER,
          nullptr,
          ICON_NONE);
  uiItemR(row,
          ptr,
          "shadows_saturation",
          UI_ITEM_R_SPLIT_EMPTY_NAME | UI_ITEM_R_SLIDER,
          nullptr,
          ICON_NONE);

  uiItemL(row, IFACE_("Contrast"), ICON_NONE);
  uiItemR(row,
          ptr,
          "master_contrast",
          UI_ITEM_R_SPLIT_EMPTY_NAME | UI_ITEM_R_SLIDER,
          nullptr,
          ICON_NONE);
  uiItemR(row,
          ptr,
          "highlights_contrast",
          UI_ITEM_R_SPLIT_EMPTY_NAME | UI_ITEM_R_SLIDER,
          nullptr,
          ICON_NONE);
  uiItemR(row,
          ptr,
          "midtones_contrast",
          UI_ITEM_R_SPLIT_EMPTY_NAME | UI_ITEM_R_SLIDER,
          nullptr,
          ICON_NONE);
  uiItemR(row,
          ptr,
          "shadows_contrast",
          UI_ITEM_R_SPLIT_EMPTY_NAME | UI_ITEM_R_SLIDER,
          nullptr,
          ICON_NONE);

  uiItemL(row, IFACE_("Gamma"), ICON_NONE);
  uiItemR(
      row, ptr, "master_gamma", UI_ITEM_R_SPLIT_EMPTY_NAME | UI_ITEM_R_SLIDER, nullptr, ICON_NONE);
  uiItemR(row,
          ptr,
          "highlights_gamma",
          UI_ITEM_R_SPLIT_EMPTY_NAME | UI_ITEM_R_SLIDER,
          nullptr,
          ICON_NONE);
  uiItemR(row,
          ptr,
          "midtones_gamma",
          UI_ITEM_R_SPLIT_EMPTY_NAME | UI_ITEM_R_SLIDER,
          nullptr,
          ICON_NONE);
  uiItemR(row,
          ptr,
          "shadows_gamma",
          UI_ITEM_R_SPLIT_EMPTY_NAME | UI_ITEM_R_SLIDER,
          nullptr,
          ICON_NONE);

  uiItemL(row, IFACE_("Gain"), ICON_NONE);
  uiItemR(
      row, ptr, "master_gain", UI_ITEM_R_SPLIT_EMPTY_NAME | UI_ITEM_R_SLIDER, nullptr, ICON_NONE);
  uiItemR(row,
          ptr,
          "highlights_gain",
          UI_ITEM_R_SPLIT_EMPTY_NAME | UI_ITEM_R_SLIDER,
          nullptr,
          ICON_NONE);
  uiItemR(row,
          ptr,
          "midtones_gain",
          UI_ITEM_R_SPLIT_EMPTY_NAME | UI_ITEM_R_SLIDER,
          nullptr,
          ICON_NONE);
  uiItemR(
      row, ptr, "shadows_gain", UI_ITEM_R_SPLIT_EMPTY_NAME | UI_ITEM_R_SLIDER, nullptr, ICON_NONE);

  uiItemL(row, IFACE_("Lift"), ICON_NONE);
  uiItemR(
      row, ptr, "master_lift", UI_ITEM_R_SPLIT_EMPTY_NAME | UI_ITEM_R_SLIDER, nullptr, ICON_NONE);
  uiItemR(row,
          ptr,
          "highlights_lift",
          UI_ITEM_R_SPLIT_EMPTY_NAME | UI_ITEM_R_SLIDER,
          nullptr,
          ICON_NONE);
  uiItemR(row,
          ptr,
          "midtones_lift",
          UI_ITEM_R_SPLIT_EMPTY_NAME | UI_ITEM_R_SLIDER,
          nullptr,
          ICON_NONE);
  uiItemR(
      row, ptr, "shadows_lift", UI_ITEM_R_SPLIT_EMPTY_NAME | UI_ITEM_R_SLIDER, nullptr, ICON_NONE);

  row = uiLayoutRow(layout, false);
  uiItemR(row, ptr, "midtones_start", UI_ITEM_R_SPLIT_EMPTY_NAME, nullptr, ICON_NONE);
  uiItemR(row, ptr, "midtones_end", UI_ITEM_R_SPLIT_EMPTY_NAME, nullptr, ICON_NONE);
}

}  // namespace blender::nodes::node_composite_colorcorrection_cc

void register_node_type_cmp_colorcorrection()
{
  namespace file_ns = blender::nodes::node_composite_colorcorrection_cc;

  static bNodeType ntype;

  cmp_node_type_base(&ntype, CMP_NODE_COLORCORRECTION, "Color Correction", NODE_CLASS_OP_COLOR);
  ntype.declare = file_ns::cmp_node_colorcorrection_declare;
  ntype.draw_buttons = file_ns::node_composit_buts_colorcorrection;
  ntype.draw_buttons_ex = file_ns::node_composit_buts_colorcorrection_ex;
  node_type_size(&ntype, 400, 200, 600);
  node_type_init(&ntype, file_ns::node_composit_init_colorcorrection);
  node_type_storage(
      &ntype, "NodeColorCorrection", node_free_standard_storage, node_copy_standard_storage);
  node_type_gpu(&ntype, node_composite_gpu_colorcorrection);

  nodeRegisterType(&ntype);
}<|MERGE_RESOLUTION|>--- conflicted
+++ resolved
@@ -21,13 +21,11 @@
  * \ingroup cmpnodes
  */
 
-<<<<<<< HEAD
 #include "IMB_colormanagement.h"
-=======
+
 #include "UI_interface.h"
 #include "UI_resources.h"
 
->>>>>>> f7b03a79
 #include "node_composite_util.hh"
 
 /* ******************* Color Correction ********************************* */
@@ -70,7 +68,222 @@
   node->storage = n;
 }
 
-<<<<<<< HEAD
+static void node_composit_buts_colorcorrection(uiLayout *layout,
+                                               bContext *UNUSED(C),
+                                               PointerRNA *ptr)
+{
+  uiLayout *row;
+
+  row = uiLayoutRow(layout, false);
+  uiItemR(row, ptr, "red", UI_ITEM_R_SPLIT_EMPTY_NAME, nullptr, ICON_NONE);
+  uiItemR(row, ptr, "green", UI_ITEM_R_SPLIT_EMPTY_NAME, nullptr, ICON_NONE);
+  uiItemR(row, ptr, "blue", UI_ITEM_R_SPLIT_EMPTY_NAME, nullptr, ICON_NONE);
+
+  row = uiLayoutRow(layout, false);
+  uiItemL(row, "", ICON_NONE);
+  uiItemL(row, IFACE_("Saturation"), ICON_NONE);
+  uiItemL(row, IFACE_("Contrast"), ICON_NONE);
+  uiItemL(row, IFACE_("Gamma"), ICON_NONE);
+  uiItemL(row, IFACE_("Gain"), ICON_NONE);
+  uiItemL(row, IFACE_("Lift"), ICON_NONE);
+
+  row = uiLayoutRow(layout, false);
+  uiItemL(row, IFACE_("Master"), ICON_NONE);
+  uiItemR(
+      row, ptr, "master_saturation", UI_ITEM_R_SPLIT_EMPTY_NAME | UI_ITEM_R_SLIDER, "", ICON_NONE);
+  uiItemR(
+      row, ptr, "master_contrast", UI_ITEM_R_SPLIT_EMPTY_NAME | UI_ITEM_R_SLIDER, "", ICON_NONE);
+  uiItemR(row, ptr, "master_gamma", UI_ITEM_R_SPLIT_EMPTY_NAME | UI_ITEM_R_SLIDER, "", ICON_NONE);
+  uiItemR(row, ptr, "master_gain", UI_ITEM_R_SPLIT_EMPTY_NAME | UI_ITEM_R_SLIDER, "", ICON_NONE);
+  uiItemR(row, ptr, "master_lift", UI_ITEM_R_SPLIT_EMPTY_NAME | UI_ITEM_R_SLIDER, "", ICON_NONE);
+
+  row = uiLayoutRow(layout, false);
+  uiItemL(row, IFACE_("Highlights"), ICON_NONE);
+  uiItemR(row,
+          ptr,
+          "highlights_saturation",
+          UI_ITEM_R_SPLIT_EMPTY_NAME | UI_ITEM_R_SLIDER,
+          "",
+          ICON_NONE);
+  uiItemR(row,
+          ptr,
+          "highlights_contrast",
+          UI_ITEM_R_SPLIT_EMPTY_NAME | UI_ITEM_R_SLIDER,
+          "",
+          ICON_NONE);
+  uiItemR(
+      row, ptr, "highlights_gamma", UI_ITEM_R_SPLIT_EMPTY_NAME | UI_ITEM_R_SLIDER, "", ICON_NONE);
+  uiItemR(
+      row, ptr, "highlights_gain", UI_ITEM_R_SPLIT_EMPTY_NAME | UI_ITEM_R_SLIDER, "", ICON_NONE);
+  uiItemR(
+      row, ptr, "highlights_lift", UI_ITEM_R_SPLIT_EMPTY_NAME | UI_ITEM_R_SLIDER, "", ICON_NONE);
+
+  row = uiLayoutRow(layout, false);
+  uiItemL(row, IFACE_("Midtones"), ICON_NONE);
+  uiItemR(row,
+          ptr,
+          "midtones_saturation",
+          UI_ITEM_R_SPLIT_EMPTY_NAME | UI_ITEM_R_SLIDER,
+          "",
+          ICON_NONE);
+  uiItemR(
+      row, ptr, "midtones_contrast", UI_ITEM_R_SPLIT_EMPTY_NAME | UI_ITEM_R_SLIDER, "", ICON_NONE);
+  uiItemR(
+      row, ptr, "midtones_gamma", UI_ITEM_R_SPLIT_EMPTY_NAME | UI_ITEM_R_SLIDER, "", ICON_NONE);
+  uiItemR(row, ptr, "midtones_gain", UI_ITEM_R_SPLIT_EMPTY_NAME | UI_ITEM_R_SLIDER, "", ICON_NONE);
+  uiItemR(row, ptr, "midtones_lift", UI_ITEM_R_SPLIT_EMPTY_NAME | UI_ITEM_R_SLIDER, "", ICON_NONE);
+
+  row = uiLayoutRow(layout, false);
+  uiItemL(row, IFACE_("Shadows"), ICON_NONE);
+  uiItemR(row,
+          ptr,
+          "shadows_saturation",
+          UI_ITEM_R_SPLIT_EMPTY_NAME | UI_ITEM_R_SLIDER,
+          "",
+          ICON_NONE);
+  uiItemR(
+      row, ptr, "shadows_contrast", UI_ITEM_R_SPLIT_EMPTY_NAME | UI_ITEM_R_SLIDER, "", ICON_NONE);
+  uiItemR(row, ptr, "shadows_gamma", UI_ITEM_R_SPLIT_EMPTY_NAME | UI_ITEM_R_SLIDER, "", ICON_NONE);
+  uiItemR(row, ptr, "shadows_gain", UI_ITEM_R_SPLIT_EMPTY_NAME | UI_ITEM_R_SLIDER, "", ICON_NONE);
+  uiItemR(row, ptr, "shadows_lift", UI_ITEM_R_SPLIT_EMPTY_NAME | UI_ITEM_R_SLIDER, "", ICON_NONE);
+
+  row = uiLayoutRow(layout, false);
+  uiItemR(row,
+          ptr,
+          "midtones_start",
+          UI_ITEM_R_SPLIT_EMPTY_NAME | UI_ITEM_R_SLIDER,
+          nullptr,
+          ICON_NONE);
+  uiItemR(
+      row, ptr, "midtones_end", UI_ITEM_R_SPLIT_EMPTY_NAME | UI_ITEM_R_SLIDER, nullptr, ICON_NONE);
+}
+
+static void node_composit_buts_colorcorrection_ex(uiLayout *layout,
+                                                  bContext *UNUSED(C),
+                                                  PointerRNA *ptr)
+{
+  uiLayout *row;
+
+  row = uiLayoutRow(layout, false);
+  uiItemR(row, ptr, "red", UI_ITEM_R_SPLIT_EMPTY_NAME, nullptr, ICON_NONE);
+  uiItemR(row, ptr, "green", UI_ITEM_R_SPLIT_EMPTY_NAME, nullptr, ICON_NONE);
+  uiItemR(row, ptr, "blue", UI_ITEM_R_SPLIT_EMPTY_NAME, nullptr, ICON_NONE);
+  row = layout;
+  uiItemL(row, IFACE_("Saturation"), ICON_NONE);
+  uiItemR(row,
+          ptr,
+          "master_saturation",
+          UI_ITEM_R_SPLIT_EMPTY_NAME | UI_ITEM_R_SLIDER,
+          nullptr,
+          ICON_NONE);
+  uiItemR(row,
+          ptr,
+          "highlights_saturation",
+          UI_ITEM_R_SPLIT_EMPTY_NAME | UI_ITEM_R_SLIDER,
+          nullptr,
+          ICON_NONE);
+  uiItemR(row,
+          ptr,
+          "midtones_saturation",
+          UI_ITEM_R_SPLIT_EMPTY_NAME | UI_ITEM_R_SLIDER,
+          nullptr,
+          ICON_NONE);
+  uiItemR(row,
+          ptr,
+          "shadows_saturation",
+          UI_ITEM_R_SPLIT_EMPTY_NAME | UI_ITEM_R_SLIDER,
+          nullptr,
+          ICON_NONE);
+
+  uiItemL(row, IFACE_("Contrast"), ICON_NONE);
+  uiItemR(row,
+          ptr,
+          "master_contrast",
+          UI_ITEM_R_SPLIT_EMPTY_NAME | UI_ITEM_R_SLIDER,
+          nullptr,
+          ICON_NONE);
+  uiItemR(row,
+          ptr,
+          "highlights_contrast",
+          UI_ITEM_R_SPLIT_EMPTY_NAME | UI_ITEM_R_SLIDER,
+          nullptr,
+          ICON_NONE);
+  uiItemR(row,
+          ptr,
+          "midtones_contrast",
+          UI_ITEM_R_SPLIT_EMPTY_NAME | UI_ITEM_R_SLIDER,
+          nullptr,
+          ICON_NONE);
+  uiItemR(row,
+          ptr,
+          "shadows_contrast",
+          UI_ITEM_R_SPLIT_EMPTY_NAME | UI_ITEM_R_SLIDER,
+          nullptr,
+          ICON_NONE);
+
+  uiItemL(row, IFACE_("Gamma"), ICON_NONE);
+  uiItemR(
+      row, ptr, "master_gamma", UI_ITEM_R_SPLIT_EMPTY_NAME | UI_ITEM_R_SLIDER, nullptr, ICON_NONE);
+  uiItemR(row,
+          ptr,
+          "highlights_gamma",
+          UI_ITEM_R_SPLIT_EMPTY_NAME | UI_ITEM_R_SLIDER,
+          nullptr,
+          ICON_NONE);
+  uiItemR(row,
+          ptr,
+          "midtones_gamma",
+          UI_ITEM_R_SPLIT_EMPTY_NAME | UI_ITEM_R_SLIDER,
+          nullptr,
+          ICON_NONE);
+  uiItemR(row,
+          ptr,
+          "shadows_gamma",
+          UI_ITEM_R_SPLIT_EMPTY_NAME | UI_ITEM_R_SLIDER,
+          nullptr,
+          ICON_NONE);
+
+  uiItemL(row, IFACE_("Gain"), ICON_NONE);
+  uiItemR(
+      row, ptr, "master_gain", UI_ITEM_R_SPLIT_EMPTY_NAME | UI_ITEM_R_SLIDER, nullptr, ICON_NONE);
+  uiItemR(row,
+          ptr,
+          "highlights_gain",
+          UI_ITEM_R_SPLIT_EMPTY_NAME | UI_ITEM_R_SLIDER,
+          nullptr,
+          ICON_NONE);
+  uiItemR(row,
+          ptr,
+          "midtones_gain",
+          UI_ITEM_R_SPLIT_EMPTY_NAME | UI_ITEM_R_SLIDER,
+          nullptr,
+          ICON_NONE);
+  uiItemR(
+      row, ptr, "shadows_gain", UI_ITEM_R_SPLIT_EMPTY_NAME | UI_ITEM_R_SLIDER, nullptr, ICON_NONE);
+
+  uiItemL(row, IFACE_("Lift"), ICON_NONE);
+  uiItemR(
+      row, ptr, "master_lift", UI_ITEM_R_SPLIT_EMPTY_NAME | UI_ITEM_R_SLIDER, nullptr, ICON_NONE);
+  uiItemR(row,
+          ptr,
+          "highlights_lift",
+          UI_ITEM_R_SPLIT_EMPTY_NAME | UI_ITEM_R_SLIDER,
+          nullptr,
+          ICON_NONE);
+  uiItemR(row,
+          ptr,
+          "midtones_lift",
+          UI_ITEM_R_SPLIT_EMPTY_NAME | UI_ITEM_R_SLIDER,
+          nullptr,
+          ICON_NONE);
+  uiItemR(
+      row, ptr, "shadows_lift", UI_ITEM_R_SPLIT_EMPTY_NAME | UI_ITEM_R_SLIDER, nullptr, ICON_NONE);
+
+  row = uiLayoutRow(layout, false);
+  uiItemR(row, ptr, "midtones_start", UI_ITEM_R_SPLIT_EMPTY_NAME, nullptr, ICON_NONE);
+  uiItemR(row, ptr, "midtones_end", UI_ITEM_R_SPLIT_EMPTY_NAME, nullptr, ICON_NONE);
+}
+
 static int node_composite_gpu_colorcorrection(GPUMaterial *mat,
                                               bNode *node,
                                               bNodeExecData *UNUSED(execdata),
@@ -114,225 +327,6 @@
                         GPU_uniform(&n->highlights.lift));
 }
 
-void register_node_type_cmp_colorcorrection(void)
-=======
-static void node_composit_buts_colorcorrection(uiLayout *layout,
-                                               bContext *UNUSED(C),
-                                               PointerRNA *ptr)
-{
-  uiLayout *row;
-
-  row = uiLayoutRow(layout, false);
-  uiItemR(row, ptr, "red", UI_ITEM_R_SPLIT_EMPTY_NAME, nullptr, ICON_NONE);
-  uiItemR(row, ptr, "green", UI_ITEM_R_SPLIT_EMPTY_NAME, nullptr, ICON_NONE);
-  uiItemR(row, ptr, "blue", UI_ITEM_R_SPLIT_EMPTY_NAME, nullptr, ICON_NONE);
-
-  row = uiLayoutRow(layout, false);
-  uiItemL(row, "", ICON_NONE);
-  uiItemL(row, IFACE_("Saturation"), ICON_NONE);
-  uiItemL(row, IFACE_("Contrast"), ICON_NONE);
-  uiItemL(row, IFACE_("Gamma"), ICON_NONE);
-  uiItemL(row, IFACE_("Gain"), ICON_NONE);
-  uiItemL(row, IFACE_("Lift"), ICON_NONE);
-
-  row = uiLayoutRow(layout, false);
-  uiItemL(row, IFACE_("Master"), ICON_NONE);
-  uiItemR(
-      row, ptr, "master_saturation", UI_ITEM_R_SPLIT_EMPTY_NAME | UI_ITEM_R_SLIDER, "", ICON_NONE);
-  uiItemR(
-      row, ptr, "master_contrast", UI_ITEM_R_SPLIT_EMPTY_NAME | UI_ITEM_R_SLIDER, "", ICON_NONE);
-  uiItemR(row, ptr, "master_gamma", UI_ITEM_R_SPLIT_EMPTY_NAME | UI_ITEM_R_SLIDER, "", ICON_NONE);
-  uiItemR(row, ptr, "master_gain", UI_ITEM_R_SPLIT_EMPTY_NAME | UI_ITEM_R_SLIDER, "", ICON_NONE);
-  uiItemR(row, ptr, "master_lift", UI_ITEM_R_SPLIT_EMPTY_NAME | UI_ITEM_R_SLIDER, "", ICON_NONE);
-
-  row = uiLayoutRow(layout, false);
-  uiItemL(row, IFACE_("Highlights"), ICON_NONE);
-  uiItemR(row,
-          ptr,
-          "highlights_saturation",
-          UI_ITEM_R_SPLIT_EMPTY_NAME | UI_ITEM_R_SLIDER,
-          "",
-          ICON_NONE);
-  uiItemR(row,
-          ptr,
-          "highlights_contrast",
-          UI_ITEM_R_SPLIT_EMPTY_NAME | UI_ITEM_R_SLIDER,
-          "",
-          ICON_NONE);
-  uiItemR(
-      row, ptr, "highlights_gamma", UI_ITEM_R_SPLIT_EMPTY_NAME | UI_ITEM_R_SLIDER, "", ICON_NONE);
-  uiItemR(
-      row, ptr, "highlights_gain", UI_ITEM_R_SPLIT_EMPTY_NAME | UI_ITEM_R_SLIDER, "", ICON_NONE);
-  uiItemR(
-      row, ptr, "highlights_lift", UI_ITEM_R_SPLIT_EMPTY_NAME | UI_ITEM_R_SLIDER, "", ICON_NONE);
-
-  row = uiLayoutRow(layout, false);
-  uiItemL(row, IFACE_("Midtones"), ICON_NONE);
-  uiItemR(row,
-          ptr,
-          "midtones_saturation",
-          UI_ITEM_R_SPLIT_EMPTY_NAME | UI_ITEM_R_SLIDER,
-          "",
-          ICON_NONE);
-  uiItemR(
-      row, ptr, "midtones_contrast", UI_ITEM_R_SPLIT_EMPTY_NAME | UI_ITEM_R_SLIDER, "", ICON_NONE);
-  uiItemR(
-      row, ptr, "midtones_gamma", UI_ITEM_R_SPLIT_EMPTY_NAME | UI_ITEM_R_SLIDER, "", ICON_NONE);
-  uiItemR(row, ptr, "midtones_gain", UI_ITEM_R_SPLIT_EMPTY_NAME | UI_ITEM_R_SLIDER, "", ICON_NONE);
-  uiItemR(row, ptr, "midtones_lift", UI_ITEM_R_SPLIT_EMPTY_NAME | UI_ITEM_R_SLIDER, "", ICON_NONE);
-
-  row = uiLayoutRow(layout, false);
-  uiItemL(row, IFACE_("Shadows"), ICON_NONE);
-  uiItemR(row,
-          ptr,
-          "shadows_saturation",
-          UI_ITEM_R_SPLIT_EMPTY_NAME | UI_ITEM_R_SLIDER,
-          "",
-          ICON_NONE);
-  uiItemR(
-      row, ptr, "shadows_contrast", UI_ITEM_R_SPLIT_EMPTY_NAME | UI_ITEM_R_SLIDER, "", ICON_NONE);
-  uiItemR(row, ptr, "shadows_gamma", UI_ITEM_R_SPLIT_EMPTY_NAME | UI_ITEM_R_SLIDER, "", ICON_NONE);
-  uiItemR(row, ptr, "shadows_gain", UI_ITEM_R_SPLIT_EMPTY_NAME | UI_ITEM_R_SLIDER, "", ICON_NONE);
-  uiItemR(row, ptr, "shadows_lift", UI_ITEM_R_SPLIT_EMPTY_NAME | UI_ITEM_R_SLIDER, "", ICON_NONE);
-
-  row = uiLayoutRow(layout, false);
-  uiItemR(row,
-          ptr,
-          "midtones_start",
-          UI_ITEM_R_SPLIT_EMPTY_NAME | UI_ITEM_R_SLIDER,
-          nullptr,
-          ICON_NONE);
-  uiItemR(
-      row, ptr, "midtones_end", UI_ITEM_R_SPLIT_EMPTY_NAME | UI_ITEM_R_SLIDER, nullptr, ICON_NONE);
-}
-
-static void node_composit_buts_colorcorrection_ex(uiLayout *layout,
-                                                  bContext *UNUSED(C),
-                                                  PointerRNA *ptr)
->>>>>>> f7b03a79
-{
-  uiLayout *row;
-
-  row = uiLayoutRow(layout, false);
-  uiItemR(row, ptr, "red", UI_ITEM_R_SPLIT_EMPTY_NAME, nullptr, ICON_NONE);
-  uiItemR(row, ptr, "green", UI_ITEM_R_SPLIT_EMPTY_NAME, nullptr, ICON_NONE);
-  uiItemR(row, ptr, "blue", UI_ITEM_R_SPLIT_EMPTY_NAME, nullptr, ICON_NONE);
-  row = layout;
-  uiItemL(row, IFACE_("Saturation"), ICON_NONE);
-  uiItemR(row,
-          ptr,
-          "master_saturation",
-          UI_ITEM_R_SPLIT_EMPTY_NAME | UI_ITEM_R_SLIDER,
-          nullptr,
-          ICON_NONE);
-  uiItemR(row,
-          ptr,
-          "highlights_saturation",
-          UI_ITEM_R_SPLIT_EMPTY_NAME | UI_ITEM_R_SLIDER,
-          nullptr,
-          ICON_NONE);
-  uiItemR(row,
-          ptr,
-          "midtones_saturation",
-          UI_ITEM_R_SPLIT_EMPTY_NAME | UI_ITEM_R_SLIDER,
-          nullptr,
-          ICON_NONE);
-  uiItemR(row,
-          ptr,
-          "shadows_saturation",
-          UI_ITEM_R_SPLIT_EMPTY_NAME | UI_ITEM_R_SLIDER,
-          nullptr,
-          ICON_NONE);
-
-  uiItemL(row, IFACE_("Contrast"), ICON_NONE);
-  uiItemR(row,
-          ptr,
-          "master_contrast",
-          UI_ITEM_R_SPLIT_EMPTY_NAME | UI_ITEM_R_SLIDER,
-          nullptr,
-          ICON_NONE);
-  uiItemR(row,
-          ptr,
-          "highlights_contrast",
-          UI_ITEM_R_SPLIT_EMPTY_NAME | UI_ITEM_R_SLIDER,
-          nullptr,
-          ICON_NONE);
-  uiItemR(row,
-          ptr,
-          "midtones_contrast",
-          UI_ITEM_R_SPLIT_EMPTY_NAME | UI_ITEM_R_SLIDER,
-          nullptr,
-          ICON_NONE);
-  uiItemR(row,
-          ptr,
-          "shadows_contrast",
-          UI_ITEM_R_SPLIT_EMPTY_NAME | UI_ITEM_R_SLIDER,
-          nullptr,
-          ICON_NONE);
-
-  uiItemL(row, IFACE_("Gamma"), ICON_NONE);
-  uiItemR(
-      row, ptr, "master_gamma", UI_ITEM_R_SPLIT_EMPTY_NAME | UI_ITEM_R_SLIDER, nullptr, ICON_NONE);
-  uiItemR(row,
-          ptr,
-          "highlights_gamma",
-          UI_ITEM_R_SPLIT_EMPTY_NAME | UI_ITEM_R_SLIDER,
-          nullptr,
-          ICON_NONE);
-  uiItemR(row,
-          ptr,
-          "midtones_gamma",
-          UI_ITEM_R_SPLIT_EMPTY_NAME | UI_ITEM_R_SLIDER,
-          nullptr,
-          ICON_NONE);
-  uiItemR(row,
-          ptr,
-          "shadows_gamma",
-          UI_ITEM_R_SPLIT_EMPTY_NAME | UI_ITEM_R_SLIDER,
-          nullptr,
-          ICON_NONE);
-
-  uiItemL(row, IFACE_("Gain"), ICON_NONE);
-  uiItemR(
-      row, ptr, "master_gain", UI_ITEM_R_SPLIT_EMPTY_NAME | UI_ITEM_R_SLIDER, nullptr, ICON_NONE);
-  uiItemR(row,
-          ptr,
-          "highlights_gain",
-          UI_ITEM_R_SPLIT_EMPTY_NAME | UI_ITEM_R_SLIDER,
-          nullptr,
-          ICON_NONE);
-  uiItemR(row,
-          ptr,
-          "midtones_gain",
-          UI_ITEM_R_SPLIT_EMPTY_NAME | UI_ITEM_R_SLIDER,
-          nullptr,
-          ICON_NONE);
-  uiItemR(
-      row, ptr, "shadows_gain", UI_ITEM_R_SPLIT_EMPTY_NAME | UI_ITEM_R_SLIDER, nullptr, ICON_NONE);
-
-  uiItemL(row, IFACE_("Lift"), ICON_NONE);
-  uiItemR(
-      row, ptr, "master_lift", UI_ITEM_R_SPLIT_EMPTY_NAME | UI_ITEM_R_SLIDER, nullptr, ICON_NONE);
-  uiItemR(row,
-          ptr,
-          "highlights_lift",
-          UI_ITEM_R_SPLIT_EMPTY_NAME | UI_ITEM_R_SLIDER,
-          nullptr,
-          ICON_NONE);
-  uiItemR(row,
-          ptr,
-          "midtones_lift",
-          UI_ITEM_R_SPLIT_EMPTY_NAME | UI_ITEM_R_SLIDER,
-          nullptr,
-          ICON_NONE);
-  uiItemR(
-      row, ptr, "shadows_lift", UI_ITEM_R_SPLIT_EMPTY_NAME | UI_ITEM_R_SLIDER, nullptr, ICON_NONE);
-
-  row = uiLayoutRow(layout, false);
-  uiItemR(row, ptr, "midtones_start", UI_ITEM_R_SPLIT_EMPTY_NAME, nullptr, ICON_NONE);
-  uiItemR(row, ptr, "midtones_end", UI_ITEM_R_SPLIT_EMPTY_NAME, nullptr, ICON_NONE);
-}
-
 }  // namespace blender::nodes::node_composite_colorcorrection_cc
 
 void register_node_type_cmp_colorcorrection()
@@ -349,7 +343,7 @@
   node_type_init(&ntype, file_ns::node_composit_init_colorcorrection);
   node_type_storage(
       &ntype, "NodeColorCorrection", node_free_standard_storage, node_copy_standard_storage);
-  node_type_gpu(&ntype, node_composite_gpu_colorcorrection);
+  node_type_gpu(&ntype, file_ns::node_composite_gpu_colorcorrection);
 
   nodeRegisterType(&ntype);
 }