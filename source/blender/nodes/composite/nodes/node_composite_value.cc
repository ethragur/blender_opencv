/*
 * This program is free software; you can redistribute it and/or
 * modify it under the terms of the GNU General Public License
 * as published by the Free Software Foundation; either version 2
 * of the License, or (at your option) any later version.
 *
 * This program is distributed in the hope that it will be useful,
 * but WITHOUT ANY WARRANTY; without even the implied warranty of
 * MERCHANTABILITY or FITNESS FOR A PARTICULAR PURPOSE.  See the
 * GNU General Public License for more details.
 *
 * You should have received a copy of the GNU General Public License
 * along with this program; if not, write to the Free Software Foundation,
 * Inc., 51 Franklin Street, Fifth Floor, Boston, MA 02110-1301, USA.
 *
 * The Original Code is Copyright (C) 2006 Blender Foundation.
 * All rights reserved.
 */

/** \file
 * \ingroup cmpnodes
 */

#include "node_composite_util.hh"

/* **************** VALUE ******************** */

namespace blender::nodes::node_composite_value_cc {

static void cmp_node_value_declare(NodeDeclarationBuilder &b)
{
  b.add_output<decl::Float>(N_("Value")).default_value(0.5f);
}

}  // namespace blender::nodes::node_composite_value_cc

<<<<<<< HEAD
static int node_composite_gpu_value(GPUMaterial *mat,
                                    bNode *node,
                                    bNodeExecData *UNUSED(execdata),
                                    GPUNodeStack *in,
                                    GPUNodeStack *out)
{
  GPUNodeLink *link = GPU_uniformbuf_link_out(mat, node, out, 0);
  return GPU_stack_link(mat, node, "set_value", in, out, link);
}

void register_node_type_cmp_value(void)
=======
void register_node_type_cmp_value()
>>>>>>> f7b03a79
{
  namespace file_ns = blender::nodes::node_composite_value_cc;

  static bNodeType ntype;

  cmp_node_type_base(&ntype, CMP_NODE_VALUE, "Value", NODE_CLASS_INPUT);
  ntype.declare = file_ns::cmp_node_value_declare;
  node_type_size_preset(&ntype, NODE_SIZE_SMALL);
  node_type_gpu(&ntype, node_composite_gpu_value);

  nodeRegisterType(&ntype);
}<|MERGE_RESOLUTION|>--- conflicted
+++ resolved
@@ -32,9 +32,6 @@
   b.add_output<decl::Float>(N_("Value")).default_value(0.5f);
 }
 
-}  // namespace blender::nodes::node_composite_value_cc
-
-<<<<<<< HEAD
 static int node_composite_gpu_value(GPUMaterial *mat,
                                     bNode *node,
                                     bNodeExecData *UNUSED(execdata),
@@ -45,10 +42,9 @@
   return GPU_stack_link(mat, node, "set_value", in, out, link);
 }
 
-void register_node_type_cmp_value(void)
-=======
+}  // namespace blender::nodes::node_composite_value_cc
+
 void register_node_type_cmp_value()
->>>>>>> f7b03a79
 {
   namespace file_ns = blender::nodes::node_composite_value_cc;
 
@@ -57,7 +53,7 @@
   cmp_node_type_base(&ntype, CMP_NODE_VALUE, "Value", NODE_CLASS_INPUT);
   ntype.declare = file_ns::cmp_node_value_declare;
   node_type_size_preset(&ntype, NODE_SIZE_SMALL);
-  node_type_gpu(&ntype, node_composite_gpu_value);
+  node_type_gpu(&ntype, file_ns::node_composite_gpu_value);
 
   nodeRegisterType(&ntype);
 }