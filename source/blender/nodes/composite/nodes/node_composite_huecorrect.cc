--- conflicted
+++ resolved
@@ -49,7 +49,6 @@
   cumapping->cur = 1;
 }
 
-<<<<<<< HEAD
 static int node_composite_gpu_huecorrect(GPUMaterial *mat,
                                          bNode *node,
                                          bNodeExecData *UNUSED(execdata),
@@ -81,12 +80,9 @@
                         GPU_uniform(range_dividers));
 }
 
-void register_node_type_cmp_huecorrect(void)
-=======
 }  // namespace blender::nodes::node_composite_huecorrect_cc
 
 void register_node_type_cmp_huecorrect()
->>>>>>> f7b03a79
 {
   namespace file_ns = blender::nodes::node_composite_huecorrect_cc;
 
@@ -97,7 +93,7 @@
   node_type_size(&ntype, 320, 140, 500);
   node_type_init(&ntype, file_ns::node_composit_init_huecorrect);
   node_type_storage(&ntype, "CurveMapping", node_free_curves, node_copy_curves);
-  node_type_gpu(&ntype, node_composite_gpu_huecorrect);
+  node_type_gpu(&ntype, file_ns::node_composite_gpu_huecorrect);
 
   nodeRegisterType(&ntype);
 }