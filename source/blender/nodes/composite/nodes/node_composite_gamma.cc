--- conflicted
+++ resolved
@@ -38,9 +38,6 @@
   b.add_output<decl::Color>(N_("Image"));
 }
 
-}  // namespace blender::nodes::node_composite_gamma_cc
-
-<<<<<<< HEAD
 static int node_composite_gpu_gamma(GPUMaterial *mat,
                                     bNode *node,
                                     bNodeExecData *UNUSED(execdata),
@@ -50,23 +47,17 @@
   return GPU_stack_link(mat, node, "node_composite_gamma", in, out);
 }
 
-void register_node_type_cmp_gamma(void)
-=======
+}  // namespace blender::nodes::node_composite_gamma_cc
+
 void register_node_type_cmp_gamma()
->>>>>>> f7b03a79
 {
   namespace file_ns = blender::nodes::node_composite_gamma_cc;
 
   static bNodeType ntype;
 
-<<<<<<< HEAD
-  cmp_node_type_base(&ntype, CMP_NODE_GAMMA, "Gamma", NODE_CLASS_OP_COLOR, 0);
-  ntype.declare = blender::nodes::cmp_node_gamma_declare;
-  node_type_gpu(&ntype, node_composite_gpu_gamma);
-=======
   cmp_node_type_base(&ntype, CMP_NODE_GAMMA, "Gamma", NODE_CLASS_OP_COLOR);
   ntype.declare = file_ns::cmp_node_gamma_declare;
->>>>>>> f7b03a79
+  node_type_gpu(&ntype, file_ns::node_composite_gpu_gamma);
 
   nodeRegisterType(&ntype);
 }