# ***** BEGIN GPL LICENSE BLOCK *****
#
# This program is free software; you can redistribute it and/or
# modify it under the terms of the GNU General Public License
# as published by the Free Software Foundation; either version 2
# of the License, or (at your option) any later version.
#
# This program is distributed in the hope that it will be useful,
# but WITHOUT ANY WARRANTY; without even the implied warranty of
# MERCHANTABILITY or FITNESS FOR A PARTICULAR PURPOSE.  See the
# GNU General Public License for more details.
#
# You should have received a copy of the GNU General Public License
# along with this program; if not, write to the Free Software Foundation,
# Inc., 51 Franklin Street, Fifth Floor, Boston, MA 02110-1301, USA.
#
# The Original Code is Copyright (C) 2021, Blender Foundation
# All rights reserved.
# ***** END GPL LICENSE BLOCK *****

set(INC
  .
  ..
  ../intern
  ../../editors/include
  ../../blenkernel
  ../../blenlib
  ../../blentranslation
  ../../depsgraph
  ../../gpu
  ../../imbuf
  ../../makesdna
  ../../makesrna
  ../../render
  ../../windowmanager
  ../../../../intern/guardedalloc

  # dna_type_offsets.h
  ${CMAKE_CURRENT_BINARY_DIR}/../../makesdna/intern
)


set(SRC
  nodes/node_composite_alpha_over.cc
  nodes/node_composite_antialiasing.cc
  nodes/node_composite_bilateralblur.cc
  nodes/node_composite_blur.cc
  nodes/node_composite_bokehblur.cc
  nodes/node_composite_bokehimage.cc
  nodes/node_composite_boxmask.cc
  nodes/node_composite_brightness.cc
  nodes/node_composite_channel_matte.cc
  nodes/node_composite_chroma_matte.cc
  nodes/node_composite_color_matte.cc
  nodes/node_composite_color_spill.cc
  nodes/node_composite_colorbalance.cc
  nodes/node_composite_colorcorrection.cc
  nodes/node_composite_common.cc
  nodes/node_composite_composite.cc
  nodes/node_composite_convert_color_space.cc
  nodes/node_composite_cornerpin.cc
  nodes/node_composite_crop.cc
  nodes/node_composite_cryptomatte.cc
  nodes/node_composite_curves.cc
  nodes/node_composite_defocus.cc
  nodes/node_composite_denoise.cc
  nodes/node_composite_despeckle.cc
  nodes/node_composite_diff_matte.cc
  nodes/node_composite_dilate.cc
  nodes/node_composite_directionalblur.cc
  nodes/node_composite_displace.cc
  nodes/node_composite_distance_matte.cc
  nodes/node_composite_double_edge_mask.cc
  nodes/node_composite_ellipsemask.cc
  nodes/node_composite_exposure.cc
  nodes/node_composite_filter.cc
  nodes/node_composite_flip.cc
  nodes/node_composite_gamma.cc
  nodes/node_composite_glare.cc
  nodes/node_composite_hue_sat_val.cc
  nodes/node_composite_huecorrect.cc
  nodes/node_composite_id_mask.cc
  nodes/node_composite_image.cc
  nodes/node_composite_inpaint.cc
  nodes/node_composite_invert.cc
  nodes/node_composite_keying.cc
  nodes/node_composite_keyingscreen.cc
  nodes/node_composite_lensdist.cc
  nodes/node_composite_levels.cc
  nodes/node_composite_luma_matte.cc
  nodes/node_composite_map_range.cc
  nodes/node_composite_map_uv.cc
  nodes/node_composite_map_value.cc
  nodes/node_composite_mask.cc
  nodes/node_composite_math.cc
  nodes/node_composite_mixrgb.cc
  nodes/node_composite_movieclip.cc
  nodes/node_composite_moviedistortion.cc
  nodes/node_composite_normal.cc
  nodes/node_composite_normalize.cc
  nodes/node_composite_output_file.cc
  nodes/node_composite_pixelate.cc
  nodes/node_composite_planetrackdeform.cc
  nodes/node_composite_posterize.cc
  nodes/node_composite_premulkey.cc
  nodes/node_composite_rgb.cc
  nodes/node_composite_rotate.cc
  nodes/node_composite_scale.cc
  nodes/node_composite_scene_time.cc
  nodes/node_composite_sepcomb_hsva.cc
  nodes/node_composite_sepcomb_rgba.cc
  nodes/node_composite_sepcomb_ycca.cc
  nodes/node_composite_sepcomb_yuva.cc
  nodes/node_composite_sepcomb_xyz.cc
  nodes/node_composite_setalpha.cc
  nodes/node_composite_split_viewer.cc
  nodes/node_composite_stabilize2d.cc
  nodes/node_composite_sunbeams.cc
  nodes/node_composite_switch.cc
  nodes/node_composite_switchview.cc
  nodes/node_composite_texture.cc
  nodes/node_composite_tonemap.cc
  nodes/node_composite_trackpos.cc
  nodes/node_composite_transform.cc
  nodes/node_composite_translate.cc
  nodes/node_composite_val_to_rgb.cc
  nodes/node_composite_value.cc
  nodes/node_composite_vec_blur.cc
  nodes/node_composite_viewer.cc
  nodes/node_composite_zcombine.cc

  node_composite_tree.cc
  node_composite_util.cc

  node_composite_util.hh
)

<<<<<<< HEAD
set(LIB
  bf_nodes
)

if(WITH_INTERNATIONAL)
  add_definitions(-DWITH_INTERNATIONAL)
endif()

=======
>>>>>>> 311f8ba7
if(WITH_IMAGE_OPENEXR)
  add_definitions(-DWITH_OPENEXR)
endif()

if(WITH_COMPOSITOR)
  list(APPEND INC
    ../../compositor
  )
  add_definitions(-DWITH_COMPOSITOR)
endif()

if(WITH_OPENIMAGEDENOISE)
  add_definitions(-DWITH_OPENIMAGEDENOISE)
endif()

blender_add_lib(bf_nodes_composite "${SRC}" "${INC}" "${INC_SYS}" "${LIB}")

if(WITH_UNITY_BUILD)
  set_target_properties(bf_nodes_composite PROPERTIES UNITY_BUILD ON)
  set_target_properties(bf_nodes_composite PROPERTIES UNITY_BUILD_BATCH_SIZE 10)
endif()

# Needed so we can use dna_type_offsets.h for defaults initialization.
add_dependencies(bf_nodes_composite bf_dna)<|MERGE_RESOLUTION|>--- conflicted
+++ resolved
@@ -135,17 +135,10 @@
   node_composite_util.hh
 )
 
-<<<<<<< HEAD
 set(LIB
   bf_nodes
 )
 
-if(WITH_INTERNATIONAL)
-  add_definitions(-DWITH_INTERNATIONAL)
-endif()
-
-=======
->>>>>>> 311f8ba7
 if(WITH_IMAGE_OPENEXR)
   add_definitions(-DWITH_OPENEXR)
 endif()
