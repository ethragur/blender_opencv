/*
 * This program is free software; you can redistribute it and/or
 * modify it under the terms of the GNU General Public License
 * as published by the Free Software Foundation; either version 2
 * of the License, or (at your option) any later version.
 *
 * This program is distributed in the hope that it will be useful,
 * but WITHOUT ANY WARRANTY; without even the implied warranty of
 * MERCHANTABILITY or FITNESS FOR A PARTICULAR PURPOSE.  See the
 * GNU General Public License for more details.
 *
 * You should have received a copy of the GNU General Public License
 * along with this program; if not, write to the Free Software Foundation,
 * Inc., 51 Franklin Street, Fifth Floor, Boston, MA 02110-1301, USA.
 *
 * The Original Code is Copyright (C) 2007 Blender Foundation.
 * All rights reserved.
 */

/** \file
 * \ingroup nodes
 */

#include <limits.h>

#include "DNA_node_types.h"

#include "BLI_listbase.h"
#include "BLI_math.h"
#include "BLI_utildefines.h"
#include "BLI_string.h"

#include "BKE_node.h"

#include "RNA_access.h"
#include "RNA_types.h"

#include "MEM_guardedalloc.h"

#include "NOD_socket.h"

struct bNodeSocket *node_add_socket_from_template(struct bNodeTree *ntree,
                                                  struct bNode *node,
                                                  struct bNodeSocketTemplate *stemp,
                                                  int in_out)
{
  bNodeSocket *sock = nodeAddStaticSocket(
      ntree, node, in_out, stemp->type, stemp->subtype, stemp->identifier, stemp->name);

  sock->flag |= stemp->flag;

  /* initialize default_value */
  switch (stemp->type) {
    case SOCK_FLOAT: {
      bNodeSocketValueFloat *dval = sock->default_value;
      dval->value = stemp->val1;
      dval->min = stemp->min;
      dval->max = stemp->max;
      break;
    }
    case SOCK_INT: {
      bNodeSocketValueInt *dval = sock->default_value;
      dval->value = (int)stemp->val1;
      dval->min = (int)stemp->min;
      dval->max = (int)stemp->max;
      break;
    }
    case SOCK_BOOLEAN: {
      bNodeSocketValueBoolean *dval = sock->default_value;
      dval->value = (int)stemp->val1;
      break;
    }
    case SOCK_VECTOR: {
      bNodeSocketValueVector *dval = sock->default_value;
      dval->value[0] = stemp->val1;
      dval->value[1] = stemp->val2;
      dval->value[2] = stemp->val3;
      dval->min = stemp->min;
      dval->max = stemp->max;
      break;
    }
    case SOCK_RGBA: {
      bNodeSocketValueRGBA *dval = sock->default_value;
      dval->value[0] = stemp->val1;
      dval->value[1] = stemp->val2;
      dval->value[2] = stemp->val3;
      dval->value[3] = stemp->val4;
      break;
    }
  }

  return sock;
}

static bNodeSocket *verify_socket_template(
    bNodeTree *ntree, bNode *node, int in_out, ListBase *socklist, bNodeSocketTemplate *stemp)
{
  bNodeSocket *sock;

  for (sock = socklist->first; sock; sock = sock->next) {
    if (STREQLEN(sock->name, stemp->name, NODE_MAXSTR)) {
      break;
    }
  }
  if (sock) {
    if (sock->type != stemp->type) {
      nodeModifySocketType(ntree, node, sock, stemp->type, stemp->subtype);
    }
    sock->flag |= stemp->flag;
  }
  else {
    /* no socket for this template found, make a new one */
    sock = node_add_socket_from_template(ntree, node, stemp, in_out);
  }

  /* remove the new socket from the node socket list first,
   * will be added back after verification. */
  BLI_remlink(socklist, sock);

  return sock;
}

static void verify_socket_template_list(bNodeTree *ntree,
                                        bNode *node,
                                        int in_out,
                                        ListBase *socklist,
                                        bNodeSocketTemplate *stemp_first)
{
  bNodeSocket *sock, *nextsock;
  bNodeSocketTemplate *stemp;

  /* no inputs anymore? */
  if (stemp_first == NULL) {
    for (sock = (bNodeSocket *)socklist->first; sock; sock = nextsock) {
      nextsock = sock->next;
      nodeRemoveSocket(ntree, node, sock);
    }
  }
  else {
    /* step by step compare */
    stemp = stemp_first;
    while (stemp->type != -1) {
      stemp->sock = verify_socket_template(ntree, node, in_out, socklist, stemp);
      stemp++;
    }
    /* leftovers are removed */
    for (sock = (bNodeSocket *)socklist->first; sock; sock = nextsock) {
      nextsock = sock->next;
      nodeRemoveSocket(ntree, node, sock);
    }

    /* and we put back the verified sockets */
    stemp = stemp_first;
    if (socklist->first) {
      /* some dynamic sockets left, store the list start
       * so we can add static sockets infront of it.
       */
      sock = socklist->first;
      while (stemp->type != -1) {
        /* put static sockets infront of dynamic */
        BLI_insertlinkbefore(socklist, sock, stemp->sock);
        stemp++;
      }
    }
    else {
      while (stemp->type != -1) {
        BLI_addtail(socklist, stemp->sock);
        stemp++;
      }
    }
  }
}

void node_verify_socket_templates(bNodeTree *ntree, bNode *node)
{
  bNodeType *ntype = node->typeinfo;
  /* Don't try to match socket lists when there are no templates.
   * This prevents dynamically generated sockets to be removed, like for
   * group, image or render layer nodes. We have an explicit check for the
   * render layer node since it still has fixed sockets too.
   */
  if (ntype) {
    if (ntype->inputs && ntype->inputs[0].type >= 0) {
      verify_socket_template_list(ntree, node, SOCK_IN, &node->inputs, ntype->inputs);
    }
    if (ntype->outputs && ntype->outputs[0].type >= 0 && node->type != CMP_NODE_R_LAYERS) {
      verify_socket_template_list(ntree, node, SOCK_OUT, &node->outputs, ntype->outputs);
    }
  }
}

void node_socket_init_default_value(bNodeSocket *sock)
{
  int type = sock->typeinfo->type;
  int subtype = sock->typeinfo->subtype;

  if (sock->default_value) {
    return; /* already initialized */
  }

  switch (type) {
    case SOCK_FLOAT: {
      bNodeSocketValueFloat *dval = MEM_callocN(sizeof(bNodeSocketValueFloat),
                                                "node socket value float");
      dval->subtype = subtype;
      dval->value = 0.0f;
      dval->min = -FLT_MAX;
      dval->max = FLT_MAX;

      sock->default_value = dval;
      break;
    }
    case SOCK_INT: {
      bNodeSocketValueInt *dval = MEM_callocN(sizeof(bNodeSocketValueInt),
                                              "node socket value int");
      dval->subtype = subtype;
      dval->value = 0;
      dval->min = INT_MIN;
      dval->max = INT_MAX;

      sock->default_value = dval;
      break;
    }
    case SOCK_BOOLEAN: {
      bNodeSocketValueBoolean *dval = MEM_callocN(sizeof(bNodeSocketValueBoolean),
                                                  "node socket value bool");
      dval->value = false;

      sock->default_value = dval;
      break;
    }
    case SOCK_VECTOR: {
      static float default_value[] = {0.0f, 0.0f, 0.0f};
      bNodeSocketValueVector *dval = MEM_callocN(sizeof(bNodeSocketValueVector),
                                                 "node socket value vector");
      dval->subtype = subtype;
      copy_v3_v3(dval->value, default_value);
      dval->min = -FLT_MAX;
      dval->max = FLT_MAX;

      sock->default_value = dval;
      break;
    }
    case SOCK_RGBA: {
      static float default_value[] = {0.0f, 0.0f, 0.0f, 1.0f};
      bNodeSocketValueRGBA *dval = MEM_callocN(sizeof(bNodeSocketValueRGBA),
                                               "node socket value color");
      copy_v4_v4(dval->value, default_value);

      sock->default_value = dval;
      break;
    }
    case SOCK_STRING: {
      bNodeSocketValueString *dval = MEM_callocN(sizeof(bNodeSocketValueString),
                                                 "node socket value string");
      dval->subtype = subtype;
      dval->value[0] = '\0';

      sock->default_value = dval;
      break;
    }
  }
}

void node_socket_copy_default_value(bNodeSocket *to, const bNodeSocket *from)
{
  /* sanity check */
  if (to->type != from->type) {
    return;
  }

  /* make sure both exist */
  if (!from->default_value) {
    return;
  }
  node_socket_init_default_value(to);

  /* use label instead of name if it has been set */
  if (from->label[0] != '\0') {
    BLI_strncpy(to->name, from->label, NODE_MAXSTR);
  }

  switch (from->typeinfo->type) {
    case SOCK_FLOAT: {
      bNodeSocketValueFloat *toval = to->default_value;
      bNodeSocketValueFloat *fromval = from->default_value;
      *toval = *fromval;
      break;
    }
    case SOCK_INT: {
      bNodeSocketValueInt *toval = to->default_value;
      bNodeSocketValueInt *fromval = from->default_value;
      *toval = *fromval;
      break;
    }
    case SOCK_BOOLEAN: {
      bNodeSocketValueBoolean *toval = to->default_value;
      bNodeSocketValueBoolean *fromval = from->default_value;
      *toval = *fromval;
      break;
    }
    case SOCK_VECTOR: {
      bNodeSocketValueVector *toval = to->default_value;
      bNodeSocketValueVector *fromval = from->default_value;
      *toval = *fromval;
      break;
    }
    case SOCK_RGBA: {
      bNodeSocketValueRGBA *toval = to->default_value;
      bNodeSocketValueRGBA *fromval = from->default_value;
      *toval = *fromval;
      break;
    }
    case SOCK_STRING: {
      bNodeSocketValueString *toval = to->default_value;
      bNodeSocketValueString *fromval = from->default_value;
      *toval = *fromval;
      break;
    }
  }

  to->flag |= (from->flag & SOCK_HIDE_VALUE);
}

static void standard_node_socket_interface_init_socket(bNodeTree *UNUSED(ntree),
                                                       bNodeSocket *stemp,
                                                       bNode *UNUSED(node),
                                                       bNodeSocket *sock,
                                                       const char *UNUSED(data_path))
{
  /* initialize the type value */
  sock->type = sock->typeinfo->type;

  /* XXX socket interface 'type' value is not used really,
   * but has to match or the copy function will bail out
   */
  stemp->type = stemp->typeinfo->type;
  /* copy default_value settings */
  node_socket_copy_default_value(sock, stemp);
}

/* copies settings that are not changed for each socket instance */
static void standard_node_socket_interface_verify_socket(bNodeTree *UNUSED(ntree),
                                                         bNodeSocket *stemp,
                                                         bNode *UNUSED(node),
                                                         bNodeSocket *sock,
                                                         const char *UNUSED(data_path))
{
  /* sanity check */
  if (sock->type != stemp->typeinfo->type) {
    return;
  }

  /* make sure both exist */
  if (!stemp->default_value) {
    return;
  }
  node_socket_init_default_value(sock);

  switch (stemp->typeinfo->type) {
    case SOCK_FLOAT: {
      bNodeSocketValueFloat *toval = sock->default_value;
      bNodeSocketValueFloat *fromval = stemp->default_value;
      toval->min = fromval->min;
      toval->max = fromval->max;
      break;
    }
    case SOCK_INT: {
      bNodeSocketValueInt *toval = sock->default_value;
      bNodeSocketValueInt *fromval = stemp->default_value;
      toval->min = fromval->min;
      toval->max = fromval->max;
      break;
    }
    case SOCK_VECTOR: {
      bNodeSocketValueVector *toval = sock->default_value;
      bNodeSocketValueVector *fromval = stemp->default_value;
      toval->min = fromval->min;
      toval->max = fromval->max;
      break;
    }
  }
}

static void standard_node_socket_interface_from_socket(bNodeTree *UNUSED(ntree),
                                                       bNodeSocket *stemp,
                                                       bNode *UNUSED(node),
                                                       bNodeSocket *sock)
{
  /* initialize settings */
  stemp->type = stemp->typeinfo->type;
  node_socket_copy_default_value(stemp, sock);
}

static bNodeSocketType *make_standard_socket_type(int type, int subtype)
{
  extern void ED_init_standard_node_socket_type(bNodeSocketType *);

  const char *socket_idname = nodeStaticSocketType(type, subtype);
  const char *interface_idname = nodeStaticSocketInterfaceType(type, subtype);
  bNodeSocketType *stype;
  StructRNA *srna;

  stype = MEM_callocN(sizeof(bNodeSocketType), "node socket C type");
  stype->free_self = (void (*)(bNodeSocketType * stype)) MEM_freeN;
  BLI_strncpy(stype->idname, socket_idname, sizeof(stype->idname));

  /* set the RNA type
   * uses the exact same identifier as the socket type idname */
  srna = stype->ext_socket.srna = RNA_struct_find(socket_idname);
  BLI_assert(srna != NULL);
  /* associate the RNA type with the socket type */
  RNA_struct_blender_type_set(srna, stype);

  /* set the interface RNA type */
  srna = stype->ext_interface.srna = RNA_struct_find(interface_idname);
  BLI_assert(srna != NULL);
  /* associate the RNA type with the socket type */
  RNA_struct_blender_type_set(srna, stype);

  /* extra type info for standard socket types */
  stype->type = type;
  stype->subtype = subtype;

  /* XXX bad-level call! needed for setting draw callbacks */
  ED_init_standard_node_socket_type(stype);

  stype->interface_init_socket = standard_node_socket_interface_init_socket;
  stype->interface_from_socket = standard_node_socket_interface_from_socket;
  stype->interface_verify_socket = standard_node_socket_interface_verify_socket;

<<<<<<< HEAD
  stype->input_link_limit = 1;
  stype->output_link_limit = 0xFFF;

  return stype;
}

static bNodeSocketType *make_socket_type_effector(int type)
{
  bNodeSocketType *stype = make_standard_socket_type(type, PROP_NONE);
  stype->display_shape_default = SOCK_DISPLAY_SHAPE_DIAMOND;
  stype->input_link_limit = 0xFFF;
  return stype;
}

static bNodeSocketType *make_socket_type_control_flow(int type)
{
  bNodeSocketType *stype = make_standard_socket_type(type, PROP_NONE);
  stype->display_shape_default = SOCK_DISPLAY_SHAPE_SQUARE;
=======
  stype->use_link_limits_of_type = true;
  stype->input_link_limit = 1;
  stype->output_link_limit = 0xFFF;

>>>>>>> 4a8a7cc3
  return stype;
}

static bNodeSocketType *make_socket_type_virtual(void)
{
  extern void ED_init_node_socket_type_virtual(bNodeSocketType *);

  const char *socket_idname = "NodeSocketVirtual";
  bNodeSocketType *stype;
  StructRNA *srna;

  stype = MEM_callocN(sizeof(bNodeSocketType), "node socket C type");
  stype->free_self = (void (*)(bNodeSocketType * stype)) MEM_freeN;
  BLI_strncpy(stype->idname, socket_idname, sizeof(stype->idname));

  /* set the RNA type
   * uses the exact same identifier as the socket type idname */
  srna = stype->ext_socket.srna = RNA_struct_find(socket_idname);
  BLI_assert(srna != NULL);
  /* associate the RNA type with the socket type */
  RNA_struct_blender_type_set(srna, stype);

  /* extra type info for standard socket types */
  stype->type = SOCK_CUSTOM;

  ED_init_node_socket_type_virtual(stype);

<<<<<<< HEAD
=======
  stype->use_link_limits_of_type = true;
>>>>>>> 4a8a7cc3
  stype->input_link_limit = 1;
  stype->output_link_limit = 1;

  return stype;
}

void register_standard_node_socket_types(void)
{
  /* draw callbacks are set in drawnode.c to avoid bad-level calls */

  nodeRegisterSocketType(make_standard_socket_type(SOCK_FLOAT, PROP_NONE));
  nodeRegisterSocketType(make_standard_socket_type(SOCK_FLOAT, PROP_UNSIGNED));
  nodeRegisterSocketType(make_standard_socket_type(SOCK_FLOAT, PROP_PERCENTAGE));
  nodeRegisterSocketType(make_standard_socket_type(SOCK_FLOAT, PROP_FACTOR));
  nodeRegisterSocketType(make_standard_socket_type(SOCK_FLOAT, PROP_ANGLE));
  nodeRegisterSocketType(make_standard_socket_type(SOCK_FLOAT, PROP_TIME));

  nodeRegisterSocketType(make_standard_socket_type(SOCK_INT, PROP_NONE));
  nodeRegisterSocketType(make_standard_socket_type(SOCK_INT, PROP_UNSIGNED));
  nodeRegisterSocketType(make_standard_socket_type(SOCK_INT, PROP_PERCENTAGE));
  nodeRegisterSocketType(make_standard_socket_type(SOCK_INT, PROP_FACTOR));

  nodeRegisterSocketType(make_standard_socket_type(SOCK_BOOLEAN, PROP_NONE));

  nodeRegisterSocketType(make_standard_socket_type(SOCK_VECTOR, PROP_NONE));
  nodeRegisterSocketType(make_standard_socket_type(SOCK_VECTOR, PROP_TRANSLATION));
  nodeRegisterSocketType(make_standard_socket_type(SOCK_VECTOR, PROP_DIRECTION));
  nodeRegisterSocketType(make_standard_socket_type(SOCK_VECTOR, PROP_VELOCITY));
  nodeRegisterSocketType(make_standard_socket_type(SOCK_VECTOR, PROP_ACCELERATION));
  nodeRegisterSocketType(make_standard_socket_type(SOCK_VECTOR, PROP_EULER));
  nodeRegisterSocketType(make_standard_socket_type(SOCK_VECTOR, PROP_XYZ));

  nodeRegisterSocketType(make_standard_socket_type(SOCK_RGBA, PROP_NONE));
  nodeRegisterSocketType(make_standard_socket_type(SOCK_STRING, PROP_NONE));
  nodeRegisterSocketType(make_standard_socket_type(SOCK_SHADER, PROP_NONE));
  nodeRegisterSocketType(make_standard_socket_type(SOCK_OBJECT, PROP_NONE));
  nodeRegisterSocketType(make_standard_socket_type(SOCK_IMAGE, PROP_NONE));
  nodeRegisterSocketType(make_standard_socket_type(SOCK_SURFACE_HOOK, PROP_NONE));

  nodeRegisterSocketType(make_socket_type_effector(SOCK_EMITTERS));
  nodeRegisterSocketType(make_socket_type_effector(SOCK_EVENTS));
  nodeRegisterSocketType(make_socket_type_effector(SOCK_FORCES));

  nodeRegisterSocketType(make_socket_type_control_flow(SOCK_CONTROL_FLOW));

  nodeRegisterSocketType(make_socket_type_virtual());
}<|MERGE_RESOLUTION|>--- conflicted
+++ resolved
@@ -429,7 +429,7 @@
   stype->interface_from_socket = standard_node_socket_interface_from_socket;
   stype->interface_verify_socket = standard_node_socket_interface_verify_socket;
 
-<<<<<<< HEAD
+  stype->use_link_limits_of_type = true;
   stype->input_link_limit = 1;
   stype->output_link_limit = 0xFFF;
 
@@ -448,12 +448,6 @@
 {
   bNodeSocketType *stype = make_standard_socket_type(type, PROP_NONE);
   stype->display_shape_default = SOCK_DISPLAY_SHAPE_SQUARE;
-=======
-  stype->use_link_limits_of_type = true;
-  stype->input_link_limit = 1;
-  stype->output_link_limit = 0xFFF;
-
->>>>>>> 4a8a7cc3
   return stype;
 }
 
@@ -481,10 +475,7 @@
 
   ED_init_node_socket_type_virtual(stype);
 
-<<<<<<< HEAD
-=======
   stype->use_link_limits_of_type = true;
->>>>>>> 4a8a7cc3
   stype->input_link_limit = 1;
   stype->output_link_limit = 1;
 
