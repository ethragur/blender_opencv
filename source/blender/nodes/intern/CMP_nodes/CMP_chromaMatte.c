--- conflicted
+++ resolved
@@ -85,11 +85,7 @@
 	NodeChroma *c;
    float x, z, alpha;
    float theta, beta, angle, angle2;
-<<<<<<< HEAD
-	float kfg, newY, newCb, newCr;
-=======
    float kfg;
->>>>>>> 36c273b1
 
 	c=node->storage;
 
