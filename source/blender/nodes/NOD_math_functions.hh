--- conflicted
+++ resolved
@@ -279,11 +279,7 @@
 
   switch (operation) {
     case NODE_VECTOR_MATH_DOT_PRODUCT:
-<<<<<<< HEAD
-      return dispatch([](float3 a, float3 b) { return math::dot(a, b); });
-=======
       return dispatch(exec_preset_fast, [](float3 a, float3 b) { return dot(a, b); });
->>>>>>> 0d1b9eab
     case NODE_VECTOR_MATH_DISTANCE:
       return dispatch(exec_preset_fast, [](float3 a, float3 b) { return distance(a, b); });
     default:
