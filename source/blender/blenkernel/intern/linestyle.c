/*
 * ***** BEGIN GPL LICENSE BLOCK *****
 *
 * This program is free software; you can redistribute it and/or
 * modify it under the terms of the GNU General Public License
 * as published by the Free Software Foundation; either version 2
 * of the License, or (at your option) any later version.
 *
 * This program is distributed in the hope that it will be useful,
 * but WITHOUT ANY WARRANTY; without even the implied warranty of
 * MERCHANTABILITY or FITNESS FOR A PARTICULAR PURPOSE.  See the
 * GNU General Public License for more details.
 *
 * You should have received a copy of the GNU General Public License
 * along with this program; if not, write to the Free Software Foundation,
 * Inc., 51 Franklin Street, Fifth Floor, Boston, MA 02110-1301, USA.
 *
 * The Original Code is Copyright (C) 2010 Blender Foundation.
 * All rights reserved.
 *
 * The Original Code is: all of this file.
 *
 * Contributor(s): none yet.
 *
 * ***** END GPL LICENSE BLOCK *****
 */

/** \file blender/blenkernel/intern/linestyle.c
 *  \ingroup bke
 */

#include <stdio.h>
#include <stdlib.h>
#include <string.h>

#include "MEM_guardedalloc.h"

#include "DNA_object_types.h"
#include "DNA_material_types.h" /* for ramp blend */
#include "DNA_texture_types.h"

#include "BLI_blenlib.h"
#include "BLI_math.h"
#include "BLI_utildefines.h"

#include "BKE_context.h"
#include "BKE_freestyle.h"
#include "BKE_global.h"
#include "BKE_library.h"
#include "BKE_linestyle.h"
#include "BKE_node.h"
#include "BKE_texture.h"
#include "BKE_colortools.h"
#include "BKE_animsys.h"

static const char *modifier_name[LS_MODIFIER_NUM] = {
	NULL,
	"Along Stroke",
	"Distance from Camera",
	"Distance from Object",
	"Material",
	"Sampling",
	"Bezier Curve",
	"Sinus Displacement",
	"Spatial Noise",
	"Perlin Noise 1D",
	"Perlin Noise 2D",
	"Backbone Stretcher",
	"Tip Remover",
	"Calligraphy",
	"Polygonalization",
	"Guiding Lines",
	"Blueprint",
	"2D Offset",
	"2D Transform",
	"Tangent",
	"Noise",
	"Crease Angle",
	"Simplification",
	"3D Curvature",
};

void BKE_linestyle_init(FreestyleLineStyle *linestyle)
{
	BLI_assert(MEMCMP_NULL_STRUCT_OFS(linestyle, id));

	linestyle->panel = LS_PANEL_STROKES;
	linestyle->r = linestyle->g = linestyle->b = 0.0f;
	linestyle->alpha = 1.0f;
	linestyle->thickness = 3.0f;
	linestyle->thickness_position = LS_THICKNESS_CENTER;
	linestyle->thickness_ratio = 0.5f;
	linestyle->flag = LS_SAME_OBJECT | LS_NO_SORTING | LS_TEXTURE;
	linestyle->chaining = LS_CHAINING_PLAIN;
	linestyle->rounds = 3;
	linestyle->min_angle = DEG2RADF(0.0f);
	linestyle->max_angle = DEG2RADF(0.0f);
	linestyle->min_length = 0.0f;
	linestyle->max_length = 10000.0f;
	linestyle->split_length = 100;
	linestyle->chain_count = 10;
	linestyle->sort_key = LS_SORT_KEY_DISTANCE_FROM_CAMERA;
	linestyle->integration_type = LS_INTEGRATION_MEAN;
	linestyle->texstep = 1.0f;
	linestyle->pr_texture = TEX_PR_TEXTURE;

	BLI_listbase_clear(&linestyle->color_modifiers);
	BLI_listbase_clear(&linestyle->alpha_modifiers);
	BLI_listbase_clear(&linestyle->thickness_modifiers);
	BLI_listbase_clear(&linestyle->geometry_modifiers);

	BKE_linestyle_geometry_modifier_add(linestyle, NULL, LS_MODIFIER_SAMPLING);

	linestyle->caps = LS_CAPS_BUTT;
}

FreestyleLineStyle *BKE_linestyle_new(struct Main *bmain, const char *name)
{
	FreestyleLineStyle *linestyle;

	linestyle = (FreestyleLineStyle *)BKE_libblock_alloc(bmain, ID_LS, name);

	BKE_linestyle_init(linestyle);

	return linestyle;
}

/**
<<<<<<< HEAD
 * Release all datablocks (ID) used by this linestyle (datablocks are never freed, they are just unreferenced).
 *
 * \param linestyle The linestyle which has to release its data.
 */
void BKE_linestyle_release_datablocks(FreestyleLineStyle *linestyle)
{
	MTex *mtex;
=======
 * Free (or release) any data used by this linestyle (does not free the linestyle itself).
 *
 * \param linestyle The linestyle to free.
 * \param do_id_user When \a true, ID datablocks used (referenced) by this linestyle are 'released'
 *                   (their user count is decreased).
 */
void BKE_linestyle_free(FreestyleLineStyle *linestyle, const bool do_id_user)
{
	LineStyleModifier *m;
>>>>>>> 794a977b
	int a;

	if (do_id_user) {
		MTex *mtex;

		for (a = 0; a < MAX_MTEX; a++) {
			mtex = linestyle->mtex[a];
			if (mtex && mtex->tex) {
				id_us_min(&mtex->tex->id);
				mtex->tex = NULL;
			}
		}
	}

	BKE_animdata_free(&linestyle->id);

	for (a = 0; a < MAX_MTEX; a++) {
<<<<<<< HEAD
		mtex = linestyle->mtex[a];
		if (mtex && mtex->tex) {
			id_us_min(&mtex->tex->id);
			mtex->tex = NULL;
		}
	}
}

/**
 * Free (or release) any data used by this linestyle (does not free the linestyle itself).
 *
 * \param linestyle The linestyle to free.
 * \param do_id_user When \a true, ID datablocks used (referenced) by this linestyle are 'released'
 *                   (their user count is decreased).
 */
void BKE_linestyle_free(FreestyleLineStyle *linestyle, const bool do_id_user)
{
	LineStyleModifier *m;
	int a;

	if (do_id_user) {
		BKE_linestyle_release_datablocks(linestyle);
	}

	for (a = 0; a < MAX_MTEX; a++) {
		MEM_SAFE_FREE(linestyle->mtex[a]);
	}

=======
		MEM_SAFE_FREE(linestyle->mtex[a]);
	}

>>>>>>> 794a977b
	/* is no lib link block, but linestyle extension */
	if (linestyle->nodetree) {
		ntreeFreeTree(linestyle->nodetree, true);  /* XXX Or do_id_user? */
		MEM_freeN(linestyle->nodetree);
		linestyle->nodetree = NULL;
	}

<<<<<<< HEAD
	BKE_animdata_free(&linestyle->id);

=======
>>>>>>> 794a977b
	while ((m = (LineStyleModifier *)linestyle->color_modifiers.first))
		BKE_linestyle_color_modifier_remove(linestyle, m);
	while ((m = (LineStyleModifier *)linestyle->alpha_modifiers.first))
		BKE_linestyle_alpha_modifier_remove(linestyle, m);
	while ((m = (LineStyleModifier *)linestyle->thickness_modifiers.first))
		BKE_linestyle_thickness_modifier_remove(linestyle, m);
	while ((m = (LineStyleModifier *)linestyle->geometry_modifiers.first))
		BKE_linestyle_geometry_modifier_remove(linestyle, m);
}

FreestyleLineStyle *BKE_linestyle_copy(struct Main *bmain, FreestyleLineStyle *linestyle)
{
	FreestyleLineStyle *new_linestyle;
	LineStyleModifier *m;
	int a;

	new_linestyle = BKE_linestyle_new(bmain, linestyle->id.name + 2);
	BKE_linestyle_free(new_linestyle, true);

	for (a = 0; a < MAX_MTEX; a++) {
		if (linestyle->mtex[a]) {
			new_linestyle->mtex[a] = MEM_mallocN(sizeof(MTex), "BKE_linestyle_copy");
			memcpy(new_linestyle->mtex[a], linestyle->mtex[a], sizeof(MTex));
			id_us_plus((ID *)new_linestyle->mtex[a]->tex);
		}
	}
	if (linestyle->nodetree) {
		new_linestyle->nodetree = ntreeCopyTree(linestyle->nodetree);
	}

	new_linestyle->r = linestyle->r;
	new_linestyle->g = linestyle->g;
	new_linestyle->b = linestyle->b;
	new_linestyle->alpha = linestyle->alpha;
	new_linestyle->thickness = linestyle->thickness;
	new_linestyle->thickness_position = linestyle->thickness_position;
	new_linestyle->thickness_ratio = linestyle->thickness_ratio;
	new_linestyle->flag = linestyle->flag;
	new_linestyle->caps = linestyle->caps;
	new_linestyle->chaining = linestyle->chaining;
	new_linestyle->rounds = linestyle->rounds;
	new_linestyle->split_length = linestyle->split_length;
	new_linestyle->min_angle = linestyle->min_angle;
	new_linestyle->max_angle = linestyle->max_angle;
	new_linestyle->min_length = linestyle->min_length;
	new_linestyle->max_length = linestyle->max_length;
	new_linestyle->chain_count = linestyle->chain_count;
	new_linestyle->split_dash1 = linestyle->split_dash1;
	new_linestyle->split_gap1 = linestyle->split_gap1;
	new_linestyle->split_dash2 = linestyle->split_dash2;
	new_linestyle->split_gap2 = linestyle->split_gap2;
	new_linestyle->split_dash3 = linestyle->split_dash3;
	new_linestyle->split_gap3 = linestyle->split_gap3;
	new_linestyle->dash1 = linestyle->dash1;
	new_linestyle->gap1 = linestyle->gap1;
	new_linestyle->dash2 = linestyle->dash2;
	new_linestyle->gap2 = linestyle->gap2;
	new_linestyle->dash3 = linestyle->dash3;
	new_linestyle->gap3 = linestyle->gap3;
	new_linestyle->panel = linestyle->panel;
	new_linestyle->sort_key = linestyle->sort_key;
	new_linestyle->integration_type = linestyle->integration_type;
	new_linestyle->texstep = linestyle->texstep;
	new_linestyle->pr_texture = linestyle->pr_texture;
	new_linestyle->use_nodes = linestyle->use_nodes;
	for (m = (LineStyleModifier *)linestyle->color_modifiers.first; m; m = m->next)
		BKE_linestyle_color_modifier_copy(new_linestyle, m);
	for (m = (LineStyleModifier *)linestyle->alpha_modifiers.first; m; m = m->next)
		BKE_linestyle_alpha_modifier_copy(new_linestyle, m);
	for (m = (LineStyleModifier *)linestyle->thickness_modifiers.first; m; m = m->next)
		BKE_linestyle_thickness_modifier_copy(new_linestyle, m);
	for (m = (LineStyleModifier *)linestyle->geometry_modifiers.first; m; m = m->next)
		BKE_linestyle_geometry_modifier_copy(new_linestyle, m);

	if (linestyle->id.lib) {
		BKE_id_lib_local_paths(G.main, linestyle->id.lib, &new_linestyle->id);
	}

	return new_linestyle;
}

FreestyleLineStyle *BKE_linestyle_active_from_scene(Scene *scene)
{
	SceneRenderLayer *actsrl = BLI_findlink(&scene->r.layers, scene->r.actlay);
	FreestyleConfig *config = &actsrl->freestyleConfig;
	FreestyleLineSet *lineset = BKE_freestyle_lineset_get_active(config);

	if (lineset) {
		return lineset->linestyle;
	}
	return NULL;
}

static LineStyleModifier *new_modifier(const char *name, int type, size_t size)
{
	LineStyleModifier *m;

	if (!name) {
		name = modifier_name[type];
	}
	m = (LineStyleModifier *)MEM_callocN(size, "line style modifier");
	m->type = type;
	BLI_strncpy(m->name, name, sizeof(m->name));
	m->influence = 1.0f;
	m->flags = LS_MODIFIER_ENABLED | LS_MODIFIER_EXPANDED;

	return m;
}

static void add_to_modifier_list(ListBase *lb, LineStyleModifier *m)
{
	BLI_addtail(lb, (void *)m);
	BLI_uniquename(lb, m, modifier_name[m->type], '.', offsetof(LineStyleModifier, name), sizeof(m->name));
}

static LineStyleModifier *alloc_color_modifier(const char *name, int type)
{
	size_t size;

	switch (type) {
		case LS_MODIFIER_ALONG_STROKE:
			size = sizeof(LineStyleColorModifier_AlongStroke);
			break;
		case LS_MODIFIER_DISTANCE_FROM_CAMERA:
			size = sizeof(LineStyleColorModifier_DistanceFromCamera);
			break;
		case LS_MODIFIER_DISTANCE_FROM_OBJECT:
			size = sizeof(LineStyleColorModifier_DistanceFromObject);
			break;
		case LS_MODIFIER_MATERIAL:
			size = sizeof(LineStyleColorModifier_Material);
			break;
		case LS_MODIFIER_TANGENT:
			size = sizeof(LineStyleColorModifier_Tangent);
			break;
		case LS_MODIFIER_NOISE:
			size = sizeof(LineStyleColorModifier_Noise);
			break;
		case LS_MODIFIER_CREASE_ANGLE:
			size = sizeof(LineStyleColorModifier_CreaseAngle);
			break;
		case LS_MODIFIER_CURVATURE_3D:
			size = sizeof(LineStyleColorModifier_Curvature_3D);
			break;
		default:
			return NULL; /* unknown modifier type */
	}

	return new_modifier(name, type, size);
}

LineStyleModifier *BKE_linestyle_color_modifier_add(FreestyleLineStyle *linestyle, const char *name, int type)
{
	LineStyleModifier *m;

	m = alloc_color_modifier(name, type);
	if (UNLIKELY(m == NULL)) {
		return NULL;
	}
	m->blend = MA_RAMP_BLEND;

	switch (type) {
		case LS_MODIFIER_ALONG_STROKE:
			((LineStyleColorModifier_AlongStroke *)m)->color_ramp = add_colorband(1);
			break;
		case LS_MODIFIER_DISTANCE_FROM_CAMERA:
			((LineStyleColorModifier_DistanceFromCamera *)m)->color_ramp = add_colorband(1);
			((LineStyleColorModifier_DistanceFromCamera *)m)->range_min = 0.0f;
			((LineStyleColorModifier_DistanceFromCamera *)m)->range_max = 10000.0f;
			break;
		case LS_MODIFIER_DISTANCE_FROM_OBJECT:
			((LineStyleColorModifier_DistanceFromObject *)m)->target = NULL;
			((LineStyleColorModifier_DistanceFromObject *)m)->color_ramp = add_colorband(1);
			((LineStyleColorModifier_DistanceFromObject *)m)->range_min = 0.0f;
			((LineStyleColorModifier_DistanceFromObject *)m)->range_max = 10000.0f;
			break;
		case LS_MODIFIER_MATERIAL:
			((LineStyleColorModifier_Material *)m)->color_ramp = add_colorband(1);
			((LineStyleColorModifier_Material *)m)->mat_attr = LS_MODIFIER_MATERIAL_LINE;
			break;
		case LS_MODIFIER_TANGENT:
			((LineStyleColorModifier_Tangent *)m)->color_ramp = add_colorband(1);
			break;
		case LS_MODIFIER_NOISE:
			((LineStyleColorModifier_Noise *)m)->color_ramp = add_colorband(1);
			((LineStyleColorModifier_Noise *)m)->amplitude = 10.0f;
			((LineStyleColorModifier_Noise *)m)->period = 10.0f;
			((LineStyleColorModifier_Noise *)m)->seed = 512;
			break;
		case LS_MODIFIER_CREASE_ANGLE:
			((LineStyleColorModifier_CreaseAngle *)m)->color_ramp = add_colorband(1);
			((LineStyleColorModifier_CreaseAngle *)m)->min_angle = 0.0f;
			((LineStyleColorModifier_CreaseAngle *)m)->max_angle = DEG2RADF(180.0f);
			break;
		case LS_MODIFIER_CURVATURE_3D:
			((LineStyleColorModifier_Curvature_3D *)m)->color_ramp = add_colorband(1);
			((LineStyleColorModifier_Curvature_3D *)m)->min_curvature = 0.0f;
			((LineStyleColorModifier_Curvature_3D *)m)->max_curvature = 0.5f;
			break;
		default:
			return NULL; /* unknown modifier type */
	}
	add_to_modifier_list(&linestyle->color_modifiers, m);

	return m;
}

LineStyleModifier *BKE_linestyle_color_modifier_copy(FreestyleLineStyle *linestyle, LineStyleModifier *m)
{
	LineStyleModifier *new_m;

	new_m = alloc_color_modifier(m->name, m->type);
	if (UNLIKELY(new_m == NULL)) {
		return NULL;
	}
	new_m->influence = m->influence;
	new_m->flags = m->flags;
	new_m->blend = m->blend;

	switch (m->type) {
		case LS_MODIFIER_ALONG_STROKE:
		{
			LineStyleColorModifier_AlongStroke *p = (LineStyleColorModifier_AlongStroke *)m;
			LineStyleColorModifier_AlongStroke *q = (LineStyleColorModifier_AlongStroke *)new_m;
			q->color_ramp = MEM_dupallocN(p->color_ramp);
			break;
		}
		case LS_MODIFIER_DISTANCE_FROM_CAMERA:
		{
			LineStyleColorModifier_DistanceFromCamera *p = (LineStyleColorModifier_DistanceFromCamera *)m;
			LineStyleColorModifier_DistanceFromCamera *q = (LineStyleColorModifier_DistanceFromCamera *)new_m;
			q->color_ramp = MEM_dupallocN(p->color_ramp);
			q->range_min = p->range_min;
			q->range_max = p->range_max;
			break;
		}
		case LS_MODIFIER_DISTANCE_FROM_OBJECT:
		{
			LineStyleColorModifier_DistanceFromObject *p = (LineStyleColorModifier_DistanceFromObject *)m;
			LineStyleColorModifier_DistanceFromObject *q = (LineStyleColorModifier_DistanceFromObject *)new_m;
			if (p->target)
				p->target->id.us++;
			q->target = p->target;
			q->color_ramp = MEM_dupallocN(p->color_ramp);
			q->range_min = p->range_min;
			q->range_max = p->range_max;
			break;
		}
		case LS_MODIFIER_MATERIAL:
		{
			LineStyleColorModifier_Material *p = (LineStyleColorModifier_Material *)m;
			LineStyleColorModifier_Material *q = (LineStyleColorModifier_Material *)new_m;
			q->color_ramp = MEM_dupallocN(p->color_ramp);
			q->flags = p->flags;
			q->mat_attr = p->mat_attr;
			break;
		}
		case LS_MODIFIER_TANGENT:
		{
			LineStyleColorModifier_Tangent *p = (LineStyleColorModifier_Tangent *)m;
			LineStyleColorModifier_Tangent *q = (LineStyleColorModifier_Tangent *)new_m;
			q->color_ramp = MEM_dupallocN(p->color_ramp);
			break;
		}
		case LS_MODIFIER_NOISE:
		{
			LineStyleColorModifier_Noise *p = (LineStyleColorModifier_Noise *)m;
			LineStyleColorModifier_Noise *q = (LineStyleColorModifier_Noise *)new_m;
			q->color_ramp = MEM_dupallocN(p->color_ramp);
			q->amplitude = p->amplitude;
			q->period = p->period;
			q->seed = p->seed;
			break;
		}
		case LS_MODIFIER_CREASE_ANGLE:
		{
			LineStyleColorModifier_CreaseAngle *p = (LineStyleColorModifier_CreaseAngle *)m;
			LineStyleColorModifier_CreaseAngle *q = (LineStyleColorModifier_CreaseAngle *)new_m;
			q->color_ramp = MEM_dupallocN(p->color_ramp);
			q->min_angle = p->min_angle;
			q->max_angle = p->max_angle;
			break;
		}
		case LS_MODIFIER_CURVATURE_3D:
		{
			LineStyleColorModifier_Curvature_3D *p = (LineStyleColorModifier_Curvature_3D *)m;
			LineStyleColorModifier_Curvature_3D *q = (LineStyleColorModifier_Curvature_3D *)new_m;
			q->color_ramp = MEM_dupallocN(p->color_ramp);
			q->min_curvature = p->min_curvature;
			q->max_curvature = p->max_curvature;
			break;
		}
		default:
			return NULL; /* unknown modifier type */
	}
	add_to_modifier_list(&linestyle->color_modifiers, new_m);

	return new_m;
}

int BKE_linestyle_color_modifier_remove(FreestyleLineStyle *linestyle, LineStyleModifier *m)
{
	if (BLI_findindex(&linestyle->color_modifiers, m) == -1)
		return -1;
	switch (m->type) {
		case LS_MODIFIER_ALONG_STROKE:
			MEM_freeN(((LineStyleColorModifier_AlongStroke *)m)->color_ramp);
			break;
		case LS_MODIFIER_DISTANCE_FROM_CAMERA:
			MEM_freeN(((LineStyleColorModifier_DistanceFromCamera *)m)->color_ramp);
			break;
		case LS_MODIFIER_DISTANCE_FROM_OBJECT:
			MEM_freeN(((LineStyleColorModifier_DistanceFromObject *)m)->color_ramp);
			break;
		case LS_MODIFIER_MATERIAL:
			MEM_freeN(((LineStyleColorModifier_Material *)m)->color_ramp);
			break;
		case LS_MODIFIER_TANGENT:
			MEM_freeN(((LineStyleColorModifier_Tangent *)m)->color_ramp);
			break;
		case LS_MODIFIER_NOISE:
			MEM_freeN(((LineStyleColorModifier_Noise *)m)->color_ramp);
			break;
		case LS_MODIFIER_CREASE_ANGLE:
			MEM_freeN(((LineStyleColorModifier_CreaseAngle *)m)->color_ramp);
			break;
		case LS_MODIFIER_CURVATURE_3D:
			MEM_freeN(((LineStyleColorModifier_Curvature_3D *)m)->color_ramp);
			break;
	}
	BLI_freelinkN(&linestyle->color_modifiers, m);
	return 0;
}

static LineStyleModifier *alloc_alpha_modifier(const char *name, int type)
{
	size_t size;

	switch (type) {
		case LS_MODIFIER_ALONG_STROKE:
			size = sizeof(LineStyleAlphaModifier_AlongStroke);
			break;
		case LS_MODIFIER_DISTANCE_FROM_CAMERA:
			size = sizeof(LineStyleAlphaModifier_DistanceFromCamera);
			break;
		case LS_MODIFIER_DISTANCE_FROM_OBJECT:
			size = sizeof(LineStyleAlphaModifier_DistanceFromObject);
			break;
		case LS_MODIFIER_MATERIAL:
			size = sizeof(LineStyleAlphaModifier_Material);
			break;
		case LS_MODIFIER_TANGENT:
			size = sizeof(LineStyleAlphaModifier_Tangent);
			break;
		case LS_MODIFIER_NOISE:
			size = sizeof(LineStyleAlphaModifier_Noise);
			break;
		case LS_MODIFIER_CREASE_ANGLE:
			size = sizeof(LineStyleAlphaModifier_CreaseAngle);
			break;
		case LS_MODIFIER_CURVATURE_3D:
			size = sizeof(LineStyleAlphaModifier_Curvature_3D);
			break;
		default:
			return NULL; /* unknown modifier type */
	}
	return new_modifier(name, type, size);
}

LineStyleModifier *BKE_linestyle_alpha_modifier_add(FreestyleLineStyle *linestyle, const char *name, int type)
{
	LineStyleModifier *m;

	m = alloc_alpha_modifier(name, type);
	m->blend = LS_VALUE_BLEND;

	switch (type) {
		case LS_MODIFIER_ALONG_STROKE:
		{
			LineStyleAlphaModifier_AlongStroke *p = (LineStyleAlphaModifier_AlongStroke *)m;
			p->curve = curvemapping_add(1, 0.0f, 0.0f, 1.0f, 1.0f);
			break;
		}
		case LS_MODIFIER_DISTANCE_FROM_CAMERA:
		{
			LineStyleAlphaModifier_DistanceFromCamera *p = (LineStyleAlphaModifier_DistanceFromCamera *)m;
			p->curve = curvemapping_add(1, 0.0f, 0.0f, 1.0f, 1.0f);
			p->range_min = 0.0f;
			p->range_max = 10000.0f;
			break;
		}
		case LS_MODIFIER_DISTANCE_FROM_OBJECT:
		{
			LineStyleAlphaModifier_DistanceFromObject *p = (LineStyleAlphaModifier_DistanceFromObject *)m;
			p->target = NULL;
			p->curve = curvemapping_add(1, 0.0f, 0.0f, 1.0f, 1.0f);
			p->range_min = 0.0f;
			p->range_max = 10000.0f;
			break;
		}
		case LS_MODIFIER_MATERIAL:
		{
			LineStyleAlphaModifier_Material *p = (LineStyleAlphaModifier_Material *)m;
			p->curve = curvemapping_add(1, 0.0f, 0.0f, 1.0f, 1.0f);
			p->mat_attr = LS_MODIFIER_MATERIAL_LINE_A;
			break;
		}
		case LS_MODIFIER_TANGENT:
		{
			LineStyleAlphaModifier_Tangent *p = (LineStyleAlphaModifier_Tangent *)m;
			p->curve = curvemapping_add(1, 0.0f, 0.0f, 1.0f, 1.0f);
			break;
		}
		case LS_MODIFIER_NOISE:
		{
			LineStyleAlphaModifier_Noise *p = (LineStyleAlphaModifier_Noise *)m;
			p->curve = curvemapping_add(1, 0.0f, 0.0f, 1.0f, 1.0f);
			((LineStyleAlphaModifier_Noise *)m)->amplitude = 10.0f;
			((LineStyleAlphaModifier_Noise *)m)->period = 10.0f;
			((LineStyleAlphaModifier_Noise *)m)->seed = 512;
			break;
		}
		case LS_MODIFIER_CREASE_ANGLE:
		{
			LineStyleAlphaModifier_CreaseAngle *p = (LineStyleAlphaModifier_CreaseAngle *)m;
			p->curve = curvemapping_add(1, 0.0f, 0.0f, 1.0f, 1.0f);
			((LineStyleAlphaModifier_CreaseAngle *)m)->min_angle = 0.0f;
			((LineStyleAlphaModifier_CreaseAngle *)m)->max_angle = DEG2RADF(180.0f);
			break;
		}
		case LS_MODIFIER_CURVATURE_3D:
		{
			LineStyleAlphaModifier_Curvature_3D *p = (LineStyleAlphaModifier_Curvature_3D *)m;
			p->curve = curvemapping_add(1, 0.0f, 0.0f, 1.0f, 1.0f);
			((LineStyleAlphaModifier_Curvature_3D *)m)->min_curvature = 0.0f;
			((LineStyleAlphaModifier_Curvature_3D *)m)->max_curvature = 0.5f;
			break;
		}
		default:
			return NULL; /* unknown modifier type */
	}
	add_to_modifier_list(&linestyle->alpha_modifiers, m);

	return m;
}

LineStyleModifier *BKE_linestyle_alpha_modifier_copy(FreestyleLineStyle *linestyle, LineStyleModifier *m)
{
	LineStyleModifier *new_m;

	new_m = alloc_alpha_modifier(m->name, m->type);
	new_m->influence = m->influence;
	new_m->flags = m->flags;
	new_m->blend = m->blend;

	switch (m->type) {
		case LS_MODIFIER_ALONG_STROKE:
		{
			LineStyleAlphaModifier_AlongStroke *p = (LineStyleAlphaModifier_AlongStroke *)m;
			LineStyleAlphaModifier_AlongStroke *q = (LineStyleAlphaModifier_AlongStroke *)new_m;
			q->curve = curvemapping_copy(p->curve);
			q->flags = p->flags;
			break;
		}
		case LS_MODIFIER_DISTANCE_FROM_CAMERA:
		{
			LineStyleAlphaModifier_DistanceFromCamera *p = (LineStyleAlphaModifier_DistanceFromCamera *)m;
			LineStyleAlphaModifier_DistanceFromCamera *q = (LineStyleAlphaModifier_DistanceFromCamera *)new_m;
			q->curve = curvemapping_copy(p->curve);
			q->flags = p->flags;
			q->range_min = p->range_min;
			q->range_max = p->range_max;
			break;
		}
		case LS_MODIFIER_DISTANCE_FROM_OBJECT:
		{
			LineStyleAlphaModifier_DistanceFromObject *p = (LineStyleAlphaModifier_DistanceFromObject *)m;
			LineStyleAlphaModifier_DistanceFromObject *q = (LineStyleAlphaModifier_DistanceFromObject *)new_m;
			if (p->target)
				p->target->id.us++;
			q->target = p->target;
			q->curve = curvemapping_copy(p->curve);
			q->flags = p->flags;
			q->range_min = p->range_min;
			q->range_max = p->range_max;
			break;
		}
		case LS_MODIFIER_MATERIAL:
		{
			LineStyleAlphaModifier_Material *p = (LineStyleAlphaModifier_Material *)m;
			LineStyleAlphaModifier_Material *q = (LineStyleAlphaModifier_Material *)new_m;
			q->curve = curvemapping_copy(p->curve);
			q->flags = p->flags;
			q->mat_attr = p->mat_attr;
			break;
		}
		case LS_MODIFIER_TANGENT:
		{
			LineStyleAlphaModifier_Tangent *p = (LineStyleAlphaModifier_Tangent *)m;
			LineStyleAlphaModifier_Tangent *q = (LineStyleAlphaModifier_Tangent *)new_m;
			q->curve = curvemapping_copy(p->curve);
			q->flags = p->flags;
			break;
		}
		case LS_MODIFIER_NOISE:
		{
			LineStyleAlphaModifier_Noise *p = (LineStyleAlphaModifier_Noise *)m;
			LineStyleAlphaModifier_Noise *q = (LineStyleAlphaModifier_Noise *)new_m;
			q->curve = curvemapping_copy(p->curve);
			q->flags = p->flags;
			q->amplitude = p->amplitude;
			q->period = p->period;
			q->seed = p->seed;
			break;
		}
		case LS_MODIFIER_CREASE_ANGLE:
		{
			LineStyleAlphaModifier_CreaseAngle *p = (LineStyleAlphaModifier_CreaseAngle *)m;
			LineStyleAlphaModifier_CreaseAngle *q = (LineStyleAlphaModifier_CreaseAngle *)new_m;
			q->curve = curvemapping_copy(p->curve);
			q->flags = p->flags;
			q->min_angle = p->min_angle;
			q->max_angle = p->max_angle;
			break;
		}
		case LS_MODIFIER_CURVATURE_3D:
		{
			LineStyleAlphaModifier_Curvature_3D *p = (LineStyleAlphaModifier_Curvature_3D *)m;
			LineStyleAlphaModifier_Curvature_3D *q = (LineStyleAlphaModifier_Curvature_3D *)new_m;
			q->curve = curvemapping_copy(p->curve);
			q->flags = p->flags;
			q->min_curvature = p->min_curvature;
			q->max_curvature = p->max_curvature;
			break;
		}
		default:
			return NULL; /* unknown modifier type */
	}
	add_to_modifier_list(&linestyle->alpha_modifiers, new_m);

	return new_m;
}

int BKE_linestyle_alpha_modifier_remove(FreestyleLineStyle *linestyle, LineStyleModifier *m)
{
	if (BLI_findindex(&linestyle->alpha_modifiers, m) == -1)
		return -1;
	switch (m->type) {
		case LS_MODIFIER_ALONG_STROKE:
			curvemapping_free(((LineStyleAlphaModifier_AlongStroke *)m)->curve);
			break;
		case LS_MODIFIER_DISTANCE_FROM_CAMERA:
			curvemapping_free(((LineStyleAlphaModifier_DistanceFromCamera *)m)->curve);
			break;
		case LS_MODIFIER_DISTANCE_FROM_OBJECT:
			curvemapping_free(((LineStyleAlphaModifier_DistanceFromObject *)m)->curve);
			break;
		case LS_MODIFIER_MATERIAL:
			curvemapping_free(((LineStyleAlphaModifier_Material *)m)->curve);
			break;
		case LS_MODIFIER_TANGENT:
			curvemapping_free(((LineStyleAlphaModifier_Tangent *)m)->curve);
			break;
		case LS_MODIFIER_NOISE:
			curvemapping_free(((LineStyleAlphaModifier_Noise *)m)->curve);
			break;
		case LS_MODIFIER_CREASE_ANGLE:
			curvemapping_free(((LineStyleAlphaModifier_CreaseAngle *)m)->curve);
			break;
		case LS_MODIFIER_CURVATURE_3D:
			curvemapping_free(((LineStyleAlphaModifier_Curvature_3D *)m)->curve);
			break;
	}
	BLI_freelinkN(&linestyle->alpha_modifiers, m);
	return 0;
}

static LineStyleModifier *alloc_thickness_modifier(const char *name, int type)
{
	size_t size;

	switch (type) {
		case LS_MODIFIER_ALONG_STROKE:
			size = sizeof(LineStyleThicknessModifier_AlongStroke);
			break;
		case LS_MODIFIER_DISTANCE_FROM_CAMERA:
			size = sizeof(LineStyleThicknessModifier_DistanceFromCamera);
			break;
		case LS_MODIFIER_DISTANCE_FROM_OBJECT:
			size = sizeof(LineStyleThicknessModifier_DistanceFromObject);
			break;
		case LS_MODIFIER_MATERIAL:
			size = sizeof(LineStyleThicknessModifier_Material);
			break;
		case LS_MODIFIER_CALLIGRAPHY:
			size = sizeof(LineStyleThicknessModifier_Calligraphy);
			break;
		case LS_MODIFIER_TANGENT:
			size = sizeof(LineStyleThicknessModifier_Tangent);
			break;
		case LS_MODIFIER_NOISE:
			size = sizeof(LineStyleThicknessModifier_Noise);
			break;
		case LS_MODIFIER_CREASE_ANGLE:
			size = sizeof(LineStyleThicknessModifier_CreaseAngle);
			break;
		case LS_MODIFIER_CURVATURE_3D:
			size = sizeof(LineStyleThicknessModifier_Curvature_3D);
			break;
		default:
			return NULL; /* unknown modifier type */
	}

	return new_modifier(name, type, size);
}

LineStyleModifier *BKE_linestyle_thickness_modifier_add(FreestyleLineStyle *linestyle, const char *name, int type)
{
	LineStyleModifier *m;

	m = alloc_thickness_modifier(name, type);
	m->blend = LS_VALUE_BLEND;

	switch (type) {
		case LS_MODIFIER_ALONG_STROKE:
		{
			LineStyleThicknessModifier_AlongStroke *p = (LineStyleThicknessModifier_AlongStroke *)m;
			p->curve = curvemapping_add(1, 0.0f, 0.0f, 1.0f, 1.0f);
			p->value_min = 0.0f;
			p->value_max = 1.0f;
			break;
		}
		case LS_MODIFIER_DISTANCE_FROM_CAMERA:
		{
			LineStyleThicknessModifier_DistanceFromCamera *p = (LineStyleThicknessModifier_DistanceFromCamera *)m;
			p->curve = curvemapping_add(1, 0.0f, 0.0f, 1.0f, 1.0f);
			p->range_min = 0.0f;
			p->range_max = 1000.0f;
			p->value_min = 0.0f;
			p->value_max = 1.0f;
			break;
		}
		case LS_MODIFIER_DISTANCE_FROM_OBJECT:
		{
			LineStyleThicknessModifier_DistanceFromObject *p = (LineStyleThicknessModifier_DistanceFromObject *)m;
			p->target = NULL;
			p->curve = curvemapping_add(1, 0.0f, 0.0f, 1.0f, 1.0f);
			p->range_min = 0.0f;
			p->range_max = 1000.0f;
			p->value_min = 0.0f;
			p->value_max = 1.0f;
			break;
		}
		case LS_MODIFIER_MATERIAL:
		{
			LineStyleThicknessModifier_Material *p = (LineStyleThicknessModifier_Material *)m;
			p->curve = curvemapping_add(1, 0.0f, 0.0f, 1.0f, 1.0f);
			p->mat_attr = LS_MODIFIER_MATERIAL_LINE;
			p->value_min = 0.0f;
			p->value_max = 1.0f;
			break;
		}
		case LS_MODIFIER_CALLIGRAPHY:
		{
			LineStyleThicknessModifier_Calligraphy *p = (LineStyleThicknessModifier_Calligraphy *)m;
			p->min_thickness = 1.0f;
			p->max_thickness = 10.0f;
			p->orientation = DEG2RADF(60.0f);
			break;
		}
		case LS_MODIFIER_TANGENT:
		{
			LineStyleThicknessModifier_Tangent *p = (LineStyleThicknessModifier_Tangent *)m;
			p->curve = curvemapping_add(1, 0.0f, 0.0f, 1.0f, 1.0f);
			p->min_thickness = 1.0f;
			p->max_thickness = 10.0f;
			break;
		}
		case LS_MODIFIER_NOISE:
		{
			LineStyleThicknessModifier_Noise *p = (LineStyleThicknessModifier_Noise *)m;
			p->period = 10.0f;
			p->amplitude = 10.0f;
			p->seed = 512;
			p->flags = LS_THICKNESS_ASYMMETRIC;
			break;
		}
		case LS_MODIFIER_CREASE_ANGLE:
		{
			LineStyleThicknessModifier_CreaseAngle *p = (LineStyleThicknessModifier_CreaseAngle *)m;
			p->curve = curvemapping_add(1, 0.0f, 0.0f, 1.0f, 1.0f);
			p->min_angle = 0.0f;
			p->max_angle = DEG2RADF(180.0f);
			p->min_thickness = 1.0f;
			p->max_thickness = 10.0f;
			break;
		}
		case LS_MODIFIER_CURVATURE_3D:
		{
			LineStyleThicknessModifier_Curvature_3D *p = (LineStyleThicknessModifier_Curvature_3D *)m;
			p->curve = curvemapping_add(1, 0.0f, 0.0f, 1.0f, 1.0f);
			p->min_curvature = 0.0f;
			p->max_curvature = 0.5f;
			p->min_thickness = 1.0f;
			p->max_thickness = 10.0f;
			break;
		}
		default:
			return NULL; /* unknown modifier type */
	}
	add_to_modifier_list(&linestyle->thickness_modifiers, m);

	return m;
}

LineStyleModifier *BKE_linestyle_thickness_modifier_copy(FreestyleLineStyle *linestyle, LineStyleModifier *m)
{
	LineStyleModifier *new_m;

	new_m = alloc_thickness_modifier(m->name, m->type);
	if (!new_m)
		return NULL;
	new_m->influence = m->influence;
	new_m->flags = m->flags;
	new_m->blend = m->blend;

	switch (m->type) {
		case LS_MODIFIER_ALONG_STROKE:
		{
			LineStyleThicknessModifier_AlongStroke *p = (LineStyleThicknessModifier_AlongStroke *)m;
			LineStyleThicknessModifier_AlongStroke *q = (LineStyleThicknessModifier_AlongStroke *)new_m;
			q->curve = curvemapping_copy(p->curve);
			q->flags = p->flags;
			q->value_min = p->value_min;
			q->value_max = p->value_max;
			break;
		}
		case LS_MODIFIER_DISTANCE_FROM_CAMERA:
		{
			LineStyleThicknessModifier_DistanceFromCamera *p = (LineStyleThicknessModifier_DistanceFromCamera *)m;
			LineStyleThicknessModifier_DistanceFromCamera *q = (LineStyleThicknessModifier_DistanceFromCamera *)new_m;
			q->curve = curvemapping_copy(p->curve);
			q->flags = p->flags;
			q->range_min = p->range_min;
			q->range_max = p->range_max;
			q->value_min = p->value_min;
			q->value_max = p->value_max;
			break;
		}
		case LS_MODIFIER_DISTANCE_FROM_OBJECT:
		{
			LineStyleThicknessModifier_DistanceFromObject *p = (LineStyleThicknessModifier_DistanceFromObject *)m;
			LineStyleThicknessModifier_DistanceFromObject *q = (LineStyleThicknessModifier_DistanceFromObject *)new_m;
			if (p->target)
				p->target->id.us++;
			q->target = p->target;
			q->curve = curvemapping_copy(p->curve);
			q->flags = p->flags;
			q->range_min = p->range_min;
			q->range_max = p->range_max;
			q->value_min = p->value_min;
			q->value_max = p->value_max;
			break;
		}
		case LS_MODIFIER_MATERIAL:
		{
			LineStyleThicknessModifier_Material *p = (LineStyleThicknessModifier_Material *)m;
			LineStyleThicknessModifier_Material *q = (LineStyleThicknessModifier_Material *)new_m;
			q->curve = curvemapping_copy(p->curve);
			q->flags = p->flags;
			q->mat_attr = p->mat_attr;
			q->value_min = p->value_min;
			q->value_max = p->value_max;
			break;
		}
		case LS_MODIFIER_CALLIGRAPHY:
		{
			LineStyleThicknessModifier_Calligraphy *p = (LineStyleThicknessModifier_Calligraphy *)m;
			LineStyleThicknessModifier_Calligraphy *q = (LineStyleThicknessModifier_Calligraphy *)new_m;
			q->min_thickness = p->min_thickness;
			q->max_thickness = p->max_thickness;
			q->orientation = p->orientation;
			break;
		}
		case LS_MODIFIER_TANGENT:
		{
			LineStyleThicknessModifier_Tangent *p = (LineStyleThicknessModifier_Tangent *)m;
			LineStyleThicknessModifier_Tangent *q = (LineStyleThicknessModifier_Tangent *)new_m;
			q->curve = curvemapping_copy(p->curve);
			q->flags = p->flags;
			q->min_thickness = p->min_thickness;
			q->max_thickness = p->max_thickness;
			break;
		}
		case LS_MODIFIER_NOISE:
		{
			LineStyleThicknessModifier_Noise *p = (LineStyleThicknessModifier_Noise *)m;
			LineStyleThicknessModifier_Noise *q = (LineStyleThicknessModifier_Noise *)new_m;
			q->amplitude = p->amplitude;
			q->period = p->period;
			q->seed = p->seed;
			q->flags = p->flags;
			break;
		}
		case LS_MODIFIER_CURVATURE_3D:
		{
			LineStyleThicknessModifier_Curvature_3D *p = (LineStyleThicknessModifier_Curvature_3D *)m;
			LineStyleThicknessModifier_Curvature_3D *q = (LineStyleThicknessModifier_Curvature_3D *)new_m;
			q->curve = curvemapping_copy(p->curve);
			q->flags = p->flags;
			q->min_curvature = p->min_curvature;
			q->max_curvature = p->max_curvature;
			q->min_thickness = p->min_thickness;
			q->max_thickness = p->max_thickness;
			break;
		}
		case LS_MODIFIER_CREASE_ANGLE:
		{
			LineStyleThicknessModifier_CreaseAngle *p = (LineStyleThicknessModifier_CreaseAngle *)m;
			LineStyleThicknessModifier_CreaseAngle *q = (LineStyleThicknessModifier_CreaseAngle *)new_m;
			q->curve = curvemapping_copy(p->curve);
			q->flags = p->flags;
			q->min_angle = p->min_angle;
			q->max_angle = p->max_angle;
			q->min_thickness = p->min_thickness;
			q->max_thickness = p->max_thickness;
			break;
		}
		default:
			return NULL; /* unknown modifier type */
	}
	add_to_modifier_list(&linestyle->thickness_modifiers, new_m);

	return new_m;
}

int BKE_linestyle_thickness_modifier_remove(FreestyleLineStyle *linestyle, LineStyleModifier *m)
{
	if (BLI_findindex(&linestyle->thickness_modifiers, m) == -1)
		return -1;
	switch (m->type) {
		case LS_MODIFIER_ALONG_STROKE:
			curvemapping_free(((LineStyleThicknessModifier_AlongStroke *)m)->curve);
			break;
		case LS_MODIFIER_DISTANCE_FROM_CAMERA:
			curvemapping_free(((LineStyleThicknessModifier_DistanceFromCamera *)m)->curve);
			break;
		case LS_MODIFIER_DISTANCE_FROM_OBJECT:
			curvemapping_free(((LineStyleThicknessModifier_DistanceFromObject *)m)->curve);
			break;
		case LS_MODIFIER_MATERIAL:
			curvemapping_free(((LineStyleThicknessModifier_Material *)m)->curve);
			break;
		case LS_MODIFIER_CALLIGRAPHY:
			break;
		case LS_MODIFIER_TANGENT:
			curvemapping_free(((LineStyleThicknessModifier_Tangent *)m)->curve);
			break;
		case LS_MODIFIER_NOISE:
			break;
		case LS_MODIFIER_CREASE_ANGLE:
			break;
		case LS_MODIFIER_CURVATURE_3D:
			break;
	}
	BLI_freelinkN(&linestyle->thickness_modifiers, m);
	return 0;
}

static LineStyleModifier *alloc_geometry_modifier(const char *name, int type)
{
	size_t size;

	switch (type) {
		case LS_MODIFIER_SAMPLING:
			size = sizeof(LineStyleGeometryModifier_Sampling);
			break;
		case LS_MODIFIER_BEZIER_CURVE:
			size = sizeof(LineStyleGeometryModifier_BezierCurve);
			break;
		case LS_MODIFIER_SINUS_DISPLACEMENT:
			size = sizeof(LineStyleGeometryModifier_SinusDisplacement);
			break;
		case LS_MODIFIER_SPATIAL_NOISE:
			size = sizeof(LineStyleGeometryModifier_SpatialNoise);
			break;
		case LS_MODIFIER_PERLIN_NOISE_1D:
			size = sizeof(LineStyleGeometryModifier_PerlinNoise1D);
			break;
		case LS_MODIFIER_PERLIN_NOISE_2D:
			size = sizeof(LineStyleGeometryModifier_PerlinNoise2D);
			break;
		case LS_MODIFIER_BACKBONE_STRETCHER:
			size = sizeof(LineStyleGeometryModifier_BackboneStretcher);
			break;
		case LS_MODIFIER_TIP_REMOVER:
			size = sizeof(LineStyleGeometryModifier_TipRemover);
			break;
		case LS_MODIFIER_POLYGONIZATION:
			size = sizeof(LineStyleGeometryModifier_Polygonalization);
			break;
		case LS_MODIFIER_GUIDING_LINES:
			size = sizeof(LineStyleGeometryModifier_GuidingLines);
			break;
		case LS_MODIFIER_BLUEPRINT:
			size = sizeof(LineStyleGeometryModifier_Blueprint);
			break;
		case LS_MODIFIER_2D_OFFSET:
			size = sizeof(LineStyleGeometryModifier_2DOffset);
			break;
		case LS_MODIFIER_2D_TRANSFORM:
			size = sizeof(LineStyleGeometryModifier_2DTransform);
			break;
		case LS_MODIFIER_SIMPLIFICATION:
			size = sizeof(LineStyleGeometryModifier_Simplification);
			break;
		default:
			return NULL; /* unknown modifier type */
	}

	return new_modifier(name, type, size);
}

LineStyleModifier *BKE_linestyle_geometry_modifier_add(FreestyleLineStyle *linestyle, const char *name, int type)
{
	LineStyleModifier *m;

	m = alloc_geometry_modifier(name, type);

	switch (type) {
		case LS_MODIFIER_SAMPLING:
		{
			LineStyleGeometryModifier_Sampling *p = (LineStyleGeometryModifier_Sampling *)m;
			p->sampling = 10.0f;
			break;
		}
		case LS_MODIFIER_BEZIER_CURVE:
		{
			LineStyleGeometryModifier_BezierCurve *p = (LineStyleGeometryModifier_BezierCurve *)m;
			p->error = 10.0f;
			break;
		}
		case LS_MODIFIER_SINUS_DISPLACEMENT:
		{
			LineStyleGeometryModifier_SinusDisplacement *p = (LineStyleGeometryModifier_SinusDisplacement *)m;
			p->wavelength = 20.0f;
			p->amplitude = 5.0f;
			p->phase = 0.0f;
			break;
		}
		case LS_MODIFIER_SPATIAL_NOISE:
		{
			LineStyleGeometryModifier_SpatialNoise *p = (LineStyleGeometryModifier_SpatialNoise *)m;
			p->amplitude = 5.0f;
			p->scale = 20.0f;
			p->octaves = 4;
			p->flags = LS_MODIFIER_SPATIAL_NOISE_SMOOTH | LS_MODIFIER_SPATIAL_NOISE_PURERANDOM;
			break;
		}
		case LS_MODIFIER_PERLIN_NOISE_1D:
		{
			LineStyleGeometryModifier_PerlinNoise1D *p = (LineStyleGeometryModifier_PerlinNoise1D *)m;
			p->frequency = 10.0f;
			p->amplitude = 10.0f;
			p->octaves = 4;
			p->angle = DEG2RADF(45.0f);
			break;
		}
		case LS_MODIFIER_PERLIN_NOISE_2D:
		{
			LineStyleGeometryModifier_PerlinNoise2D *p = (LineStyleGeometryModifier_PerlinNoise2D *)m;
			p->frequency = 10.0f;
			p->amplitude = 10.0f;
			p->octaves = 4;
			p->angle = DEG2RADF(45.0f);
			break;
		}
		case LS_MODIFIER_BACKBONE_STRETCHER:
		{
			LineStyleGeometryModifier_BackboneStretcher *p = (LineStyleGeometryModifier_BackboneStretcher *)m;
			p->backbone_length = 10.0f;
			break;
		}
		case LS_MODIFIER_TIP_REMOVER:
		{
			LineStyleGeometryModifier_TipRemover *p = (LineStyleGeometryModifier_TipRemover *)m;
			p->tip_length = 10.0f;
			break;
		}
		case LS_MODIFIER_POLYGONIZATION:
		{
			LineStyleGeometryModifier_Polygonalization *p = (LineStyleGeometryModifier_Polygonalization *)m;
			p->error = 10.0f;
			break;
		}
		case LS_MODIFIER_GUIDING_LINES:
		{
			LineStyleGeometryModifier_GuidingLines *p = (LineStyleGeometryModifier_GuidingLines *)m;
			p->offset = 0.0f;
			break;
		}
		case LS_MODIFIER_BLUEPRINT:
		{
			LineStyleGeometryModifier_Blueprint *p = (LineStyleGeometryModifier_Blueprint *)m;
			p->flags = LS_MODIFIER_BLUEPRINT_CIRCLES;
			p->rounds = 1;
			p->backbone_length = 10.0f;
			p->random_radius = 3;
			p->random_center = 5;
			p->random_backbone = 5;
			break;
		}
		case LS_MODIFIER_2D_OFFSET:
		{
			LineStyleGeometryModifier_2DOffset *p = (LineStyleGeometryModifier_2DOffset *)m;
			p->start = 0.0f;
			p->end = 0.0f;
			p->x = 0.0f;
			p->y = 0.0f;
			break;
		}
		case LS_MODIFIER_2D_TRANSFORM:
		{
			LineStyleGeometryModifier_2DTransform *p = (LineStyleGeometryModifier_2DTransform *)m;
			p->pivot = LS_MODIFIER_2D_TRANSFORM_PIVOT_CENTER;
			p->scale_x = 1.0f;
			p->scale_y = 1.0f;
			p->angle = DEG2RADF(0.0f);
			p->pivot_u = 0.5f;
			p->pivot_x = 0.0f;
			p->pivot_y = 0.0f;
			break;
		}
		case LS_MODIFIER_SIMPLIFICATION:
		{
			LineStyleGeometryModifier_Simplification *p = (LineStyleGeometryModifier_Simplification *)m;
			p->tolerance = 0.1f;
			break;
		}
		default:
			return NULL; /* unknown modifier type */
	}
	add_to_modifier_list(&linestyle->geometry_modifiers, m);

	return m;
}

LineStyleModifier *BKE_linestyle_geometry_modifier_copy(FreestyleLineStyle *linestyle, LineStyleModifier *m)
{
	LineStyleModifier *new_m;

	new_m = alloc_geometry_modifier(m->name, m->type);
	new_m->flags = m->flags;

	switch (m->type) {
		case LS_MODIFIER_SAMPLING:
		{
			LineStyleGeometryModifier_Sampling *p = (LineStyleGeometryModifier_Sampling *)m;
			LineStyleGeometryModifier_Sampling *q = (LineStyleGeometryModifier_Sampling *)new_m;
			q->sampling = p->sampling;
			break;
		}
		case LS_MODIFIER_BEZIER_CURVE:
		{
			LineStyleGeometryModifier_BezierCurve *p = (LineStyleGeometryModifier_BezierCurve *)m;
			LineStyleGeometryModifier_BezierCurve *q = (LineStyleGeometryModifier_BezierCurve *)new_m;
			q->error = p->error;
			break;
		}
		case LS_MODIFIER_SINUS_DISPLACEMENT:
		{
			LineStyleGeometryModifier_SinusDisplacement *p = (LineStyleGeometryModifier_SinusDisplacement *)m;
			LineStyleGeometryModifier_SinusDisplacement *q = (LineStyleGeometryModifier_SinusDisplacement *)new_m;
			q->wavelength = p->wavelength;
			q->amplitude = p->amplitude;
			q->phase = p->phase;
			break;
		}
		case LS_MODIFIER_SPATIAL_NOISE:
		{
			LineStyleGeometryModifier_SpatialNoise *p = (LineStyleGeometryModifier_SpatialNoise *)m;
			LineStyleGeometryModifier_SpatialNoise *q = (LineStyleGeometryModifier_SpatialNoise *)new_m;
			q->amplitude = p->amplitude;
			q->scale = p->scale;
			q->octaves = p->octaves;
			q->flags = p->flags;
			break;
		}
		case LS_MODIFIER_PERLIN_NOISE_1D:
		{
			LineStyleGeometryModifier_PerlinNoise1D *p = (LineStyleGeometryModifier_PerlinNoise1D *)m;
			LineStyleGeometryModifier_PerlinNoise1D *q = (LineStyleGeometryModifier_PerlinNoise1D *)new_m;
			q->frequency = p->frequency;
			q->amplitude = p->amplitude;
			q->angle = p->angle;
			q->octaves = p->octaves;
			q->seed = p->seed;
			break;
		}
		case LS_MODIFIER_PERLIN_NOISE_2D:
		{
			LineStyleGeometryModifier_PerlinNoise2D *p = (LineStyleGeometryModifier_PerlinNoise2D *)m;
			LineStyleGeometryModifier_PerlinNoise2D *q = (LineStyleGeometryModifier_PerlinNoise2D *)new_m;
			q->frequency = p->frequency;
			q->amplitude = p->amplitude;
			q->angle = p->angle;
			q->octaves = p->octaves;
			q->seed = p->seed;
			break;
		}
		case LS_MODIFIER_BACKBONE_STRETCHER:
		{
			LineStyleGeometryModifier_BackboneStretcher *p = (LineStyleGeometryModifier_BackboneStretcher *)m;
			LineStyleGeometryModifier_BackboneStretcher *q = (LineStyleGeometryModifier_BackboneStretcher *)new_m;
			q->backbone_length = p->backbone_length;
			break;
		}
		case LS_MODIFIER_TIP_REMOVER:
		{
			LineStyleGeometryModifier_TipRemover *p = (LineStyleGeometryModifier_TipRemover *)m;
			LineStyleGeometryModifier_TipRemover *q = (LineStyleGeometryModifier_TipRemover *)new_m;
			q->tip_length = p->tip_length;
			break;
		}
		case LS_MODIFIER_POLYGONIZATION:
		{
			LineStyleGeometryModifier_Polygonalization *p = (LineStyleGeometryModifier_Polygonalization *)m;
			LineStyleGeometryModifier_Polygonalization *q = (LineStyleGeometryModifier_Polygonalization *)new_m;
			q->error = p->error;
			break;
		}
		case LS_MODIFIER_GUIDING_LINES:
		{
			LineStyleGeometryModifier_GuidingLines *p = (LineStyleGeometryModifier_GuidingLines *)m;
			LineStyleGeometryModifier_GuidingLines *q = (LineStyleGeometryModifier_GuidingLines *)new_m;
			q->offset = p->offset;
			break;
		}
		case LS_MODIFIER_BLUEPRINT:
		{
			LineStyleGeometryModifier_Blueprint *p = (LineStyleGeometryModifier_Blueprint *)m;
			LineStyleGeometryModifier_Blueprint *q = (LineStyleGeometryModifier_Blueprint *)new_m;
			q->flags = p->flags;
			q->rounds = p->rounds;
			q->backbone_length = p->backbone_length;
			q->random_radius = p->random_radius;
			q->random_center = p->random_center;
			q->random_backbone = p->random_backbone;
			break;
		}
		case LS_MODIFIER_2D_OFFSET:
		{
			LineStyleGeometryModifier_2DOffset *p = (LineStyleGeometryModifier_2DOffset *)m;
			LineStyleGeometryModifier_2DOffset *q = (LineStyleGeometryModifier_2DOffset *)new_m;
			q->start = p->start;
			q->end = p->end;
			q->x = p->x;
			q->y = p->y;
			break;
		}
		case LS_MODIFIER_2D_TRANSFORM:
		{
			LineStyleGeometryModifier_2DTransform *p = (LineStyleGeometryModifier_2DTransform *)m;
			LineStyleGeometryModifier_2DTransform *q = (LineStyleGeometryModifier_2DTransform *)new_m;
			q->pivot = p->pivot;
			q->scale_x = p->scale_x;
			q->scale_y = p->scale_y;
			q->angle = p->angle;
			q->pivot_u = p->pivot_u;
			q->pivot_x = p->pivot_x;
			q->pivot_y = p->pivot_y;
			break;
		}
		case LS_MODIFIER_SIMPLIFICATION:
		{
			LineStyleGeometryModifier_Simplification *p = (LineStyleGeometryModifier_Simplification *)m;
			LineStyleGeometryModifier_Simplification *q = (LineStyleGeometryModifier_Simplification *)new_m;
			q->tolerance = p->tolerance;
			break;
		}
		default:
			return NULL; /* unknown modifier type */
	}
	add_to_modifier_list(&linestyle->geometry_modifiers, new_m);

	return new_m;
}

int BKE_linestyle_geometry_modifier_remove(FreestyleLineStyle *linestyle, LineStyleModifier *m)
{
	if (BLI_findindex(&linestyle->geometry_modifiers, m) == -1)
		return -1;
	BLI_freelinkN(&linestyle->geometry_modifiers, m);
	return 0;
}

static void move_modifier(ListBase *lb, LineStyleModifier *modifier, int direction)
{
	BLI_remlink(lb, modifier);
	if (direction > 0)
		BLI_insertlinkbefore(lb, modifier->prev, modifier);
	else
		BLI_insertlinkafter(lb, modifier->next, modifier);
}

void BKE_linestyle_color_modifier_move(FreestyleLineStyle *linestyle, LineStyleModifier *modifier, int direction)
{
	move_modifier(&linestyle->color_modifiers, modifier, direction);
}

void BKE_linestyle_alpha_modifier_move(FreestyleLineStyle *linestyle, LineStyleModifier *modifier, int direction)
{
	move_modifier(&linestyle->alpha_modifiers, modifier, direction);
}

void BKE_linestyle_thickness_modifier_move(FreestyleLineStyle *linestyle, LineStyleModifier *modifier, int direction)
{
	move_modifier(&linestyle->thickness_modifiers, modifier, direction);
}

void BKE_linestyle_geometry_modifier_move(FreestyleLineStyle *linestyle, LineStyleModifier *modifier, int direction)
{
	move_modifier(&linestyle->geometry_modifiers, modifier, direction);
}

void BKE_linestyle_modifier_list_color_ramps(FreestyleLineStyle *linestyle, ListBase *listbase)
{
	LineStyleModifier *m;
	ColorBand *color_ramp;
	LinkData *link;

	BLI_listbase_clear(listbase);

	for (m = (LineStyleModifier *)linestyle->color_modifiers.first; m; m = m->next) {
		switch (m->type) {
			case LS_MODIFIER_ALONG_STROKE:
				color_ramp = ((LineStyleColorModifier_AlongStroke *)m)->color_ramp;
				break;
			case LS_MODIFIER_DISTANCE_FROM_CAMERA:
				color_ramp = ((LineStyleColorModifier_DistanceFromCamera *)m)->color_ramp;
				break;
			case LS_MODIFIER_DISTANCE_FROM_OBJECT:
				color_ramp = ((LineStyleColorModifier_DistanceFromObject *)m)->color_ramp;
				break;
			case LS_MODIFIER_MATERIAL:
				color_ramp = ((LineStyleColorModifier_Material *)m)->color_ramp;
				break;
			default:
				continue;
		}
		link = (LinkData *) MEM_callocN(sizeof(LinkData), "link to color ramp");
		link->data = color_ramp;
		BLI_addtail(listbase, link);
	}
}

char *BKE_linestyle_path_to_color_ramp(FreestyleLineStyle *linestyle, ColorBand *color_ramp)
{
	LineStyleModifier *m;
	bool found = false;

	for (m = (LineStyleModifier *)linestyle->color_modifiers.first; m; m = m->next) {
		switch (m->type) {
			case LS_MODIFIER_ALONG_STROKE:
				if (color_ramp == ((LineStyleColorModifier_AlongStroke *)m)->color_ramp)
					found = true;
				break;
			case LS_MODIFIER_DISTANCE_FROM_CAMERA:
				if (color_ramp == ((LineStyleColorModifier_DistanceFromCamera *)m)->color_ramp)
					found = true;
				break;
			case LS_MODIFIER_DISTANCE_FROM_OBJECT:
				if (color_ramp == ((LineStyleColorModifier_DistanceFromObject *)m)->color_ramp)
					found = true;
				break;
			case LS_MODIFIER_MATERIAL:
				if (color_ramp == ((LineStyleColorModifier_Material *)m)->color_ramp)
					found = true;
				break;
			case LS_MODIFIER_TANGENT:
				if (color_ramp == ((LineStyleColorModifier_Tangent *)m)->color_ramp)
					found = true;
				break;
			case LS_MODIFIER_NOISE:
				if (color_ramp == ((LineStyleColorModifier_Noise *)m)->color_ramp)
					found = true;
				break;
			case LS_MODIFIER_CREASE_ANGLE:
				if (color_ramp == ((LineStyleColorModifier_CreaseAngle *)m)->color_ramp)
					found = true;
				break;
			case LS_MODIFIER_CURVATURE_3D:
				if (color_ramp == ((LineStyleColorModifier_Curvature_3D *)m)->color_ramp)
					found = true;
				break;
		}

		if (found) {
			char name_esc[sizeof(m->name) * 2];
			BLI_strescape(name_esc, m->name, sizeof(name_esc));
			return BLI_sprintfN("color_modifiers[\"%s\"].color_ramp", name_esc);
		}
	}
	printf("BKE_linestyle_path_to_color_ramp: No color ramps correspond to the given pointer.\n");
	return NULL;
}

void BKE_linestyle_target_object_unlink(FreestyleLineStyle *linestyle, struct Object *ob)
{
	LineStyleModifier *m;

	for (m = (LineStyleModifier *)linestyle->color_modifiers.first; m; m = m->next) {
		if (m->type == LS_MODIFIER_DISTANCE_FROM_OBJECT) {
			if (((LineStyleColorModifier_DistanceFromObject *)m)->target == ob) {
				((LineStyleColorModifier_DistanceFromObject *)m)->target = NULL;
			}
		}
	}
	for (m = (LineStyleModifier *)linestyle->alpha_modifiers.first; m; m = m->next) {
		if (m->type == LS_MODIFIER_DISTANCE_FROM_OBJECT) {
			if (((LineStyleAlphaModifier_DistanceFromObject *)m)->target == ob) {
				((LineStyleAlphaModifier_DistanceFromObject *)m)->target = NULL;
			}
		}
	}
	for (m = (LineStyleModifier *)linestyle->thickness_modifiers.first; m; m = m->next) {
		if (m->type == LS_MODIFIER_DISTANCE_FROM_OBJECT) {
			if (((LineStyleThicknessModifier_DistanceFromObject *)m)->target == ob) {
				((LineStyleThicknessModifier_DistanceFromObject *)m)->target = NULL;
			}
		}
	}
}

bool BKE_linestyle_use_textures(FreestyleLineStyle *linestyle, const bool use_shading_nodes)
{
	if (use_shading_nodes) {
		if (linestyle && linestyle->use_nodes && linestyle->nodetree) {
			bNode *node;

			for (node = linestyle->nodetree->nodes.first; node; node = node->next) {
				if (node->typeinfo->nclass == NODE_CLASS_TEXTURE) {
					return true;
				}
			}
		}
	}
	else {
		if (linestyle && (linestyle->flag & LS_TEXTURE)) {
			return (linestyle->mtex[0] != NULL);
		}
	}
	return false;
}

void BKE_linestyle_default_shader(const bContext *C, FreestyleLineStyle *linestyle)
{
	bNode *uv_along_stroke, *input_texure, *output_linestyle;
	bNodeSocket *fromsock, *tosock;
	bNodeTree *ntree;

	BLI_assert(linestyle->nodetree == NULL);

	ntree = ntreeAddTree(NULL, "stroke_shader", "ShaderNodeTree");

	linestyle->nodetree = ntree;

	uv_along_stroke = nodeAddStaticNode(C, ntree, SH_NODE_UVALONGSTROKE);
	uv_along_stroke->locx = 0.0f;
	uv_along_stroke->locy = 300.0f;
	uv_along_stroke->custom1 = 0; // use_tips

	input_texure = nodeAddStaticNode(C, ntree, SH_NODE_TEX_IMAGE);
	input_texure->locx = 200.0f;
	input_texure->locy = 300.0f;

	output_linestyle = nodeAddStaticNode(C, ntree, SH_NODE_OUTPUT_LINESTYLE);
	output_linestyle->locx = 400.0f;
	output_linestyle->locy = 300.0f;
	output_linestyle->custom1 = MA_RAMP_BLEND;
	output_linestyle->custom2 = 0; // use_clamp

	nodeSetActive(ntree, input_texure);

	fromsock = BLI_findlink(&uv_along_stroke->outputs, 0); // UV
	tosock = BLI_findlink(&input_texure->inputs, 0); // UV
	nodeAddLink(ntree, uv_along_stroke, fromsock, input_texure, tosock);

	fromsock = BLI_findlink(&input_texure->outputs, 0); // Color
	tosock = BLI_findlink(&output_linestyle->inputs, 0); // Color
	nodeAddLink(ntree, input_texure, fromsock, output_linestyle, tosock);

	ntreeUpdateTree(CTX_data_main(C), ntree);
}<|MERGE_RESOLUTION|>--- conflicted
+++ resolved
@@ -126,15 +126,6 @@
 }
 
 /**
-<<<<<<< HEAD
- * Release all datablocks (ID) used by this linestyle (datablocks are never freed, they are just unreferenced).
- *
- * \param linestyle The linestyle which has to release its data.
- */
-void BKE_linestyle_release_datablocks(FreestyleLineStyle *linestyle)
-{
-	MTex *mtex;
-=======
  * Free (or release) any data used by this linestyle (does not free the linestyle itself).
  *
  * \param linestyle The linestyle to free.
@@ -144,7 +135,6 @@
 void BKE_linestyle_free(FreestyleLineStyle *linestyle, const bool do_id_user)
 {
 	LineStyleModifier *m;
->>>>>>> 794a977b
 	int a;
 
 	if (do_id_user) {
@@ -162,40 +152,9 @@
 	BKE_animdata_free(&linestyle->id);
 
 	for (a = 0; a < MAX_MTEX; a++) {
-<<<<<<< HEAD
-		mtex = linestyle->mtex[a];
-		if (mtex && mtex->tex) {
-			id_us_min(&mtex->tex->id);
-			mtex->tex = NULL;
-		}
-	}
-}
-
-/**
- * Free (or release) any data used by this linestyle (does not free the linestyle itself).
- *
- * \param linestyle The linestyle to free.
- * \param do_id_user When \a true, ID datablocks used (referenced) by this linestyle are 'released'
- *                   (their user count is decreased).
- */
-void BKE_linestyle_free(FreestyleLineStyle *linestyle, const bool do_id_user)
-{
-	LineStyleModifier *m;
-	int a;
-
-	if (do_id_user) {
-		BKE_linestyle_release_datablocks(linestyle);
-	}
-
-	for (a = 0; a < MAX_MTEX; a++) {
 		MEM_SAFE_FREE(linestyle->mtex[a]);
 	}
 
-=======
-		MEM_SAFE_FREE(linestyle->mtex[a]);
-	}
-
->>>>>>> 794a977b
 	/* is no lib link block, but linestyle extension */
 	if (linestyle->nodetree) {
 		ntreeFreeTree(linestyle->nodetree, true);  /* XXX Or do_id_user? */
@@ -203,11 +162,6 @@
 		linestyle->nodetree = NULL;
 	}
 
-<<<<<<< HEAD
-	BKE_animdata_free(&linestyle->id);
-
-=======
->>>>>>> 794a977b
 	while ((m = (LineStyleModifier *)linestyle->color_modifiers.first))
 		BKE_linestyle_color_modifier_remove(linestyle, m);
 	while ((m = (LineStyleModifier *)linestyle->alpha_modifiers.first))
