/*
 * ***** BEGIN GPL LICENSE BLOCK *****
 *
 * This program is free software; you can redistribute it and/or
 * modify it under the terms of the GNU General Public License
 * as published by the Free Software Foundation; either version 2
 * of the License, or (at your option) any later version.
 *
 * This program is distributed in the hope that it will be useful,
 * but WITHOUT ANY WARRANTY; without even the implied warranty of
 * MERCHANTABILITY or FITNESS FOR A PARTICULAR PURPOSE.  See the
 * GNU General Public License for more details.
 *
 * You should have received a copy of the GNU General Public License
 * along with this program; if not, write to the Free Software Foundation,
 * Inc., 51 Franklin Street, Fifth Floor, Boston, MA 02110-1301, USA.
 *
 * The Original Code is Copyright (C) 2001-2002 by NaN Holding BV.
 * All rights reserved.
 *
 * Contributor(s): Blender Foundation, 2006, full recode
 *
 * ***** END GPL LICENSE BLOCK *****
 */

/** \file blender/blenkernel/intern/image.c
 *  \ingroup bke
 */


#include <stdio.h>
#include <string.h>
#include <fcntl.h>
#include <math.h>
#ifndef WIN32
#  include <unistd.h>
#else
#  include <io.h>
#endif

#include <time.h>

#include "MEM_guardedalloc.h"

#include "IMB_colormanagement.h"
#include "IMB_imbuf_types.h"
#include "IMB_imbuf.h"
#include "IMB_moviecache.h"

#ifdef WITH_OPENEXR
#  include "intern/openexr/openexr_multi.h"
#endif

#include "DNA_packedFile_types.h"
#include "DNA_scene_types.h"
#include "DNA_object_types.h"
#include "DNA_camera_types.h"
#include "DNA_sequence_types.h"
#include "DNA_brush_types.h"
#include "DNA_mesh_types.h"
#include "DNA_meshdata_types.h"

#include "BLI_blenlib.h"
#include "BLI_math_vector.h"
#include "BLI_threads.h"
#include "BLI_timecode.h"  /* for stamp timecode format */
#include "BLI_utildefines.h"

#include "BKE_bmfont.h"
#include "BKE_colortools.h"
#include "BKE_global.h"
#include "BKE_icons.h"
#include "BKE_image.h"
#include "BKE_library.h"
#include "BKE_main.h"
#include "BKE_packedFile.h"
#include "BKE_report.h"
#include "BKE_scene.h"
#include "BKE_node.h"
#include "BKE_sequencer.h" /* seq_foreground_frame_get() */

#include "BLF_api.h"

#include "PIL_time.h"

#include "RE_pipeline.h"

#include "GPU_draw.h"

#include "BLI_sys_types.h" // for intptr_t support

/* for image user iteration */
#include "DNA_node_types.h"
#include "DNA_space_types.h"
#include "DNA_screen_types.h"
#include "DNA_view3d_types.h"

#include "WM_api.h"

static SpinLock image_spin;

/* prototypes */
static size_t image_num_files(struct Image *ima);
static ImBuf *image_acquire_ibuf(Image *ima, ImageUser *iuser, void **r_lock);
static void image_update_views_format(Image *ima, ImageUser *iuser);
static void image_add_view(Image *ima, const char *viewname, const char *filepath);

/* max int, to indicate we don't store sequences in ibuf */
#define IMA_NO_INDEX    0x7FEFEFEF

/* quick lookup: supports 1 million frames, thousand passes */
#define IMA_MAKE_INDEX(frame, index)    ((frame) << 10) + index
#define IMA_INDEX_FRAME(index)          (index >> 10)
/*
#define IMA_INDEX_PASS(index)           (index & ~1023)
*/

/* ******** IMAGE CACHE ************* */

typedef struct ImageCacheKey {
	int index;
} ImageCacheKey;

static unsigned int imagecache_hashhash(const void *key_v)
{
	const ImageCacheKey *key = key_v;
	return key->index;
}

static bool imagecache_hashcmp(const void *a_v, const void *b_v)
{
	const ImageCacheKey *a = a_v;
	const ImageCacheKey *b = b_v;

	return (a->index != b->index);
}

static void imagecache_keydata(void *userkey, int *framenr, int *proxy, int *render_flags)
{
	ImageCacheKey *key = userkey;

	*framenr = IMA_INDEX_FRAME(key->index);
	*proxy = IMB_PROXY_NONE;
	*render_flags = 0;
}

static void imagecache_put(Image *image, int index, ImBuf *ibuf)
{
	ImageCacheKey key;

	if (image->cache == NULL) {
		// char cache_name[64];
		// BLI_snprintf(cache_name, sizeof(cache_name), "Image Datablock %s", image->id.name);

		image->cache = IMB_moviecache_create("Image Datablock Cache", sizeof(ImageCacheKey),
		                                     imagecache_hashhash, imagecache_hashcmp);
		IMB_moviecache_set_getdata_callback(image->cache, imagecache_keydata);
	}

	key.index = index;

	IMB_moviecache_put(image->cache, &key, ibuf);
}

static struct ImBuf *imagecache_get(Image *image, int index)
{
	if (image->cache) {
		ImageCacheKey key;
		key.index = index;
		return IMB_moviecache_get(image->cache, &key);
	}

	return NULL;
}

void BKE_images_init(void)
{
	BLI_spin_init(&image_spin);
}

void BKE_images_exit(void)
{
	BLI_spin_end(&image_spin);
}

/* ******** IMAGE PROCESSING ************* */

static void de_interlace_ng(struct ImBuf *ibuf) /* neogeo fields */
{
	struct ImBuf *tbuf1, *tbuf2;

	if (ibuf == NULL) return;
	if (ibuf->flags & IB_fields) return;
	ibuf->flags |= IB_fields;

	if (ibuf->rect) {
		/* make copies */
		tbuf1 = IMB_allocImBuf(ibuf->x, (ibuf->y >> 1), (unsigned char)32, (int)IB_rect);
		tbuf2 = IMB_allocImBuf(ibuf->x, (ibuf->y >> 1), (unsigned char)32, (int)IB_rect);

		ibuf->x *= 2;

		IMB_rectcpy(tbuf1, ibuf, 0, 0, 0, 0, ibuf->x, ibuf->y);
		IMB_rectcpy(tbuf2, ibuf, 0, 0, tbuf2->x, 0, ibuf->x, ibuf->y);

		ibuf->x /= 2;
		IMB_rectcpy(ibuf, tbuf1, 0, 0, 0, 0, tbuf1->x, tbuf1->y);
		IMB_rectcpy(ibuf, tbuf2, 0, tbuf2->y, 0, 0, tbuf2->x, tbuf2->y);

		IMB_freeImBuf(tbuf1);
		IMB_freeImBuf(tbuf2);
	}
	ibuf->y /= 2;
}

static void de_interlace_st(struct ImBuf *ibuf) /* standard fields */
{
	struct ImBuf *tbuf1, *tbuf2;

	if (ibuf == NULL) return;
	if (ibuf->flags & IB_fields) return;
	ibuf->flags |= IB_fields;

	if (ibuf->rect) {
		/* make copies */
		tbuf1 = IMB_allocImBuf(ibuf->x, (ibuf->y >> 1), (unsigned char)32, IB_rect);
		tbuf2 = IMB_allocImBuf(ibuf->x, (ibuf->y >> 1), (unsigned char)32, IB_rect);

		ibuf->x *= 2;

		IMB_rectcpy(tbuf1, ibuf, 0, 0, 0, 0, ibuf->x, ibuf->y);
		IMB_rectcpy(tbuf2, ibuf, 0, 0, tbuf2->x, 0, ibuf->x, ibuf->y);

		ibuf->x /= 2;
		IMB_rectcpy(ibuf, tbuf2, 0, 0, 0, 0, tbuf2->x, tbuf2->y);
		IMB_rectcpy(ibuf, tbuf1, 0, tbuf2->y, 0, 0, tbuf1->x, tbuf1->y);

		IMB_freeImBuf(tbuf1);
		IMB_freeImBuf(tbuf2);
	}
	ibuf->y /= 2;
}

void BKE_image_de_interlace(Image *ima, int odd)
{
	ImBuf *ibuf = BKE_image_acquire_ibuf(ima, NULL, NULL);
	if (ibuf) {
		if (odd)
			de_interlace_st(ibuf);
		else
			de_interlace_ng(ibuf);
	}
	BKE_image_release_ibuf(ima, ibuf, NULL);
}

/* ***************** ALLOC & FREE, DATA MANAGING *************** */

static void image_free_cached_frames(Image *image)
{
	if (image->cache) {
		IMB_moviecache_free(image->cache);
		image->cache = NULL;
	}
}

static void image_free_packedfiles(Image *ima)
{
	while (ima->packedfiles.last) {
		ImagePackedFile *imapf = ima->packedfiles.last;
		if (imapf->packedfile) {
			freePackedFile(imapf->packedfile);
		}
		BLI_remlink(&ima->packedfiles, imapf);
		MEM_freeN(imapf);
	}
}

void BKE_image_free_packedfiles(Image *ima)
{
	image_free_packedfiles(ima);
}

static void image_free_views(Image *ima)
{
	BLI_freelistN(&ima->views);
}

void BKE_image_free_views(Image *image)
{
	image_free_views(image);
}

static void image_free_anims(Image *ima)
{
	while (ima->anims.last) {
		ImageAnim *ia = ima->anims.last;
		if (ia->anim) {
			IMB_free_anim(ia->anim);
			ia->anim = NULL;
		}
		BLI_remlink(&ima->anims, ia);
		MEM_freeN(ia);
	}
}

/**
 * Simply free the image data from memory,
 * on display the image can load again (except for render buffers).
 */
void BKE_image_free_buffers(Image *ima)
{
	image_free_cached_frames(ima);

	image_free_anims(ima);

	if (ima->rr) {
		RE_FreeRenderResult(ima->rr);
		ima->rr = NULL;
	}

	if (!G.background) {
		/* Background mode doesn't use opnegl,
		 * so we can avoid freeing GPU images and save some
		 * time by skipping mutex lock.
		 */
		GPU_free_image(ima);
	}

	ima->ok = IMA_OK;
}

/* called by library too, do not free ima itself */
void BKE_image_free(Image *ima)
{
	int a;

	BKE_image_free_buffers(ima);

	image_free_packedfiles(ima);

	BKE_icon_id_delete(&ima->id);
	ima->id.icon_id = 0;

	BKE_previewimg_free(&ima->preview);

	for (a = 0; a < IMA_MAX_RENDER_SLOT; a++) {
		if (ima->renders[a]) {
			RE_FreeRenderResult(ima->renders[a]);
			ima->renders[a] = NULL;
		}
	}

	image_free_views(ima);
	MEM_freeN(ima->stereo3d_format);
}

/* only image block itself */
static Image *image_alloc(Main *bmain, const char *name, short source, short type)
{
	Image *ima;

	ima = BKE_libblock_alloc(bmain, ID_IM, name);
	if (ima) {
		ima->ok = IMA_OK;

		ima->xrep = ima->yrep = 1;
		ima->aspx = ima->aspy = 1.0;
		ima->gen_x = 1024; ima->gen_y = 1024;
		ima->gen_type = 1;   /* no defines yet? */

		ima->source = source;
		ima->type = type;

		if (source == IMA_SRC_VIEWER)
			ima->flag |= IMA_VIEW_AS_RENDER;

		BKE_color_managed_colorspace_settings_init(&ima->colorspace_settings);
		ima->stereo3d_format = MEM_callocN(sizeof(Stereo3dFormat), "Image Stereo Format");
	}

	return ima;
}

/* Get the ibuf from an image cache by it's index and frame.
 * Local use here only.
 *
 * Returns referenced image buffer if it exists, callee is to
 * call IMB_freeImBuf to de-reference the image buffer after
 * it's done handling it.
 */
static ImBuf *image_get_cached_ibuf_for_index_frame(Image *ima, int index, int frame)
{
	if (index != IMA_NO_INDEX) {
		index = IMA_MAKE_INDEX(frame, index);
	}

	return imagecache_get(ima, index);
}

/* no ima->ibuf anymore, but listbase */
static void image_assign_ibuf(Image *ima, ImBuf *ibuf, int index, int frame)
{
	if (ibuf) {
		if (index != IMA_NO_INDEX)
			index = IMA_MAKE_INDEX(frame, index);

		imagecache_put(ima, index, ibuf);
	}
}

static void copy_image_packedfiles(ListBase *lb_dst, const ListBase *lb_src)
{
	const ImagePackedFile *imapf_src;

	BLI_listbase_clear(lb_dst);
	for (imapf_src = lb_src->first; imapf_src; imapf_src = imapf_src->next) {
		ImagePackedFile *imapf_dst = MEM_mallocN(sizeof(ImagePackedFile), "Image Packed Files (copy)");
		BLI_strncpy(imapf_dst->filepath, imapf_src->filepath, sizeof(imapf_dst->filepath));

		if (imapf_src->packedfile)
			imapf_dst->packedfile = dupPackedFile(imapf_src->packedfile);

		BLI_addtail(lb_dst, imapf_dst);
	}
}

/* empty image block, of similar type and filename */
Image *BKE_image_copy(Main *bmain, Image *ima)
{
	Image *nima = image_alloc(bmain, ima->id.name + 2, ima->source, ima->type);

	BLI_strncpy(nima->name, ima->name, sizeof(ima->name));

	nima->flag = ima->flag;
	nima->tpageflag = ima->tpageflag;

	nima->gen_x = ima->gen_x;
	nima->gen_y = ima->gen_y;
	nima->gen_type = ima->gen_type;
	copy_v4_v4(nima->gen_color, ima->gen_color);

	nima->animspeed = ima->animspeed;

	nima->aspx = ima->aspx;
	nima->aspy = ima->aspy;

	BKE_color_managed_colorspace_settings_copy(&nima->colorspace_settings, &ima->colorspace_settings);

	copy_image_packedfiles(&nima->packedfiles, &ima->packedfiles);

	nima->stereo3d_format = MEM_dupallocN(ima->stereo3d_format);
	BLI_duplicatelist(&nima->views, &ima->views);

	if (ima->id.lib) {
		BKE_id_lib_local_paths(bmain, ima->id.lib, &nima->id);
	}

	return nima;
}

static void extern_local_image(Image *UNUSED(ima))
{
	/* Nothing to do: images don't link to other IDs. This function exists to
	 * match id_make_local pattern. */
}

void BKE_image_make_local(struct Image *ima)
{
	Main *bmain = G.main;
	Tex *tex;
	Brush *brush;
	Mesh *me;
	bool is_local = false, is_lib = false;

	/* - only lib users: do nothing
	 * - only local users: set flag
	 * - mixed: make copy
	 */

	if (ima->id.lib == NULL) return;

	/* Can't take short cut here: must check meshes at least because of bogus
	 * texface ID refs. - z0r */
#if 0
	if (ima->id.us == 1) {
		id_clear_lib_data(bmain, &ima->id);
		extern_local_image(ima);
		return;
	}
#endif

	for (tex = bmain->tex.first; tex; tex = tex->id.next) {
		if (tex->ima == ima) {
			if (tex->id.lib) is_lib = true;
			else is_local = true;
		}
	}
	for (brush = bmain->brush.first; brush; brush = brush->id.next) {
		if (brush->clone.image == ima) {
			if (brush->id.lib) is_lib = true;
			else is_local = true;
		}
	}
	for (me = bmain->mesh.first; me; me = me->id.next) {
		if (me->mtface) {
			MTFace *tface;
			int a, i;

			for (i = 0; i < me->fdata.totlayer; i++) {
				if (me->fdata.layers[i].type == CD_MTFACE) {
					tface = (MTFace *)me->fdata.layers[i].data;

					for (a = 0; a < me->totface; a++, tface++) {
						if (tface->tpage == ima) {
							if (me->id.lib) is_lib = true;
							else is_local = true;
						}
					}
				}
			}
		}

		if (me->mtpoly) {
			MTexPoly *mtpoly;
			int a, i;

			for (i = 0; i < me->pdata.totlayer; i++) {
				if (me->pdata.layers[i].type == CD_MTEXPOLY) {
					mtpoly = (MTexPoly *)me->pdata.layers[i].data;

					for (a = 0; a < me->totpoly; a++, mtpoly++) {
						if (mtpoly->tpage == ima) {
							if (me->id.lib) is_lib = true;
							else is_local = true;
						}
					}
				}
			}
		}

	}

	if (is_local && is_lib == false) {
		id_clear_lib_data(bmain, &ima->id);
		extern_local_image(ima);
	}
	else if (is_local && is_lib) {
		Image *ima_new = BKE_image_copy(bmain, ima);

		ima_new->id.us = 0;

		/* Remap paths of new ID using old library as base. */
		BKE_id_lib_local_paths(bmain, ima->id.lib, &ima_new->id);

		tex = bmain->tex.first;
		while (tex) {
			if (tex->id.lib == NULL) {
				if (tex->ima == ima) {
					tex->ima = ima_new;
					ima_new->id.us++;
					ima->id.us--;
				}
			}
			tex = tex->id.next;
		}
		brush = bmain->brush.first;
		while (brush) {
			if (brush->id.lib == NULL) {
				if (brush->clone.image == ima) {
					brush->clone.image = ima_new;
					ima_new->id.us++;
					ima->id.us--;
				}
			}
			brush = brush->id.next;
		}
		/* Transfer references in texfaces. Texfaces don't add to image ID
		 * user count *unless* there are no other users. See
		 * readfile.c:lib_link_mtface. */
		me = bmain->mesh.first;
		while (me) {
			if (me->mtface) {
				MTFace *tface;
				int a, i;

				for (i = 0; i < me->fdata.totlayer; i++) {
					if (me->fdata.layers[i].type == CD_MTFACE) {
						tface = (MTFace *)me->fdata.layers[i].data;

						for (a = 0; a < me->totface; a++, tface++) {
							if (tface->tpage == ima) {
								tface->tpage = ima_new;
								if (ima_new->id.us == 0) {
									tface->tpage->id.us = 1;
								}
								id_lib_extern((ID *)ima_new);
							}
						}
					}
				}
			}

			if (me->mtpoly) {
				MTexPoly *mtpoly;
				int a, i;

				for (i = 0; i < me->pdata.totlayer; i++) {
					if (me->pdata.layers[i].type == CD_MTEXPOLY) {
						mtpoly = (MTexPoly *)me->pdata.layers[i].data;

						for (a = 0; a < me->totpoly; a++, mtpoly++) {
							if (mtpoly->tpage == ima) {
								mtpoly->tpage = ima_new;
								if (ima_new->id.us == 0) {
									mtpoly->tpage->id.us = 1;
								}
								id_lib_extern((ID *)ima_new);
							}
						}
					}
				}
			}

			me = me->id.next;
		}
	}
}

void BKE_image_merge(Image *dest, Image *source)
{
	/* sanity check */
	if (dest && source && dest != source) {
		BLI_spin_lock(&image_spin);
		if (source->cache != NULL) {
			struct MovieCacheIter *iter;
			iter = IMB_moviecacheIter_new(source->cache);
			while (!IMB_moviecacheIter_done(iter)) {
				ImBuf *ibuf = IMB_moviecacheIter_getImBuf(iter);
				ImageCacheKey *key = IMB_moviecacheIter_getUserKey(iter);
				imagecache_put(dest, key->index, ibuf);
				IMB_moviecacheIter_step(iter);
			}
			IMB_moviecacheIter_free(iter);
		}
		BLI_spin_unlock(&image_spin);

		BKE_libblock_free(G.main, source);
	}
}

/* note, we could be clever and scale all imbuf's but since some are mipmaps its not so simple */
bool BKE_image_scale(Image *image, int width, int height)
{
	ImBuf *ibuf;
	void *lock;

	ibuf = BKE_image_acquire_ibuf(image, NULL, &lock);

	if (ibuf) {
		IMB_scaleImBuf(ibuf, width, height);
		ibuf->userflags |= IB_BITMAPDIRTY;
	}

	BKE_image_release_ibuf(image, ibuf, lock);

	return (ibuf != NULL);
}

static void image_init_color_management(Image *ima)
{
	ImBuf *ibuf;
	char name[FILE_MAX];

	BKE_image_user_file_path(NULL, ima, name);

	/* will set input color space to image format default's */
	ibuf = IMB_loadiffname(name, IB_test | IB_alphamode_detect, ima->colorspace_settings.name);

	if (ibuf) {
		if (ibuf->flags & IB_alphamode_premul)
			ima->alpha_mode = IMA_ALPHA_PREMUL;
		else
			ima->alpha_mode = IMA_ALPHA_STRAIGHT;

		IMB_freeImBuf(ibuf);
	}
}

char BKE_image_alpha_mode_from_extension_ex(const char *filepath)
{
	if (BLI_testextensie_n(filepath, ".exr", ".cin", ".dpx", ".hdr", NULL)) {
		return IMA_ALPHA_PREMUL;
	}
	else {
		return IMA_ALPHA_STRAIGHT;
	}
}

void BKE_image_alpha_mode_from_extension(Image *image)
{
	image->alpha_mode = BKE_image_alpha_mode_from_extension_ex(image->name);
}

Image *BKE_image_load(Main *bmain, const char *filepath)
{
	Image *ima;
	int file, len;
	const char *libname;
	char str[FILE_MAX];

	BLI_strncpy(str, filepath, sizeof(str));
	BLI_path_abs(str, bmain->name);

	/* exists? */
	file = BLI_open(str, O_BINARY | O_RDONLY, 0);
	if (file == -1)
		return NULL;
	close(file);

	/* create a short library name */
	len = strlen(filepath);

	while (len > 0 && filepath[len - 1] != '/' && filepath[len - 1] != '\\') len--;
	libname = filepath + len;

	ima = image_alloc(bmain, libname, IMA_SRC_FILE, IMA_TYPE_IMAGE);
	BLI_strncpy(ima->name, filepath, sizeof(ima->name));

	if (BLI_testextensie_array(filepath, imb_ext_movie))
		ima->source = IMA_SRC_MOVIE;

	image_init_color_management(ima);

	return ima;
}

/* checks if image was already loaded, then returns same image */
/* otherwise creates new. */
/* does not load ibuf itself */
/* pass on optional frame for #name images */
Image *BKE_image_load_exists_ex(const char *filepath, bool *r_exists)
{
	Image *ima;
	char str[FILE_MAX], strtest[FILE_MAX];

	BLI_strncpy(str, filepath, sizeof(str));
	BLI_path_abs(str, G.main->name);

	/* first search an identical image */
	for (ima = G.main->image.first; ima; ima = ima->id.next) {
		if (ima->source != IMA_SRC_VIEWER && ima->source != IMA_SRC_GENERATED) {
			BLI_strncpy(strtest, ima->name, sizeof(ima->name));
			BLI_path_abs(strtest, ID_BLEND_PATH(G.main, &ima->id));

			if (BLI_path_cmp(strtest, str) == 0) {
				if ((BKE_image_has_anim(ima) == false) ||
				    (ima->id.us == 0))
				{
					ima->id.us++;  /* officially should not, it doesn't link here! */
					if (ima->ok == 0)
						ima->ok = IMA_OK;
					if (r_exists)
						*r_exists = true;
					return ima;
				}
			}
		}
	}

	if (r_exists)
		*r_exists = false;
	return BKE_image_load(G.main, filepath);
}

Image *BKE_image_load_exists(const char *filepath)
{
	return BKE_image_load_exists_ex(filepath, NULL);
}

static ImBuf *add_ibuf_size(unsigned int width, unsigned int height, const char *name, int depth, int floatbuf, short gen_type,
                            const float color[4], ColorManagedColorspaceSettings *colorspace_settings)
{
	ImBuf *ibuf;
	unsigned char *rect = NULL;
	float *rect_float = NULL;

	if (floatbuf) {
		ibuf = IMB_allocImBuf(width, height, depth, IB_rectfloat);

		if (colorspace_settings->name[0] == '\0') {
			const char *colorspace = IMB_colormanagement_role_colorspace_name_get(COLOR_ROLE_DEFAULT_FLOAT);

			BLI_strncpy(colorspace_settings->name, colorspace, sizeof(colorspace_settings->name));
		}

		if (ibuf != NULL) {
			rect_float = ibuf->rect_float;
			IMB_colormanagement_check_is_data(ibuf, colorspace_settings->name);
		}
	}
	else {
		ibuf = IMB_allocImBuf(width, height, depth, IB_rect);

		if (colorspace_settings->name[0] == '\0') {
			const char *colorspace = IMB_colormanagement_role_colorspace_name_get(COLOR_ROLE_DEFAULT_BYTE);

			BLI_strncpy(colorspace_settings->name, colorspace, sizeof(colorspace_settings->name));
		}

		if (ibuf != NULL) {
			rect = (unsigned char *)ibuf->rect;
			IMB_colormanagement_assign_rect_colorspace(ibuf, colorspace_settings->name);
		}
	}

	if (!ibuf) {
		return NULL;
	}

	BLI_strncpy(ibuf->name, name, sizeof(ibuf->name));
	ibuf->userflags |= IB_BITMAPDIRTY;

	switch (gen_type) {
		case IMA_GENTYPE_GRID:
			BKE_image_buf_fill_checker(rect, rect_float, width, height);
			break;
		case IMA_GENTYPE_GRID_COLOR:
			BKE_image_buf_fill_checker_color(rect, rect_float, width, height);
			break;
		default:
			BKE_image_buf_fill_color(rect, rect_float, width, height, color);
			break;
	}

	if (rect_float) {
		/* both byte and float buffers are filling in sRGB space, need to linearize float buffer after BKE_image_buf_fill* functions */

		IMB_buffer_float_from_float(rect_float, rect_float, ibuf->channels, IB_PROFILE_LINEAR_RGB, IB_PROFILE_SRGB,
		                            true, ibuf->x, ibuf->y, ibuf->x, ibuf->x);
	}

	return ibuf;
}

/* adds new image block, creates ImBuf and initializes color */
Image *BKE_image_add_generated(Main *bmain, unsigned int width, unsigned int height, const char *name, int depth, int floatbuf, short gen_type, const float color[4], const bool stereo3d)
{
	/* on save, type is changed to FILE in editsima.c */
	Image *ima = image_alloc(bmain, name, IMA_SRC_GENERATED, IMA_TYPE_UV_TEST);

	if (ima) {
		size_t view_id;
		const char *names[2] = {STEREO_LEFT_NAME, STEREO_RIGHT_NAME};

		/* BLI_strncpy(ima->name, name, FILE_MAX); */ /* don't do this, this writes in ain invalid filepath! */
		ima->gen_x = width;
		ima->gen_y = height;
		ima->gen_type = gen_type;
		ima->gen_flag |= (floatbuf ? IMA_GEN_FLOAT : 0);
		ima->gen_depth = depth;
		copy_v4_v4(ima->gen_color, color);

		for (view_id = 0; view_id < 2; view_id++) {
			ImBuf *ibuf;
			ibuf = add_ibuf_size(width, height, ima->name, depth, floatbuf, gen_type, color, &ima->colorspace_settings);
			image_assign_ibuf(ima, ibuf, stereo3d ? view_id : IMA_NO_INDEX, 0);

			/* image_assign_ibuf puts buffer to the cache, which increments user counter. */
			IMB_freeImBuf(ibuf);
			if (!stereo3d) break;

			image_add_view(ima, names[view_id], "");
		}

		ima->ok = IMA_OK_LOADED;
		if (stereo3d)
			ima->flag |= IMA_IS_STEREO | IMA_IS_MULTIVIEW;
	}

	return ima;
}

/* Create an image image from ibuf. The refcount of ibuf is increased,
 * caller should take care to drop its reference by calling
 * IMB_freeImBuf if needed. */
Image *BKE_image_add_from_imbuf(ImBuf *ibuf, const char *name)
{
	/* on save, type is changed to FILE in editsima.c */
	Image *ima;

	if (name == NULL) {
		name = BLI_path_basename(ibuf->name);
	}

	ima = image_alloc(G.main, name, IMA_SRC_FILE, IMA_TYPE_IMAGE);

	if (ima) {
		BLI_strncpy(ima->name, ibuf->name, FILE_MAX);
		image_assign_ibuf(ima, ibuf, IMA_NO_INDEX, 0);
		ima->ok = IMA_OK_LOADED;
	}

	return ima;
}

/* packs rects from memory as PNG
 * convert multiview images to R_IMF_VIEWS_INDIVIDUAL
 */
static void image_memorypack_multiview(Image *ima)
{
	ImageView *iv;
	size_t i;

	image_free_packedfiles(ima);

	for (i = 0, iv = ima->views.first; iv; iv = iv->next, i++) {
		ImBuf *ibuf = image_get_cached_ibuf_for_index_frame(ima, i, 0);

		ibuf->ftype = IMB_FTYPE_PNG;
		ibuf->planes = R_IMF_PLANES_RGBA;

		/* if the image was a R_IMF_VIEWS_STEREO_3D we force _L, _R suffices */
		if (ima->views_format == R_IMF_VIEWS_STEREO_3D) {
			const char *suffix[2] = {STEREO_LEFT_SUFFIX, STEREO_RIGHT_SUFFIX};
			BLI_path_suffix(iv->filepath, FILE_MAX, suffix[i], "");
		}

		IMB_saveiff(ibuf, iv->filepath, IB_rect | IB_mem);

		if (ibuf->encodedbuffer == NULL) {
			printf("memory save for pack error\n");
			IMB_freeImBuf(ibuf);
			image_free_packedfiles(ima);
			return;
		}
		else {
			ImagePackedFile *imapf;
			PackedFile *pf = MEM_callocN(sizeof(*pf), "PackedFile");

			pf->data = ibuf->encodedbuffer;
			pf->size = ibuf->encodedsize;

			imapf = MEM_mallocN(sizeof(ImagePackedFile), "Image PackedFile");
			BLI_strncpy(imapf->filepath, iv->filepath, sizeof(imapf->filepath));
			imapf->packedfile = pf;
			BLI_addtail(&ima->packedfiles, imapf);

			ibuf->encodedbuffer = NULL;
			ibuf->encodedsize = 0;
			ibuf->userflags &= ~IB_BITMAPDIRTY;
		}
		IMB_freeImBuf(ibuf);
	}

	if (ima->source == IMA_SRC_GENERATED) {
		ima->source = IMA_SRC_FILE;
		ima->type = IMA_TYPE_IMAGE;
	}
	ima->views_format = R_IMF_VIEWS_INDIVIDUAL;
}

/* packs rect from memory as PNG */
void BKE_image_memorypack(Image *ima)
{
	ImBuf *ibuf;

	if ((ima->flag & IMA_IS_MULTIVIEW)) {
		image_memorypack_multiview(ima);
		return;
	}

	ibuf = image_get_cached_ibuf_for_index_frame(ima, IMA_NO_INDEX, 0);

	if (ibuf == NULL)
		return;

	image_free_packedfiles(ima);

	ibuf->ftype = IMB_FTYPE_PNG;
	ibuf->planes = R_IMF_PLANES_RGBA;

	IMB_saveiff(ibuf, ibuf->name, IB_rect | IB_mem);
	if (ibuf->encodedbuffer == NULL) {
		printf("memory save for pack error\n");
	}
	else {
		ImagePackedFile *imapf;
		PackedFile *pf = MEM_callocN(sizeof(*pf), "PackedFile");

		pf->data = ibuf->encodedbuffer;
		pf->size = ibuf->encodedsize;

		imapf = MEM_mallocN(sizeof(ImagePackedFile), "Image PackedFile");
		BLI_strncpy(imapf->filepath, ima->name, sizeof(imapf->filepath));
		imapf->packedfile = pf;
		BLI_addtail(&ima->packedfiles, imapf);

		ibuf->encodedbuffer = NULL;
		ibuf->encodedsize = 0;
		ibuf->userflags &= ~IB_BITMAPDIRTY;

		if (ima->source == IMA_SRC_GENERATED) {
			ima->source = IMA_SRC_FILE;
			ima->type = IMA_TYPE_IMAGE;
		}
	}

	IMB_freeImBuf(ibuf);
}

void BKE_image_packfiles(ReportList *reports, Image *ima, const char *basepath)
{
	const size_t totfiles = image_num_files(ima);

	if (totfiles == 1) {
		ImagePackedFile *imapf = MEM_mallocN(sizeof(ImagePackedFile), "Image packed file");
		BLI_addtail(&ima->packedfiles, imapf);
		imapf->packedfile = newPackedFile(reports, ima->name, basepath);
		if (imapf->packedfile) {
			BLI_strncpy(imapf->filepath, ima->name, sizeof(imapf->filepath));
		}
		else {
			BLI_freelinkN(&ima->packedfiles, imapf);
		}
	}
	else {
		ImageView *iv;
		for (iv = ima->views.first; iv; iv = iv->next) {
			ImagePackedFile *imapf = MEM_mallocN(sizeof(ImagePackedFile), "Image packed file");
			BLI_addtail(&ima->packedfiles, imapf);

			imapf->packedfile = newPackedFile(reports, iv->filepath, basepath);
			if (imapf->packedfile) {
				BLI_strncpy(imapf->filepath, iv->filepath, sizeof(imapf->filepath));
			}
			else {
				BLI_freelinkN(&ima->packedfiles, imapf);
			}
		}
	}
}

void BKE_image_packfiles_from_mem(ReportList *reports, Image *ima, char *data, const size_t data_len)
{
	const size_t totfiles = image_num_files(ima);

	if (totfiles != 1) {
		BKE_report(reports, RPT_ERROR, "Cannot pack multiview images from raw data currently...");
	}
	else {
		ImagePackedFile *imapf = MEM_mallocN(sizeof(ImagePackedFile), __func__);
		BLI_addtail(&ima->packedfiles, imapf);
		imapf->packedfile = newPackedFileMemory(data, data_len);
		BLI_strncpy(imapf->filepath, ima->name, sizeof(imapf->filepath));
	}
}

void BKE_image_tag_time(Image *ima)
{
	ima->lastused = PIL_check_seconds_timer_i();
}

#if 0
static void tag_all_images_time()
{
	Image *ima;
	int ctime = PIL_check_seconds_timer_i();

	ima = G.main->image.first;
	while (ima) {
		if (ima->bindcode || ima->repbind || ima->ibufs.first) {
			ima->lastused = ctime;
		}
	}
}
#endif

static uintptr_t image_mem_size(Image *image)
{
	uintptr_t size = 0;

	/* viewers have memory depending on other rules, has no valid rect pointer */
	if (image->source == IMA_SRC_VIEWER)
		return 0;

	BLI_spin_lock(&image_spin);
	if (image->cache != NULL) {
		struct MovieCacheIter *iter = IMB_moviecacheIter_new(image->cache);

		while (!IMB_moviecacheIter_done(iter)) {
			ImBuf *ibuf = IMB_moviecacheIter_getImBuf(iter);
			ImBuf *ibufm;
			int level;

			if (ibuf->rect) {
				size += MEM_allocN_len(ibuf->rect);
			}
			if (ibuf->rect_float) {
				size += MEM_allocN_len(ibuf->rect_float);
			}

			for (level = 0; level < IMB_MIPMAP_LEVELS; level++) {
				ibufm = ibuf->mipmap[level];
				if (ibufm) {
					if (ibufm->rect) {
						size += MEM_allocN_len(ibufm->rect);
					}
					if (ibufm->rect_float) {
						size += MEM_allocN_len(ibufm->rect_float);
					}
				}
			}

			IMB_moviecacheIter_step(iter);
		}
		IMB_moviecacheIter_free(iter);
	}
	BLI_spin_unlock(&image_spin);

	return size;
}

void BKE_image_print_memlist(void)
{
	Image *ima;
	uintptr_t size, totsize = 0;

	for (ima = G.main->image.first; ima; ima = ima->id.next)
		totsize += image_mem_size(ima);

	printf("\ntotal image memory len: %.3f MB\n", (double)totsize / (double)(1024 * 1024));

	for (ima = G.main->image.first; ima; ima = ima->id.next) {
		size = image_mem_size(ima);

		if (size)
			printf("%s len: %.3f MB\n", ima->id.name + 2, (double)size / (double)(1024 * 1024));
	}
}

static bool imagecache_check_dirty(ImBuf *ibuf, void *UNUSED(userkey), void *UNUSED(userdata))
{
	return (ibuf->userflags & IB_BITMAPDIRTY) == 0;
}

void BKE_image_free_all_textures(void)
{
#undef CHECK_FREED_SIZE

	Tex *tex;
	Image *ima;
#ifdef CHECK_FREED_SIZE
	uintptr_t tot_freed_size = 0;
#endif

	for (ima = G.main->image.first; ima; ima = ima->id.next)
		ima->id.flag &= ~LIB_DOIT;

	for (tex = G.main->tex.first; tex; tex = tex->id.next)
		if (tex->ima)
			tex->ima->id.flag |= LIB_DOIT;

	for (ima = G.main->image.first; ima; ima = ima->id.next) {
		if (ima->cache && (ima->id.flag & LIB_DOIT)) {
#ifdef CHECK_FREED_SIZE
			uintptr_t old_size = image_mem_size(ima);
#endif

			IMB_moviecache_cleanup(ima->cache, imagecache_check_dirty, NULL);

#ifdef CHECK_FREED_SIZE
			tot_freed_size += old_size - image_mem_size(ima);
#endif
		}
	}
#ifdef CHECK_FREED_SIZE
	printf("%s: freed total %lu MB\n", __func__, tot_freed_size / (1024 * 1024));
#endif
}

static bool imagecache_check_free_anim(ImBuf *ibuf, void *UNUSED(userkey), void *userdata)
{
	int except_frame = *(int *)userdata;
	return (ibuf->userflags & IB_BITMAPDIRTY) == 0 &&
	       (ibuf->index != IMA_NO_INDEX) &&
	       (except_frame != IMA_INDEX_FRAME(ibuf->index));
}

/* except_frame is weak, only works for seqs without offset... */
void BKE_image_free_anim_ibufs(Image *ima, int except_frame)
{
	BLI_spin_lock(&image_spin);
	if (ima->cache != NULL) {
		IMB_moviecache_cleanup(ima->cache, imagecache_check_free_anim, &except_frame);
	}
	BLI_spin_unlock(&image_spin);
}

void BKE_image_all_free_anim_ibufs(int cfra)
{
	Image *ima;

	for (ima = G.main->image.first; ima; ima = ima->id.next)
		if (BKE_image_is_animated(ima))
			BKE_image_free_anim_ibufs(ima, cfra);
}


/* *********** READ AND WRITE ************** */

<<<<<<< HEAD
int BKE_image_imtype_to_ftype(const char imtype, int *r_options)
=======
int BKE_image_imtype_to_ftype(const char imtype, ImbFormatOptions *r_options)
>>>>>>> 8b286bf3
{
	memset(r_options, 0, sizeof(*r_options));

	if (imtype == R_IMF_IMTYPE_TARGA)
<<<<<<< HEAD
		return TGA;
	else if (imtype == R_IMF_IMTYPE_RAWTGA) {
		*r_options = RAWTGA;
		return TGA;
=======
		return IMB_FTYPE_TGA;
	else if (imtype == R_IMF_IMTYPE_RAWTGA) {
		r_options->flag = RAWTGA;
		return IMB_FTYPE_TGA;
>>>>>>> 8b286bf3
	}
	else if (imtype == R_IMF_IMTYPE_IRIS)
		return IMB_FTYPE_IMAGIC;
#ifdef WITH_HDR
	else if (imtype == R_IMF_IMTYPE_RADHDR)
		return IMB_FTYPE_RADHDR;
#endif
	else if (imtype == R_IMF_IMTYPE_PNG) {
<<<<<<< HEAD
		*r_options = 15;
		return PNG;
=======
		r_options->quality = 15;
		return IMB_FTYPE_PNG;
>>>>>>> 8b286bf3
	}
#ifdef WITH_DDS
	else if (imtype == R_IMF_IMTYPE_DDS)
		return IMB_FTYPE_DDS;
#endif
	else if (imtype == R_IMF_IMTYPE_BMP)
		return IMB_FTYPE_BMP;
#ifdef WITH_TIFF
	else if (imtype == R_IMF_IMTYPE_TIFF)
		return IMB_FTYPE_TIF;
#endif
	else if (imtype == R_IMF_IMTYPE_OPENEXR || imtype == R_IMF_IMTYPE_MULTILAYER)
		return IMB_FTYPE_OPENEXR;
#ifdef WITH_CINEON
	else if (imtype == R_IMF_IMTYPE_CINEON)
		return IMB_FTYPE_CINEON;
	else if (imtype == R_IMF_IMTYPE_DPX)
		return IMB_FTYPE_DPX;
#endif
#ifdef WITH_OPENJPEG
	else if (imtype == R_IMF_IMTYPE_JP2)
		return IMB_FTYPE_JP2;
#endif
	else {
<<<<<<< HEAD
		*r_options = 90;
		return JPG;
	}
}

char BKE_image_ftype_to_imtype(const int ftype, const int options)
=======
		r_options->quality = 90;
		return IMB_FTYPE_JPG;
	}
}

char BKE_image_ftype_to_imtype(const int ftype, const ImbFormatOptions *options)
>>>>>>> 8b286bf3
{
	if (ftype == 0)
		return R_IMF_IMTYPE_TARGA;
	else if (ftype == IMB_FTYPE_IMAGIC)
		return R_IMF_IMTYPE_IRIS;
#ifdef WITH_HDR
<<<<<<< HEAD
	else if (ftype == RADHDR)
		return R_IMF_IMTYPE_RADHDR;
#endif
	else if (ftype == PNG)
		return R_IMF_IMTYPE_PNG;
#ifdef WITH_DDS
	else if (ftype == DDS)
		return R_IMF_IMTYPE_DDS;
#endif
	else if (ftype == BMP)
		return R_IMF_IMTYPE_BMP;
#ifdef WITH_TIFF
	else if (ftype == TIF)
		return R_IMF_IMTYPE_TIFF;
#endif
	else if (ftype == OPENEXR)
		return R_IMF_IMTYPE_OPENEXR;
#ifdef WITH_CINEON
	else if (ftype == CINEON)
		return R_IMF_IMTYPE_CINEON;
	else if (ftype == DPX)
		return R_IMF_IMTYPE_DPX;
#endif
	else if (ftype == TGA) {
		if (options & RAWTGA)
=======
	else if (ftype == IMB_FTYPE_RADHDR)
		return R_IMF_IMTYPE_RADHDR;
#endif
	else if (ftype == IMB_FTYPE_PNG)
		return R_IMF_IMTYPE_PNG;
#ifdef WITH_DDS
	else if (ftype == IMB_FTYPE_DDS)
		return R_IMF_IMTYPE_DDS;
#endif
	else if (ftype == IMB_FTYPE_BMP)
		return R_IMF_IMTYPE_BMP;
#ifdef WITH_TIFF
	else if (ftype == IMB_FTYPE_TIF)
		return R_IMF_IMTYPE_TIFF;
#endif
	else if (ftype == IMB_FTYPE_OPENEXR)
		return R_IMF_IMTYPE_OPENEXR;
#ifdef WITH_CINEON
	else if (ftype == IMB_FTYPE_CINEON)
		return R_IMF_IMTYPE_CINEON;
	else if (ftype == IMB_FTYPE_DPX)
		return R_IMF_IMTYPE_DPX;
#endif
	else if (ftype == IMB_FTYPE_TGA) {
		if (options && (options->flag & RAWTGA))
>>>>>>> 8b286bf3
			return R_IMF_IMTYPE_RAWTGA;
		else
			return R_IMF_IMTYPE_TARGA;
	}
#ifdef WITH_OPENJPEG
<<<<<<< HEAD
	else if (ftype == JP2)
=======
	else if (ftype == IMB_FTYPE_JP2)
>>>>>>> 8b286bf3
		return R_IMF_IMTYPE_JP2;
#endif
#ifdef WITH_KTX
	else if (ftype == KTX)
		return R_IMF_IMTYPE_KTX;
#endif
	else
		return R_IMF_IMTYPE_JPEG90;
}


bool BKE_imtype_is_movie(const char imtype)
{
	switch (imtype) {
		case R_IMF_IMTYPE_AVIRAW:
		case R_IMF_IMTYPE_AVIJPEG:
		case R_IMF_IMTYPE_QUICKTIME:
		case R_IMF_IMTYPE_FFMPEG:
		case R_IMF_IMTYPE_H264:
		case R_IMF_IMTYPE_THEORA:
		case R_IMF_IMTYPE_XVID:
		case R_IMF_IMTYPE_FRAMESERVER:
			return true;
	}
	return false;
}

int BKE_imtype_supports_zbuf(const char imtype)
{
	switch (imtype) {
		case R_IMF_IMTYPE_IRIZ:
		case R_IMF_IMTYPE_OPENEXR: /* but not R_IMF_IMTYPE_MULTILAYER */
			return 1;
	}
	return 0;
}

int BKE_imtype_supports_compress(const char imtype)
{
	switch (imtype) {
		case R_IMF_IMTYPE_PNG:
			return 1;
	}
	return 0;
}

int BKE_imtype_supports_quality(const char imtype)
{
	switch (imtype) {
		case R_IMF_IMTYPE_JPEG90:
		case R_IMF_IMTYPE_JP2:
		case R_IMF_IMTYPE_AVIJPEG:
			return 1;
	}
	return 0;
}

int BKE_imtype_requires_linear_float(const char imtype)
{
	switch (imtype) {
		case R_IMF_IMTYPE_CINEON:
		case R_IMF_IMTYPE_DPX:
		case R_IMF_IMTYPE_RADHDR:
		case R_IMF_IMTYPE_OPENEXR:
		case R_IMF_IMTYPE_MULTILAYER:
			return true;
	}
	return 0;
}

char BKE_imtype_valid_channels(const char imtype, bool write_file)
{
	char chan_flag = IMA_CHAN_FLAG_RGB; /* assume all support rgb */

	/* alpha */
	switch (imtype) {
		case R_IMF_IMTYPE_BMP:
			if (write_file) break;
			/* fall-through */
		case R_IMF_IMTYPE_TARGA:
		case R_IMF_IMTYPE_IRIS:
		case R_IMF_IMTYPE_PNG:
		case R_IMF_IMTYPE_RADHDR:
		case R_IMF_IMTYPE_TIFF:
		case R_IMF_IMTYPE_OPENEXR:
		case R_IMF_IMTYPE_MULTILAYER:
		case R_IMF_IMTYPE_DDS:
		case R_IMF_IMTYPE_JP2:
		case R_IMF_IMTYPE_QUICKTIME:
		case R_IMF_IMTYPE_DPX:
		case R_IMF_IMTYPE_KTX:
			chan_flag |= IMA_CHAN_FLAG_ALPHA;
			break;
	}

	/* bw */
	switch (imtype) {
		case R_IMF_IMTYPE_PNG:
		case R_IMF_IMTYPE_JPEG90:
		case R_IMF_IMTYPE_TARGA:
		case R_IMF_IMTYPE_RAWTGA:
		case R_IMF_IMTYPE_TIFF:
		case R_IMF_IMTYPE_IRIS:
			chan_flag |= IMA_CHAN_FLAG_BW;
			break;
	}

	return chan_flag;
}

char BKE_imtype_valid_depths(const char imtype)
{
	switch (imtype) {
		case R_IMF_IMTYPE_RADHDR:
			return R_IMF_CHAN_DEPTH_32;
		case R_IMF_IMTYPE_TIFF:
			return R_IMF_CHAN_DEPTH_8 | R_IMF_CHAN_DEPTH_16;
		case R_IMF_IMTYPE_OPENEXR:
			return R_IMF_CHAN_DEPTH_16 | R_IMF_CHAN_DEPTH_32;
		case R_IMF_IMTYPE_MULTILAYER:
			return R_IMF_CHAN_DEPTH_16 | R_IMF_CHAN_DEPTH_32;
		/* eeh, cineon does some strange 10bits per channel */
		case R_IMF_IMTYPE_DPX:
			return R_IMF_CHAN_DEPTH_8 | R_IMF_CHAN_DEPTH_10 | R_IMF_CHAN_DEPTH_12 | R_IMF_CHAN_DEPTH_16;
		case R_IMF_IMTYPE_CINEON:
			return R_IMF_CHAN_DEPTH_10;
		case R_IMF_IMTYPE_JP2:
			return R_IMF_CHAN_DEPTH_8 | R_IMF_CHAN_DEPTH_12 | R_IMF_CHAN_DEPTH_16;
		case R_IMF_IMTYPE_PNG:
			return R_IMF_CHAN_DEPTH_8 | R_IMF_CHAN_DEPTH_16;
		/* most formats are 8bit only */
		default:
			return R_IMF_CHAN_DEPTH_8;
	}
}


/* string is from command line --render-format arg, keep in sync with
 * creator.c help info */
char BKE_imtype_from_arg(const char *imtype_arg)
{
	if      (STREQ(imtype_arg, "TGA")) return R_IMF_IMTYPE_TARGA;
	else if (STREQ(imtype_arg, "IRIS")) return R_IMF_IMTYPE_IRIS;
#ifdef WITH_DDS
	else if (STREQ(imtype_arg, "DDS")) return R_IMF_IMTYPE_DDS;
#endif
	else if (STREQ(imtype_arg, "JPEG")) return R_IMF_IMTYPE_JPEG90;
	else if (STREQ(imtype_arg, "IRIZ")) return R_IMF_IMTYPE_IRIZ;
	else if (STREQ(imtype_arg, "RAWTGA")) return R_IMF_IMTYPE_RAWTGA;
	else if (STREQ(imtype_arg, "AVIRAW")) return R_IMF_IMTYPE_AVIRAW;
	else if (STREQ(imtype_arg, "AVIJPEG")) return R_IMF_IMTYPE_AVIJPEG;
	else if (STREQ(imtype_arg, "PNG")) return R_IMF_IMTYPE_PNG;
	else if (STREQ(imtype_arg, "QUICKTIME")) return R_IMF_IMTYPE_QUICKTIME;
	else if (STREQ(imtype_arg, "BMP")) return R_IMF_IMTYPE_BMP;
#ifdef WITH_HDR
	else if (STREQ(imtype_arg, "HDR")) return R_IMF_IMTYPE_RADHDR;
#endif
#ifdef WITH_TIFF
	else if (STREQ(imtype_arg, "TIFF")) return R_IMF_IMTYPE_TIFF;
#endif
#ifdef WITH_OPENEXR
	else if (STREQ(imtype_arg, "EXR")) return R_IMF_IMTYPE_OPENEXR;
	else if (STREQ(imtype_arg, "MULTILAYER")) return R_IMF_IMTYPE_MULTILAYER;
#endif
	else if (STREQ(imtype_arg, "MPEG")) return R_IMF_IMTYPE_FFMPEG;
	else if (STREQ(imtype_arg, "FRAMESERVER")) return R_IMF_IMTYPE_FRAMESERVER;
#ifdef WITH_CINEON
	else if (STREQ(imtype_arg, "CINEON")) return R_IMF_IMTYPE_CINEON;
	else if (STREQ(imtype_arg, "DPX")) return R_IMF_IMTYPE_DPX;
#endif
#ifdef WITH_OPENJPEG
	else if (STREQ(imtype_arg, "JP2")) return R_IMF_IMTYPE_JP2;
#endif
	else return R_IMF_IMTYPE_INVALID;
}

static bool do_add_image_extension(char *string, const char imtype, const ImageFormatData *im_format)
{
	const char *extension = NULL;
	const char *extension_test;
	(void)im_format;  /* may be unused, depends on build options */

	if (imtype == R_IMF_IMTYPE_IRIS) {
		if (!BLI_testextensie(string, extension_test = ".rgb"))
			extension = extension_test;
	}
	else if (imtype == R_IMF_IMTYPE_IRIZ) {
		if (!BLI_testextensie(string, extension_test = ".rgb"))
			extension = extension_test;
	}
#ifdef WITH_HDR
	else if (imtype == R_IMF_IMTYPE_RADHDR) {
		if (!BLI_testextensie(string, extension_test = ".hdr"))
			extension = extension_test;
	}
#endif
	else if (ELEM(imtype, R_IMF_IMTYPE_PNG, R_IMF_IMTYPE_FFMPEG, R_IMF_IMTYPE_H264, R_IMF_IMTYPE_THEORA, R_IMF_IMTYPE_XVID)) {
		if (!BLI_testextensie(string, extension_test = ".png"))
			extension = extension_test;
	}
#ifdef WITH_DDS
	else if (imtype == R_IMF_IMTYPE_DDS) {
		if (!BLI_testextensie(string, extension_test = ".dds"))
			extension = extension_test;
	}
#endif
	else if (ELEM(imtype, R_IMF_IMTYPE_TARGA, R_IMF_IMTYPE_RAWTGA)) {
		if (!BLI_testextensie(string, extension_test = ".tga"))
			extension = extension_test;
	}
	else if (imtype == R_IMF_IMTYPE_BMP) {
		if (!BLI_testextensie(string, extension_test = ".bmp"))
			extension = extension_test;
	}
#ifdef WITH_TIFF
	else if (imtype == R_IMF_IMTYPE_TIFF) {
		if (!BLI_testextensie_n(string, extension_test = ".tif", ".tiff", NULL)) {
			extension = extension_test;
		}
	}
#endif
#ifdef WITH_OPENIMAGEIO
	else if (imtype == R_IMF_IMTYPE_PSD) {
		if (!BLI_testextensie(string, extension_test = ".psd"))
			extension = extension_test;
	}
#endif
#ifdef WITH_OPENEXR
	else if (imtype == R_IMF_IMTYPE_OPENEXR || imtype == R_IMF_IMTYPE_MULTILAYER) {
		if (!BLI_testextensie(string, extension_test = ".exr"))
			extension = extension_test;
	}
#endif
#ifdef WITH_CINEON
	else if (imtype == R_IMF_IMTYPE_CINEON) {
		if (!BLI_testextensie(string, extension_test = ".cin"))
			extension = extension_test;
	}
	else if (imtype == R_IMF_IMTYPE_DPX) {
		if (!BLI_testextensie(string, extension_test = ".dpx"))
			extension = extension_test;
	}
#endif
#ifdef WITH_OPENJPEG
	else if (imtype == R_IMF_IMTYPE_JP2) {
		if (im_format) {
			if (im_format->jp2_codec == R_IMF_JP2_CODEC_JP2) {
				if (!BLI_testextensie(string, extension_test = ".jp2"))
					extension = extension_test;
			}
			else if (im_format->jp2_codec == R_IMF_JP2_CODEC_J2K) {
				if (!BLI_testextensie(string, extension_test = ".j2c"))
					extension = extension_test;
			}
			else
				BLI_assert(!"Unsupported jp2 codec was specified in im_format->jp2_codec");
		}
		else {
			if (!BLI_testextensie(string, extension_test = ".jp2"))
				extension = extension_test;
		}
	}
#endif
#ifdef WITH_KTX
	else if (imtype == R_IMF_IMTYPE_KTX) {
		if (!BLI_testextensie(string, extension_test = ".ktx"))
			extension = extension_test;
	}
#endif
	else { //   R_IMF_IMTYPE_AVIRAW, R_IMF_IMTYPE_AVIJPEG, R_IMF_IMTYPE_JPEG90, R_IMF_IMTYPE_QUICKTIME etc
		if (!(BLI_testextensie_n(string, extension_test = ".jpg", ".jpeg", NULL)))
			extension = extension_test;
	}

	if (extension) {
		/* prefer this in many cases to avoid .png.tga, but in certain cases it breaks */
		/* remove any other known image extension */
		if (BLI_testextensie_array(string, imb_ext_image) ||
		    (G.have_quicktime && BLI_testextensie_array(string, imb_ext_image_qt)))
		{
			return BLI_replace_extension(string, FILE_MAX, extension);
		}
		else {
			return BLI_ensure_extension(string, FILE_MAX, extension);
		}

	}
	else {
		return false;
	}
}

int BKE_image_path_ensure_ext_from_imformat(char *string, const ImageFormatData *im_format)
{
	return do_add_image_extension(string, im_format->imtype, im_format);
}

int BKE_image_path_ensure_ext_from_imtype(char *string, const char imtype)
{
	return do_add_image_extension(string, imtype, NULL);
}

void BKE_imformat_defaults(ImageFormatData *im_format)
{
	memset(im_format, 0, sizeof(*im_format));
	im_format->planes = R_IMF_PLANES_RGBA;
	im_format->imtype = R_IMF_IMTYPE_PNG;
	im_format->depth = R_IMF_CHAN_DEPTH_8;
	im_format->quality = 90;
	im_format->compress = 15;

	BKE_color_managed_display_settings_init(&im_format->display_settings);
	BKE_color_managed_view_settings_init(&im_format->view_settings);
}

void BKE_imbuf_to_image_format(struct ImageFormatData *im_format, const ImBuf *imbuf)
{
	int ftype        = imbuf->ftype;
<<<<<<< HEAD
	int custom_flags = imbuf->foptions;
=======
	int custom_flags = imbuf->foptions.flag;
	char quality     = imbuf->foptions.quality;
>>>>>>> 8b286bf3

	BKE_imformat_defaults(im_format);

	/* file type */

	if (ftype == IMB_FTYPE_IMAGIC)
		im_format->imtype = R_IMF_IMTYPE_IRIS;

#ifdef WITH_HDR
	else if (ftype == IMB_FTYPE_RADHDR)
		im_format->imtype = R_IMF_IMTYPE_RADHDR;
#endif

	else if (ftype == IMB_FTYPE_PNG) {
		im_format->imtype = R_IMF_IMTYPE_PNG;

		if (custom_flags & PNG_16BIT)
			im_format->depth = R_IMF_CHAN_DEPTH_16;

		im_format->compress = quality;
	}

#ifdef WITH_DDS
	else if (ftype == IMB_FTYPE_DDS)
		im_format->imtype = R_IMF_IMTYPE_DDS;
#endif

	else if (ftype == IMB_FTYPE_BMP)
		im_format->imtype = R_IMF_IMTYPE_BMP;

#ifdef WITH_TIFF
	else if (ftype == IMB_FTYPE_TIF) {
		im_format->imtype = R_IMF_IMTYPE_TIFF;
		if (custom_flags & TIF_16BIT)
			im_format->depth = R_IMF_CHAN_DEPTH_16;
	}
#endif

#ifdef WITH_OPENEXR
	else if (ftype == IMB_FTYPE_OPENEXR) {
		im_format->imtype = R_IMF_IMTYPE_OPENEXR;
		if (custom_flags & OPENEXR_HALF)
			im_format->depth = R_IMF_CHAN_DEPTH_16;
		if (custom_flags & OPENEXR_COMPRESS)
			im_format->exr_codec = R_IMF_EXR_CODEC_ZIP;  // Can't determine compression
		if (imbuf->zbuf_float)
			im_format->flag |= R_IMF_FLAG_ZBUF;
	}
#endif

#ifdef WITH_CINEON
	else if (ftype == IMB_FTYPE_CINEON)
		im_format->imtype = R_IMF_IMTYPE_CINEON;
	else if (ftype == IMB_FTYPE_DPX)
		im_format->imtype = R_IMF_IMTYPE_DPX;
#endif

<<<<<<< HEAD
	else if (ftype == TGA) {
=======
	else if (ftype == IMB_FTYPE_TGA) {
>>>>>>> 8b286bf3
		if (custom_flags & RAWTGA)
			im_format->imtype = R_IMF_IMTYPE_RAWTGA;
		else
			im_format->imtype = R_IMF_IMTYPE_TARGA;
	}
#ifdef WITH_OPENJPEG
<<<<<<< HEAD
	else if (ftype == JP2) {
=======
	else if (ftype == IMB_FTYPE_JP2) {
>>>>>>> 8b286bf3
		im_format->imtype = R_IMF_IMTYPE_JP2;
		im_format->quality = quality;

		if (custom_flags & JP2_16BIT)
			im_format->depth = R_IMF_CHAN_DEPTH_16;
		else if (custom_flags & JP2_12BIT)
			im_format->depth = R_IMF_CHAN_DEPTH_12;

		if (custom_flags & JP2_YCC)
			im_format->jp2_flag |= R_IMF_JP2_FLAG_YCC;

		if (custom_flags & JP2_CINE) {
			im_format->jp2_flag |= R_IMF_JP2_FLAG_CINE_PRESET;
			if (custom_flags & JP2_CINE_48FPS)
				im_format->jp2_flag |= R_IMF_JP2_FLAG_CINE_48;
		}

		if (custom_flags & JP2_JP2)
			im_format->jp2_codec = R_IMF_JP2_CODEC_JP2;
		else if (custom_flags & JP2_J2K)
			im_format->jp2_codec = R_IMF_JP2_CODEC_J2K;
		else
			BLI_assert(!"Unsupported jp2 codec was specified in file type");
	}
#endif

#ifdef WITH_KTX
	else if (ftype == KTX) {
		im_format->imtype = R_IMF_IMTYPE_KTX;
	}
#endif
	else {
		im_format->imtype = R_IMF_IMTYPE_JPEG90;
		im_format->quality = quality;
	}

	/* planes */
	/* TODO(sergey): Channels doesn't correspond actual planes used for image buffer
	 *               For example byte buffer will have 4 channels but it might easily
	 *               be BW or RGB image.
	 *
	 *               Need to use im_format->planes = imbuf->planes instead?
	 */
	switch (imbuf->channels) {
		case 0:
		case 4: im_format->planes = R_IMF_PLANES_RGBA;
			break;
		case 3: im_format->planes = R_IMF_PLANES_RGB;
			break;
		case 1: im_format->planes = R_IMF_PLANES_BW;
			break;
		default: im_format->planes = R_IMF_PLANES_RGB;
			break;
	}

}


#define STAMP_NAME_SIZE ((MAX_ID_NAME - 2) + 16)
/* could allow access externally - 512 is for long names,
 * STAMP_NAME_SIZE is for id names, allowing them some room for description */
typedef struct StampData {
	char file[512];
	char note[512];
	char date[512];
	char marker[512];
	char time[512];
	char frame[512];
	char camera[STAMP_NAME_SIZE];
	char cameralens[STAMP_NAME_SIZE];
	char scene[STAMP_NAME_SIZE];
	char strip[STAMP_NAME_SIZE];
	char rendertime[STAMP_NAME_SIZE];
} StampData;
#undef STAMP_NAME_SIZE

static void stampdata(Scene *scene, Object *camera, StampData *stamp_data, int do_prefix)
{
	char text[256];
	struct tm *tl;
	time_t t;

	if (scene->r.stamp & R_STAMP_FILENAME) {
		BLI_snprintf(stamp_data->file, sizeof(stamp_data->file), do_prefix ? "File %s" : "%s", G.relbase_valid ? G.main->name : "<untitled>");
	}
	else {
		stamp_data->file[0] = '\0';
	}

	if (scene->r.stamp & R_STAMP_NOTE) {
		/* Never do prefix for Note */
		BLI_snprintf(stamp_data->note, sizeof(stamp_data->note), "%s", scene->r.stamp_udata);
	}
	else {
		stamp_data->note[0] = '\0';
	}

	if (scene->r.stamp & R_STAMP_DATE) {
		t = time(NULL);
		tl = localtime(&t);
		BLI_snprintf(text, sizeof(text), "%04d/%02d/%02d %02d:%02d:%02d", tl->tm_year + 1900, tl->tm_mon + 1, tl->tm_mday, tl->tm_hour, tl->tm_min, tl->tm_sec);
		BLI_snprintf(stamp_data->date, sizeof(stamp_data->date), do_prefix ? "Date %s" : "%s", text);
	}
	else {
		stamp_data->date[0] = '\0';
	}

	if (scene->r.stamp & R_STAMP_MARKER) {
		const char *name = BKE_scene_find_last_marker_name(scene, CFRA);

		if (name) BLI_strncpy(text, name, sizeof(text));
		else BLI_strncpy(text, "<none>", sizeof(text));

		BLI_snprintf(stamp_data->marker, sizeof(stamp_data->marker), do_prefix ? "Marker %s" : "%s", text);
	}
	else {
		stamp_data->marker[0] = '\0';
	}

	if (scene->r.stamp & R_STAMP_TIME) {
		const short timecode_style = USER_TIMECODE_SMPTE_FULL;
		BLI_timecode_string_from_time(text, sizeof(text), 0, FRA2TIME(scene->r.cfra), FPS, timecode_style);
		BLI_snprintf(stamp_data->time, sizeof(stamp_data->time), do_prefix ? "Timecode %s" : "%s", text);
	}
	else {
		stamp_data->time[0] = '\0';
	}

	if (scene->r.stamp & R_STAMP_FRAME) {
		char fmtstr[32];
		int digits = 1;

		if (scene->r.efra > 9)
			digits = 1 + (int) log10(scene->r.efra);

		BLI_snprintf(fmtstr, sizeof(fmtstr), do_prefix ? "Frame %%0%di" : "%%0%di", digits);
		BLI_snprintf(stamp_data->frame, sizeof(stamp_data->frame), fmtstr, scene->r.cfra);
	}
	else {
		stamp_data->frame[0] = '\0';
	}

	if (scene->r.stamp & R_STAMP_CAMERA) {
		BLI_snprintf(stamp_data->camera, sizeof(stamp_data->camera), do_prefix ? "Camera %s" : "%s", camera ? camera->id.name + 2 : "<none>");
	}
	else {
		stamp_data->camera[0] = '\0';
	}

	if (scene->r.stamp & R_STAMP_CAMERALENS) {
		if (camera && camera->type == OB_CAMERA) {
			BLI_snprintf(text, sizeof(text), "%.2f", ((Camera *)camera->data)->lens);
		}
		else {
			BLI_strncpy(text, "<none>", sizeof(text));
		}

		BLI_snprintf(stamp_data->cameralens, sizeof(stamp_data->cameralens), do_prefix ? "Lens %s" : "%s", text);
	}
	else {
		stamp_data->cameralens[0] = '\0';
	}

	if (scene->r.stamp & R_STAMP_SCENE) {
		BLI_snprintf(stamp_data->scene, sizeof(stamp_data->scene), do_prefix ? "Scene %s" : "%s", scene->id.name + 2);
	}
	else {
		stamp_data->scene[0] = '\0';
	}

	if (scene->r.stamp & R_STAMP_SEQSTRIP) {
		Sequence *seq = BKE_sequencer_foreground_frame_get(scene, scene->r.cfra);

		if (seq) BLI_strncpy(text, seq->name + 2, sizeof(text));
		else BLI_strncpy(text, "<none>", sizeof(text));

		BLI_snprintf(stamp_data->strip, sizeof(stamp_data->strip), do_prefix ? "Strip %s" : "%s", text);
	}
	else {
		stamp_data->strip[0] = '\0';
	}

	{
		Render *re = RE_GetRender(scene->id.name);
		RenderStats *stats = re ? RE_GetStats(re) : NULL;

		if (stats && (scene->r.stamp & R_STAMP_RENDERTIME)) {
			BLI_timecode_string_from_time_simple(text, sizeof(text), stats->lastframetime);

			BLI_snprintf(stamp_data->rendertime, sizeof(stamp_data->rendertime), do_prefix ? "RenderTime %s" : "%s", text);
		}
		else {
			stamp_data->rendertime[0] = '\0';
		}
	}
}

void BKE_image_stamp_buf(
        Scene *scene, Object *camera,
        unsigned char *rect, float *rectf, int width, int height, int channels)
{
	struct StampData stamp_data;
	float w, h, pad;
	int x, y, y_ofs;
	float h_fixed;
	const int mono = blf_mono_font_render; // XXX
	struct ColorManagedDisplay *display;
	const char *display_device;

	/* this could be an argument if we want to operate on non linear float imbuf's
	 * for now though this is only used for renders which use scene settings */

#define TEXT_SIZE_CHECK(str, w, h) \
	((str[0]) && ((void)(h = h_fixed), (w = BLF_width(mono, str, sizeof(str)))))

#define BUFF_MARGIN_X 2
#define BUFF_MARGIN_Y 1

	if (!rect && !rectf)
		return;

	display_device = scene->display_settings.display_device;
	display = IMB_colormanagement_display_get_named(display_device);

	stampdata(scene, camera, &stamp_data, 1);

	/* TODO, do_versions */
	if (scene->r.stamp_font_id < 8)
		scene->r.stamp_font_id = 12;

	/* set before return */
	BLF_size(mono, scene->r.stamp_font_id, 72);

	BLF_buffer(mono, rectf, rect, width, height, channels, display);
	BLF_buffer_col(mono, scene->r.fg_stamp[0], scene->r.fg_stamp[1], scene->r.fg_stamp[2], 1.0);
	pad = BLF_width_max(mono);

	/* use 'h_fixed' rather than 'h', aligns better */
	h_fixed = BLF_height_max(mono);
	y_ofs = -BLF_descender(mono);

	x = 0;
	y = height;

	if (TEXT_SIZE_CHECK(stamp_data.file, w, h)) {
		/* Top left corner */
		y -= h;

		/* also a little of space to the background. */
		buf_rectfill_area(rect, rectf, width, height, scene->r.bg_stamp, display,
		                  x - BUFF_MARGIN_X, y - BUFF_MARGIN_Y, w + BUFF_MARGIN_X, y + h + BUFF_MARGIN_Y);

		/* and draw the text. */
		BLF_position(mono, x, y + y_ofs, 0.0);
		BLF_draw_buffer(mono, stamp_data.file);

		/* the extra pixel for background. */
		y -= BUFF_MARGIN_Y * 2;
	}

	/* Top left corner, below File */
	if (TEXT_SIZE_CHECK(stamp_data.note, w, h)) {
		y -= h;

		/* and space for background. */
		buf_rectfill_area(rect, rectf, width, height, scene->r.bg_stamp, display,
		                  0, y - BUFF_MARGIN_Y, w + BUFF_MARGIN_X, y + h + BUFF_MARGIN_Y);

		BLF_position(mono, x, y + y_ofs, 0.0);
		BLF_draw_buffer(mono, stamp_data.note);

		/* the extra pixel for background. */
		y -= BUFF_MARGIN_Y * 2;
	}

	/* Top left corner, below File (or Note) */
	if (TEXT_SIZE_CHECK(stamp_data.date, w, h)) {
		y -= h;

		/* and space for background. */
		buf_rectfill_area(rect, rectf, width, height, scene->r.bg_stamp, display,
		                  0, y - BUFF_MARGIN_Y, w + BUFF_MARGIN_X, y + h + BUFF_MARGIN_Y);

		BLF_position(mono, x, y + y_ofs, 0.0);
		BLF_draw_buffer(mono, stamp_data.date);

		/* the extra pixel for background. */
		y -= BUFF_MARGIN_Y * 2;
	}

	/* Top left corner, below File, Date or Note */
	if (TEXT_SIZE_CHECK(stamp_data.rendertime, w, h)) {
		y -= h;

		/* and space for background. */
		buf_rectfill_area(rect, rectf, width, height, scene->r.bg_stamp, display,
		                  0, y - BUFF_MARGIN_Y, w + BUFF_MARGIN_X, y + h + BUFF_MARGIN_Y);

		BLF_position(mono, x, y + y_ofs, 0.0);
		BLF_draw_buffer(mono, stamp_data.rendertime);
	}

	x = 0;
	y = 0;

	/* Bottom left corner, leaving space for timing */
	if (TEXT_SIZE_CHECK(stamp_data.marker, w, h)) {

		/* extra space for background. */
		buf_rectfill_area(rect, rectf, width, height, scene->r.bg_stamp,  display,
		                  x - BUFF_MARGIN_X, y - BUFF_MARGIN_Y, w + BUFF_MARGIN_X, y + h + BUFF_MARGIN_Y);

		/* and pad the text. */
		BLF_position(mono, x, y + y_ofs, 0.0);
		BLF_draw_buffer(mono, stamp_data.marker);

		/* space width. */
		x += w + pad;
	}

	/* Left bottom corner */
	if (TEXT_SIZE_CHECK(stamp_data.time, w, h)) {

		/* extra space for background */
		buf_rectfill_area(rect, rectf, width, height, scene->r.bg_stamp, display,
		                  x - BUFF_MARGIN_X, y, x + w + BUFF_MARGIN_X, y + h + BUFF_MARGIN_Y);

		/* and pad the text. */
		BLF_position(mono, x, y + y_ofs, 0.0);
		BLF_draw_buffer(mono, stamp_data.time);

		/* space width. */
		x += w + pad;
	}

	if (TEXT_SIZE_CHECK(stamp_data.frame, w, h)) {

		/* extra space for background. */
		buf_rectfill_area(rect, rectf, width, height, scene->r.bg_stamp, display,
		                  x - BUFF_MARGIN_X, y - BUFF_MARGIN_Y, x + w + BUFF_MARGIN_X, y + h + BUFF_MARGIN_Y);

		/* and pad the text. */
		BLF_position(mono, x, y + y_ofs, 0.0);
		BLF_draw_buffer(mono, stamp_data.frame);

		/* space width. */
		x += w + pad;
	}

	if (TEXT_SIZE_CHECK(stamp_data.camera, w, h)) {

		/* extra space for background. */
		buf_rectfill_area(rect, rectf, width, height, scene->r.bg_stamp, display,
		                  x - BUFF_MARGIN_X, y - BUFF_MARGIN_Y, x + w + BUFF_MARGIN_X, y + h + BUFF_MARGIN_Y);
		BLF_position(mono, x, y + y_ofs, 0.0);
		BLF_draw_buffer(mono, stamp_data.camera);

		/* space width. */
		x += w + pad;
	}

	if (TEXT_SIZE_CHECK(stamp_data.cameralens, w, h)) {

		/* extra space for background. */
		buf_rectfill_area(rect, rectf, width, height, scene->r.bg_stamp, display,
		                  x - BUFF_MARGIN_X, y - BUFF_MARGIN_Y, x + w + BUFF_MARGIN_X, y + h + BUFF_MARGIN_Y);
		BLF_position(mono, x, y + y_ofs, 0.0);
		BLF_draw_buffer(mono, stamp_data.cameralens);
	}

	if (TEXT_SIZE_CHECK(stamp_data.scene, w, h)) {

		/* Bottom right corner, with an extra space because blenfont is too strict! */
		x = width - w - 2;

		/* extra space for background. */
		buf_rectfill_area(rect, rectf, width, height, scene->r.bg_stamp, display,
		                  x - BUFF_MARGIN_X, y - BUFF_MARGIN_Y, x + w + BUFF_MARGIN_X, y + h + BUFF_MARGIN_Y);

		/* and pad the text. */
		BLF_position(mono, x, y + y_ofs, 0.0);
		BLF_draw_buffer(mono, stamp_data.scene);
	}

	if (TEXT_SIZE_CHECK(stamp_data.strip, w, h)) {

		/* Top right corner, with an extra space because blenfont is too strict! */
		x = width - w - pad;
		y = height - h;

		/* extra space for background. */
		buf_rectfill_area(rect, rectf, width, height, scene->r.bg_stamp, display,
		                  x - BUFF_MARGIN_X, y - BUFF_MARGIN_Y, x + w + BUFF_MARGIN_X, y + h + BUFF_MARGIN_Y);

		BLF_position(mono, x, y + y_ofs, 0.0);
		BLF_draw_buffer(mono, stamp_data.strip);
	}

	/* cleanup the buffer. */
	BLF_buffer(mono, NULL, NULL, 0, 0, 0, NULL);

#undef TEXT_SIZE_CHECK
#undef BUFF_MARGIN_X
#undef BUFF_MARGIN_Y
}

void BKE_render_result_stamp_info(Scene *scene, Object *camera, struct RenderResult *rr, bool allocate_only)
{
	struct StampData *stamp_data;

	if (!(scene && (scene->r.stamp & R_STAMP_ALL)) && !allocate_only)
		return;

	if (!rr->stamp_data) {
		stamp_data = MEM_callocN(sizeof(StampData), "RenderResult.stamp_data");
	}
	else {
		stamp_data = rr->stamp_data;
	}

	if (!allocate_only)
		stampdata(scene, camera, stamp_data, 0);

	if (!rr->stamp_data) {
		rr->stamp_data = stamp_data;
	}
}

void BKE_stamp_info_callback(void *data, struct StampData *stamp_data, StampCallback callback, bool noskip)
{
	if (!callback || !stamp_data) {
		return;
	}

#define CALL(member, value_str) \
	if (noskip || stamp_data->member[0]) { \
		callback(data, value_str, stamp_data->member, sizeof(stamp_data->member)); \
	} ((void)0)

	CALL(file, "File");
	CALL(note, "Note");
	CALL(date, "Date");
	CALL(marker, "Marker");
	CALL(time, "Time");
	CALL(frame, "Frame");
	CALL(camera, "Camera");
	CALL(cameralens, "Lens");
	CALL(scene, "Scene");
	CALL(strip, "Strip");
	CALL(rendertime, "RenderTime");

#undef CALL
}

/* wrap for callback only */
static void metadata_change_field(void *data, const char *propname, char *propvalue, int UNUSED(len))
{
	IMB_metadata_change_field(data, propname, propvalue);
}

static void metadata_get_field(void *data, const char *propname, char *propvalue, int len)
{
	IMB_metadata_get_field(data, propname, propvalue, len);
}

void BKE_imbuf_stamp_info(RenderResult *rr, struct ImBuf *ibuf)
{
	struct StampData *stamp_data = rr->stamp_data;

	BKE_stamp_info_callback(ibuf, stamp_data, metadata_change_field, false);
}

void BKE_stamp_info_from_imbuf(RenderResult *rr, struct ImBuf *ibuf)
{
	struct StampData *stamp_data = rr->stamp_data;

	BKE_stamp_info_callback(ibuf, stamp_data, metadata_get_field, true);
}

bool BKE_imbuf_alpha_test(ImBuf *ibuf)
{
	int tot;
	if (ibuf->rect_float) {
		const float *buf = ibuf->rect_float;
		for (tot = ibuf->x * ibuf->y; tot--; buf += 4) {
			if (buf[3] < 1.0f) {
				return true;
			}
		}
	}
	else if (ibuf->rect) {
		unsigned char *buf = (unsigned char *)ibuf->rect;
		for (tot = ibuf->x * ibuf->y; tot--; buf += 4) {
			if (buf[3] != 255) {
				return true;
			}
		}
	}

	return false;
}

/* note: imf->planes is ignored here, its assumed the image channels
 * are already set */
void BKE_imbuf_write_prepare(ImBuf *ibuf, ImageFormatData *imf)
{
	char imtype = imf->imtype;
	char compress = imf->compress;
	char quality = imf->quality;

	if (imtype == R_IMF_IMTYPE_IRIS) {
		ibuf->ftype = IMB_FTYPE_IMAGIC;
	}
#ifdef WITH_HDR
	else if (imtype == R_IMF_IMTYPE_RADHDR) {
		ibuf->ftype = IMB_FTYPE_RADHDR;
	}
#endif
	else if (ELEM(imtype, R_IMF_IMTYPE_PNG, R_IMF_IMTYPE_FFMPEG, R_IMF_IMTYPE_H264, R_IMF_IMTYPE_THEORA, R_IMF_IMTYPE_XVID)) {
		ibuf->ftype = IMB_FTYPE_PNG;

		if (imtype == R_IMF_IMTYPE_PNG) {
			if (imf->depth == R_IMF_CHAN_DEPTH_16)
<<<<<<< HEAD
				ibuf->foptions |= PNG_16BIT;

			ibuf->foptions |= compress;
=======
				ibuf->foptions.flag |= PNG_16BIT;

			ibuf->foptions.quality = compress;
>>>>>>> 8b286bf3
		}

	}
#ifdef WITH_DDS
	else if (imtype == R_IMF_IMTYPE_DDS) {
		ibuf->ftype = IMB_FTYPE_DDS;
	}
#endif
	else if (imtype == R_IMF_IMTYPE_BMP) {
		ibuf->ftype = IMB_FTYPE_BMP;
	}
#ifdef WITH_TIFF
	else if (imtype == R_IMF_IMTYPE_TIFF) {
		ibuf->ftype = IMB_FTYPE_TIF;

		if (imf->depth == R_IMF_CHAN_DEPTH_16)
<<<<<<< HEAD
			ibuf->foptions |= TIF_16BIT;
=======
			ibuf->foptions.flag |= TIF_16BIT;
>>>>>>> 8b286bf3
	}
#endif
#ifdef WITH_OPENEXR
	else if (ELEM(imtype, R_IMF_IMTYPE_OPENEXR, R_IMF_IMTYPE_MULTILAYER)) {
		ibuf->ftype = IMB_FTYPE_OPENEXR;
		if (imf->depth == R_IMF_CHAN_DEPTH_16)
<<<<<<< HEAD
			ibuf->foptions |= OPENEXR_HALF;
		ibuf->foptions |= (imf->exr_codec & OPENEXR_COMPRESS);
=======
			ibuf->foptions.flag |= OPENEXR_HALF;
		ibuf->foptions.flag |= (imf->exr_codec & OPENEXR_COMPRESS);
>>>>>>> 8b286bf3

		if (!(imf->flag & R_IMF_FLAG_ZBUF))
			ibuf->zbuf_float = NULL;    /* signal for exr saving */

	}
#endif
#ifdef WITH_CINEON
	else if (imtype == R_IMF_IMTYPE_CINEON) {
		ibuf->ftype = IMB_FTYPE_CINEON;
		if (imf->cineon_flag & R_IMF_CINEON_FLAG_LOG) {
<<<<<<< HEAD
			ibuf->foptions |= CINEON_LOG;
		}
		if (imf->depth == R_IMF_CHAN_DEPTH_16) {
			ibuf->foptions |= CINEON_16BIT;
		}
		else if (imf->depth == R_IMF_CHAN_DEPTH_12) {
			ibuf->foptions |= CINEON_12BIT;
		}
		else if (imf->depth == R_IMF_CHAN_DEPTH_10) {
			ibuf->foptions |= CINEON_10BIT;
=======
			ibuf->foptions.flag |= CINEON_LOG;
		}
		if (imf->depth == R_IMF_CHAN_DEPTH_16) {
			ibuf->foptions.flag |= CINEON_16BIT;
		}
		else if (imf->depth == R_IMF_CHAN_DEPTH_12) {
			ibuf->foptions.flag |= CINEON_12BIT;
		}
		else if (imf->depth == R_IMF_CHAN_DEPTH_10) {
			ibuf->foptions.flag |= CINEON_10BIT;
>>>>>>> 8b286bf3
		}
	}
	else if (imtype == R_IMF_IMTYPE_DPX) {
		ibuf->ftype = IMB_FTYPE_DPX;
		if (imf->cineon_flag & R_IMF_CINEON_FLAG_LOG) {
<<<<<<< HEAD
			ibuf->foptions |= CINEON_LOG;
		}
		if (imf->depth == R_IMF_CHAN_DEPTH_16) {
			ibuf->foptions |= CINEON_16BIT;
		}
		else if (imf->depth == R_IMF_CHAN_DEPTH_12) {
			ibuf->foptions |= CINEON_12BIT;
		}
		else if (imf->depth == R_IMF_CHAN_DEPTH_10) {
			ibuf->foptions |= CINEON_10BIT;
=======
			ibuf->foptions.flag |= CINEON_LOG;
		}
		if (imf->depth == R_IMF_CHAN_DEPTH_16) {
			ibuf->foptions.flag |= CINEON_16BIT;
		}
		else if (imf->depth == R_IMF_CHAN_DEPTH_12) {
			ibuf->foptions.flag |= CINEON_12BIT;
		}
		else if (imf->depth == R_IMF_CHAN_DEPTH_10) {
			ibuf->foptions.flag |= CINEON_10BIT;
>>>>>>> 8b286bf3
		}
	}
#endif
	else if (imtype == R_IMF_IMTYPE_TARGA) {
		ibuf->ftype = IMB_FTYPE_TGA;
	}
	else if (imtype == R_IMF_IMTYPE_RAWTGA) {
<<<<<<< HEAD
		ibuf->ftype = TGA;
		ibuf->foptions = RAWTGA;
=======
		ibuf->ftype = IMB_FTYPE_TGA;
		ibuf->foptions.flag = RAWTGA;
>>>>>>> 8b286bf3
	}
#ifdef WITH_OPENJPEG
	else if (imtype == R_IMF_IMTYPE_JP2) {
		if (quality < 10) quality = 90;
<<<<<<< HEAD
		ibuf->ftype = JP2;
		ibuf->foptions = quality;

		if (imf->depth == R_IMF_CHAN_DEPTH_16) {
			ibuf->foptions |= JP2_16BIT;
		}
		else if (imf->depth == R_IMF_CHAN_DEPTH_12) {
			ibuf->foptions |= JP2_12BIT;
		}

		if (imf->jp2_flag & R_IMF_JP2_FLAG_YCC) {
			ibuf->foptions |= JP2_YCC;
		}

		if (imf->jp2_flag & R_IMF_JP2_FLAG_CINE_PRESET) {
			ibuf->foptions |= JP2_CINE;
			if (imf->jp2_flag & R_IMF_JP2_FLAG_CINE_48)
				ibuf->foptions |= JP2_CINE_48FPS;
		}

		if (imf->jp2_codec == R_IMF_JP2_CODEC_JP2)
			ibuf->foptions |= JP2_JP2;
		else if (imf->jp2_codec == R_IMF_JP2_CODEC_J2K)
			ibuf->foptions |= JP2_J2K;
=======
		ibuf->ftype = IMB_FTYPE_JP2;
		ibuf->foptions.quality = quality;

		if (imf->depth == R_IMF_CHAN_DEPTH_16) {
			ibuf->foptions.flag |= JP2_16BIT;
		}
		else if (imf->depth == R_IMF_CHAN_DEPTH_12) {
			ibuf->foptions.flag |= JP2_12BIT;
		}

		if (imf->jp2_flag & R_IMF_JP2_FLAG_YCC) {
			ibuf->foptions.flag |= JP2_YCC;
		}

		if (imf->jp2_flag & R_IMF_JP2_FLAG_CINE_PRESET) {
			ibuf->foptions.flag |= JP2_CINE;
			if (imf->jp2_flag & R_IMF_JP2_FLAG_CINE_48)
				ibuf->foptions.flag |= JP2_CINE_48FPS;
		}

		if (imf->jp2_codec == R_IMF_JP2_CODEC_JP2)
			ibuf->foptions.flag |= JP2_JP2;
		else if (imf->jp2_codec == R_IMF_JP2_CODEC_J2K)
			ibuf->foptions.flag |= JP2_J2K;
>>>>>>> 8b286bf3
		else
			BLI_assert(!"Unsupported jp2 codec was specified in im_format->jp2_codec");
	}
#endif
#ifdef WITH_KTX
	else if (imtype == R_IMF_IMTYPE_KTX) {
		ibuf->ftype = KTX;
	}
#endif
	else {
		/* R_IMF_IMTYPE_JPEG90, etc. default we save jpegs */
		if (quality < 10) quality = 90;
<<<<<<< HEAD
		ibuf->ftype = JPG;
		ibuf->foptions = quality;
=======
		ibuf->ftype = IMB_FTYPE_JPG;
		ibuf->foptions.quality = quality;
>>>>>>> 8b286bf3
	}
}

int BKE_imbuf_write(ImBuf *ibuf, const char *name, ImageFormatData *imf)
{
	int ok;

	BKE_imbuf_write_prepare(ibuf, imf);

	BLI_make_existing_file(name);

	ok = IMB_saveiff(ibuf, name, IB_rect | IB_zbuf | IB_zbuffloat);
	if (ok == 0) {
		perror(name);
	}

	return(ok);
}

/* same as BKE_imbuf_write() but crappy workaround not to permanently modify
 * _some_, values in the imbuf */
int BKE_imbuf_write_as(ImBuf *ibuf, const char *name, ImageFormatData *imf,
                       const bool save_copy)
{
	ImBuf ibuf_back = *ibuf;
	int ok;

	/* all data is rgba anyway,
	 * this just controls how to save for some formats */
	ibuf->planes = imf->planes;

	ok = BKE_imbuf_write(ibuf, name, imf);

	if (save_copy) {
		/* note that we are not restoring _all_ settings */
		ibuf->planes = ibuf_back.planes;
		ibuf->ftype =  ibuf_back.ftype;
	}

	return ok;
}

int BKE_imbuf_write_stamp(Scene *scene, struct RenderResult *rr, ImBuf *ibuf, const char *name, struct ImageFormatData *imf)
{
	if (scene && scene->r.stamp & R_STAMP_ALL)
		BKE_imbuf_stamp_info(rr, ibuf);

	return BKE_imbuf_write(ibuf, name, imf);
}

static void do_makepicstring(
        char *string, const char *base, const char *relbase, int frame, const char imtype,
        const ImageFormatData *im_format, const short use_ext, const short use_frames,
        const char *suffix)
{
	if (string == NULL) return;
	BLI_strncpy(string, base, FILE_MAX - 10);   /* weak assumption */
	BLI_path_abs(string, relbase);

	if (use_frames)
		BLI_path_frame(string, frame, 4);

	if (suffix)
		BLI_path_suffix(string, FILE_MAX, suffix, "");

	if (use_ext)
		do_add_image_extension(string, imtype, im_format);
}

void BKE_image_path_from_imformat(
        char *string, const char *base, const char *relbase, int frame,
        const ImageFormatData *im_format, const bool use_ext, const bool use_frames, const char *suffix)
{
	do_makepicstring(string, base, relbase, frame, im_format->imtype, im_format, use_ext, use_frames, suffix);
}

void BKE_image_path_from_imtype(
        char *string, const char *base, const char *relbase, int frame,
        const char imtype, const bool use_ext, const bool use_frames, const char *view)
{
	do_makepicstring(string, base, relbase, frame, imtype, NULL, use_ext, use_frames, view);
}

struct anim *openanim_noload(const char *name, int flags, int streamindex, char colorspace[IMA_MAX_SPACE])
{
	struct anim *anim;

	anim = IMB_open_anim(name, flags, streamindex, colorspace);
	return anim;
}

/* used by sequencer too */
struct anim *openanim(const char *name, int flags, int streamindex, char colorspace[IMA_MAX_SPACE])
{
	struct anim *anim;
	struct ImBuf *ibuf;

	anim = IMB_open_anim(name, flags, streamindex, colorspace);
	if (anim == NULL) return NULL;

	ibuf = IMB_anim_absolute(anim, 0, IMB_TC_NONE, IMB_PROXY_NONE);
	if (ibuf == NULL) {
		if (BLI_exists(name))
			printf("not an anim: %s\n", name);
		else
			printf("anim file doesn't exist: %s\n", name);
		IMB_free_anim(anim);
		return NULL;
	}
	IMB_freeImBuf(ibuf);

	return(anim);
}

/* ************************* New Image API *************** */


/* Notes about Image storage
 * - packedfile
 *   -> written in .blend
 * - filename
 *   -> written in .blend
 * - movie
 *   -> comes from packedfile or filename
 * - renderresult
 *   -> comes from packedfile or filename
 * - listbase
 *   -> ibufs from exrhandle
 * - flipbook array
 *   -> ibufs come from movie, temporary renderresult or sequence
 * - ibuf
 *   -> comes from packedfile or filename or generated
 */


/* forces existence of 1 Image for renderout or nodes, returns Image */
/* name is only for default, when making new one */
Image *BKE_image_verify_viewer(int type, const char *name)
{
	Image *ima;

	for (ima = G.main->image.first; ima; ima = ima->id.next)
		if (ima->source == IMA_SRC_VIEWER)
			if (ima->type == type)
				break;

	if (ima == NULL)
		ima = image_alloc(G.main, name, IMA_SRC_VIEWER, type);

	/* happens on reload, imagewindow cannot be image user when hidden*/
	if (ima->id.us == 0)
		id_us_plus(&ima->id);

	return ima;
}

static void image_viewer_create_views(const RenderData *rd, Image *ima)
{
	if ((rd->scemode & R_MULTIVIEW) == 0) {
		image_add_view(ima, "", "");
	}
	else {
		SceneRenderView *srv;
		for (srv = rd->views.first; srv; srv = srv->next) {
			if (BKE_scene_multiview_is_render_view_active(rd, srv) == false)
				continue;
			image_add_view(ima, srv->name, "");
		}
	}
}

/* Reset the image cache and views when the Viewer Nodes views don't match the scene views */
void BKE_image_verify_viewer_views(const RenderData *rd, Image *ima, ImageUser *iuser)
{
	bool do_reset;
	const bool is_multiview = (rd->scemode & R_MULTIVIEW) != 0;

	BLI_lock_thread(LOCK_DRAW_IMAGE);

	if (BKE_scene_multiview_is_stereo3d(rd)) {
		ima->flag |= IMA_IS_STEREO;
		ima->flag |= IMA_IS_MULTIVIEW;
	}
	else {
		ima->flag &= ~IMA_IS_STEREO;
		ima->flag &= ~IMA_IS_MULTIVIEW;
		iuser->flag &= ~IMA_SHOW_STEREO;
	}

	/* see if all scene render views are in the image view list */
	do_reset = (BKE_scene_multiview_num_views_get(rd) != BLI_listbase_count(&ima->views));

	/* multiview also needs to be sure all the views are synced */
	if (is_multiview && !do_reset) {
		SceneRenderView *srv;
		ImageView *iv;

		for (iv = ima->views.first; iv; iv = iv->next) {
			srv = BLI_findstring(&rd->views, iv->name, offsetof(SceneRenderView, name));
			if ((srv == NULL) || (BKE_scene_multiview_is_render_view_active(rd, srv) == false)) {
				do_reset = true;
				break;
			}
		}
	}

	if (do_reset) {
		BLI_spin_lock(&image_spin);

		image_free_cached_frames(ima);
		BKE_image_free_views(ima);

		/* add new views */
		image_viewer_create_views(rd, ima);

		BLI_spin_unlock(&image_spin);
	}

	BLI_unlock_thread(LOCK_DRAW_IMAGE);
}

void BKE_image_walk_all_users(const Main *mainp, void *customdata,
                              void callback(Image *ima, ImageUser *iuser, void *customdata))
{
	wmWindowManager *wm;
	wmWindow *win;
	Tex *tex;

	/* texture users */
	for (tex = mainp->tex.first; tex; tex = tex->id.next) {
		if (tex->type == TEX_IMAGE && tex->ima) {
			callback(tex->ima, &tex->iuser, customdata);
		}
	}

	/* image window, compo node users */
	for (wm = mainp->wm.first; wm; wm = wm->id.next) { /* only 1 wm */
		for (win = wm->windows.first; win; win = win->next) {
			ScrArea *sa;
			for (sa = win->screen->areabase.first; sa; sa = sa->next) {
				if (sa->spacetype == SPACE_VIEW3D) {
					View3D *v3d = sa->spacedata.first;
					BGpic *bgpic;
					for (bgpic = v3d->bgpicbase.first; bgpic; bgpic = bgpic->next) {
						callback(bgpic->ima, &bgpic->iuser, customdata);
					}
				}
				else if (sa->spacetype == SPACE_IMAGE) {
					SpaceImage *sima = sa->spacedata.first;
					callback(sima->image, &sima->iuser, customdata);
				}
				else if (sa->spacetype == SPACE_NODE) {
					SpaceNode *snode = sa->spacedata.first;
					if (snode->nodetree && snode->nodetree->type == NTREE_COMPOSIT) {
						bNode *node;
						for (node = snode->nodetree->nodes.first; node; node = node->next) {
							if (node->id && node->type == CMP_NODE_IMAGE) {
								Image *ima = (Image *)node->id;
								ImageUser *iuser = node->storage;
								callback(ima, iuser, customdata);
							}
						}
					}
				}
			}
		}
	}
}

static void image_tag_frame_recalc(Image *ima, ImageUser *iuser, void *customdata)
{
	Image *changed_image = customdata;

	if (ima == changed_image && BKE_image_is_animated(ima)) {
		iuser->flag |= IMA_NEED_FRAME_RECALC;
	}
}

static void image_init_imageuser(Image *ima, ImageUser *iuser)
{
	RenderResult *rr = ima->rr;

	iuser->multi_index = 0;
	iuser->layer = iuser->view = 0;
	iuser->passtype = SCE_PASS_COMBINED;

	if (rr) {
		RenderLayer *rl = rr->layers.first;

		if (rl) {
			RenderPass *rp = rl->passes.first;

			if (rp)
				iuser->passtype = rp->passtype;
		}

		BKE_image_multilayer_index(rr, iuser);
	}
}

void BKE_image_init_imageuser(Image *ima, ImageUser *iuser)
{
	image_init_imageuser(ima, iuser);
}

void BKE_image_signal(Image *ima, ImageUser *iuser, int signal)
{
	if (ima == NULL)
		return;

	BLI_spin_lock(&image_spin);

	switch (signal) {
		case IMA_SIGNAL_FREE:
			BKE_image_free_buffers(ima);

			if (iuser) {
				iuser->ok = 1;
				if (iuser->scene) {
					image_update_views_format(ima, iuser);
				}
			}
			break;
		case IMA_SIGNAL_SRC_CHANGE:
			if (ima->type == IMA_TYPE_UV_TEST)
				if (ima->source != IMA_SRC_GENERATED)
					ima->type = IMA_TYPE_IMAGE;

			if (ima->source == IMA_SRC_GENERATED) {
				if (ima->gen_x == 0 || ima->gen_y == 0) {
					ImBuf *ibuf = image_get_cached_ibuf_for_index_frame(ima, IMA_NO_INDEX, 0);
					if (ibuf) {
						ima->gen_x = ibuf->x;
						ima->gen_y = ibuf->y;
						IMB_freeImBuf(ibuf);
					}
				}

				/* Changing source type to generated will likely change file format
				 * used by generated image buffer. Saving different file format to
				 * the old name might confuse other applications.
				 *
				 * Here we ensure original image path wouldn't be used when saving
				 * generated image.
				 */
				ima->name[0] = '\0';
			}

#if 0
			/* force reload on first use, but not for multilayer, that makes nodes and buttons in ui drawing fail */
			if (ima->type != IMA_TYPE_MULTILAYER)
				BKE_image_free_buffers(ima);
#else
			/* image buffers for non-sequence multilayer will share buffers with RenderResult,
			 * however sequence multilayer will own buffers. Such logic makes switching from
			 * single multilayer file to sequence completely unstable
			 * since changes in nodes seems this workaround isn't needed anymore, all sockets
			 * are nicely detecting anyway, but freeing buffers always here makes multilayer
			 * sequences behave stable
			 */
			BKE_image_free_buffers(ima);
#endif

			ima->ok = 1;
			if (iuser)
				iuser->ok = 1;

			BKE_image_walk_all_users(G.main, ima, image_tag_frame_recalc);

			break;

		case IMA_SIGNAL_RELOAD:
			/* try to repack file */
			if (BKE_image_has_packedfile(ima)) {
				const size_t totfiles = image_num_files(ima);

				if (totfiles != BLI_listbase_count_ex(&ima->packedfiles, totfiles + 1)) {
					/* in case there are new available files to be loaded */
					image_free_packedfiles(ima);
					BKE_image_packfiles(NULL, ima, ID_BLEND_PATH(G.main, &ima->id));
				}
				else {
					ImagePackedFile *imapf;
					for (imapf = ima->packedfiles.first; imapf; imapf = imapf->next) {
						PackedFile *pf;
						pf = newPackedFile(NULL, imapf->filepath, ID_BLEND_PATH(G.main, &ima->id));
						if (pf) {
							freePackedFile(imapf->packedfile);
							imapf->packedfile = pf;
						}
						else {
							printf("ERROR: Image \"%s\" not available. Keeping packed image\n", imapf->filepath);
						}
					}
				}

				if (BKE_image_has_packedfile(ima))
					BKE_image_free_buffers(ima);
			}
			else
				BKE_image_free_buffers(ima);

			if (iuser) {
				iuser->ok = 1;
				if (iuser->scene) {
					image_update_views_format(ima, iuser);
				}
			}

			break;
		case IMA_SIGNAL_USER_NEW_IMAGE:
			if (iuser) {
				iuser->ok = 1;
				if (ima->source == IMA_SRC_FILE || ima->source == IMA_SRC_SEQUENCE) {
					if (ima->type == IMA_TYPE_MULTILAYER) {
						image_init_imageuser(ima, iuser);
					}
				}
			}
			break;
		case IMA_SIGNAL_COLORMANAGE:
			BKE_image_free_buffers(ima);

			ima->ok = 1;

			if (iuser)
				iuser->ok = 1;

			break;
	}

	BLI_spin_unlock(&image_spin);

	/* don't use notifiers because they are not 100% sure to succeeded
	 * this also makes sure all scenes are accounted for. */
	{
		Scene *scene;
		for (scene = G.main->scene.first; scene; scene = scene->id.next) {
			if (scene->nodetree) {
				nodeUpdateID(scene->nodetree, &ima->id);
			}
		}
	}
}

/* if layer or pass changes, we need an index for the imbufs list */
/* note it is called for rendered results, but it doesnt use the index! */
/* and because rendered results use fake layer/passes, don't correct for wrong indices here */
RenderPass *BKE_image_multilayer_index(RenderResult *rr, ImageUser *iuser)
{
	RenderLayer *rl;
	RenderPass *rpass = NULL;

	if (rr == NULL)
		return NULL;

	if (iuser) {
		short index = 0, rv_index, rl_index = 0;
		bool is_stereo = (iuser->flag & IMA_SHOW_STEREO) && RE_RenderResult_is_stereo(rr);

		rv_index = is_stereo ? iuser->multiview_eye : iuser->view;
		if (RE_HasFakeLayer(rr)) rl_index += 1;

		for (rl = rr->layers.first; rl; rl = rl->next, rl_index++) {
			for (rpass = rl->passes.first; rpass; rpass = rpass->next, index++) {
				if (iuser->layer == rl_index &&
				    iuser->passtype == rpass->passtype &&
				    rv_index == rpass->view_id)
				{
					break;
				}
			}
			if (rpass)
				break;
		}
		iuser->multi_index = (rpass ? index : 0);
	}

	if (rpass == NULL) {
		rl = rr->layers.first;
		if (rl)
			rpass = rl->passes.first;

		if (rpass && iuser)
			iuser->passtype = rpass->passtype;
	}

	return rpass;
}

void BKE_image_multiview_index(Image *ima, ImageUser *iuser)
{
	if (iuser) {
		bool is_stereo = (ima->flag & IMA_IS_STEREO) && (iuser->flag & IMA_SHOW_STEREO);
		if (is_stereo) {
			iuser->multi_index = iuser->multiview_eye;
		}
		else {
			if ((iuser->view < 0) || (iuser->view >= BLI_listbase_count_ex(&ima->views, iuser->view + 1))) {
				iuser->multi_index = iuser->view = 0;
			}
			else {
				iuser->multi_index = iuser->view;
			}
		}
	}
}

/* if layer or pass changes, we need an index for the imbufs list */
/* note it is called for rendered results, but it doesnt use the index! */
/* and because rendered results use fake layer/passes, don't correct for wrong indices here */
bool BKE_image_is_multilayer(Image *ima)
{
	if (ELEM(ima->source, IMA_SRC_FILE, IMA_SRC_SEQUENCE)) {
		if (ima->type == IMA_TYPE_MULTILAYER) {
			return true;
		}
	}
	else if (ima->source == IMA_SRC_VIEWER) {
		if (ima->type == IMA_TYPE_R_RESULT) {
			return true;
		}
	}
	return false;
}

static void image_init_multilayer_multiview_flag(Image *ima, RenderResult *rr)
{
	if (rr) {
		if (RE_RenderResult_is_stereo(rr)) {
			ima->flag |= IMA_IS_STEREO;
			ima->flag |= IMA_IS_MULTIVIEW;
		}
		else {
			ima->flag &= ~IMA_IS_STEREO;
			if (BLI_listbase_count_ex(&rr->views, 2) > 1)
				ima->flag |= IMA_IS_MULTIVIEW;
			else
				ima->flag &= ~IMA_IS_MULTIVIEW;
		}
	}
	else {
		ima->flag &= ~IMA_IS_STEREO;
		ima->flag &= ~IMA_IS_MULTIVIEW;
	}
}

RenderResult *BKE_image_acquire_renderresult(Scene *scene, Image *ima)
{
	RenderResult *rr = NULL;
	if (ima->rr) {
		rr = ima->rr;
	}
	else if (ima->type == IMA_TYPE_R_RESULT) {
		if (ima->render_slot == ima->last_render_slot)
			rr = RE_AcquireResultRead(RE_GetRender(scene->id.name));
		else
			rr = ima->renders[ima->render_slot];

		/* set proper multiview flag */
		image_init_multilayer_multiview_flag(ima, rr);
	}

	return rr;
}

void BKE_image_release_renderresult(Scene *scene, Image *ima)
{
	if (ima->rr) {
		/* pass */
	}
	else if (ima->type == IMA_TYPE_R_RESULT) {
		if (ima->render_slot == ima->last_render_slot)
			RE_ReleaseResult(RE_GetRender(scene->id.name));
	}
}

bool BKE_image_is_openexr(struct Image *ima)
{
#ifdef WITH_OPENEXR
	if (ELEM(ima->source, IMA_SRC_FILE, IMA_SRC_SEQUENCE)) {
		return BLI_testextensie(ima->name, ".exr");
	}
#else
	UNUSED_VARS(ima);
#endif
	return false;
}

void BKE_image_backup_render(Scene *scene, Image *ima)
{
	/* called right before rendering, ima->renders contains render
	 * result pointers for everything but the current render */
	Render *re = RE_GetRender(scene->id.name);
	int slot = ima->render_slot, last = ima->last_render_slot;

	if (slot != last) {
		if (ima->renders[slot]) {
			RE_FreeRenderResult(ima->renders[slot]);
			ima->renders[slot] = NULL;
		}

		ima->renders[last] = NULL;
		RE_SwapResult(re, &ima->renders[last]);
	}

	ima->last_render_slot = slot;
}

/**************************** multiview save openexr *********************************/
#ifdef WITH_OPENEXR
static const char *image_get_view_cb(void *base, const size_t view_id)
{
	Image *ima = base;
	ImageView *iv = BLI_findlink(&ima->views, view_id);
	return iv ? iv->name : "";
}
#endif  /* WITH_OPENEXR */

#ifdef WITH_OPENEXR
static ImBuf *image_get_buffer_cb(void *base, const size_t view_id)
{
	Image *ima = base;
	ImageUser iuser = {0};

	iuser.view = view_id;
	iuser.ok = 1;

	BKE_image_multiview_index(ima, &iuser);

	return image_acquire_ibuf(ima, &iuser, NULL);
}
#endif  /* WITH_OPENEXR */

bool BKE_image_save_openexr_multiview(Image *ima, ImBuf *ibuf, const char *filepath, const int flags)
{
#ifdef WITH_OPENEXR
	char name[FILE_MAX];
	bool ok;

	BLI_strncpy(name, filepath, sizeof(name));
	BLI_path_abs(name, G.main->name);

	ibuf->userdata = ima;
	ok = IMB_exr_multiview_save(ibuf, name, flags, BLI_listbase_count(&ima->views), image_get_view_cb, image_get_buffer_cb);
	ibuf->userdata = NULL;

	return ok;
#else
	UNUSED_VARS(ima, ibuf, filepath, flags);
	return false;
#endif
}

/**************************** multiview load openexr *********************************/

static void image_add_view(Image *ima, const char *viewname, const char *filepath)
{
	ImageView *iv;

	iv = MEM_mallocN(sizeof(ImageView), "Viewer Image View");
	BLI_strncpy(iv->name, viewname, sizeof(iv->name));
	BLI_strncpy(iv->filepath, filepath, sizeof(iv->filepath));

	/* For stereo drawing we need to ensure:
	 * STEREO_LEFT_NAME  == STEREO_LEFT_ID and
	 * STEREO_RIGHT_NAME == STEREO_RIGHT_ID */

	if (STREQ(viewname, STEREO_LEFT_NAME)) {
		BLI_addhead(&ima->views, iv);
	}
	else if (STREQ(viewname, STEREO_RIGHT_NAME)) {
		ImageView *left_iv = BLI_findstring(&ima->views, STEREO_LEFT_NAME, offsetof(ImageView, name));

		if (left_iv == NULL) {
			BLI_addhead(&ima->views, iv);
		}
		else {
			BLI_insertlinkafter(&ima->views, left_iv, iv);
		}
	}
	else {
		BLI_addtail(&ima->views, iv);
	}
}

#ifdef WITH_OPENEXR
static void image_add_view_cb(void *base, const char *str)
{
	Image *ima = base;
	image_add_view(ima, str, ima->name);
}

static void image_add_buffer_cb(void *base, const char *str, ImBuf *ibuf, const int frame)
{
	Image *ima = base;
	size_t id;
	bool predivide = (ima->alpha_mode == IMA_ALPHA_PREMUL);
	const char *colorspace = ima->colorspace_settings.name;
	const char *to_colorspace = IMB_colormanagement_role_colorspace_name_get(COLOR_ROLE_SCENE_LINEAR);

	if (ibuf == NULL)
		return;

	id = BLI_findstringindex(&ima->views, str, offsetof(ImageView, name));

	if (id == -1)
		return;

	if (ibuf->channels >= 3)
		IMB_colormanagement_transform(ibuf->rect_float, ibuf->x, ibuf->y, ibuf->channels,
		                              colorspace, to_colorspace, predivide);

	image_assign_ibuf(ima, ibuf, id, frame);
	IMB_freeImBuf(ibuf);
}
#endif  /* WITH_OPENEXR */

#ifdef WITH_OPENEXR
static void image_update_multiview_flags(Image *ima)
{
	if (BLI_listbase_count_ex(&ima->views, 2) > 1) {
		ima->flag |= IMA_IS_MULTIVIEW;

		if (BLI_findstring(&ima->views, STEREO_LEFT_NAME, offsetof(ImageView, name)) &&
		    BLI_findstring(&ima->views, STEREO_RIGHT_NAME, offsetof(ImageView, name)))
		{
			ima->flag |= IMA_IS_STEREO;
		}
		else {
			ima->flag &= ~IMA_IS_STEREO;
		}
	}
	else {
		ima->flag &= ~IMA_IS_STEREO;
		ima->flag &= ~IMA_IS_MULTIVIEW;
	}
}
#endif  /* WITH_OPENEXR */

/* after imbuf load, openexr type can return with a exrhandle open */
/* in that case we have to build a render-result */
#ifdef WITH_OPENEXR
static void image_create_multiview(Image *ima, ImBuf *ibuf, const int frame)
{
	image_free_views(ima);

	IMB_exr_multiview_convert(ibuf->userdata, ima, image_add_view_cb, image_add_buffer_cb, frame);

	image_update_multiview_flags(ima);

	IMB_exr_close(ibuf->userdata);
}
#endif  /* WITH_OPENEXR */

/* after imbuf load, openexr type can return with a exrhandle open */
/* in that case we have to build a render-result */
#ifdef WITH_OPENEXR
static void image_create_multilayer(Image *ima, ImBuf *ibuf, int framenr)
{
	const char *colorspace = ima->colorspace_settings.name;
	bool predivide = (ima->alpha_mode == IMA_ALPHA_PREMUL);

	ima->rr = RE_MultilayerConvert(ibuf->userdata, colorspace, predivide, ibuf->x, ibuf->y);

	IMB_exr_close(ibuf->userdata);

	ibuf->userdata = NULL;
	if (ima->rr)
		ima->rr->framenr = framenr;

	/* set proper multiview flag */
	image_init_multilayer_multiview_flag(ima, ima->rr);
}
#endif  /* WITH_OPENEXR */

/* common stuff to do with images after loading */
static void image_initialize_after_load(Image *ima, ImBuf *ibuf)
{
	/* preview is NULL when it has never been used as an icon before */
	if (G.background == 0 && ima->preview == NULL)
		BKE_icon_changed(BKE_icon_id_ensure(&ima->id));

	/* fields */
	if (ima->flag & IMA_FIELDS) {
		if (ima->flag & IMA_STD_FIELD) de_interlace_st(ibuf);
		else de_interlace_ng(ibuf);
	}
	/* timer */
	BKE_image_tag_time(ima);

	ima->ok = IMA_OK_LOADED;

}

static int imbuf_alpha_flags_for_image(Image *ima)
{
	int flag = 0;

	if (ima->flag & IMA_IGNORE_ALPHA)
		flag |= IB_ignore_alpha;
	else if (ima->alpha_mode == IMA_ALPHA_PREMUL)
		flag |= IB_alphamode_premul;

	return flag;
}

/* the number of files will vary according to the stereo format */
static size_t image_num_files(Image *ima)
{
	const bool is_multiview = (ima->flag & IMA_IS_MULTIVIEW) != 0;

	if (!is_multiview) {
		return 1;
	}
	else if (ima->views_format == R_IMF_VIEWS_STEREO_3D) {
		return 1;
	}
	/* R_IMF_VIEWS_INDIVIDUAL */
	else {
		return BLI_listbase_count(&ima->views);
	}
}

static ImBuf *load_sequence_single(Image *ima, ImageUser *iuser, int frame, const size_t view_id, bool *r_assign)
{
	struct ImBuf *ibuf;
	char name[FILE_MAX];
	int flag;
	ImageUser iuser_t;

	/* XXX temp stuff? */
	if (ima->lastframe != frame)
		ima->tpageflag |= IMA_TPAGE_REFRESH;

	ima->lastframe = frame;

	if (iuser)
		iuser_t = *iuser;

	iuser_t.view = view_id;
	BKE_image_user_file_path(&iuser_t, ima, name);

	flag = IB_rect | IB_multilayer;
	flag |= imbuf_alpha_flags_for_image(ima);

	/* read ibuf */
	ibuf = IMB_loadiffname(name, flag, ima->colorspace_settings.name);

#if 0
	if (ibuf) {
		printf(AT " loaded %s\n", name);
	}
	else {
		printf(AT " missed %s\n", name);
	}
#endif

	if (ibuf) {
#ifdef WITH_OPENEXR
		/* handle multilayer case, don't assign ibuf. will be handled in BKE_image_acquire_ibuf */
		if (ibuf->ftype == IMB_FTYPE_OPENEXR && ibuf->userdata) {
			/* handle singlelayer multiview case assign ibuf based on available views */
			if (IMB_exr_has_singlelayer_multiview(ibuf->userdata)) {
				image_create_multiview(ima, ibuf, frame);
				IMB_freeImBuf(ibuf);
				ibuf = NULL;
			}
			else if (IMB_exr_has_multilayer(ibuf->userdata)) {
				/* handle multilayer case, don't assign ibuf. will be handled in BKE_image_acquire_ibuf */
				image_create_multilayer(ima, ibuf, frame);
				ima->type = IMA_TYPE_MULTILAYER;
				IMB_freeImBuf(ibuf);
				ibuf = NULL;
			}
		}
		else {
			image_initialize_after_load(ima, ibuf);
			*r_assign = true;
		}
#else
		image_initialize_after_load(ima, ibuf);
		*r_assign = true;
#endif
	}

	return ibuf;
}

static ImBuf *image_load_sequence_file(Image *ima, ImageUser *iuser, int frame)
{
	struct ImBuf *ibuf = NULL;
	const bool is_multiview = (ima->flag & IMA_IS_MULTIVIEW) != 0;
	const size_t totfiles = image_num_files(ima);
	bool assign = false;

	if (!is_multiview) {
		ibuf = load_sequence_single(ima, iuser, frame, 0, &assign);
		if (assign) {
			image_assign_ibuf(ima, ibuf, 0, frame);
		}
	}
	else {
		size_t i;
		struct ImBuf **ibuf_arr;
		const size_t totviews = BLI_listbase_count(&ima->views);

		ibuf_arr = MEM_mallocN(sizeof(ImBuf *) * totviews, "Image Views Imbufs");

		for (i = 0; i < totfiles; i++)
			ibuf_arr[i] = load_sequence_single(ima, iuser, frame, i, &assign);

		if ((ima->flag & IMA_IS_STEREO) && ima->views_format == R_IMF_VIEWS_STEREO_3D)
			IMB_ImBufFromStereo3d(ima->stereo3d_format, ibuf_arr[0], &ibuf_arr[0], &ibuf_arr[1]);

		/* return the original requested ImBuf */
		ibuf = ibuf_arr[(iuser ? iuser->multi_index : 0)];

		if (assign) {
			for (i = 0; i < totviews; i++) {
				image_assign_ibuf(ima, ibuf_arr[i], i, frame);
			}
		}

		/* "remove" the others (decrease their refcount) */
		for (i = 0; i < totviews; i++) {
			if (ibuf_arr[i] != ibuf) {
				IMB_freeImBuf(ibuf_arr[i]);
			}
		}

		/* cleanup */
		MEM_freeN(ibuf_arr);
	}

	return ibuf;
}

static ImBuf *image_load_sequence_multilayer(Image *ima, ImageUser *iuser, int frame)
{
	struct ImBuf *ibuf = NULL;

	/* either we load from RenderResult, or we have to load a new one */

	/* check for new RenderResult */
	if (ima->rr == NULL || frame != ima->rr->framenr) {
		if (ima->rr) {
			/* Cached image buffers shares pointers with render result,
			 * need to ensure there's no image buffers are hanging around
			 * with dead links after freeing the render result.
			 */
			image_free_cached_frames(ima);
			RE_FreeRenderResult(ima->rr);
			ima->rr = NULL;
		}

		ibuf = image_load_sequence_file(ima, iuser, frame);

		if (ibuf) { /* actually an error */
			ima->type = IMA_TYPE_IMAGE;
			printf("error, multi is normal image\n");
		}
	}
	if (ima->rr) {
		RenderPass *rpass = BKE_image_multilayer_index(ima->rr, iuser);

		if (rpass) {
			// printf("load from pass %s\n", rpass->name);
			/* since we free  render results, we copy the rect */
			ibuf = IMB_allocImBuf(ima->rr->rectx, ima->rr->recty, 32, 0);
			ibuf->rect_float = MEM_dupallocN(rpass->rect);
			ibuf->flags |= IB_rectfloat;
			ibuf->mall = IB_rectfloat;
			ibuf->channels = rpass->channels;

			image_initialize_after_load(ima, ibuf);
			image_assign_ibuf(ima, ibuf, iuser ? iuser->multi_index : 0, frame);

		}
		// else printf("pass not found\n");
	}
	else
		ima->ok = 0;

	if (iuser)
		iuser->ok = ima->ok;

	return ibuf;
}

static ImBuf *load_movie_single(Image *ima, ImageUser *iuser, int frame, const size_t view_id)
{
	struct ImBuf *ibuf = NULL;
	ImageAnim *ia;

	ia = BLI_findlink(&ima->anims, view_id);

	if (ia->anim == NULL) {
		char str[FILE_MAX];
		int flags = IB_rect;
		ImageUser iuser_t;

		if (ima->flag & IMA_DEINTERLACE) {
			flags |= IB_animdeinterlace;
		}

		if (iuser)
			iuser_t = *iuser;

		iuser_t.view = view_id;

		BKE_image_user_file_path(&iuser_t, ima, str);

		/* FIXME: make several stream accessible in image editor, too*/
		ia->anim = openanim(str, flags, 0, ima->colorspace_settings.name);

		/* let's initialize this user */
		if (ia->anim && iuser && iuser->frames == 0)
			iuser->frames = IMB_anim_get_duration(ia->anim,
			                                      IMB_TC_RECORD_RUN);
	}

	if (ia->anim) {
		int dur = IMB_anim_get_duration(ia->anim,
		                                IMB_TC_RECORD_RUN);
		int fra = frame - 1;

		if (fra < 0) fra = 0;
		if (fra > (dur - 1)) fra = dur - 1;
		ibuf = IMB_makeSingleUser(
		    IMB_anim_absolute(ia->anim, fra,
		                      IMB_TC_RECORD_RUN,
		                      IMB_PROXY_NONE));

		if (ibuf) {
			image_initialize_after_load(ima, ibuf);
		}
		else
			ima->ok = 0;
	}
	else
		ima->ok = 0;

	return ibuf;
}

static ImBuf *image_load_movie_file(Image *ima, ImageUser *iuser, int frame)
{
	struct ImBuf *ibuf = NULL;
	const bool is_multiview = (ima->flag & IMA_IS_MULTIVIEW) != 0;
	const size_t totfiles = image_num_files(ima);
	size_t i;

	if (totfiles != BLI_listbase_count_ex(&ima->anims, totfiles + 1)) {
		image_free_anims(ima);

		for (i = 0; i < totfiles; i++) {
			/* allocate the ImageAnim */
			ImageAnim *ia = MEM_callocN(sizeof(ImageAnim), "Image Anim");
			BLI_addtail(&ima->anims, ia);
		}
	}

	if (!is_multiview) {
		ibuf = load_movie_single(ima, iuser, frame, 0);
		image_assign_ibuf(ima, ibuf, 0, frame);
	}
	else {
		struct ImBuf **ibuf_arr;
		const size_t totviews = BLI_listbase_count(&ima->views);

		ibuf_arr = MEM_mallocN(sizeof(ImBuf *) * totviews, "Image Views (movie) Imbufs");

		for (i = 0; i < totfiles; i++) {
			ibuf_arr[i] = load_movie_single(ima, iuser, frame, i);
		}

		if ((ima->flag & IMA_IS_STEREO) && ima->views_format == R_IMF_VIEWS_STEREO_3D)
			IMB_ImBufFromStereo3d(ima->stereo3d_format, ibuf_arr[0], &ibuf_arr[0], &ibuf_arr[1]);

		for (i = 0; i < totviews; i++) {
			if (ibuf_arr[i]) {
				image_assign_ibuf(ima, ibuf_arr[i], i, frame);
			}
			else {
				ima->ok = 0;
			}
		}

		/* return the original requested ImBuf */
		ibuf = ibuf_arr[(iuser ? iuser->multi_index : 0)];

		/* "remove" the others (decrease their refcount) */
		for (i = 0; i < totviews; i++) {
			if (ibuf_arr[i] != ibuf) {
				IMB_freeImBuf(ibuf_arr[i]);
			}
		}

		/* cleanup */
		MEM_freeN(ibuf_arr);
	}

	if (iuser)
		iuser->ok = ima->ok;

	return ibuf;
}

static ImBuf *load_image_single(
        Image *ima, ImageUser *iuser, int cfra,
        const size_t view_id,
        const bool has_packed,
        bool *r_assign)
{
	char filepath[FILE_MAX];
	struct ImBuf *ibuf = NULL;
	int flag;

	/* is there a PackedFile with this image ? */
	if (has_packed) {
		ImagePackedFile *imapf;

		flag = IB_rect | IB_multilayer;
		flag |= imbuf_alpha_flags_for_image(ima);

		imapf = BLI_findlink(&ima->packedfiles, view_id);
		if (imapf->packedfile) {
			ibuf = IMB_ibImageFromMemory(
			       (unsigned char *)imapf->packedfile->data, imapf->packedfile->size, flag,
			       ima->colorspace_settings.name, "<packed data>");
		}
	}
	else {
		ImageUser iuser_t;

		flag = IB_rect | IB_multilayer | IB_metadata;
		flag |= imbuf_alpha_flags_for_image(ima);

		/* get the correct filepath */
		BKE_image_user_frame_calc(iuser, cfra, 0);

		if (iuser)
			iuser_t = *iuser;
		else
			iuser_t.framenr = ima->lastframe;

		iuser_t.view = view_id;

		BKE_image_user_file_path(&iuser_t, ima, filepath);

		/* read ibuf */
		ibuf = IMB_loadiffname(filepath, flag, ima->colorspace_settings.name);
	}

	if (ibuf) {
#ifdef WITH_OPENEXR
		if (ibuf->ftype == IMB_FTYPE_OPENEXR && ibuf->userdata) {
			if (IMB_exr_has_singlelayer_multiview(ibuf->userdata)) {
				/* handle singlelayer multiview case assign ibuf based on available views */
				image_create_multiview(ima, ibuf, cfra);
				IMB_freeImBuf(ibuf);
				ibuf = NULL;
			}
			else if (IMB_exr_has_multilayer(ibuf->userdata)) {
				/* handle multilayer case, don't assign ibuf. will be handled in BKE_image_acquire_ibuf */
				image_create_multilayer(ima, ibuf, cfra);
				ima->type = IMA_TYPE_MULTILAYER;
				IMB_freeImBuf(ibuf);
				ibuf = NULL;
			}
		}
		else
#endif
		{
			image_initialize_after_load(ima, ibuf);
			*r_assign = true;

			/* check if the image is a font image... */
			detectBitmapFont(ibuf);

			/* make packed file for autopack */
			if ((has_packed == false) && (G.fileflags & G_AUTOPACK)) {
				ImagePackedFile *imapf = MEM_mallocN(sizeof(ImagePackedFile), "Image Packefile");
				BLI_addtail(&ima->packedfiles, imapf);

				BLI_strncpy(imapf->filepath, filepath, sizeof(imapf->filepath));
				imapf->packedfile = newPackedFile(NULL, filepath, ID_BLEND_PATH(G.main, &ima->id));
			}
		}
	}
	else {
		ima->ok = 0;
	}

	return ibuf;
}

/* warning, 'iuser' can be NULL
 * note: Image->views was already populated (in image_update_views_format)
 */
static ImBuf *image_load_image_file(Image *ima, ImageUser *iuser, int cfra)
{
	struct ImBuf *ibuf = NULL;
	bool assign = false;
	const bool is_multiview = (ima->flag & IMA_IS_MULTIVIEW) != 0;
	const size_t totfiles = image_num_files(ima);
	bool has_packed = BKE_image_has_packedfile(ima);

	/* always ensure clean ima */
	BKE_image_free_buffers(ima);

	/* this should never happen, but just playing safe */
	if (has_packed) {
		if (totfiles != BLI_listbase_count_ex(&ima->packedfiles, totfiles + 1)) {
			image_free_packedfiles(ima);
			has_packed = false;
		}
	}

	if (!is_multiview) {
		ibuf = load_image_single(ima, iuser, cfra, 0, has_packed, &assign);
		if (assign) {
			image_assign_ibuf(ima, ibuf, IMA_NO_INDEX, 0);
		}
	}
	else {
		size_t i;
		struct ImBuf **ibuf_arr;
		const size_t totviews = BLI_listbase_count(&ima->views);
		BLI_assert(totviews > 0);

		ibuf_arr = MEM_callocN(sizeof(ImBuf *) * totviews, "Image Views Imbufs");

		for (i = 0; i < totfiles; i++)
			ibuf_arr[i] = load_image_single(ima, iuser, cfra, i, has_packed, &assign);

		/* multi-views/multi-layers OpenEXR files directly populate ima, and return NULL ibuf... */
		if ((ima->flag & IMA_IS_STEREO) && ima->views_format == R_IMF_VIEWS_STEREO_3D &&
		    ibuf_arr[0] && totfiles == 1 && totviews >= 2)
		{
			IMB_ImBufFromStereo3d(ima->stereo3d_format, ibuf_arr[0], &ibuf_arr[0], &ibuf_arr[1]);
		}

		/* return the original requested ImBuf */
		i = (iuser && iuser->multi_index < totviews) ? iuser->multi_index : 0;
		ibuf = ibuf_arr[i];

		if (assign) {
			for (i = 0; i < totviews; i++) {
				image_assign_ibuf(ima, ibuf_arr[i], i, 0);
			}
		}

		/* "remove" the others (decrease their refcount) */
		for (i = 0; i < totviews; i++) {
			if (ibuf_arr[i] != ibuf) {
				IMB_freeImBuf(ibuf_arr[i]);
			}
		}

		/* cleanup */
		MEM_freeN(ibuf_arr);
	}

	if (iuser)
		iuser->ok = ima->ok;

	return ibuf;
}

static ImBuf *image_get_ibuf_multilayer(Image *ima, ImageUser *iuser)
{
	ImBuf *ibuf = NULL;

	if (ima->rr == NULL) {
		ibuf = image_load_image_file(ima, iuser, 0);
		if (ibuf) { /* actually an error */
			ima->type = IMA_TYPE_IMAGE;
			return ibuf;
		}
	}
	if (ima->rr) {
		RenderPass *rpass = BKE_image_multilayer_index(ima->rr, iuser);

		if (rpass) {
			ibuf = IMB_allocImBuf(ima->rr->rectx, ima->rr->recty, 32, 0);

			image_initialize_after_load(ima, ibuf);

			ibuf->rect_float = rpass->rect;
			ibuf->flags |= IB_rectfloat;
			ibuf->channels = rpass->channels;

			image_assign_ibuf(ima, ibuf, iuser ? iuser->multi_index : IMA_NO_INDEX, 0);
		}
	}

	if (ibuf == NULL)
		ima->ok = 0;
	if (iuser)
		iuser->ok = ima->ok;

	return ibuf;
}


/* showing RGBA result itself (from compo/sequence) or
 * like exr, using layers etc */
/* always returns a single ibuf, also during render progress */
static ImBuf *image_get_render_result(Image *ima, ImageUser *iuser, void **r_lock)
{
	Render *re;
	RenderResult rres;
	RenderView *rv;
	float *rectf, *rectz;
	unsigned int *rect;
	float dither;
	int channels, layer, passtype;
	ImBuf *ibuf;
	int from_render = (ima->render_slot == ima->last_render_slot);
	int actview;
	bool byte_buffer_in_display_space = false;

	if (!(iuser && iuser->scene))
		return NULL;

	/* if we the caller is not going to release the lock, don't give the image */
	if (!r_lock)
		return NULL;

	re = RE_GetRender(iuser->scene->id.name);

	channels = 4;
	layer = iuser->layer;
	passtype = iuser->passtype;
	actview = iuser->view;

	if ((ima->flag & IMA_IS_STEREO) && (iuser->flag & IMA_SHOW_STEREO))
		actview = iuser->multiview_eye;

	if (from_render) {
		RE_AcquireResultImage(re, &rres, actview);
	}
	else if (ima->renders[ima->render_slot]) {
		rres = *(ima->renders[ima->render_slot]);
		rres.have_combined = ((RenderView *)rres.views.first)->rectf != NULL;
	}
	else
		memset(&rres, 0, sizeof(RenderResult));

	if (!(rres.rectx > 0 && rres.recty > 0)) {
		if (from_render)
			RE_ReleaseResultImage(re);
		return NULL;
	}

	/* release is done in BKE_image_release_ibuf using r_lock */
	if (from_render) {
		BLI_lock_thread(LOCK_VIEWER);
		*r_lock = re;
		rv = NULL;
	}
	else {
		rv = BLI_findlink(&rres.views, actview);
		if (rv == NULL)
			rv = rres.views.first;
	}

	/* this gives active layer, composite or sequence result */
	if (rv == NULL) {
		rect = (unsigned int *)rres.rect32;
		rectf = rres.rectf;
		rectz = rres.rectz;
	}
	else {
		rect = (unsigned int *)rv->rect32;
		rectf = rv->rectf;
		rectz = rv->rectz;
	}

	dither = iuser->scene->r.dither_intensity;

	/* combined layer gets added as first layer */
	if (rres.have_combined && layer == 0) {
		/* pass */
	}
	else if (rect && layer == 0) {
		/* rect32 is set when there's a Sequence pass, this pass seems
		 * to have layer=0 (this is from image_buttons.c)
		 * in this case we ignore float buffer, because it could have
		 * hung from previous pass which was float
		 */
		rectf = NULL;
	}
	else if (rres.layers.first) {
		RenderLayer *rl = BLI_findlink(&rres.layers, layer - (rres.have_combined ? 1 : 0));
		if (rl) {
			RenderPass *rpass;

			for (rpass = rl->passes.first; rpass; rpass = rpass->next) {
				if (passtype == rpass->passtype &&
				    actview == rpass->view_id)
				{
					break;
				}
			}

			if (rpass) {
				rectf = rpass->rect;
				if (passtype == SCE_PASS_COMBINED) {
					if (rectf == NULL) {
						/* Happens when Save Buffers is enabled.
						 * Use display buffer stored in the render layer.
						 */
						rect = (unsigned int *) rl->display_buffer;
						byte_buffer_in_display_space = true;
					}
				}
				else {
					channels = rpass->channels;
					dither = 0.0f; /* don't dither passes */
				}
			}

			for (rpass = rl->passes.first; rpass; rpass = rpass->next)
				if (rpass->passtype == SCE_PASS_Z)
					rectz = rpass->rect;
		}
	}

	ibuf = image_get_cached_ibuf_for_index_frame(ima, IMA_NO_INDEX, 0);

	/* make ibuf if needed, and initialize it */
	if (ibuf == NULL) {
		ibuf = IMB_allocImBuf(rres.rectx, rres.recty, 32, 0);
		image_assign_ibuf(ima, ibuf, IMA_NO_INDEX, 0);
	}

	/* Set color space settings for a byte buffer.
	 *
	 * This is mainly to make it so color management treats byte buffer
	 * from render result with Save Buffers enabled as final display buffer
	 * and doesnt' apply any color management on it.
	 *
	 * For other cases we need to be sure it stays to default byte buffer space.
	 */
	if (ibuf->rect != rect) {
		if (byte_buffer_in_display_space) {
			const char *colorspace =
				IMB_colormanagement_get_display_colorspace_name(&iuser->scene->view_settings,
			                                                    &iuser->scene->display_settings);
			IMB_colormanagement_assign_rect_colorspace(ibuf, colorspace);
		}
		else {
			const char *colorspace = IMB_colormanagement_role_colorspace_name_get(COLOR_ROLE_DEFAULT_BYTE);
			IMB_colormanagement_assign_rect_colorspace(ibuf, colorspace);
		}
	}

	/* invalidate color managed buffers if render result changed */
	BLI_lock_thread(LOCK_COLORMANAGE);
	if (ibuf->x != rres.rectx || ibuf->y != rres.recty || ibuf->rect_float != rectf) {
		ibuf->userflags |= IB_DISPLAY_BUFFER_INVALID;
	}

	ibuf->x = rres.rectx;
	ibuf->y = rres.recty;

	if (rect) {
		imb_freerectImBuf(ibuf);
		ibuf->rect = rect;
	}
	else {
		/* byte buffer of render result has been freed, make sure image buffers
		 * does not reference to this buffer anymore
		 * need check for whether byte buffer was allocated and owned by image itself
		 * or if it's reusing buffer from render result
		 */
		if ((ibuf->mall & IB_rect) == 0)
			ibuf->rect = NULL;
	}

	if (rectf) {
		ibuf->rect_float = rectf;
		ibuf->flags |= IB_rectfloat;
		ibuf->channels = channels;
	}
	else {
		ibuf->rect_float = NULL;
		ibuf->flags &= ~IB_rectfloat;
	}

	if (rectz) {
		ibuf->zbuf_float = rectz;
		ibuf->flags |= IB_zbuffloat;
	}
	else {
		ibuf->zbuf_float = NULL;
		ibuf->flags &= ~IB_zbuffloat;
	}

	BLI_unlock_thread(LOCK_COLORMANAGE);

	ibuf->dither = dither;

	ima->ok = IMA_OK_LOADED;

	return ibuf;
}

static size_t image_get_multiview_index(Image *ima, ImageUser *iuser)
{
	const bool is_multilayer = BKE_image_is_multilayer(ima);
	const bool is_backdrop = (ima->source == IMA_SRC_VIEWER) && (ima->type ==  IMA_TYPE_COMPOSITE) && (iuser == NULL);
	int index = BKE_image_is_animated(ima) ? 0 : IMA_NO_INDEX;

	if (is_multilayer) {
		return iuser ? iuser->multi_index : index;
	}
	else if (is_backdrop) {
		if ((ima->flag & IMA_IS_STEREO)) {
			/* backdrop hackaround (since there is no iuser */
			return ima->eye;
		}
	}
	else if ((ima->flag & IMA_IS_MULTIVIEW)) {
		return iuser ? iuser->multi_index : index;
	}

	return index;
}

static void image_get_frame_and_index(Image *ima, ImageUser *iuser, int *r_frame, int *r_index)
{
	int frame = 0, index = image_get_multiview_index(ima, iuser);

	/* see if we already have an appropriate ibuf, with image source and type */
	if (ima->source == IMA_SRC_MOVIE) {
		frame = iuser ? iuser->framenr : ima->lastframe;
	}
	else if (ima->source == IMA_SRC_SEQUENCE) {
		if (ima->type == IMA_TYPE_IMAGE) {
			frame = iuser ? iuser->framenr : ima->lastframe;
		}
		else if (ima->type == IMA_TYPE_MULTILAYER) {
			frame = iuser ? iuser->framenr : ima->lastframe;
		}
	}

	*r_frame = frame;
	*r_index = index;
}

/* Get the ibuf from an image cache for a given image user.
 *
 * Returns referenced image buffer if it exists, callee is to
 * call IMB_freeImBuf to de-reference the image buffer after
 * it's done handling it.
 */
static ImBuf *image_get_cached_ibuf(Image *ima, ImageUser *iuser, int *r_frame, int *r_index)
{
	ImBuf *ibuf = NULL;
	int frame = 0, index = image_get_multiview_index(ima, iuser);

	/* see if we already have an appropriate ibuf, with image source and type */
	if (ima->source == IMA_SRC_MOVIE) {
		frame = iuser ? iuser->framenr : ima->lastframe;
		ibuf = image_get_cached_ibuf_for_index_frame(ima, index, frame);
		/* XXX temp stuff? */
		if (ima->lastframe != frame)
			ima->tpageflag |= IMA_TPAGE_REFRESH;
		ima->lastframe = frame;
	}
	else if (ima->source == IMA_SRC_SEQUENCE) {
		if (ima->type == IMA_TYPE_IMAGE) {
			frame = iuser ? iuser->framenr : ima->lastframe;
			ibuf = image_get_cached_ibuf_for_index_frame(ima, index, frame);

			/* XXX temp stuff? */
			if (ima->lastframe != frame) {
				ima->tpageflag |= IMA_TPAGE_REFRESH;
			}
			ima->lastframe = frame;

			/* counter the fact that image is set as invalid when loading a frame
			 * that is not in the cache (through image_acquire_ibuf for instance),
			 * yet we have valid frames in the cache loaded */
			if (ibuf) {
				ima->ok = IMA_OK_LOADED;

				if (iuser)
					iuser->ok = ima->ok;
			}
		}
		else if (ima->type == IMA_TYPE_MULTILAYER) {
			frame = iuser ? iuser->framenr : ima->lastframe;
			ibuf = image_get_cached_ibuf_for_index_frame(ima, index, frame);
		}
	}
	else if (ima->source == IMA_SRC_FILE) {
		if (ima->type == IMA_TYPE_IMAGE)
			ibuf = image_get_cached_ibuf_for_index_frame(ima, index, 0);
		else if (ima->type == IMA_TYPE_MULTILAYER)
			ibuf = image_get_cached_ibuf_for_index_frame(ima, index, 0);
	}
	else if (ima->source == IMA_SRC_GENERATED) {
		ibuf = image_get_cached_ibuf_for_index_frame(ima, index, 0);
	}
	else if (ima->source == IMA_SRC_VIEWER) {
		/* always verify entirely, not that this shouldn't happen
		 * as part of texture sampling in rendering anyway, so not
		 * a big bottleneck */
	}

	if (r_frame)
		*r_frame = frame;

	if (r_index)
		*r_index = index;

	return ibuf;
}

BLI_INLINE bool image_quick_test(Image *ima, ImageUser *iuser)
{
	if (ima == NULL)
		return false;

	if (iuser) {
		if (iuser->ok == 0)
			return false;
	}
	else if (ima->ok == 0)
		return false;

	return true;
}

/* Checks optional ImageUser and verifies/creates ImBuf.
 *
 * not thread-safe, so callee should worry about thread locks
 */
static ImBuf *image_acquire_ibuf(Image *ima, ImageUser *iuser, void **r_lock)
{
	ImBuf *ibuf = NULL;
	int frame = 0, index = 0;

	if (r_lock)
		*r_lock = NULL;

	/* quick reject tests */
	if (!image_quick_test(ima, iuser))
		return NULL;

	ibuf = image_get_cached_ibuf(ima, iuser, &frame, &index);

	if (ibuf == NULL) {
		/* we are sure we have to load the ibuf, using source and type */
		if (ima->source == IMA_SRC_MOVIE) {
			/* source is from single file, use flipbook to store ibuf */
			ibuf = image_load_movie_file(ima, iuser, frame);
		}
		else if (ima->source == IMA_SRC_SEQUENCE) {
			if (ima->type == IMA_TYPE_IMAGE) {
				/* regular files, ibufs in flipbook, allows saving */
				ibuf = image_load_sequence_file(ima, iuser, frame);
			}
			/* no else; on load the ima type can change */
			if (ima->type == IMA_TYPE_MULTILAYER) {
				/* only 1 layer/pass stored in imbufs, no exrhandle anim storage, no saving */
				ibuf = image_load_sequence_multilayer(ima, iuser, frame);
			}
		}
		else if (ima->source == IMA_SRC_FILE) {

			if (ima->type == IMA_TYPE_IMAGE)
				ibuf = image_load_image_file(ima, iuser, frame);  /* cfra only for '#', this global is OK */
			/* no else; on load the ima type can change */
			if (ima->type == IMA_TYPE_MULTILAYER)
				/* keeps render result, stores ibufs in listbase, allows saving */
				ibuf = image_get_ibuf_multilayer(ima, iuser);
		}
		else if (ima->source == IMA_SRC_GENERATED) {
			/* generated is: ibuf is allocated dynamically */
			/* UV testgrid or black or solid etc */
			if (ima->gen_x == 0) ima->gen_x = 1024;
			if (ima->gen_y == 0) ima->gen_y = 1024;
			if (ima->gen_depth == 0) ima->gen_depth = 24;
			ibuf = add_ibuf_size(ima->gen_x, ima->gen_y, ima->name, ima->gen_depth, (ima->gen_flag & IMA_GEN_FLOAT) != 0, ima->gen_type,
			                     ima->gen_color, &ima->colorspace_settings);
			image_assign_ibuf(ima, ibuf, index, 0);
			ima->ok = IMA_OK_LOADED;
		}
		else if (ima->source == IMA_SRC_VIEWER) {
			if (ima->type == IMA_TYPE_R_RESULT) {
				/* always verify entirely, and potentially
				 * returns pointer to release later */
				ibuf = image_get_render_result(ima, iuser, r_lock);
			}
			else if (ima->type == IMA_TYPE_COMPOSITE) {
				/* requires lock/unlock, otherwise don't return image */
				if (r_lock) {
					/* unlock in BKE_image_release_ibuf */
					BLI_lock_thread(LOCK_VIEWER);
					*r_lock = ima;

					/* XXX anim play for viewer nodes not yet supported */
					frame = 0; // XXX iuser ? iuser->framenr : 0;
					ibuf = image_get_cached_ibuf_for_index_frame(ima, index, frame);

					if (!ibuf) {
						/* Composite Viewer, all handled in compositor */
						/* fake ibuf, will be filled in compositor */
						ibuf = IMB_allocImBuf(256, 256, 32, IB_rect | IB_rectfloat);
						image_assign_ibuf(ima, ibuf, index, frame);
					}
				}
			}
		}

		/* We only want movies and sequences to be memory limited. */
		if (ibuf != NULL && !ELEM(ima->source, IMA_SRC_MOVIE, IMA_SRC_SEQUENCE)) {
			ibuf->userflags |= IB_PERSISTENT;
		}
	}

	BKE_image_tag_time(ima);

	return ibuf;
}

/* return image buffer for given image and user
 *
 * - will lock render result if image type is render result and lock is not NULL
 * - will return NULL if image type if render or composite result and lock is NULL
 *
 * references the result, BKE_image_release_ibuf should be used to de-reference
 */
ImBuf *BKE_image_acquire_ibuf(Image *ima, ImageUser *iuser, void **r_lock)
{
	ImBuf *ibuf;

	BLI_spin_lock(&image_spin);

	ibuf = image_acquire_ibuf(ima, iuser, r_lock);

	BLI_spin_unlock(&image_spin);

	return ibuf;
}

void BKE_image_release_ibuf(Image *ima, ImBuf *ibuf, void *lock)
{
	if (lock) {
		/* for getting image during threaded render / compositing, need to release */
		if (lock == ima) {
			BLI_unlock_thread(LOCK_VIEWER); /* viewer image */
		}
		else if (lock) {
			RE_ReleaseResultImage(lock); /* render result */
			BLI_unlock_thread(LOCK_VIEWER); /* view image imbuf */
		}
	}

	if (ibuf) {
		BLI_spin_lock(&image_spin);
		IMB_freeImBuf(ibuf);
		BLI_spin_unlock(&image_spin);
	}
}

/* checks whether there's an image buffer for given image and user */
bool BKE_image_has_ibuf(Image *ima, ImageUser *iuser)
{
	ImBuf *ibuf;

	/* quick reject tests */
	if (!image_quick_test(ima, iuser))
		return false;

	BLI_spin_lock(&image_spin);

	ibuf = image_get_cached_ibuf(ima, iuser, NULL, NULL);

	if (!ibuf)
		ibuf = image_acquire_ibuf(ima, iuser, NULL);

	BLI_spin_unlock(&image_spin);

	IMB_freeImBuf(ibuf);

	return ibuf != NULL;
}

/* ******** Pool for image buffers ********  */

typedef struct ImagePoolEntry {
	struct ImagePoolEntry *next, *prev;
	Image *image;
	ImBuf *ibuf;
	int index;
	int frame;
} ImagePoolEntry;

typedef struct ImagePool {
	ListBase image_buffers;
} ImagePool;

ImagePool *BKE_image_pool_new(void)
{
	ImagePool *pool = MEM_callocN(sizeof(ImagePool), "Image Pool");

	return pool;
}

void BKE_image_pool_free(ImagePool *pool)
{
	ImagePoolEntry *entry, *next_entry;

	/* use single lock to dereference all the image buffers */
	BLI_spin_lock(&image_spin);

	for (entry = pool->image_buffers.first; entry; entry = next_entry) {
		next_entry = entry->next;

		if (entry->ibuf)
			IMB_freeImBuf(entry->ibuf);

		MEM_freeN(entry);
	}

	BLI_spin_unlock(&image_spin);

	MEM_freeN(pool);
}

BLI_INLINE ImBuf *image_pool_find_entry(ImagePool *pool, Image *image, int frame, int index, bool *found)
{
	ImagePoolEntry *entry;

	*found = false;

	for (entry = pool->image_buffers.first; entry; entry = entry->next) {
		if (entry->image == image && entry->frame == frame && entry->index == index) {
			*found = true;
			return entry->ibuf;
		}
	}

	return NULL;
}

ImBuf *BKE_image_pool_acquire_ibuf(Image *ima, ImageUser *iuser, ImagePool *pool)
{
	ImBuf *ibuf;
	int index, frame;
	bool found;

	if (!image_quick_test(ima, iuser))
		return NULL;

	if (pool == NULL) {
		/* pool could be NULL, in this case use general acquire function */
		return BKE_image_acquire_ibuf(ima, iuser, NULL);
	}

	image_get_frame_and_index(ima, iuser, &frame, &index);

	ibuf = image_pool_find_entry(pool, ima, frame, index, &found);
	if (found)
		return ibuf;

	BLI_spin_lock(&image_spin);

	ibuf = image_pool_find_entry(pool, ima, frame, index, &found);

	/* will also create entry even in cases image buffer failed to load,
	 * prevents trying to load the same buggy file multiple times
	 */
	if (!found) {
		ImagePoolEntry *entry;

		ibuf = image_acquire_ibuf(ima, iuser, NULL);

		entry = MEM_callocN(sizeof(ImagePoolEntry), "Image Pool Entry");
		entry->image = ima;
		entry->frame = frame;
		entry->index = index;
		entry->ibuf = ibuf;

		BLI_addtail(&pool->image_buffers, entry);
	}

	BLI_spin_unlock(&image_spin);

	return ibuf;
}

void BKE_image_pool_release_ibuf(Image *ima, ImBuf *ibuf, ImagePool *pool)
{
	/* if pool wasn't actually used, use general release stuff,
	 * for pools image buffers will be dereferenced on pool free
	 */
	if (pool == NULL) {
		BKE_image_release_ibuf(ima, ibuf, NULL);
	}
}

int BKE_image_user_frame_get(const ImageUser *iuser, int cfra, int fieldnr, bool *r_is_in_range)
{
	const int len = (iuser->fie_ima * iuser->frames) / 2;

	if (r_is_in_range) {
		*r_is_in_range = false;
	}

	if (len == 0) {
		return 0;
	}
	else {
		int framenr;
		cfra = cfra - iuser->sfra + 1;

		/* cyclic */
		if (iuser->cycl) {
			cfra = ((cfra) % len);
			if (cfra < 0) cfra += len;
			if (cfra == 0) cfra = len;

			if (r_is_in_range) {
				*r_is_in_range = true;
			}
		}

		if (cfra < 0) {
			cfra = 0;
		}
		else if (cfra > len) {
			cfra = len;
		}
		else {
			if (r_is_in_range) {
				*r_is_in_range = true;
			}
		}

		/* convert current frame to current field */
		cfra = 2 * (cfra);
		if (fieldnr) cfra++;

		/* transform to images space */
		framenr = (cfra + iuser->fie_ima - 2) / iuser->fie_ima;
		if (framenr > iuser->frames) framenr = iuser->frames;

		if (iuser->cycl) {
			framenr = ((framenr) % len);
			while (framenr < 0) framenr += len;
			if (framenr == 0) framenr = len;
		}

		/* important to apply after else we cant loop on frames 100 - 110 for eg. */
		framenr += iuser->offset;

		return framenr;
	}
}

void BKE_image_user_frame_calc(ImageUser *iuser, int cfra, int fieldnr)
{
	if (iuser) {
		bool is_in_range;
		const int framenr = BKE_image_user_frame_get(iuser, cfra, fieldnr, &is_in_range);

		if (is_in_range) {
			iuser->flag |= IMA_USER_FRAME_IN_RANGE;
		}
		else {
			iuser->flag &= ~IMA_USER_FRAME_IN_RANGE;
		}

		/* allows image users to handle redraws */
		if (iuser->flag & IMA_ANIM_ALWAYS)
			if (framenr != iuser->framenr)
				iuser->flag |= IMA_ANIM_REFRESHED;

		iuser->framenr = framenr;
		if (iuser->ok == 0) iuser->ok = 1;
	}
}

void BKE_image_user_check_frame_calc(ImageUser *iuser, int cfra, int fieldnr)
{
	if ((iuser->flag & IMA_ANIM_ALWAYS) || (iuser->flag & IMA_NEED_FRAME_RECALC)) {
		BKE_image_user_frame_calc(iuser, cfra, fieldnr);

		iuser->flag &= ~IMA_NEED_FRAME_RECALC;
	}
}

/* goes over all ImageUsers, and sets frame numbers if auto-refresh is set */
static void image_update_frame(struct Image *UNUSED(ima), struct ImageUser *iuser, void *customdata)
{
	int cfra = *(int *)customdata;

	BKE_image_user_check_frame_calc(iuser, cfra, 0);
}

void BKE_image_update_frame(const Main *bmain, int cfra)
{
	BKE_image_walk_all_users(bmain, &cfra, image_update_frame);
}

void BKE_image_user_file_path(ImageUser *iuser, Image *ima, char *filepath)
{
	if ((ima->flag & IMA_IS_MULTIVIEW) && (ima->rr == NULL)) {
		ImageView *iv = BLI_findlink(&ima->views, iuser->view);
		BLI_strncpy(filepath, iv->filepath, FILE_MAX);
	}
	else {
		BLI_strncpy(filepath, ima->name, FILE_MAX);
	}

	if (ima->source == IMA_SRC_SEQUENCE) {
		char head[FILE_MAX], tail[FILE_MAX];
		unsigned short numlen;
		int frame = iuser ? iuser->framenr : ima->lastframe;

		BLI_stringdec(filepath, head, tail, &numlen);
		BLI_stringenc(filepath, head, tail, numlen, frame);
	}

	BLI_path_abs(filepath, ID_BLEND_PATH(G.main, &ima->id));
}

bool BKE_image_has_alpha(struct Image *image)
{
	ImBuf *ibuf;
	void *lock;
	int planes;

	ibuf = BKE_image_acquire_ibuf(image, NULL, &lock);
	planes = (ibuf ? ibuf->planes : 0);
	BKE_image_release_ibuf(image, ibuf, lock);

	if (planes == 32)
		return true;
	else
		return false;
}

void BKE_image_get_size(Image *image, ImageUser *iuser, int *width, int *height)
{
	ImBuf *ibuf = NULL;
	void *lock;

	ibuf = BKE_image_acquire_ibuf(image, iuser, &lock);

	if (ibuf && ibuf->x > 0 && ibuf->y > 0) {
		*width = ibuf->x;
		*height = ibuf->y;
	}
	else {
		*width  = IMG_SIZE_FALLBACK;
		*height = IMG_SIZE_FALLBACK;
	}

	BKE_image_release_ibuf(image, ibuf, lock);
}

void BKE_image_get_size_fl(Image *image, ImageUser *iuser, float size[2])
{
	int width, height;
	BKE_image_get_size(image, iuser, &width, &height);

	size[0] = (float)width;
	size[1] = (float)height;

}

void BKE_image_get_aspect(Image *image, float *aspx, float *aspy)
{
	*aspx = 1.0;

	/* x is always 1 */
	if (image)
		*aspy = image->aspy / image->aspx;
	else
		*aspy = 1.0f;
}

unsigned char *BKE_image_get_pixels_for_frame(struct Image *image, int frame)
{
	ImageUser iuser = {NULL};
	void *lock;
	ImBuf *ibuf;
	unsigned char *pixels = NULL;

	iuser.framenr = frame;
	iuser.ok = true;

	ibuf = BKE_image_acquire_ibuf(image, &iuser, &lock);

	if (ibuf) {
		pixels = (unsigned char *) ibuf->rect;

		if (pixels)
			pixels = MEM_dupallocN(pixels);

		BKE_image_release_ibuf(image, ibuf, lock);
	}

	if (!pixels)
		return NULL;

	return pixels;
}

float *BKE_image_get_float_pixels_for_frame(struct Image *image, int frame)
{
	ImageUser iuser = {NULL};
	void *lock;
	ImBuf *ibuf;
	float *pixels = NULL;

	iuser.framenr = frame;
	iuser.ok = true;

	ibuf = BKE_image_acquire_ibuf(image, &iuser, &lock);

	if (ibuf) {
		pixels = ibuf->rect_float;

		if (pixels)
			pixels = MEM_dupallocN(pixels);

		BKE_image_release_ibuf(image, ibuf, lock);
	}

	if (!pixels)
		return NULL;

	return pixels;
}

int BKE_image_sequence_guess_offset(Image *image)
{
	unsigned short numlen;
	char head[FILE_MAX], tail[FILE_MAX];
	char num[FILE_MAX] = {0};

	BLI_stringdec(image->name, head, tail, &numlen);
	BLI_strncpy(num, image->name + strlen(head), numlen + 1);

	return atoi(num);
}

bool BKE_image_has_anim(Image *ima)
{
	return (BLI_listbase_is_empty(&ima->anims) == false);
}

bool BKE_image_has_packedfile(Image *ima)
{
	return (BLI_listbase_is_empty(&ima->packedfiles) == false);
}

/**
 * Checks the image buffer changes (not keyframed values)
 *
 * to see if we need to call #BKE_image_user_check_frame_calc
 */
bool BKE_image_is_animated(Image *image)
{
	return ELEM(image->source, IMA_SRC_MOVIE, IMA_SRC_SEQUENCE);
}

bool BKE_image_is_dirty(Image *image)
{
	bool is_dirty = false;

	BLI_spin_lock(&image_spin);
	if (image->cache != NULL) {
		struct MovieCacheIter *iter = IMB_moviecacheIter_new(image->cache);

		while (!IMB_moviecacheIter_done(iter)) {
			ImBuf *ibuf = IMB_moviecacheIter_getImBuf(iter);
			if (ibuf->userflags & IB_BITMAPDIRTY) {
				is_dirty = true;
				break;
			}
			IMB_moviecacheIter_step(iter);
		}
		IMB_moviecacheIter_free(iter);
	}
	BLI_spin_unlock(&image_spin);

	return is_dirty;
}

<<<<<<< HEAD
void BKE_image_file_format_set(Image *image, int ftype, int options)
=======
void BKE_image_file_format_set(Image *image, int ftype, const ImbFormatOptions *options)
>>>>>>> 8b286bf3
{
#if 0
	ImBuf *ibuf = BKE_image_acquire_ibuf(image, NULL, NULL);
	if (ibuf) {
		ibuf->ftype = ftype;
		ibuf->foptions = options;
	}
	BKE_image_release_ibuf(image, ibuf, NULL);
#endif

	BLI_spin_lock(&image_spin);
	if (image->cache != NULL) {
		struct MovieCacheIter *iter = IMB_moviecacheIter_new(image->cache);

		while (!IMB_moviecacheIter_done(iter)) {
			ImBuf *ibuf = IMB_moviecacheIter_getImBuf(iter);
			ibuf->ftype = ftype;
<<<<<<< HEAD
			ibuf->foptions = options;
=======
			ibuf->foptions = *options;
>>>>>>> 8b286bf3
			IMB_moviecacheIter_step(iter);
		}
		IMB_moviecacheIter_free(iter);
	}
	BLI_spin_unlock(&image_spin);
}

bool BKE_image_has_loaded_ibuf(Image *image)
{
	bool has_loaded_ibuf = false;

	BLI_spin_lock(&image_spin);
	if (image->cache != NULL) {
		struct MovieCacheIter *iter = IMB_moviecacheIter_new(image->cache);

		while (!IMB_moviecacheIter_done(iter)) {
			has_loaded_ibuf = true;
			break;
		}
		IMB_moviecacheIter_free(iter);
	}
	BLI_spin_unlock(&image_spin);

	return has_loaded_ibuf;
}

/* References the result, BKE_image_release_ibuf is to be called to de-reference.
 * Use lock=NULL when calling BKE_image_release_ibuf().
 */
ImBuf *BKE_image_get_ibuf_with_name(Image *image, const char *name)
{
	ImBuf *ibuf = NULL;

	BLI_spin_lock(&image_spin);
	if (image->cache != NULL) {
		struct MovieCacheIter *iter = IMB_moviecacheIter_new(image->cache);

		while (!IMB_moviecacheIter_done(iter)) {
			ImBuf *current_ibuf = IMB_moviecacheIter_getImBuf(iter);
			if (STREQ(current_ibuf->name, name)) {
				ibuf = current_ibuf;
				IMB_refImBuf(ibuf);
				break;
			}
			IMB_moviecacheIter_step(iter);
		}
		IMB_moviecacheIter_free(iter);
	}
	BLI_spin_unlock(&image_spin);

	return ibuf;
}

/* References the result, BKE_image_release_ibuf is to be called to de-reference.
 * Use lock=NULL when calling BKE_image_release_ibuf().
 *
 * TODO(sergey): This is actually "get first entry from the cache", which is
 *               not so much predictable. But using first loaded image buffer
 *               was also malicious logic and all the areas which uses this
 *               function are to be re-considered.
 */
ImBuf *BKE_image_get_first_ibuf(Image *image)
{
	ImBuf *ibuf = NULL;

	BLI_spin_lock(&image_spin);
	if (image->cache != NULL) {
		struct MovieCacheIter *iter = IMB_moviecacheIter_new(image->cache);

		while (!IMB_moviecacheIter_done(iter)) {
			ibuf = IMB_moviecacheIter_getImBuf(iter);
			IMB_refImBuf(ibuf);
			break;
		}
		IMB_moviecacheIter_free(iter);
	}
	BLI_spin_unlock(&image_spin);

	return ibuf;
}

static void image_update_views_format(Image *ima, ImageUser *iuser)
{
	SceneRenderView *srv;
	ImageView *iv;
	Scene *scene = iuser->scene;
	const bool is_multiview = ((scene->r.scemode & R_MULTIVIEW) != 0) &&
	                          ((ima->flag & IMA_USE_VIEWS) != 0);

	/* reset the image views */
	BKE_image_free_views(ima);

	if (!is_multiview) {
		goto monoview;
	}
	else if (ima->views_format == R_IMF_VIEWS_STEREO_3D) {
		size_t i;
		const char *names[2] = {STEREO_LEFT_NAME, STEREO_RIGHT_NAME};

		ima->flag |= IMA_IS_MULTIVIEW;
		ima->flag |= IMA_IS_STEREO;

		for (i = 0; i < 2; i++) {
			image_add_view(ima, names[i], ima->name);
		}
		return;
	}
	else {
		/* R_IMF_VIEWS_INDIVIDUAL */
		char prefix[FILE_MAX] = {'\0'};
		char *name = ima->name;
		const char *ext = NULL;

		BKE_scene_multiview_view_prefix_get(scene, name, prefix, &ext);

		if (prefix[0] == '\0') {
			goto monoview;
		}

		/* create all the image views */
		for (srv = scene->r.views.first; srv; srv = srv->next) {
			if (BKE_scene_multiview_is_render_view_active(&scene->r, srv)) {
				char filepath[FILE_MAX];
				BLI_snprintf(filepath, sizeof(filepath), "%s%s%s", prefix, srv->suffix, ext);
				image_add_view(ima, srv->name, filepath);
			}
		}

		/* check if the files are all available */
		iv = ima->views.last;
		while (iv) {
			int file;
			char str[FILE_MAX];

			BLI_strncpy(str, iv->filepath, sizeof(str));
			BLI_path_abs(str, G.main->name);

			/* exists? */
			file = BLI_open(str, O_BINARY | O_RDONLY, 0);
			if (file == -1) {
				ImageView *iv_del = iv;
				iv = iv->prev;
				BLI_remlink(&ima->views, iv_del);
				MEM_freeN(iv_del);
			}
			else {
				iv = iv->prev;
				close(file);
			}
		}

		/* all good */
		if (BLI_listbase_count_ex(&ima->views, 2) > 1) {
			ima->flag |= IMA_IS_MULTIVIEW;
			if (BKE_scene_multiview_is_stereo3d(&scene->r))
				ima->flag |= IMA_IS_STEREO;
		}
		else {
monoview:
			ima->flag &= ~IMA_IS_STEREO;
			ima->flag &= ~IMA_IS_MULTIVIEW;
			BKE_image_free_views(ima);
		}
	}
}<|MERGE_RESOLUTION|>--- conflicted
+++ resolved
@@ -1207,27 +1207,15 @@
 
 
 /* *********** READ AND WRITE ************** */
-
-<<<<<<< HEAD
-int BKE_image_imtype_to_ftype(const char imtype, int *r_options)
-=======
 int BKE_image_imtype_to_ftype(const char imtype, ImbFormatOptions *r_options)
->>>>>>> 8b286bf3
 {
 	memset(r_options, 0, sizeof(*r_options));
 
 	if (imtype == R_IMF_IMTYPE_TARGA)
-<<<<<<< HEAD
-		return TGA;
-	else if (imtype == R_IMF_IMTYPE_RAWTGA) {
-		*r_options = RAWTGA;
-		return TGA;
-=======
 		return IMB_FTYPE_TGA;
 	else if (imtype == R_IMF_IMTYPE_RAWTGA) {
 		r_options->flag = RAWTGA;
 		return IMB_FTYPE_TGA;
->>>>>>> 8b286bf3
 	}
 	else if (imtype == R_IMF_IMTYPE_IRIS)
 		return IMB_FTYPE_IMAGIC;
@@ -1236,13 +1224,8 @@
 		return IMB_FTYPE_RADHDR;
 #endif
 	else if (imtype == R_IMF_IMTYPE_PNG) {
-<<<<<<< HEAD
-		*r_options = 15;
-		return PNG;
-=======
 		r_options->quality = 15;
 		return IMB_FTYPE_PNG;
->>>>>>> 8b286bf3
 	}
 #ifdef WITH_DDS
 	else if (imtype == R_IMF_IMTYPE_DDS)
@@ -1267,54 +1250,18 @@
 		return IMB_FTYPE_JP2;
 #endif
 	else {
-<<<<<<< HEAD
-		*r_options = 90;
-		return JPG;
-	}
-}
-
-char BKE_image_ftype_to_imtype(const int ftype, const int options)
-=======
 		r_options->quality = 90;
 		return IMB_FTYPE_JPG;
 	}
 }
 
 char BKE_image_ftype_to_imtype(const int ftype, const ImbFormatOptions *options)
->>>>>>> 8b286bf3
 {
 	if (ftype == 0)
 		return R_IMF_IMTYPE_TARGA;
 	else if (ftype == IMB_FTYPE_IMAGIC)
 		return R_IMF_IMTYPE_IRIS;
 #ifdef WITH_HDR
-<<<<<<< HEAD
-	else if (ftype == RADHDR)
-		return R_IMF_IMTYPE_RADHDR;
-#endif
-	else if (ftype == PNG)
-		return R_IMF_IMTYPE_PNG;
-#ifdef WITH_DDS
-	else if (ftype == DDS)
-		return R_IMF_IMTYPE_DDS;
-#endif
-	else if (ftype == BMP)
-		return R_IMF_IMTYPE_BMP;
-#ifdef WITH_TIFF
-	else if (ftype == TIF)
-		return R_IMF_IMTYPE_TIFF;
-#endif
-	else if (ftype == OPENEXR)
-		return R_IMF_IMTYPE_OPENEXR;
-#ifdef WITH_CINEON
-	else if (ftype == CINEON)
-		return R_IMF_IMTYPE_CINEON;
-	else if (ftype == DPX)
-		return R_IMF_IMTYPE_DPX;
-#endif
-	else if (ftype == TGA) {
-		if (options & RAWTGA)
-=======
 	else if (ftype == IMB_FTYPE_RADHDR)
 		return R_IMF_IMTYPE_RADHDR;
 #endif
@@ -1340,21 +1287,16 @@
 #endif
 	else if (ftype == IMB_FTYPE_TGA) {
 		if (options && (options->flag & RAWTGA))
->>>>>>> 8b286bf3
 			return R_IMF_IMTYPE_RAWTGA;
 		else
 			return R_IMF_IMTYPE_TARGA;
 	}
 #ifdef WITH_OPENJPEG
-<<<<<<< HEAD
-	else if (ftype == JP2)
-=======
 	else if (ftype == IMB_FTYPE_JP2)
->>>>>>> 8b286bf3
 		return R_IMF_IMTYPE_JP2;
 #endif
 #ifdef WITH_KTX
-	else if (ftype == KTX)
+	else if (ftype == IMB_FTYPE_KTX)
 		return R_IMF_IMTYPE_KTX;
 #endif
 	else
@@ -1669,12 +1611,8 @@
 void BKE_imbuf_to_image_format(struct ImageFormatData *im_format, const ImBuf *imbuf)
 {
 	int ftype        = imbuf->ftype;
-<<<<<<< HEAD
-	int custom_flags = imbuf->foptions;
-=======
 	int custom_flags = imbuf->foptions.flag;
 	char quality     = imbuf->foptions.quality;
->>>>>>> 8b286bf3
 
 	BKE_imformat_defaults(im_format);
 
@@ -1732,22 +1670,14 @@
 		im_format->imtype = R_IMF_IMTYPE_DPX;
 #endif
 
-<<<<<<< HEAD
-	else if (ftype == TGA) {
-=======
 	else if (ftype == IMB_FTYPE_TGA) {
->>>>>>> 8b286bf3
 		if (custom_flags & RAWTGA)
 			im_format->imtype = R_IMF_IMTYPE_RAWTGA;
 		else
 			im_format->imtype = R_IMF_IMTYPE_TARGA;
 	}
 #ifdef WITH_OPENJPEG
-<<<<<<< HEAD
-	else if (ftype == JP2) {
-=======
 	else if (ftype == IMB_FTYPE_JP2) {
->>>>>>> 8b286bf3
 		im_format->imtype = R_IMF_IMTYPE_JP2;
 		im_format->quality = quality;
 
@@ -1775,7 +1705,7 @@
 #endif
 
 #ifdef WITH_KTX
-	else if (ftype == KTX) {
+	else if (ftype == IMB_FTYPE_KTX) {
 		im_format->imtype = R_IMF_IMTYPE_KTX;
 	}
 #endif
@@ -2271,15 +2201,9 @@
 
 		if (imtype == R_IMF_IMTYPE_PNG) {
 			if (imf->depth == R_IMF_CHAN_DEPTH_16)
-<<<<<<< HEAD
-				ibuf->foptions |= PNG_16BIT;
-
-			ibuf->foptions |= compress;
-=======
 				ibuf->foptions.flag |= PNG_16BIT;
 
 			ibuf->foptions.quality = compress;
->>>>>>> 8b286bf3
 		}
 
 	}
@@ -2296,24 +2220,15 @@
 		ibuf->ftype = IMB_FTYPE_TIF;
 
 		if (imf->depth == R_IMF_CHAN_DEPTH_16)
-<<<<<<< HEAD
-			ibuf->foptions |= TIF_16BIT;
-=======
 			ibuf->foptions.flag |= TIF_16BIT;
->>>>>>> 8b286bf3
 	}
 #endif
 #ifdef WITH_OPENEXR
 	else if (ELEM(imtype, R_IMF_IMTYPE_OPENEXR, R_IMF_IMTYPE_MULTILAYER)) {
 		ibuf->ftype = IMB_FTYPE_OPENEXR;
 		if (imf->depth == R_IMF_CHAN_DEPTH_16)
-<<<<<<< HEAD
-			ibuf->foptions |= OPENEXR_HALF;
-		ibuf->foptions |= (imf->exr_codec & OPENEXR_COMPRESS);
-=======
 			ibuf->foptions.flag |= OPENEXR_HALF;
 		ibuf->foptions.flag |= (imf->exr_codec & OPENEXR_COMPRESS);
->>>>>>> 8b286bf3
 
 		if (!(imf->flag & R_IMF_FLAG_ZBUF))
 			ibuf->zbuf_float = NULL;    /* signal for exr saving */
@@ -2324,18 +2239,6 @@
 	else if (imtype == R_IMF_IMTYPE_CINEON) {
 		ibuf->ftype = IMB_FTYPE_CINEON;
 		if (imf->cineon_flag & R_IMF_CINEON_FLAG_LOG) {
-<<<<<<< HEAD
-			ibuf->foptions |= CINEON_LOG;
-		}
-		if (imf->depth == R_IMF_CHAN_DEPTH_16) {
-			ibuf->foptions |= CINEON_16BIT;
-		}
-		else if (imf->depth == R_IMF_CHAN_DEPTH_12) {
-			ibuf->foptions |= CINEON_12BIT;
-		}
-		else if (imf->depth == R_IMF_CHAN_DEPTH_10) {
-			ibuf->foptions |= CINEON_10BIT;
-=======
 			ibuf->foptions.flag |= CINEON_LOG;
 		}
 		if (imf->depth == R_IMF_CHAN_DEPTH_16) {
@@ -2346,24 +2249,11 @@
 		}
 		else if (imf->depth == R_IMF_CHAN_DEPTH_10) {
 			ibuf->foptions.flag |= CINEON_10BIT;
->>>>>>> 8b286bf3
 		}
 	}
 	else if (imtype == R_IMF_IMTYPE_DPX) {
 		ibuf->ftype = IMB_FTYPE_DPX;
 		if (imf->cineon_flag & R_IMF_CINEON_FLAG_LOG) {
-<<<<<<< HEAD
-			ibuf->foptions |= CINEON_LOG;
-		}
-		if (imf->depth == R_IMF_CHAN_DEPTH_16) {
-			ibuf->foptions |= CINEON_16BIT;
-		}
-		else if (imf->depth == R_IMF_CHAN_DEPTH_12) {
-			ibuf->foptions |= CINEON_12BIT;
-		}
-		else if (imf->depth == R_IMF_CHAN_DEPTH_10) {
-			ibuf->foptions |= CINEON_10BIT;
-=======
 			ibuf->foptions.flag |= CINEON_LOG;
 		}
 		if (imf->depth == R_IMF_CHAN_DEPTH_16) {
@@ -2374,7 +2264,6 @@
 		}
 		else if (imf->depth == R_IMF_CHAN_DEPTH_10) {
 			ibuf->foptions.flag |= CINEON_10BIT;
->>>>>>> 8b286bf3
 		}
 	}
 #endif
@@ -2382,43 +2271,12 @@
 		ibuf->ftype = IMB_FTYPE_TGA;
 	}
 	else if (imtype == R_IMF_IMTYPE_RAWTGA) {
-<<<<<<< HEAD
-		ibuf->ftype = TGA;
-		ibuf->foptions = RAWTGA;
-=======
 		ibuf->ftype = IMB_FTYPE_TGA;
 		ibuf->foptions.flag = RAWTGA;
->>>>>>> 8b286bf3
 	}
 #ifdef WITH_OPENJPEG
 	else if (imtype == R_IMF_IMTYPE_JP2) {
 		if (quality < 10) quality = 90;
-<<<<<<< HEAD
-		ibuf->ftype = JP2;
-		ibuf->foptions = quality;
-
-		if (imf->depth == R_IMF_CHAN_DEPTH_16) {
-			ibuf->foptions |= JP2_16BIT;
-		}
-		else if (imf->depth == R_IMF_CHAN_DEPTH_12) {
-			ibuf->foptions |= JP2_12BIT;
-		}
-
-		if (imf->jp2_flag & R_IMF_JP2_FLAG_YCC) {
-			ibuf->foptions |= JP2_YCC;
-		}
-
-		if (imf->jp2_flag & R_IMF_JP2_FLAG_CINE_PRESET) {
-			ibuf->foptions |= JP2_CINE;
-			if (imf->jp2_flag & R_IMF_JP2_FLAG_CINE_48)
-				ibuf->foptions |= JP2_CINE_48FPS;
-		}
-
-		if (imf->jp2_codec == R_IMF_JP2_CODEC_JP2)
-			ibuf->foptions |= JP2_JP2;
-		else if (imf->jp2_codec == R_IMF_JP2_CODEC_J2K)
-			ibuf->foptions |= JP2_J2K;
-=======
 		ibuf->ftype = IMB_FTYPE_JP2;
 		ibuf->foptions.quality = quality;
 
@@ -2443,26 +2301,20 @@
 			ibuf->foptions.flag |= JP2_JP2;
 		else if (imf->jp2_codec == R_IMF_JP2_CODEC_J2K)
 			ibuf->foptions.flag |= JP2_J2K;
->>>>>>> 8b286bf3
 		else
 			BLI_assert(!"Unsupported jp2 codec was specified in im_format->jp2_codec");
 	}
 #endif
 #ifdef WITH_KTX
 	else if (imtype == R_IMF_IMTYPE_KTX) {
-		ibuf->ftype = KTX;
+		ibuf->ftype = IMB_FTYPE_KTX;
 	}
 #endif
 	else {
 		/* R_IMF_IMTYPE_JPEG90, etc. default we save jpegs */
 		if (quality < 10) quality = 90;
-<<<<<<< HEAD
-		ibuf->ftype = JPG;
-		ibuf->foptions = quality;
-=======
 		ibuf->ftype = IMB_FTYPE_JPG;
 		ibuf->foptions.quality = quality;
->>>>>>> 8b286bf3
 	}
 }
 
@@ -4663,11 +4515,7 @@
 	return is_dirty;
 }
 
-<<<<<<< HEAD
-void BKE_image_file_format_set(Image *image, int ftype, int options)
-=======
 void BKE_image_file_format_set(Image *image, int ftype, const ImbFormatOptions *options)
->>>>>>> 8b286bf3
 {
 #if 0
 	ImBuf *ibuf = BKE_image_acquire_ibuf(image, NULL, NULL);
@@ -4685,11 +4533,7 @@
 		while (!IMB_moviecacheIter_done(iter)) {
 			ImBuf *ibuf = IMB_moviecacheIter_getImBuf(iter);
 			ibuf->ftype = ftype;
-<<<<<<< HEAD
-			ibuf->foptions = options;
-=======
 			ibuf->foptions = *options;
->>>>>>> 8b286bf3
 			IMB_moviecacheIter_step(iter);
 		}
 		IMB_moviecacheIter_free(iter);
