/*
 * ***** BEGIN GPL LICENSE BLOCK *****
 *
 * This program is free software; you can redistribute it and/or
 * modify it under the terms of the GNU General Public License
 * as published by the Free Software Foundation; either version 2
 * of the License, or (at your option) any later version.
 *
 * This program is distributed in the hope that it will be useful,
 * but WITHOUT ANY WARRANTY; without even the implied warranty of
 * MERCHANTABILITY or FITNESS FOR A PARTICULAR PURPOSE.  See the
 * GNU General Public License for more details.
 *
 * You should have received a copy of the GNU General Public License
 * along with this program; if not, write to the Free Software Foundation,
 * Inc., 51 Franklin Street, Fifth Floor, Boston, MA 02110-1301, USA.
 *
 * The Original Code is Copyright (C) 2001-2002 by NaN Holding BV.
 * All rights reserved.
 *
 * Contributor(s): Blender Foundation, 2006, full recode
 *
 * ***** END GPL LICENSE BLOCK *****
 */

/** \file blender/blenkernel/intern/image.c
 *  \ingroup bke
 */


#include <stdio.h>
#include <string.h>
#include <fcntl.h>
#include <math.h>
#ifndef WIN32
#  include <unistd.h>
#else
#  include <io.h>
#endif

#include <time.h>

#include "MEM_guardedalloc.h"

#include "IMB_colormanagement.h"
#include "IMB_imbuf_types.h"
#include "IMB_imbuf.h"
#include "IMB_moviecache.h"

#ifdef WITH_OPENEXR
#  include "intern/openexr/openexr_multi.h"
#endif

#include "DNA_packedFile_types.h"
#include "DNA_scene_types.h"
#include "DNA_object_types.h"
#include "DNA_camera_types.h"
#include "DNA_sequence_types.h"
#include "DNA_userdef_types.h"
#include "DNA_brush_types.h"
#include "DNA_mesh_types.h"
#include "DNA_meshdata_types.h"

#include "BLI_blenlib.h"
#include "BLI_math_vector.h"
#include "BLI_threads.h"
#include "BLI_timecode.h"  /* for stamp timecode format */
#include "BLI_utildefines.h"

#include "BKE_bmfont.h"
#include "BKE_colortools.h"
#include "BKE_global.h"
#include "BKE_icons.h"
#include "BKE_image.h"
#include "BKE_library.h"
#include "BKE_main.h"
#include "BKE_packedFile.h"
#include "BKE_report.h"
#include "BKE_scene.h"
#include "BKE_node.h"
#include "BKE_sequencer.h" /* seq_foreground_frame_get() */

#include "BLF_api.h"

#include "PIL_time.h"

#include "RE_pipeline.h"

#include "GPU_draw.h"

#include "BLI_sys_types.h" // for intptr_t support

/* for image user iteration */
#include "DNA_node_types.h"
#include "DNA_space_types.h"
#include "DNA_screen_types.h"
#include "DNA_view3d_types.h"

#include "WM_api.h"

static SpinLock image_spin;

/* prototypes */
static size_t image_num_files(struct Image *ima);
static ImBuf *image_acquire_ibuf(Image *ima, ImageUser *iuser, void **r_lock);
static void image_update_views_format(Image *ima, ImageUser *iuser);
static void image_add_view(Image *ima, const char *viewname, const char *filepath);

/* max int, to indicate we don't store sequences in ibuf */
#define IMA_NO_INDEX    0x7FEFEFEF

/* quick lookup: supports 1 million frames, thousand passes */
#define IMA_MAKE_INDEX(frame, index)    ((frame) << 10) + index
#define IMA_INDEX_FRAME(index)          (index >> 10)
/*
#define IMA_INDEX_PASS(index)           (index & ~1023)
*/

/* ******** IMAGE CACHE ************* */

typedef struct ImageCacheKey {
	int index;
} ImageCacheKey;

static unsigned int imagecache_hashhash(const void *key_v)
{
	const ImageCacheKey *key = key_v;
	return key->index;
}

static bool imagecache_hashcmp(const void *a_v, const void *b_v)
{
	const ImageCacheKey *a = a_v;
	const ImageCacheKey *b = b_v;

	return (a->index != b->index);
}

static void imagecache_keydata(void *userkey, int *framenr, int *proxy, int *render_flags)
{
	ImageCacheKey *key = userkey;

	*framenr = IMA_INDEX_FRAME(key->index);
	*proxy = IMB_PROXY_NONE;
	*render_flags = 0;
}

static void imagecache_put(Image *image, int index, ImBuf *ibuf)
{
	ImageCacheKey key;

	if (image->cache == NULL) {
		// char cache_name[64];
		// BLI_snprintf(cache_name, sizeof(cache_name), "Image Datablock %s", image->id.name);

		image->cache = IMB_moviecache_create("Image Datablock Cache", sizeof(ImageCacheKey),
		                                     imagecache_hashhash, imagecache_hashcmp);
		IMB_moviecache_set_getdata_callback(image->cache, imagecache_keydata);
	}

	key.index = index;

	IMB_moviecache_put(image->cache, &key, ibuf);
}

static struct ImBuf *imagecache_get(Image *image, int index)
{
	if (image->cache) {
		ImageCacheKey key;
		key.index = index;
		return IMB_moviecache_get(image->cache, &key);
	}

	return NULL;
}

void BKE_images_init(void)
{
	BLI_spin_init(&image_spin);
}

void BKE_images_exit(void)
{
	BLI_spin_end(&image_spin);
}

/* ******** IMAGE PROCESSING ************* */

static void de_interlace_ng(struct ImBuf *ibuf) /* neogeo fields */
{
	struct ImBuf *tbuf1, *tbuf2;

	if (ibuf == NULL) return;
	if (ibuf->flags & IB_fields) return;
	ibuf->flags |= IB_fields;

	if (ibuf->rect) {
		/* make copies */
		tbuf1 = IMB_allocImBuf(ibuf->x, (ibuf->y >> 1), (unsigned char)32, (int)IB_rect);
		tbuf2 = IMB_allocImBuf(ibuf->x, (ibuf->y >> 1), (unsigned char)32, (int)IB_rect);

		ibuf->x *= 2;

		IMB_rectcpy(tbuf1, ibuf, 0, 0, 0, 0, ibuf->x, ibuf->y);
		IMB_rectcpy(tbuf2, ibuf, 0, 0, tbuf2->x, 0, ibuf->x, ibuf->y);

		ibuf->x /= 2;
		IMB_rectcpy(ibuf, tbuf1, 0, 0, 0, 0, tbuf1->x, tbuf1->y);
		IMB_rectcpy(ibuf, tbuf2, 0, tbuf2->y, 0, 0, tbuf2->x, tbuf2->y);

		IMB_freeImBuf(tbuf1);
		IMB_freeImBuf(tbuf2);
	}
	ibuf->y /= 2;
}

static void de_interlace_st(struct ImBuf *ibuf) /* standard fields */
{
	struct ImBuf *tbuf1, *tbuf2;

	if (ibuf == NULL) return;
	if (ibuf->flags & IB_fields) return;
	ibuf->flags |= IB_fields;

	if (ibuf->rect) {
		/* make copies */
		tbuf1 = IMB_allocImBuf(ibuf->x, (ibuf->y >> 1), (unsigned char)32, IB_rect);
		tbuf2 = IMB_allocImBuf(ibuf->x, (ibuf->y >> 1), (unsigned char)32, IB_rect);

		ibuf->x *= 2;

		IMB_rectcpy(tbuf1, ibuf, 0, 0, 0, 0, ibuf->x, ibuf->y);
		IMB_rectcpy(tbuf2, ibuf, 0, 0, tbuf2->x, 0, ibuf->x, ibuf->y);

		ibuf->x /= 2;
		IMB_rectcpy(ibuf, tbuf2, 0, 0, 0, 0, tbuf2->x, tbuf2->y);
		IMB_rectcpy(ibuf, tbuf1, 0, tbuf2->y, 0, 0, tbuf1->x, tbuf1->y);

		IMB_freeImBuf(tbuf1);
		IMB_freeImBuf(tbuf2);
	}
	ibuf->y /= 2;
}

void BKE_image_de_interlace(Image *ima, int odd)
{
	ImBuf *ibuf = BKE_image_acquire_ibuf(ima, NULL, NULL);
	if (ibuf) {
		if (odd)
			de_interlace_st(ibuf);
		else
			de_interlace_ng(ibuf);
	}
	BKE_image_release_ibuf(ima, ibuf, NULL);
}

/* ***************** ALLOC & FREE, DATA MANAGING *************** */

static void image_free_cached_frames(Image *image)
{
	if (image->cache) {
		IMB_moviecache_free(image->cache);
		image->cache = NULL;
	}
}

static void image_free_packedfiles(Image *ima)
{
	while (ima->packedfiles.last) {
		ImagePackedFile *imapf = ima->packedfiles.last;
		if (imapf->packedfile) {
			freePackedFile(imapf->packedfile);
		}
		BLI_remlink(&ima->packedfiles, imapf);
		MEM_freeN(imapf);
	}
}

void BKE_image_free_packedfiles(Image *ima)
{
	image_free_packedfiles(ima);
}

static void image_free_views(Image *ima)
{
	BLI_freelistN(&ima->views);
}

void BKE_image_free_views(Image *image)
{
	image_free_views(image);
}

static void image_free_anims(Image *ima)
{
	while (ima->anims.last) {
		ImageAnim *ia = ima->anims.last;
		if (ia->anim) {
			IMB_free_anim(ia->anim);
			ia->anim = NULL;
		}
		BLI_remlink(&ima->anims, ia);
		MEM_freeN(ia);
	}
}

/**
 * Simply free the image data from memory,
 * on display the image can load again (except for render buffers).
 */
void BKE_image_free_buffers(Image *ima)
{
	image_free_cached_frames(ima);

	image_free_anims(ima);

	if (ima->rr) {
		RE_FreeRenderResult(ima->rr);
		ima->rr = NULL;
	}

	if (!G.background) {
		/* Background mode doesn't use opnegl,
		 * so we can avoid freeing GPU images and save some
		 * time by skipping mutex lock.
		 */
		GPU_free_image(ima);
	}

	ima->ok = IMA_OK;
}

/* called by library too, do not free ima itself */
void BKE_image_free(Image *ima)
{
	int a;

	BKE_image_free_buffers(ima);

	image_free_packedfiles(ima);

	BKE_icon_id_delete(&ima->id);
	ima->id.icon_id = 0;

	BKE_previewimg_free(&ima->preview);

	for (a = 0; a < IMA_MAX_RENDER_SLOT; a++) {
		if (ima->renders[a]) {
			RE_FreeRenderResult(ima->renders[a]);
			ima->renders[a] = NULL;
		}
	}

	image_free_views(ima);
	MEM_freeN(ima->stereo3d_format);
}

/* only image block itself */
static Image *image_alloc(Main *bmain, const char *name, short source, short type)
{
	Image *ima;

	ima = BKE_libblock_alloc(bmain, ID_IM, name);
	if (ima) {
		ima->ok = IMA_OK;

		ima->xrep = ima->yrep = 1;
		ima->aspx = ima->aspy = 1.0;
		ima->gen_x = 1024; ima->gen_y = 1024;
		ima->gen_type = 1;   /* no defines yet? */

		ima->source = source;
		ima->type = type;

		if (source == IMA_SRC_VIEWER)
			ima->flag |= IMA_VIEW_AS_RENDER;

		BKE_color_managed_colorspace_settings_init(&ima->colorspace_settings);
		ima->stereo3d_format = MEM_callocN(sizeof(Stereo3dFormat), "Image Stereo Format");
	}

	return ima;
}

/* Get the ibuf from an image cache by it's index and frame.
 * Local use here only.
 *
 * Returns referenced image buffer if it exists, callee is to
 * call IMB_freeImBuf to de-reference the image buffer after
 * it's done handling it.
 */
static ImBuf *image_get_cached_ibuf_for_index_frame(Image *ima, int index, int frame)
{
	if (index != IMA_NO_INDEX) {
		index = IMA_MAKE_INDEX(frame, index);
	}

	return imagecache_get(ima, index);
}

/* no ima->ibuf anymore, but listbase */
static void image_assign_ibuf(Image *ima, ImBuf *ibuf, int index, int frame)
{
	if (ibuf) {
		if (index != IMA_NO_INDEX)
			index = IMA_MAKE_INDEX(frame, index);

		imagecache_put(ima, index, ibuf);
	}
}

static void copy_image_packedfiles(ListBase *lb_dst, const ListBase *lb_src)
{
	const ImagePackedFile *imapf_src;

	BLI_listbase_clear(lb_dst);
	for (imapf_src = lb_src->first; imapf_src; imapf_src = imapf_src->next) {
		ImagePackedFile *imapf_dst = MEM_mallocN(sizeof(ImagePackedFile), "Image Packed Files (copy)");
		BLI_strncpy(imapf_dst->filepath, imapf_src->filepath, sizeof(imapf_dst->filepath));

		if (imapf_src->packedfile)
			imapf_dst->packedfile = dupPackedFile(imapf_src->packedfile);

		BLI_addtail(lb_dst, imapf_dst);
	}
}

/* empty image block, of similar type and filename */
Image *BKE_image_copy(Main *bmain, Image *ima)
{
	Image *nima = image_alloc(bmain, ima->id.name + 2, ima->source, ima->type);

	BLI_strncpy(nima->name, ima->name, sizeof(ima->name));

	nima->flag = ima->flag;
	nima->tpageflag = ima->tpageflag;

	nima->gen_x = ima->gen_x;
	nima->gen_y = ima->gen_y;
	nima->gen_type = ima->gen_type;
	copy_v4_v4(nima->gen_color, ima->gen_color);

	nima->animspeed = ima->animspeed;

	nima->aspx = ima->aspx;
	nima->aspy = ima->aspy;

	BKE_color_managed_colorspace_settings_copy(&nima->colorspace_settings, &ima->colorspace_settings);

	copy_image_packedfiles(&nima->packedfiles, &ima->packedfiles);

	nima->stereo3d_format = MEM_dupallocN(ima->stereo3d_format);
	BLI_duplicatelist(&nima->views, &ima->views);

	if (ima->id.lib) {
		BKE_id_lib_local_paths(bmain, ima->id.lib, &nima->id);
	}

	return nima;
}

static void extern_local_image(Image *UNUSED(ima))
{
	/* Nothing to do: images don't link to other IDs. This function exists to
	 * match id_make_local pattern. */
}

void BKE_image_make_local(struct Image *ima)
{
	Main *bmain = G.main;
	Tex *tex;
	Brush *brush;
	Mesh *me;
	bool is_local = false, is_lib = false;

	/* - only lib users: do nothing
	 * - only local users: set flag
	 * - mixed: make copy
	 */

	if (ima->id.lib == NULL) return;

	/* Can't take short cut here: must check meshes at least because of bogus
	 * texface ID refs. - z0r */
#if 0
	if (ima->id.us == 1) {
		id_clear_lib_data(bmain, &ima->id);
		extern_local_image(ima);
		return;
	}
#endif

	for (tex = bmain->tex.first; tex; tex = tex->id.next) {
		if (tex->ima == ima) {
			if (tex->id.lib) is_lib = true;
			else is_local = true;
		}
	}
	for (brush = bmain->brush.first; brush; brush = brush->id.next) {
		if (brush->clone.image == ima) {
			if (brush->id.lib) is_lib = true;
			else is_local = true;
		}
	}
	for (me = bmain->mesh.first; me; me = me->id.next) {
		if (me->mtface) {
			MTFace *tface;
			int a, i;

			for (i = 0; i < me->fdata.totlayer; i++) {
				if (me->fdata.layers[i].type == CD_MTFACE) {
					tface = (MTFace *)me->fdata.layers[i].data;

					for (a = 0; a < me->totface; a++, tface++) {
						if (tface->tpage == ima) {
							if (me->id.lib) is_lib = true;
							else is_local = true;
						}
					}
				}
			}
		}

		if (me->mtpoly) {
			MTexPoly *mtpoly;
			int a, i;

			for (i = 0; i < me->pdata.totlayer; i++) {
				if (me->pdata.layers[i].type == CD_MTEXPOLY) {
					mtpoly = (MTexPoly *)me->pdata.layers[i].data;

					for (a = 0; a < me->totpoly; a++, mtpoly++) {
						if (mtpoly->tpage == ima) {
							if (me->id.lib) is_lib = true;
							else is_local = true;
						}
					}
				}
			}
		}

	}

	if (is_local && is_lib == false) {
		id_clear_lib_data(bmain, &ima->id);
		extern_local_image(ima);
	}
	else if (is_local && is_lib) {
		Image *ima_new = BKE_image_copy(bmain, ima);

		ima_new->id.us = 0;

		/* Remap paths of new ID using old library as base. */
		BKE_id_lib_local_paths(bmain, ima->id.lib, &ima_new->id);

		tex = bmain->tex.first;
		while (tex) {
			if (tex->id.lib == NULL) {
				if (tex->ima == ima) {
					tex->ima = ima_new;
					ima_new->id.us++;
					ima->id.us--;
				}
			}
			tex = tex->id.next;
		}
		brush = bmain->brush.first;
		while (brush) {
			if (brush->id.lib == NULL) {
				if (brush->clone.image == ima) {
					brush->clone.image = ima_new;
					ima_new->id.us++;
					ima->id.us--;
				}
			}
			brush = brush->id.next;
		}
		/* Transfer references in texfaces. Texfaces don't add to image ID
		 * user count *unless* there are no other users. See
		 * readfile.c:lib_link_mtface. */
		me = bmain->mesh.first;
		while (me) {
			if (me->mtface) {
				MTFace *tface;
				int a, i;

				for (i = 0; i < me->fdata.totlayer; i++) {
					if (me->fdata.layers[i].type == CD_MTFACE) {
						tface = (MTFace *)me->fdata.layers[i].data;

						for (a = 0; a < me->totface; a++, tface++) {
							if (tface->tpage == ima) {
								tface->tpage = ima_new;
								if (ima_new->id.us == 0) {
									tface->tpage->id.us = 1;
								}
								id_lib_extern((ID *)ima_new);
							}
						}
					}
				}
			}

			if (me->mtpoly) {
				MTexPoly *mtpoly;
				int a, i;

				for (i = 0; i < me->pdata.totlayer; i++) {
					if (me->pdata.layers[i].type == CD_MTEXPOLY) {
						mtpoly = (MTexPoly *)me->pdata.layers[i].data;

						for (a = 0; a < me->totpoly; a++, mtpoly++) {
							if (mtpoly->tpage == ima) {
								mtpoly->tpage = ima_new;
								if (ima_new->id.us == 0) {
									mtpoly->tpage->id.us = 1;
								}
								id_lib_extern((ID *)ima_new);
							}
						}
					}
				}
			}

			me = me->id.next;
		}
	}
}

void BKE_image_merge(Image *dest, Image *source)
{
	/* sanity check */
	if (dest && source && dest != source) {
		BLI_spin_lock(&image_spin);
		if (source->cache != NULL) {
			struct MovieCacheIter *iter;
			iter = IMB_moviecacheIter_new(source->cache);
			while (!IMB_moviecacheIter_done(iter)) {
				ImBuf *ibuf = IMB_moviecacheIter_getImBuf(iter);
				ImageCacheKey *key = IMB_moviecacheIter_getUserKey(iter);
				imagecache_put(dest, key->index, ibuf);
				IMB_moviecacheIter_step(iter);
			}
			IMB_moviecacheIter_free(iter);
		}
		BLI_spin_unlock(&image_spin);

		BKE_libblock_free(G.main, source);
	}
}

/* note, we could be clever and scale all imbuf's but since some are mipmaps its not so simple */
bool BKE_image_scale(Image *image, int width, int height)
{
	ImBuf *ibuf;
	void *lock;

	ibuf = BKE_image_acquire_ibuf(image, NULL, &lock);

	if (ibuf) {
		IMB_scaleImBuf(ibuf, width, height);
		ibuf->userflags |= IB_BITMAPDIRTY;
	}

	BKE_image_release_ibuf(image, ibuf, lock);

	return (ibuf != NULL);
}

static void image_init_color_management(Image *ima)
{
	ImBuf *ibuf;
	char name[FILE_MAX];

	BKE_image_user_file_path(NULL, ima, name);

	/* will set input color space to image format default's */
	ibuf = IMB_loadiffname(name, IB_test | IB_alphamode_detect, ima->colorspace_settings.name);

	if (ibuf) {
		if (ibuf->flags & IB_alphamode_premul)
			ima->alpha_mode = IMA_ALPHA_PREMUL;
		else
			ima->alpha_mode = IMA_ALPHA_STRAIGHT;

		IMB_freeImBuf(ibuf);
	}
}

char BKE_image_alpha_mode_from_extension_ex(const char *filepath)
{
	if (BLI_testextensie_n(filepath, ".exr", ".cin", ".dpx", ".hdr", NULL)) {
		return IMA_ALPHA_PREMUL;
	}
	else {
		return IMA_ALPHA_STRAIGHT;
	}
}

void BKE_image_alpha_mode_from_extension(Image *image)
{
	image->alpha_mode = BKE_image_alpha_mode_from_extension_ex(image->name);
}

Image *BKE_image_load(Main *bmain, const char *filepath)
{
	Image *ima;
	int file, len;
	const char *libname;
	char str[FILE_MAX];

	BLI_strncpy(str, filepath, sizeof(str));
	BLI_path_abs(str, bmain->name);

	/* exists? */
	file = BLI_open(str, O_BINARY | O_RDONLY, 0);
	if (file == -1)
		return NULL;
	close(file);

	/* create a short library name */
	len = strlen(filepath);

	while (len > 0 && filepath[len - 1] != '/' && filepath[len - 1] != '\\') len--;
	libname = filepath + len;

	ima = image_alloc(bmain, libname, IMA_SRC_FILE, IMA_TYPE_IMAGE);
	BLI_strncpy(ima->name, filepath, sizeof(ima->name));

	if (BLI_testextensie_array(filepath, imb_ext_movie))
		ima->source = IMA_SRC_MOVIE;

	image_init_color_management(ima);

	return ima;
}

/* checks if image was already loaded, then returns same image */
/* otherwise creates new. */
/* does not load ibuf itself */
/* pass on optional frame for #name images */
Image *BKE_image_load_exists_ex(const char *filepath, bool *r_exists)
{
	Image *ima;
	char str[FILE_MAX], strtest[FILE_MAX];

	BLI_strncpy(str, filepath, sizeof(str));
	BLI_path_abs(str, G.main->name);

	/* first search an identical image */
	for (ima = G.main->image.first; ima; ima = ima->id.next) {
		if (ima->source != IMA_SRC_VIEWER && ima->source != IMA_SRC_GENERATED) {
			BLI_strncpy(strtest, ima->name, sizeof(ima->name));
			BLI_path_abs(strtest, ID_BLEND_PATH(G.main, &ima->id));

			if (BLI_path_cmp(strtest, str) == 0) {
				if ((BKE_image_has_anim(ima) == false) ||
				    (ima->id.us == 0))
				{
					ima->id.us++;  /* officially should not, it doesn't link here! */
					if (ima->ok == 0)
						ima->ok = IMA_OK;
					if (r_exists)
						*r_exists = true;
					return ima;
				}
			}
		}
	}

	if (r_exists)
		*r_exists = false;
	return BKE_image_load(G.main, filepath);
}

Image *BKE_image_load_exists(const char *filepath)
{
	return BKE_image_load_exists_ex(filepath, NULL);
}

static ImBuf *add_ibuf_size(unsigned int width, unsigned int height, const char *name, int depth, int floatbuf, short gen_type,
                            const float color[4], ColorManagedColorspaceSettings *colorspace_settings)
{
	ImBuf *ibuf;
	unsigned char *rect = NULL;
	float *rect_float = NULL;

	if (floatbuf) {
		ibuf = IMB_allocImBuf(width, height, depth, IB_rectfloat);

		if (colorspace_settings->name[0] == '\0') {
			const char *colorspace = IMB_colormanagement_role_colorspace_name_get(COLOR_ROLE_DEFAULT_FLOAT);

			BLI_strncpy(colorspace_settings->name, colorspace, sizeof(colorspace_settings->name));
		}

		if (ibuf != NULL) {
			rect_float = ibuf->rect_float;
			IMB_colormanagement_check_is_data(ibuf, colorspace_settings->name);
		}
	}
	else {
		ibuf = IMB_allocImBuf(width, height, depth, IB_rect);

		if (colorspace_settings->name[0] == '\0') {
			const char *colorspace = IMB_colormanagement_role_colorspace_name_get(COLOR_ROLE_DEFAULT_BYTE);

			BLI_strncpy(colorspace_settings->name, colorspace, sizeof(colorspace_settings->name));
		}

		if (ibuf != NULL) {
			rect = (unsigned char *)ibuf->rect;
			IMB_colormanagement_assign_rect_colorspace(ibuf, colorspace_settings->name);
		}
	}

	if (!ibuf) {
		return NULL;
	}

	BLI_strncpy(ibuf->name, name, sizeof(ibuf->name));
	ibuf->userflags |= IB_BITMAPDIRTY;

	switch (gen_type) {
		case IMA_GENTYPE_GRID:
			BKE_image_buf_fill_checker(rect, rect_float, width, height);
			break;
		case IMA_GENTYPE_GRID_COLOR:
			BKE_image_buf_fill_checker_color(rect, rect_float, width, height);
			break;
		default:
			BKE_image_buf_fill_color(rect, rect_float, width, height, color);
			break;
	}

	if (rect_float) {
		/* both byte and float buffers are filling in sRGB space, need to linearize float buffer after BKE_image_buf_fill* functions */

		IMB_buffer_float_from_float(rect_float, rect_float, ibuf->channels, IB_PROFILE_LINEAR_RGB, IB_PROFILE_SRGB,
		                            true, ibuf->x, ibuf->y, ibuf->x, ibuf->x);
	}

	return ibuf;
}

/* adds new image block, creates ImBuf and initializes color */
Image *BKE_image_add_generated(Main *bmain, unsigned int width, unsigned int height, const char *name, int depth, int floatbuf, short gen_type, const float color[4], const bool stereo3d)
{
	/* on save, type is changed to FILE in editsima.c */
	Image *ima = image_alloc(bmain, name, IMA_SRC_GENERATED, IMA_TYPE_UV_TEST);

	if (ima) {
		size_t view_id;
		const char *names[2] = {STEREO_LEFT_NAME, STEREO_RIGHT_NAME};

		/* BLI_strncpy(ima->name, name, FILE_MAX); */ /* don't do this, this writes in ain invalid filepath! */
		ima->gen_x = width;
		ima->gen_y = height;
		ima->gen_type = gen_type;
		ima->gen_flag |= (floatbuf ? IMA_GEN_FLOAT : 0);
		ima->gen_depth = depth;
		copy_v4_v4(ima->gen_color, color);

		for (view_id = 0; view_id < 2; view_id++) {
			ImBuf *ibuf;
			ibuf = add_ibuf_size(width, height, ima->name, depth, floatbuf, gen_type, color, &ima->colorspace_settings);
			image_assign_ibuf(ima, ibuf, stereo3d ? view_id : IMA_NO_INDEX, 0);

			/* image_assign_ibuf puts buffer to the cache, which increments user counter. */
			IMB_freeImBuf(ibuf);
			if (!stereo3d) break;

			image_add_view(ima, names[view_id], "");
		}

		ima->ok = IMA_OK_LOADED;
		if (stereo3d)
			ima->flag |= IMA_IS_STEREO | IMA_IS_MULTIVIEW;
	}

	return ima;
}

/* Create an image image from ibuf. The refcount of ibuf is increased,
 * caller should take care to drop its reference by calling
 * IMB_freeImBuf if needed. */
Image *BKE_image_add_from_imbuf(ImBuf *ibuf, const char *name)
{
	/* on save, type is changed to FILE in editsima.c */
	Image *ima;

	if (name == NULL) {
		name = BLI_path_basename(ibuf->name);
	}

	ima = image_alloc(G.main, name, IMA_SRC_FILE, IMA_TYPE_IMAGE);

	if (ima) {
		BLI_strncpy(ima->name, ibuf->name, FILE_MAX);
		image_assign_ibuf(ima, ibuf, IMA_NO_INDEX, 0);
		ima->ok = IMA_OK_LOADED;
	}

	return ima;
}

/* packs rects from memory as PNG
 * convert multiview images to R_IMF_VIEWS_INDIVIDUAL
 */
static void image_memorypack_multiview(Image *ima)
{
	ImageView *iv;
	size_t i;

	image_free_packedfiles(ima);

	for (i = 0, iv = ima->views.first; iv; iv = iv->next, i++) {
		ImBuf *ibuf = image_get_cached_ibuf_for_index_frame(ima, i, 0);

		ibuf->ftype = PNG;
		ibuf->planes = R_IMF_PLANES_RGBA;

		/* if the image was a R_IMF_VIEWS_STEREO_3D we force _L, _R suffices */
		if (ima->views_format == R_IMF_VIEWS_STEREO_3D) {
			const char *suffix[2] = {STEREO_LEFT_SUFFIX, STEREO_RIGHT_SUFFIX};
			BLI_path_suffix(iv->filepath, FILE_MAX, suffix[i], "");
		}

		IMB_saveiff(ibuf, iv->filepath, IB_rect | IB_mem);

		if (ibuf->encodedbuffer == NULL) {
			printf("memory save for pack error\n");
			IMB_freeImBuf(ibuf);
			image_free_packedfiles(ima);
			return;
		}
		else {
			ImagePackedFile *imapf;
			PackedFile *pf = MEM_callocN(sizeof(*pf), "PackedFile");

			pf->data = ibuf->encodedbuffer;
			pf->size = ibuf->encodedsize;

			imapf = MEM_mallocN(sizeof(ImagePackedFile), "Image PackedFile");
			BLI_strncpy(imapf->filepath, iv->filepath, sizeof(imapf->filepath));
			imapf->packedfile = pf;
			BLI_addtail(&ima->packedfiles, imapf);

			ibuf->encodedbuffer = NULL;
			ibuf->encodedsize = 0;
			ibuf->userflags &= ~IB_BITMAPDIRTY;
		}
		IMB_freeImBuf(ibuf);
	}

	if (ima->source == IMA_SRC_GENERATED) {
		ima->source = IMA_SRC_FILE;
		ima->type = IMA_TYPE_IMAGE;
	}
	ima->views_format = R_IMF_VIEWS_INDIVIDUAL;
}

/* packs rect from memory as PNG */
void BKE_image_memorypack(Image *ima)
{
	ImBuf *ibuf;

	if ((ima->flag & IMA_IS_MULTIVIEW)) {
		image_memorypack_multiview(ima);
		return;
	}

	ibuf = image_get_cached_ibuf_for_index_frame(ima, IMA_NO_INDEX, 0);

	if (ibuf == NULL)
		return;

	image_free_packedfiles(ima);

	ibuf->ftype = PNG;
	ibuf->planes = R_IMF_PLANES_RGBA;

	IMB_saveiff(ibuf, ibuf->name, IB_rect | IB_mem);
	if (ibuf->encodedbuffer == NULL) {
		printf("memory save for pack error\n");
	}
	else {
		ImagePackedFile *imapf;
		PackedFile *pf = MEM_callocN(sizeof(*pf), "PackedFile");

		pf->data = ibuf->encodedbuffer;
		pf->size = ibuf->encodedsize;

		imapf = MEM_mallocN(sizeof(ImagePackedFile), "Image PackedFile");
		BLI_strncpy(imapf->filepath, ima->name, sizeof(imapf->filepath));
		imapf->packedfile = pf;
		BLI_addtail(&ima->packedfiles, imapf);

		ibuf->encodedbuffer = NULL;
		ibuf->encodedsize = 0;
		ibuf->userflags &= ~IB_BITMAPDIRTY;

		if (ima->source == IMA_SRC_GENERATED) {
			ima->source = IMA_SRC_FILE;
			ima->type = IMA_TYPE_IMAGE;
		}
	}

	IMB_freeImBuf(ibuf);
}

void BKE_image_packfiles(ReportList *reports, Image *ima, const char *basepath)
{
	const size_t totfiles = image_num_files(ima);

	if (totfiles == 1) {
		ImagePackedFile *imapf = MEM_mallocN(sizeof(ImagePackedFile), "Image packed file");
		BLI_addtail(&ima->packedfiles, imapf);
		imapf->packedfile = newPackedFile(reports, ima->name, basepath);
		if (imapf->packedfile) {
			BLI_strncpy(imapf->filepath, ima->name, sizeof(imapf->filepath));
		}
		else {
			BLI_freelinkN(&ima->packedfiles, imapf);
		}
	}
	else {
		ImageView *iv;
		for (iv = ima->views.first; iv; iv = iv->next) {
			ImagePackedFile *imapf = MEM_mallocN(sizeof(ImagePackedFile), "Image packed file");
			BLI_addtail(&ima->packedfiles, imapf);

			imapf->packedfile = newPackedFile(reports, iv->filepath, basepath);
			if (imapf->packedfile) {
				BLI_strncpy(imapf->filepath, iv->filepath, sizeof(imapf->filepath));
			}
			else {
				BLI_freelinkN(&ima->packedfiles, imapf);
			}
		}
	}
}

void BKE_image_packfiles_from_mem(ReportList *reports, Image *ima, char *data, const size_t data_len)
{
	const size_t totfiles = image_num_files(ima);

	if (totfiles != 1) {
		BKE_report(reports, RPT_ERROR, "Cannot pack multiview images from raw data currently...");
	}
	else {
		ImagePackedFile *imapf = MEM_mallocN(sizeof(ImagePackedFile), __func__);
		BLI_addtail(&ima->packedfiles, imapf);
		imapf->packedfile = newPackedFileMemory(data, data_len);
		BLI_strncpy(imapf->filepath, ima->name, sizeof(imapf->filepath));
	}
}

void BKE_image_tag_time(Image *ima)
{
	ima->lastused = PIL_check_seconds_timer_i();
}

#if 0
static void tag_all_images_time()
{
	Image *ima;
	int ctime = PIL_check_seconds_timer_i();

	ima = G.main->image.first;
	while (ima) {
		if (ima->bindcode || ima->repbind || ima->ibufs.first) {
			ima->lastused = ctime;
		}
	}
}
#endif

static uintptr_t image_mem_size(Image *image)
{
	uintptr_t size = 0;

	/* viewers have memory depending on other rules, has no valid rect pointer */
	if (image->source == IMA_SRC_VIEWER)
		return 0;

	BLI_spin_lock(&image_spin);
	if (image->cache != NULL) {
		struct MovieCacheIter *iter = IMB_moviecacheIter_new(image->cache);

		while (!IMB_moviecacheIter_done(iter)) {
			ImBuf *ibuf = IMB_moviecacheIter_getImBuf(iter);
			ImBuf *ibufm;
			int level;

			if (ibuf->rect) {
				size += MEM_allocN_len(ibuf->rect);
			}
			if (ibuf->rect_float) {
				size += MEM_allocN_len(ibuf->rect_float);
			}

			for (level = 0; level < IB_MIPMAP_LEVELS; level++) {
				ibufm = ibuf->mipmap[level];
				if (ibufm) {
					if (ibufm->rect) {
						size += MEM_allocN_len(ibufm->rect);
					}
					if (ibufm->rect_float) {
						size += MEM_allocN_len(ibufm->rect_float);
					}
				}
			}

			IMB_moviecacheIter_step(iter);
		}
		IMB_moviecacheIter_free(iter);
	}
	BLI_spin_unlock(&image_spin);

	return size;
}

void BKE_image_print_memlist(void)
{
	Image *ima;
	uintptr_t size, totsize = 0;

	for (ima = G.main->image.first; ima; ima = ima->id.next)
		totsize += image_mem_size(ima);

	printf("\ntotal image memory len: %.3f MB\n", (double)totsize / (double)(1024 * 1024));

	for (ima = G.main->image.first; ima; ima = ima->id.next) {
		size = image_mem_size(ima);

		if (size)
			printf("%s len: %.3f MB\n", ima->id.name + 2, (double)size / (double)(1024 * 1024));
	}
}

static bool imagecache_check_dirty(ImBuf *ibuf, void *UNUSED(userkey), void *UNUSED(userdata))
{
	return (ibuf->userflags & IB_BITMAPDIRTY) == 0;
}

void BKE_image_free_all_textures(void)
{
#undef CHECK_FREED_SIZE

	Tex *tex;
	Image *ima;
#ifdef CHECK_FREED_SIZE
	uintptr_t tot_freed_size = 0;
#endif

	for (ima = G.main->image.first; ima; ima = ima->id.next)
		ima->id.flag &= ~LIB_DOIT;

	for (tex = G.main->tex.first; tex; tex = tex->id.next)
		if (tex->ima)
			tex->ima->id.flag |= LIB_DOIT;

	for (ima = G.main->image.first; ima; ima = ima->id.next) {
		if (ima->cache && (ima->id.flag & LIB_DOIT)) {
#ifdef CHECK_FREED_SIZE
			uintptr_t old_size = image_mem_size(ima);
#endif

			IMB_moviecache_cleanup(ima->cache, imagecache_check_dirty, NULL);

#ifdef CHECK_FREED_SIZE
			tot_freed_size += old_size - image_mem_size(ima);
#endif
		}
	}
#ifdef CHECK_FREED_SIZE
	printf("%s: freed total %lu MB\n", __func__, tot_freed_size / (1024 * 1024));
#endif
}

static bool imagecache_check_free_anim(ImBuf *ibuf, void *UNUSED(userkey), void *userdata)
{
	int except_frame = *(int *)userdata;
	return (ibuf->userflags & IB_BITMAPDIRTY) == 0 &&
	       (ibuf->index != IMA_NO_INDEX) &&
	       (except_frame != IMA_INDEX_FRAME(ibuf->index));
}

/* except_frame is weak, only works for seqs without offset... */
void BKE_image_free_anim_ibufs(Image *ima, int except_frame)
{
	BLI_spin_lock(&image_spin);
	if (ima->cache != NULL) {
		IMB_moviecache_cleanup(ima->cache, imagecache_check_free_anim, &except_frame);
	}
	BLI_spin_unlock(&image_spin);
}

void BKE_image_all_free_anim_ibufs(int cfra)
{
	Image *ima;

	for (ima = G.main->image.first; ima; ima = ima->id.next)
		if (BKE_image_is_animated(ima))
			BKE_image_free_anim_ibufs(ima, cfra);
}


/* *********** READ AND WRITE ************** */

int BKE_image_imtype_to_ftype(const char imtype, int *r_options)
{
	if (imtype == R_IMF_IMTYPE_TARGA)
		return TGA;
	else if (imtype == R_IMF_IMTYPE_RAWTGA) {
		*r_options = RAWTGA;
		return TGA;
	}
	else if (imtype == R_IMF_IMTYPE_IRIS)
		return IMAGIC;
#ifdef WITH_HDR
	else if (imtype == R_IMF_IMTYPE_RADHDR)
		return RADHDR;
#endif
	else if (imtype == R_IMF_IMTYPE_PNG) {
		*r_options = 15;
		return PNG;
	}
#ifdef WITH_DDS
	else if (imtype == R_IMF_IMTYPE_DDS)
		return DDS;
#endif
	else if (imtype == R_IMF_IMTYPE_BMP)
		return BMP;
#ifdef WITH_TIFF
	else if (imtype == R_IMF_IMTYPE_TIFF)
		return TIF;
#endif
	else if (imtype == R_IMF_IMTYPE_OPENEXR || imtype == R_IMF_IMTYPE_MULTILAYER)
		return OPENEXR;
#ifdef WITH_CINEON
	else if (imtype == R_IMF_IMTYPE_CINEON)
		return CINEON;
	else if (imtype == R_IMF_IMTYPE_DPX)
		return DPX;
#endif
#ifdef WITH_OPENJPEG
	else if (imtype == R_IMF_IMTYPE_JP2)
		return JP2;
#endif
	else {
		*r_options = 90;
		return JPG;
	}
}

<<<<<<< HEAD
char BKE_image_ftype_to_imtype(const long long ftype)
=======
char BKE_image_ftype_to_imtype(const int ftype, const int options)
>>>>>>> 6b2386fa
{
	if (ftype == 0)
		return R_IMF_IMTYPE_TARGA;
	else if (ftype == IMAGIC)
		return R_IMF_IMTYPE_IRIS;
#ifdef WITH_HDR
	else if (ftype == RADHDR)
		return R_IMF_IMTYPE_RADHDR;
#endif
	else if (ftype == PNG)
		return R_IMF_IMTYPE_PNG;
#ifdef WITH_DDS
	else if (ftype == DDS)
		return R_IMF_IMTYPE_DDS;
#endif
	else if (ftype == BMP)
		return R_IMF_IMTYPE_BMP;
#ifdef WITH_TIFF
	else if (ftype == TIF)
		return R_IMF_IMTYPE_TIFF;
#endif
	else if (ftype == OPENEXR)
		return R_IMF_IMTYPE_OPENEXR;
#ifdef WITH_CINEON
	else if (ftype == CINEON)
		return R_IMF_IMTYPE_CINEON;
	else if (ftype == DPX)
		return R_IMF_IMTYPE_DPX;
#endif
	else if (ftype == TGA) {
		if (options & RAWTGA)
			return R_IMF_IMTYPE_RAWTGA;
		else
			return R_IMF_IMTYPE_TARGA;
	}
#ifdef WITH_OPENJPEG
	else if (ftype == JP2)
		return R_IMF_IMTYPE_JP2;
#endif
#ifdef WITH_KTX
	else if (ftype & KTX)
		return R_IMF_IMTYPE_KTX;
#endif
	else
		return R_IMF_IMTYPE_JPEG90;
}


bool BKE_imtype_is_movie(const char imtype)
{
	switch (imtype) {
		case R_IMF_IMTYPE_AVIRAW:
		case R_IMF_IMTYPE_AVIJPEG:
		case R_IMF_IMTYPE_QUICKTIME:
		case R_IMF_IMTYPE_FFMPEG:
		case R_IMF_IMTYPE_H264:
		case R_IMF_IMTYPE_THEORA:
		case R_IMF_IMTYPE_XVID:
		case R_IMF_IMTYPE_FRAMESERVER:
			return true;
	}
	return false;
}

int BKE_imtype_supports_zbuf(const char imtype)
{
	switch (imtype) {
		case R_IMF_IMTYPE_IRIZ:
		case R_IMF_IMTYPE_OPENEXR: /* but not R_IMF_IMTYPE_MULTILAYER */
			return 1;
	}
	return 0;
}

int BKE_imtype_supports_compress(const char imtype)
{
	switch (imtype) {
		case R_IMF_IMTYPE_PNG:
			return 1;
	}
	return 0;
}

int BKE_imtype_supports_quality(const char imtype)
{
	switch (imtype) {
		case R_IMF_IMTYPE_JPEG90:
		case R_IMF_IMTYPE_JP2:
		case R_IMF_IMTYPE_AVIJPEG:
			return 1;
	}
	return 0;
}

int BKE_imtype_requires_linear_float(const char imtype)
{
	switch (imtype) {
		case R_IMF_IMTYPE_CINEON:
		case R_IMF_IMTYPE_DPX:
		case R_IMF_IMTYPE_RADHDR:
		case R_IMF_IMTYPE_OPENEXR:
		case R_IMF_IMTYPE_MULTILAYER:
			return true;
	}
	return 0;
}

char BKE_imtype_valid_channels(const char imtype, bool write_file)
{
	char chan_flag = IMA_CHAN_FLAG_RGB; /* assume all support rgb */

	/* alpha */
	switch (imtype) {
		case R_IMF_IMTYPE_BMP:
			if (write_file) break;
			/* fall-through */
		case R_IMF_IMTYPE_TARGA:
		case R_IMF_IMTYPE_IRIS:
		case R_IMF_IMTYPE_PNG:
		case R_IMF_IMTYPE_RADHDR:
		case R_IMF_IMTYPE_TIFF:
		case R_IMF_IMTYPE_OPENEXR:
		case R_IMF_IMTYPE_MULTILAYER:
		case R_IMF_IMTYPE_DDS:
		case R_IMF_IMTYPE_JP2:
		case R_IMF_IMTYPE_QUICKTIME:
		case R_IMF_IMTYPE_DPX:
		case R_IMF_IMTYPE_KTX:
			chan_flag |= IMA_CHAN_FLAG_ALPHA;
			break;
	}

	/* bw */
	switch (imtype) {
		case R_IMF_IMTYPE_PNG:
		case R_IMF_IMTYPE_JPEG90:
		case R_IMF_IMTYPE_TARGA:
		case R_IMF_IMTYPE_RAWTGA:
		case R_IMF_IMTYPE_TIFF:
		case R_IMF_IMTYPE_IRIS:
			chan_flag |= IMA_CHAN_FLAG_BW;
			break;
	}

	return chan_flag;
}

char BKE_imtype_valid_depths(const char imtype)
{
	switch (imtype) {
		case R_IMF_IMTYPE_RADHDR:
			return R_IMF_CHAN_DEPTH_32;
		case R_IMF_IMTYPE_TIFF:
			return R_IMF_CHAN_DEPTH_8 | R_IMF_CHAN_DEPTH_16;
		case R_IMF_IMTYPE_OPENEXR:
			return R_IMF_CHAN_DEPTH_16 | R_IMF_CHAN_DEPTH_32;
		case R_IMF_IMTYPE_MULTILAYER:
			return R_IMF_CHAN_DEPTH_32;
		/* eeh, cineon does some strange 10bits per channel */
		case R_IMF_IMTYPE_DPX:
			return R_IMF_CHAN_DEPTH_8 | R_IMF_CHAN_DEPTH_10 | R_IMF_CHAN_DEPTH_12 | R_IMF_CHAN_DEPTH_16;
		case R_IMF_IMTYPE_CINEON:
			return R_IMF_CHAN_DEPTH_10;
		case R_IMF_IMTYPE_JP2:
			return R_IMF_CHAN_DEPTH_8 | R_IMF_CHAN_DEPTH_12 | R_IMF_CHAN_DEPTH_16;
		case R_IMF_IMTYPE_PNG:
			return R_IMF_CHAN_DEPTH_8 | R_IMF_CHAN_DEPTH_16;
		/* most formats are 8bit only */
		default:
			return R_IMF_CHAN_DEPTH_8;
	}
}


/* string is from command line --render-format arg, keep in sync with
 * creator.c help info */
char BKE_imtype_from_arg(const char *imtype_arg)
{
	if      (STREQ(imtype_arg, "TGA")) return R_IMF_IMTYPE_TARGA;
	else if (STREQ(imtype_arg, "IRIS")) return R_IMF_IMTYPE_IRIS;
#ifdef WITH_DDS
	else if (STREQ(imtype_arg, "DDS")) return R_IMF_IMTYPE_DDS;
#endif
	else if (STREQ(imtype_arg, "JPEG")) return R_IMF_IMTYPE_JPEG90;
	else if (STREQ(imtype_arg, "IRIZ")) return R_IMF_IMTYPE_IRIZ;
	else if (STREQ(imtype_arg, "RAWTGA")) return R_IMF_IMTYPE_RAWTGA;
	else if (STREQ(imtype_arg, "AVIRAW")) return R_IMF_IMTYPE_AVIRAW;
	else if (STREQ(imtype_arg, "AVIJPEG")) return R_IMF_IMTYPE_AVIJPEG;
	else if (STREQ(imtype_arg, "PNG")) return R_IMF_IMTYPE_PNG;
	else if (STREQ(imtype_arg, "QUICKTIME")) return R_IMF_IMTYPE_QUICKTIME;
	else if (STREQ(imtype_arg, "BMP")) return R_IMF_IMTYPE_BMP;
#ifdef WITH_HDR
	else if (STREQ(imtype_arg, "HDR")) return R_IMF_IMTYPE_RADHDR;
#endif
#ifdef WITH_TIFF
	else if (STREQ(imtype_arg, "TIFF")) return R_IMF_IMTYPE_TIFF;
#endif
#ifdef WITH_OPENEXR
	else if (STREQ(imtype_arg, "EXR")) return R_IMF_IMTYPE_OPENEXR;
	else if (STREQ(imtype_arg, "MULTILAYER")) return R_IMF_IMTYPE_MULTILAYER;
#endif
	else if (STREQ(imtype_arg, "MPEG")) return R_IMF_IMTYPE_FFMPEG;
	else if (STREQ(imtype_arg, "FRAMESERVER")) return R_IMF_IMTYPE_FRAMESERVER;
#ifdef WITH_CINEON
	else if (STREQ(imtype_arg, "CINEON")) return R_IMF_IMTYPE_CINEON;
	else if (STREQ(imtype_arg, "DPX")) return R_IMF_IMTYPE_DPX;
#endif
#ifdef WITH_OPENJPEG
	else if (STREQ(imtype_arg, "JP2")) return R_IMF_IMTYPE_JP2;
#endif
	else return R_IMF_IMTYPE_INVALID;
}

static bool do_add_image_extension(char *string, const char imtype, const ImageFormatData *im_format)
{
	const char *extension = NULL;
	const char *extension_test;
	(void)im_format;  /* may be unused, depends on build options */

	if (imtype == R_IMF_IMTYPE_IRIS) {
		if (!BLI_testextensie(string, extension_test = ".rgb"))
			extension = extension_test;
	}
	else if (imtype == R_IMF_IMTYPE_IRIZ) {
		if (!BLI_testextensie(string, extension_test = ".rgb"))
			extension = extension_test;
	}
#ifdef WITH_HDR
	else if (imtype == R_IMF_IMTYPE_RADHDR) {
		if (!BLI_testextensie(string, extension_test = ".hdr"))
			extension = extension_test;
	}
#endif
	else if (ELEM(imtype, R_IMF_IMTYPE_PNG, R_IMF_IMTYPE_FFMPEG, R_IMF_IMTYPE_H264, R_IMF_IMTYPE_THEORA, R_IMF_IMTYPE_XVID)) {
		if (!BLI_testextensie(string, extension_test = ".png"))
			extension = extension_test;
	}
#ifdef WITH_DDS
	else if (imtype == R_IMF_IMTYPE_DDS) {
		if (!BLI_testextensie(string, extension_test = ".dds"))
			extension = extension_test;
	}
#endif
	else if (ELEM(imtype, R_IMF_IMTYPE_TARGA, R_IMF_IMTYPE_RAWTGA)) {
		if (!BLI_testextensie(string, extension_test = ".tga"))
			extension = extension_test;
	}
	else if (imtype == R_IMF_IMTYPE_BMP) {
		if (!BLI_testextensie(string, extension_test = ".bmp"))
			extension = extension_test;
	}
#ifdef WITH_TIFF
	else if (imtype == R_IMF_IMTYPE_TIFF) {
		if (!BLI_testextensie_n(string, extension_test = ".tif", ".tiff", NULL)) {
			extension = extension_test;
		}
	}
#endif
#ifdef WITH_OPENIMAGEIO
	else if (imtype == R_IMF_IMTYPE_PSD) {
		if (!BLI_testextensie(string, extension_test = ".psd"))
			extension = extension_test;
	}
#endif
#ifdef WITH_OPENEXR
	else if (imtype == R_IMF_IMTYPE_OPENEXR || imtype == R_IMF_IMTYPE_MULTILAYER) {
		if (!BLI_testextensie(string, extension_test = ".exr"))
			extension = extension_test;
	}
#endif
#ifdef WITH_CINEON
	else if (imtype == R_IMF_IMTYPE_CINEON) {
		if (!BLI_testextensie(string, extension_test = ".cin"))
			extension = extension_test;
	}
	else if (imtype == R_IMF_IMTYPE_DPX) {
		if (!BLI_testextensie(string, extension_test = ".dpx"))
			extension = extension_test;
	}
#endif
#ifdef WITH_OPENJPEG
	else if (imtype == R_IMF_IMTYPE_JP2) {
		if (im_format) {
			if (im_format->jp2_codec == R_IMF_JP2_CODEC_JP2) {
				if (!BLI_testextensie(string, extension_test = ".jp2"))
					extension = extension_test;
			}
			else if (im_format->jp2_codec == R_IMF_JP2_CODEC_J2K) {
				if (!BLI_testextensie(string, extension_test = ".j2c"))
					extension = extension_test;
			}
			else
				BLI_assert(!"Unsupported jp2 codec was specified in im_format->jp2_codec");
		}
		else {
			if (!BLI_testextensie(string, extension_test = ".jp2"))
				extension = extension_test;
		}
	}
#endif
#ifdef WITH_KTX
	else if (imtype == R_IMF_IMTYPE_KTX) {
		if (!BLI_testextensie(string, extension_test = ".ktx"))
			extension = extension_test;
	}
#endif
	else { //   R_IMF_IMTYPE_AVIRAW, R_IMF_IMTYPE_AVIJPEG, R_IMF_IMTYPE_JPEG90, R_IMF_IMTYPE_QUICKTIME etc
		if (!(BLI_testextensie_n(string, extension_test = ".jpg", ".jpeg", NULL)))
			extension = extension_test;
	}

	if (extension) {
		/* prefer this in many cases to avoid .png.tga, but in certain cases it breaks */
		/* remove any other known image extension */
		if (BLI_testextensie_array(string, imb_ext_image) ||
		    (G.have_quicktime && BLI_testextensie_array(string, imb_ext_image_qt)))
		{
			return BLI_replace_extension(string, FILE_MAX, extension);
		}
		else {
			return BLI_ensure_extension(string, FILE_MAX, extension);
		}

	}
	else {
		return false;
	}
}

int BKE_image_path_ensure_ext_from_imformat(char *string, const ImageFormatData *im_format)
{
	return do_add_image_extension(string, im_format->imtype, im_format);
}

int BKE_image_path_ensure_ext_from_imtype(char *string, const char imtype)
{
	return do_add_image_extension(string, imtype, NULL);
}

void BKE_imformat_defaults(ImageFormatData *im_format)
{
	memset(im_format, 0, sizeof(*im_format));
	im_format->planes = R_IMF_PLANES_RGBA;
	im_format->imtype = R_IMF_IMTYPE_PNG;
	im_format->depth = R_IMF_CHAN_DEPTH_8;
	im_format->quality = 90;
	im_format->compress = 15;

	BKE_color_managed_display_settings_init(&im_format->display_settings);
	BKE_color_managed_view_settings_init(&im_format->view_settings);
}

void BKE_imbuf_to_image_format(struct ImageFormatData *im_format, const ImBuf *imbuf)
{
<<<<<<< HEAD
	long long int ftype = imbuf->ftype & ~IB_CUSTOM_FLAGS_MASK;
	int custom_flags = imbuf->ftype & IB_CUSTOM_FLAGS_MASK;
=======
	int ftype        = imbuf->ftype;
	int custom_flags = imbuf->foptions;
>>>>>>> 6b2386fa

	BKE_imformat_defaults(im_format);

	/* file type */

	if (ftype == IMAGIC)
		im_format->imtype = R_IMF_IMTYPE_IRIS;

#ifdef WITH_HDR
	else if (ftype == RADHDR)
		im_format->imtype = R_IMF_IMTYPE_RADHDR;
#endif

	else if (ftype == PNG) {
		im_format->imtype = R_IMF_IMTYPE_PNG;

		if (custom_flags & PNG_16BIT)
			im_format->depth = R_IMF_CHAN_DEPTH_16;
	}

#ifdef WITH_DDS
	else if (ftype == DDS)
		im_format->imtype = R_IMF_IMTYPE_DDS;
#endif

	else if (ftype == BMP)
		im_format->imtype = R_IMF_IMTYPE_BMP;

#ifdef WITH_TIFF
	else if (ftype == TIF) {
		im_format->imtype = R_IMF_IMTYPE_TIFF;
		if (custom_flags & TIF_16BIT)
			im_format->depth = R_IMF_CHAN_DEPTH_16;
	}
#endif

#ifdef WITH_OPENEXR
	else if (ftype == OPENEXR) {
		im_format->imtype = R_IMF_IMTYPE_OPENEXR;
		if (custom_flags & OPENEXR_HALF)
			im_format->depth = R_IMF_CHAN_DEPTH_16;
		if (custom_flags & OPENEXR_COMPRESS)
			im_format->exr_codec = R_IMF_EXR_CODEC_ZIP;  // Can't determine compression
		if (imbuf->zbuf_float)
			im_format->flag |= R_IMF_FLAG_ZBUF;
	}
#endif

#ifdef WITH_CINEON
	else if (ftype == CINEON)
		im_format->imtype = R_IMF_IMTYPE_CINEON;
	else if (ftype == DPX)
		im_format->imtype = R_IMF_IMTYPE_DPX;
#endif

	else if (ftype == TGA) {
		if (custom_flags & RAWTGA)
			im_format->imtype = R_IMF_IMTYPE_RAWTGA;
		else
			im_format->imtype = R_IMF_IMTYPE_TARGA;
	}
#ifdef WITH_OPENJPEG
	else if (ftype == JP2) {
		im_format->imtype = R_IMF_IMTYPE_JP2;
		im_format->quality = custom_flags & ~JPG_MSK;

		if (custom_flags & JP2_16BIT)
			im_format->depth = R_IMF_CHAN_DEPTH_16;
		else if (custom_flags & JP2_12BIT)
			im_format->depth = R_IMF_CHAN_DEPTH_12;

		if (custom_flags & JP2_YCC)
			im_format->jp2_flag |= R_IMF_JP2_FLAG_YCC;

		if (custom_flags & JP2_CINE) {
			im_format->jp2_flag |= R_IMF_JP2_FLAG_CINE_PRESET;
			if (custom_flags & JP2_CINE_48FPS)
				im_format->jp2_flag |= R_IMF_JP2_FLAG_CINE_48;
		}

		if (custom_flags & JP2_JP2)
			im_format->jp2_codec = R_IMF_JP2_CODEC_JP2;
		else if (custom_flags & JP2_J2K)
			im_format->jp2_codec = R_IMF_JP2_CODEC_J2K;
		else
			BLI_assert(!"Unsupported jp2 codec was specified in file type");
	}
#endif

#ifdef WITH_KTX
	else if (ftype & KTX) {
		im_format->imtype = R_IMF_IMTYPE_KTX;
	}
#endif
	else {
		im_format->imtype = R_IMF_IMTYPE_JPEG90;
		im_format->quality = custom_flags & ~JPG_MSK;
	}

	/* planes */
	/* TODO(sergey): Channels doesn't correspond actual planes used for image buffer
	 *               For example byte buffer will have 4 channels but it might easily
	 *               be BW or RGB image.
	 *
	 *               Need to use im_format->planes = imbuf->planes instead?
	 */
	switch (imbuf->channels) {
		case 0:
		case 4: im_format->planes = R_IMF_PLANES_RGBA;
			break;
		case 3: im_format->planes = R_IMF_PLANES_RGB;
			break;
		case 1: im_format->planes = R_IMF_PLANES_BW;
			break;
		default: im_format->planes = R_IMF_PLANES_RGB;
			break;
	}

}


#define STAMP_NAME_SIZE ((MAX_ID_NAME - 2) + 16)
/* could allow access externally - 512 is for long names,
 * STAMP_NAME_SIZE is for id names, allowing them some room for description */
typedef struct StampData {
	char file[512];
	char note[512];
	char date[512];
	char marker[512];
	char time[512];
	char frame[512];
	char camera[STAMP_NAME_SIZE];
	char cameralens[STAMP_NAME_SIZE];
	char scene[STAMP_NAME_SIZE];
	char strip[STAMP_NAME_SIZE];
	char rendertime[STAMP_NAME_SIZE];
} StampData;
#undef STAMP_NAME_SIZE

static void stampdata(Scene *scene, Object *camera, StampData *stamp_data, int do_prefix)
{
	char text[256];
	struct tm *tl;
	time_t t;

	if (scene->r.stamp & R_STAMP_FILENAME) {
		BLI_snprintf(stamp_data->file, sizeof(stamp_data->file), do_prefix ? "File %s" : "%s", G.relbase_valid ? G.main->name : "<untitled>");
	}
	else {
		stamp_data->file[0] = '\0';
	}

	if (scene->r.stamp & R_STAMP_NOTE) {
		/* Never do prefix for Note */
		BLI_snprintf(stamp_data->note, sizeof(stamp_data->note), "%s", scene->r.stamp_udata);
	}
	else {
		stamp_data->note[0] = '\0';
	}

	if (scene->r.stamp & R_STAMP_DATE) {
		t = time(NULL);
		tl = localtime(&t);
		BLI_snprintf(text, sizeof(text), "%04d/%02d/%02d %02d:%02d:%02d", tl->tm_year + 1900, tl->tm_mon + 1, tl->tm_mday, tl->tm_hour, tl->tm_min, tl->tm_sec);
		BLI_snprintf(stamp_data->date, sizeof(stamp_data->date), do_prefix ? "Date %s" : "%s", text);
	}
	else {
		stamp_data->date[0] = '\0';
	}

	if (scene->r.stamp & R_STAMP_MARKER) {
		const char *name = BKE_scene_find_last_marker_name(scene, CFRA);

		if (name) BLI_strncpy(text, name, sizeof(text));
		else BLI_strncpy(text, "<none>", sizeof(text));

		BLI_snprintf(stamp_data->marker, sizeof(stamp_data->marker), do_prefix ? "Marker %s" : "%s", text);
	}
	else {
		stamp_data->marker[0] = '\0';
	}

	if (scene->r.stamp & R_STAMP_TIME) {
		const short timecode_style = USER_TIMECODE_SMPTE_FULL;
		BLI_timecode_string_from_time(text, sizeof(text), 0, FRA2TIME(scene->r.cfra), FPS, timecode_style);
		BLI_snprintf(stamp_data->time, sizeof(stamp_data->time), do_prefix ? "Timecode %s" : "%s", text);
	}
	else {
		stamp_data->time[0] = '\0';
	}

	if (scene->r.stamp & R_STAMP_FRAME) {
		char fmtstr[32];
		int digits = 1;

		if (scene->r.efra > 9)
			digits = 1 + (int) log10(scene->r.efra);

		BLI_snprintf(fmtstr, sizeof(fmtstr), do_prefix ? "Frame %%0%di" : "%%0%di", digits);
		BLI_snprintf(stamp_data->frame, sizeof(stamp_data->frame), fmtstr, scene->r.cfra);
	}
	else {
		stamp_data->frame[0] = '\0';
	}

	if (scene->r.stamp & R_STAMP_CAMERA) {
		BLI_snprintf(stamp_data->camera, sizeof(stamp_data->camera), do_prefix ? "Camera %s" : "%s", camera ? camera->id.name + 2 : "<none>");
	}
	else {
		stamp_data->camera[0] = '\0';
	}

	if (scene->r.stamp & R_STAMP_CAMERALENS) {
		if (camera && camera->type == OB_CAMERA) {
			BLI_snprintf(text, sizeof(text), "%.2f", ((Camera *)camera->data)->lens);
		}
		else {
			BLI_strncpy(text, "<none>", sizeof(text));
		}

		BLI_snprintf(stamp_data->cameralens, sizeof(stamp_data->cameralens), do_prefix ? "Lens %s" : "%s", text);
	}
	else {
		stamp_data->cameralens[0] = '\0';
	}

	if (scene->r.stamp & R_STAMP_SCENE) {
		BLI_snprintf(stamp_data->scene, sizeof(stamp_data->scene), do_prefix ? "Scene %s" : "%s", scene->id.name + 2);
	}
	else {
		stamp_data->scene[0] = '\0';
	}

	if (scene->r.stamp & R_STAMP_SEQSTRIP) {
		Sequence *seq = BKE_sequencer_foreground_frame_get(scene, scene->r.cfra);

		if (seq) BLI_strncpy(text, seq->name + 2, sizeof(text));
		else BLI_strncpy(text, "<none>", sizeof(text));

		BLI_snprintf(stamp_data->strip, sizeof(stamp_data->strip), do_prefix ? "Strip %s" : "%s", text);
	}
	else {
		stamp_data->strip[0] = '\0';
	}

	{
		Render *re = RE_GetRender(scene->id.name);
		RenderStats *stats = re ? RE_GetStats(re) : NULL;

		if (stats && (scene->r.stamp & R_STAMP_RENDERTIME)) {
			BLI_timestr(stats->lastframetime, text, sizeof(text));

			BLI_snprintf(stamp_data->rendertime, sizeof(stamp_data->rendertime), do_prefix ? "RenderTime %s" : "%s", text);
		}
		else {
			stamp_data->rendertime[0] = '\0';
		}
	}
}

void BKE_image_stamp_buf(
        Scene *scene, Object *camera,
        unsigned char *rect, float *rectf, int width, int height, int channels)
{
	struct StampData stamp_data;
	float w, h, pad;
	int x, y, y_ofs;
	float h_fixed;
	const int mono = blf_mono_font_render; // XXX
	struct ColorManagedDisplay *display;
	const char *display_device;

	/* this could be an argument if we want to operate on non linear float imbuf's
	 * for now though this is only used for renders which use scene settings */

#define TEXT_SIZE_CHECK(str, w, h) \
	((str[0]) && ((void)(h = h_fixed), (w = BLF_width(mono, str, sizeof(str)))))

#define BUFF_MARGIN_X 2
#define BUFF_MARGIN_Y 1

	if (!rect && !rectf)
		return;

	display_device = scene->display_settings.display_device;
	display = IMB_colormanagement_display_get_named(display_device);

	stampdata(scene, camera, &stamp_data, 1);

	/* TODO, do_versions */
	if (scene->r.stamp_font_id < 8)
		scene->r.stamp_font_id = 12;

	/* set before return */
	BLF_size(mono, scene->r.stamp_font_id, 72);

	BLF_buffer(mono, rectf, rect, width, height, channels, display);
	BLF_buffer_col(mono, scene->r.fg_stamp[0], scene->r.fg_stamp[1], scene->r.fg_stamp[2], 1.0);
	pad = BLF_width_max(mono);

	/* use 'h_fixed' rather than 'h', aligns better */
	h_fixed = BLF_height_max(mono);
	y_ofs = -BLF_descender(mono);

	x = 0;
	y = height;

	if (TEXT_SIZE_CHECK(stamp_data.file, w, h)) {
		/* Top left corner */
		y -= h;

		/* also a little of space to the background. */
		buf_rectfill_area(rect, rectf, width, height, scene->r.bg_stamp, display,
		                  x - BUFF_MARGIN_X, y - BUFF_MARGIN_Y, w + BUFF_MARGIN_X, y + h + BUFF_MARGIN_Y);

		/* and draw the text. */
		BLF_position(mono, x, y + y_ofs, 0.0);
		BLF_draw_buffer(mono, stamp_data.file);

		/* the extra pixel for background. */
		y -= BUFF_MARGIN_Y * 2;
	}

	/* Top left corner, below File */
	if (TEXT_SIZE_CHECK(stamp_data.note, w, h)) {
		y -= h;

		/* and space for background. */
		buf_rectfill_area(rect, rectf, width, height, scene->r.bg_stamp, display,
		                  0, y - BUFF_MARGIN_Y, w + BUFF_MARGIN_X, y + h + BUFF_MARGIN_Y);

		BLF_position(mono, x, y + y_ofs, 0.0);
		BLF_draw_buffer(mono, stamp_data.note);

		/* the extra pixel for background. */
		y -= BUFF_MARGIN_Y * 2;
	}

	/* Top left corner, below File (or Note) */
	if (TEXT_SIZE_CHECK(stamp_data.date, w, h)) {
		y -= h;

		/* and space for background. */
		buf_rectfill_area(rect, rectf, width, height, scene->r.bg_stamp, display,
		                  0, y - BUFF_MARGIN_Y, w + BUFF_MARGIN_X, y + h + BUFF_MARGIN_Y);

		BLF_position(mono, x, y + y_ofs, 0.0);
		BLF_draw_buffer(mono, stamp_data.date);

		/* the extra pixel for background. */
		y -= BUFF_MARGIN_Y * 2;
	}

	/* Top left corner, below File, Date or Note */
	if (TEXT_SIZE_CHECK(stamp_data.rendertime, w, h)) {
		y -= h;

		/* and space for background. */
		buf_rectfill_area(rect, rectf, width, height, scene->r.bg_stamp, display,
		                  0, y - BUFF_MARGIN_Y, w + BUFF_MARGIN_X, y + h + BUFF_MARGIN_Y);

		BLF_position(mono, x, y + y_ofs, 0.0);
		BLF_draw_buffer(mono, stamp_data.rendertime);
	}

	x = 0;
	y = 0;

	/* Bottom left corner, leaving space for timing */
	if (TEXT_SIZE_CHECK(stamp_data.marker, w, h)) {

		/* extra space for background. */
		buf_rectfill_area(rect, rectf, width, height, scene->r.bg_stamp,  display,
		                  x - BUFF_MARGIN_X, y - BUFF_MARGIN_Y, w + BUFF_MARGIN_X, y + h + BUFF_MARGIN_Y);

		/* and pad the text. */
		BLF_position(mono, x, y + y_ofs, 0.0);
		BLF_draw_buffer(mono, stamp_data.marker);

		/* space width. */
		x += w + pad;
	}

	/* Left bottom corner */
	if (TEXT_SIZE_CHECK(stamp_data.time, w, h)) {

		/* extra space for background */
		buf_rectfill_area(rect, rectf, width, height, scene->r.bg_stamp, display,
		                  x - BUFF_MARGIN_X, y, x + w + BUFF_MARGIN_X, y + h + BUFF_MARGIN_Y);

		/* and pad the text. */
		BLF_position(mono, x, y + y_ofs, 0.0);
		BLF_draw_buffer(mono, stamp_data.time);

		/* space width. */
		x += w + pad;
	}

	if (TEXT_SIZE_CHECK(stamp_data.frame, w, h)) {

		/* extra space for background. */
		buf_rectfill_area(rect, rectf, width, height, scene->r.bg_stamp, display,
		                  x - BUFF_MARGIN_X, y - BUFF_MARGIN_Y, x + w + BUFF_MARGIN_X, y + h + BUFF_MARGIN_Y);

		/* and pad the text. */
		BLF_position(mono, x, y + y_ofs, 0.0);
		BLF_draw_buffer(mono, stamp_data.frame);

		/* space width. */
		x += w + pad;
	}

	if (TEXT_SIZE_CHECK(stamp_data.camera, w, h)) {

		/* extra space for background. */
		buf_rectfill_area(rect, rectf, width, height, scene->r.bg_stamp, display,
		                  x - BUFF_MARGIN_X, y - BUFF_MARGIN_Y, x + w + BUFF_MARGIN_X, y + h + BUFF_MARGIN_Y);
		BLF_position(mono, x, y + y_ofs, 0.0);
		BLF_draw_buffer(mono, stamp_data.camera);

		/* space width. */
		x += w + pad;
	}

	if (TEXT_SIZE_CHECK(stamp_data.cameralens, w, h)) {

		/* extra space for background. */
		buf_rectfill_area(rect, rectf, width, height, scene->r.bg_stamp, display,
		                  x - BUFF_MARGIN_X, y - BUFF_MARGIN_Y, x + w + BUFF_MARGIN_X, y + h + BUFF_MARGIN_Y);
		BLF_position(mono, x, y + y_ofs, 0.0);
		BLF_draw_buffer(mono, stamp_data.cameralens);
	}

	if (TEXT_SIZE_CHECK(stamp_data.scene, w, h)) {

		/* Bottom right corner, with an extra space because blenfont is too strict! */
		x = width - w - 2;

		/* extra space for background. */
		buf_rectfill_area(rect, rectf, width, height, scene->r.bg_stamp, display,
		                  x - BUFF_MARGIN_X, y - BUFF_MARGIN_Y, x + w + BUFF_MARGIN_X, y + h + BUFF_MARGIN_Y);

		/* and pad the text. */
		BLF_position(mono, x, y + y_ofs, 0.0);
		BLF_draw_buffer(mono, stamp_data.scene);
	}

	if (TEXT_SIZE_CHECK(stamp_data.strip, w, h)) {

		/* Top right corner, with an extra space because blenfont is too strict! */
		x = width - w - pad;
		y = height - h;

		/* extra space for background. */
		buf_rectfill_area(rect, rectf, width, height, scene->r.bg_stamp, display,
		                  x - BUFF_MARGIN_X, y - BUFF_MARGIN_Y, x + w + BUFF_MARGIN_X, y + h + BUFF_MARGIN_Y);

		BLF_position(mono, x, y + y_ofs, 0.0);
		BLF_draw_buffer(mono, stamp_data.strip);
	}

	/* cleanup the buffer. */
	BLF_buffer(mono, NULL, NULL, 0, 0, 0, NULL);

#undef TEXT_SIZE_CHECK
#undef BUFF_MARGIN_X
#undef BUFF_MARGIN_Y
}

void BKE_render_result_stamp_info(Scene *scene, Object *camera, struct RenderResult *rr)
{
	struct StampData *stamp_data;

	if (!(scene && scene->r.stamp & R_STAMP_ALL))
		return;

	if (!rr->stamp_data) {
		stamp_data = MEM_callocN(sizeof(StampData), "RenderResult.stamp_data");
	}
	else {
		stamp_data = rr->stamp_data;
	}

	stampdata(scene, camera, stamp_data, 0);

	if (!rr->stamp_data) {
		rr->stamp_data = stamp_data;
	}
}


void BKE_imbuf_stamp_info(RenderResult *rr, struct ImBuf *ibuf)
{
	struct StampData *stamp_data = rr->stamp_data;

	if (!ibuf || !stamp_data) return;

	if (stamp_data->file[0]) IMB_metadata_change_field(ibuf, "File",        stamp_data->file);
	if (stamp_data->note[0]) IMB_metadata_change_field(ibuf, "Note",        stamp_data->note);
	if (stamp_data->date[0]) IMB_metadata_change_field(ibuf, "Date",        stamp_data->date);
	if (stamp_data->marker[0]) IMB_metadata_change_field(ibuf, "Marker",    stamp_data->marker);
	if (stamp_data->time[0]) IMB_metadata_change_field(ibuf, "Time",        stamp_data->time);
	if (stamp_data->frame[0]) IMB_metadata_change_field(ibuf, "Frame",      stamp_data->frame);
	if (stamp_data->camera[0]) IMB_metadata_change_field(ibuf, "Camera",    stamp_data->camera);
	if (stamp_data->cameralens[0]) IMB_metadata_change_field(ibuf, "Lens",  stamp_data->cameralens);
	if (stamp_data->scene[0]) IMB_metadata_change_field(ibuf, "Scene",      stamp_data->scene);
	if (stamp_data->strip[0]) IMB_metadata_change_field(ibuf, "Strip",      stamp_data->strip);
	if (stamp_data->rendertime[0]) IMB_metadata_change_field(ibuf, "RenderTime", stamp_data->rendertime);
}

void BKE_stamp_info_callback(void *data, const struct StampData *stamp_data, StampCallback callback)
{
	if (!callback || !stamp_data) return;

	if (stamp_data->file[0])       callback(data, "File",       stamp_data->file);
	if (stamp_data->note[0])       callback(data, "Note",       stamp_data->note);
	if (stamp_data->date[0])       callback(data, "Date",       stamp_data->date);
	if (stamp_data->marker[0])     callback(data, "Marker",     stamp_data->marker);
	if (stamp_data->time[0])       callback(data, "Time",       stamp_data->time);
	if (stamp_data->frame[0])      callback(data, "Frame",      stamp_data->frame);
	if (stamp_data->camera[0])     callback(data, "Camera",     stamp_data->camera);
	if (stamp_data->cameralens[0]) callback(data, "Lens",       stamp_data->cameralens);
	if (stamp_data->scene[0])      callback(data, "Scene",      stamp_data->scene);
	if (stamp_data->strip[0])      callback(data, "Strip",      stamp_data->strip);
	if (stamp_data->rendertime[0]) callback(data, "RenderTime", stamp_data->rendertime);
}


bool BKE_imbuf_alpha_test(ImBuf *ibuf)
{
	int tot;
	if (ibuf->rect_float) {
		const float *buf = ibuf->rect_float;
		for (tot = ibuf->x * ibuf->y; tot--; buf += 4) {
			if (buf[3] < 1.0f) {
				return true;
			}
		}
	}
	else if (ibuf->rect) {
		unsigned char *buf = (unsigned char *)ibuf->rect;
		for (tot = ibuf->x * ibuf->y; tot--; buf += 4) {
			if (buf[3] != 255) {
				return true;
			}
		}
	}

	return false;
}

/* note: imf->planes is ignored here, its assumed the image channels
 * are already set */
void BKE_imbuf_write_prepare(ImBuf *ibuf, ImageFormatData *imf)
{
	char imtype = imf->imtype;
	char compress = imf->compress;
	char quality = imf->quality;

	if (imtype == R_IMF_IMTYPE_IRIS) {
		ibuf->ftype = IMAGIC;
	}
#ifdef WITH_HDR
	else if (imtype == R_IMF_IMTYPE_RADHDR) {
		ibuf->ftype = RADHDR;
	}
#endif
	else if (ELEM(imtype, R_IMF_IMTYPE_PNG, R_IMF_IMTYPE_FFMPEG, R_IMF_IMTYPE_H264, R_IMF_IMTYPE_THEORA, R_IMF_IMTYPE_XVID)) {
		ibuf->ftype = PNG;

		if (imtype == R_IMF_IMTYPE_PNG) {
			if (imf->depth == R_IMF_CHAN_DEPTH_16)
				ibuf->foptions |= PNG_16BIT;

			ibuf->foptions |= compress;
		}

	}
#ifdef WITH_DDS
	else if (imtype == R_IMF_IMTYPE_DDS) {
		ibuf->ftype = DDS;
	}
#endif
	else if (imtype == R_IMF_IMTYPE_BMP) {
		ibuf->ftype = BMP;
	}
#ifdef WITH_TIFF
	else if (imtype == R_IMF_IMTYPE_TIFF) {
		ibuf->ftype = TIF;

		if (imf->depth == R_IMF_CHAN_DEPTH_16)
			ibuf->foptions |= TIF_16BIT;
	}
#endif
#ifdef WITH_OPENEXR
	else if (ELEM(imtype, R_IMF_IMTYPE_OPENEXR, R_IMF_IMTYPE_MULTILAYER)) {
		ibuf->ftype = OPENEXR;
		if (imf->depth == R_IMF_CHAN_DEPTH_16)
			ibuf->foptions |= OPENEXR_HALF;
		ibuf->foptions |= (imf->exr_codec & OPENEXR_COMPRESS);

		if (!(imf->flag & R_IMF_FLAG_ZBUF))
			ibuf->zbuf_float = NULL;    /* signal for exr saving */

	}
#endif
#ifdef WITH_CINEON
	else if (imtype == R_IMF_IMTYPE_CINEON) {
		ibuf->ftype = CINEON;
		if (imf->cineon_flag & R_IMF_CINEON_FLAG_LOG) {
			ibuf->foptions |= CINEON_LOG;
		}
		if (imf->depth == R_IMF_CHAN_DEPTH_16) {
			ibuf->foptions |= CINEON_16BIT;
		}
		else if (imf->depth == R_IMF_CHAN_DEPTH_12) {
			ibuf->foptions |= CINEON_12BIT;
		}
		else if (imf->depth == R_IMF_CHAN_DEPTH_10) {
			ibuf->foptions |= CINEON_10BIT;
		}
	}
	else if (imtype == R_IMF_IMTYPE_DPX) {
		ibuf->ftype = DPX;
		if (imf->cineon_flag & R_IMF_CINEON_FLAG_LOG) {
			ibuf->foptions |= CINEON_LOG;
		}
		if (imf->depth == R_IMF_CHAN_DEPTH_16) {
			ibuf->foptions |= CINEON_16BIT;
		}
		else if (imf->depth == R_IMF_CHAN_DEPTH_12) {
			ibuf->foptions |= CINEON_12BIT;
		}
		else if (imf->depth == R_IMF_CHAN_DEPTH_10) {
			ibuf->foptions |= CINEON_10BIT;
		}
	}
#endif
	else if (imtype == R_IMF_IMTYPE_TARGA) {
		ibuf->ftype = TGA;
	}
	else if (imtype == R_IMF_IMTYPE_RAWTGA) {
		ibuf->ftype = TGA;
		ibuf->foptions = RAWTGA;
	}
#ifdef WITH_OPENJPEG
	else if (imtype == R_IMF_IMTYPE_JP2) {
		if (quality < 10) quality = 90;
		ibuf->ftype = JP2;
		ibuf->foptions = quality;

		if (imf->depth == R_IMF_CHAN_DEPTH_16) {
			ibuf->foptions |= JP2_16BIT;
		}
		else if (imf->depth == R_IMF_CHAN_DEPTH_12) {
			ibuf->foptions |= JP2_12BIT;
		}

		if (imf->jp2_flag & R_IMF_JP2_FLAG_YCC) {
			ibuf->foptions |= JP2_YCC;
		}

		if (imf->jp2_flag & R_IMF_JP2_FLAG_CINE_PRESET) {
			ibuf->foptions |= JP2_CINE;
			if (imf->jp2_flag & R_IMF_JP2_FLAG_CINE_48)
				ibuf->foptions |= JP2_CINE_48FPS;
		}

		if (imf->jp2_codec == R_IMF_JP2_CODEC_JP2)
			ibuf->foptions |= JP2_JP2;
		else if (imf->jp2_codec == R_IMF_JP2_CODEC_J2K)
			ibuf->foptions |= JP2_J2K;
		else
			BLI_assert(!"Unsupported jp2 codec was specified in im_format->jp2_codec");
	}
#endif
#ifdef WITH_KTX
	else if (imtype == R_IMF_IMTYPE_KTX) {
		ibuf->ftype = KTX;
	}
#endif
	else {
		/* R_IMF_IMTYPE_JPEG90, etc. default we save jpegs */
		if (quality < 10) quality = 90;
		ibuf->ftype = JPG;
		ibuf->foptions = quality;
	}
}

int BKE_imbuf_write(ImBuf *ibuf, const char *name, ImageFormatData *imf)
{
	int ok;

	BKE_imbuf_write_prepare(ibuf, imf);

	BLI_make_existing_file(name);

	ok = IMB_saveiff(ibuf, name, IB_rect | IB_zbuf | IB_zbuffloat);
	if (ok == 0) {
		perror(name);
	}

	return(ok);
}

/* same as BKE_imbuf_write() but crappy workaround not to permanently modify
 * _some_, values in the imbuf */
int BKE_imbuf_write_as(ImBuf *ibuf, const char *name, ImageFormatData *imf,
                       const bool save_copy)
{
	ImBuf ibuf_back = *ibuf;
	int ok;

	/* all data is rgba anyway,
	 * this just controls how to save for some formats */
	ibuf->planes = imf->planes;

	ok = BKE_imbuf_write(ibuf, name, imf);

	if (save_copy) {
		/* note that we are not restoring _all_ settings */
		ibuf->planes = ibuf_back.planes;
		ibuf->ftype =  ibuf_back.ftype;
	}

	return ok;
}

int BKE_imbuf_write_stamp(Scene *scene, struct RenderResult *rr, ImBuf *ibuf, const char *name, struct ImageFormatData *imf)
{
	if (scene && scene->r.stamp & R_STAMP_ALL)
		BKE_imbuf_stamp_info(rr, ibuf);

	return BKE_imbuf_write(ibuf, name, imf);
}

static void do_makepicstring(
        char *string, const char *base, const char *relbase, int frame, const char imtype,
        const ImageFormatData *im_format, const short use_ext, const short use_frames,
        const char *suffix)
{
	if (string == NULL) return;
	BLI_strncpy(string, base, FILE_MAX - 10);   /* weak assumption */
	BLI_path_abs(string, relbase);

	if (use_frames)
		BLI_path_frame(string, frame, 4);

	if (suffix)
		BLI_path_suffix(string, FILE_MAX, suffix, "");

	if (use_ext)
		do_add_image_extension(string, imtype, im_format);
}

void BKE_image_path_from_imformat(
        char *string, const char *base, const char *relbase, int frame,
        const ImageFormatData *im_format, const bool use_ext, const bool use_frames, const char *suffix)
{
	do_makepicstring(string, base, relbase, frame, im_format->imtype, im_format, use_ext, use_frames, suffix);
}

void BKE_image_path_from_imtype(
        char *string, const char *base, const char *relbase, int frame,
        const char imtype, const bool use_ext, const bool use_frames, const char *view)
{
	do_makepicstring(string, base, relbase, frame, imtype, NULL, use_ext, use_frames, view);
}

struct anim *openanim_noload(const char *name, int flags, int streamindex, char colorspace[IMA_MAX_SPACE])
{
	struct anim *anim;

	anim = IMB_open_anim(name, flags, streamindex, colorspace);
	return anim;
}

/* used by sequencer too */
struct anim *openanim(const char *name, int flags, int streamindex, char colorspace[IMA_MAX_SPACE])
{
	struct anim *anim;
	struct ImBuf *ibuf;

	anim = IMB_open_anim(name, flags, streamindex, colorspace);
	if (anim == NULL) return NULL;

	ibuf = IMB_anim_absolute(anim, 0, IMB_TC_NONE, IMB_PROXY_NONE);
	if (ibuf == NULL) {
		if (BLI_exists(name))
			printf("not an anim: %s\n", name);
		else
			printf("anim file doesn't exist: %s\n", name);
		IMB_free_anim(anim);
		return NULL;
	}
	IMB_freeImBuf(ibuf);

	return(anim);
}

/* ************************* New Image API *************** */


/* Notes about Image storage
 * - packedfile
 *   -> written in .blend
 * - filename
 *   -> written in .blend
 * - movie
 *   -> comes from packedfile or filename
 * - renderresult
 *   -> comes from packedfile or filename
 * - listbase
 *   -> ibufs from exrhandle
 * - flipbook array
 *   -> ibufs come from movie, temporary renderresult or sequence
 * - ibuf
 *   -> comes from packedfile or filename or generated
 */


/* forces existence of 1 Image for renderout or nodes, returns Image */
/* name is only for default, when making new one */
Image *BKE_image_verify_viewer(int type, const char *name)
{
	Image *ima;

	for (ima = G.main->image.first; ima; ima = ima->id.next)
		if (ima->source == IMA_SRC_VIEWER)
			if (ima->type == type)
				break;

	if (ima == NULL)
		ima = image_alloc(G.main, name, IMA_SRC_VIEWER, type);

	/* happens on reload, imagewindow cannot be image user when hidden*/
	if (ima->id.us == 0)
		id_us_plus(&ima->id);

	return ima;
}

static void image_viewer_create_views(const RenderData *rd, Image *ima)
{
	if ((rd->scemode & R_MULTIVIEW) == 0) {
		image_add_view(ima, "", "");
	}
	else {
		SceneRenderView *srv;
		for (srv = rd->views.first; srv; srv = srv->next) {
			if (BKE_scene_multiview_is_render_view_active(rd, srv) == false)
				continue;
			image_add_view(ima, srv->name, "");
		}
	}
}

/* Reset the image cache and views when the Viewer Nodes views don't match the scene views */
void BKE_image_verify_viewer_views(const RenderData *rd, Image *ima, ImageUser *iuser)
{
	bool do_reset;
	const bool is_multiview = (rd->scemode & R_MULTIVIEW) != 0;

	BLI_lock_thread(LOCK_DRAW_IMAGE);

	if (BKE_scene_multiview_is_stereo3d(rd)) {
		ima->flag |= IMA_IS_STEREO;
		ima->flag |= IMA_IS_MULTIVIEW;
	}
	else {
		ima->flag &= ~IMA_IS_STEREO;
		ima->flag &= ~IMA_IS_MULTIVIEW;
		iuser->flag &= ~IMA_SHOW_STEREO;
	}

	/* see if all scene render views are in the image view list */
	do_reset = (BKE_scene_multiview_num_views_get(rd) != BLI_listbase_count(&ima->views));

	/* multiview also needs to be sure all the views are synced */
	if (is_multiview && !do_reset) {
		SceneRenderView *srv;
		ImageView *iv;

		for (iv = ima->views.first; iv; iv = iv->next) {
			srv = BLI_findstring(&rd->views, iv->name, offsetof(SceneRenderView, name));
			if ((srv == NULL) || (BKE_scene_multiview_is_render_view_active(rd, srv) == false)) {
				do_reset = true;
				break;
			}
		}
	}

	if (do_reset) {
		BLI_spin_lock(&image_spin);

		image_free_cached_frames(ima);
		BKE_image_free_views(ima);

		/* add new views */
		image_viewer_create_views(rd, ima);

		BLI_spin_unlock(&image_spin);
	}

	BLI_unlock_thread(LOCK_DRAW_IMAGE);
}

void BKE_image_walk_all_users(const Main *mainp, void *customdata,
                              void callback(Image *ima, ImageUser *iuser, void *customdata))
{
	wmWindowManager *wm;
	wmWindow *win;
	Tex *tex;

	/* texture users */
	for (tex = mainp->tex.first; tex; tex = tex->id.next) {
		if (tex->type == TEX_IMAGE && tex->ima) {
			callback(tex->ima, &tex->iuser, customdata);
		}
	}

	/* image window, compo node users */
	for (wm = mainp->wm.first; wm; wm = wm->id.next) { /* only 1 wm */
		for (win = wm->windows.first; win; win = win->next) {
			ScrArea *sa;
			for (sa = win->screen->areabase.first; sa; sa = sa->next) {
				if (sa->spacetype == SPACE_VIEW3D) {
					View3D *v3d = sa->spacedata.first;
					BGpic *bgpic;
					for (bgpic = v3d->bgpicbase.first; bgpic; bgpic = bgpic->next) {
						callback(bgpic->ima, &bgpic->iuser, customdata);
					}
				}
				else if (sa->spacetype == SPACE_IMAGE) {
					SpaceImage *sima = sa->spacedata.first;
					callback(sima->image, &sima->iuser, customdata);
				}
				else if (sa->spacetype == SPACE_NODE) {
					SpaceNode *snode = sa->spacedata.first;
					if (snode->nodetree && snode->nodetree->type == NTREE_COMPOSIT) {
						bNode *node;
						for (node = snode->nodetree->nodes.first; node; node = node->next) {
							if (node->id && node->type == CMP_NODE_IMAGE) {
								Image *ima = (Image *)node->id;
								ImageUser *iuser = node->storage;
								callback(ima, iuser, customdata);
							}
						}
					}
				}
			}
		}
	}
}

static void image_tag_frame_recalc(Image *ima, ImageUser *iuser, void *customdata)
{
	Image *changed_image = customdata;

	if (ima == changed_image && BKE_image_is_animated(ima)) {
		iuser->flag |= IMA_NEED_FRAME_RECALC;
	}
}

static void image_init_imageuser(Image *ima, ImageUser *iuser)
{
	RenderResult *rr = ima->rr;

	iuser->multi_index = 0;
	iuser->layer = iuser->view = 0;
	iuser->passtype = SCE_PASS_COMBINED;

	if (rr) {
		RenderLayer *rl = rr->layers.first;

		if (rl) {
			RenderPass *rp = rl->passes.first;

			if (rp)
				iuser->passtype = rp->passtype;
		}

		BKE_image_multilayer_index(rr, iuser);
	}
}

void BKE_image_init_imageuser(Image *ima, ImageUser *iuser)
{
	image_init_imageuser(ima, iuser);
}

void BKE_image_signal(Image *ima, ImageUser *iuser, int signal)
{
	if (ima == NULL)
		return;

	BLI_spin_lock(&image_spin);

	switch (signal) {
		case IMA_SIGNAL_FREE:
			BKE_image_free_buffers(ima);

			if (iuser) {
				iuser->ok = 1;
				if (iuser->scene) {
					image_update_views_format(ima, iuser);
				}
			}
			break;
		case IMA_SIGNAL_SRC_CHANGE:
			if (ima->type == IMA_TYPE_UV_TEST)
				if (ima->source != IMA_SRC_GENERATED)
					ima->type = IMA_TYPE_IMAGE;

			if (ima->source == IMA_SRC_GENERATED) {
				if (ima->gen_x == 0 || ima->gen_y == 0) {
					ImBuf *ibuf = image_get_cached_ibuf_for_index_frame(ima, IMA_NO_INDEX, 0);
					if (ibuf) {
						ima->gen_x = ibuf->x;
						ima->gen_y = ibuf->y;
						IMB_freeImBuf(ibuf);
					}
				}

				/* Changing source type to generated will likely change file format
				 * used by generated image buffer. Saving different file format to
				 * the old name might confuse other applications.
				 *
				 * Here we ensure original image path wouldn't be used when saving
				 * generated image.
				 */
				ima->name[0] = '\0';
			}

#if 0
			/* force reload on first use, but not for multilayer, that makes nodes and buttons in ui drawing fail */
			if (ima->type != IMA_TYPE_MULTILAYER)
				BKE_image_free_buffers(ima);
#else
			/* image buffers for non-sequence multilayer will share buffers with RenderResult,
			 * however sequence multilayer will own buffers. Such logic makes switching from
			 * single multilayer file to sequence completely unstable
			 * since changes in nodes seems this workaround isn't needed anymore, all sockets
			 * are nicely detecting anyway, but freeing buffers always here makes multilayer
			 * sequences behave stable
			 */
			BKE_image_free_buffers(ima);
#endif

			ima->ok = 1;
			if (iuser)
				iuser->ok = 1;

			BKE_image_walk_all_users(G.main, ima, image_tag_frame_recalc);

			break;

		case IMA_SIGNAL_RELOAD:
			/* try to repack file */
			if (BKE_image_has_packedfile(ima)) {
				const size_t totfiles = image_num_files(ima);

				if (totfiles != BLI_listbase_count_ex(&ima->packedfiles, totfiles + 1)) {
					/* in case there are new available files to be loaded */
					image_free_packedfiles(ima);
					BKE_image_packfiles(NULL, ima, ID_BLEND_PATH(G.main, &ima->id));
				}
				else {
					ImagePackedFile *imapf;
					for (imapf = ima->packedfiles.first; imapf; imapf = imapf->next) {
						PackedFile *pf;
						pf = newPackedFile(NULL, imapf->filepath, ID_BLEND_PATH(G.main, &ima->id));
						if (pf) {
							freePackedFile(imapf->packedfile);
							imapf->packedfile = pf;
						}
						else {
							printf("ERROR: Image \"%s\" not available. Keeping packed image\n", imapf->filepath);
						}
					}
				}

				if (BKE_image_has_packedfile(ima))
					BKE_image_free_buffers(ima);
			}
			else
				BKE_image_free_buffers(ima);

			if (iuser) {
				iuser->ok = 1;
				if (iuser->scene) {
					image_update_views_format(ima, iuser);
				}
			}

			break;
		case IMA_SIGNAL_USER_NEW_IMAGE:
			if (iuser) {
				iuser->ok = 1;
				if (ima->source == IMA_SRC_FILE || ima->source == IMA_SRC_SEQUENCE) {
					if (ima->type == IMA_TYPE_MULTILAYER) {
						image_init_imageuser(ima, iuser);
					}
				}
			}
			break;
		case IMA_SIGNAL_COLORMANAGE:
			BKE_image_free_buffers(ima);

			ima->ok = 1;

			if (iuser)
				iuser->ok = 1;

			break;
	}

	BLI_spin_unlock(&image_spin);

	/* don't use notifiers because they are not 100% sure to succeeded
	 * this also makes sure all scenes are accounted for. */
	{
		Scene *scene;
		for (scene = G.main->scene.first; scene; scene = scene->id.next) {
			if (scene->nodetree) {
				nodeUpdateID(scene->nodetree, &ima->id);
			}
		}
	}
}

/* if layer or pass changes, we need an index for the imbufs list */
/* note it is called for rendered results, but it doesnt use the index! */
/* and because rendered results use fake layer/passes, don't correct for wrong indices here */
RenderPass *BKE_image_multilayer_index(RenderResult *rr, ImageUser *iuser)
{
	RenderLayer *rl;
	RenderPass *rpass = NULL;

	if (rr == NULL)
		return NULL;

	if (iuser) {
		short index = 0, rv_index, rl_index = 0;
		bool is_stereo = (iuser->flag & IMA_SHOW_STEREO) && RE_RenderResult_is_stereo(rr);

		rv_index = is_stereo ? iuser->multiview_eye : iuser->view;
		if (RE_HasFakeLayer(rr)) rl_index += 1;

		for (rl = rr->layers.first; rl; rl = rl->next, rl_index++) {
			for (rpass = rl->passes.first; rpass; rpass = rpass->next, index++) {
				if (iuser->layer == rl_index &&
				    iuser->passtype == rpass->passtype &&
				    rv_index == rpass->view_id)
				{
					break;
				}
			}
			if (rpass)
				break;
		}
		iuser->multi_index = (rpass ? index : 0);
	}

	if (rpass == NULL) {
		rl = rr->layers.first;
		if (rl)
			rpass = rl->passes.first;

		if (rpass && iuser)
			iuser->passtype = rpass->passtype;
	}

	return rpass;
}

void BKE_image_multiview_index(Image *ima, ImageUser *iuser)
{
	if (iuser) {
		bool is_stereo = (ima->flag & IMA_IS_STEREO) && (iuser->flag & IMA_SHOW_STEREO);
		if (is_stereo) {
			iuser->multi_index = iuser->multiview_eye;
		}
		else {
			if ((iuser->view < 0) || (iuser->view >= BLI_listbase_count_ex(&ima->views, iuser->view + 1))) {
				iuser->multi_index = iuser->view = 0;
			}
			else {
				iuser->multi_index = iuser->view;
			}
		}
	}
}

/* if layer or pass changes, we need an index for the imbufs list */
/* note it is called for rendered results, but it doesnt use the index! */
/* and because rendered results use fake layer/passes, don't correct for wrong indices here */
bool BKE_image_is_multilayer(Image *ima)
{
	if (ELEM(ima->source, IMA_SRC_FILE, IMA_SRC_SEQUENCE)) {
		if (ima->type == IMA_TYPE_MULTILAYER) {
			return true;
		}
	}
	else if (ima->source == IMA_SRC_VIEWER) {
		if (ima->type == IMA_TYPE_R_RESULT) {
			return true;
		}
	}
	return false;
}

static void image_init_multilayer_multiview_flag(Image *ima, RenderResult *rr)
{
	if (rr) {
		if (RE_RenderResult_is_stereo(rr)) {
			ima->flag |= IMA_IS_STEREO;
			ima->flag |= IMA_IS_MULTIVIEW;
		}
		else {
			ima->flag &= ~IMA_IS_STEREO;
			if (BLI_listbase_count_ex(&rr->views, 2) > 1)
				ima->flag |= IMA_IS_MULTIVIEW;
			else
				ima->flag &= ~IMA_IS_MULTIVIEW;
		}
	}
	else {
		ima->flag &= ~IMA_IS_STEREO;
		ima->flag &= ~IMA_IS_MULTIVIEW;
	}
}

RenderResult *BKE_image_acquire_renderresult(Scene *scene, Image *ima)
{
	RenderResult *rr = NULL;
	if (ima->rr) {
		rr = ima->rr;
	}
	else if (ima->type == IMA_TYPE_R_RESULT) {
		if (ima->render_slot == ima->last_render_slot)
			rr = RE_AcquireResultRead(RE_GetRender(scene->id.name));
		else
			rr = ima->renders[ima->render_slot];

		/* set proper multiview flag */
		image_init_multilayer_multiview_flag(ima, rr);
	}

	return rr;
}

void BKE_image_release_renderresult(Scene *scene, Image *ima)
{
	if (ima->rr) {
		/* pass */
	}
	else if (ima->type == IMA_TYPE_R_RESULT) {
		if (ima->render_slot == ima->last_render_slot)
			RE_ReleaseResult(RE_GetRender(scene->id.name));
	}
}

bool BKE_image_is_openexr(struct Image *ima)
{
#ifdef WITH_OPENEXR
	if (ELEM(ima->source, IMA_SRC_FILE, IMA_SRC_SEQUENCE)) {
		return BLI_testextensie(ima->name, ".exr");
	}
#else
	UNUSED_VARS(ima);
#endif
	return false;
}

void BKE_image_backup_render(Scene *scene, Image *ima)
{
	/* called right before rendering, ima->renders contains render
	 * result pointers for everything but the current render */
	Render *re = RE_GetRender(scene->id.name);
	int slot = ima->render_slot, last = ima->last_render_slot;

	if (slot != last) {
		if (ima->renders[slot]) {
			RE_FreeRenderResult(ima->renders[slot]);
			ima->renders[slot] = NULL;
		}

		ima->renders[last] = NULL;
		RE_SwapResult(re, &ima->renders[last]);
	}

	ima->last_render_slot = slot;
}

/**************************** multiview save openexr *********************************/
#ifdef WITH_OPENEXR
static const char *image_get_view_cb(void *base, const size_t view_id)
{
	Image *ima = base;
	ImageView *iv = BLI_findlink(&ima->views, view_id);
	return iv ? iv->name : "";
}
#endif  /* WITH_OPENEXR */

#ifdef WITH_OPENEXR
static ImBuf *image_get_buffer_cb(void *base, const size_t view_id)
{
	Image *ima = base;
	ImageUser iuser = {0};

	iuser.view = view_id;
	iuser.ok = 1;

	BKE_image_multiview_index(ima, &iuser);

	return image_acquire_ibuf(ima, &iuser, NULL);
}
#endif  /* WITH_OPENEXR */

bool BKE_image_save_openexr_multiview(Image *ima, ImBuf *ibuf, const char *filepath, const int flags)
{
#ifdef WITH_OPENEXR
	char name[FILE_MAX];
	bool ok;

	BLI_strncpy(name, filepath, sizeof(name));
	BLI_path_abs(name, G.main->name);

	ibuf->userdata = ima;
	ok = IMB_exr_multiview_save(ibuf, name, flags, BLI_listbase_count(&ima->views), image_get_view_cb, image_get_buffer_cb);
	ibuf->userdata = NULL;

	return ok;
#else
	UNUSED_VARS(ima, ibuf, filepath, flags);
	return false;
#endif
}

/**************************** multiview load openexr *********************************/

static void image_add_view(Image *ima, const char *viewname, const char *filepath)
{
	ImageView *iv;

	iv = MEM_mallocN(sizeof(ImageView), "Viewer Image View");
	BLI_strncpy(iv->name, viewname, sizeof(iv->name));
	BLI_strncpy(iv->filepath, filepath, sizeof(iv->filepath));

	/* For stereo drawing we need to ensure:
	 * STEREO_LEFT_NAME  == STEREO_LEFT_ID and
	 * STEREO_RIGHT_NAME == STEREO_RIGHT_ID */

	if (STREQ(viewname, STEREO_LEFT_NAME)) {
		BLI_addhead(&ima->views, iv);
	}
	else if (STREQ(viewname, STEREO_RIGHT_NAME)) {
		ImageView *left_iv = BLI_findstring(&ima->views, STEREO_LEFT_NAME, offsetof(ImageView, name));

		if (left_iv == NULL) {
			BLI_addhead(&ima->views, iv);
		}
		else {
			BLI_insertlinkafter(&ima->views, left_iv, iv);
		}
	}
	else {
		BLI_addtail(&ima->views, iv);
	}
}

#ifdef WITH_OPENEXR
static void image_add_view_cb(void *base, const char *str)
{
	Image *ima = base;
	image_add_view(ima, str, ima->name);
}

static void image_add_buffer_cb(void *base, const char *str, ImBuf *ibuf, const int frame)
{
	Image *ima = base;
	size_t id;
	bool predivide = (ima->alpha_mode == IMA_ALPHA_PREMUL);
	const char *colorspace = ima->colorspace_settings.name;
	const char *to_colorspace = IMB_colormanagement_role_colorspace_name_get(COLOR_ROLE_SCENE_LINEAR);

	if (ibuf == NULL)
		return;

	id = BLI_findstringindex(&ima->views, str, offsetof(ImageView, name));

	if (id == -1)
		return;

	if (ibuf->channels >= 3)
		IMB_colormanagement_transform(ibuf->rect_float, ibuf->x, ibuf->y, ibuf->channels,
		                              colorspace, to_colorspace, predivide);

	image_assign_ibuf(ima, ibuf, id, frame);
	IMB_freeImBuf(ibuf);
}
#endif  /* WITH_OPENEXR */

#ifdef WITH_OPENEXR
static void image_update_multiview_flags(Image *ima)
{
	if (BLI_listbase_count_ex(&ima->views, 2) > 1) {
		ima->flag |= IMA_IS_MULTIVIEW;

		if (BLI_findstring(&ima->views, STEREO_LEFT_NAME, offsetof(ImageView, name)) &&
		    BLI_findstring(&ima->views, STEREO_RIGHT_NAME, offsetof(ImageView, name)))
		{
			ima->flag |= IMA_IS_STEREO;
		}
		else {
			ima->flag &= ~IMA_IS_STEREO;
		}
	}
	else {
		ima->flag &= ~IMA_IS_STEREO;
		ima->flag &= ~IMA_IS_MULTIVIEW;
	}
}
#endif  /* WITH_OPENEXR */

/* after imbuf load, openexr type can return with a exrhandle open */
/* in that case we have to build a render-result */
#ifdef WITH_OPENEXR
static void image_create_multiview(Image *ima, ImBuf *ibuf, const int frame)
{
	image_free_views(ima);

	IMB_exr_multiview_convert(ibuf->userdata, ima, image_add_view_cb, image_add_buffer_cb, frame);

	image_update_multiview_flags(ima);

	IMB_exr_close(ibuf->userdata);
}
#endif  /* WITH_OPENEXR */

/* after imbuf load, openexr type can return with a exrhandle open */
/* in that case we have to build a render-result */
#ifdef WITH_OPENEXR
static void image_create_multilayer(Image *ima, ImBuf *ibuf, int framenr)
{
	const char *colorspace = ima->colorspace_settings.name;
	bool predivide = (ima->alpha_mode == IMA_ALPHA_PREMUL);

	ima->rr = RE_MultilayerConvert(ibuf->userdata, colorspace, predivide, ibuf->x, ibuf->y);

	IMB_exr_close(ibuf->userdata);

	ibuf->userdata = NULL;
	if (ima->rr)
		ima->rr->framenr = framenr;

	/* set proper multiview flag */
	image_init_multilayer_multiview_flag(ima, ima->rr);
}
#endif  /* WITH_OPENEXR */

/* common stuff to do with images after loading */
static void image_initialize_after_load(Image *ima, ImBuf *ibuf)
{
	/* preview is NULL when it has never been used as an icon before */
	if (G.background == 0 && ima->preview == NULL)
		BKE_icon_changed(BKE_icon_id_ensure(&ima->id));

	/* fields */
	if (ima->flag & IMA_FIELDS) {
		if (ima->flag & IMA_STD_FIELD) de_interlace_st(ibuf);
		else de_interlace_ng(ibuf);
	}
	/* timer */
	BKE_image_tag_time(ima);

	ima->ok = IMA_OK_LOADED;

}

static int imbuf_alpha_flags_for_image(Image *ima)
{
	int flag = 0;

	if (ima->flag & IMA_IGNORE_ALPHA)
		flag |= IB_ignore_alpha;
	else if (ima->alpha_mode == IMA_ALPHA_PREMUL)
		flag |= IB_alphamode_premul;

	return flag;
}

/* the number of files will vary according to the stereo format */
static size_t image_num_files(Image *ima)
{
	const bool is_multiview = (ima->flag & IMA_IS_MULTIVIEW) != 0;

	if (!is_multiview) {
		return 1;
	}
	else if (ima->views_format == R_IMF_VIEWS_STEREO_3D) {
		return 1;
	}
	/* R_IMF_VIEWS_INDIVIDUAL */
	else {
		return BLI_listbase_count(&ima->views);
	}
}

static ImBuf *load_sequence_single(Image *ima, ImageUser *iuser, int frame, const size_t view_id, bool *r_assign)
{
	struct ImBuf *ibuf;
	char name[FILE_MAX];
	int flag;
	ImageUser iuser_t;

	/* XXX temp stuff? */
	if (ima->lastframe != frame)
		ima->tpageflag |= IMA_TPAGE_REFRESH;

	ima->lastframe = frame;

	if (iuser)
		iuser_t = *iuser;

	iuser_t.view = view_id;
	BKE_image_user_file_path(&iuser_t, ima, name);

	flag = IB_rect | IB_multilayer;
	flag |= imbuf_alpha_flags_for_image(ima);

	/* read ibuf */
	ibuf = IMB_loadiffname(name, flag, ima->colorspace_settings.name);

#if 0
	if (ibuf) {
		printf(AT " loaded %s\n", name);
	}
	else {
		printf(AT " missed %s\n", name);
	}
#endif

	if (ibuf) {
#ifdef WITH_OPENEXR
		/* handle multilayer case, don't assign ibuf. will be handled in BKE_image_acquire_ibuf */
		if (ibuf->ftype == OPENEXR && ibuf->userdata) {
			/* handle singlelayer multiview case assign ibuf based on available views */
			if (IMB_exr_has_singlelayer_multiview(ibuf->userdata)) {
				image_create_multiview(ima, ibuf, frame);
				IMB_freeImBuf(ibuf);
				ibuf = NULL;
			}
			else if (IMB_exr_has_multilayer(ibuf->userdata)) {
				/* handle multilayer case, don't assign ibuf. will be handled in BKE_image_acquire_ibuf */
				image_create_multilayer(ima, ibuf, frame);
				ima->type = IMA_TYPE_MULTILAYER;
				IMB_freeImBuf(ibuf);
				ibuf = NULL;
			}
		}
		else {
			image_initialize_after_load(ima, ibuf);
			*r_assign = true;
		}
#else
		image_initialize_after_load(ima, ibuf);
		*r_assign = true;
#endif
	}

	return ibuf;
}

static ImBuf *image_load_sequence_file(Image *ima, ImageUser *iuser, int frame)
{
	struct ImBuf *ibuf = NULL;
	const bool is_multiview = (ima->flag & IMA_IS_MULTIVIEW) != 0;
	const size_t totfiles = image_num_files(ima);
	bool assign = false;

	if (!is_multiview) {
		ibuf = load_sequence_single(ima, iuser, frame, 0, &assign);
		if (assign) {
			image_assign_ibuf(ima, ibuf, 0, frame);
		}
	}
	else {
		size_t i;
		struct ImBuf **ibuf_arr;
		const size_t totviews = BLI_listbase_count(&ima->views);

		ibuf_arr = MEM_mallocN(sizeof(ImBuf *) * totviews, "Image Views Imbufs");

		for (i = 0; i < totfiles; i++)
			ibuf_arr[i] = load_sequence_single(ima, iuser, frame, i, &assign);

		if ((ima->flag & IMA_IS_STEREO) && ima->views_format == R_IMF_VIEWS_STEREO_3D)
			IMB_ImBufFromStereo3d(ima->stereo3d_format, ibuf_arr[0], &ibuf_arr[0], &ibuf_arr[1]);

		/* return the original requested ImBuf */
		ibuf = ibuf_arr[(iuser ? iuser->multi_index : 0)];

		if (assign) {
			for (i = 0; i < totviews; i++) {
				image_assign_ibuf(ima, ibuf_arr[i], i, frame);
			}
		}

		/* "remove" the others (decrease their refcount) */
		for (i = 0; i < totviews; i++) {
			if (ibuf_arr[i] != ibuf) {
				IMB_freeImBuf(ibuf_arr[i]);
			}
		}

		/* cleanup */
		MEM_freeN(ibuf_arr);
	}

	return ibuf;
}

static ImBuf *image_load_sequence_multilayer(Image *ima, ImageUser *iuser, int frame)
{
	struct ImBuf *ibuf = NULL;

	/* either we load from RenderResult, or we have to load a new one */

	/* check for new RenderResult */
	if (ima->rr == NULL || frame != ima->rr->framenr) {
		if (ima->rr) {
			/* Cached image buffers shares pointers with render result,
			 * need to ensure there's no image buffers are hanging around
			 * with dead links after freeing the render result.
			 */
			image_free_cached_frames(ima);
			RE_FreeRenderResult(ima->rr);
			ima->rr = NULL;
		}

		ibuf = image_load_sequence_file(ima, iuser, frame);

		if (ibuf) { /* actually an error */
			ima->type = IMA_TYPE_IMAGE;
			printf("error, multi is normal image\n");
		}
	}
	if (ima->rr) {
		RenderPass *rpass = BKE_image_multilayer_index(ima->rr, iuser);

		if (rpass) {
			// printf("load from pass %s\n", rpass->name);
			/* since we free  render results, we copy the rect */
			ibuf = IMB_allocImBuf(ima->rr->rectx, ima->rr->recty, 32, 0);
			ibuf->rect_float = MEM_dupallocN(rpass->rect);
			ibuf->flags |= IB_rectfloat;
			ibuf->mall = IB_rectfloat;
			ibuf->channels = rpass->channels;

			image_initialize_after_load(ima, ibuf);
			image_assign_ibuf(ima, ibuf, iuser ? iuser->multi_index : 0, frame);

		}
		// else printf("pass not found\n");
	}
	else
		ima->ok = 0;

	if (iuser)
		iuser->ok = ima->ok;

	return ibuf;
}

static ImBuf *load_movie_single(Image *ima, ImageUser *iuser, int frame, const size_t view_id)
{
	struct ImBuf *ibuf = NULL;
	ImageAnim *ia;

	ia = BLI_findlink(&ima->anims, view_id);

	if (ia->anim == NULL) {
		char str[FILE_MAX];
		int flags = IB_rect;
		ImageUser iuser_t;

		if (ima->flag & IMA_DEINTERLACE) {
			flags |= IB_animdeinterlace;
		}

		if (iuser)
			iuser_t = *iuser;

		iuser_t.view = view_id;

		BKE_image_user_file_path(&iuser_t, ima, str);

		/* FIXME: make several stream accessible in image editor, too*/
		ia->anim = openanim(str, flags, 0, ima->colorspace_settings.name);

		/* let's initialize this user */
		if (ia->anim && iuser && iuser->frames == 0)
			iuser->frames = IMB_anim_get_duration(ia->anim,
			                                      IMB_TC_RECORD_RUN);
	}

	if (ia->anim) {
		int dur = IMB_anim_get_duration(ia->anim,
		                                IMB_TC_RECORD_RUN);
		int fra = frame - 1;

		if (fra < 0) fra = 0;
		if (fra > (dur - 1)) fra = dur - 1;
		ibuf = IMB_makeSingleUser(
		    IMB_anim_absolute(ia->anim, fra,
		                      IMB_TC_RECORD_RUN,
		                      IMB_PROXY_NONE));

		if (ibuf) {
			image_initialize_after_load(ima, ibuf);
		}
		else
			ima->ok = 0;
	}
	else
		ima->ok = 0;

	return ibuf;
}

static ImBuf *image_load_movie_file(Image *ima, ImageUser *iuser, int frame)
{
	struct ImBuf *ibuf = NULL;
	const bool is_multiview = (ima->flag & IMA_IS_MULTIVIEW) != 0;
	const size_t totfiles = image_num_files(ima);
	size_t i;

	if (totfiles != BLI_listbase_count_ex(&ima->anims, totfiles + 1)) {
		image_free_anims(ima);

		for (i = 0; i < totfiles; i++) {
			/* allocate the ImageAnim */
			ImageAnim *ia = MEM_callocN(sizeof(ImageAnim), "Image Anim");
			BLI_addtail(&ima->anims, ia);
		}
	}

	if (!is_multiview) {
		ibuf = load_movie_single(ima, iuser, frame, 0);
		image_assign_ibuf(ima, ibuf, 0, frame);
	}
	else {
		struct ImBuf **ibuf_arr;
		const size_t totviews = BLI_listbase_count(&ima->views);

		ibuf_arr = MEM_mallocN(sizeof(ImBuf *) * totviews, "Image Views (movie) Imbufs");

		for (i = 0; i < totfiles; i++) {
			ibuf_arr[i] = load_movie_single(ima, iuser, frame, i);
		}

		if ((ima->flag & IMA_IS_STEREO) && ima->views_format == R_IMF_VIEWS_STEREO_3D)
			IMB_ImBufFromStereo3d(ima->stereo3d_format, ibuf_arr[0], &ibuf_arr[0], &ibuf_arr[1]);

		for (i = 0; i < totviews; i++) {
			if (ibuf_arr[i]) {
				image_assign_ibuf(ima, ibuf_arr[i], i, frame);
			}
			else {
				ima->ok = 0;
			}
		}

		/* return the original requested ImBuf */
		ibuf = ibuf_arr[(iuser ? iuser->multi_index : 0)];

		/* "remove" the others (decrease their refcount) */
		for (i = 0; i < totviews; i++) {
			if (ibuf_arr[i] != ibuf) {
				IMB_freeImBuf(ibuf_arr[i]);
			}
		}

		/* cleanup */
		MEM_freeN(ibuf_arr);
	}

	if (iuser)
		iuser->ok = ima->ok;

	return ibuf;
}

static ImBuf *load_image_single(
        Image *ima, ImageUser *iuser, int cfra,
        const size_t view_id,
        const bool has_packed,
        bool *r_assign)
{
	char filepath[FILE_MAX];
	struct ImBuf *ibuf = NULL;
	int flag;

	/* is there a PackedFile with this image ? */
	if (has_packed) {
		ImagePackedFile *imapf;

		flag = IB_rect | IB_multilayer;
		flag |= imbuf_alpha_flags_for_image(ima);

		imapf = BLI_findlink(&ima->packedfiles, view_id);
		ibuf = IMB_ibImageFromMemory(
		       (unsigned char *)imapf->packedfile->data, imapf->packedfile->size, flag,
		       ima->colorspace_settings.name, "<packed data>");
	}
	else {
		ImageUser iuser_t;

		flag = IB_rect | IB_multilayer | IB_metadata;
		flag |= imbuf_alpha_flags_for_image(ima);

		/* get the correct filepath */
		BKE_image_user_frame_calc(iuser, cfra, 0);

		if (iuser)
			iuser_t = *iuser;
		else
			iuser_t.framenr = ima->lastframe;

		iuser_t.view = view_id;

		BKE_image_user_file_path(&iuser_t, ima, filepath);

		/* read ibuf */
		ibuf = IMB_loadiffname(filepath, flag, ima->colorspace_settings.name);
	}

	if (ibuf) {
#ifdef WITH_OPENEXR
		if (ibuf->ftype == OPENEXR && ibuf->userdata) {
			if (IMB_exr_has_singlelayer_multiview(ibuf->userdata)) {
				/* handle singlelayer multiview case assign ibuf based on available views */
				image_create_multiview(ima, ibuf, cfra);
				IMB_freeImBuf(ibuf);
				ibuf = NULL;
			}
			else if (IMB_exr_has_multilayer(ibuf->userdata)) {
				/* handle multilayer case, don't assign ibuf. will be handled in BKE_image_acquire_ibuf */
				image_create_multilayer(ima, ibuf, cfra);
				ima->type = IMA_TYPE_MULTILAYER;
				IMB_freeImBuf(ibuf);
				ibuf = NULL;
			}
		}
		else {
			image_initialize_after_load(ima, ibuf);
			*r_assign = true;

			/* check if the image is a font image... */
			detectBitmapFont(ibuf);

			/* make packed file for autopack */
			if ((has_packed == false) && (G.fileflags & G_AUTOPACK)) {
				ImagePackedFile *imapf = MEM_mallocN(sizeof(ImagePackedFile), "Image Packefile");
				BLI_addtail(&ima->packedfiles, imapf);

				BLI_strncpy(imapf->filepath, filepath, sizeof(imapf->filepath));
				imapf->packedfile = newPackedFile(NULL, filepath, ID_BLEND_PATH(G.main, &ima->id));
			}
		}
#else
		image_initialize_after_load(ima, ibuf);
		*r_assign = true;
#endif
	}
	else {
		ima->ok = 0;
	}

	return ibuf;
}

/* warning, 'iuser' can be NULL
 * note: Image->views was already populated (in image_update_views_format)
 */
static ImBuf *image_load_image_file(Image *ima, ImageUser *iuser, int cfra)
{
	struct ImBuf *ibuf = NULL;
	bool assign = false;
	const bool is_multiview = (ima->flag & IMA_IS_MULTIVIEW) != 0;
	const size_t totfiles = image_num_files(ima);
	bool has_packed = BKE_image_has_packedfile(ima);

	/* always ensure clean ima */
	BKE_image_free_buffers(ima);

	/* this should never happen, but just playing safe */
	if (has_packed) {
		if (totfiles != BLI_listbase_count_ex(&ima->packedfiles, totfiles + 1)) {
			image_free_packedfiles(ima);
			has_packed = false;
		}
	}

	if (!is_multiview) {
		ibuf = load_image_single(ima, iuser, cfra, 0, has_packed, &assign);
		if (assign) {
			image_assign_ibuf(ima, ibuf, IMA_NO_INDEX, 0);
		}
	}
	else {
		size_t i;
		struct ImBuf **ibuf_arr;
		const size_t totviews = BLI_listbase_count(&ima->views);
		BLI_assert(totviews > 0);

		ibuf_arr = MEM_mallocN(sizeof(ImBuf *) * totviews, "Image Views Imbufs");

		for (i = 0; i < totfiles; i++)
			ibuf_arr[i] = load_image_single(ima, iuser, cfra, i, has_packed, &assign);

		if ((ima->flag & IMA_IS_STEREO) && ima->views_format == R_IMF_VIEWS_STEREO_3D)
			IMB_ImBufFromStereo3d(ima->stereo3d_format, ibuf_arr[0], &ibuf_arr[0], &ibuf_arr[1]);

		/* return the original requested ImBuf */
		i = iuser && iuser->multi_index < totviews ? iuser->multi_index : 0;
		ibuf = ibuf_arr[i];

		if (assign) {
			for (i = 0; i < totviews; i++) {
				image_assign_ibuf(ima, ibuf_arr[i], i, 0);
			}
		}

		/* "remove" the others (decrease their refcount) */
		for (i = 0; i < totviews; i++) {
			if (ibuf_arr[i] != ibuf) {
				IMB_freeImBuf(ibuf_arr[i]);
			}
		}

		/* cleanup */
		MEM_freeN(ibuf_arr);
	}

	if (iuser)
		iuser->ok = ima->ok;

	return ibuf;
}

static ImBuf *image_get_ibuf_multilayer(Image *ima, ImageUser *iuser)
{
	ImBuf *ibuf = NULL;

	if (ima->rr == NULL) {
		ibuf = image_load_image_file(ima, iuser, 0);
		if (ibuf) { /* actually an error */
			ima->type = IMA_TYPE_IMAGE;
			return ibuf;
		}
	}
	if (ima->rr) {
		RenderPass *rpass = BKE_image_multilayer_index(ima->rr, iuser);

		if (rpass) {
			ibuf = IMB_allocImBuf(ima->rr->rectx, ima->rr->recty, 32, 0);

			image_initialize_after_load(ima, ibuf);

			ibuf->rect_float = rpass->rect;
			ibuf->flags |= IB_rectfloat;
			ibuf->channels = rpass->channels;

			image_assign_ibuf(ima, ibuf, iuser ? iuser->multi_index : IMA_NO_INDEX, 0);
		}
	}

	if (ibuf == NULL)
		ima->ok = 0;
	if (iuser)
		iuser->ok = ima->ok;

	return ibuf;
}


/* showing RGBA result itself (from compo/sequence) or
 * like exr, using layers etc */
/* always returns a single ibuf, also during render progress */
static ImBuf *image_get_render_result(Image *ima, ImageUser *iuser, void **r_lock)
{
	Render *re;
	RenderResult rres;
	RenderView *rv;
	float *rectf, *rectz;
	unsigned int *rect;
	float dither;
	int channels, layer, passtype;
	ImBuf *ibuf;
	int from_render = (ima->render_slot == ima->last_render_slot);
	int actview;
	bool byte_buffer_in_display_space = false;

	if (!(iuser && iuser->scene))
		return NULL;

	/* if we the caller is not going to release the lock, don't give the image */
	if (!r_lock)
		return NULL;

	re = RE_GetRender(iuser->scene->id.name);

	channels = 4;
	layer = iuser->layer;
	passtype = iuser->passtype;
	actview = iuser->view;

	if ((ima->flag & IMA_IS_STEREO) && (iuser->flag & IMA_SHOW_STEREO))
		actview = iuser->multiview_eye;

	if (from_render) {
		RE_AcquireResultImage(re, &rres, actview);
	}
	else if (ima->renders[ima->render_slot]) {
		rres = *(ima->renders[ima->render_slot]);
		rres.have_combined = ((RenderView *)rres.views.first)->rectf != NULL;
	}
	else
		memset(&rres, 0, sizeof(RenderResult));

	if (!(rres.rectx > 0 && rres.recty > 0)) {
		if (from_render)
			RE_ReleaseResultImage(re);
		return NULL;
	}

	/* release is done in BKE_image_release_ibuf using r_lock */
	if (from_render) {
		BLI_lock_thread(LOCK_VIEWER);
		*r_lock = re;
		rv = NULL;
	}
	else {
		rv = BLI_findlink(&rres.views, actview);
		if (rv == NULL)
			rv = rres.views.first;
	}

	/* this gives active layer, composite or sequence result */
	if (rv == NULL) {
		rect = (unsigned int *)rres.rect32;
		rectf = rres.rectf;
		rectz = rres.rectz;
	}
	else {
		rect = (unsigned int *)rv->rect32;
		rectf = rv->rectf;
		rectz = rv->rectz;
	}

	dither = iuser->scene->r.dither_intensity;

	/* combined layer gets added as first layer */
	if (rres.have_combined && layer == 0) {
		/* pass */
	}
	else if (rect && layer == 0) {
		/* rect32 is set when there's a Sequence pass, this pass seems
		 * to have layer=0 (this is from image_buttons.c)
		 * in this case we ignore float buffer, because it could have
		 * hung from previous pass which was float
		 */
		rectf = NULL;
	}
	else if (rres.layers.first) {
		RenderLayer *rl = BLI_findlink(&rres.layers, layer - (rres.have_combined ? 1 : 0));
		if (rl) {
			RenderPass *rpass;

			for (rpass = rl->passes.first; rpass; rpass = rpass->next) {
				if (passtype == rpass->passtype &&
				    actview == rpass->view_id)
				{
					break;
				}
			}

			if (rpass) {
				channels = rpass->channels;
				rectf = rpass->rect;

				if (!rectf) {
					/* Happens when Save Buffers is enabled.
					 * Use display buffer stored in the render layer.
					 */
					rect = (unsigned int *) rl->display_buffer;
					byte_buffer_in_display_space = true;
				}

				dither = 0.0f; /* don't dither passes */
			}

			for (rpass = rl->passes.first; rpass; rpass = rpass->next)
				if (rpass->passtype == SCE_PASS_Z)
					rectz = rpass->rect;
		}
	}

	ibuf = image_get_cached_ibuf_for_index_frame(ima, IMA_NO_INDEX, 0);

	/* make ibuf if needed, and initialize it */
	if (ibuf == NULL) {
		ibuf = IMB_allocImBuf(rres.rectx, rres.recty, 32, 0);
		image_assign_ibuf(ima, ibuf, IMA_NO_INDEX, 0);
	}

	/* Set color space settings for a byte buffer.
	 *
	 * This is mainly to make it so color management treats byte buffer
	 * from render result with Save Buffers enabled as final display buffer
	 * and doesnt' apply any color management on it.
	 *
	 * For other cases we need to be sure it stays to default byte buffer space.
	 */
	if (ibuf->rect != rect) {
		if (byte_buffer_in_display_space) {
			const char *colorspace =
				IMB_colormanagement_get_display_colorspace_name(&iuser->scene->view_settings,
			                                                    &iuser->scene->display_settings);
			IMB_colormanagement_assign_rect_colorspace(ibuf, colorspace);
		}
		else {
			const char *colorspace = IMB_colormanagement_role_colorspace_name_get(COLOR_ROLE_DEFAULT_BYTE);
			IMB_colormanagement_assign_rect_colorspace(ibuf, colorspace);
		}
	}

	/* invalidate color managed buffers if render result changed */
	BLI_lock_thread(LOCK_COLORMANAGE);
	if (ibuf->x != rres.rectx || ibuf->y != rres.recty || ibuf->rect_float != rectf) {
		ibuf->userflags |= IB_DISPLAY_BUFFER_INVALID;
	}

	ibuf->x = rres.rectx;
	ibuf->y = rres.recty;

	if (rect) {
		imb_freerectImBuf(ibuf);
		ibuf->rect = rect;
	}
	else {
		/* byte buffer of render result has been freed, make sure image buffers
		 * does not reference to this buffer anymore
		 * need check for whether byte buffer was allocated and owned by image itself
		 * or if it's reusing buffer from render result
		 */
		if ((ibuf->mall & IB_rect) == 0)
			ibuf->rect = NULL;
	}

	if (rectf) {
		ibuf->rect_float = rectf;
		ibuf->flags |= IB_rectfloat;
		ibuf->channels = channels;
	}
	else {
		ibuf->rect_float = NULL;
		ibuf->flags &= ~IB_rectfloat;
	}

	if (rectz) {
		ibuf->zbuf_float = rectz;
		ibuf->flags |= IB_zbuffloat;
	}
	else {
		ibuf->zbuf_float = NULL;
		ibuf->flags &= ~IB_zbuffloat;
	}

	BLI_unlock_thread(LOCK_COLORMANAGE);

	ibuf->dither = dither;

	ima->ok = IMA_OK_LOADED;

	return ibuf;
}

static size_t image_get_multiview_index(Image *ima, ImageUser *iuser)
{
	const bool is_multilayer = BKE_image_is_multilayer(ima);
	const bool is_backdrop = (ima->source == IMA_SRC_VIEWER) && (ima->type ==  IMA_TYPE_COMPOSITE) && (iuser == NULL);
	int index = BKE_image_is_animated(ima) ? 0 : IMA_NO_INDEX;

	if (is_multilayer) {
		return iuser ? iuser->multi_index : index;
	}
	else if (is_backdrop) {
		if ((ima->flag & IMA_IS_STEREO)) {
			/* backdrop hackaround (since there is no iuser */
			return ima->eye;
		}
	}
	else if ((ima->flag & IMA_IS_MULTIVIEW)) {
		return iuser ? iuser->multi_index : index;
	}

	return index;
}

static void image_get_frame_and_index(Image *ima, ImageUser *iuser, int *r_frame, int *r_index)
{
	int frame = 0, index = image_get_multiview_index(ima, iuser);

	/* see if we already have an appropriate ibuf, with image source and type */
	if (ima->source == IMA_SRC_MOVIE) {
		frame = iuser ? iuser->framenr : ima->lastframe;
	}
	else if (ima->source == IMA_SRC_SEQUENCE) {
		if (ima->type == IMA_TYPE_IMAGE) {
			frame = iuser ? iuser->framenr : ima->lastframe;
		}
		else if (ima->type == IMA_TYPE_MULTILAYER) {
			frame = iuser ? iuser->framenr : ima->lastframe;
		}
	}

	*r_frame = frame;
	*r_index = index;
}

/* Get the ibuf from an image cache for a given image user.
 *
 * Returns referenced image buffer if it exists, callee is to
 * call IMB_freeImBuf to de-reference the image buffer after
 * it's done handling it.
 */
static ImBuf *image_get_cached_ibuf(Image *ima, ImageUser *iuser, int *r_frame, int *r_index)
{
	ImBuf *ibuf = NULL;
	int frame = 0, index = image_get_multiview_index(ima, iuser);

	/* see if we already have an appropriate ibuf, with image source and type */
	if (ima->source == IMA_SRC_MOVIE) {
		frame = iuser ? iuser->framenr : ima->lastframe;
		ibuf = image_get_cached_ibuf_for_index_frame(ima, index, frame);
		/* XXX temp stuff? */
		if (ima->lastframe != frame)
			ima->tpageflag |= IMA_TPAGE_REFRESH;
		ima->lastframe = frame;
	}
	else if (ima->source == IMA_SRC_SEQUENCE) {
		if (ima->type == IMA_TYPE_IMAGE) {
			frame = iuser ? iuser->framenr : ima->lastframe;
			ibuf = image_get_cached_ibuf_for_index_frame(ima, index, frame);

			/* XXX temp stuff? */
			if (ima->lastframe != frame) {
				ima->tpageflag |= IMA_TPAGE_REFRESH;
			}
			ima->lastframe = frame;

			/* counter the fact that image is set as invalid when loading a frame
			 * that is not in the cache (through image_acquire_ibuf for instance),
			 * yet we have valid frames in the cache loaded */
			if (ibuf) {
				ima->ok = IMA_OK_LOADED;

				if (iuser)
					iuser->ok = ima->ok;
			}
		}
		else if (ima->type == IMA_TYPE_MULTILAYER) {
			frame = iuser ? iuser->framenr : ima->lastframe;
			ibuf = image_get_cached_ibuf_for_index_frame(ima, index, frame);
		}
	}
	else if (ima->source == IMA_SRC_FILE) {
		if (ima->type == IMA_TYPE_IMAGE)
			ibuf = image_get_cached_ibuf_for_index_frame(ima, index, 0);
		else if (ima->type == IMA_TYPE_MULTILAYER)
			ibuf = image_get_cached_ibuf_for_index_frame(ima, index, 0);
	}
	else if (ima->source == IMA_SRC_GENERATED) {
		ibuf = image_get_cached_ibuf_for_index_frame(ima, index, 0);
	}
	else if (ima->source == IMA_SRC_VIEWER) {
		/* always verify entirely, not that this shouldn't happen
		 * as part of texture sampling in rendering anyway, so not
		 * a big bottleneck */
	}

	if (r_frame)
		*r_frame = frame;

	if (r_index)
		*r_index = index;

	return ibuf;
}

BLI_INLINE bool image_quick_test(Image *ima, ImageUser *iuser)
{
	if (ima == NULL)
		return false;

	if (iuser) {
		if (iuser->ok == 0)
			return false;
	}
	else if (ima->ok == 0)
		return false;

	return true;
}

/* Checks optional ImageUser and verifies/creates ImBuf.
 *
 * not thread-safe, so callee should worry about thread locks
 */
static ImBuf *image_acquire_ibuf(Image *ima, ImageUser *iuser, void **r_lock)
{
	ImBuf *ibuf = NULL;
	int frame = 0, index = 0;

	if (r_lock)
		*r_lock = NULL;

	/* quick reject tests */
	if (!image_quick_test(ima, iuser))
		return NULL;

	ibuf = image_get_cached_ibuf(ima, iuser, &frame, &index);

	if (ibuf == NULL) {
		/* we are sure we have to load the ibuf, using source and type */
		if (ima->source == IMA_SRC_MOVIE) {
			/* source is from single file, use flipbook to store ibuf */
			ibuf = image_load_movie_file(ima, iuser, frame);
		}
		else if (ima->source == IMA_SRC_SEQUENCE) {
			if (ima->type == IMA_TYPE_IMAGE) {
				/* regular files, ibufs in flipbook, allows saving */
				ibuf = image_load_sequence_file(ima, iuser, frame);
			}
			/* no else; on load the ima type can change */
			if (ima->type == IMA_TYPE_MULTILAYER) {
				/* only 1 layer/pass stored in imbufs, no exrhandle anim storage, no saving */
				ibuf = image_load_sequence_multilayer(ima, iuser, frame);
			}
		}
		else if (ima->source == IMA_SRC_FILE) {

			if (ima->type == IMA_TYPE_IMAGE)
				ibuf = image_load_image_file(ima, iuser, frame);  /* cfra only for '#', this global is OK */
			/* no else; on load the ima type can change */
			if (ima->type == IMA_TYPE_MULTILAYER)
				/* keeps render result, stores ibufs in listbase, allows saving */
				ibuf = image_get_ibuf_multilayer(ima, iuser);
		}
		else if (ima->source == IMA_SRC_GENERATED) {
			/* generated is: ibuf is allocated dynamically */
			/* UV testgrid or black or solid etc */
			if (ima->gen_x == 0) ima->gen_x = 1024;
			if (ima->gen_y == 0) ima->gen_y = 1024;
			if (ima->gen_depth == 0) ima->gen_depth = 24;
			ibuf = add_ibuf_size(ima->gen_x, ima->gen_y, ima->name, ima->gen_depth, (ima->gen_flag & IMA_GEN_FLOAT) != 0, ima->gen_type,
			                     ima->gen_color, &ima->colorspace_settings);
			image_assign_ibuf(ima, ibuf, index, 0);
			ima->ok = IMA_OK_LOADED;
		}
		else if (ima->source == IMA_SRC_VIEWER) {
			if (ima->type == IMA_TYPE_R_RESULT) {
				/* always verify entirely, and potentially
				 * returns pointer to release later */
				ibuf = image_get_render_result(ima, iuser, r_lock);
			}
			else if (ima->type == IMA_TYPE_COMPOSITE) {
				/* requires lock/unlock, otherwise don't return image */
				if (r_lock) {
					/* unlock in BKE_image_release_ibuf */
					BLI_lock_thread(LOCK_VIEWER);
					*r_lock = ima;

					/* XXX anim play for viewer nodes not yet supported */
					frame = 0; // XXX iuser ? iuser->framenr : 0;
					ibuf = image_get_cached_ibuf_for_index_frame(ima, index, frame);

					if (!ibuf) {
						/* Composite Viewer, all handled in compositor */
						/* fake ibuf, will be filled in compositor */
						ibuf = IMB_allocImBuf(256, 256, 32, IB_rect | IB_rectfloat);
						image_assign_ibuf(ima, ibuf, index, frame);
					}
				}
			}
		}

		/* We only want movies and sequences to be memory limited. */
		if (ibuf != NULL && !ELEM(ima->source, IMA_SRC_MOVIE, IMA_SRC_SEQUENCE)) {
			ibuf->userflags |= IB_PERSISTENT;
		}
	}

	BKE_image_tag_time(ima);

	return ibuf;
}

/* return image buffer for given image and user
 *
 * - will lock render result if image type is render result and lock is not NULL
 * - will return NULL if image type if render or composite result and lock is NULL
 *
 * references the result, BKE_image_release_ibuf should be used to de-reference
 */
ImBuf *BKE_image_acquire_ibuf(Image *ima, ImageUser *iuser, void **r_lock)
{
	ImBuf *ibuf;

	BLI_spin_lock(&image_spin);

	ibuf = image_acquire_ibuf(ima, iuser, r_lock);

	BLI_spin_unlock(&image_spin);

	return ibuf;
}

void BKE_image_release_ibuf(Image *ima, ImBuf *ibuf, void *lock)
{
	if (lock) {
		/* for getting image during threaded render / compositing, need to release */
		if (lock == ima) {
			BLI_unlock_thread(LOCK_VIEWER); /* viewer image */
		}
		else if (lock) {
			RE_ReleaseResultImage(lock); /* render result */
			BLI_unlock_thread(LOCK_VIEWER); /* view image imbuf */
		}
	}

	if (ibuf) {
		BLI_spin_lock(&image_spin);
		IMB_freeImBuf(ibuf);
		BLI_spin_unlock(&image_spin);
	}
}

/* checks whether there's an image buffer for given image and user */
bool BKE_image_has_ibuf(Image *ima, ImageUser *iuser)
{
	ImBuf *ibuf;

	/* quick reject tests */
	if (!image_quick_test(ima, iuser))
		return false;

	BLI_spin_lock(&image_spin);

	ibuf = image_get_cached_ibuf(ima, iuser, NULL, NULL);

	if (!ibuf)
		ibuf = image_acquire_ibuf(ima, iuser, NULL);

	BLI_spin_unlock(&image_spin);

	IMB_freeImBuf(ibuf);

	return ibuf != NULL;
}

/* ******** Pool for image buffers ********  */

typedef struct ImagePoolEntry {
	struct ImagePoolEntry *next, *prev;
	Image *image;
	ImBuf *ibuf;
	int index;
	int frame;
} ImagePoolEntry;

typedef struct ImagePool {
	ListBase image_buffers;
} ImagePool;

ImagePool *BKE_image_pool_new(void)
{
	ImagePool *pool = MEM_callocN(sizeof(ImagePool), "Image Pool");

	return pool;
}

void BKE_image_pool_free(ImagePool *pool)
{
	ImagePoolEntry *entry, *next_entry;

	/* use single lock to dereference all the image buffers */
	BLI_spin_lock(&image_spin);

	for (entry = pool->image_buffers.first; entry; entry = next_entry) {
		next_entry = entry->next;

		if (entry->ibuf)
			IMB_freeImBuf(entry->ibuf);

		MEM_freeN(entry);
	}

	BLI_spin_unlock(&image_spin);

	MEM_freeN(pool);
}

BLI_INLINE ImBuf *image_pool_find_entry(ImagePool *pool, Image *image, int frame, int index, bool *found)
{
	ImagePoolEntry *entry;

	*found = false;

	for (entry = pool->image_buffers.first; entry; entry = entry->next) {
		if (entry->image == image && entry->frame == frame && entry->index == index) {
			*found = true;
			return entry->ibuf;
		}
	}

	return NULL;
}

ImBuf *BKE_image_pool_acquire_ibuf(Image *ima, ImageUser *iuser, ImagePool *pool)
{
	ImBuf *ibuf;
	int index, frame;
	bool found;

	if (!image_quick_test(ima, iuser))
		return NULL;

	if (pool == NULL) {
		/* pool could be NULL, in this case use general acquire function */
		return BKE_image_acquire_ibuf(ima, iuser, NULL);
	}

	image_get_frame_and_index(ima, iuser, &frame, &index);

	ibuf = image_pool_find_entry(pool, ima, frame, index, &found);
	if (found)
		return ibuf;

	BLI_spin_lock(&image_spin);

	ibuf = image_pool_find_entry(pool, ima, frame, index, &found);

	/* will also create entry even in cases image buffer failed to load,
	 * prevents trying to load the same buggy file multiple times
	 */
	if (!found) {
		ImagePoolEntry *entry;

		ibuf = image_acquire_ibuf(ima, iuser, NULL);

		entry = MEM_callocN(sizeof(ImagePoolEntry), "Image Pool Entry");
		entry->image = ima;
		entry->frame = frame;
		entry->index = index;
		entry->ibuf = ibuf;

		BLI_addtail(&pool->image_buffers, entry);
	}

	BLI_spin_unlock(&image_spin);

	return ibuf;
}

void BKE_image_pool_release_ibuf(Image *ima, ImBuf *ibuf, ImagePool *pool)
{
	/* if pool wasn't actually used, use general release stuff,
	 * for pools image buffers will be dereferenced on pool free
	 */
	if (pool == NULL) {
		BKE_image_release_ibuf(ima, ibuf, NULL);
	}
}

int BKE_image_user_frame_get(const ImageUser *iuser, int cfra, int fieldnr, bool *r_is_in_range)
{
	const int len = (iuser->fie_ima * iuser->frames) / 2;

	if (r_is_in_range) {
		*r_is_in_range = false;
	}

	if (len == 0) {
		return 0;
	}
	else {
		int framenr;
		cfra = cfra - iuser->sfra + 1;

		/* cyclic */
		if (iuser->cycl) {
			cfra = ((cfra) % len);
			if (cfra < 0) cfra += len;
			if (cfra == 0) cfra = len;

			if (r_is_in_range) {
				*r_is_in_range = true;
			}
		}

		if (cfra < 0) {
			cfra = 0;
		}
		else if (cfra > len) {
			cfra = len;
		}
		else {
			if (r_is_in_range) {
				*r_is_in_range = true;
			}
		}

		/* convert current frame to current field */
		cfra = 2 * (cfra);
		if (fieldnr) cfra++;

		/* transform to images space */
		framenr = (cfra + iuser->fie_ima - 2) / iuser->fie_ima;
		if (framenr > iuser->frames) framenr = iuser->frames;

		if (iuser->cycl) {
			framenr = ((framenr) % len);
			while (framenr < 0) framenr += len;
			if (framenr == 0) framenr = len;
		}

		/* important to apply after else we cant loop on frames 100 - 110 for eg. */
		framenr += iuser->offset;

		return framenr;
	}
}

void BKE_image_user_frame_calc(ImageUser *iuser, int cfra, int fieldnr)
{
	if (iuser) {
		bool is_in_range;
		const int framenr = BKE_image_user_frame_get(iuser, cfra, fieldnr, &is_in_range);

		if (is_in_range) {
			iuser->flag |= IMA_USER_FRAME_IN_RANGE;
		}
		else {
			iuser->flag &= ~IMA_USER_FRAME_IN_RANGE;
		}

		/* allows image users to handle redraws */
		if (iuser->flag & IMA_ANIM_ALWAYS)
			if (framenr != iuser->framenr)
				iuser->flag |= IMA_ANIM_REFRESHED;

		iuser->framenr = framenr;
		if (iuser->ok == 0) iuser->ok = 1;
	}
}

void BKE_image_user_check_frame_calc(ImageUser *iuser, int cfra, int fieldnr)
{
	if ((iuser->flag & IMA_ANIM_ALWAYS) || (iuser->flag & IMA_NEED_FRAME_RECALC)) {
		BKE_image_user_frame_calc(iuser, cfra, fieldnr);

		iuser->flag &= ~IMA_NEED_FRAME_RECALC;
	}
}

/* goes over all ImageUsers, and sets frame numbers if auto-refresh is set */
static void image_update_frame(struct Image *UNUSED(ima), struct ImageUser *iuser, void *customdata)
{
	int cfra = *(int *)customdata;

	BKE_image_user_check_frame_calc(iuser, cfra, 0);
}

void BKE_image_update_frame(const Main *bmain, int cfra)
{
	BKE_image_walk_all_users(bmain, &cfra, image_update_frame);
}

void BKE_image_user_file_path(ImageUser *iuser, Image *ima, char *filepath)
{
	if ((ima->flag & IMA_IS_MULTIVIEW) && (ima->rr == NULL)) {
		ImageView *iv = BLI_findlink(&ima->views, iuser->view);
		BLI_strncpy(filepath, iv->filepath, FILE_MAX);
	}
	else {
		BLI_strncpy(filepath, ima->name, FILE_MAX);
	}

	if (ima->source == IMA_SRC_SEQUENCE) {
		char head[FILE_MAX], tail[FILE_MAX];
		unsigned short numlen;
		int frame = iuser ? iuser->framenr : ima->lastframe;

		BLI_stringdec(filepath, head, tail, &numlen);
		BLI_stringenc(filepath, head, tail, numlen, frame);
	}

	BLI_path_abs(filepath, ID_BLEND_PATH(G.main, &ima->id));
}

bool BKE_image_has_alpha(struct Image *image)
{
	ImBuf *ibuf;
	void *lock;
	int planes;

	ibuf = BKE_image_acquire_ibuf(image, NULL, &lock);
	planes = (ibuf ? ibuf->planes : 0);
	BKE_image_release_ibuf(image, ibuf, lock);

	if (planes == 32)
		return true;
	else
		return false;
}

void BKE_image_get_size(Image *image, ImageUser *iuser, int *width, int *height)
{
	ImBuf *ibuf = NULL;
	void *lock;

	ibuf = BKE_image_acquire_ibuf(image, iuser, &lock);

	if (ibuf && ibuf->x > 0 && ibuf->y > 0) {
		*width = ibuf->x;
		*height = ibuf->y;
	}
	else {
		*width  = IMG_SIZE_FALLBACK;
		*height = IMG_SIZE_FALLBACK;
	}

	BKE_image_release_ibuf(image, ibuf, lock);
}

void BKE_image_get_size_fl(Image *image, ImageUser *iuser, float size[2])
{
	int width, height;
	BKE_image_get_size(image, iuser, &width, &height);

	size[0] = (float)width;
	size[1] = (float)height;

}

void BKE_image_get_aspect(Image *image, float *aspx, float *aspy)
{
	*aspx = 1.0;

	/* x is always 1 */
	if (image)
		*aspy = image->aspy / image->aspx;
	else
		*aspy = 1.0f;
}

unsigned char *BKE_image_get_pixels_for_frame(struct Image *image, int frame)
{
	ImageUser iuser = {NULL};
	void *lock;
	ImBuf *ibuf;
	unsigned char *pixels = NULL;

	iuser.framenr = frame;
	iuser.ok = true;

	ibuf = BKE_image_acquire_ibuf(image, &iuser, &lock);

	if (ibuf) {
		pixels = (unsigned char *) ibuf->rect;

		if (pixels)
			pixels = MEM_dupallocN(pixels);

		BKE_image_release_ibuf(image, ibuf, lock);
	}

	if (!pixels)
		return NULL;

	return pixels;
}

float *BKE_image_get_float_pixels_for_frame(struct Image *image, int frame)
{
	ImageUser iuser = {NULL};
	void *lock;
	ImBuf *ibuf;
	float *pixels = NULL;

	iuser.framenr = frame;
	iuser.ok = true;

	ibuf = BKE_image_acquire_ibuf(image, &iuser, &lock);

	if (ibuf) {
		pixels = ibuf->rect_float;

		if (pixels)
			pixels = MEM_dupallocN(pixels);

		BKE_image_release_ibuf(image, ibuf, lock);
	}

	if (!pixels)
		return NULL;

	return pixels;
}

int BKE_image_sequence_guess_offset(Image *image)
{
	unsigned short numlen;
	char head[FILE_MAX], tail[FILE_MAX];
	char num[FILE_MAX] = {0};

	BLI_stringdec(image->name, head, tail, &numlen);
	BLI_strncpy(num, image->name + strlen(head), numlen + 1);

	return atoi(num);
}

bool BKE_image_has_anim(Image *ima)
{
	return (BLI_listbase_is_empty(&ima->anims) == false);
}

bool BKE_image_has_packedfile(Image *ima)
{
	return (BLI_listbase_is_empty(&ima->packedfiles) == false);
}

/**
 * Checks the image buffer changes (not keyframed values)
 *
 * to see if we need to call #BKE_image_user_check_frame_calc
 */
bool BKE_image_is_animated(Image *image)
{
	return ELEM(image->source, IMA_SRC_MOVIE, IMA_SRC_SEQUENCE);
}

bool BKE_image_is_dirty(Image *image)
{
	bool is_dirty = false;

	BLI_spin_lock(&image_spin);
	if (image->cache != NULL) {
		struct MovieCacheIter *iter = IMB_moviecacheIter_new(image->cache);

		while (!IMB_moviecacheIter_done(iter)) {
			ImBuf *ibuf = IMB_moviecacheIter_getImBuf(iter);
			if (ibuf->userflags & IB_BITMAPDIRTY) {
				is_dirty = true;
				break;
			}
			IMB_moviecacheIter_step(iter);
		}
		IMB_moviecacheIter_free(iter);
	}
	BLI_spin_unlock(&image_spin);

	return is_dirty;
}

void BKE_image_file_format_set(Image *image, int ftype, int options)
{
#if 0
	ImBuf *ibuf = BKE_image_acquire_ibuf(image, NULL, NULL);
	if (ibuf) {
		ibuf->ftype = ftype;
		ibuf->foptions = options;
	}
	BKE_image_release_ibuf(image, ibuf, NULL);
#endif

	BLI_spin_lock(&image_spin);
	if (image->cache != NULL) {
		struct MovieCacheIter *iter = IMB_moviecacheIter_new(image->cache);

		while (!IMB_moviecacheIter_done(iter)) {
			ImBuf *ibuf = IMB_moviecacheIter_getImBuf(iter);
			ibuf->ftype = ftype;
			ibuf->foptions = options;
			IMB_moviecacheIter_step(iter);
		}
		IMB_moviecacheIter_free(iter);
	}
	BLI_spin_unlock(&image_spin);
}

bool BKE_image_has_loaded_ibuf(Image *image)
{
	bool has_loaded_ibuf = false;

	BLI_spin_lock(&image_spin);
	if (image->cache != NULL) {
		struct MovieCacheIter *iter = IMB_moviecacheIter_new(image->cache);

		while (!IMB_moviecacheIter_done(iter)) {
			has_loaded_ibuf = true;
			break;
		}
		IMB_moviecacheIter_free(iter);
	}
	BLI_spin_unlock(&image_spin);

	return has_loaded_ibuf;
}

/* References the result, BKE_image_release_ibuf is to be called to de-reference.
 * Use lock=NULL when calling BKE_image_release_ibuf().
 */
ImBuf *BKE_image_get_ibuf_with_name(Image *image, const char *name)
{
	ImBuf *ibuf = NULL;

	BLI_spin_lock(&image_spin);
	if (image->cache != NULL) {
		struct MovieCacheIter *iter = IMB_moviecacheIter_new(image->cache);

		while (!IMB_moviecacheIter_done(iter)) {
			ImBuf *current_ibuf = IMB_moviecacheIter_getImBuf(iter);
			if (STREQ(current_ibuf->name, name)) {
				ibuf = current_ibuf;
				IMB_refImBuf(ibuf);
				break;
			}
			IMB_moviecacheIter_step(iter);
		}
		IMB_moviecacheIter_free(iter);
	}
	BLI_spin_unlock(&image_spin);

	return ibuf;
}

/* References the result, BKE_image_release_ibuf is to be called to de-reference.
 * Use lock=NULL when calling BKE_image_release_ibuf().
 *
 * TODO(sergey): This is actually "get first entry from the cache", which is
 *               not so much predictable. But using first loaded image buffer
 *               was also malicious logic and all the areas which uses this
 *               function are to be re-considered.
 */
ImBuf *BKE_image_get_first_ibuf(Image *image)
{
	ImBuf *ibuf = NULL;

	BLI_spin_lock(&image_spin);
	if (image->cache != NULL) {
		struct MovieCacheIter *iter = IMB_moviecacheIter_new(image->cache);

		while (!IMB_moviecacheIter_done(iter)) {
			ibuf = IMB_moviecacheIter_getImBuf(iter);
			IMB_refImBuf(ibuf);
			break;
		}
		IMB_moviecacheIter_free(iter);
	}
	BLI_spin_unlock(&image_spin);

	return ibuf;
}

static void image_update_views_format(Image *ima, ImageUser *iuser)
{
	SceneRenderView *srv;
	ImageView *iv;
	Scene *scene = iuser->scene;
	const bool is_multiview = ((scene->r.scemode & R_MULTIVIEW) != 0) &&
	                          ((ima->flag & IMA_USE_VIEWS) != 0);

	/* reset the image views */
	BKE_image_free_views(ima);

	if (!is_multiview) {
		goto monoview;
	}
	else if (ima->views_format == R_IMF_VIEWS_STEREO_3D) {
		size_t i;
		const char *names[2] = {STEREO_LEFT_NAME, STEREO_RIGHT_NAME};

		ima->flag |= IMA_IS_MULTIVIEW;
		ima->flag |= IMA_IS_STEREO;

		for (i = 0; i < 2; i++) {
			image_add_view(ima, names[i], ima->name);
		}
		return;
	}
	else {
		/* R_IMF_VIEWS_INDIVIDUAL */
		char prefix[FILE_MAX] = {'\0'};
		char *name = ima->name;
		char *ext = NULL;

		BKE_scene_multiview_view_prefix_get(scene, name, prefix, &ext);

		if (prefix[0] == '\0') {
			goto monoview;
		}

		/* create all the image views */
		for (srv = scene->r.views.first; srv; srv = srv->next) {
			if (BKE_scene_multiview_is_render_view_active(&scene->r, srv)) {
				char filepath[FILE_MAX];
				BLI_snprintf(filepath, sizeof(filepath), "%s%s%s", prefix, srv->suffix, ext);
				image_add_view(ima, srv->name, filepath);
			}
		}

		/* check if the files are all available */
		iv = ima->views.last;
		while (iv) {
			int file;
			char str[FILE_MAX];

			BLI_strncpy(str, iv->filepath, sizeof(str));
			BLI_path_abs(str, G.main->name);

			/* exists? */
			file = BLI_open(str, O_BINARY | O_RDONLY, 0);
			if (file == -1) {
				ImageView *iv_del = iv;
				iv = iv->prev;
				BLI_remlink(&ima->views, iv_del);
				MEM_freeN(iv_del);
			}
			else {
				iv = iv->prev;
				close(file);
			}
		}

		/* all good */
		if (BLI_listbase_count_ex(&ima->views, 2) > 1) {
			ima->flag |= IMA_IS_MULTIVIEW;
			if (BKE_scene_multiview_is_stereo3d(&scene->r))
				ima->flag |= IMA_IS_STEREO;
		}
		else {
monoview:
			ima->flag &= ~IMA_IS_STEREO;
			ima->flag &= ~IMA_IS_MULTIVIEW;
			BKE_image_free_views(ima);
		}
	}
}<|MERGE_RESOLUTION|>--- conflicted
+++ resolved
@@ -1255,11 +1255,7 @@
 	}
 }
 
-<<<<<<< HEAD
-char BKE_image_ftype_to_imtype(const long long ftype)
-=======
 char BKE_image_ftype_to_imtype(const int ftype, const int options)
->>>>>>> 6b2386fa
 {
 	if (ftype == 0)
 		return R_IMF_IMTYPE_TARGA;
@@ -1300,7 +1296,7 @@
 		return R_IMF_IMTYPE_JP2;
 #endif
 #ifdef WITH_KTX
-	else if (ftype & KTX)
+	else if (ftype == KTX)
 		return R_IMF_IMTYPE_KTX;
 #endif
 	else
@@ -1614,13 +1610,8 @@
 
 void BKE_imbuf_to_image_format(struct ImageFormatData *im_format, const ImBuf *imbuf)
 {
-<<<<<<< HEAD
-	long long int ftype = imbuf->ftype & ~IB_CUSTOM_FLAGS_MASK;
-	int custom_flags = imbuf->ftype & IB_CUSTOM_FLAGS_MASK;
-=======
 	int ftype        = imbuf->ftype;
 	int custom_flags = imbuf->foptions;
->>>>>>> 6b2386fa
 
 	BKE_imformat_defaults(im_format);
 
@@ -1711,7 +1702,7 @@
 #endif
 
 #ifdef WITH_KTX
-	else if (ftype & KTX) {
+	else if (ftype == KTX) {
 		im_format->imtype = R_IMF_IMTYPE_KTX;
 	}
 #endif
