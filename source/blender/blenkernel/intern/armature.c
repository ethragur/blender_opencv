/*
 * ***** BEGIN GPL LICENSE BLOCK *****
 *
 * This program is free software; you can redistribute it and/or
 * modify it under the terms of the GNU General Public License
 * as published by the Free Software Foundation; either version 2
 * of the License, or (at your option) any later version. 
 *
 * This program is distributed in the hope that it will be useful,
 * but WITHOUT ANY WARRANTY; without even the implied warranty of
 * MERCHANTABILITY or FITNESS FOR A PARTICULAR PURPOSE.  See the
 * GNU General Public License for more details.
 *
 * You should have received a copy of the GNU General Public License
 * along with this program; if not, write to the Free Software Foundation,
 * Inc., 51 Franklin Street, Fifth Floor, Boston, MA 02110-1301, USA.
 *
 * The Original Code is Copyright (C) 2001-2002 by NaN Holding BV.
 * All rights reserved.
 *
 * Contributor(s): Full recode, Ton Roosendaal, Crete 2005
 *
 * ***** END GPL LICENSE BLOCK *****
 */

/** \file blender/blenkernel/intern/armature.c
 *  \ingroup bke
 */


#include <ctype.h>
#include <stdlib.h>
#include <math.h>
#include <string.h>
#include <stdio.h>
#include <float.h>

#include "MEM_guardedalloc.h"

#include "BLI_bpath.h"
#include "BLI_math.h"
#include "BLI_blenlib.h"
#include "BLI_utildefines.h"

#include "DNA_anim_types.h"
#include "DNA_armature_types.h"
#include "DNA_constraint_types.h"
#include "DNA_mesh_types.h"
#include "DNA_lattice_types.h"
#include "DNA_meshdata_types.h"
#include "DNA_nla_types.h"
#include "DNA_scene_types.h"
#include "DNA_object_types.h"

#include "BKE_animsys.h"
#include "BKE_armature.h"
#include "BKE_action.h"
#include "BKE_anim.h"
#include "BKE_constraint.h"
#include "BKE_curve.h"
#include "BKE_depsgraph.h"
#include "BKE_DerivedMesh.h"
#include "BKE_deform.h"
#include "BKE_displist.h"
#include "BKE_global.h"
#include "BKE_idprop.h"
#include "BKE_library.h"
#include "BKE_lattice.h"
#include "BKE_main.h"
#include "BKE_object.h"

#include "BIK_api.h"
#include "BKE_sketch.h"

/*	**************** Generic Functions, data level *************** */

bArmature *add_armature(const char *name)
{
	bArmature *arm;
	
	arm= alloc_libblock (&G.main->armature, ID_AR, name);
	arm->deformflag = ARM_DEF_VGROUP|ARM_DEF_ENVELOPE;
	arm->flag = ARM_COL_CUSTOM; /* custom bone-group colors */
	arm->layer= 1;
	return arm;
}

bArmature *get_armature(Object *ob)
{
	if(ob->type==OB_ARMATURE)
		return (bArmature *)ob->data;
	return NULL;
}

void free_bonelist (ListBase *lb)
{
	Bone *bone;

	for(bone=lb->first; bone; bone=bone->next) {
		if(bone->prop) {
			IDP_FreeProperty(bone->prop);
			MEM_freeN(bone->prop);
		}
		free_bonelist(&bone->childbase);
	}
	
	BLI_freelistN(lb);
}

void free_armature(bArmature *arm)
{
	if (arm) {
		free_bonelist(&arm->bonebase);
		
		/* free editmode data */
		if (arm->edbo) {
			BLI_freelistN(arm->edbo);
			
			MEM_freeN(arm->edbo);
			arm->edbo= NULL;
		}

		/* free sketch */
		if (arm->sketch) {
			freeSketch(arm->sketch);
			arm->sketch = NULL;
		}
		
		/* free animation data */
		if (arm->adt) {
			BKE_free_animdata(&arm->id);
			arm->adt= NULL;
		}
	}
}

void make_local_armature(bArmature *arm)
{
	Main *bmain= G.main;
	int is_local= FALSE, is_lib= FALSE;
	Object *ob;

	if (arm->id.lib==NULL) return;
	if (arm->id.us==1) {
<<<<<<< HEAD
		arm->id.lib= NULL;
		arm->id.flag= LIB_LOCAL;
		new_id(&bmain->armature, (ID*)arm, NULL);
=======
		id_clear_lib_data(bmain, &arm->id);
>>>>>>> 99075b35
		return;
	}

	for(ob= bmain->object.first; ob && ELEM(0, is_lib, is_local); ob= ob->id.next) {
		if(ob->data == arm) {
			if(ob->id.lib) is_lib= TRUE;
			else is_local= TRUE;
		}
	}

<<<<<<< HEAD
	if(local && lib==0) {
		arm->id.lib= NULL;
		arm->id.flag= LIB_LOCAL;
		new_id(&bmain->armature, (ID *)arm, NULL);
=======
	if(is_local && is_lib == FALSE) {
		id_clear_lib_data(bmain, &arm->id);
>>>>>>> 99075b35
	}
	else if(is_local && is_lib) {
		char *bpath_user_data[2]= {bmain->name, arm->id.lib->filepath};
		bArmature *armn= copy_armature(arm);
		armn->id.us= 0;

		/* Remap paths of new ID using old library as base. */
		bpath_traverse_id(bmain, &armn->id, bpath_relocate_visitor, 0, bpath_user_data);

		for(ob= bmain->object.first; ob; ob= ob->id.next) {
			if(ob->data == arm) {
				if(ob->id.lib==NULL) {
					ob->data= armn;
					armn->id.us++;
					arm->id.us--;
				}
			}
		}
	}
}

static void	copy_bonechildren (Bone* newBone, Bone* oldBone, Bone* actBone, Bone **newActBone)
{
	Bone	*curBone, *newChildBone;
	
	if(oldBone == actBone)
		*newActBone= newBone;

	if(oldBone->prop)
		newBone->prop= IDP_CopyProperty(oldBone->prop);

	/*	Copy this bone's list*/
	BLI_duplicatelist(&newBone->childbase, &oldBone->childbase);
	
	/*	For each child in the list, update it's children*/
	newChildBone=newBone->childbase.first;
	for (curBone=oldBone->childbase.first;curBone;curBone=curBone->next){
		newChildBone->parent=newBone;
		copy_bonechildren(newChildBone, curBone, actBone, newActBone);
		newChildBone=newChildBone->next;
	}
}

bArmature *copy_armature(bArmature *arm)
{
	bArmature *newArm;
	Bone		*oldBone, *newBone;
	Bone		*newActBone= NULL;
	
	newArm= copy_libblock (arm);
	BLI_duplicatelist(&newArm->bonebase, &arm->bonebase);
	
	/*	Duplicate the childrens' lists*/
	newBone=newArm->bonebase.first;
	for (oldBone=arm->bonebase.first;oldBone;oldBone=oldBone->next){
		newBone->parent=NULL;
		copy_bonechildren (newBone, oldBone, arm->act_bone, &newActBone);
		newBone=newBone->next;
	};
	
	newArm->act_bone= newActBone;

	newArm->edbo= NULL;
	newArm->act_edbone= NULL;
	newArm->sketch= NULL;

	return newArm;
}

static Bone *get_named_bone_bonechildren (Bone *bone, const char *name)
{
	Bone *curBone, *rbone;
	
	if (!strcmp (bone->name, name))
		return bone;
	
	for (curBone=bone->childbase.first; curBone; curBone=curBone->next){
		rbone=get_named_bone_bonechildren (curBone, name);
		if (rbone)
			return rbone;
	}
	
	return NULL;
}


Bone *get_named_bone (bArmature *arm, const char *name)
/*
	Walk the list until the bone is found
 */
{
	Bone *bone=NULL, *curBone;
	
	if (!arm) return NULL;
	
	for (curBone=arm->bonebase.first; curBone; curBone=curBone->next){
		bone = get_named_bone_bonechildren (curBone, name);
		if (bone)
			return bone;
	}
	
	return bone;
}

/* Finds the best possible extension to the name on a particular axis. (For renaming, check for unique names afterwards)
 * 	strip_number: removes number extensions  (TODO: not used)
 *	axis: the axis to name on
 *	head/tail: the head/tail co-ordinate of the bone on the specified axis
 */
int bone_autoside_name (char name[MAXBONENAME], int UNUSED(strip_number), short axis, float head, float tail)
{
	unsigned int len;
	char	basename[MAXBONENAME]= "";
	char 	extension[5]= "";

	len= strlen(name);
	if (len == 0) return 0;
	BLI_strncpy(basename, name, sizeof(basename));
	
	/* Figure out extension to append: 
	 *	- The extension to append is based upon the axis that we are working on.
	 *	- If head happens to be on 0, then we must consider the tail position as well to decide
	 *	  which side the bone is on
	 *		-> If tail is 0, then it's bone is considered to be on axis, so no extension should be added
	 *		-> Otherwise, extension is added from perspective of object based on which side tail goes to
	 *	- If head is non-zero, extension is added from perspective of object based on side head is on
	 */
	if (axis == 2) {
		/* z-axis - vertical (top/bottom) */
		if (IS_EQ(head, 0)) {
			if (tail < 0)
				strcpy(extension, "Bot");
			else if (tail > 0)
				strcpy(extension, "Top");
		}
		else {
			if (head < 0)
				strcpy(extension, "Bot");
			else
				strcpy(extension, "Top");
		}
	}
	else if (axis == 1) {
		/* y-axis - depth (front/back) */
		if (IS_EQ(head, 0)) {
			if (tail < 0)
				strcpy(extension, "Fr");
			else if (tail > 0)
				strcpy(extension, "Bk");
		}
		else {
			if (head < 0)
				strcpy(extension, "Fr");
			else
				strcpy(extension, "Bk");
		}
	}
	else {
		/* x-axis - horizontal (left/right) */
		if (IS_EQ(head, 0)) {
			if (tail < 0)
				strcpy(extension, "R");
			else if (tail > 0)
				strcpy(extension, "L");
		}
		else {
			if (head < 0)
				strcpy(extension, "R");
			else if (head > 0)
				strcpy(extension, "L");
		}
	}

	/* Simple name truncation 
	 *	- truncate if there is an extension and it wouldn't be able to fit
	 *	- otherwise, just append to end
	 */
	if (extension[0]) {
		int change = 1;
		
		while (change) { /* remove extensions */
			change = 0;
			if (len > 2 && basename[len-2]=='.') {
				if (basename[len-1]=='L' || basename[len-1] == 'R' ) { /* L R */
					basename[len-2] = '\0';
					len-=2;
					change= 1;
				}
			} else if (len > 3 && basename[len-3]=='.') {
				if (	(basename[len-2]=='F' && basename[len-1] == 'r') ||	/* Fr */
						(basename[len-2]=='B' && basename[len-1] == 'k')	/* Bk */
				) {
					basename[len-3] = '\0';
					len-=3;
					change= 1;
				}
			} else if (len > 4 && basename[len-4]=='.') {
				if (	(basename[len-3]=='T' && basename[len-2]=='o' && basename[len-1] == 'p') ||	/* Top */
						(basename[len-3]=='B' && basename[len-2]=='o' && basename[len-1] == 't')	/* Bot */
				) {
					basename[len-4] = '\0';
					len-=4;
					change= 1;
				}
			}
		}

		if ((MAXBONENAME - len) < strlen(extension) + 1) { /* add 1 for the '.' */
			strncpy(name, basename, len-strlen(extension));
		}

		BLI_snprintf(name, MAXBONENAME, "%s.%s", basename, extension);

		return 1;
	}

	else {
		return 0;
	}
}

/* ************* B-Bone support ******************* */

#define MAX_BBONE_SUBDIV	32

/* data has MAX_BBONE_SUBDIV+1 interpolated points, will become desired amount with equal distances */
static void equalize_bezier(float *data, int desired)
{
	float *fp, totdist, ddist, dist, fac1, fac2;
	float pdist[MAX_BBONE_SUBDIV+1];
	float temp[MAX_BBONE_SUBDIV+1][4];
	int a, nr;
	
	pdist[0]= 0.0f;
	for(a=0, fp= data; a<MAX_BBONE_SUBDIV; a++, fp+=4) {
		QUATCOPY(temp[a], fp);
		pdist[a+1]= pdist[a]+len_v3v3(fp, fp+4);
	}
	/* do last point */
	QUATCOPY(temp[a], fp);
	totdist= pdist[a];
	
	/* go over distances and calculate new points */
	ddist= totdist/((float)desired);
	nr= 1;
	for(a=1, fp= data+4; a<desired; a++, fp+=4) {
		
		dist= ((float)a)*ddist;
		
		/* we're looking for location (distance) 'dist' in the array */
		while((dist>= pdist[nr]) && nr<MAX_BBONE_SUBDIV) {
			nr++;
		}
		
		fac1= pdist[nr]- pdist[nr-1];
		fac2= pdist[nr]-dist;
		fac1= fac2/fac1;
		fac2= 1.0f-fac1;
		
		fp[0]= fac1*temp[nr-1][0]+ fac2*temp[nr][0];
		fp[1]= fac1*temp[nr-1][1]+ fac2*temp[nr][1];
		fp[2]= fac1*temp[nr-1][2]+ fac2*temp[nr][2];
		fp[3]= fac1*temp[nr-1][3]+ fac2*temp[nr][3];
	}
	/* set last point, needed for orientation calculus */
	QUATCOPY(fp, temp[MAX_BBONE_SUBDIV]);
}

/* returns pointer to static array, filled with desired amount of bone->segments elements */
/* this calculation is done  within unit bone space */
Mat4 *b_bone_spline_setup(bPoseChannel *pchan, int rest)
{
	static Mat4 bbone_array[MAX_BBONE_SUBDIV];
	static Mat4 bbone_rest_array[MAX_BBONE_SUBDIV];
	Mat4 *result_array= (rest)? bbone_rest_array: bbone_array;
	bPoseChannel *next, *prev;
	Bone *bone= pchan->bone;
	float h1[3], h2[3], scale[3], length, hlength1, hlength2, roll1=0.0f, roll2;
	float mat3[3][3], imat[4][4], posemat[4][4], scalemat[4][4], iscalemat[4][4];
	float data[MAX_BBONE_SUBDIV+1][4], *fp;
	int a, doscale= 0;

	length= bone->length;

	if(!rest) {
		/* check if we need to take non-uniform bone scaling into account */
		scale[0]= len_v3(pchan->pose_mat[0]);
		scale[1]= len_v3(pchan->pose_mat[1]);
		scale[2]= len_v3(pchan->pose_mat[2]);

		if(fabsf(scale[0] - scale[1]) > 1e-6f || fabsf(scale[1] - scale[2]) > 1e-6f) {
			unit_m4(scalemat);
			scalemat[0][0]= scale[0];
			scalemat[1][1]= scale[1];
			scalemat[2][2]= scale[2];
			invert_m4_m4(iscalemat, scalemat);

			length *= scale[1];
			doscale = 1;
		}
	}
	
	hlength1= bone->ease1*length*0.390464f;		// 0.5*sqrt(2)*kappa, the handle length for near-perfect circles
	hlength2= bone->ease2*length*0.390464f;
	
	/* evaluate next and prev bones */
	if(bone->flag & BONE_CONNECTED)
		prev= pchan->parent;
	else
		prev= NULL;
	
	next= pchan->child;
	
	/* find the handle points, since this is inside bone space, the 
		first point = (0,0,0)
		last point =  (0, length, 0) */
	
	if(rest) {
		invert_m4_m4(imat, pchan->bone->arm_mat);
	}
	else if(doscale) {
		copy_m4_m4(posemat, pchan->pose_mat);
		normalize_m4(posemat);
		invert_m4_m4(imat, posemat);
	}
	else
		invert_m4_m4(imat, pchan->pose_mat);
	
	if(prev) {
		float difmat[4][4], result[3][3], imat3[3][3];

		/* transform previous point inside this bone space */
		if(rest)
			VECCOPY(h1, prev->bone->arm_head)
		else
			VECCOPY(h1, prev->pose_head)
		mul_m4_v3(imat, h1);

		if(prev->bone->segments>1) {
			/* if previous bone is B-bone too, use average handle direction */
			h1[1]-= length;
			roll1= 0.0f;
		}

		normalize_v3(h1);
		mul_v3_fl(h1, -hlength1);

		if(prev->bone->segments==1) {
			/* find the previous roll to interpolate */
			if(rest)
				mul_m4_m4m4(difmat, prev->bone->arm_mat, imat);
			else
				mul_m4_m4m4(difmat, prev->pose_mat, imat);
			copy_m3_m4(result, difmat);				// the desired rotation at beginning of next bone
			
			vec_roll_to_mat3(h1, 0.0f, mat3);			// the result of vec_roll without roll
			
			invert_m3_m3(imat3, mat3);
			mul_m3_m3m3(mat3, result, imat3);			// the matrix transforming vec_roll to desired roll
			
			roll1= (float)atan2(mat3[2][0], mat3[2][2]);
		}
	}
	else {
		h1[0]= 0.0f; h1[1]= hlength1; h1[2]= 0.0f;
		roll1= 0.0f;
	}
	if(next) {
		float difmat[4][4], result[3][3], imat3[3][3];
		
		/* transform next point inside this bone space */
		if(rest)
			VECCOPY(h2, next->bone->arm_tail)
		else
			VECCOPY(h2, next->pose_tail)
		mul_m4_v3(imat, h2);
		/* if next bone is B-bone too, use average handle direction */
		if(next->bone->segments>1);
		else h2[1]-= length;
		normalize_v3(h2);
		
		/* find the next roll to interpolate as well */
		if(rest)
			mul_m4_m4m4(difmat, next->bone->arm_mat, imat);
		else
			mul_m4_m4m4(difmat, next->pose_mat, imat);
		copy_m3_m4(result, difmat);				// the desired rotation at beginning of next bone
		
		vec_roll_to_mat3(h2, 0.0f, mat3);			// the result of vec_roll without roll
		
		invert_m3_m3(imat3, mat3);
		mul_m3_m3m3(mat3, imat3, result);			// the matrix transforming vec_roll to desired roll
		
		roll2= (float)atan2(mat3[2][0], mat3[2][2]);
		
		/* and only now negate handle */
		mul_v3_fl(h2, -hlength2);
	}
	else {
		h2[0]= 0.0f; h2[1]= -hlength2; h2[2]= 0.0f;
		roll2= 0.0;
	}

	/* make curve */
	if(bone->segments > MAX_BBONE_SUBDIV)
		bone->segments= MAX_BBONE_SUBDIV;
	
	forward_diff_bezier(0.0, h1[0],		h2[0],			0.0,		data[0],	MAX_BBONE_SUBDIV, 4*sizeof(float));
	forward_diff_bezier(0.0, h1[1],		length + h2[1],	length,		data[0]+1,	MAX_BBONE_SUBDIV, 4*sizeof(float));
	forward_diff_bezier(0.0, h1[2],		h2[2],			0.0,		data[0]+2,	MAX_BBONE_SUBDIV, 4*sizeof(float));
	forward_diff_bezier(roll1, roll1 + 0.390464f*(roll2-roll1), roll2 - 0.390464f*(roll2-roll1),	roll2,	data[0]+3,	MAX_BBONE_SUBDIV, 4*sizeof(float));
	
	equalize_bezier(data[0], bone->segments);	// note: does stride 4!
	
	/* make transformation matrices for the segments for drawing */
	for(a=0, fp= data[0]; a<bone->segments; a++, fp+=4) {
		sub_v3_v3v3(h1, fp+4, fp);
		vec_roll_to_mat3(h1, fp[3], mat3);		// fp[3] is roll

		copy_m4_m3(result_array[a].mat, mat3);
		VECCOPY(result_array[a].mat[3], fp);

		if(doscale) {
			/* correct for scaling when this matrix is used in scaled space */
			mul_serie_m4(result_array[a].mat, iscalemat, result_array[a].mat,
				scalemat, NULL, NULL, NULL, NULL, NULL);
		}
	}
	
	return result_array;
}

/* ************ Armature Deform ******************* */

typedef struct bPoseChanDeform {
	Mat4		*b_bone_mats;	
	DualQuat	*dual_quat;
	DualQuat	*b_bone_dual_quats;
} bPoseChanDeform;

static void pchan_b_bone_defmats(bPoseChannel *pchan, bPoseChanDeform *pdef_info, int use_quaternion)
{
	Bone *bone= pchan->bone;
	Mat4 *b_bone= b_bone_spline_setup(pchan, 0);
	Mat4 *b_bone_rest= b_bone_spline_setup(pchan, 1);
	Mat4 *b_bone_mats;
	DualQuat *b_bone_dual_quats= NULL;
	float tmat[4][4]= MAT4_UNITY;
	int a;
	
	/* allocate b_bone matrices and dual quats */
	b_bone_mats= MEM_mallocN((1+bone->segments)*sizeof(Mat4), "BBone defmats");
	pdef_info->b_bone_mats= b_bone_mats;

	if(use_quaternion) {
		b_bone_dual_quats= MEM_mallocN((bone->segments)*sizeof(DualQuat), "BBone dqs");
		pdef_info->b_bone_dual_quats= b_bone_dual_quats;
	}
	
	/* first matrix is the inverse arm_mat, to bring points in local bone space
	   for finding out which segment it belongs to */
	invert_m4_m4(b_bone_mats[0].mat, bone->arm_mat);

	/* then we make the b_bone_mats:
		- first transform to local bone space
		- translate over the curve to the bbone mat space
		- transform with b_bone matrix
		- transform back into global space */

	for(a=0; a<bone->segments; a++) {
		invert_m4_m4(tmat, b_bone_rest[a].mat);

		mul_serie_m4(b_bone_mats[a+1].mat, pchan->chan_mat, bone->arm_mat,
			b_bone[a].mat, tmat, b_bone_mats[0].mat, NULL, NULL, NULL);

		if(use_quaternion)
			mat4_to_dquat( &b_bone_dual_quats[a],bone->arm_mat, b_bone_mats[a+1].mat);
	}
}

static void b_bone_deform(bPoseChanDeform *pdef_info, Bone *bone, float *co, DualQuat *dq, float defmat[][3])
{
	Mat4 *b_bone= pdef_info->b_bone_mats;
	float (*mat)[4]= b_bone[0].mat;
	float segment, y;
	int a;
	
	/* need to transform co back to bonespace, only need y */
	y= mat[0][1]*co[0] + mat[1][1]*co[1] + mat[2][1]*co[2] + mat[3][1];
	
	/* now calculate which of the b_bones are deforming this */
	segment= bone->length/((float)bone->segments);
	a= (int)(y/segment);
	
	/* note; by clamping it extends deform at endpoints, goes best with
	   straight joints in restpos. */
	CLAMP(a, 0, bone->segments-1);

	if(dq) {
		copy_dq_dq(dq, &(pdef_info->b_bone_dual_quats)[a]);
	}
	else {
		mul_m4_v3(b_bone[a+1].mat, co);

		if(defmat)
			copy_m3_m4(defmat, b_bone[a+1].mat);
	}
}

/* using vec with dist to bone b1 - b2 */
float distfactor_to_bone (float vec[3], float b1[3], float b2[3], float rad1, float rad2, float rdist)
{
	float dist=0.0f; 
	float bdelta[3];
	float pdelta[3];
	float hsqr, a, l, rad;
	
	sub_v3_v3v3(bdelta, b2, b1);
	l = normalize_v3(bdelta);
	
	sub_v3_v3v3(pdelta, vec, b1);
	
	a = bdelta[0]*pdelta[0] + bdelta[1]*pdelta[1] + bdelta[2]*pdelta[2];
	hsqr = ((pdelta[0]*pdelta[0]) + (pdelta[1]*pdelta[1]) + (pdelta[2]*pdelta[2]));
	
	if (a < 0.0F){
		/* If we're past the end of the bone, do a spherical field attenuation thing */
		dist= ((b1[0]-vec[0])*(b1[0]-vec[0]) +(b1[1]-vec[1])*(b1[1]-vec[1]) +(b1[2]-vec[2])*(b1[2]-vec[2])) ;
		rad= rad1;
	}
	else if (a > l){
		/* If we're past the end of the bone, do a spherical field attenuation thing */
		dist= ((b2[0]-vec[0])*(b2[0]-vec[0]) +(b2[1]-vec[1])*(b2[1]-vec[1]) +(b2[2]-vec[2])*(b2[2]-vec[2])) ;
		rad= rad2;
	}
	else {
		dist= (hsqr - (a*a));
		
		if(l!=0.0f) {
			rad= a/l;
			rad= rad*rad2 + (1.0f-rad)*rad1;
		}
		else rad= rad1;
	}
	
	a= rad*rad;
	if(dist < a) 
		return 1.0f;
	else {
		l= rad+rdist;
		l*= l;
		if(rdist==0.0f || dist >= l) 
			return 0.0f;
		else {
			a= (float)sqrt(dist)-rad;
			return 1.0f-( a*a )/( rdist*rdist );
		}
	}
}

static void pchan_deform_mat_add(bPoseChannel *pchan, float weight, float bbonemat[][3], float mat[][3])
{
	float wmat[3][3];

	if(pchan->bone->segments>1)
		copy_m3_m3(wmat, bbonemat);
	else
		copy_m3_m4(wmat, pchan->chan_mat);

	mul_m3_fl(wmat, weight);
	add_m3_m3m3(mat, mat, wmat);
}

static float dist_bone_deform(bPoseChannel *pchan, bPoseChanDeform *pdef_info, float *vec, DualQuat *dq, float mat[][3], float *co)
{
	Bone *bone= pchan->bone;
	float fac, contrib=0.0;
	float cop[3], bbonemat[3][3];
	DualQuat bbonedq;

	if(bone==NULL) return 0.0f;
	
	VECCOPY (cop, co);

	fac= distfactor_to_bone(cop, bone->arm_head, bone->arm_tail, bone->rad_head, bone->rad_tail, bone->dist);
	
	if (fac > 0.0f) {
		
		fac*=bone->weight;
		contrib= fac;
		if(contrib > 0.0f) {
			if(vec) {
				if(bone->segments>1)
					// applies on cop and bbonemat
					b_bone_deform(pdef_info, bone, cop, NULL, (mat)?bbonemat:NULL);
				else
					mul_m4_v3(pchan->chan_mat, cop);

				//	Make this a delta from the base position
				sub_v3_v3(cop, co);
				madd_v3_v3fl(vec, cop, fac);

				if(mat)
					pchan_deform_mat_add(pchan, fac, bbonemat, mat);
			}
			else {
				if(bone->segments>1) {
					b_bone_deform(pdef_info, bone, cop, &bbonedq, NULL);
					add_weighted_dq_dq(dq, &bbonedq, fac);
				}
				else
					add_weighted_dq_dq(dq, pdef_info->dual_quat, fac);
			}
		}
	}
	
	return contrib;
}

static void pchan_bone_deform(bPoseChannel *pchan, bPoseChanDeform *pdef_info, float weight, float *vec, DualQuat *dq, float mat[][3], float *co, float *contrib)
{
	float cop[3], bbonemat[3][3];
	DualQuat bbonedq;

	if (!weight)
		return;

	VECCOPY(cop, co);

	if(vec) {
		if(pchan->bone->segments>1)
			// applies on cop and bbonemat
			b_bone_deform(pdef_info, pchan->bone, cop, NULL, (mat)?bbonemat:NULL);
		else
			mul_m4_v3(pchan->chan_mat, cop);
		
		vec[0]+=(cop[0]-co[0])*weight;
		vec[1]+=(cop[1]-co[1])*weight;
		vec[2]+=(cop[2]-co[2])*weight;

		if(mat)
			pchan_deform_mat_add(pchan, weight, bbonemat, mat);
	}
	else {
		if(pchan->bone->segments>1) {
			b_bone_deform(pdef_info, pchan->bone, cop, &bbonedq, NULL);
			add_weighted_dq_dq(dq, &bbonedq, weight);
		}
		else
			add_weighted_dq_dq(dq, pdef_info->dual_quat, weight);
	}

	(*contrib)+=weight;
}

void armature_deform_verts(Object *armOb, Object *target, DerivedMesh *dm,
						   float (*vertexCos)[3], float (*defMats)[3][3],
						   int numVerts, int deformflag, 
						   float (*prevCos)[3], const char *defgrp_name)
{
	bPoseChanDeform *pdef_info_array;
	bPoseChanDeform *pdef_info= NULL;
	bArmature *arm= armOb->data;
	bPoseChannel *pchan, **defnrToPC = NULL;
	int *defnrToPCIndex= NULL;
	MDeformVert *dverts = NULL;
	bDeformGroup *dg;
	DualQuat *dualquats= NULL;
	float obinv[4][4], premat[4][4], postmat[4][4];
	const short use_envelope = deformflag & ARM_DEF_ENVELOPE;
	const short use_quaternion = deformflag & ARM_DEF_QUATERNION;
	const short invert_vgroup= deformflag & ARM_DEF_INVERT_VGROUP;
	int numGroups = 0;		/* safety for vertexgroup index overflow */
	int i, target_totvert = 0;	/* safety for vertexgroup overflow */
	int use_dverts = 0;
	int armature_def_nr;
	int totchan;

	if(arm->edbo) return;
	
	invert_m4_m4(obinv, target->obmat);
	copy_m4_m4(premat, target->obmat);
	mul_m4_m4m4(postmat, armOb->obmat, obinv);
	invert_m4_m4(premat, postmat);

	/* bone defmats are already in the channels, chan_mat */
	
	/* initialize B_bone matrices and dual quaternions */
	totchan= BLI_countlist(&armOb->pose->chanbase);

	if(use_quaternion) {
		dualquats= MEM_callocN(sizeof(DualQuat)*totchan, "dualquats");
	}
	
	pdef_info_array= MEM_callocN(sizeof(bPoseChanDeform)*totchan, "bPoseChanDeform");

	totchan= 0;
	pdef_info= pdef_info_array;
	for(pchan= armOb->pose->chanbase.first; pchan; pchan= pchan->next, pdef_info++) {
		if(!(pchan->bone->flag & BONE_NO_DEFORM)) {
			if(pchan->bone->segments > 1)
				pchan_b_bone_defmats(pchan, pdef_info, use_quaternion);

			if(use_quaternion) {
				pdef_info->dual_quat= &dualquats[totchan++];
				mat4_to_dquat( pdef_info->dual_quat,pchan->bone->arm_mat, pchan->chan_mat);
			}
		}
	}

	/* get the def_nr for the overall armature vertex group if present */
	armature_def_nr= defgroup_name_index(target, defgrp_name);
	
	if(ELEM(target->type, OB_MESH, OB_LATTICE)) {
		numGroups = BLI_countlist(&target->defbase);
		
		if(target->type==OB_MESH) {
			Mesh *me= target->data;
			dverts = me->dvert;
			if(dverts)
				target_totvert = me->totvert;
		}
		else {
			Lattice *lt= target->data;
			dverts = lt->dvert;
			if(dverts)
				target_totvert = lt->pntsu*lt->pntsv*lt->pntsw;
		}
	}
	
	/* get a vertex-deform-index to posechannel array */
	if(deformflag & ARM_DEF_VGROUP) {
		if(ELEM(target->type, OB_MESH, OB_LATTICE)) {
			/* if we have a DerivedMesh, only use dverts if it has them */
			if(dm)
				if(dm->getVertData(dm, 0, CD_MDEFORMVERT))
					use_dverts = 1;
				else use_dverts = 0;
			else if(dverts) use_dverts = 1;

			if(use_dverts) {
				defnrToPC = MEM_callocN(sizeof(*defnrToPC) * numGroups, "defnrToBone");
				defnrToPCIndex = MEM_callocN(sizeof(*defnrToPCIndex) * numGroups, "defnrToIndex");
				for(i = 0, dg = target->defbase.first; dg;
					i++, dg = dg->next) {
					defnrToPC[i] = get_pose_channel(armOb->pose, dg->name);
					/* exclude non-deforming bones */
					if(defnrToPC[i]) {
						if(defnrToPC[i]->bone->flag & BONE_NO_DEFORM) {
							defnrToPC[i]= NULL;
						}
						else {
							defnrToPCIndex[i]= BLI_findindex(&armOb->pose->chanbase, defnrToPC[i]);
						}
					}
				}
			}
		}
	}

	for(i = 0; i < numVerts; i++) {
		MDeformVert *dvert;
		DualQuat sumdq, *dq = NULL;
		float *co, dco[3];
		float sumvec[3], summat[3][3];
		float *vec = NULL, (*smat)[3] = NULL;
		float contrib = 0.0f;
		float armature_weight = 1.0f;	/* default to 1 if no overall def group */
		float prevco_weight = 1.0f;		/* weight for optional cached vertexcos */
		int	  j;

		if(use_quaternion) {
			memset(&sumdq, 0, sizeof(DualQuat));
			dq= &sumdq;
		}
		else {
			sumvec[0] = sumvec[1] = sumvec[2] = 0.0f;
			vec= sumvec;

			if(defMats) {
				zero_m3(summat);
				smat = summat;
			}
		}

		if(use_dverts || armature_def_nr >= 0) {
			if(dm) dvert = dm->getVertData(dm, i, CD_MDEFORMVERT);
			else if(dverts && i < target_totvert) dvert = dverts + i;
			else dvert = NULL;
		} else
			dvert = NULL;

		if(armature_def_nr >= 0 && dvert) {
			armature_weight= defvert_find_weight(dvert, armature_def_nr);

			if(invert_vgroup) {
				armature_weight= 1.0f-armature_weight;
			}

			/* hackish: the blending factor can be used for blending with prevCos too */
			if(prevCos) {
				prevco_weight= armature_weight;
				armature_weight= 1.0f;
			}
		}

		/* check if there's any  point in calculating for this vert */
		if(armature_weight == 0.0f) continue;
		
		/* get the coord we work on */
		co= prevCos?prevCos[i]:vertexCos[i];
		
		/* Apply the object's matrix */
		mul_m4_v3(premat, co);
		
		if(use_dverts && dvert && dvert->totweight) { // use weight groups ?
			int deformed = 0;
			
			for(j = 0; j < dvert->totweight; j++){
				int index = dvert->dw[j].def_nr;
				if(index < numGroups && (pchan= defnrToPC[index])) {
					float weight = dvert->dw[j].weight;
					Bone *bone= pchan->bone;
					pdef_info= pdef_info_array + defnrToPCIndex[index];

					deformed = 1;
					
					if(bone && bone->flag & BONE_MULT_VG_ENV) {
						weight *= distfactor_to_bone(co, bone->arm_head,
													 bone->arm_tail,
													 bone->rad_head,
													 bone->rad_tail,
													 bone->dist);
					}
					pchan_bone_deform(pchan, pdef_info, weight, vec, dq, smat, co, &contrib);
				}
			}
			/* if there are vertexgroups but not groups with bones
			 * (like for softbody groups)
			 */
			if(deformed == 0 && use_envelope) {
				pdef_info= pdef_info_array;
				for(pchan= armOb->pose->chanbase.first; pchan;
					pchan= pchan->next, pdef_info++) {
					if(!(pchan->bone->flag & BONE_NO_DEFORM))
						contrib += dist_bone_deform(pchan, pdef_info, vec, dq, smat, co);
				}
			}
		}
		else if(use_envelope) {
			pdef_info= pdef_info_array;
			for(pchan = armOb->pose->chanbase.first; pchan;
				pchan = pchan->next, pdef_info++) {
				if(!(pchan->bone->flag & BONE_NO_DEFORM))
					contrib += dist_bone_deform(pchan, pdef_info, vec, dq, smat, co);
			}
		}

		/* actually should be EPSILON? weight values and contrib can be like 10e-39 small */
		if(contrib > 0.0001f) {
			if(use_quaternion) {
				normalize_dq(dq, contrib);

				if(armature_weight != 1.0f) {
					VECCOPY(dco, co);
					mul_v3m3_dq( dco, (defMats)? summat: NULL,dq);
					sub_v3_v3(dco, co);
					mul_v3_fl(dco, armature_weight);
					add_v3_v3(co, dco);
				}
				else
					mul_v3m3_dq( co, (defMats)? summat: NULL,dq);

				smat = summat;
			}
			else {
				mul_v3_fl(vec, armature_weight/contrib);
				add_v3_v3v3(co, vec, co);
			}

			if(defMats) {
				float pre[3][3], post[3][3], tmpmat[3][3];

				copy_m3_m4(pre, premat);
				copy_m3_m4(post, postmat);
				copy_m3_m3(tmpmat, defMats[i]);

				if(!use_quaternion) /* quaternion already is scale corrected */
					mul_m3_fl(smat, armature_weight/contrib);

				mul_serie_m3(defMats[i], tmpmat, pre, smat, post,
					NULL, NULL, NULL, NULL);
			}
		}
		
		/* always, check above code */
		mul_m4_v3(postmat, co);
		
		
		/* interpolate with previous modifier position using weight group */
		if(prevCos) {
			float mw= 1.0f - prevco_weight;
			vertexCos[i][0]= prevco_weight*vertexCos[i][0] + mw*co[0];
			vertexCos[i][1]= prevco_weight*vertexCos[i][1] + mw*co[1];
			vertexCos[i][2]= prevco_weight*vertexCos[i][2] + mw*co[2];
		}
	}

	if(dualquats) MEM_freeN(dualquats);
	if(defnrToPC) MEM_freeN(defnrToPC);
	if(defnrToPCIndex) MEM_freeN(defnrToPCIndex);

	/* free B_bone matrices */
	pdef_info= pdef_info_array;
	for(pchan = armOb->pose->chanbase.first; pchan; pchan = pchan->next, pdef_info++) {
		if(pdef_info->b_bone_mats) {
			MEM_freeN(pdef_info->b_bone_mats);
		}
		if(pdef_info->b_bone_dual_quats) {
			MEM_freeN(pdef_info->b_bone_dual_quats);
		}
	}

	MEM_freeN(pdef_info_array);
}

/* ************ END Armature Deform ******************* */

void get_objectspace_bone_matrix (struct Bone* bone, float M_accumulatedMatrix[][4], int UNUSED(root), int UNUSED(posed))
{
	copy_m4_m4(M_accumulatedMatrix, bone->arm_mat);
}

/* **************** Space to Space API ****************** */

/* Convert World-Space Matrix to Pose-Space Matrix */
void armature_mat_world_to_pose(Object *ob, float inmat[][4], float outmat[][4]) 
{
	float obmat[4][4];
	
	/* prevent crashes */
	if (ob==NULL) return;
	
	/* get inverse of (armature) object's matrix  */
	invert_m4_m4(obmat, ob->obmat);
	
	/* multiply given matrix by object's-inverse to find pose-space matrix */
	mul_m4_m4m4(outmat, obmat, inmat);
}

/* Convert Wolrd-Space Location to Pose-Space Location
 * NOTE: this cannot be used to convert to pose-space location of the supplied
 * 		pose-channel into its local space (i.e. 'visual'-keyframing) 
 */
void armature_loc_world_to_pose(Object *ob, float *inloc, float *outloc) 
{
	float xLocMat[4][4]= MAT4_UNITY;
	float nLocMat[4][4];
	
	/* build matrix for location */
	VECCOPY(xLocMat[3], inloc);

	/* get bone-space cursor matrix and extract location */
	armature_mat_world_to_pose(ob, xLocMat, nLocMat);
	VECCOPY(outloc, nLocMat[3]);
}

/* Convert Pose-Space Matrix to Bone-Space Matrix 
 * NOTE: this cannot be used to convert to pose-space transforms of the supplied
 * 		pose-channel into its local space (i.e. 'visual'-keyframing)
 */
void armature_mat_pose_to_bone(bPoseChannel *pchan, float inmat[][4], float outmat[][4])
{
	float pc_trans[4][4], inv_trans[4][4];
	float pc_posemat[4][4], inv_posemat[4][4];
	float pose_mat[4][4];

	/* paranoia: prevent crashes with no pose-channel supplied */
	if (pchan==NULL) return;

	/* default flag */
	if((pchan->bone->flag & BONE_NO_LOCAL_LOCATION)==0) {
		/* get the inverse matrix of the pchan's transforms */
		switch(pchan->rotmode) {
		case ROT_MODE_QUAT:
			loc_quat_size_to_mat4(pc_trans, pchan->loc, pchan->quat, pchan->size);
			break;
		case ROT_MODE_AXISANGLE:
			loc_axisangle_size_to_mat4(pc_trans, pchan->loc, pchan->rotAxis, pchan->rotAngle, pchan->size);
			break;
		default: /* euler */
			loc_eul_size_to_mat4(pc_trans, pchan->loc, pchan->eul, pchan->size);
		}

		copy_m4_m4(pose_mat, pchan->pose_mat);
	}
	else {
		/* local location, this is not default, different calculation
		 * note: only tested for location with pose bone snapping.
		 * If this is not useful in other cases the BONE_NO_LOCAL_LOCATION
		 * case may have to be split into its own function. */
		unit_m4(pc_trans);
		copy_v3_v3(pc_trans[3], pchan->loc);

		/* use parents rotation/scale space + own absolute position */
		if(pchan->parent)	copy_m4_m4(pose_mat, pchan->parent->pose_mat);
		else				unit_m4(pose_mat);

		copy_v3_v3(pose_mat[3], pchan->pose_mat[3]);
	}


	invert_m4_m4(inv_trans, pc_trans);
	
	/* Remove the pchan's transforms from it's pose_mat.
	 * This should leave behind the effects of restpose + 
	 * parenting + constraints
	 */
	mul_m4_m4m4(pc_posemat, inv_trans, pose_mat);
	
	/* get the inverse of the leftovers so that we can remove 
	 * that component from the supplied matrix
	 */
	invert_m4_m4(inv_posemat, pc_posemat);
	
	/* get the new matrix */
	mul_m4_m4m4(outmat, inmat, inv_posemat);
}

/* Convert Pose-Space Location to Bone-Space Location
 * NOTE: this cannot be used to convert to pose-space location of the supplied
 * 		pose-channel into its local space (i.e. 'visual'-keyframing) 
 */
void armature_loc_pose_to_bone(bPoseChannel *pchan, float *inloc, float *outloc) 
{
	float xLocMat[4][4]= MAT4_UNITY;
	float nLocMat[4][4];
	
	/* build matrix for location */
	VECCOPY(xLocMat[3], inloc);

	/* get bone-space cursor matrix and extract location */
	armature_mat_pose_to_bone(pchan, xLocMat, nLocMat);
	VECCOPY(outloc, nLocMat[3]);
}

/* same as object_mat3_to_rot() */
void pchan_mat3_to_rot(bPoseChannel *pchan, float mat[][3], short use_compat)
{
	switch(pchan->rotmode) {
	case ROT_MODE_QUAT:
		mat3_to_quat(pchan->quat, mat);
		break;
	case ROT_MODE_AXISANGLE:
		mat3_to_axis_angle(pchan->rotAxis, &pchan->rotAngle, mat);
		break;
	default: /* euler */
		if(use_compat)	mat3_to_compatible_eulO(pchan->eul, pchan->eul, pchan->rotmode, mat);
		else			mat3_to_eulO(pchan->eul, pchan->rotmode, mat);
	}
}

/* Apply a 4x4 matrix to the pose bone,
 * similar to object_apply_mat4()
 */
void pchan_apply_mat4(bPoseChannel *pchan, float mat[][4], short use_compat)
{
	float rot[3][3];
	mat4_to_loc_rot_size(pchan->loc, rot, pchan->size, mat);
	pchan_mat3_to_rot(pchan, rot, use_compat);
}

/* Remove rest-position effects from pose-transform for obtaining
 * 'visual' transformation of pose-channel.
 * (used by the Visual-Keyframing stuff)
 */
void armature_mat_pose_to_delta(float delta_mat[][4], float pose_mat[][4], float arm_mat[][4])
{
	float imat[4][4];
	
	invert_m4_m4(imat, arm_mat);
	mul_m4_m4m4(delta_mat, pose_mat, imat);
}

/* **************** Rotation Mode Conversions ****************************** */
/* Used for Objects and Pose Channels, since both can have multiple rotation representations */

/* Called from RNA when rotation mode changes 
 *	- the result should be that the rotations given in the provided pointers have had conversions 
 *	  applied (as appropriate), such that the rotation of the element hasn't 'visually' changed 
 */
void BKE_rotMode_change_values (float quat[4], float eul[3], float axis[3], float *angle, short oldMode, short newMode)
{
	/* check if any change - if so, need to convert data */
	if (newMode > 0) { /* to euler */
		if (oldMode == ROT_MODE_AXISANGLE) {
			/* axis-angle to euler */
			axis_angle_to_eulO( eul, newMode,axis, *angle);
		}
		else if (oldMode == ROT_MODE_QUAT) {
			/* quat to euler */
			normalize_qt(quat);
			quat_to_eulO( eul, newMode,quat);
		}
		/* else { no conversion needed } */
	}
	else if (newMode == ROT_MODE_QUAT) { /* to quat */
		if (oldMode == ROT_MODE_AXISANGLE) {
			/* axis angle to quat */
			axis_angle_to_quat(quat, axis, *angle);
		}
		else if (oldMode > 0) {
			/* euler to quat */
			eulO_to_quat( quat,eul, oldMode);
		}
		/* else { no conversion needed } */
	}
	else if (newMode == ROT_MODE_AXISANGLE) { /* to axis-angle */
		if (oldMode > 0) {
			/* euler to axis angle */
			eulO_to_axis_angle( axis, angle,eul, oldMode);
		}
		else if (oldMode == ROT_MODE_QUAT) {
			/* quat to axis angle */
			normalize_qt(quat);
			quat_to_axis_angle( axis, angle,quat);
		}
		
		/* when converting to axis-angle, we need a special exception for the case when there is no axis */
		if (IS_EQF(axis[0], axis[1]) && IS_EQF(axis[1], axis[2])) {
			/* for now, rotate around y-axis then (so that it simply becomes the roll) */
			axis[1]= 1.0f;
		}
	}
}

/* **************** The new & simple (but OK!) armature evaluation ********* */ 

/*  ****************** And how it works! ****************************************

  This is the bone transformation trick; they're hierarchical so each bone(b)
  is in the coord system of bone(b-1):

  arm_mat(b)= arm_mat(b-1) * yoffs(b-1) * d_root(b) * bone_mat(b) 
  
  -> yoffs is just the y axis translation in parent's coord system
  -> d_root is the translation of the bone root, also in parent's coord system

  pose_mat(b)= pose_mat(b-1) * yoffs(b-1) * d_root(b) * bone_mat(b) * chan_mat(b)

  we then - in init deform - store the deform in chan_mat, such that:

  pose_mat(b)= arm_mat(b) * chan_mat(b)
  
  *************************************************************************** */
/*  Computes vector and roll based on a rotation. "mat" must
	 contain only a rotation, and no scaling. */ 
void mat3_to_vec_roll(float mat[][3], float *vec, float *roll) 
{
	if (vec)
		copy_v3_v3(vec, mat[1]);

	if (roll) {
		float vecmat[3][3], vecmatinv[3][3], rollmat[3][3];

		vec_roll_to_mat3(mat[1], 0.0f, vecmat);
		invert_m3_m3(vecmatinv, vecmat);
		mul_m3_m3m3(rollmat, vecmatinv, mat);

		*roll= (float)atan2(rollmat[2][0], rollmat[2][2]);
	}
}

/*	Calculates the rest matrix of a bone based
	On its vector and a roll around that vector */
void vec_roll_to_mat3(float *vec, float roll, float mat[][3])
{
	float	nor[3], axis[3], target[3]={0,1,0};
	float	theta;
	float	rMatrix[3][3], bMatrix[3][3];

	normalize_v3_v3(nor, vec);
	
	/*	Find Axis & Amount for bone matrix*/
	cross_v3_v3v3(axis,target,nor);

	/* was 0.0000000000001, caused bug [#23954], smaller values give unstable
	 * roll when toggling editmode.
	 *
	 * was 0.00001, causes bug [#27675], with 0.00000495,
	 * so a value inbetween these is needed.
	 */
	if (dot_v3v3(axis,axis) > 0.000001f) {
		/* if nor is *not* a multiple of target ... */
		normalize_v3(axis);
		
		theta= angle_normalized_v3v3(target, nor);
		
		/*	Make Bone matrix*/
		vec_rot_to_mat3( bMatrix,axis, theta);
	}
	else {
		/* if nor is a multiple of target ... */
		float updown;
		
		/* point same direction, or opposite? */
		updown = ( dot_v3v3(target,nor) > 0 ) ? 1.0f : -1.0f;
		
		/* I think this should work ... */
		bMatrix[0][0]=updown; bMatrix[0][1]=0.0;    bMatrix[0][2]=0.0;
		bMatrix[1][0]=0.0;    bMatrix[1][1]=updown; bMatrix[1][2]=0.0;
		bMatrix[2][0]=0.0;    bMatrix[2][1]=0.0;    bMatrix[2][2]=1.0;
	}
	
	/*	Make Roll matrix*/
	vec_rot_to_mat3( rMatrix,nor, roll);
	
	/*	Combine and output result*/
	mul_m3_m3m3(mat, rMatrix, bMatrix);
}


/* recursive part, calculates restposition of entire tree of children */
/* used by exiting editmode too */
void where_is_armature_bone(Bone *bone, Bone *prevbone)
{
	float vec[3];
	
	/* Bone Space */
	sub_v3_v3v3(vec, bone->tail, bone->head);
	vec_roll_to_mat3(vec, bone->roll, bone->bone_mat);

	bone->length= len_v3v3(bone->head, bone->tail);
	
	/* this is called on old file reading too... */
	if(bone->xwidth==0.0f) {
		bone->xwidth= 0.1f;
		bone->zwidth= 0.1f;
		bone->segments= 1;
	}
	
	if(prevbone) {
		float offs_bone[4][4];  // yoffs(b-1) + root(b) + bonemat(b)
		
		/* bone transform itself */
		copy_m4_m3(offs_bone, bone->bone_mat);
				
		/* The bone's root offset (is in the parent's coordinate system) */
		VECCOPY(offs_bone[3], bone->head);

		/* Get the length translation of parent (length along y axis) */
		offs_bone[3][1]+= prevbone->length;
		
		/* Compose the matrix for this bone  */
		mul_m4_m4m4(bone->arm_mat, offs_bone, prevbone->arm_mat);
	}
	else {
		copy_m4_m3(bone->arm_mat, bone->bone_mat);
		VECCOPY(bone->arm_mat[3], bone->head);
	}
	
	/* and the kiddies */
	prevbone= bone;
	for(bone= bone->childbase.first; bone; bone= bone->next) {
		where_is_armature_bone(bone, prevbone);
	}
}

/* updates vectors and matrices on rest-position level, only needed 
   after editing armature itself, now only on reading file */
void where_is_armature (bArmature *arm)
{
	Bone *bone;
	
	/* hierarchical from root to children */
	for(bone= arm->bonebase.first; bone; bone= bone->next) {
		where_is_armature_bone(bone, NULL);
	}
}

/* if bone layer is protected, copy the data from from->pose
 * when used with linked libraries this copies from the linked pose into the local pose */
static void pose_proxy_synchronize(Object *ob, Object *from, int layer_protected)
{
	bPose *pose= ob->pose, *frompose= from->pose;
	bPoseChannel *pchan, *pchanp, pchanw;
	bConstraint *con;
	int error = 0;
	
	if (frompose==NULL) return;

	/* in some cases when rigs change, we cant synchronize
	 * to avoid crashing check for possible errors here */
	for (pchan= pose->chanbase.first; pchan; pchan= pchan->next) {
		if (pchan->bone->layer & layer_protected) {
			if(get_pose_channel(frompose, pchan->name) == NULL) {
				printf("failed to sync proxy armature because '%s' is missing pose channel '%s'\n", from->id.name, pchan->name);
				error = 1;
			}
		}
	}

	if(error)
		return;
	
	/* clear all transformation values from library */
	rest_pose(frompose);
	
	/* copy over all of the proxy's bone groups */
		/* TODO for later - implement 'local' bone groups as for constraints
		 *	Note: this isn't trivial, as bones reference groups by index not by pointer, 
		 *		 so syncing things correctly needs careful attention
		 */
	BLI_freelistN(&pose->agroups);
	BLI_duplicatelist(&pose->agroups, &frompose->agroups);
	pose->active_group= frompose->active_group;
	
	for (pchan= pose->chanbase.first; pchan; pchan= pchan->next) {
		pchanp= get_pose_channel(frompose, pchan->name);

		if (pchan->bone->layer & layer_protected) {
			ListBase proxylocal_constraints = {NULL, NULL};
			
			/* copy posechannel to temp, but restore important pointers */
			pchanw= *pchanp;
			pchanw.prev= pchan->prev;
			pchanw.next= pchan->next;
			pchanw.parent= pchan->parent;
			pchanw.child= pchan->child;
			
			/* this is freed so copy a copy, else undo crashes */
			if(pchanw.prop) {
				pchanw.prop= IDP_CopyProperty(pchanw.prop);

				/* use the values from the the existing props */
				if(pchan->prop) {
					IDP_SyncGroupValues(pchanw.prop, pchan->prop);
				}
			}

			/* constraints - proxy constraints are flushed... local ones are added after 
			 *	1. extract constraints not from proxy (CONSTRAINT_PROXY_LOCAL) from pchan's constraints
			 *	2. copy proxy-pchan's constraints on-to new
			 *	3. add extracted local constraints back on top 
			 *
			 *  note for copy_constraints: when copying constraints, disable 'do_extern' otherwise we get the libs direct linked in this blend.
			 */
			extract_proxylocal_constraints(&proxylocal_constraints, &pchan->constraints);
			copy_constraints(&pchanw.constraints, &pchanp->constraints, FALSE);
			BLI_movelisttolist(&pchanw.constraints, &proxylocal_constraints);
			
			/* constraints - set target ob pointer to own object */
			for (con= pchanw.constraints.first; con; con= con->next) {
				bConstraintTypeInfo *cti= constraint_get_typeinfo(con);
				ListBase targets = {NULL, NULL};
				bConstraintTarget *ct;
				
				if (cti && cti->get_constraint_targets) {
					cti->get_constraint_targets(con, &targets);
					
					for (ct= targets.first; ct; ct= ct->next) {
						if (ct->tar == from)
							ct->tar = ob;
					}
					
					if (cti->flush_constraint_targets)
						cti->flush_constraint_targets(con, &targets, 0);
				}
			}
			
			/* free stuff from current channel */
			free_pose_channel(pchan);
			
			/* the final copy */
			*pchan= pchanw;
		}
		else {
			/* always copy custom shape */
			pchan->custom= pchanp->custom;
			pchan->custom_tx= pchanp->custom_tx;

			/* ID-Property Syncing */
			{
				IDProperty *prop_orig= pchan->prop;
				if(pchanp->prop) {
					pchan->prop= IDP_CopyProperty(pchanp->prop);
					if(prop_orig) {
						/* copy existing values across when types match */
						IDP_SyncGroupValues(pchan->prop, prop_orig);
					}
				}
				else {
					pchan->prop= NULL;
				}
				if (prop_orig) {
					IDP_FreeProperty(prop_orig);
					MEM_freeN(prop_orig);
				}
			}
		}
	}
}

static int rebuild_pose_bone(bPose *pose, Bone *bone, bPoseChannel *parchan, int counter)
{
	bPoseChannel *pchan = verify_pose_channel (pose, bone->name);   // verify checks and/or adds

	pchan->bone= bone;
	pchan->parent= parchan;
	
	counter++;
	
	for(bone= bone->childbase.first; bone; bone= bone->next) {
		counter= rebuild_pose_bone(pose, bone, pchan, counter);
		/* for quick detecting of next bone in chain, only b-bone uses it now */
		if(bone->flag & BONE_CONNECTED)
			pchan->child= get_pose_channel(pose, bone->name);
	}
	
	return counter;
}

/* only after leave editmode, duplicating, validating older files, library syncing */
/* NOTE: pose->flag is set for it */
void armature_rebuild_pose(Object *ob, bArmature *arm)
{
	Bone *bone;
	bPose *pose;
	bPoseChannel *pchan, *next;
	int counter=0;
		
	/* only done here */
	if(ob->pose==NULL) {
		/* create new pose */
		ob->pose= MEM_callocN(sizeof(bPose), "new pose");
		
		/* set default settings for animviz */
		animviz_settings_init(&ob->pose->avs);
	}
	pose= ob->pose;
	
	/* clear */
	for(pchan= pose->chanbase.first; pchan; pchan= pchan->next) {
		pchan->bone= NULL;
		pchan->child= NULL;
	}
	
	/* first step, check if all channels are there */
	for(bone= arm->bonebase.first; bone; bone= bone->next) {
		counter= rebuild_pose_bone(pose, bone, NULL, counter);
	}

	/* and a check for garbage */
	for(pchan= pose->chanbase.first; pchan; pchan= next) {
		next= pchan->next;
		if(pchan->bone==NULL) {
			free_pose_channel(pchan);
			free_pose_channels_hash(pose);
			BLI_freelinkN(&pose->chanbase, pchan);
		}
	}
	// printf("rebuild pose %s, %d bones\n", ob->id.name, counter);
	
	/* synchronize protected layers with proxy */
	if(ob->proxy) {
		object_copy_proxy_drivers(ob, ob->proxy);
		pose_proxy_synchronize(ob, ob->proxy, arm->layer_protected);
	}
	
	update_pose_constraint_flags(ob->pose); // for IK detection for example
	
	/* the sorting */
	if(counter>1)
		DAG_pose_sort(ob);
	
	ob->pose->flag &= ~POSE_RECALC;
	ob->pose->flag |= POSE_WAS_REBUILT;

	make_pose_channels_hash(ob->pose);
}


/* ********************** SPLINE IK SOLVER ******************* */

/* Temporary evaluation tree data used for Spline IK */
typedef struct tSplineIK_Tree {
	struct tSplineIK_Tree *next, *prev;
	
	int 	type;					/* type of IK that this serves (CONSTRAINT_TYPE_KINEMATIC or ..._SPLINEIK) */
	
	short free_points;				/* free the point positions array */
	short chainlen;					/* number of bones in the chain */
	
	float *points;					/* parametric positions for the joints along the curve */
	bPoseChannel **chain;			/* chain of bones to affect using Spline IK (ordered from the tip) */
	
	bPoseChannel *root;				/* bone that is the root node of the chain */
	
	bConstraint *con;				/* constraint for this chain */
	bSplineIKConstraint *ikData;	/* constraint settings for this chain */
} tSplineIK_Tree;

/* ----------- */

/* Tag the bones in the chain formed by the given bone for IK */
static void splineik_init_tree_from_pchan(Scene *scene, Object *UNUSED(ob), bPoseChannel *pchan_tip)
{
	bPoseChannel *pchan, *pchanRoot=NULL;
	bPoseChannel *pchanChain[255];
	bConstraint *con = NULL;
	bSplineIKConstraint *ikData = NULL;
	float boneLengths[255], *jointPoints;
	float totLength = 0.0f;
	short free_joints = 0;
	int segcount = 0;
	
	/* find the SplineIK constraint */
	for (con= pchan_tip->constraints.first; con; con= con->next) {
		if (con->type == CONSTRAINT_TYPE_SPLINEIK) {
			ikData= con->data;
			
			/* target can only be curve */
			if ((ikData->tar == NULL) || (ikData->tar->type != OB_CURVE))  
				continue;
			/* skip if disabled */
			if ( (con->enforce == 0.0f) || (con->flag & (CONSTRAINT_DISABLE|CONSTRAINT_OFF)) )
				continue;
			
			/* otherwise, constraint is ok... */
			break;
		}
	}
	if (con == NULL)
		return;
		
	/* make sure that the constraint targets are ok 
	 *	- this is a workaround for a depsgraph bug...
	 */
	if (ikData->tar) {
		Curve *cu= ikData->tar->data;
		
		/* note: when creating constraints that follow path, the curve gets the CU_PATH set now,
		 *		currently for paths to work it needs to go through the bevlist/displist system (ton) 
		 */
		
		/* only happens on reload file, but violates depsgraph still... fix! */
		if ((cu->path==NULL) || (cu->path->data==NULL))
			makeDispListCurveTypes(scene, ikData->tar, 0);
	}
	
	/* find the root bone and the chain of bones from the root to the tip 
	 * NOTE: this assumes that the bones are connected, but that may not be true...
	 */
	for (pchan= pchan_tip; pchan && (segcount < ikData->chainlen); pchan= pchan->parent, segcount++) {
		/* store this segment in the chain */
		pchanChain[segcount]= pchan;
		
		/* if performing rebinding, calculate the length of the bone */
		boneLengths[segcount]= pchan->bone->length;
		totLength += boneLengths[segcount];
	}
	
	if (segcount == 0)
		return;
	else
		pchanRoot= pchanChain[segcount-1];
	
	/* perform binding step if required */
	if ((ikData->flag & CONSTRAINT_SPLINEIK_BOUND) == 0) {
		float segmentLen= (1.0f / (float)segcount);
		int i;
		
		/* setup new empty array for the points list */
		if (ikData->points) 
			MEM_freeN(ikData->points);
		ikData->numpoints= ikData->chainlen+1; 
		ikData->points= MEM_callocN(sizeof(float)*ikData->numpoints, "Spline IK Binding");
		
		/* bind 'tip' of chain (i.e. first joint = tip of bone with the Spline IK Constraint) */
		ikData->points[0] = 1.0f;
		
		/* perform binding of the joints to parametric positions along the curve based 
		 * proportion of the total length that each bone occupies
		 */
		for (i = 0; i < segcount; i++) {
			/* 'head' joints, travelling towards the root of the chain
			 * 	- 2 methods; the one chosen depends on whether we've got usable lengths
			 */
			if ((ikData->flag & CONSTRAINT_SPLINEIK_EVENSPLITS) || (totLength == 0.0f)) {
				/* 1) equi-spaced joints */
				ikData->points[i+1]= ikData->points[i] - segmentLen;
			}
			else {
				/*	2) to find this point on the curve, we take a step from the previous joint
				 *	  a distance given by the proportion that this bone takes
				 */
				ikData->points[i+1]= ikData->points[i] - (boneLengths[i] / totLength);
			}
		}
		
		/* spline has now been bound */
		ikData->flag |= CONSTRAINT_SPLINEIK_BOUND;
	}
	
	/* apply corrections for sensitivity to scaling on a copy of the bind points,
	 * since it's easier to determine the positions of all the joints beforehand this way
	 */
	if ((ikData->flag & CONSTRAINT_SPLINEIK_SCALE_LIMITED) && (totLength != 0.0f)) {
		Curve *cu= (Curve *)ikData->tar->data;
		float splineLen, maxScale;
		int i;
		
		/* make a copy of the points array, that we'll store in the tree 
		 *	- although we could just multiply the points on the fly, this approach means that
		 * 	  we can introduce per-segment stretchiness later if it is necessary
		 */
		jointPoints= MEM_dupallocN(ikData->points);
		free_joints= 1;
		
		/* get the current length of the curve */
		// NOTE: this is assumed to be correct even after the curve was resized
		splineLen= cu->path->totdist;
		
		/* calculate the scale factor to multiply all the path values by so that the 
		 * bone chain retains its current length, such that
		 *	maxScale * splineLen = totLength
		 */
		maxScale = totLength / splineLen;
		
		/* apply scaling correction to all of the temporary points */
		// TODO: this is really not adequate enough on really short chains
		for (i = 0; i < segcount; i++)
			jointPoints[i] *= maxScale;
	}
	else {
		/* just use the existing points array */
		jointPoints= ikData->points;
		free_joints= 0;
	}
	
	/* make a new Spline-IK chain, and store it in the IK chains */
	// TODO: we should check if there is already an IK chain on this, since that would take presidence...
	{
		/* make new tree */
		tSplineIK_Tree *tree= MEM_callocN(sizeof(tSplineIK_Tree), "SplineIK Tree");
		tree->type= CONSTRAINT_TYPE_SPLINEIK;
		
		tree->chainlen= segcount;
		
		/* copy over the array of links to bones in the chain (from tip to root) */
		tree->chain= MEM_callocN(sizeof(bPoseChannel*)*segcount, "SplineIK Chain");
		memcpy(tree->chain, pchanChain, sizeof(bPoseChannel*)*segcount);
		
		/* store reference to joint position array */
		tree->points= jointPoints;
		tree->free_points= free_joints;
		
		/* store references to different parts of the chain */
		tree->root= pchanRoot;
		tree->con= con;
		tree->ikData= ikData;
		
		/* AND! link the tree to the root */
		BLI_addtail(&pchanRoot->iktree, tree);
	}
	
	/* mark root channel having an IK tree */
	pchanRoot->flag |= POSE_IKSPLINE;
}

/* Tag which bones are members of Spline IK chains */
static void splineik_init_tree(Scene *scene, Object *ob, float UNUSED(ctime))
{
	bPoseChannel *pchan;
	
	/* find the tips of Spline IK chains, which are simply the bones which have been tagged as such */
	for (pchan= ob->pose->chanbase.first; pchan; pchan= pchan->next) {
		if (pchan->constflag & PCHAN_HAS_SPLINEIK)
			splineik_init_tree_from_pchan(scene, ob, pchan);
	}
}

/* ----------- */

/* Evaluate spline IK for a given bone */
static void splineik_evaluate_bone(tSplineIK_Tree *tree, Scene *scene, Object *ob, bPoseChannel *pchan, int index, float ctime)
{
	bSplineIKConstraint *ikData= tree->ikData;
	float poseHead[3], poseTail[3], poseMat[4][4]; 
	float splineVec[3], scaleFac, radius=1.0f;
	
	/* firstly, calculate the bone matrix the standard way, since this is needed for roll control */
	where_is_pose_bone(scene, ob, pchan, ctime, 1);
	
	VECCOPY(poseHead, pchan->pose_head);
	VECCOPY(poseTail, pchan->pose_tail);
	
	/* step 1: determine the positions for the endpoints of the bone */
	{
		float vec[4], dir[3], rad;
		float tailBlendFac= 1.0f;
		
		/* determine if the bone should still be affected by SplineIK */
		if (tree->points[index+1] >= 1.0f) {
			/* spline doesn't affect the bone anymore, so done... */
			pchan->flag |= POSE_DONE;
			return;
		}
		else if ((tree->points[index] >= 1.0f) && (tree->points[index+1] < 1.0f)) {
			/* blending factor depends on the amount of the bone still left on the chain */
			tailBlendFac= (1.0f - tree->points[index+1]) / (tree->points[index] - tree->points[index+1]);
		}
		
		/* tail endpoint */
		if ( where_on_path(ikData->tar, tree->points[index], vec, dir, NULL, &rad, NULL) ) {
			/* apply curve's object-mode transforms to the position 
			 * unless the option to allow curve to be positioned elsewhere is activated (i.e. no root)
			 */
			if ((ikData->flag & CONSTRAINT_SPLINEIK_NO_ROOT) == 0)
				mul_m4_v3(ikData->tar->obmat, vec);
			
			/* convert the position to pose-space, then store it */
			mul_m4_v3(ob->imat, vec);
			interp_v3_v3v3(poseTail, pchan->pose_tail, vec, tailBlendFac);
			
			/* set the new radius */
			radius= rad;
		}
		
		/* head endpoint */
		if ( where_on_path(ikData->tar, tree->points[index+1], vec, dir, NULL, &rad, NULL) ) {
			/* apply curve's object-mode transforms to the position 
			 * unless the option to allow curve to be positioned elsewhere is activated (i.e. no root)
			 */
			if ((ikData->flag & CONSTRAINT_SPLINEIK_NO_ROOT) == 0)
				mul_m4_v3(ikData->tar->obmat, vec);
			
			/* store the position, and convert it to pose space */
			mul_m4_v3(ob->imat, vec);
			VECCOPY(poseHead, vec);
			
			/* set the new radius (it should be the average value) */
			radius = (radius+rad) / 2;
		}
	}
	
	/* step 2: determine the implied transform from these endpoints 
	 *	- splineVec: the vector direction that the spline applies on the bone
	 *	- scaleFac: the factor that the bone length is scaled by to get the desired amount
	 */
	sub_v3_v3v3(splineVec, poseTail, poseHead);
	scaleFac= len_v3(splineVec) / pchan->bone->length;
	
	/* step 3: compute the shortest rotation needed to map from the bone rotation to the current axis 
	 * 	- this uses the same method as is used for the Damped Track Constraint (see the code there for details)
	 */
	{
		float dmat[3][3], rmat[3][3], tmat[3][3];
		float raxis[3], rangle;
		
		/* compute the raw rotation matrix from the bone's current matrix by extracting only the
		 * orientation-relevant axes, and normalising them
		 */
		VECCOPY(rmat[0], pchan->pose_mat[0]);
		VECCOPY(rmat[1], pchan->pose_mat[1]);
		VECCOPY(rmat[2], pchan->pose_mat[2]);
		normalize_m3(rmat);
		
		/* also, normalise the orientation imposed by the bone, now that we've extracted the scale factor */
		normalize_v3(splineVec);
		
		/* calculate smallest axis-angle rotation necessary for getting from the
		 * current orientation of the bone, to the spline-imposed direction
		 */
		cross_v3_v3v3(raxis, rmat[1], splineVec);
		
		rangle= dot_v3v3(rmat[1], splineVec);
		rangle= acos( MAX2(-1.0f, MIN2(1.0f, rangle)) );
		
		/* multiply the magnitude of the angle by the influence of the constraint to 
		 * control the influence of the SplineIK effect 
		 */
		rangle *= tree->con->enforce;
		
		/* construct rotation matrix from the axis-angle rotation found above 
		 *	- this call takes care to make sure that the axis provided is a unit vector first
		 */
		axis_angle_to_mat3(dmat, raxis, rangle);
		
		/* combine these rotations so that the y-axis of the bone is now aligned as the spline dictates,
		 * while still maintaining roll control from the existing bone animation
		 */
		mul_m3_m3m3(tmat, dmat, rmat); // m1, m3, m2
		normalize_m3(tmat); /* attempt to reduce shearing, though I doubt this'll really help too much now... */
		copy_m4_m3(poseMat, tmat);
	}
	
	/* step 4: set the scaling factors for the axes */
	{
		/* only multiply the y-axis by the scaling factor to get nice volume-preservation */
		mul_v3_fl(poseMat[1], scaleFac);
		
		/* set the scaling factors of the x and z axes from... */
		switch (ikData->xzScaleMode) {
			case CONSTRAINT_SPLINEIK_XZS_ORIGINAL:
			{
				/* original scales get used */
				float scale;
				
				/* x-axis scale */
				scale= len_v3(pchan->pose_mat[0]);
				mul_v3_fl(poseMat[0], scale);
				/* z-axis scale */
				scale= len_v3(pchan->pose_mat[2]);
				mul_v3_fl(poseMat[2], scale);
			}
				break;
			case CONSTRAINT_SPLINEIK_XZS_VOLUMETRIC:
			{
				/* 'volume preservation' */
				float scale;
				
				/* calculate volume preservation factor which is 
				 * basically the inverse of the y-scaling factor 
				 */
				if (fabsf(scaleFac) != 0.0f) {
					scale= 1.0f / fabsf(scaleFac);
					
					/* we need to clamp this within sensible values */
					// NOTE: these should be fine for now, but should get sanitised in future
					CLAMP(scale, 0.0001f, 100000.0f);
				}
				else
					scale= 1.0f;
				
				/* apply the scaling */
				mul_v3_fl(poseMat[0], scale);
				mul_v3_fl(poseMat[2], scale);
			}
				break;
		}
		
		/* finally, multiply the x and z scaling by the radius of the curve too, 
		 * to allow automatic scales to get tweaked still
		 */
		if ((ikData->flag & CONSTRAINT_SPLINEIK_NO_CURVERAD) == 0) {
			mul_v3_fl(poseMat[0], radius);
			mul_v3_fl(poseMat[2], radius);
		}
	}
	
	/* step 5: set the location of the bone in the matrix */
	if (ikData->flag & CONSTRAINT_SPLINEIK_NO_ROOT) {
		/* when the 'no-root' option is affected, the chain can retain
		 * the shape but be moved elsewhere
		 */
		VECCOPY(poseHead, pchan->pose_head);
	}
	else if (tree->con->enforce < 1.0f) {
		/* when the influence is too low
		 *	- blend the positions for the 'root' bone
		 *	- stick to the parent for any other
		 */
		if (pchan->parent) {
			VECCOPY(poseHead, pchan->pose_head);
		}
		else {
			// FIXME: this introduces popping artifacts when we reach 0.0
			interp_v3_v3v3(poseHead, pchan->pose_head, poseHead, tree->con->enforce);
		}
	}
	VECCOPY(poseMat[3], poseHead);
	
	/* finally, store the new transform */
	copy_m4_m4(pchan->pose_mat, poseMat);
	VECCOPY(pchan->pose_head, poseHead);
	
	/* recalculate tail, as it's now outdated after the head gets adjusted above! */
	where_is_pose_bone_tail(pchan);
	
	/* done! */
	pchan->flag |= POSE_DONE;
}

/* Evaluate the chain starting from the nominated bone */
static void splineik_execute_tree(Scene *scene, Object *ob, bPoseChannel *pchan_root, float ctime)
{
	tSplineIK_Tree *tree;
	
	/* for each pose-tree, execute it if it is spline, otherwise just free it */
	for (tree= pchan_root->iktree.first; tree; tree= pchan_root->iktree.first) {
		/* only evaluate if tagged for Spline IK */
		if (tree->type == CONSTRAINT_TYPE_SPLINEIK) {
			int i;
			
			/* walk over each bone in the chain, calculating the effects of spline IK
			 * 	- the chain is traversed in the opposite order to storage order (i.e. parent to children)
			 *	  so that dependencies are correct
			 */
			for (i= tree->chainlen-1; i >= 0; i--) {
				bPoseChannel *pchan= tree->chain[i];
				splineik_evaluate_bone(tree, scene, ob, pchan, i, ctime);
			}
			
			/* free the tree info specific to SplineIK trees now */
			if (tree->chain) MEM_freeN(tree->chain);
			if (tree->free_points) MEM_freeN(tree->points);
		}
		
		/* free this tree */
		BLI_freelinkN(&pchan_root->iktree, tree);
	}
}

/* ********************** THE POSE SOLVER ******************* */

/* loc/rot/size to given mat4 */
void pchan_to_mat4(bPoseChannel *pchan, float chan_mat[4][4])
{
	float smat[3][3];
	float rmat[3][3];
	float tmat[3][3];
	
	/* get scaling matrix */
	size_to_mat3(smat, pchan->size);
	
	/* rotations may either be quats, eulers (with various rotation orders), or axis-angle */
	if (pchan->rotmode > 0) {
		/* euler rotations (will cause gimble lock, but this can be alleviated a bit with rotation orders) */
		eulO_to_mat3(rmat, pchan->eul, pchan->rotmode);
	}
	else if (pchan->rotmode == ROT_MODE_AXISANGLE) {
		/* axis-angle - not really that great for 3D-changing orientations */
		axis_angle_to_mat3(rmat, pchan->rotAxis, pchan->rotAngle);
	}
	else {
		/* quats are normalised before use to eliminate scaling issues */
		float quat[4];
		
		/* NOTE: we now don't normalise the stored values anymore, since this was kindof evil in some cases
		 * but if this proves to be too problematic, switch back to the old system of operating directly on 
		 * the stored copy
		 */
		normalize_qt_qt(quat, pchan->quat);
		quat_to_mat3(rmat, quat);
	}
	
	/* calculate matrix of bone (as 3x3 matrix, but then copy the 4x4) */
	mul_m3_m3m3(tmat, rmat, smat);
	copy_m4_m3(chan_mat, tmat);
	
	/* prevent action channels breaking chains */
	/* need to check for bone here, CONSTRAINT_TYPE_ACTION uses this call */
	if ((pchan->bone==NULL) || !(pchan->bone->flag & BONE_CONNECTED)) {
		VECCOPY(chan_mat[3], pchan->loc);
	}
}

/* loc/rot/size to mat4 */
/* used in constraint.c too */
void pchan_calc_mat(bPoseChannel *pchan)
{
	/* this is just a wrapper around the copy of this function which calculates the matrix 
	 * and stores the result in any given channel
	 */
	pchan_to_mat4(pchan, pchan->chan_mat);
}

/* NLA strip modifiers */
static void do_strip_modifiers(Scene *scene, Object *armob, Bone *bone, bPoseChannel *pchan)
{
	bActionModifier *amod;
	bActionStrip *strip, *strip2;
	float scene_cfra= (float)scene->r.cfra;
	int do_modif;

	for (strip=armob->nlastrips.first; strip; strip=strip->next) {
		do_modif=0;
		
		if (scene_cfra>=strip->start && scene_cfra<=strip->end)
			do_modif=1;
		
		if ((scene_cfra > strip->end) && (strip->flag & ACTSTRIP_HOLDLASTFRAME)) {
			do_modif=1;
			
			/* if there are any other strips active, ignore modifiers for this strip - 
			 * 'hold' option should only hold action modifiers if there are 
			 * no other active strips */
			for (strip2=strip->next; strip2; strip2=strip2->next) {
				if (strip2 == strip) continue;
				
				if (scene_cfra>=strip2->start && scene_cfra<=strip2->end) {
					if (!(strip2->flag & ACTSTRIP_MUTE))
						do_modif=0;
				}
			}
			
			/* if there are any later, activated, strips with 'hold' set, they take precedence, 
			 * so ignore modifiers for this strip */
			for (strip2=strip->next; strip2; strip2=strip2->next) {
				if (scene_cfra < strip2->start) continue;
				if ((strip2->flag & ACTSTRIP_HOLDLASTFRAME) && !(strip2->flag & ACTSTRIP_MUTE)) {
					do_modif=0;
				}
			}
		}
		
		if (do_modif) {
			/* temporal solution to prevent 2 strips accumulating */
			if(scene_cfra==strip->end && strip->next && strip->next->start==scene_cfra)
				continue;
			
			for(amod= strip->modifiers.first; amod; amod= amod->next) {
				switch (amod->type) {
				case ACTSTRIP_MOD_DEFORM:
				{
					/* validate first */
					if(amod->ob && amod->ob->type==OB_CURVE && amod->channel[0]) {
						
						if( strcmp(pchan->name, amod->channel)==0 ) {
							float mat4[4][4], mat3[3][3];
							
							curve_deform_vector(scene, amod->ob, armob, bone->arm_mat[3], pchan->pose_mat[3], mat3, amod->no_rot_axis);
							copy_m4_m4(mat4, pchan->pose_mat);
							mul_m4_m3m4(pchan->pose_mat, mat3, mat4);
							
						}
					}
				}
					break;
				case ACTSTRIP_MOD_NOISE:	
				{
					if( strcmp(pchan->name, amod->channel)==0 ) {
						float nor[3], loc[3], ofs;
						float eul[3], size[3], eulo[3], sizeo[3];
						
						/* calculate turbulance */
						ofs = amod->turbul / 200.0f;
						
						/* make a copy of starting conditions */
						VECCOPY(loc, pchan->pose_mat[3]);
						mat4_to_eul( eul,pchan->pose_mat);
						mat4_to_size( size,pchan->pose_mat);
						VECCOPY(eulo, eul);
						VECCOPY(sizeo, size);
						
						/* apply noise to each set of channels */
						if (amod->channels & 4) {
							/* for scaling */
							nor[0] = BLI_gNoise(amod->noisesize, size[0]+ofs, size[1], size[2], 0, 0) - ofs;
							nor[1] = BLI_gNoise(amod->noisesize, size[0], size[1]+ofs, size[2], 0, 0) - ofs;	
							nor[2] = BLI_gNoise(amod->noisesize, size[0], size[1], size[2]+ofs, 0, 0) - ofs;
							add_v3_v3(size, nor);
							
							if (sizeo[0] != 0)
								mul_v3_fl(pchan->pose_mat[0], size[0] / sizeo[0]);
							if (sizeo[1] != 0)
								mul_v3_fl(pchan->pose_mat[1], size[1] / sizeo[1]);
							if (sizeo[2] != 0)
								mul_v3_fl(pchan->pose_mat[2], size[2] / sizeo[2]);
						}
						if (amod->channels & 2) {
							/* for rotation */
							nor[0] = BLI_gNoise(amod->noisesize, eul[0]+ofs, eul[1], eul[2], 0, 0) - ofs;
							nor[1] = BLI_gNoise(amod->noisesize, eul[0], eul[1]+ofs, eul[2], 0, 0) - ofs;	
							nor[2] = BLI_gNoise(amod->noisesize, eul[0], eul[1], eul[2]+ofs, 0, 0) - ofs;
							
							compatible_eul(nor, eulo);
							add_v3_v3(eul, nor);
							compatible_eul(eul, eulo);
							
							loc_eul_size_to_mat4(pchan->pose_mat, loc, eul, size);
						}
						if (amod->channels & 1) {
							/* for location */
							nor[0] = BLI_gNoise(amod->noisesize, loc[0]+ofs, loc[1], loc[2], 0, 0) - ofs;
							nor[1] = BLI_gNoise(amod->noisesize, loc[0], loc[1]+ofs, loc[2], 0, 0) - ofs;	
							nor[2] = BLI_gNoise(amod->noisesize, loc[0], loc[1], loc[2]+ofs, 0, 0) - ofs;
							
							add_v3_v3v3(pchan->pose_mat[3], loc, nor);
						}
					}
				}
					break;
				}
			}
		}
	}
}

/* calculate tail of posechannel */
void where_is_pose_bone_tail(bPoseChannel *pchan)
{
	float vec[3];
	
	VECCOPY(vec, pchan->pose_mat[1]);
	mul_v3_fl(vec, pchan->bone->length);
	add_v3_v3v3(pchan->pose_tail, pchan->pose_head, vec);
}

/* The main armature solver, does all constraints excluding IK */
/* pchan is validated, as having bone and parent pointer
 * 'do_extra': when zero skips loc/size/rot, constraints and strip modifiers.
 */
void where_is_pose_bone(Scene *scene, Object *ob, bPoseChannel *pchan, float ctime, int do_extra)
{
	Bone *bone, *parbone;
	bPoseChannel *parchan;
	float vec[3];
	
	/* set up variables for quicker access below */
	bone= pchan->bone;
	parbone= bone->parent;
	parchan= pchan->parent;
	
	/* this gives a chan_mat with actions (ipos) results */
	if(do_extra)	pchan_calc_mat(pchan);
	else			unit_m4(pchan->chan_mat);

	/* construct the posemat based on PoseChannels, that we do before applying constraints */
	/* pose_mat(b)= pose_mat(b-1) * yoffs(b-1) * d_root(b) * bone_mat(b) * chan_mat(b) */
	
	if(parchan) {
		float offs_bone[4][4];  // yoffs(b-1) + root(b) + bonemat(b)
		
		/* bone transform itself */
		copy_m4_m3(offs_bone, bone->bone_mat);
		
		/* The bone's root offset (is in the parent's coordinate system) */
		VECCOPY(offs_bone[3], bone->head);
		
		/* Get the length translation of parent (length along y axis) */
		offs_bone[3][1]+= parbone->length;
		
		/* Compose the matrix for this bone  */
		if((bone->flag & BONE_HINGE) && (bone->flag & BONE_NO_SCALE)) {	// uses restposition rotation, but actual position
			float tmat[4][4];
			/* the rotation of the parent restposition */
			copy_m4_m4(tmat, parbone->arm_mat);
			mul_serie_m4(pchan->pose_mat, tmat, offs_bone, pchan->chan_mat, NULL, NULL, NULL, NULL, NULL);
		}
		else if(bone->flag & BONE_HINGE) {	// same as above but apply parent scale
			float tmat[4][4];

			/* apply the parent matrix scale */
			float tsmat[4][4], tscale[3];

			/* the rotation of the parent restposition */
			copy_m4_m4(tmat, parbone->arm_mat);

			/* extract the scale of the parent matrix */
			mat4_to_size(tscale, parchan->pose_mat);
			size_to_mat4(tsmat, tscale);
			mul_m4_m4m4(tmat, tmat, tsmat);

			mul_serie_m4(pchan->pose_mat, tmat, offs_bone, pchan->chan_mat, NULL, NULL, NULL, NULL, NULL);
		}
		else if(bone->flag & BONE_NO_SCALE) {
			float orthmat[4][4];
			
			/* do transform, with an ortho-parent matrix */
			copy_m4_m4(orthmat, parchan->pose_mat);
			normalize_m4(orthmat);
			mul_serie_m4(pchan->pose_mat, orthmat, offs_bone, pchan->chan_mat, NULL, NULL, NULL, NULL, NULL);
		}
		else
			mul_serie_m4(pchan->pose_mat, parchan->pose_mat, offs_bone, pchan->chan_mat, NULL, NULL, NULL, NULL, NULL);
		
		/* in these cases we need to compute location separately */
		if(bone->flag & (BONE_HINGE|BONE_NO_SCALE|BONE_NO_LOCAL_LOCATION)) {
			float bone_loc[3], chan_loc[3];

			mul_v3_m4v3(bone_loc, parchan->pose_mat, offs_bone[3]);
			copy_v3_v3(chan_loc, pchan->chan_mat[3]);

			/* no local location is not transformed by bone matrix */
			if(!(bone->flag & BONE_NO_LOCAL_LOCATION))
				mul_mat3_m4_v3(offs_bone, chan_loc);

			/* for hinge we use armature instead of pose mat */
			if(bone->flag & BONE_HINGE) mul_mat3_m4_v3(parbone->arm_mat, chan_loc);
			else mul_mat3_m4_v3(parchan->pose_mat, chan_loc);

			add_v3_v3v3(pchan->pose_mat[3], bone_loc, chan_loc);
		}
	}
	else {
		mul_m4_m4m4(pchan->pose_mat, pchan->chan_mat, bone->arm_mat);

		/* optional location without arm_mat rotation */
		if(bone->flag & BONE_NO_LOCAL_LOCATION)
			add_v3_v3v3(pchan->pose_mat[3], bone->arm_mat[3], pchan->chan_mat[3]);
		
		/* only rootbones get the cyclic offset (unless user doesn't want that) */
		if ((bone->flag & BONE_NO_CYCLICOFFSET) == 0)
			add_v3_v3(pchan->pose_mat[3], ob->pose->cyclic_offset);
	}
	
	if(do_extra) {
		/* do NLA strip modifiers - i.e. curve follow */
		do_strip_modifiers(scene, ob, bone, pchan);
		
		/* Do constraints */
		if (pchan->constraints.first) {
			bConstraintOb *cob;

			/* make a copy of location of PoseChannel for later */
			VECCOPY(vec, pchan->pose_mat[3]);

			/* prepare PoseChannel for Constraint solving
			 * - makes a copy of matrix, and creates temporary struct to use
			 */
			cob= constraints_make_evalob(scene, ob, pchan, CONSTRAINT_OBTYPE_BONE);

			/* Solve PoseChannel's Constraints */
			solve_constraints(&pchan->constraints, cob, ctime);	// ctime doesnt alter objects

			/* cleanup after Constraint Solving
			 * - applies matrix back to pchan, and frees temporary struct used
			 */
			constraints_clear_evalob(cob);

			/* prevent constraints breaking a chain */
			if(pchan->bone->flag & BONE_CONNECTED) {
				VECCOPY(pchan->pose_mat[3], vec);
			}
		}
	}
	
	/* calculate head */
	VECCOPY(pchan->pose_head, pchan->pose_mat[3]);
	/* calculate tail */
	where_is_pose_bone_tail(pchan);
}

/* This only reads anim data from channels, and writes to channels */
/* This is the only function adding poses */
void where_is_pose (Scene *scene, Object *ob)
{
	bArmature *arm;
	Bone *bone;
	bPoseChannel *pchan;
	float imat[4][4];
	float ctime;
	
	if(ob->type!=OB_ARMATURE) return;
	arm = ob->data;
	
	if(ELEM(NULL, arm, scene)) return;
	if((ob->pose==NULL) || (ob->pose->flag & POSE_RECALC)) 
		armature_rebuild_pose(ob, arm);
	   
	ctime= bsystem_time(scene, ob, (float)scene->r.cfra, 0.0);	/* not accurate... */
	
	/* In editmode or restposition we read the data from the bones */
	if(arm->edbo || (arm->flag & ARM_RESTPOS)) {
		
		for(pchan= ob->pose->chanbase.first; pchan; pchan= pchan->next) {
			bone= pchan->bone;
			if(bone) {
				copy_m4_m4(pchan->pose_mat, bone->arm_mat);
				VECCOPY(pchan->pose_head, bone->arm_head);
				VECCOPY(pchan->pose_tail, bone->arm_tail);
			}
		}
	}
	else {
		invert_m4_m4(ob->imat, ob->obmat);	// imat is needed 
		
		/* 1. clear flags */
		for(pchan= ob->pose->chanbase.first; pchan; pchan= pchan->next) {
			pchan->flag &= ~(POSE_DONE|POSE_CHAIN|POSE_IKTREE|POSE_IKSPLINE);
		}
		
		/* 2a. construct the IK tree (standard IK) */
		BIK_initialize_tree(scene, ob, ctime);
		
		/* 2b. construct the Spline IK trees 
		 *  - this is not integrated as an IK plugin, since it should be able
		 *	  to function in conjunction with standard IK
		 */
		splineik_init_tree(scene, ob, ctime);
		
		/* 3. the main loop, channels are already hierarchical sorted from root to children */
		for(pchan= ob->pose->chanbase.first; pchan; pchan= pchan->next) {
			/* 4a. if we find an IK root, we handle it separated */
			if(pchan->flag & POSE_IKTREE) {
				BIK_execute_tree(scene, ob, pchan, ctime);
			}
			/* 4b. if we find a Spline IK root, we handle it separated too */
			else if(pchan->flag & POSE_IKSPLINE) {
				splineik_execute_tree(scene, ob, pchan, ctime);
			}
			/* 5. otherwise just call the normal solver */
			else if(!(pchan->flag & POSE_DONE)) {
				where_is_pose_bone(scene, ob, pchan, ctime, 1);
			}
		}
		/* 6. release the IK tree */
		BIK_release_tree(scene, ob, ctime);
	}
		
	/* calculating deform matrices */
	for(pchan= ob->pose->chanbase.first; pchan; pchan= pchan->next) {
		if(pchan->bone) {
			invert_m4_m4(imat, pchan->bone->arm_mat);
			mul_m4_m4m4(pchan->chan_mat, imat, pchan->pose_mat);
		}
	}
}


/* Returns total selected vgroups,
 * wpi.defbase_sel is assumed malloc'd, all values are set */
int get_selected_defgroups(Object *ob, char *dg_selection, int defbase_len)
{
	bDeformGroup *defgroup;
	unsigned int i;
	Object *armob= object_pose_armature_get(ob);
	int dg_flags_sel_tot= 0;

	if(armob) {
		bPose *pose= armob->pose;
		for (i= 0, defgroup= ob->defbase.first; i < defbase_len && defgroup; defgroup = defgroup->next, i++) {
			bPoseChannel *pchan= get_pose_channel(pose, defgroup->name);
			if(pchan && (pchan->bone->flag & BONE_SELECTED)) {
				dg_selection[i]= TRUE;
				dg_flags_sel_tot++;
			}
			else {
				dg_selection[i]= FALSE;
			}
		}
	}
	else {
		memset(dg_selection, FALSE, sizeof(char) * defbase_len);
	}

	return dg_flags_sel_tot;
}<|MERGE_RESOLUTION|>--- conflicted
+++ resolved
@@ -142,13 +142,7 @@
 
 	if (arm->id.lib==NULL) return;
 	if (arm->id.us==1) {
-<<<<<<< HEAD
-		arm->id.lib= NULL;
-		arm->id.flag= LIB_LOCAL;
-		new_id(&bmain->armature, (ID*)arm, NULL);
-=======
 		id_clear_lib_data(bmain, &arm->id);
->>>>>>> 99075b35
 		return;
 	}
 
@@ -159,15 +153,8 @@
 		}
 	}
 
-<<<<<<< HEAD
-	if(local && lib==0) {
-		arm->id.lib= NULL;
-		arm->id.flag= LIB_LOCAL;
-		new_id(&bmain->armature, (ID *)arm, NULL);
-=======
 	if(is_local && is_lib == FALSE) {
 		id_clear_lib_data(bmain, &arm->id);
->>>>>>> 99075b35
 	}
 	else if(is_local && is_lib) {
 		char *bpath_user_data[2]= {bmain->name, arm->id.lib->filepath};
