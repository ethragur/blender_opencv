--- conflicted
+++ resolved
@@ -937,11 +937,7 @@
 	if (rbwn->constraints)
 		id_us_plus(&rbwn->constraints->id);
 
-<<<<<<< HEAD
-	rbwn->pointcache = BKE_ptcache_copy(rbw->pointcache, FALSE);
-=======
-	rbwn->pointcache = BKE_ptcache_copy_list(&rbwn->ptcaches, &rbw->ptcaches, false);
->>>>>>> c86c9297
+	rbwn->pointcache = BKE_ptcache_copy(rbw->pointcache, false);
 
 	rbwn->objects = NULL;
 	rbwn->physics_world = NULL;
@@ -1507,14 +1503,8 @@
 		cache->state.flag |= PTC_STATE_OUTDATED;
 	}
 
-<<<<<<< HEAD
-	if (ctime <= startframe + 1 && rbw->ltime == startframe) {
+	if (ctime == startframe + 1 && rbw->ltime == startframe) {
 		if (cache->state.flag & PTC_STATE_OUTDATED) {
-=======
-	if (ctime == startframe + 1 && rbw->ltime == startframe) {
-		if (cache->flag & PTCACHE_OUTDATED) {
-			BKE_ptcache_id_reset(scene, &pid, PTCACHE_RESET_OUTDATED);
->>>>>>> c86c9297
 			rigidbody_update_simulation(scene, rbw, true);
 
 			BKE_ptcache_id_reset(scene, &pid, PTCACHE_RESET_OUTDATED);
