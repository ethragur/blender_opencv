--- conflicted
+++ resolved
@@ -662,12 +662,8 @@
 			use_vgroups = (dm->getVertData(dm, 0, CD_MDEFORMVERT) != NULL);
 		}
 		else {
-<<<<<<< HEAD
-			use_vgroups = FALSE;
-=======
 			Mesh *me = target->data;
 			use_vgroups = (me->dvert != NULL);
->>>>>>> dab1d8e4
 		}
 	}
 	else {
@@ -812,12 +808,8 @@
 			use_vgroups = (dm->getVertData(dm, 0, CD_MDEFORMVERT) != NULL);
 		}
 		else {
-<<<<<<< HEAD
-			use_vgroups = FALSE;
-=======
 			Mesh *me = target->data;
 			use_vgroups = (me->dvert != NULL);
->>>>>>> dab1d8e4
 		}
 	}
 	else {
