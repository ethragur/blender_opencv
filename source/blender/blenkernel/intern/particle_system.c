--- conflicted
+++ resolved
@@ -4740,31 +4740,17 @@
       /* first step is negative so particles get killed and reset */
       psys->cfra = 1.0f;
 
-<<<<<<< HEAD
       ParticleSettings *part_local = part;
       if ((part->flag & PART_HAIR_REGROW) == 0) {
         part_local = particle_settings_localize(part);
         psys->part = part_local;
       }
-=======
-        for (i = 0; i <= part->hair_step; i++) {
-          hcfra = 100.0f * (float)i / (float)psys->part->hair_step;
-          if ((part->flag & PART_HAIR_REGROW) == 0) {
-            BKE_animsys_evaluate_animdata(
-                scene, &part_local->id, part_local->adt, hcfra, ADT_RECALC_ANIM, false);
-          }
-          system_step(&sim, hcfra, use_render_params);
-          psys->cfra = hcfra;
-          psys->recalc = 0;
-          save_hair(&sim, hcfra);
-        }
->>>>>>> 38380ddc
 
       for (i = 0; i <= part->hair_step; i++) {
         hcfra = 100.0f * (float)i / (float)psys->part->hair_step;
         if ((part->flag & PART_HAIR_REGROW) == 0) {
           BKE_animsys_evaluate_animdata(
-              depsgraph, scene, &part_local->id, part_local->adt, hcfra, ADT_RECALC_ANIM);
+              scene, &part_local->id, part_local->adt, hcfra, ADT_RECALC_ANIM, false);
         }
         system_step(&sim, hcfra, use_render_params);
         psys->cfra = hcfra;
