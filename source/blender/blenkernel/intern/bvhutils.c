/*
 * ***** BEGIN GPL LICENSE BLOCK *****
 *
 * This program is free software; you can redistribute it and/or
 * modify it under the terms of the GNU General Public License
 * as published by the Free Software Foundation; either version 2
 * of the License, or (at your option) any later version.
 *
 * This program is distributed in the hope that it will be useful,
 * but WITHOUT ANY WARRANTY; without even the implied warranty of
 * MERCHANTABILITY or FITNESS FOR A PARTICULAR PURPOSE.  See the
 * GNU General Public License for more details.
 *
 * You should have received a copy of the GNU General Public License
 * along with this program; if not, write to the Free Software Foundation,
 * Inc., 51 Franklin Street, Fifth Floor, Boston, MA 02110-1301, USA.
 *
 * The Original Code is Copyright (C) Blender Foundation.
 * All rights reserved.
 *
 * The Original Code is: all of this file.
 *
 * Contributor(s): Andr Pinto.
 *
 * ***** END GPL LICENSE BLOCK *****
 */

/** \file blender/blenkernel/intern/bvhutils.c
 *  \ingroup bke
 */

#include <stdio.h>
#include <string.h>
#include <math.h>
#include <assert.h>

#include "DNA_mesh_types.h"
#include "DNA_meshdata_types.h"

#include "BLI_utildefines.h"
#include "BLI_linklist.h"
#include "BLI_math.h"
#include "BLI_threads.h"

#include "BKE_DerivedMesh.h"
#include "BKE_editmesh.h"
#include "BKE_mesh.h"
#include "BKE_mesh_runtime.h"

#include "MEM_guardedalloc.h"

static ThreadRWMutex cache_rwlock = BLI_RWLOCK_INITIALIZER;

/* -------------------------------------------------------------------- */
/** \name Local Callbacks
 * \{ */

/* Math stuff for ray casting on mesh faces and for nearest surface */

float bvhtree_ray_tri_intersection(
        const BVHTreeRay *ray, const float UNUSED(m_dist),
        const float v0[3], const float v1[3], const float v2[3])
{
	float dist;

#ifdef USE_KDOPBVH_WATERTIGHT
	if (isect_ray_tri_watertight_v3(ray->origin, ray->isect_precalc, v0, v1, v2, &dist, NULL))
#else
	if (isect_ray_tri_epsilon_v3(ray->origin, ray->direction, v0, v1, v2, &dist, NULL, FLT_EPSILON))
#endif
	{
		return dist;
	}

	return FLT_MAX;
}

float bvhtree_sphereray_tri_intersection(
        const BVHTreeRay *ray, float radius, const float m_dist,
        const float v0[3], const float v1[3], const float v2[3])
{

	float idist;
	float p1[3];
	float hit_point[3];

	madd_v3_v3v3fl(p1, ray->origin, ray->direction, m_dist);
	if (isect_sweeping_sphere_tri_v3(ray->origin, p1, radius, v0, v1, v2, &idist, hit_point)) {
		return idist * m_dist;
	}

	return FLT_MAX;
}

/*
 * BVH from meshes callbacks
 */

/* Callback to bvh tree nearest point. The tree must have been built using bvhtree_from_mesh_faces.
 * userdata must be a BVHMeshCallbackUserdata built from the same mesh as the tree. */
static void mesh_faces_nearest_point(void *userdata, int index, const float co[3], BVHTreeNearest *nearest)
{
	const BVHTreeFromMesh *data = (BVHTreeFromMesh *) userdata;
	const MVert *vert = data->vert;
	const MFace *face = data->face + index;

	const float *t0, *t1, *t2, *t3;
	t0 = vert[face->v1].co;
	t1 = vert[face->v2].co;
	t2 = vert[face->v3].co;
	t3 = face->v4 ? vert[face->v4].co : NULL;


	do {
		float nearest_tmp[3], dist_sq;

		closest_on_tri_to_point_v3(nearest_tmp, co, t0, t1, t2);
		dist_sq = len_squared_v3v3(co, nearest_tmp);

		if (dist_sq < nearest->dist_sq) {
			nearest->index = index;
			nearest->dist_sq = dist_sq;
			copy_v3_v3(nearest->co, nearest_tmp);
			normal_tri_v3(nearest->no, t0, t1, t2);
		}

		t1 = t2;
		t2 = t3;
		t3 = NULL;

	} while (t2);
}
/* copy of function above */
static void mesh_looptri_nearest_point(void *userdata, int index, const float co[3], BVHTreeNearest *nearest)
{
	const BVHTreeFromMesh *data = (BVHTreeFromMesh *) userdata;
	const MVert *vert = data->vert;
	const MLoopTri *lt = &data->looptri[index];
	const float *vtri_co[3] = {
	    vert[data->loop[lt->tri[0]].v].co,
	    vert[data->loop[lt->tri[1]].v].co,
	    vert[data->loop[lt->tri[2]].v].co,
	};
	float nearest_tmp[3], dist_sq;

	closest_on_tri_to_point_v3(nearest_tmp, co, UNPACK3(vtri_co));
	dist_sq = len_squared_v3v3(co, nearest_tmp);

	if (dist_sq < nearest->dist_sq) {
		nearest->index = index;
		nearest->dist_sq = dist_sq;
		copy_v3_v3(nearest->co, nearest_tmp);
		normal_tri_v3(nearest->no, UNPACK3(vtri_co));
	}
}
/* copy of function above (warning, should de-duplicate with editmesh_bvh.c) */
static void editmesh_looptri_nearest_point(void *userdata, int index, const float co[3], BVHTreeNearest *nearest)
{
	const BVHTreeFromEditMesh *data = userdata;
	BMEditMesh *em = data->em;
	const BMLoop **ltri = (const BMLoop **)em->looptris[index];

	const float *t0, *t1, *t2;
	t0 = ltri[0]->v->co;
	t1 = ltri[1]->v->co;
	t2 = ltri[2]->v->co;

	{
		float nearest_tmp[3], dist_sq;

		closest_on_tri_to_point_v3(nearest_tmp, co, t0, t1, t2);
		dist_sq = len_squared_v3v3(co, nearest_tmp);

		if (dist_sq < nearest->dist_sq) {
			nearest->index = index;
			nearest->dist_sq = dist_sq;
			copy_v3_v3(nearest->co, nearest_tmp);
			normal_tri_v3(nearest->no, t0, t1, t2);
		}
	}
}

/* Callback to bvh tree raycast. The tree must have been built using bvhtree_from_mesh_faces.
 * userdata must be a BVHMeshCallbackUserdata built from the same mesh as the tree. */
static void mesh_faces_spherecast(void *userdata, int index, const BVHTreeRay *ray, BVHTreeRayHit *hit)
{
	const BVHTreeFromMesh *data = (BVHTreeFromMesh *) userdata;
	const MVert *vert = data->vert;
	const MFace *face = &data->face[index];

	const float *t0, *t1, *t2, *t3;
	t0 = vert[face->v1].co;
	t1 = vert[face->v2].co;
	t2 = vert[face->v3].co;
	t3 = face->v4 ? vert[face->v4].co : NULL;


	do {
		float dist;
		if (ray->radius == 0.0f)
			dist = bvhtree_ray_tri_intersection(ray, hit->dist, t0, t1, t2);
		else
			dist = bvhtree_sphereray_tri_intersection(ray, ray->radius, hit->dist, t0, t1, t2);

		if (dist >= 0 && dist < hit->dist) {
			hit->index = index;
			hit->dist = dist;
			madd_v3_v3v3fl(hit->co, ray->origin, ray->direction, dist);

			normal_tri_v3(hit->no, t0, t1, t2);
		}

		t1 = t2;
		t2 = t3;
		t3 = NULL;

	} while (t2);
}
/* copy of function above */
static void mesh_looptri_spherecast(void *userdata, int index, const BVHTreeRay *ray, BVHTreeRayHit *hit)
{
	const BVHTreeFromMesh *data = (BVHTreeFromMesh *) userdata;
	const MVert *vert = data->vert;
	const MLoopTri *lt = &data->looptri[index];
	const float *vtri_co[3] = {
	    vert[data->loop[lt->tri[0]].v].co,
	    vert[data->loop[lt->tri[1]].v].co,
	    vert[data->loop[lt->tri[2]].v].co,
	};
	float dist;

	if (ray->radius == 0.0f)
		dist = bvhtree_ray_tri_intersection(ray, hit->dist, UNPACK3(vtri_co));
	else
		dist = bvhtree_sphereray_tri_intersection(ray, ray->radius, hit->dist, UNPACK3(vtri_co));

	if (dist >= 0 && dist < hit->dist) {
		hit->index = index;
		hit->dist = dist;
		madd_v3_v3v3fl(hit->co, ray->origin, ray->direction, dist);

		normal_tri_v3(hit->no, UNPACK3(vtri_co));
	}
}
/* copy of function above (warning, should de-duplicate with editmesh_bvh.c) */
static void editmesh_looptri_spherecast(void *userdata, int index, const BVHTreeRay *ray, BVHTreeRayHit *hit)
{
	const BVHTreeFromEditMesh *data = (BVHTreeFromEditMesh *)userdata;
	BMEditMesh *em = data->em;
	const BMLoop **ltri = (const BMLoop **)em->looptris[index];

	const float *t0, *t1, *t2;
	t0 = ltri[0]->v->co;
	t1 = ltri[1]->v->co;
	t2 = ltri[2]->v->co;


	{
		float dist;
		if (ray->radius == 0.0f)
			dist = bvhtree_ray_tri_intersection(ray, hit->dist, t0, t1, t2);
		else
			dist = bvhtree_sphereray_tri_intersection(ray, ray->radius, hit->dist, t0, t1, t2);

		if (dist >= 0 && dist < hit->dist) {
			hit->index = index;
			hit->dist = dist;
			madd_v3_v3v3fl(hit->co, ray->origin, ray->direction, dist);

			normal_tri_v3(hit->no, t0, t1, t2);
		}
	}
}

/* Callback to bvh tree nearest point. The tree must have been built using bvhtree_from_mesh_edges.
 * userdata must be a BVHMeshCallbackUserdata built from the same mesh as the tree. */
static void mesh_edges_nearest_point(void *userdata, int index, const float co[3], BVHTreeNearest *nearest)
{
	const BVHTreeFromMesh *data = (BVHTreeFromMesh *) userdata;
	const MVert *vert = data->vert;
	const MEdge *edge = data->edge + index;
	float nearest_tmp[3], dist_sq;

	const float *t0, *t1;
	t0 = vert[edge->v1].co;
	t1 = vert[edge->v2].co;

	closest_to_line_segment_v3(nearest_tmp, co, t0, t1);
	dist_sq = len_squared_v3v3(nearest_tmp, co);

	if (dist_sq < nearest->dist_sq) {
		nearest->index = index;
		nearest->dist_sq = dist_sq;
		copy_v3_v3(nearest->co, nearest_tmp);
		sub_v3_v3v3(nearest->no, t0, t1);
		normalize_v3(nearest->no);
	}
}

/* Helper, does all the point-spherecast work actually. */
static void mesh_verts_spherecast_do(
        int index, const float v[3], const BVHTreeRay *ray, BVHTreeRayHit *hit)
{
	float dist;
	const float *r1;
	float r2[3], i1[3];
	r1 = ray->origin;
	add_v3_v3v3(r2, r1, ray->direction);

	closest_to_line_segment_v3(i1, v, r1, r2);

	/* No hit if closest point is 'behind' the origin of the ray, or too far away from it. */
	if ((dot_v3v3v3(r1, i1, r2) >= 0.0f) && ((dist = len_v3v3(r1, i1)) < hit->dist)) {
		hit->index = index;
		hit->dist = dist;
		copy_v3_v3(hit->co, i1);
	}
}

static void editmesh_verts_spherecast(void *userdata, int index, const BVHTreeRay *ray, BVHTreeRayHit *hit)
{
	const BVHTreeFromEditMesh *data = userdata;
	BMVert *eve = BM_vert_at_index(data->em->bm, index);

	mesh_verts_spherecast_do(index, eve->co, ray, hit);
}

/* Callback to bvh tree raycast. The tree must have been built using bvhtree_from_mesh_verts.
 * userdata must be a BVHMeshCallbackUserdata built from the same mesh as the tree. */
static void mesh_verts_spherecast(void *userdata, int index, const BVHTreeRay *ray, BVHTreeRayHit *hit)
{
	const BVHTreeFromMesh *data = (BVHTreeFromMesh *)userdata;
	const float *v = data->vert[index].co;

	mesh_verts_spherecast_do(index, v, ray, hit);
}

/* Callback to bvh tree raycast. The tree must have been built using bvhtree_from_mesh_edges.
 * userdata must be a BVHMeshCallbackUserdata built from the same mesh as the tree. */
static void mesh_edges_spherecast(void *userdata, int index, const BVHTreeRay *ray, BVHTreeRayHit *hit)
{
	const BVHTreeFromMesh *data = (BVHTreeFromMesh *)userdata;
	const MVert *vert = data->vert;
	const MEdge *edge = &data->edge[index];

	const float radius_sq = SQUARE(ray->radius);
	float dist;
	const float *v1, *v2, *r1;
	float r2[3], i1[3], i2[3];
	v1 = vert[edge->v1].co;
	v2 = vert[edge->v2].co;

	/* In case we get a zero-length edge, handle it as a point! */
	if (equals_v3v3(v1, v2)) {
		mesh_verts_spherecast_do(index, v1, ray, hit);
		return;
	}

	r1 = ray->origin;
	add_v3_v3v3(r2, r1, ray->direction);

	if (isect_line_line_v3(v1, v2, r1, r2, i1, i2)) {
		/* No hit if intersection point is 'behind' the origin of the ray, or too far away from it. */
		if ((dot_v3v3v3(r1, i2, r2) >= 0.0f) && ((dist = len_v3v3(r1, i2)) < hit->dist)) {
			const float e_fac = line_point_factor_v3(i1, v1, v2);
			if (e_fac < 0.0f) {
				copy_v3_v3(i1, v1);
			}
			else if (e_fac > 1.0f) {
				copy_v3_v3(i1, v2);
			}
			/* Ensure ray is really close enough from edge! */
			if (len_squared_v3v3(i1, i2) <= radius_sq) {
				hit->index = index;
				hit->dist = dist;
				copy_v3_v3(hit->co, i2);
			}
		}
	}
}

/** \} */

/*
 * BVH builders
 */


/* -------------------------------------------------------------------- */

/** \name Vertex Builder
 * \{ */

static BVHTree *bvhtree_from_editmesh_verts_create_tree(
        float epsilon, int tree_type, int axis,
        BMEditMesh *em, const int verts_num,
        const BLI_bitmap *verts_mask, int verts_num_active)
{
	BM_mesh_elem_table_ensure(em->bm, BM_VERT);
	if (verts_mask) {
		BLI_assert(IN_RANGE_INCL(verts_num_active, 0, verts_num));
	}
	else {
		verts_num_active = verts_num;
	}

	BVHTree *tree = BLI_bvhtree_new(verts_num_active, epsilon, tree_type, axis);

	if (tree) {
		for (int i = 0; i < verts_num; i++) {
			if (verts_mask && !BLI_BITMAP_TEST_BOOL(verts_mask, i)) {
				continue;
			}
			BMVert *eve = BM_vert_at_index(em->bm, i);
			BLI_bvhtree_insert(tree, i, eve->co, 1);
		}
		BLI_assert(BLI_bvhtree_get_len(tree) == verts_num_active);
		BLI_bvhtree_balance(tree);
	}

	return tree;
}

static BVHTree *bvhtree_from_mesh_verts_create_tree(
        float epsilon, int tree_type, int axis,
        const MVert *vert, const int verts_num,
        const BLI_bitmap *verts_mask, int verts_num_active)
{
	BVHTree *tree = NULL;

	if (verts_mask) {
		BLI_assert(IN_RANGE_INCL(verts_num_active, 0, verts_num));
	}
	else {
		verts_num_active = verts_num;
	}

	if (verts_num_active) {
		tree = BLI_bvhtree_new(verts_num_active, epsilon, tree_type, axis);

		if (tree) {
			for (int i = 0; i < verts_num; i++) {
				if (verts_mask && !BLI_BITMAP_TEST_BOOL(verts_mask, i)) {
					continue;
				}
				BLI_bvhtree_insert(tree, i, vert[i].co, 1);
			}
			BLI_assert(BLI_bvhtree_get_len(tree) == verts_num_active);
			BLI_bvhtree_balance(tree);
		}
	}

	return tree;
}

static void bvhtree_from_mesh_verts_setup_data(
        BVHTreeFromMesh *data, BVHTree *tree, const bool is_cached,
        const MVert *vert, const bool vert_allocated)
{
	memset(data, 0, sizeof(*data));

	data->tree = tree;
	data->cached = is_cached;

	/* a NULL nearest callback works fine
	 * remember the min distance to point is the same as the min distance to BV of point */
	data->nearest_callback = NULL;
	data->raycast_callback = mesh_verts_spherecast;

	data->vert = vert;
	data->vert_allocated = vert_allocated;
	//data->face = DM_get_tessface_array(dm, &data->face_allocated);  /* XXX WHY???? */
}

/* Builds a bvh tree where nodes are the vertices of the given em */
BVHTree *bvhtree_from_editmesh_verts_ex(
        BVHTreeFromEditMesh *data, BMEditMesh *em,
        const BLI_bitmap *verts_mask, int verts_num_active,
        float epsilon, int tree_type, int axis)
{
	BVHTree *tree = bvhtree_from_editmesh_verts_create_tree(
	        epsilon, tree_type, axis,
	        em, em->bm->totvert, verts_mask, verts_num_active);

	if (tree) {
		memset(data, 0, sizeof(*data));
		data->tree = tree;
		data->em = em;
		data->nearest_callback = NULL;
		data->raycast_callback = editmesh_verts_spherecast;
	}

	return tree;
}

BVHTree *bvhtree_from_editmesh_verts(
        BVHTreeFromEditMesh *data, BMEditMesh *em,
        float epsilon, int tree_type, int axis, BVHCache **bvh_cache)
{
	if (bvh_cache) {
		BLI_rw_mutex_lock(&cache_rwlock, THREAD_LOCK_READ);
		data->cached = bvhcache_find(*bvh_cache, BVHTREE_FROM_EM_VERTS, &data->tree);
		BLI_rw_mutex_unlock(&cache_rwlock);

		if (data->cached == false) {
			BLI_rw_mutex_lock(&cache_rwlock, THREAD_LOCK_WRITE);
			data->cached = bvhcache_find(
			        *bvh_cache, BVHTREE_FROM_EM_VERTS, &data->tree);
			if (data->cached == false) {
				data->tree = bvhtree_from_editmesh_verts_ex(
				        data, em,
				        NULL, -1,
				        epsilon, tree_type, axis);

				/* Save on cache for later use */
				/* printf("BVHTree built and saved on cache\n"); */
				bvhcache_insert(
				        bvh_cache, data->tree, BVHTREE_FROM_EM_VERTS);
			}
			BLI_rw_mutex_unlock(&cache_rwlock);
		}
	}
	else {
		data->tree = bvhtree_from_editmesh_verts_ex(
		        data, em,
		        NULL, -1,
		        epsilon, tree_type, axis);
	}

	return data->tree;
}

/**
 * Builds a bvh tree where nodes are the given vertices (note: does not copy given mverts!).
 * \param vert_allocated if true, vert freeing will be done when freeing data.
 * \param verts_mask if not null, true elements give which vert to add to BVH tree.
 * \param verts_num_active if >= 0, number of active verts to add to BVH tree (else will be computed from mask).
 */
BVHTree *bvhtree_from_mesh_verts_ex(
        BVHTreeFromMesh *data, const MVert *vert, const int verts_num, const bool vert_allocated,
        const BLI_bitmap *verts_mask, int verts_num_active,
        float epsilon, int tree_type, int axis)
{
	BVHTree *tree = bvhtree_from_mesh_verts_create_tree(
	        epsilon, tree_type, axis, vert, verts_num, verts_mask, verts_num_active);

	/* Setup BVHTreeFromMesh */
	bvhtree_from_mesh_verts_setup_data(
	        data, tree, false, vert, vert_allocated);

	return tree;
}

/** \} */


/* -------------------------------------------------------------------- */

/** \name Edge Builder
 * \{ */

static BVHTree *bvhtree_from_editmesh_edges_create_tree(
        float epsilon, int tree_type, int axis,
        BMEditMesh *em, const int edges_num,
        const BLI_bitmap *edges_mask, int edges_num_active)
{
	BM_mesh_elem_table_ensure(em->bm, BM_EDGE);
	if (edges_mask) {
		BLI_assert(IN_RANGE_INCL(edges_num_active, 0, edges_num));
	}
	else {
		edges_num_active = edges_num;
	}

	BVHTree *tree = BLI_bvhtree_new(edges_num_active, epsilon, tree_type, axis);

	if (tree) {
		int i;
		BMIter iter;
		BMEdge *eed;
		BM_ITER_MESH_INDEX (eed, &iter, em->bm, BM_EDGES_OF_MESH, i) {
			if (edges_mask && !BLI_BITMAP_TEST_BOOL(edges_mask, i)) {
				continue;
			}
			float co[2][3];
			copy_v3_v3(co[0], eed->v1->co);
			copy_v3_v3(co[1], eed->v2->co);

			BLI_bvhtree_insert(tree, i, co[0], 2);
		}
		BLI_assert(BLI_bvhtree_get_len(tree) == edges_num_active);
		BLI_bvhtree_balance(tree);
	}

	return tree;
}

static BVHTree *bvhtree_from_mesh_edges_create_tree(
        const MVert *vert, const MEdge *edge, const int edge_num,
        const BLI_bitmap *edges_mask, int edges_num_active,
        float epsilon, int tree_type, int axis)
{
	BVHTree *tree = NULL;

	if (edges_mask) {
		BLI_assert(IN_RANGE_INCL(edges_num_active, 0, edge_num));
	}
	else {
		edges_num_active = edge_num;
	}

	if (edges_num_active) {
		/* Create a bvh-tree of the given target */
		tree = BLI_bvhtree_new(edges_num_active, epsilon, tree_type, axis);
		if (tree) {
			for (int i = 0; i < edge_num; i++) {
				if (edges_mask && !BLI_BITMAP_TEST_BOOL(edges_mask, i)) {
					continue;
				}
				float co[2][3];
				copy_v3_v3(co[0], vert[edge[i].v1].co);
				copy_v3_v3(co[1], vert[edge[i].v2].co);

				BLI_bvhtree_insert(tree, i, co[0], 2);
			}
			BLI_bvhtree_balance(tree);
		}
	}

	return tree;
}

static void bvhtree_from_mesh_edges_setup_data(
        BVHTreeFromMesh *data, BVHTree *tree,
        const bool is_cached,
        const MVert *vert, const bool vert_allocated,
        const MEdge *edge, const bool edge_allocated)
{
	memset(data, 0, sizeof(*data));

	data->tree = tree;

	data->cached = is_cached;

	data->nearest_callback = mesh_edges_nearest_point;
	data->raycast_callback = mesh_edges_spherecast;

	data->vert = vert;
	data->vert_allocated = vert_allocated;
	data->edge = edge;
	data->edge_allocated = edge_allocated;
}

/* Builds a bvh tree where nodes are the edges of the given em */
BVHTree *bvhtree_from_editmesh_edges_ex(
        BVHTreeFromEditMesh *data, BMEditMesh *em,
        const BLI_bitmap *edges_mask, int edges_num_active,
        float epsilon, int tree_type, int axis)
{
	int edge_num = em->bm->totedge;

	BVHTree *tree = bvhtree_from_editmesh_edges_create_tree(
	        epsilon, tree_type, axis,
	        em, edge_num, edges_mask, edges_num_active);

	if (tree) {
		memset(data, 0, sizeof(*data));
		data->tree = tree;
		data->em = em;
		data->nearest_callback = NULL;  /* TODO */
		data->raycast_callback = NULL;  /* TODO */
	}

	return tree;
}

BVHTree *bvhtree_from_editmesh_edges(
        BVHTreeFromEditMesh *data, BMEditMesh *em,
        float epsilon, int tree_type, int axis, BVHCache **bvh_cache)
{
	if (bvh_cache) {
		BLI_rw_mutex_lock(&cache_rwlock, THREAD_LOCK_READ);
		data->cached = bvhcache_find(*bvh_cache, BVHTREE_FROM_EM_EDGES, &data->tree);
		BLI_rw_mutex_unlock(&cache_rwlock);

		if (data->cached == false) {
			BLI_rw_mutex_lock(&cache_rwlock, THREAD_LOCK_WRITE);
			data->cached = bvhcache_find(
			        *bvh_cache, BVHTREE_FROM_EM_EDGES, &data->tree);
			if (data->cached == false) {
				data->tree = bvhtree_from_editmesh_edges_ex(
				        data, em,
				        NULL, -1,
				        epsilon, tree_type, axis);

				/* Save on cache for later use */
				/* printf("BVHTree built and saved on cache\n"); */
				bvhcache_insert(
				        bvh_cache, data->tree, BVHTREE_FROM_EM_EDGES);
			}
			BLI_rw_mutex_unlock(&cache_rwlock);
		}
	}
	else {
		data->tree = bvhtree_from_editmesh_edges_ex(
		        data, em,
		        NULL, -1,
		        epsilon, tree_type, axis);
	}

	return data->tree;
}

/**
 * Builds a bvh tree where nodes are the given edges .
 * \param vert/edge_allocated if true, elem freeing will be done when freeing data.
 * \param edges_mask if not null, true elements give which vert to add to BVH tree.
 * \param edges_num_active if >= 0, number of active edges to add to BVH tree (else will be computed from mask).
 */
BVHTree *bvhtree_from_mesh_edges_ex(
        BVHTreeFromMesh *data,
        const MVert *vert, const bool vert_allocated,
        const MEdge *edge, const int edges_num, const bool edge_allocated,
        const BLI_bitmap *edges_mask, int edges_num_active,
        float epsilon, int tree_type, int axis)
{
	BVHTree *tree = bvhtree_from_mesh_edges_create_tree(
	        vert, edge, edges_num, edges_mask, edges_num_active,
	        epsilon, tree_type, axis);

	/* Setup BVHTreeFromMesh */
	bvhtree_from_mesh_edges_setup_data(
	        data, tree, false, vert, vert_allocated, edge, edge_allocated);

	return tree;
}

/** \} */


/* -------------------------------------------------------------------- */

/** \name Tessellated Face Builder
 * \{ */

static BVHTree *bvhtree_from_mesh_faces_create_tree(
        float epsilon, int tree_type, int axis,
        const MVert *vert, const MFace *face, const int faces_num,
        const BLI_bitmap *faces_mask, int faces_num_active)
{
	BVHTree *tree = NULL;
	int i;

	if (faces_num) {
		if (faces_mask) {
			BLI_assert(IN_RANGE_INCL(faces_num_active, 0, faces_num));
		}
		else {
			faces_num_active = faces_num;
		}

		/* Create a bvh-tree of the given target */
		/* printf("%s: building BVH, total=%d\n", __func__, numFaces); */
		tree = BLI_bvhtree_new(faces_num_active, epsilon, tree_type, axis);
		if (tree) {
			if (vert && face) {
				for (i = 0; i < faces_num; i++) {
					float co[4][3];
					if (faces_mask && !BLI_BITMAP_TEST_BOOL(faces_mask, i)) {
						continue;
					}

					copy_v3_v3(co[0], vert[face[i].v1].co);
					copy_v3_v3(co[1], vert[face[i].v2].co);
					copy_v3_v3(co[2], vert[face[i].v3].co);
					if (face[i].v4)
						copy_v3_v3(co[3], vert[face[i].v4].co);

					BLI_bvhtree_insert(tree, i, co[0], face[i].v4 ? 4 : 3);
				}
			}
			BLI_assert(BLI_bvhtree_get_len(tree) == faces_num_active);
			BLI_bvhtree_balance(tree);
		}
	}

	return tree;
}

static void bvhtree_from_mesh_faces_setup_data(
        BVHTreeFromMesh *data, BVHTree *tree, const bool is_cached,
        const MVert *vert, const bool vert_allocated,
        const MFace *face, const bool face_allocated)
{
	memset(data, 0, sizeof(*data));

	data->tree = tree;
	data->cached = is_cached;

	data->nearest_callback = mesh_faces_nearest_point;
	data->raycast_callback = mesh_faces_spherecast;

	data->vert = vert;
	data->vert_allocated = vert_allocated;
	data->face = face;
	data->face_allocated = face_allocated;
}

/**
 * Builds a bvh tree where nodes are the given tessellated faces (note: does not copy given mfaces!).
 * \param vert_allocated: if true, vert freeing will be done when freeing data.
 * \param face_allocated: if true, face freeing will be done when freeing data.
 * \param faces_mask: if not null, true elements give which faces to add to BVH tree.
 * \param faces_num_active: if >= 0, number of active faces to add to BVH tree (else will be computed from mask).
 */
BVHTree *bvhtree_from_mesh_faces_ex(
        BVHTreeFromMesh *data, const MVert *vert, const bool vert_allocated,
        const MFace *face, const int numFaces, const bool face_allocated,
        const BLI_bitmap *faces_mask, int faces_num_active,
        float epsilon, int tree_type, int axis)
{
	BVHTree *tree = bvhtree_from_mesh_faces_create_tree(
	        epsilon, tree_type, axis,
	        vert, face, numFaces,
	        faces_mask, faces_num_active);

	/* Setup BVHTreeFromMesh */
	bvhtree_from_mesh_faces_setup_data(
	        data, tree, false, vert, vert_allocated, face, face_allocated);

	return tree;
}

/** \} */


/* -------------------------------------------------------------------- */

/** \name LoopTri Face Builder
 * \{ */

static BVHTree *bvhtree_from_editmesh_looptri_create_tree(
        float epsilon, int tree_type, int axis,
        BMEditMesh *em, const int looptri_num,
        const BLI_bitmap *looptri_mask, int looptri_num_active)
{
	BVHTree *tree = NULL;
	int i;

	if (looptri_num) {
		if (looptri_mask) {
			BLI_assert(IN_RANGE_INCL(looptri_num_active, 0, looptri_num));
		}
		else {
			looptri_num_active = looptri_num;
		}

		/* Create a bvh-tree of the given target */
		/* printf("%s: building BVH, total=%d\n", __func__, numFaces); */
		tree = BLI_bvhtree_new(looptri_num_active, epsilon, tree_type, axis);
		if (tree) {
			if (em) {
				const struct BMLoop *(*looptris)[3] = (void *)em->looptris;

				/* Insert BMesh-tessellation triangles into the bvh tree, unless they are hidden
				 * and/or selected. Even if the faces themselves are not selected for the snapped
				 * transform, having a vertex selected means the face (and thus it's tessellated
				 * triangles) will be moving and will not be a good snap targets. */
				for (i = 0; i < looptri_num; i++) {
					const BMLoop **ltri = looptris[i];
					bool insert = looptri_mask ? BLI_BITMAP_TEST_BOOL(looptri_mask, i) : true;

					if (insert) {
						/* No reason found to block hit-testing the triangle for snap, so insert it now.*/
						float co[3][3];
						copy_v3_v3(co[0], ltri[0]->v->co);
						copy_v3_v3(co[1], ltri[1]->v->co);
						copy_v3_v3(co[2], ltri[2]->v->co);

						BLI_bvhtree_insert(tree, i, co[0], 3);
					}
				}
			}
			BLI_assert(BLI_bvhtree_get_len(tree) == looptri_num_active);
			BLI_bvhtree_balance(tree);
		}
	}

	return tree;
}

static BVHTree *bvhtree_from_mesh_looptri_create_tree(
        float epsilon, int tree_type, int axis,
        const MVert *vert, const MLoop *mloop, const MLoopTri *looptri, const int looptri_num,
        const BLI_bitmap *looptri_mask, int looptri_num_active)
{
	BVHTree *tree = NULL;

	if (looptri_mask) {
		BLI_assert(IN_RANGE_INCL(looptri_num_active, 0, looptri_num));
	}
	else {
		looptri_num_active = looptri_num;
	}

	if (looptri_num_active) {
		/* Create a bvh-tree of the given target */
		/* printf("%s: building BVH, total=%d\n", __func__, numFaces); */
		tree = BLI_bvhtree_new(looptri_num_active, epsilon, tree_type, axis);
		if (tree) {
			if (vert && looptri) {
				for (int i = 0; i < looptri_num; i++) {
					float co[3][3];
					if (looptri_mask && !BLI_BITMAP_TEST_BOOL(looptri_mask, i)) {
						continue;
					}

					copy_v3_v3(co[0], vert[mloop[looptri[i].tri[0]].v].co);
					copy_v3_v3(co[1], vert[mloop[looptri[i].tri[1]].v].co);
					copy_v3_v3(co[2], vert[mloop[looptri[i].tri[2]].v].co);

					BLI_bvhtree_insert(tree, i, co[0], 3);
				}
			}
			BLI_assert(BLI_bvhtree_get_len(tree) == looptri_num_active);
			BLI_bvhtree_balance(tree);
		}
	}

	return tree;
}

static void bvhtree_from_mesh_looptri_setup_data(
        BVHTreeFromMesh *data, BVHTree *tree, const bool is_cached,
        const MVert *vert, const bool vert_allocated,
        const MLoop *mloop, const bool loop_allocated,
        const MLoopTri *looptri, const bool looptri_allocated)
{
	memset(data, 0, sizeof(*data));

	data->tree = tree;
	data->cached = is_cached;

	data->nearest_callback = mesh_looptri_nearest_point;
	data->raycast_callback = mesh_looptri_spherecast;

	data->vert = vert;
	data->vert_allocated = vert_allocated;
	data->loop = mloop;
	data->loop_allocated = loop_allocated;
	data->looptri = looptri;
	data->looptri_allocated = looptri_allocated;
}

/**
 * Builds a bvh tree where nodes are the looptri faces of the given bm
 */
BVHTree *bvhtree_from_editmesh_looptri_ex(
        BVHTreeFromEditMesh *data, BMEditMesh *em,
        const BLI_bitmap *looptri_mask, int looptri_num_active,
        float epsilon, int tree_type, int axis, BVHCache **bvhCache)
{
	/* BMESH specific check that we have tessfaces,
	 * we _could_ tessellate here but rather not - campbell */

	BVHTree *tree = NULL;
	if (bvhCache) {
		BLI_rw_mutex_lock(&cache_rwlock, THREAD_LOCK_READ);
		bool in_cache = bvhcache_find(*bvhCache, BVHTREE_FROM_EM_LOOPTRI, &tree);
		BLI_rw_mutex_unlock(&cache_rwlock);
		if (in_cache == false) {
			BLI_rw_mutex_lock(&cache_rwlock, THREAD_LOCK_WRITE);
			in_cache = bvhcache_find(*bvhCache, BVHTREE_FROM_EM_LOOPTRI, &tree);
			if (in_cache == false) {
				tree = bvhtree_from_editmesh_looptri_create_tree(
				        epsilon, tree_type, axis,
				        em, em->tottri, looptri_mask, looptri_num_active);

				/* Save on cache for later use */
				/* printf("BVHTree built and saved on cache\n"); */
				bvhcache_insert(bvhCache, tree, BVHTREE_FROM_EM_LOOPTRI);

			}
			BLI_rw_mutex_unlock(&cache_rwlock);
		}
	}
	else {
		tree = bvhtree_from_editmesh_looptri_create_tree(
		        epsilon, tree_type, axis,
		        em, em->tottri, looptri_mask, looptri_num_active);
	}

	if (tree) {
		data->tree = tree;
		data->nearest_callback = editmesh_looptri_nearest_point;
		data->raycast_callback = editmesh_looptri_spherecast;
		data->em = em;
		data->cached = bvhCache != NULL;
	}
	return tree;
}

BVHTree *bvhtree_from_editmesh_looptri(
        BVHTreeFromEditMesh *data, BMEditMesh *em,
        float epsilon, int tree_type, int axis, BVHCache **bvhCache)
{
	return bvhtree_from_editmesh_looptri_ex(
	        data, em, NULL, -1,
	        epsilon, tree_type, axis, bvhCache);
}

/**
 * Builds a bvh tree where nodes are the looptri faces of the given dm
 *
 * \note for editmesh this is currently a duplicate of bvhtree_from_mesh_faces_ex
 */
BVHTree *bvhtree_from_mesh_looptri_ex(
        BVHTreeFromMesh *data,
        const struct MVert *vert, const bool vert_allocated,
        const struct MLoop *mloop, const bool loop_allocated,
        const struct MLoopTri *looptri, const int looptri_num, const bool looptri_allocated,
        const BLI_bitmap *looptri_mask, int looptri_num_active,
        float epsilon, int tree_type, int axis)
{
	BVHTree *tree = bvhtree_from_mesh_looptri_create_tree(
	        epsilon, tree_type, axis,
	        vert, mloop, looptri, looptri_num,
	        looptri_mask, looptri_num_active);

	/* Setup BVHTreeFromMesh */
	bvhtree_from_mesh_looptri_setup_data(
	        data, tree, false,
	        vert, vert_allocated,
	        mloop, loop_allocated,
	        looptri, looptri_allocated);

	return tree;
}

static BLI_bitmap *loose_verts_map_get(
        const MEdge *medge, int edges_num,
        const MVert *UNUSED(mvert), int verts_num,
        int *r_loose_vert_num)
{
	BLI_bitmap *loose_verts_mask = BLI_BITMAP_NEW(verts_num, __func__);
	BLI_BITMAP_SET_ALL(loose_verts_mask, true, verts_num);

	const MEdge *e = medge;
	int num_linked_verts = 0;
	for (;edges_num--; e++) {
		if (BLI_BITMAP_TEST(loose_verts_mask, e->v1)) {
			BLI_BITMAP_DISABLE(loose_verts_mask, e->v1);
			num_linked_verts++;
		}
		if (BLI_BITMAP_TEST(loose_verts_mask, e->v2)) {
			BLI_BITMAP_DISABLE(loose_verts_mask, e->v2);
			num_linked_verts++;
		}
	}

	*r_loose_vert_num = verts_num - num_linked_verts;

	return loose_verts_mask;
}

static BLI_bitmap *loose_edges_map_get(
        const MEdge *medge, const int edges_len,
        int *r_loose_edge_len)
{
	BLI_bitmap *loose_edges_mask = BLI_BITMAP_NEW(edges_len, __func__);

	int loose_edges_len = 0;
	const MEdge *e = medge;
	for (int i = 0; i < edges_len; i++, e++) {
		if (e->flag & ME_LOOSEEDGE) {
			BLI_BITMAP_ENABLE(loose_edges_mask, i);
			loose_edges_len++;
		}
		else {
			BLI_BITMAP_DISABLE(loose_edges_mask, i);
		}
	}

	*r_loose_edge_len = loose_edges_len;

	return loose_edges_mask;
}

/**
 * Builds or queries a bvhcache for the cache bvhtree of the request type.
 */
BVHTree *bvhtree_from_mesh_get(
        struct BVHTreeFromMesh *data, struct DerivedMesh *dm,
        const int type, const int tree_type)
{
	BVHTree *tree = NULL;

	BVHTree_NearestPointCallback nearest_callback = NULL;
	BVHTree_RayCastCallback raycast_callback = NULL;

	MVert *mvert = NULL;
	MEdge *medge = NULL;
	MFace *mface = NULL;
	MLoop *mloop = NULL;
	const MLoopTri *looptri = NULL;
	bool vert_allocated = false;
	bool edge_allocated = false;
	bool face_allocated = false;
	bool loop_allocated = false;

	BLI_rw_mutex_lock(&cache_rwlock, THREAD_LOCK_READ);
	bool in_cache = bvhcache_find(dm->bvhCache, type, &tree);
	BLI_rw_mutex_unlock(&cache_rwlock);

	if (in_cache && tree == NULL) {
		memset(data, 0, sizeof(*data));
		return tree;
	}

	switch (type) {
		case BVHTREE_FROM_VERTS:
		case BVHTREE_FROM_LOOSEVERTS:
			raycast_callback = mesh_verts_spherecast;

			mvert = DM_get_vert_array(dm, &vert_allocated);

			if (in_cache == false) {
				BLI_rw_mutex_lock(&cache_rwlock, THREAD_LOCK_WRITE);
				in_cache = bvhcache_find(dm->bvhCache, type, &tree);
				if (in_cache == false) {
					BLI_bitmap *loose_verts_mask = NULL;
					int loose_vert_num = -1;
					int verts_num = dm->getNumVerts(dm);

					if (type == BVHTREE_FROM_LOOSEVERTS) {
						medge = DM_get_edge_array(dm, &edge_allocated);

						loose_verts_mask = loose_verts_map_get(
						        medge, dm->getNumEdges(dm), mvert,
						        verts_num, &loose_vert_num);

						if (edge_allocated) {
							MEM_freeN(medge);
							edge_allocated = false;
						}
						medge = NULL;
					}

					tree = bvhtree_from_mesh_verts_create_tree(
					        0.0, tree_type, 6, mvert, verts_num,
					        loose_verts_mask, loose_vert_num);

<<<<<<< HEAD
					if (loose_verts_mask != NULL) {
						MEM_freeN(loose_verts_mask);
					}
=======
	mloop = DM_get_loop_array(dm, &loop_allocated);
	looptri = dm->getLoopTriArray(dm);
>>>>>>> 16b07fb0


					/* Save on cache for later use */
					/* printf("BVHTree built and saved on cache\n"); */
					bvhcache_insert(&dm->bvhCache, tree, type);

				}

				BLI_rw_mutex_unlock(&cache_rwlock);
			}
			break;

		case BVHTREE_FROM_EDGES:
		case BVHTREE_FROM_LOOSEEDGES:
			nearest_callback = mesh_edges_nearest_point;
			raycast_callback = mesh_edges_spherecast;

			mvert = DM_get_vert_array(dm, &vert_allocated);
			medge = DM_get_edge_array(dm, &edge_allocated);

			if (in_cache == false) {
				BLI_rw_mutex_lock(&cache_rwlock, THREAD_LOCK_WRITE);
				in_cache = bvhcache_find(dm->bvhCache, type, &tree);
				if (in_cache == false) {
					BLI_bitmap *loose_edges_mask = NULL;
					int loose_edges_num = -1;
					int edges_num = dm->getNumEdges(dm);

					if (type == BVHTREE_FROM_LOOSEEDGES) {
						loose_edges_mask = loose_edges_map_get(
						        medge, edges_num, &loose_edges_num);
					}

					tree = bvhtree_from_mesh_edges_create_tree(
					        mvert, medge, edges_num,
					        loose_edges_mask, loose_edges_num, 0.0, tree_type, 6);

					if (loose_edges_mask != NULL) {
						MEM_freeN(loose_edges_mask);
					}

					/* Save on cache for later use */
					/* printf("BVHTree built and saved on cache\n"); */
					bvhcache_insert(&dm->bvhCache, tree, type);
				}
				BLI_rw_mutex_unlock(&cache_rwlock);
			}
			break;

		case BVHTREE_FROM_FACES:
			nearest_callback = mesh_faces_nearest_point;
			raycast_callback = mesh_faces_spherecast;

			mvert = DM_get_vert_array(dm, &vert_allocated);
			mface = DM_get_tessface_array(dm, &face_allocated);

			if (in_cache == false) {
				BLI_rw_mutex_lock(&cache_rwlock, THREAD_LOCK_WRITE);
				in_cache = bvhcache_find(dm->bvhCache, BVHTREE_FROM_FACES, &tree);
				if (in_cache == false) {
					int numFaces = dm->getNumTessFaces(dm);
					BLI_assert(!(numFaces == 0 && dm->getNumPolys(dm) != 0));

					tree = bvhtree_from_mesh_faces_create_tree(
					        0.0, tree_type, 6, mvert, mface, numFaces, NULL, -1);

					/* Save on cache for later use */
					/* printf("BVHTree built and saved on cache\n"); */
					bvhcache_insert(&dm->bvhCache, tree, BVHTREE_FROM_FACES);
				}
				BLI_rw_mutex_unlock(&cache_rwlock);
			}
			break;

		case BVHTREE_FROM_LOOPTRI:
			nearest_callback = mesh_looptri_nearest_point;
			raycast_callback = mesh_looptri_spherecast;

			mvert = DM_get_vert_array(dm, &vert_allocated);
			mloop = DM_get_loop_array(dm, &loop_allocated);
			looptri = dm->getLoopTriArray(dm);

			if (in_cache == false) {
				BLI_rw_mutex_lock(&cache_rwlock, THREAD_LOCK_WRITE);
				in_cache = bvhcache_find(dm->bvhCache, BVHTREE_FROM_LOOPTRI, &tree);
				if (in_cache == false) {
					int looptri_num = dm->getNumLoopTri(dm);

					/* this assert checks we have looptris,
					* if not caller should use DM_ensure_looptri() */
					BLI_assert(!(looptri_num == 0 && dm->getNumPolys(dm) != 0));

					tree = bvhtree_from_mesh_looptri_create_tree(
					        0.0, tree_type, 6,
					        mvert, mloop, looptri, looptri_num, NULL, -1);

					/* Save on cache for later use */
					/* printf("BVHTree built and saved on cache\n"); */
					bvhcache_insert(&dm->bvhCache, tree, BVHTREE_FROM_LOOPTRI);
				}
				BLI_rw_mutex_unlock(&cache_rwlock);
			}
			break;
	}

<<<<<<< HEAD
	if (tree != NULL) {
#ifdef DEBUG
		if (BLI_bvhtree_get_tree_type(tree) != tree_type) {
			printf("tree_type %d obtained instead of %d\n", BLI_bvhtree_get_tree_type(tree), tree_type);
		}
#endif
		data->tree = tree;

		data->nearest_callback = nearest_callback;
		data->raycast_callback = raycast_callback;

		data->vert = mvert;
		data->edge = medge;
		data->face = mface;
		data->loop = mloop;
		data->looptri = looptri;
		data->vert_allocated = vert_allocated;
		data->edge_allocated = edge_allocated;
		data->face_allocated = face_allocated;
		data->loop_allocated = loop_allocated;
		data->looptri_allocated = looptri_allocated;

		data->cached = true;
=======
	if (tree) {
		/* Setup BVHTreeFromMesh */
		bvhtree_from_mesh_looptri_setup_data(
		        data, tree, true, epsilon,
		        mvert, vert_allocated,
		        mloop, loop_allocated,
		        looptri, false);
>>>>>>> 16b07fb0
	}
	else {
		if (vert_allocated) {
			MEM_freeN(mvert);
		}
		if (edge_allocated) {
			MEM_freeN(medge);
		}
		if (face_allocated) {
			MEM_freeN(mface);
		}
		if (loop_allocated) {
			MEM_freeN(mloop);
		}
<<<<<<< HEAD
		if (looptri_allocated) {
			MEM_freeN((void *)looptri);
		}

=======
>>>>>>> 16b07fb0
		memset(data, 0, sizeof(*data));
	}

	return tree;
}

/**
 * Builds or queries a bvhcache for the cache bvhtree of the request type.
 */
BVHTree *BKE_bvhtree_from_mesh_get(
        struct BVHTreeFromMesh *data, struct Mesh *mesh,
        const int type, const int tree_type)
{
	struct BVHTreeFromMesh data_cp = {0};

	BLI_rw_mutex_lock(&cache_rwlock, THREAD_LOCK_READ);
	data_cp.cached = bvhcache_find(mesh->runtime.bvh_cache, type, &data_cp.tree);
	BLI_rw_mutex_unlock(&cache_rwlock);

	if (data_cp.cached && data_cp.tree == NULL) {
		memset(data, 0, sizeof(*data));
		return data_cp.tree;
	}

	switch (type) {
		case BVHTREE_FROM_VERTS:
		case BVHTREE_FROM_LOOSEVERTS:
			data_cp.raycast_callback = mesh_verts_spherecast;

			data_cp.vert = mesh->mvert;

			if (data_cp.cached == false) {
				BLI_rw_mutex_lock(&cache_rwlock, THREAD_LOCK_WRITE);
				data_cp.cached = bvhcache_find(
				        mesh->runtime.bvh_cache, type, &data_cp.tree);

				if (data_cp.cached == false) {
					BLI_bitmap *loose_verts_mask = NULL;
					int loose_vert_len = -1;
					int verts_len = mesh->totvert;

					if (type == BVHTREE_FROM_LOOSEVERTS) {
						loose_verts_mask = loose_verts_map_get(
						        mesh->medge, mesh->totedge, data_cp.vert,
						        verts_len, &loose_vert_len);
					}

					data_cp.tree = bvhtree_from_mesh_verts_create_tree(
					        0.0, tree_type, 6, data_cp.vert, verts_len,
					        loose_verts_mask, loose_vert_len);

					if (loose_verts_mask != NULL) {
						MEM_freeN(loose_verts_mask);
					}

					/* Save on cache for later use */
					/* printf("BVHTree built and saved on cache\n"); */
					bvhcache_insert(&mesh->runtime.bvh_cache, data_cp.tree, type);
				}
				BLI_rw_mutex_unlock(&cache_rwlock);
			}
			break;

		case BVHTREE_FROM_EDGES:
		case BVHTREE_FROM_LOOSEEDGES:
			data_cp.nearest_callback = mesh_edges_nearest_point;
			data_cp.raycast_callback = mesh_edges_spherecast;

			data_cp.vert = mesh->mvert;
			data_cp.edge = mesh->medge;

			if (data_cp.cached == false) {
				BLI_rw_mutex_lock(&cache_rwlock, THREAD_LOCK_WRITE);
				data_cp.cached = bvhcache_find(mesh->runtime.bvh_cache, type, &data_cp.tree);
				if (data_cp.cached == false) {
					BLI_bitmap *loose_edges_mask = NULL;
					int loose_edges_len = -1;
					int edges_len = mesh->totedge;

					if (type == BVHTREE_FROM_LOOSEEDGES) {
						loose_edges_mask = loose_edges_map_get(
						        data_cp.edge, edges_len, &loose_edges_len);
					}

					data_cp.tree = bvhtree_from_mesh_edges_create_tree(
					        data_cp.vert, data_cp.edge, edges_len,
					        loose_edges_mask, loose_edges_len, 0.0, tree_type, 6);

					if (loose_edges_mask != NULL) {
						MEM_freeN(loose_edges_mask);
					}

					/* Save on cache for later use */
					/* printf("BVHTree built and saved on cache\n"); */
					bvhcache_insert(&mesh->runtime.bvh_cache, data_cp.tree, type);
				}
				BLI_rw_mutex_unlock(&cache_rwlock);
			}
			break;

		case BVHTREE_FROM_FACES:
			data_cp.nearest_callback = mesh_faces_nearest_point;
			data_cp.raycast_callback = mesh_faces_spherecast;

			data_cp.vert = mesh->mvert;
			data_cp.face = mesh->mface;

			if (data_cp.cached == false) {
				BLI_rw_mutex_lock(&cache_rwlock, THREAD_LOCK_WRITE);
				data_cp.cached = bvhcache_find(
				        mesh->runtime.bvh_cache, BVHTREE_FROM_FACES, &data_cp.tree);
				if (data_cp.cached == false) {
					int num_faces = mesh->totface;
					BLI_assert(!(num_faces == 0 && mesh->totpoly != 0));

					data_cp.tree = bvhtree_from_mesh_faces_create_tree(
					        0.0, tree_type, 6, data_cp.vert,
					        data_cp.face, num_faces, NULL, -1);

					/* Save on cache for later use */
					/* printf("BVHTree built and saved on cache\n"); */
					bvhcache_insert(
					        &mesh->runtime.bvh_cache, data_cp.tree, BVHTREE_FROM_FACES);
				}
				BLI_rw_mutex_unlock(&cache_rwlock);
			}
			break;

		case BVHTREE_FROM_LOOPTRI:
			data_cp.nearest_callback = mesh_looptri_nearest_point;
			data_cp.raycast_callback = mesh_looptri_spherecast;

			data_cp.vert = mesh->mvert;
			data_cp.loop = mesh->mloop;

			/* TODO: store looptris somewhere? */
			data_cp.looptri = BKE_mesh_runtime_looptri_ensure(mesh);

			if (data_cp.cached == false) {
				BLI_rw_mutex_lock(&cache_rwlock, THREAD_LOCK_WRITE);
				data_cp.cached = bvhcache_find(
				        mesh->runtime.bvh_cache, BVHTREE_FROM_LOOPTRI, &data_cp.tree);
				if (data_cp.cached == false) {
					int looptri_num = BKE_mesh_runtime_looptri_len(mesh);
					/* this assert checks we have looptris,
					* if not caller should use DM_ensure_looptri() */
					BLI_assert(!(looptri_num == 0 && mesh->totpoly != 0));

					data_cp.tree = bvhtree_from_mesh_looptri_create_tree(
					        0.0, tree_type, 6,
					        data_cp.vert, data_cp.loop,
					        data_cp.looptri, looptri_num, NULL, -1);

					/* Save on cache for later use */
					/* printf("BVHTree built and saved on cache\n"); */
					bvhcache_insert(
					        &mesh->runtime.bvh_cache, data_cp.tree, BVHTREE_FROM_LOOPTRI);
				}
				BLI_rw_mutex_unlock(&cache_rwlock);
			}
			break;
		case BVHTREE_FROM_EM_VERTS:
		case BVHTREE_FROM_EM_EDGES:
		case BVHTREE_FROM_EM_LOOPTRI:
			BLI_assert(false);
			break;
	}

	if (data_cp.tree != NULL) {
#ifdef DEBUG
		if (BLI_bvhtree_get_tree_type(data_cp.tree) != tree_type) {
			printf("tree_type %d obtained instead of %d\n",
			       BLI_bvhtree_get_tree_type(data_cp.tree), tree_type);
		}
#endif
		data_cp.cached = true;
		memcpy(data, &data_cp, sizeof(*data));
	}
	else {
		free_bvhtree_from_mesh(&data_cp);
		memset(data, 0, sizeof(*data));
	}

	return data_cp.tree;
}

/** \} */


/* Frees data allocated by a call to bvhtree_from_editmesh_*. */
void free_bvhtree_from_editmesh(struct BVHTreeFromEditMesh *data)
{
	if (data->tree) {
		if (!data->cached) {
			BLI_bvhtree_free(data->tree);
		}
		memset(data, 0, sizeof(*data));
	}
}

/* Frees data allocated by a call to bvhtree_from_mesh_*. */
void free_bvhtree_from_mesh(struct BVHTreeFromMesh *data)
{
	if (data->tree && !data->cached) {
		BLI_bvhtree_free(data->tree);
	}

	if (data->vert_allocated) {
		MEM_freeN((void *)data->vert);
	}
	if (data->edge_allocated) {
		MEM_freeN((void *)data->edge);
	}
	if (data->face_allocated) {
		MEM_freeN((void *)data->face);
	}
	if (data->loop_allocated) {
		MEM_freeN((void *)data->loop);
	}
	if (data->looptri_allocated) {
		MEM_freeN((void *)data->looptri);
	}

	memset(data, 0, sizeof(*data));
}


/* -------------------------------------------------------------------- */

/** \name BVHCache
 * \{ */

typedef struct BVHCacheItem {
	int type;
	BVHTree *tree;

} BVHCacheItem;

/**
 * Queries a bvhcache for the cache bvhtree of the request type
 */
bool bvhcache_find(const BVHCache *cache, int type, BVHTree **r_tree)
{
	while (cache) {
		const BVHCacheItem *item = cache->link;
		if (item->type == type) {
			*r_tree = item->tree;
			return true;
		}
		cache = cache->next;
	}
	return false;
}

bool bvhcache_has_tree(const BVHCache *cache, const BVHTree *tree)
{
	while (cache) {
		const BVHCacheItem *item = cache->link;
		if (item->tree == tree) {
			return true;
		}
		cache = cache->next;
	}
	return false;
}

/**
 * Inserts a BVHTree of the given type under the cache
 * After that the caller no longer needs to worry when to free the BVHTree
 * as that will be done when the cache is freed.
 *
 * A call to this assumes that there was no previous cached tree of the given type
 */
void bvhcache_insert(BVHCache **cache_p, BVHTree *tree, int type)
{
	BVHCacheItem *item = NULL;

	assert(bvhcache_find(*cache_p, type, &(BVHTree *){0}) == false);

	item = MEM_mallocN(sizeof(BVHCacheItem), "BVHCacheItem");

	item->type = type;
	item->tree = tree;

	BLI_linklist_prepend(cache_p, item);
}

/**
 * frees a bvhcache
 */
static void bvhcacheitem_free(void *_item)
{
	BVHCacheItem *item = (BVHCacheItem *)_item;

	BLI_bvhtree_free(item->tree);
	MEM_freeN(item);
}


void bvhcache_free(BVHCache **cache_p)
{
	BLI_linklist_free(*cache_p, (LinkNodeFreeFP)bvhcacheitem_free);
	*cache_p = NULL;
}

/** \} */<|MERGE_RESOLUTION|>--- conflicted
+++ resolved
@@ -1150,14 +1150,9 @@
 					        0.0, tree_type, 6, mvert, verts_num,
 					        loose_verts_mask, loose_vert_num);
 
-<<<<<<< HEAD
 					if (loose_verts_mask != NULL) {
 						MEM_freeN(loose_verts_mask);
 					}
-=======
-	mloop = DM_get_loop_array(dm, &loop_allocated);
-	looptri = dm->getLoopTriArray(dm);
->>>>>>> 16b07fb0
 
 
 					/* Save on cache for later use */
@@ -1263,7 +1258,6 @@
 			break;
 	}
 
-<<<<<<< HEAD
 	if (tree != NULL) {
 #ifdef DEBUG
 		if (BLI_bvhtree_get_tree_type(tree) != tree_type) {
@@ -1284,18 +1278,8 @@
 		data->edge_allocated = edge_allocated;
 		data->face_allocated = face_allocated;
 		data->loop_allocated = loop_allocated;
-		data->looptri_allocated = looptri_allocated;
 
 		data->cached = true;
-=======
-	if (tree) {
-		/* Setup BVHTreeFromMesh */
-		bvhtree_from_mesh_looptri_setup_data(
-		        data, tree, true, epsilon,
-		        mvert, vert_allocated,
-		        mloop, loop_allocated,
-		        looptri, false);
->>>>>>> 16b07fb0
 	}
 	else {
 		if (vert_allocated) {
@@ -1310,13 +1294,7 @@
 		if (loop_allocated) {
 			MEM_freeN(mloop);
 		}
-<<<<<<< HEAD
-		if (looptri_allocated) {
-			MEM_freeN((void *)looptri);
-		}
-
-=======
->>>>>>> 16b07fb0
+
 		memset(data, 0, sizeof(*data));
 	}
 
