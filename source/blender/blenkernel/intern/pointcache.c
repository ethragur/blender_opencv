/*
 * ***** BEGIN GPL LICENSE BLOCK *****
 *
 * This program is free software; you can redistribute it and/or
 * modify it under the terms of the GNU General Public License
 * as published by the Free Software Foundation; either version 2
 * of the License, or (at your option) any later version.
 *
 * This program is distributed in the hope that it will be useful,
 * but WITHOUT ANY WARRANTY; without even the implied warranty of
 * MERCHANTABILITY or FITNESS FOR A PARTICULAR PURPOSE.  See the
 * GNU General Public License for more details.
 *
 * You should have received a copy of the GNU General Public License
 * along with this program; if not, write to the Free Software Foundation,
 * Inc., 51 Franklin Street, Fifth Floor, Boston, MA 02110-1301, USA.
 *
 * The Original Code is Copyright (C) 2001-2002 by NaN Holding BV.
 * All rights reserved.
 *
 * Contributor(s): Campbell Barton <ideasman42@gmail.com>
 *
 * ***** END GPL LICENSE BLOCK *****
 */

/** \file blender/blenkernel/intern/pointcache.c
 *  \ingroup bke
 */


#include <stdlib.h>
#include <stdio.h>
#include <string.h>
#include <sys/stat.h>
#include <sys/types.h>

#include "MEM_guardedalloc.h"

#include "DNA_ID.h"
#include "DNA_dynamicpaint_types.h"
#include "DNA_modifier_types.h"
#include "DNA_object_types.h"
#include "DNA_object_force_types.h"
#include "DNA_particle_types.h"
#include "DNA_rigidbody_types.h"
#include "DNA_scene_types.h"
#include "DNA_smoke_types.h"

#include "BLI_blenlib.h"
#include "BLI_threads.h"
#include "BLI_math.h"
#include "BLI_string.h"
#include "BLI_utildefines.h"

#include "BLT_translation.h"

#include "PIL_time.h"

#include "BKE_appdir.h"
#include "BKE_anim.h"
#include "BKE_cloth.h"
#include "BKE_dynamicpaint.h"
#include "BKE_global.h"
#include "BKE_main.h"
#include "BKE_modifier.h"
#include "BKE_object.h"
#include "BKE_particle.h"
#include "BKE_pointcache.h"
#include "BKE_scene.h"
#include "BKE_smoke.h"
#include "BKE_softbody.h"

#include "BIK_api.h"

#ifdef WITH_BULLET
#  include "RBI_api.h"
#endif

/* both in intern */
#ifdef WITH_MANTA
#ifdef WITH_MANTA
#	include "manta_fluid_API.h"
#endif
#endif

#ifdef WITH_OPENVDB
#include "openvdb_capi.h"
#endif

#ifdef WITH_LZO
#  ifdef WITH_SYSTEM_LZO
#    include <lzo/lzo1x.h>
#  else
#    include "minilzo.h"
#  endif
#  define LZO_HEAP_ALLOC(var,size) \
	lzo_align_t __LZO_MMODEL var [ ((size) + (sizeof(lzo_align_t) - 1)) / sizeof(lzo_align_t) ]
#endif

#define LZO_OUT_LEN(size)     ((size) + (size) / 16 + 64 + 3)

#ifdef WITH_LZMA
#include "LzmaLib.h"
#endif

/* needed for directory lookup */
#ifndef WIN32
#  include <dirent.h>
#else
#  include "BLI_winstuff.h"
#endif

#define PTCACHE_DATA_FROM(data, type, from)  \
	if (data[type]) { \
		memcpy(data[type], from, ptcache_data_size[type]); \
	} (void)0

#define PTCACHE_DATA_TO(data, type, index, to)  \
	if (data[type]) { \
		memcpy(to, (char *)(data)[type] + ((index) ? (index) * ptcache_data_size[type] : 0), ptcache_data_size[type]); \
	} (void)0

/* could be made into a pointcache option */
#define DURIAN_POINTCACHE_LIB_OK 1

static int ptcache_data_size[] = {
		sizeof(unsigned int), // BPHYS_DATA_INDEX
		3 * sizeof(float), // BPHYS_DATA_LOCATION
		3 * sizeof(float), // BPHYS_DATA_VELOCITY
		4 * sizeof(float), // BPHYS_DATA_ROTATION
		3 * sizeof(float), // BPHYS_DATA_AVELOCITY / BPHYS_DATA_XCONST
		sizeof(float), // BPHYS_DATA_SIZE
		3 * sizeof(float), // BPHYS_DATA_TIMES
		sizeof(BoidData) // case BPHYS_DATA_BOIDS
};

static int ptcache_extra_datasize[] = {
	0,
	sizeof(ParticleSpring)
};

/* forward declerations */
static int ptcache_file_compressed_read(PTCacheFile *pf, unsigned char *result, unsigned int len);
static int ptcache_file_compressed_write(PTCacheFile *pf, unsigned char *in, unsigned int in_len, unsigned char *out, int mode);
static int ptcache_file_write(PTCacheFile *pf, const void *f, unsigned int tot, unsigned int size);
static int ptcache_file_read(PTCacheFile *pf, void *f, unsigned int tot, unsigned int size);

/* Common functions */
static int ptcache_basic_header_read(PTCacheFile *pf)
{
	int error=0;

	/* Custom functions should read these basic elements too! */
	if (!error && !fread(&pf->totpoint, sizeof(unsigned int), 1, pf->fp))
		error = 1;

	if (!error && !fread(&pf->data_types, sizeof(unsigned int), 1, pf->fp))
		error = 1;

	return !error;
}
static int ptcache_basic_header_write(PTCacheFile *pf)
{
	/* Custom functions should write these basic elements too! */
	if (!fwrite(&pf->totpoint, sizeof(unsigned int), 1, pf->fp))
		return 0;

	if (!fwrite(&pf->data_types, sizeof(unsigned int), 1, pf->fp))
		return 0;

	return 1;
}
/* Softbody functions */
static int  ptcache_softbody_write(int index, void *soft_v, void **data, int UNUSED(cfra))
{
	SoftBody *soft= soft_v;
	BodyPoint *bp = soft->bpoint + index;

	PTCACHE_DATA_FROM(data, BPHYS_DATA_LOCATION, bp->pos);
	PTCACHE_DATA_FROM(data, BPHYS_DATA_VELOCITY, bp->vec);

	return 1;
}
static void ptcache_softbody_read(int index, void *soft_v, void **data, float UNUSED(cfra), float *old_data)
{
	SoftBody *soft= soft_v;
	BodyPoint *bp = soft->bpoint + index;

	if (old_data) {
		memcpy(bp->pos, data, 3 * sizeof(float));
		memcpy(bp->vec, data + 3, 3 * sizeof(float));
	}
	else {
		PTCACHE_DATA_TO(data, BPHYS_DATA_LOCATION, 0, bp->pos);
		PTCACHE_DATA_TO(data, BPHYS_DATA_VELOCITY, 0, bp->vec);
	}
}
static void ptcache_softbody_interpolate(int index, void *soft_v, void **data, float cfra, float cfra1, float cfra2, float *old_data)
{
	SoftBody *soft= soft_v;
	BodyPoint *bp = soft->bpoint + index;
	ParticleKey keys[4];
	float dfra;

	if (cfra1 == cfra2)
		return;

	copy_v3_v3(keys[1].co, bp->pos);
	copy_v3_v3(keys[1].vel, bp->vec);

	if (old_data) {
		memcpy(keys[2].co, old_data, 3 * sizeof(float));
		memcpy(keys[2].vel, old_data + 3, 3 * sizeof(float));
	}
	else
		BKE_ptcache_make_particle_key(keys+2, 0, data, cfra2);

	dfra = cfra2 - cfra1;

	mul_v3_fl(keys[1].vel, dfra);
	mul_v3_fl(keys[2].vel, dfra);

	psys_interpolate_particle(-1, keys, (cfra - cfra1) / dfra, keys, 1);

	mul_v3_fl(keys->vel, 1.0f / dfra);

	copy_v3_v3(bp->pos, keys->co);
	copy_v3_v3(bp->vec, keys->vel);
}
static int  ptcache_softbody_totpoint(void *soft_v, int UNUSED(cfra))
{
	SoftBody *soft= soft_v;
	return soft->totpoint;
}
static void ptcache_softbody_error(void *UNUSED(soft_v), const char *UNUSED(message))
{
	/* ignored for now */
}

/* Particle functions */
void BKE_ptcache_make_particle_key(ParticleKey *key, int index, void **data, float time)
{
	PTCACHE_DATA_TO(data, BPHYS_DATA_LOCATION, index, key->co);
	PTCACHE_DATA_TO(data, BPHYS_DATA_VELOCITY, index, key->vel);

	/* no rotation info, so make something nice up */
	if (data[BPHYS_DATA_ROTATION]==NULL) {
		vec_to_quat(key->rot, key->vel, OB_NEGX, OB_POSZ);
	}
	else {
		PTCACHE_DATA_TO(data, BPHYS_DATA_ROTATION, index, key->rot);
	}

	PTCACHE_DATA_TO(data, BPHYS_DATA_AVELOCITY, index, key->ave);
	key->time = time;
}
static int  ptcache_particle_write(int index, void *psys_v, void **data, int cfra)
{
	ParticleSystem *psys= psys_v;
	ParticleData *pa = psys->particles + index;
	BoidParticle *boid = (psys->part->phystype == PART_PHYS_BOIDS) ? pa->boid : NULL;
	float times[3];
	int step = psys->pointcache->step;

	/* No need to store unborn or died particles outside cache step bounds */
	if (data[BPHYS_DATA_INDEX] && (cfra < pa->time - step || cfra > pa->dietime + step))
		return 0;

	times[0] = pa->time;
	times[1] = pa->dietime;
	times[2] = pa->lifetime;

	PTCACHE_DATA_FROM(data, BPHYS_DATA_INDEX, &index);
	PTCACHE_DATA_FROM(data, BPHYS_DATA_LOCATION, pa->state.co);
	PTCACHE_DATA_FROM(data, BPHYS_DATA_VELOCITY, pa->state.vel);
	PTCACHE_DATA_FROM(data, BPHYS_DATA_ROTATION, pa->state.rot);
	PTCACHE_DATA_FROM(data, BPHYS_DATA_AVELOCITY, pa->state.ave);
	PTCACHE_DATA_FROM(data, BPHYS_DATA_SIZE, &pa->size);
	PTCACHE_DATA_FROM(data, BPHYS_DATA_TIMES, times);

	if (boid) {
		PTCACHE_DATA_FROM(data, BPHYS_DATA_BOIDS, &boid->data);
	}

	/* return flag 1+1=2 for newly born particles to copy exact birth location to previously cached frame */
	return 1 + (pa->state.time >= pa->time && pa->prev_state.time <= pa->time);
}
static void ptcache_particle_read(int index, void *psys_v, void **data, float cfra, float *old_data)
{
	ParticleSystem *psys= psys_v;
	ParticleData *pa;
	BoidParticle *boid;
	float timestep = 0.04f * psys->part->timetweak;

	if (index >= psys->totpart)
		return;

	pa = psys->particles + index;
	boid = (psys->part->phystype == PART_PHYS_BOIDS) ? pa->boid : NULL;

	if (cfra > pa->state.time)
		memcpy(&pa->prev_state, &pa->state, sizeof(ParticleKey));

	if (old_data) {
		/* old format cache */
		memcpy(&pa->state, old_data, sizeof(ParticleKey));
		return;
	}

	BKE_ptcache_make_particle_key(&pa->state, 0, data, cfra);

	/* set frames cached before birth to birth time */
	if (cfra < pa->time)
		pa->state.time = pa->time;
	else if (cfra > pa->dietime)
		pa->state.time = pa->dietime;

	if (data[BPHYS_DATA_SIZE]) {
		PTCACHE_DATA_TO(data, BPHYS_DATA_SIZE, 0, &pa->size);
	}

	if (data[BPHYS_DATA_TIMES]) {
		float times[3];
		PTCACHE_DATA_TO(data, BPHYS_DATA_TIMES, 0, &times);
		pa->time = times[0];
		pa->dietime = times[1];
		pa->lifetime = times[2];
	}

	if (boid) {
		PTCACHE_DATA_TO(data, BPHYS_DATA_BOIDS, 0, &boid->data);
	}

	/* determine velocity from previous location */
	if (data[BPHYS_DATA_LOCATION] && !data[BPHYS_DATA_VELOCITY]) {
		if (cfra > pa->prev_state.time) {
			sub_v3_v3v3(pa->state.vel, pa->state.co, pa->prev_state.co);
			mul_v3_fl(pa->state.vel, (cfra - pa->prev_state.time) * timestep);
		}
		else {
			sub_v3_v3v3(pa->state.vel, pa->prev_state.co, pa->state.co);
			mul_v3_fl(pa->state.vel, (pa->prev_state.time - cfra) * timestep);
		}
	}

	/* default to no rotation */
	if (data[BPHYS_DATA_LOCATION] && !data[BPHYS_DATA_ROTATION]) {
		unit_qt(pa->state.rot);
	}
}
static void ptcache_particle_interpolate(int index, void *psys_v, void **data, float cfra, float cfra1, float cfra2, float *old_data)
{
	ParticleSystem *psys= psys_v;
	ParticleData *pa;
	ParticleKey keys[4];
	float dfra, timestep = 0.04f * psys->part->timetweak;

	if (index >= psys->totpart)
		return;

	pa = psys->particles + index;

	/* particle wasn't read from first cache so can't interpolate */
	if ((int)cfra1 < pa->time - psys->pointcache->step || (int)cfra1 > pa->dietime + psys->pointcache->step)
		return;

	cfra = MIN2(cfra, pa->dietime);
	cfra1 = MIN2(cfra1, pa->dietime);
	cfra2 = MIN2(cfra2, pa->dietime);

	if (cfra1 == cfra2)
		return;

	memcpy(keys+1, &pa->state, sizeof(ParticleKey));
	if (old_data)
		memcpy(keys+2, old_data, sizeof(ParticleKey));
	else
		BKE_ptcache_make_particle_key(keys+2, 0, data, cfra2);

	/* determine velocity from previous location */
	if (data[BPHYS_DATA_LOCATION] && !data[BPHYS_DATA_VELOCITY]) {
		if (keys[1].time > keys[2].time) {
			sub_v3_v3v3(keys[2].vel, keys[1].co, keys[2].co);
			mul_v3_fl(keys[2].vel, (keys[1].time - keys[2].time) * timestep);
		}
		else {
			sub_v3_v3v3(keys[2].vel, keys[2].co, keys[1].co);
			mul_v3_fl(keys[2].vel, (keys[2].time - keys[1].time) * timestep);
		}
	}

	/* default to no rotation */
	if (data[BPHYS_DATA_LOCATION] && !data[BPHYS_DATA_ROTATION]) {
		unit_qt(keys[2].rot);
	}

	if (cfra > pa->time)
		cfra1 = MAX2(cfra1, pa->time);

	dfra = cfra2 - cfra1;

	mul_v3_fl(keys[1].vel, dfra * timestep);
	mul_v3_fl(keys[2].vel, dfra * timestep);

	psys_interpolate_particle(-1, keys, (cfra - cfra1) / dfra, &pa->state, 1);
	interp_qt_qtqt(pa->state.rot, keys[1].rot, keys[2].rot, (cfra - cfra1) / dfra);

	mul_v3_fl(pa->state.vel, 1.f / (dfra * timestep));

	pa->state.time = cfra;
}

static int  ptcache_particle_totpoint(void *psys_v, int UNUSED(cfra))
{
	ParticleSystem *psys = psys_v;
	return psys->totpart;
}

static void ptcache_particle_error(void *UNUSED(psys_v), const char *UNUSED(message))
{
	/* ignored for now */
}

static int  ptcache_particle_totwrite(void *psys_v, int cfra)
{
	ParticleSystem *psys = psys_v;
	ParticleData *pa= psys->particles;
	int p, step = psys->pointcache->step;
	int totwrite = 0;

	if (cfra == 0)
		return psys->totpart;

	for (p=0; p<psys->totpart; p++, pa++)
		totwrite += (cfra >= pa->time - step && cfra <= pa->dietime + step);

	return totwrite;
}

static void ptcache_particle_extra_write(void *psys_v, PTCacheMem *pm, int UNUSED(cfra))
{
	ParticleSystem *psys = psys_v;
	PTCacheExtra *extra = NULL;

	if (psys->part->phystype == PART_PHYS_FLUID &&
	    psys->part->fluid && psys->part->fluid->flag & SPH_VISCOELASTIC_SPRINGS &&
	    psys->tot_fluidsprings && psys->fluid_springs)
	{
		extra = MEM_callocN(sizeof(PTCacheExtra), "Point cache: fluid extra data");

		extra->type = BPHYS_EXTRA_FLUID_SPRINGS;
		extra->totdata = psys->tot_fluidsprings;

		extra->data = MEM_callocN(extra->totdata * ptcache_extra_datasize[extra->type], "Point cache: extra data");
		memcpy(extra->data, psys->fluid_springs, extra->totdata * ptcache_extra_datasize[extra->type]);

		BLI_addtail(&pm->extradata, extra);
	}
}

static void ptcache_particle_extra_read(void *psys_v, PTCacheMem *pm, float UNUSED(cfra))
{
	ParticleSystem *psys = psys_v;
	PTCacheExtra *extra = pm->extradata.first;

	for (; extra; extra=extra->next) {
		switch (extra->type) {
			case BPHYS_EXTRA_FLUID_SPRINGS:
			{
				if (psys->fluid_springs)
					MEM_freeN(psys->fluid_springs);

				psys->fluid_springs = MEM_dupallocN(extra->data);
				psys->tot_fluidsprings = psys->alloc_fluidsprings = extra->totdata;
				break;
			}
		}
	}
}

/* Cloth functions */
static int  ptcache_cloth_write(int index, void *cloth_v, void **data, int UNUSED(cfra))
{
	ClothModifierData *clmd= cloth_v;
	Cloth *cloth= clmd->clothObject;
	ClothVertex *vert = cloth->verts + index;

	PTCACHE_DATA_FROM(data, BPHYS_DATA_LOCATION, vert->x);
	PTCACHE_DATA_FROM(data, BPHYS_DATA_VELOCITY, vert->v);
	PTCACHE_DATA_FROM(data, BPHYS_DATA_XCONST, vert->xconst);

	return 1;
}
static void ptcache_cloth_read(int index, void *cloth_v, void **data, float UNUSED(cfra), float *old_data)
{
	ClothModifierData *clmd= cloth_v;
	Cloth *cloth= clmd->clothObject;
	ClothVertex *vert = cloth->verts + index;

	if (old_data) {
		memcpy(vert->x, data, 3 * sizeof(float));
		memcpy(vert->xconst, data + 3, 3 * sizeof(float));
		memcpy(vert->v, data + 6, 3 * sizeof(float));
	}
	else {
		PTCACHE_DATA_TO(data, BPHYS_DATA_LOCATION, 0, vert->x);
		PTCACHE_DATA_TO(data, BPHYS_DATA_VELOCITY, 0, vert->v);
		PTCACHE_DATA_TO(data, BPHYS_DATA_XCONST, 0, vert->xconst);
	}
}
static void ptcache_cloth_interpolate(int index, void *cloth_v, void **data, float cfra, float cfra1, float cfra2, float *old_data)
{
	ClothModifierData *clmd= cloth_v;
	Cloth *cloth= clmd->clothObject;
	ClothVertex *vert = cloth->verts + index;
	ParticleKey keys[4];
	float dfra;

	if (cfra1 == cfra2)
		return;

	copy_v3_v3(keys[1].co, vert->x);
	copy_v3_v3(keys[1].vel, vert->v);

	if (old_data) {
		memcpy(keys[2].co, old_data, 3 * sizeof(float));
		memcpy(keys[2].vel, old_data + 6, 3 * sizeof(float));
	}
	else
		BKE_ptcache_make_particle_key(keys+2, 0, data, cfra2);

	dfra = cfra2 - cfra1;

	mul_v3_fl(keys[1].vel, dfra);
	mul_v3_fl(keys[2].vel, dfra);

	psys_interpolate_particle(-1, keys, (cfra - cfra1) / dfra, keys, 1);

	mul_v3_fl(keys->vel, 1.0f / dfra);

	copy_v3_v3(vert->x, keys->co);
	copy_v3_v3(vert->v, keys->vel);

	/* should vert->xconst be interpolated somehow too? - jahka */
}

static int  ptcache_cloth_totpoint(void *cloth_v, int UNUSED(cfra))
{
	ClothModifierData *clmd= cloth_v;
	return clmd->clothObject ? clmd->clothObject->mvert_num : 0;
}

static void ptcache_cloth_error(void *cloth_v, const char *message)
{
	ClothModifierData *clmd= cloth_v;
	modifier_setError(&clmd->modifier, "%s", message);
}

#ifdef WITH_MANTA
/* Smoke functions */
static int  ptcache_smoke_totpoint(void *smoke_v, int UNUSED(cfra))
{
	SmokeModifierData *smd= (SmokeModifierData *)smoke_v;
	SmokeDomainSettings *sds = smd->domain;

	if (sds->fluid) {
		return sds->base_res[0]*sds->base_res[1]*sds->base_res[2];
	}
	else
		return 0;
}

static void ptcache_smoke_error(void *smoke_v, const char *message)
{
	SmokeModifierData *smd= (SmokeModifierData *)smoke_v;
	modifier_setError(&smd->modifier, "%s", message);
}

#define SMOKE_CACHE_VERSION "1.04"

<<<<<<< HEAD
static int ptcache_smoke_write(PTCacheFile *pf, void *smoke_v)
{	
=======
static int  ptcache_smoke_write(PTCacheFile *pf, void *smoke_v)
{
>>>>>>> b59d85b5
	SmokeModifierData *smd= (SmokeModifierData *)smoke_v;
	SmokeDomainSettings *sds = smd->domain;

	if (!(sds->flags & MOD_SMOKE_USE_VOLUME_CACHE)) {
		return 0;
	}

	int ret = 0;
	int fluid_fields = smoke_get_data_flags(sds);

	/* version header */
	ptcache_file_write(pf, SMOKE_CACHE_VERSION, 4, sizeof(char));
	ptcache_file_write(pf, &fluid_fields, 1, sizeof(int));
	ptcache_file_write(pf, &sds->active_fields, 1, sizeof(int));
	ptcache_file_write(pf, &sds->res, 3, sizeof(int));
	ptcache_file_write(pf, &sds->dx, 1, sizeof(float));

	if (sds->fluid) {
		size_t res = sds->res[0]*sds->res[1]*sds->res[2];
		float dt, dx, *dens, *react, *fuel, *flame, *heat, *vx, *vy, *vz, *r, *g, *b, *phi, *pp, *pvel, *ppSnd, *pvelSnd, *plifeSnd, *shadow;
		int *obstacles, numParts = 0, numPartsSnd = 0;
		unsigned int in_len = sizeof(float)*(unsigned int)res;
		unsigned char *out = (unsigned char *)MEM_callocN(LZO_OUT_LEN(in_len) * 4, "pointcache_lzo_buffer");
		//int mode = res >= 1000000 ? 2 : 1;
		int mode=1;		// light
		if (sds->cache_comp == SM_CACHE_HEAVY) mode=2;	// heavy

		smoke_export(sds->fluid, &dt, &dx, &dens, &react, &flame, &fuel, &heat, &vx, &vy, &vz, &r, &g, &b, &obstacles, &shadow);
		liquid_export(sds->fluid, &phi, &pp, &pvel, &ppSnd, &pvelSnd, &plifeSnd);

		if (dens) {
			ptcache_file_compressed_write(pf, (unsigned char *)shadow, in_len, out, mode);
			ptcache_file_compressed_write(pf, (unsigned char *)dens, in_len, out, mode);
		}
		if (heat && fluid_fields & SM_ACTIVE_HEAT) {
			ptcache_file_compressed_write(pf, (unsigned char *)heat, in_len, out, mode);
		}
		if (flame && fluid_fields & SM_ACTIVE_FIRE) {
			ptcache_file_compressed_write(pf, (unsigned char *)flame, in_len, out, mode);
			ptcache_file_compressed_write(pf, (unsigned char *)fuel, in_len, out, mode);
			ptcache_file_compressed_write(pf, (unsigned char *)react, in_len, out, mode);
		}
		if (r && fluid_fields & SM_ACTIVE_COLORS) {
			ptcache_file_compressed_write(pf, (unsigned char *)r, in_len, out, mode);
			ptcache_file_compressed_write(pf, (unsigned char *)g, in_len, out, mode);
			ptcache_file_compressed_write(pf, (unsigned char *)b, in_len, out, mode);
		}
		ptcache_file_compressed_write(pf, (unsigned char *)vx, in_len, out, mode);
		ptcache_file_compressed_write(pf, (unsigned char *)vy, in_len, out, mode);
		ptcache_file_compressed_write(pf, (unsigned char *)vz, in_len, out, mode);
		ptcache_file_compressed_write(pf, (unsigned char *)obstacles, sizeof(int)*(unsigned int)res, out, mode);
		if (phi) {
			ptcache_file_compressed_write(pf, (unsigned char *)phi, in_len, out, mode);
			numParts = liquid_get_num_flip_particles(sds->fluid);
			ptcache_file_write(pf, &numParts, 1, sizeof(int));

			numPartsSnd = liquid_get_num_snd_particles(sds->fluid);
			ptcache_file_write(pf, &numPartsSnd, 1, sizeof(int));
		}
		ptcache_file_write(pf, &dt, 1, sizeof(float));
		ptcache_file_write(pf, &dx, 1, sizeof(float));
		ptcache_file_write(pf, &sds->p0, 3, sizeof(float));
		ptcache_file_write(pf, &sds->p1, 3, sizeof(float));
		ptcache_file_write(pf, &sds->dp0, 3, sizeof(float));
		ptcache_file_write(pf, &sds->shift, 3, sizeof(int));
		ptcache_file_write(pf, &sds->obj_shift_f, 3, sizeof(float));
		ptcache_file_write(pf, &sds->obmat, 16, sizeof(float));
		ptcache_file_write(pf, &sds->base_res, 3, sizeof(int));
		ptcache_file_write(pf, &sds->res_min, 3, sizeof(int));
		ptcache_file_write(pf, &sds->res_max, 3, sizeof(int));
		ptcache_file_write(pf, &sds->active_color, 3, sizeof(float));

		if (pp) {
			MEM_freeN(out);
			out = (unsigned char *)MEM_callocN(numParts*sizeof(float)*3 + numParts*sizeof(int), "pointcache_lzo_buffer");
			ptcache_file_compressed_write(pf, (unsigned char *) pp, numParts*sizeof(float)*3 + numParts*sizeof(int), out, mode);
			ptcache_file_compressed_write(pf, (unsigned char *) pvel, numParts*sizeof(float)*3, out, mode);
		}

		if (ppSnd) {
			MEM_freeN(out);
			out = (unsigned char *)MEM_callocN(numPartsSnd*sizeof(float)*3 + numPartsSnd*sizeof(int), "pointcache_lzo_buffer");
			ptcache_file_compressed_write(pf, (unsigned char *) ppSnd, numPartsSnd*sizeof(float)*3 + numPartsSnd*sizeof(int), out, mode);
			ptcache_file_compressed_write(pf, (unsigned char *) pvelSnd, numPartsSnd*sizeof(float)*3, out, mode);
			ptcache_file_compressed_write(pf, (unsigned char *) plifeSnd, numPartsSnd*sizeof(float), out, mode);
		}

		MEM_freeN(out);

		ret = 1;
	}

	if (sds->fluid && sds->flags & MOD_SMOKE_NOISE) {
		int res_big_array[3];
		int res_big;
		int res = sds->res[0]*sds->res[1]*sds->res[2];
		float *dens, *react, *fuel, *flame, *tcu, *tcv, *tcw, *tcu2, *tcv2, *tcw2, *r, *g, *b;
		unsigned int in_len = sizeof(float)*(unsigned int)res;
		unsigned int in_len_big;
		unsigned char *out;
		int mode;

		smoke_turbulence_get_res(sds->fluid, res_big_array);

		res_big = res_big_array[0]*res_big_array[1]*res_big_array[2];
		in_len_big = sizeof(float) * (unsigned int)res_big;
		out = (unsigned char *)MEM_callocN(LZO_OUT_LEN(in_len_big), "pointcache_lzo_buffer");
		//mode =  res_big >= 1000000 ? 2 : 1;
		mode = 1;	// light
		if (sds->cache_high_comp == SM_CACHE_HEAVY) mode=2;	// heavy

		smoke_turbulence_export(sds->fluid, &dens, &react, &flame, &fuel, &r, &g, &b, &tcu, &tcv, &tcw, &tcu2, &tcv2, &tcw2);

		if (dens) {
			ptcache_file_compressed_write(pf, (unsigned char *)dens, in_len_big, out, mode);
		}
		if (fluid_fields & SM_ACTIVE_FIRE) {
			ptcache_file_compressed_write(pf, (unsigned char *)flame, in_len_big, out, mode);
			ptcache_file_compressed_write(pf, (unsigned char *)fuel, in_len_big, out, mode);
			ptcache_file_compressed_write(pf, (unsigned char *)react, in_len_big, out, mode);
		}
		if (fluid_fields & SM_ACTIVE_COLORS) {
			ptcache_file_compressed_write(pf, (unsigned char *)r, in_len_big, out, mode);
			ptcache_file_compressed_write(pf, (unsigned char *)g, in_len_big, out, mode);
			ptcache_file_compressed_write(pf, (unsigned char *)b, in_len_big, out, mode);
		}
		MEM_freeN(out);

		out = (unsigned char *)MEM_callocN(LZO_OUT_LEN(in_len), "pointcache_lzo_buffer");
		if (tcu) {
			ptcache_file_compressed_write(pf, (unsigned char *)tcu, in_len, out, mode);
			ptcache_file_compressed_write(pf, (unsigned char *)tcv, in_len, out, mode);
			ptcache_file_compressed_write(pf, (unsigned char *)tcw, in_len, out, mode);
		}
		if (tcu2) {
			ptcache_file_compressed_write(pf, (unsigned char *)tcu2, in_len, out, mode);
			ptcache_file_compressed_write(pf, (unsigned char *)tcv2, in_len, out, mode);
			ptcache_file_compressed_write(pf, (unsigned char *)tcw2, in_len, out, mode);
		}

		MEM_freeN(out);

		ret = 1;
	}

	return ret;
}

/* read old smoke cache from 2.64 */
static int ptcache_smoke_read_old(PTCacheFile *pf, void *smoke_v)
{
	SmokeModifierData *smd= (SmokeModifierData *)smoke_v;
	SmokeDomainSettings *sds = smd->domain;

<<<<<<< HEAD
	if (!(sds->flags & MOD_SMOKE_USE_VOLUME_CACHE)) {
		return 0;
	}

=======
>>>>>>> b59d85b5
	if (sds->fluid) {
		const size_t res = sds->res[0] * sds->res[1] * sds->res[2];
		const unsigned int out_len = (unsigned int)res * sizeof(float);
		float dt, dx, *dens, *heat, *vx, *vy, *vz, *shadow;
		int *obstacles;
		float *tmp_array = MEM_callocN(out_len, "Smoke old cache tmp");

		int fluid_fields = smoke_get_data_flags(sds);

		/* Part part of the new cache header */
		sds->active_color[0] = 0.7f;
		sds->active_color[1] = 0.7f;
		sds->active_color[2] = 0.7f;
<<<<<<< HEAD
		
		// TODO (sebbas): add support for liquid caching
		smoke_export(sds->fluid, &dt, &dx, &dens, NULL, NULL, NULL, &heat, &vx, &vy, &vz, NULL, NULL, NULL, &obstacles, &shadow);
=======

		smoke_export(sds->fluid, &dt, &dx, &dens, NULL, NULL, NULL, &heat, &heatold, &vx, &vy, &vz, NULL, NULL, NULL, &obstacles);
>>>>>>> b59d85b5

		ptcache_file_compressed_read(pf, (unsigned char *)shadow, out_len);
		ptcache_file_compressed_read(pf, (unsigned char*)dens, out_len);
		ptcache_file_compressed_read(pf, (unsigned char*)tmp_array, out_len);

		if (fluid_fields & SM_ACTIVE_HEAT)
		{
			ptcache_file_compressed_read(pf, (unsigned char*)heat, out_len);
		}
		else
		{
			ptcache_file_compressed_read(pf, (unsigned char*)tmp_array, out_len);
			ptcache_file_compressed_read(pf, (unsigned char*)tmp_array, out_len);
		}
		ptcache_file_compressed_read(pf, (unsigned char*)vx, out_len);
		ptcache_file_compressed_read(pf, (unsigned char*)vy, out_len);
		ptcache_file_compressed_read(pf, (unsigned char*)vz, out_len);
		ptcache_file_compressed_read(pf, (unsigned char*)tmp_array, out_len);
		ptcache_file_compressed_read(pf, (unsigned char*)tmp_array, out_len);
		ptcache_file_compressed_read(pf, (unsigned char*)tmp_array, out_len);
		ptcache_file_compressed_read(pf, (unsigned char*)obstacles, (unsigned int)res);
		ptcache_file_read(pf, &dt, 1, sizeof(float));
		ptcache_file_read(pf, &dx, 1, sizeof(float));

		MEM_freeN(tmp_array);

		if (pf->data_types & (1<<BPHYS_DATA_SMOKE_HIGH) && sds->fluid && sds->flags & MOD_SMOKE_NOISE) {
			int res_big, res_big_array[3];
			float *tcu, *tcv, *tcw, *tcu2, *tcv2, *tcw2;
			unsigned int out_len_big;
			unsigned char *tmp_array_big;

			smoke_turbulence_get_res(sds->fluid, res_big_array);

			res_big = res_big_array[0]*res_big_array[1]*res_big_array[2];
			out_len_big = sizeof(float) * (unsigned int)res_big;

			tmp_array_big = MEM_callocN(out_len_big, "Smoke old cache tmp");

			smoke_turbulence_export(sds->fluid, &dens, NULL, NULL, NULL, NULL, NULL, NULL, &tcu, &tcv, &tcw, &tcu2, &tcv2, &tcw2);

			ptcache_file_compressed_read(pf, (unsigned char*)dens, out_len_big);
			ptcache_file_compressed_read(pf, (unsigned char*)tmp_array_big, out_len_big);

			ptcache_file_compressed_read(pf, (unsigned char*)tcu, out_len);
			ptcache_file_compressed_read(pf, (unsigned char*)tcv, out_len);
			ptcache_file_compressed_read(pf, (unsigned char*)tcw, out_len);
			
			ptcache_file_compressed_read(pf, (unsigned char*)tcu2, out_len);
			ptcache_file_compressed_read(pf, (unsigned char*)tcv2, out_len);
			ptcache_file_compressed_read(pf, (unsigned char*)tcw2, out_len);

			MEM_freeN(tmp_array_big);
		}
	}

	return 1;
}

static int ptcache_smoke_read(PTCacheFile *pf, void *smoke_v)
{
	SmokeModifierData *smd= (SmokeModifierData *)smoke_v;
	SmokeDomainSettings *sds = smd->domain;

	if (!(sds->flags & MOD_SMOKE_USE_VOLUME_CACHE)) {
		return 0;
	}

	char version[4];
	int ch_res[3];
	float ch_dx;
	int fluid_fields = smoke_get_data_flags(sds);
	int cache_fields = 0;
	int active_fields = 0;
	int reallocate = 0;

	/* version header */
	ptcache_file_read(pf, version, 4, sizeof(char));
	if (!STREQLEN(version, SMOKE_CACHE_VERSION, 4))
	{
		/* reset file pointer */
		fseek(pf->fp, -4, SEEK_CUR);
		return ptcache_smoke_read_old(pf, smoke_v);
	}

	/* fluid info */
	ptcache_file_read(pf, &cache_fields, 1, sizeof(int));
	ptcache_file_read(pf, &active_fields, 1, sizeof(int));
	ptcache_file_read(pf, &ch_res, 3, sizeof(int));
	ptcache_file_read(pf, &ch_dx, 1, sizeof(float));

	/* check if resolution has changed */
	if (sds->res[0] != ch_res[0] ||
	    sds->res[1] != ch_res[1] ||
	    sds->res[2] != ch_res[2])
	{
		if (sds->flags & MOD_SMOKE_ADAPTIVE_DOMAIN)
			reallocate = 1;
		else
			return 0;
	}
	/* check if active fields have changed */
	if (fluid_fields != cache_fields ||
		active_fields != sds->active_fields)
		reallocate = 1;

	/* reallocate fluid if needed*/
	if (reallocate) {
		sds->active_fields = active_fields | cache_fields;
		smoke_reallocate_fluid(sds, ch_res, 1);
		sds->dx = ch_dx;
		VECCOPY(sds->res, ch_res);
		sds->total_cells = ch_res[0]*ch_res[1]*ch_res[2];
		if (sds->flags & MOD_SMOKE_NOISE) {
			smoke_reallocate_highres_fluid(sds, ch_dx, ch_res);
		}
	}

	if (sds->fluid) {
		size_t res = sds->res[0]*sds->res[1]*sds->res[2];
		float dt, dx, *dens, *react, *fuel, *flame, *heat, *vx, *vy, *vz, *r, *g, *b, *phi, *pp, *pvel, *ppSnd, *pvelSnd, *plifeSnd, *shadow;
		int *obstacles, numParts = 0, numPartsSnd = 0;
		unsigned int out_len = (unsigned int)res * sizeof(float);
<<<<<<< HEAD
		unsigned char *buffer;
=======

		smoke_export(sds->fluid, &dt, &dx, &dens, &react, &flame, &fuel, &heat, &heatold, &vx, &vy, &vz, &r, &g, &b, &obstacles);
>>>>>>> b59d85b5

		smoke_export(sds->fluid, &dt, &dx, &dens, &react, &flame, &fuel, &heat, &vx, &vy, &vz, &r, &g, &b, &obstacles, &shadow);
		liquid_export(sds->fluid, &phi, &pp, &pvel, &ppSnd, &pvelSnd, &plifeSnd);

		if (dens) {
			ptcache_file_compressed_read(pf, (unsigned char *)shadow, out_len);
			ptcache_file_compressed_read(pf, (unsigned char *)dens, out_len);
		}
		if (heat && cache_fields & SM_ACTIVE_HEAT) {
			ptcache_file_compressed_read(pf, (unsigned char *)heat, out_len);
		}
		if (flame && cache_fields & SM_ACTIVE_FIRE) {
			ptcache_file_compressed_read(pf, (unsigned char *)flame, out_len);
			ptcache_file_compressed_read(pf, (unsigned char *)fuel, out_len);
			ptcache_file_compressed_read(pf, (unsigned char *)react, out_len);
		}
		if (r && cache_fields & SM_ACTIVE_COLORS) {
			ptcache_file_compressed_read(pf, (unsigned char *)r, out_len);
			ptcache_file_compressed_read(pf, (unsigned char *)g, out_len);
			ptcache_file_compressed_read(pf, (unsigned char *)b, out_len);
		}
		ptcache_file_compressed_read(pf, (unsigned char *)vx, out_len);
		ptcache_file_compressed_read(pf, (unsigned char *)vy, out_len);
		ptcache_file_compressed_read(pf, (unsigned char *)vz, out_len);
		ptcache_file_compressed_read(pf, (unsigned char *)obstacles, sizeof(int)*(unsigned int)res);
		if (phi) {
			ptcache_file_compressed_read(pf, (unsigned char *)phi, out_len);
			ptcache_file_read(pf, &numParts, 1, sizeof(int));
			ptcache_file_read(pf, &numPartsSnd, 1, sizeof(int));
		}
		ptcache_file_read(pf, &dt, 1, sizeof(float));
		ptcache_file_read(pf, &dx, 1, sizeof(float));
		ptcache_file_read(pf, &sds->p0, 3, sizeof(float));
		ptcache_file_read(pf, &sds->p1, 3, sizeof(float));
		ptcache_file_read(pf, &sds->dp0, 3, sizeof(float));
		ptcache_file_read(pf, &sds->shift, 3, sizeof(int));
		ptcache_file_read(pf, &sds->obj_shift_f, 3, sizeof(float));
		ptcache_file_read(pf, &sds->obmat, 16, sizeof(float));
		ptcache_file_read(pf, &sds->base_res, 3, sizeof(int));
		ptcache_file_read(pf, &sds->res_min, 3, sizeof(int));
		ptcache_file_read(pf, &sds->res_max, 3, sizeof(int));
		ptcache_file_read(pf, &sds->active_color, 3, sizeof(float));

		if (numParts) {
			buffer = (unsigned char *)MEM_callocN(numParts*sizeof(float)*3 + numParts*sizeof(int), "pointcache_lzo_buffer");

			ptcache_file_compressed_read(pf, (unsigned char *)buffer, numParts*sizeof(float)*3 + numParts*sizeof(int));
			liquid_set_flip_particle_data(sds->fluid, (float*) buffer, numParts);

			ptcache_file_compressed_read(pf, (unsigned char *)buffer, numParts*sizeof(float)*3);
			liquid_set_flip_particle_velocity(sds->fluid, (float *) buffer, numParts);
			MEM_freeN(buffer);
		}
		if (numPartsSnd) {
			buffer = (unsigned char *)MEM_callocN(numPartsSnd*sizeof(float)*3 + numPartsSnd*sizeof(int), "pointcache_lo_buffer");

			ptcache_file_compressed_read(pf, (unsigned char *)buffer, numPartsSnd*sizeof(float)*3 + numPartsSnd*sizeof(int));
			liquid_set_snd_particle_data(sds->fluid, (float*) buffer, numPartsSnd);

			ptcache_file_compressed_read(pf, (unsigned char *)buffer, numPartsSnd*sizeof(float)*3);
			liquid_set_snd_particle_velocity(sds->fluid, (float *) buffer, numPartsSnd);

			ptcache_file_compressed_read(pf, (unsigned char *)buffer, numPartsSnd*sizeof(float));
			liquid_set_snd_particle_life(sds->fluid, (float *) buffer, numPartsSnd);
			MEM_freeN(buffer);
		}
	}

	if (pf->data_types & (1<<BPHYS_DATA_SMOKE_HIGH) && sds->fluid && sds->flags & MOD_SMOKE_NOISE) {
		int res = sds->res[0]*sds->res[1]*sds->res[2];
		int res_big, res_big_array[3];
		float *dens, *react, *fuel, *flame, *tcu, *tcv, *tcw, *tcu2, *tcv2, *tcw2, *r, *g, *b;
		unsigned int out_len = sizeof(float)*(unsigned int)res;
		unsigned int out_len_big;

		smoke_turbulence_get_res(sds->fluid, res_big_array);

		res_big = res_big_array[0]*res_big_array[1]*res_big_array[2];
		out_len_big = sizeof(float) * (unsigned int)res_big;

		smoke_turbulence_export(sds->fluid, &dens, &react, &flame, &fuel, &r, &g, &b, &tcu, &tcv, &tcw, &tcu2, &tcv2, &tcw2);

		if (dens) {
			ptcache_file_compressed_read(pf, (unsigned char *)dens, out_len_big);
		}
		if (flame && cache_fields & SM_ACTIVE_FIRE) {
			ptcache_file_compressed_read(pf, (unsigned char *)flame, out_len_big);
			ptcache_file_compressed_read(pf, (unsigned char *)fuel, out_len_big);
			ptcache_file_compressed_read(pf, (unsigned char *)react, out_len_big);
		}
		if (r && cache_fields & SM_ACTIVE_COLORS) {
			ptcache_file_compressed_read(pf, (unsigned char *)r, out_len_big);
			ptcache_file_compressed_read(pf, (unsigned char *)g, out_len_big);
			ptcache_file_compressed_read(pf, (unsigned char *)b, out_len_big);
		}
		if (tcu) {
			ptcache_file_compressed_read(pf, (unsigned char *)tcu, out_len);
			ptcache_file_compressed_read(pf, (unsigned char *)tcv, out_len);
			ptcache_file_compressed_read(pf, (unsigned char *)tcw, out_len);
		}
		if (tcu2) {
			ptcache_file_compressed_read(pf, (unsigned char *)tcu2, out_len);
			ptcache_file_compressed_read(pf, (unsigned char *)tcv2, out_len);
			ptcache_file_compressed_read(pf, (unsigned char *)tcw2, out_len);
		}
	}

	return 1;
}

#ifdef WITH_OPENVDB
/**
 * Construct matrices which represent the fluid object, for low and high res:
 * <pre>
 * vs 0  0  0
 * 0  vs 0  0
 * 0  0  vs 0
 * px py pz 1
 * </pre>
 *
 * with `vs` = voxel size, and `px, py, pz`,
 * the min position of the domain's bounding box.
 */
static void compute_fluid_matrices(SmokeDomainSettings *sds)
{
	float bbox_min[3];

	copy_v3_v3(bbox_min, sds->p0);

	if (sds->flags & MOD_SMOKE_ADAPTIVE_DOMAIN) {
		bbox_min[0] += (sds->cell_size[0] * (float)sds->res_min[0]);
		bbox_min[1] += (sds->cell_size[1] * (float)sds->res_min[1]);
		bbox_min[2] += (sds->cell_size[2] * (float)sds->res_min[2]);
		add_v3_v3(bbox_min, sds->obj_shift_f);
	}

	/* construct low res matrix */
	size_to_mat4(sds->fluidmat, sds->cell_size);
	copy_v3_v3(sds->fluidmat[3], bbox_min);

	/* The smoke simulator stores voxels cell-centered, whilst VDB is node
	 * centered, so we offset the matrix by half a voxel to compensate. */
	madd_v3_v3fl(sds->fluidmat[3], sds->cell_size, 0.5f);

	mul_m4_m4m4(sds->fluidmat, sds->obmat, sds->fluidmat);

	if (sds->fluid && sds->flags & MOD_SMOKE_NOISE) {
		float voxel_size_high[3];
		/* construct high res matrix */
		mul_v3_v3fl(voxel_size_high, sds->cell_size, 1.0f / sds->noise_scale);
		size_to_mat4(sds->fluidmat_wt, voxel_size_high);
		copy_v3_v3(sds->fluidmat_wt[3], bbox_min);

		/* Same here, add half a voxel to adjust the position of the fluid. */
		madd_v3_v3fl(sds->fluidmat_wt[3], voxel_size_high, 0.5f);

		mul_m4_m4m4(sds->fluidmat_wt, sds->obmat, sds->fluidmat_wt);
	}
}

static int ptcache_smoke_openvdb_write(struct OpenVDBWriter *writer, void *smoke_v)
{
	SmokeModifierData *smd = (SmokeModifierData *)smoke_v;
	SmokeDomainSettings *sds = smd->domain;

	if (!(sds->flags & MOD_SMOKE_USE_VOLUME_CACHE)) {
		return 0;
	}

	OpenVDBWriter_set_flags(writer, sds->openvdb_comp, (sds->data_depth == 16));

	OpenVDBWriter_add_meta_int(writer, "blender/smoke/active_fields", sds->active_fields);
	OpenVDBWriter_add_meta_v3_int(writer, "blender/smoke/resolution", sds->res);
	OpenVDBWriter_add_meta_v3_int(writer, "blender/smoke/min_resolution", sds->res_min);
	OpenVDBWriter_add_meta_v3_int(writer, "blender/smoke/max_resolution", sds->res_max);
	OpenVDBWriter_add_meta_v3_int(writer, "blender/smoke/base_resolution", sds->base_res);
	OpenVDBWriter_add_meta_v3(writer, "blender/smoke/min_bbox", sds->p0);
	OpenVDBWriter_add_meta_v3(writer, "blender/smoke/max_bbox", sds->p1);
	OpenVDBWriter_add_meta_v3(writer, "blender/smoke/dp0", sds->dp0);
	OpenVDBWriter_add_meta_v3_int(writer, "blender/smoke/shift", sds->shift);
	OpenVDBWriter_add_meta_v3(writer, "blender/smoke/obj_shift_f", sds->obj_shift_f);
	OpenVDBWriter_add_meta_v3(writer, "blender/smoke/active_color", sds->active_color);
	OpenVDBWriter_add_meta_mat4(writer, "blender/smoke/obmat", sds->obmat);

	int fluid_fields = smoke_get_data_flags(sds);

	struct OpenVDBFloatGrid *clip_grid = NULL;

	compute_fluid_matrices(sds);

	OpenVDBWriter_add_meta_int(writer, "blender/smoke/fluid_fields", fluid_fields);

	if (sds->fluid && sds->flags & MOD_SMOKE_NOISE) {
		struct OpenVDBFloatGrid *wt_density_grid;
		float *dens, *react, *fuel, *flame, *tcu, *tcv, *tcw, *tcu2, *tcv2, *tcw2, *r, *g, *b;

		smoke_turbulence_export(sds->fluid, &dens, &react, &flame, &fuel, &r, &g, &b, &tcu, &tcv, &tcw, &tcu2, &tcv2, &tcw2);

		wt_density_grid = OpenVDB_export_grid_fl(writer, "density", dens, sds->res_wt, sds->fluidmat_wt, sds->clipping, NULL);
		clip_grid = wt_density_grid;

		if (flame && fluid_fields & SM_ACTIVE_FIRE) {
			OpenVDB_export_grid_fl(writer, "flame", flame, sds->res_wt, sds->fluidmat_wt, sds->clipping, wt_density_grid);
			OpenVDB_export_grid_fl(writer, "fuel", fuel, sds->res_wt, sds->fluidmat_wt, sds->clipping, wt_density_grid);
			OpenVDB_export_grid_fl(writer, "react", react, sds->res_wt, sds->fluidmat_wt, sds->clipping, wt_density_grid);
		}

		if (r && fluid_fields & SM_ACTIVE_COLORS) {
			OpenVDB_export_grid_vec(writer, "color", r, g, b, sds->res_wt, sds->fluidmat_wt, VEC_INVARIANT, true, sds->clipping, wt_density_grid);
		}

		OpenVDB_export_grid_vec(writer, "texture coordinates", tcu, tcv, tcw, sds->res, sds->fluidmat, VEC_INVARIANT, false, sds->clipping, wt_density_grid);
		OpenVDB_export_grid_vec(writer, "texture coordinates 2", tcu2, tcv2, tcw2, sds->res, sds->fluidmat, VEC_INVARIANT, false, sds->clipping, wt_density_grid);
	}

	if (sds->fluid) {
		struct OpenVDBFloatGrid *density_grid;
		float dt, dx, *dens, *react, *fuel, *flame, *heat, *vx, *vy, *vz, *r, *g, *b, *shadow;
		int *obstacles;

		smoke_export(sds->fluid, &dt, &dx, &dens, &react, &flame, &fuel, &heat, &vx, &vy, &vz, &r, &g, &b, &obstacles, &shadow);

		OpenVDBWriter_add_meta_fl(writer, "blender/smoke/dx", dx);
		OpenVDBWriter_add_meta_fl(writer, "blender/smoke/dt", dt);

		const char *name = (!(sds->flags & MOD_SMOKE_NOISE)) ? "density" : "density low";
		density_grid = OpenVDB_export_grid_fl(writer, name, dens, sds->res, sds->fluidmat, sds->clipping, NULL);
		clip_grid = (sds->flags & MOD_SMOKE_NOISE) ? clip_grid : density_grid;

		OpenVDB_export_grid_fl(writer, "shadow", shadow, sds->res, sds->fluidmat, sds->clipping, NULL);

		if (heat && fluid_fields & SM_ACTIVE_HEAT) {
			OpenVDB_export_grid_fl(writer, "heat", heat, sds->res, sds->fluidmat, sds->clipping, clip_grid);
		}

		if (flame && fluid_fields & SM_ACTIVE_FIRE) {
			name = (!(sds->flags & MOD_SMOKE_NOISE)) ? "flame" : "flame low";
			OpenVDB_export_grid_fl(writer, name, flame, sds->res, sds->fluidmat, sds->clipping, density_grid);
			name = (!(sds->flags & MOD_SMOKE_NOISE)) ? "fuel" : "fuel low";
			OpenVDB_export_grid_fl(writer, name, fuel, sds->res, sds->fluidmat, sds->clipping, density_grid);
			name = (!(sds->flags & MOD_SMOKE_NOISE)) ? "react" : "react low";
			OpenVDB_export_grid_fl(writer, name, react, sds->res, sds->fluidmat, sds->clipping, density_grid);
		}

		if (r && fluid_fields & SM_ACTIVE_COLORS) {
			name = (!(sds->flags & MOD_SMOKE_NOISE)) ? "color" : "color low";
			OpenVDB_export_grid_vec(writer, name, r, g, b, sds->res, sds->fluidmat, VEC_INVARIANT, true, sds->clipping, density_grid);
		}

		OpenVDB_export_grid_vec(writer, "velocity", vx, vy, vz, sds->res, sds->fluidmat, VEC_CONTRAVARIANT_RELATIVE, false, sds->clipping, clip_grid);
		OpenVDB_export_grid_int(writer, "obstacles", obstacles, sds->res, sds->fluidmat, sds->clipping, NULL);
	}

	return 1;
}

static int ptcache_smoke_openvdb_read(struct OpenVDBReader *reader, void *smoke_v)
{
	SmokeModifierData *smd = (SmokeModifierData *)smoke_v;

	if (!smd) {
		return 0;
	}

	SmokeDomainSettings *sds = smd->domain;

	if (!(sds->flags & MOD_SMOKE_USE_VOLUME_CACHE)) {
		return 0;
	}

	int fluid_fields = smoke_get_data_flags(sds);
	int active_fields, cache_fields = 0;
	int cache_res[3];
	float cache_dx;
	bool reallocate = false;

	OpenVDBReader_get_meta_v3_int(reader, "blender/smoke/min_resolution", sds->res_min);
	OpenVDBReader_get_meta_v3_int(reader, "blender/smoke/max_resolution", sds->res_max);
	OpenVDBReader_get_meta_v3_int(reader, "blender/smoke/base_resolution", sds->base_res);
	OpenVDBReader_get_meta_v3(reader, "blender/smoke/min_bbox", sds->p0);
	OpenVDBReader_get_meta_v3(reader, "blender/smoke/max_bbox", sds->p1);
	OpenVDBReader_get_meta_v3(reader, "blender/smoke/dp0", sds->dp0);
	OpenVDBReader_get_meta_v3_int(reader, "blender/smoke/shift", sds->shift);
	OpenVDBReader_get_meta_v3(reader, "blender/smoke/obj_shift_f", sds->obj_shift_f);
	OpenVDBReader_get_meta_v3(reader, "blender/smoke/active_color", sds->active_color);
	OpenVDBReader_get_meta_mat4(reader, "blender/smoke/obmat", sds->obmat);
	OpenVDBReader_get_meta_int(reader, "blender/smoke/fluid_fields", &cache_fields);
	OpenVDBReader_get_meta_int(reader, "blender/smoke/active_fields", &active_fields);
	OpenVDBReader_get_meta_fl(reader, "blender/smoke/dx", &cache_dx);
	OpenVDBReader_get_meta_v3_int(reader, "blender/smoke/resolution", cache_res);

	/* check if resolution has changed */
	if (sds->res[0] != cache_res[0] ||
		sds->res[1] != cache_res[1] ||
		sds->res[2] != cache_res[2])
	{
		if (sds->flags & MOD_SMOKE_ADAPTIVE_DOMAIN) {
			reallocate = true;
		}
		else {
			return 0;
		}
	}

	/* check if active fields have changed */
	if ((fluid_fields != cache_fields) || (active_fields != sds->active_fields)) {
		reallocate = true;
	}

	/* reallocate fluid if needed*/
	if (reallocate) {
		sds->active_fields = active_fields | cache_fields;
		smoke_reallocate_fluid(sds, cache_res, 1);
		sds->dx = cache_dx;
		copy_v3_v3_int(sds->res, cache_res);
		sds->total_cells = cache_res[0] * cache_res[1] * cache_res[2];

		if (sds->flags & MOD_SMOKE_NOISE) {
			smoke_reallocate_highres_fluid(sds, cache_dx, cache_res);
		}
	}

	if (sds->fluid) {
		float dt, dx, *dens, *react, *fuel, *flame, *heat, *vx, *vy, *vz, *r, *g, *b, *shadow;
		int *obstacles;

		smoke_export(sds->fluid, &dt, &dx, &dens, &react, &flame, &fuel, &heat, &vx, &vy, &vz, &r, &g, &b, &obstacles, &shadow);

		OpenVDBReader_get_meta_fl(reader, "blender/smoke/dt", &dt);

		OpenVDB_import_grid_fl(reader, "shadow", &shadow, sds->res);

		const char *name = (!(sds->flags & MOD_SMOKE_NOISE)) ? "density" : "density low";

		OpenVDB_import_grid_fl(reader, name, &dens, sds->res);

		if (heat && cache_fields & SM_ACTIVE_HEAT) {
			OpenVDB_import_grid_fl(reader, "heat", &heat, sds->res);
		}

		if (flame && cache_fields & SM_ACTIVE_FIRE) {
			name = (!(sds->flags & MOD_SMOKE_NOISE)) ? "flame" : "flame low";
			OpenVDB_import_grid_fl(reader, name, &flame, sds->res);
			name = (!(sds->flags & MOD_SMOKE_NOISE)) ? "fuel" : "fuel low";
			OpenVDB_import_grid_fl(reader, name, &fuel, sds->res);
			name = (!(sds->flags & MOD_SMOKE_NOISE)) ? "react" : "react low";
			OpenVDB_import_grid_fl(reader, name, &react, sds->res);
		}

		if (r && cache_fields & SM_ACTIVE_COLORS) {
			name = (!(sds->flags & MOD_SMOKE_NOISE)) ? "color" : "color low";
			OpenVDB_import_grid_vec(reader, name, &r, &g, &b, sds->res);
		}

		OpenVDB_import_grid_vec(reader, "velocity", &vx, &vy, &vz, sds->res);
		OpenVDB_import_grid_int(reader, "obstacles", &obstacles, sds->res);
	}

	if (sds->fluid && sds->flags & MOD_SMOKE_NOISE) {
		float *dens, *react, *fuel, *flame, *tcu, *tcv, *tcw, *tcu2, *tcv2, *tcw2, *r, *g, *b;

		smoke_turbulence_export(sds->fluid, &dens, &react, &flame, &fuel, &r, &g, &b, &tcu, &tcv, &tcw, &tcu2, &tcv2, &tcw2);

		OpenVDB_import_grid_fl(reader, "density", &dens, sds->res_wt);

		if (flame && cache_fields & SM_ACTIVE_FIRE) {
			OpenVDB_import_grid_fl(reader, "flame", &flame, sds->res_wt);
			OpenVDB_import_grid_fl(reader, "fuel", &fuel, sds->res_wt);
			OpenVDB_import_grid_fl(reader, "react", &react, sds->res_wt);
		}

		if (r && cache_fields & SM_ACTIVE_COLORS) {
			OpenVDB_import_grid_vec(reader, "color", &r, &g, &b, sds->res_wt);
		}

		OpenVDB_import_grid_vec(reader, "texture coordinates", &tcu, &tcv, &tcw, sds->res);
		OpenVDB_import_grid_vec(reader, "texture coordinates 2", &tcu2, &tcv2, &tcw2, sds->res);
	}

	OpenVDBReader_free(reader);

	return 1;
}
#endif

#ifdef WITH_MANTA
static int ptcache_mesh_read(void *smoke_v, char *filename)
{
	SmokeModifierData *smd = (SmokeModifierData *) smoke_v;
	int i;
	
	if (!smd) {
		return 0;
	}

	SmokeDomainSettings *sds = smd->domain;
	if (!(sds->flags & MOD_SMOKE_USE_SURFACE_CACHE)) {
		return 0;
	}

	bool high_res      = sds->flags & MOD_SMOKE_NOISE;
	bool high_res_view = sds->viewport_display_mode == SM_VIEWPORT_FINAL;

	if (sds->fluid) {
		liquid_update_mesh_data(sds->fluid, filename);
		if (high_res && high_res_view) {
			i = strlen(filename);
			if (i > 8) filename[i-8] = '\0';   // strip .bobj.gz extension
			strcat(filename, "_HIGH.bobj.gz"); // add high-res extension

			liquid_update_mesh_data(sds->fluid, filename);
		}
		return 1;
	}
	return 0;
}

static int ptcache_mesh_write(void *smoke_v, char *filename, int cfra)
{
	SmokeModifierData *smd = (SmokeModifierData *) smoke_v;
	int i;
	char filenameTmp[256];

	if (!smd) {
		return 0;
	}

	SmokeDomainSettings *sds = smd->domain;
	if (!(sds->flags & MOD_SMOKE_USE_SURFACE_CACHE)) {
		return 0;
	}

	bool high_res      = sds->flags & MOD_SMOKE_NOISE;
	bool high_res_view = sds->viewport_display_mode == SM_VIEWPORT_FINAL;

	if (sds->fluid) {
//		liquid_save_mesh(sds->fluid, filename, cfra);
		if (high_res) {
			strcpy(filenameTmp, filename);			// copy name, original file name is needed later
			i = strlen(filenameTmp);
			if (i > 8) filenameTmp[i-8] = '\0';		// strip .bobj.gz extension
			strcat(filenameTmp, "_HIGH.bobj.gz");	// add high-res extension

//			liquid_save_mesh_high(sds->fluid, filenameTmp);
		}

		/* Update mesh for instant replay functionality */
		if (high_res && high_res_view) {
			liquid_update_mesh_data(sds->fluid, filenameTmp);
		}
		else {
			liquid_update_mesh_data(sds->fluid, filename);
		}
		return 1;
	}
	return 0;
}

#endif // WITH_MANTA

#else // WITH_MANTA
static int  ptcache_smoke_totpoint(void *UNUSED(smoke_v), int UNUSED(cfra)) { return 0; }
static void ptcache_smoke_error(void *UNUSED(smoke_v), const char *UNUSED(message)) { }
static int  ptcache_smoke_read(PTCacheFile *UNUSED(pf), void *UNUSED(smoke_v)) { return 0; }
static int  ptcache_smoke_write(PTCacheFile *UNUSED(pf), void *UNUSED(smoke_v)) { return 0; }
#endif // WITH_MANTA

#if !defined(WITH_MANTA) || !defined(WITH_OPENVDB)
static int ptcache_smoke_openvdb_write(struct OpenVDBWriter *writer, void *smoke_v)
{
	UNUSED_VARS(writer, smoke_v);
	return 0;
}

static int ptcache_smoke_openvdb_read(struct OpenVDBReader *reader, void *smoke_v)
{
	UNUSED_VARS(reader, smoke_v);
	return 0;
}
#endif

static int ptcache_dynamicpaint_totpoint(void *sd, int UNUSED(cfra))
{
	DynamicPaintSurface *surface = (DynamicPaintSurface*)sd;

	if (!surface->data) return 0;
	else return surface->data->total_points;
}

static void ptcache_dynamicpaint_error(void *UNUSED(sd), const char *UNUSED(message))
{
	/* ignored for now */
}

#define DPAINT_CACHE_VERSION "1.01"

static int  ptcache_dynamicpaint_write(PTCacheFile *pf, void *dp_v)
{
	DynamicPaintSurface *surface = (DynamicPaintSurface*)dp_v;
	int cache_compress = 1;

	/* version header */
	ptcache_file_write(pf, DPAINT_CACHE_VERSION, 1, sizeof(char) * 4);

	if (surface->format != MOD_DPAINT_SURFACE_F_IMAGESEQ && surface->data) {
		int total_points=surface->data->total_points;
		unsigned int in_len;
		unsigned char *out;

		/* cache type */
		ptcache_file_write(pf, &surface->type, 1, sizeof(int));

		if (surface->type == MOD_DPAINT_SURFACE_T_PAINT) {
			in_len = sizeof(PaintPoint) * total_points;
		}
		else if (surface->type == MOD_DPAINT_SURFACE_T_DISPLACE ||
		         surface->type == MOD_DPAINT_SURFACE_T_WEIGHT)
		{
			in_len = sizeof(float) * total_points;
		}
		else if (surface->type == MOD_DPAINT_SURFACE_T_WAVE) {
			in_len = sizeof(PaintWavePoint) * total_points;
		}
		else {
			return 0;
		}

		out = (unsigned char *)MEM_callocN(LZO_OUT_LEN(in_len), "pointcache_lzo_buffer");

		ptcache_file_compressed_write(pf, (unsigned char *)surface->data->type_data, in_len, out, cache_compress);
		MEM_freeN(out);

	}
	return 1;
}
static int ptcache_dynamicpaint_read(PTCacheFile *pf, void *dp_v)
{
	DynamicPaintSurface *surface = (DynamicPaintSurface*)dp_v;
	char version[4];

	/* version header */
	ptcache_file_read(pf, version, 1, sizeof(char) * 4);
	if (!STREQLEN(version, DPAINT_CACHE_VERSION, 4)) {
		printf("Dynamic Paint: Invalid cache version: '%c%c%c%c'!\n", UNPACK4(version));
		return 0;
	}

	if (surface->format != MOD_DPAINT_SURFACE_F_IMAGESEQ && surface->data) {
		unsigned int data_len;
		int surface_type;

		/* cache type */
		ptcache_file_read(pf, &surface_type, 1, sizeof(int));

		if (surface_type != surface->type)
			return 0;

		/* read surface data */
		if (surface->type == MOD_DPAINT_SURFACE_T_PAINT) {
			data_len = sizeof(PaintPoint);
		}
		else if (surface->type == MOD_DPAINT_SURFACE_T_DISPLACE ||
		         surface->type == MOD_DPAINT_SURFACE_T_WEIGHT)
		{
			data_len = sizeof(float);
		}
		else if (surface->type == MOD_DPAINT_SURFACE_T_WAVE) {
			data_len = sizeof(PaintWavePoint);
		}
		else {
			return 0;
		}

		ptcache_file_compressed_read(pf, (unsigned char *)surface->data->type_data, data_len*surface->data->total_points);

	}
	return 1;
}

/* Rigid Body functions */
static int  ptcache_rigidbody_write(int index, void *rb_v, void **data, int UNUSED(cfra))
{
	RigidBodyWorld *rbw = rb_v;
	Object *ob = NULL;

	if (rbw->objects)
		ob = rbw->objects[index];

	if (ob && ob->rigidbody_object) {
		RigidBodyOb *rbo = ob->rigidbody_object;

		if (rbo->type == RBO_TYPE_ACTIVE) {
#ifdef WITH_BULLET
			RB_body_get_position(rbo->physics_object, rbo->pos);
			RB_body_get_orientation(rbo->physics_object, rbo->orn);
#endif
			PTCACHE_DATA_FROM(data, BPHYS_DATA_LOCATION, rbo->pos);
			PTCACHE_DATA_FROM(data, BPHYS_DATA_ROTATION, rbo->orn);
		}
	}

	return 1;
}
static void ptcache_rigidbody_read(int index, void *rb_v, void **data, float UNUSED(cfra), float *old_data)
{
	RigidBodyWorld *rbw = rb_v;
	Object *ob = NULL;

	if (rbw->objects)
		ob = rbw->objects[index];

	if (ob && ob->rigidbody_object) {
		RigidBodyOb *rbo = ob->rigidbody_object;

		if (rbo->type == RBO_TYPE_ACTIVE) {

			if (old_data) {
				memcpy(rbo->pos, data, 3 * sizeof(float));
				memcpy(rbo->orn, data + 3, 4 * sizeof(float));
			}
			else {
				PTCACHE_DATA_TO(data, BPHYS_DATA_LOCATION, 0, rbo->pos);
				PTCACHE_DATA_TO(data, BPHYS_DATA_ROTATION, 0, rbo->orn);
			}
		}
	}
}
static void ptcache_rigidbody_interpolate(int index, void *rb_v, void **data, float cfra, float cfra1, float cfra2, float *old_data)
{
	RigidBodyWorld *rbw = rb_v;
	Object *ob = NULL;

	if (rbw->objects)
		ob = rbw->objects[index];

	if (ob && ob->rigidbody_object) {
		RigidBodyOb *rbo = ob->rigidbody_object;

		if (rbo->type == RBO_TYPE_ACTIVE) {
			ParticleKey keys[4];
			ParticleKey result;
			float dfra;

			memset(keys, 0, sizeof(keys));

			copy_v3_v3(keys[1].co, rbo->pos);
			copy_qt_qt(keys[1].rot, rbo->orn);

			if (old_data) {
				memcpy(keys[2].co, data, 3 * sizeof(float));
				memcpy(keys[2].rot, data + 3, 4 * sizeof(float));
			}
			else {
				BKE_ptcache_make_particle_key(&keys[2], 0, data, cfra2);
			}

			dfra = cfra2 - cfra1;

			/* note: keys[0] and keys[3] unused for type < 1 (crappy) */
			psys_interpolate_particle(-1, keys, (cfra - cfra1) / dfra, &result, true);
			interp_qt_qtqt(result.rot, keys[1].rot, keys[2].rot, (cfra - cfra1) / dfra);

			copy_v3_v3(rbo->pos, result.co);
			copy_qt_qt(rbo->orn, result.rot);
		}
	}
}
static int ptcache_rigidbody_totpoint(void *rb_v, int UNUSED(cfra))
{
	RigidBodyWorld *rbw = rb_v;

	return rbw->numbodies;
}

static void ptcache_rigidbody_error(void *UNUSED(rb_v), const char *UNUSED(message))
{
	/* ignored for now */
}

/* Creating ID's */
void BKE_ptcache_id_from_softbody(PTCacheID *pid, Object *ob, SoftBody *sb)
{
	memset(pid, 0, sizeof(PTCacheID));

	pid->ob= ob;
	pid->calldata= sb;
	pid->type= PTCACHE_TYPE_SOFTBODY;
	pid->cache= sb->pointcache;
	pid->cache_ptr= &sb->pointcache;
	pid->ptcaches= &sb->ptcaches;
	pid->totpoint= pid->totwrite= ptcache_softbody_totpoint;
	pid->error					= ptcache_softbody_error;

	pid->write_point			= ptcache_softbody_write;
	pid->read_point				= ptcache_softbody_read;
	pid->interpolate_point		= ptcache_softbody_interpolate;

	pid->write_stream			= NULL;
	pid->read_stream			= NULL;

	pid->write_openvdb_stream	= NULL;
	pid->read_openvdb_stream	= NULL;
	
	pid->write_mesh_stream		= NULL;
	pid->read_mesh_stream		= NULL;

	pid->write_extra_data		= NULL;
	pid->read_extra_data		= NULL;
	pid->interpolate_extra_data	= NULL;

	pid->write_header			= ptcache_basic_header_write;
	pid->read_header			= ptcache_basic_header_read;

	pid->data_types= (1<<BPHYS_DATA_LOCATION) | (1<<BPHYS_DATA_VELOCITY);
	pid->info_types= 0;

	pid->stack_index = pid->cache->index;

	pid->default_step = 10;
	pid->max_step = 20;
	pid->file_type = PTCACHE_FILE_PTCACHE;
}
void BKE_ptcache_id_from_particles(PTCacheID *pid, Object *ob, ParticleSystem *psys)
{
	memset(pid, 0, sizeof(PTCacheID));

	pid->ob= ob;
	pid->calldata= psys;
	pid->type= PTCACHE_TYPE_PARTICLES;
	pid->stack_index= psys->pointcache->index;
	pid->cache= psys->pointcache;
	pid->cache_ptr= &psys->pointcache;
	pid->ptcaches= &psys->ptcaches;

	if (psys->part->type != PART_HAIR)
		pid->flag |= PTCACHE_VEL_PER_SEC;

	pid->totpoint				= ptcache_particle_totpoint;
	pid->totwrite				= ptcache_particle_totwrite;
	pid->error					= ptcache_particle_error;

	pid->write_point			= ptcache_particle_write;
	pid->read_point				= ptcache_particle_read;
	pid->interpolate_point		= ptcache_particle_interpolate;

	pid->write_stream			= NULL;
	pid->read_stream			= NULL;

	pid->write_openvdb_stream	= NULL;
	pid->read_openvdb_stream	= NULL;
	
	pid->write_mesh_stream		= NULL;
	pid->read_mesh_stream		= NULL;

	pid->write_extra_data		= NULL;
	pid->read_extra_data		= NULL;
	pid->interpolate_extra_data	= NULL;

	pid->write_header			= ptcache_basic_header_write;
	pid->read_header			= ptcache_basic_header_read;

	pid->data_types = (1<<BPHYS_DATA_LOCATION) | (1<<BPHYS_DATA_VELOCITY) | (1<<BPHYS_DATA_INDEX);

	if (psys->part->phystype == PART_PHYS_BOIDS)
		pid->data_types|= (1<<BPHYS_DATA_AVELOCITY) | (1<<BPHYS_DATA_ROTATION) | (1<<BPHYS_DATA_BOIDS);
	else if (psys->part->phystype == PART_PHYS_FLUID && psys->part->fluid && psys->part->fluid->flag & SPH_VISCOELASTIC_SPRINGS) {
		pid->write_extra_data = ptcache_particle_extra_write;
		pid->read_extra_data = ptcache_particle_extra_read;
	}

	if (psys->part->flag & PART_ROTATIONS) {
		pid->data_types|= (1<<BPHYS_DATA_ROTATION);

		if (psys->part->rotmode != PART_ROT_VEL  ||
		    psys->part->avemode == PART_AVE_RAND ||
		    psys->part->avefac != 0.0f)
		{
			pid->data_types |= (1 << BPHYS_DATA_AVELOCITY);
		}
	}

	pid->info_types= (1<<BPHYS_DATA_TIMES);

	pid->default_step = 10;
	pid->max_step = 20;
	pid->file_type = PTCACHE_FILE_PTCACHE;
}
void BKE_ptcache_id_from_cloth(PTCacheID *pid, Object *ob, ClothModifierData *clmd)
{
	memset(pid, 0, sizeof(PTCacheID));

	pid->ob= ob;
	pid->calldata= clmd;
	pid->type= PTCACHE_TYPE_CLOTH;
	pid->stack_index= clmd->point_cache->index;
	pid->cache= clmd->point_cache;
	pid->cache_ptr= &clmd->point_cache;
	pid->ptcaches= &clmd->ptcaches;
	pid->totpoint= pid->totwrite= ptcache_cloth_totpoint;
	pid->error					= ptcache_cloth_error;

	pid->write_point			= ptcache_cloth_write;
	pid->read_point				= ptcache_cloth_read;
	pid->interpolate_point		= ptcache_cloth_interpolate;

	pid->write_openvdb_stream	= NULL;
	pid->read_openvdb_stream	= NULL;

	pid->write_stream			= NULL;
	pid->read_stream			= NULL;
	
	pid->write_mesh_stream		= NULL;
	pid->read_mesh_stream		= NULL;

	pid->write_extra_data		= NULL;
	pid->read_extra_data		= NULL;
	pid->interpolate_extra_data	= NULL;

	pid->write_header			= ptcache_basic_header_write;
	pid->read_header			= ptcache_basic_header_read;

	pid->data_types= (1<<BPHYS_DATA_LOCATION) | (1<<BPHYS_DATA_VELOCITY) | (1<<BPHYS_DATA_XCONST);
	pid->info_types= 0;

	pid->default_step = 1;
	pid->max_step = 1;
	pid->file_type = PTCACHE_FILE_PTCACHE;
}
void BKE_ptcache_id_from_smoke(PTCacheID *pid, struct Object *ob, struct SmokeModifierData *smd)
{
	SmokeDomainSettings *sds = smd->domain;

	memset(pid, 0, sizeof(PTCacheID));

	pid->ob= ob;
	pid->calldata= smd;

	pid->type= PTCACHE_TYPE_SMOKE_DOMAIN;
	pid->stack_index= sds->point_cache[0]->index;

	pid->cache= sds->point_cache[0];
	pid->cache_ptr= &(sds->point_cache[0]);
	pid->ptcaches= &(sds->ptcaches[0]);

	pid->totpoint= pid->totwrite= ptcache_smoke_totpoint;
	pid->error					= ptcache_smoke_error;

	pid->write_point			= NULL;
	pid->read_point				= NULL;
	pid->interpolate_point		= NULL;

	if (smd->domain->type == MOD_SMOKE_DOMAIN_TYPE_GAS)
	{
		pid->read_stream		= ptcache_smoke_read;
		pid->write_stream		= ptcache_smoke_write;
		
		pid->write_mesh_stream	= NULL;
		pid->read_mesh_stream	= NULL;

	}
	else if (smd->domain->type == MOD_SMOKE_DOMAIN_TYPE_LIQUID)
	{
		pid->read_stream		= ptcache_smoke_read;
		pid->write_stream		= ptcache_smoke_write;
		
		pid->write_mesh_stream	= ptcache_mesh_write;
		pid->read_mesh_stream	= ptcache_mesh_read;
	}

	pid->write_openvdb_stream	= ptcache_smoke_openvdb_write;
	pid->read_openvdb_stream	= ptcache_smoke_openvdb_read;

	pid->write_extra_data		= NULL;
	pid->read_extra_data		= NULL;
	pid->interpolate_extra_data	= NULL;

	pid->write_header			= ptcache_basic_header_write;
	pid->read_header			= ptcache_basic_header_read;

	pid->data_types= 0;
	pid->info_types= 0;

	if (sds->fluid)
		pid->data_types |= (1<<BPHYS_DATA_SMOKE_LOW);
	if (sds->fluid && sds->flags & MOD_SMOKE_NOISE)
		pid->data_types |= (1<<BPHYS_DATA_SMOKE_HIGH);

	pid->default_step = 1;
	pid->max_step = 1;

	/*  Encode filetype: combine bitmaps from sds surface and volume cache format */
	int surface_format = (smd->domain->flags & MOD_SMOKE_USE_SURFACE_CACHE) ? smd->domain->cache_surface_format : 0;
	int volume_format = (smd->domain->flags & MOD_SMOKE_USE_VOLUME_CACHE) ? smd->domain->cache_volume_format : 0;
	pid->file_type = (surface_format | volume_format);
}

void BKE_ptcache_id_from_dynamicpaint(PTCacheID *pid, Object *ob, DynamicPaintSurface *surface)
{

	memset(pid, 0, sizeof(PTCacheID));

	pid->ob= ob;
	pid->calldata= surface;
	pid->type= PTCACHE_TYPE_DYNAMICPAINT;
	pid->cache= surface->pointcache;
	pid->cache_ptr= &surface->pointcache;
	pid->ptcaches= &surface->ptcaches;
	pid->totpoint= pid->totwrite= ptcache_dynamicpaint_totpoint;
	pid->error					= ptcache_dynamicpaint_error;

	pid->write_point			= NULL;
	pid->read_point				= NULL;
	pid->interpolate_point		= NULL;

	pid->write_stream			= ptcache_dynamicpaint_write;
	pid->read_stream			= ptcache_dynamicpaint_read;

	pid->write_openvdb_stream	= NULL;
	pid->read_openvdb_stream	= NULL;

	pid->write_extra_data		= NULL;
	pid->read_extra_data		= NULL;
	pid->interpolate_extra_data	= NULL;

	pid->write_header			= ptcache_basic_header_write;
	pid->read_header			= ptcache_basic_header_read;

	pid->data_types= BPHYS_DATA_DYNAMICPAINT;
	pid->info_types= 0;

	pid->stack_index = pid->cache->index;

	pid->default_step = 1;
	pid->max_step = 1;
	pid->file_type = PTCACHE_FILE_PTCACHE;
}

void BKE_ptcache_id_from_rigidbody(PTCacheID *pid, Object *ob, RigidBodyWorld *rbw)
{

	memset(pid, 0, sizeof(PTCacheID));

	pid->ob= ob;
	pid->calldata= rbw;
	pid->type= PTCACHE_TYPE_RIGIDBODY;
	pid->cache= rbw->pointcache;
	pid->cache_ptr= &rbw->pointcache;
	pid->ptcaches= &rbw->ptcaches;
	pid->totpoint= pid->totwrite= ptcache_rigidbody_totpoint;
	pid->error					= ptcache_rigidbody_error;

	pid->write_point			= ptcache_rigidbody_write;
	pid->read_point				= ptcache_rigidbody_read;
	pid->interpolate_point		= ptcache_rigidbody_interpolate;

	pid->write_stream			= NULL;
	pid->read_stream			= NULL;

	pid->write_openvdb_stream	= NULL;
	pid->read_openvdb_stream	= NULL;

	pid->write_extra_data		= NULL;
	pid->read_extra_data		= NULL;
	pid->interpolate_extra_data	= NULL;

	pid->write_header			= ptcache_basic_header_write;
	pid->read_header			= ptcache_basic_header_read;

	pid->data_types= (1<<BPHYS_DATA_LOCATION) | (1<<BPHYS_DATA_ROTATION);
	pid->info_types= 0;

	pid->stack_index = pid->cache->index;

	pid->default_step = 1;
	pid->max_step = 1;
	pid->file_type = PTCACHE_FILE_PTCACHE;
}

void BKE_ptcache_ids_from_object(Main *bmain, ListBase *lb, Object *ob, Scene *scene, int duplis)
{
	PTCacheID *pid;
	ParticleSystem *psys;
	ModifierData *md;

	lb->first= lb->last= NULL;

	if (ob->soft) {
		pid= MEM_callocN(sizeof(PTCacheID), "PTCacheID");
		BKE_ptcache_id_from_softbody(pid, ob, ob->soft);
		BLI_addtail(lb, pid);
	}

	for (psys=ob->particlesystem.first; psys; psys=psys->next) {
		if (psys->part==NULL)
			continue;

		/* check to make sure point cache is actually used by the particles */
		if (ELEM(psys->part->phystype, PART_PHYS_NO, PART_PHYS_KEYED))
			continue;

		/* hair needs to be included in id-list for cache edit mode to work */
		/* if (psys->part->type == PART_HAIR && (psys->flag & PSYS_HAIR_DYNAMICS)==0) */
		/*	continue; */

		if (psys->part->type == PART_FLUID)
			continue;

		pid= MEM_callocN(sizeof(PTCacheID), "PTCacheID");
		BKE_ptcache_id_from_particles(pid, ob, psys);
		BLI_addtail(lb, pid);
	}

	for (md=ob->modifiers.first; md; md=md->next) {
		if (md->type == eModifierType_Cloth) {
			pid= MEM_callocN(sizeof(PTCacheID), "PTCacheID");
			BKE_ptcache_id_from_cloth(pid, ob, (ClothModifierData*)md);
			BLI_addtail(lb, pid);
		}
		else if (md->type == eModifierType_Smoke) {
			SmokeModifierData *smd = (SmokeModifierData *)md;
			if (smd->type & MOD_SMOKE_TYPE_DOMAIN) {
				pid= MEM_callocN(sizeof(PTCacheID), "PTCacheID");
				BKE_ptcache_id_from_smoke(pid, ob, (SmokeModifierData*)md);
				BLI_addtail(lb, pid);
			}
		}
		else if (md->type == eModifierType_DynamicPaint) {
			DynamicPaintModifierData *pmd = (DynamicPaintModifierData *)md;
			if (pmd->canvas) {
				DynamicPaintSurface *surface = pmd->canvas->surfaces.first;

				for (; surface; surface=surface->next) {
					pid= MEM_callocN(sizeof(PTCacheID), "PTCacheID");
					BKE_ptcache_id_from_dynamicpaint(pid, ob, surface);
					BLI_addtail(lb, pid);
				}
			}
		}
	}

	if (scene && ob->rigidbody_object && scene->rigidbody_world) {
		pid = MEM_callocN(sizeof(PTCacheID), "PTCacheID");
		BKE_ptcache_id_from_rigidbody(pid, ob, scene->rigidbody_world);
		BLI_addtail(lb, pid);
	}

	if (scene && (duplis-- > 0) && (ob->transflag & OB_DUPLI)) {
		ListBase *lb_dupli_ob;
		/* don't update the dupli groups, we only want their pid's */
		if ((lb_dupli_ob = object_duplilist_ex(bmain, bmain->eval_ctx, scene, ob, false))) {
			DupliObject *dob;
			for (dob= lb_dupli_ob->first; dob; dob= dob->next) {
				if (dob->ob != ob) { /* avoids recursive loops with dupliframes: bug 22988 */
					ListBase lb_dupli_pid;
					BKE_ptcache_ids_from_object(bmain, &lb_dupli_pid, dob->ob, scene, duplis);
					BLI_movelisttolist(lb, &lb_dupli_pid);
					if (lb_dupli_pid.first)
						printf("Adding Dupli\n");
				}
			}

			free_object_duplilist(lb_dupli_ob);	/* does restore */
		}
	}
}

/* File handling */

static const char *ptcache_file_extension(const PTCacheID *pid)
{
	switch (pid->file_type) {
		case PTCACHE_FILE_PTCACHE:
			return PTCACHE_EXT;
		case PTCACHE_FILE_OPENVDB:
			return ".vdb";
		case PTCACHE_FILE_OBJECT:
			return ".bobj.gz";
	}

	/* Handle cases where there is more than one file type. Just return first type found. */
	if (pid->file_type & PTCACHE_FILE_PTCACHE)
		return PTCACHE_EXT;
	if (pid->file_type & PTCACHE_FILE_OPENVDB)
		return ".vdb";
	if (pid->file_type & PTCACHE_FILE_OBJECT)
		return ".bobj.gz";

	return PTCACHE_EXT;
}

/**
 * Similar to #BLI_path_frame_get, but takes into account the stack-index which is after the frame.
 */
static int ptcache_frame_from_filename(const char *filename, const char *ext)
{
	const int frame_len = 6;
	const int ext_len = frame_len + strlen(ext);
	const int len = strlen(filename);

	/* could crash if trying to copy a string out of this range */
	if (len > ext_len) {
		/* using frame_len here gives compile error (vla) */
		char num[/* frame_len */6 + 1];
		BLI_strncpy(num, filename + len - ext_len, sizeof(num));

		return atoi(num);
	}

	return -1;
}

/* Takes an Object ID and returns a unique name
 * - id: object id
 * - cfra: frame for the cache, can be negative
 * - stack_index: index in the modifier stack. we can have cache for more than one stack_index
 */

#define MAX_PTCACHE_PATH FILE_MAX
#define MAX_PTCACHE_FILE (FILE_MAX * 2)

static int ptcache_path(PTCacheID *pid, char *filename)
{
	Library *lib = (pid->ob) ? pid->ob->id.lib : NULL;
	const char *blendfilename= (lib && (pid->cache->flag & PTCACHE_IGNORE_LIBPATH)==0) ? lib->filepath: BKE_main_blendfile_path_from_global();
	size_t i;

	if (pid->cache->flag & PTCACHE_EXTERNAL) {
		strcpy(filename, pid->cache->path);

		if (BLI_path_is_rel(filename)) {
			BLI_path_abs(filename, blendfilename);
		}

		return BLI_add_slash(filename); /* new strlen() */
	}
	else if (G.relbase_valid || lib) {
		char file[MAX_PTCACHE_PATH]; /* we don't want the dir, only the file */

		BLI_split_file_part(blendfilename, file, sizeof(file));
		i = strlen(file);

		/* remove .blend */
		if (i > 6)
			file[i-6] = '\0';

		BLI_snprintf(filename, MAX_PTCACHE_PATH, "//"PTCACHE_PATH"%s", file); /* add blend file name to pointcache dir */
		BLI_path_abs(filename, blendfilename);
		return BLI_add_slash(filename); /* new strlen() */
	}

	/* use the temp path. this is weak but better then not using point cache at all */
	/* temporary directory is assumed to exist and ALWAYS has a trailing slash */
	BLI_snprintf(filename, MAX_PTCACHE_PATH, "%s"PTCACHE_PATH, BKE_tempdir_session());

	return BLI_add_slash(filename); /* new strlen() */
}

static int ptcache_filename(PTCacheID *pid, char *filename, int cfra, short do_path, short do_ext)
{
	int len=0;
	char *idname;
	char *newname;
	filename[0] = '\0';
	newname = filename;
<<<<<<< HEAD
	
	/* if (!G.relbase_valid && (pid->cache->flag & PTCACHE_EXTERNAL)==0) return 0; *//* save blend file before using disk pointcache */
	
=======

	if (!G.relbase_valid && (pid->cache->flag & PTCACHE_EXTERNAL)==0) return 0; /* save blend file before using disk pointcache */

>>>>>>> b59d85b5
	/* start with temp dir */
	if (do_path) {
		len = ptcache_path(pid, filename);
		newname += len;
	}
	if (pid->cache->name[0] == '\0' && (pid->cache->flag & PTCACHE_EXTERNAL)==0) {
		idname = (pid->ob->id.name + 2);
		/* convert chars to hex so they are always a valid filename */
		while ('\0' != *idname) {
			BLI_snprintf(newname, MAX_PTCACHE_FILE, "%02X", (unsigned int)(*idname++));
			newname+=2;
			len += 2;
		}
	}
	else {
		int temp = (int)strlen(pid->cache->name);
		strcpy(newname, pid->cache->name);
		newname+=temp;
		len += temp;
	}

	if (do_ext) {
		if (pid->cache->index < 0)
			pid->cache->index =  pid->stack_index = BKE_object_insert_ptcache(pid->ob);

		const char *ext = ptcache_file_extension(pid);

		if (pid->cache->flag & PTCACHE_EXTERNAL) {
			if (pid->cache->index >= 0)
				BLI_snprintf(newname, MAX_PTCACHE_FILE, "_%06d_%02u%s", cfra, pid->stack_index, ext); /* always 6 chars */
			else
				BLI_snprintf(newname, MAX_PTCACHE_FILE, "_%06d%s", cfra, ext); /* always 6 chars */
		}
		else {
			BLI_snprintf(newname, MAX_PTCACHE_FILE, "_%06d_%02u%s", cfra, pid->stack_index, ext); /* always 6 chars */
		}
		len += 16;
	}

	return len; /* make sure the above string is always 16 chars */
}

/* youll need to close yourself after! */
static PTCacheFile *ptcache_file_open(PTCacheID *pid, int mode, int cfra)
{
	PTCacheFile *pf;
	FILE *fp = NULL;
	char filename[FILE_MAX * 2];

#ifndef DURIAN_POINTCACHE_LIB_OK
	/* don't allow writing for linked objects */
	if (pid->ob->id.lib && mode == PTCACHE_FILE_WRITE)
		return NULL;
#endif
	if (!G.relbase_valid && (pid->cache->flag & PTCACHE_EXTERNAL)==0) return NULL; /* save blend file before using disk pointcache */

	ptcache_filename(pid, filename, cfra, 1, 1);

	if (mode==PTCACHE_FILE_READ) {
		fp = BLI_fopen(filename, "rb");
	}
	else if (mode==PTCACHE_FILE_WRITE) {
		BLI_make_existing_file(filename); /* will create the dir if needs be, same as //textures is created */
		fp = BLI_fopen(filename, "wb");
	}
	else if (mode==PTCACHE_FILE_UPDATE) {
		BLI_make_existing_file(filename);
		fp = BLI_fopen(filename, "rb+");
	}

	if (!fp)
		return NULL;

	pf= MEM_mallocN(sizeof(PTCacheFile), "PTCacheFile");
	pf->fp= fp;
	pf->old_format = 0;
	pf->frame = cfra;

	return pf;
}
static void ptcache_file_close(PTCacheFile *pf)
{
	if (pf) {
		fclose(pf->fp);
		MEM_freeN(pf);
	}
}

static int ptcache_file_compressed_read(PTCacheFile *pf, unsigned char *result, unsigned int len)
{
	int r = 0;
	unsigned char compressed = 0;
	size_t in_len;
#ifdef WITH_LZO
	size_t out_len = len;
#endif
	unsigned char *in;
	unsigned char *props = MEM_callocN(16 * sizeof(char), "tmp");

	ptcache_file_read(pf, &compressed, 1, sizeof(unsigned char));
	if (compressed) {
		unsigned int size;
		ptcache_file_read(pf, &size, 1, sizeof(unsigned int));
		in_len = (size_t)size;
		if (in_len==0) {
			/* do nothing */
		}
		else {
			in = (unsigned char *)MEM_callocN(sizeof(unsigned char)*in_len, "pointcache_compressed_buffer");
			ptcache_file_read(pf, in, in_len, sizeof(unsigned char));
#ifdef WITH_LZO
			if (compressed == 1)
				r = lzo1x_decompress_safe(in, (lzo_uint)in_len, result, (lzo_uint *)&out_len, NULL);
#endif
#ifdef WITH_LZMA
			if (compressed == 2) {
				size_t sizeOfIt;
				size_t leni = in_len, leno = len;
				ptcache_file_read(pf, &size, 1, sizeof(unsigned int));
				sizeOfIt = (size_t)size;
				ptcache_file_read(pf, props, sizeOfIt, sizeof(unsigned char));
				r = LzmaUncompress(result, &leno, in, &leni, props, sizeOfIt);
			}
#endif
			MEM_freeN(in);
		}
	}
	else {
		ptcache_file_read(pf, result, len, sizeof(unsigned char));
	}

	MEM_freeN(props);

	return r;
}
static int ptcache_file_compressed_write(PTCacheFile *pf, unsigned char *in, unsigned int in_len, unsigned char *out, int mode)
{
	int r = 0;
	unsigned char compressed = 0;
	size_t out_len= 0;
	unsigned char *props = MEM_callocN(16 * sizeof(char), "tmp");
	size_t sizeOfIt = 5;

	(void)mode; /* unused when building w/o compression */

#ifdef WITH_LZO
	out_len= LZO_OUT_LEN(in_len);
	if (mode == 1) {
		LZO_HEAP_ALLOC(wrkmem, LZO1X_MEM_COMPRESS);

		r = lzo1x_1_compress(in, (lzo_uint)in_len, out, (lzo_uint *)&out_len, wrkmem);
		if (!(r == LZO_E_OK) || (out_len >= in_len))
			compressed = 0;
		else
			compressed = 1;
	}
#endif
#ifdef WITH_LZMA
	if (mode == 2) {

		r = LzmaCompress(out, &out_len, in, in_len, //assume sizeof(char)==1....
		                 props, &sizeOfIt, 5, 1 << 24, 3, 0, 2, 32, 2);

		if (!(r == SZ_OK) || (out_len >= in_len))
			compressed = 0;
		else
			compressed = 2;
	}
#endif

	ptcache_file_write(pf, &compressed, 1, sizeof(unsigned char));
	if (compressed) {
		unsigned int size = out_len;
		ptcache_file_write(pf, &size, 1, sizeof(unsigned int));
		ptcache_file_write(pf, out, out_len, sizeof(unsigned char));
	}
	else
		ptcache_file_write(pf, in, in_len, sizeof(unsigned char));

	if (compressed == 2) {
		unsigned int size = sizeOfIt;
		ptcache_file_write(pf, &sizeOfIt, 1, sizeof(unsigned int));
		ptcache_file_write(pf, props, size, sizeof(unsigned char));
	}

	MEM_freeN(props);

	return r;
}
static int ptcache_file_read(PTCacheFile *pf, void *f, unsigned int tot, unsigned int size)
{
	return (fread(f, size, tot, pf->fp) == tot);
}
static int ptcache_file_write(PTCacheFile *pf, const void *f, unsigned int tot, unsigned int size)
{
	return (fwrite(f, size, tot, pf->fp) == tot);
}
static int ptcache_file_data_read(PTCacheFile *pf)
{
	int i;

	for (i=0; i<BPHYS_TOT_DATA; i++) {
		if ((pf->data_types & (1<<i)) && !ptcache_file_read(pf, pf->cur[i], 1, ptcache_data_size[i]))
			return 0;
	}

	return 1;
}
static int ptcache_file_data_write(PTCacheFile *pf)
{
	int i;

	for (i=0; i<BPHYS_TOT_DATA; i++) {
		if ((pf->data_types & (1<<i)) && !ptcache_file_write(pf, pf->cur[i], 1, ptcache_data_size[i]))
			return 0;
	}

	return 1;
}
static int ptcache_file_header_begin_read(PTCacheFile *pf)
{
	unsigned int typeflag=0;
	int error=0;
	char bphysics[8];

	pf->data_types = 0;

	if (fread(bphysics, sizeof(char), 8, pf->fp) != 8)
		error = 1;

	if (!error && !STREQLEN(bphysics, "BPHYSICS", 8))
		error = 1;

	if (!error && !fread(&typeflag, sizeof(unsigned int), 1, pf->fp))
		error = 1;

	pf->type = (typeflag & PTCACHE_TYPEFLAG_TYPEMASK);
	pf->flag = (typeflag & PTCACHE_TYPEFLAG_FLAGMASK);

	/* if there was an error set file as it was */
	if (error)
		fseek(pf->fp, 0, SEEK_SET);

	return !error;
}
static int ptcache_file_header_begin_write(PTCacheFile *pf)
{
	const char *bphysics = "BPHYSICS";
	unsigned int typeflag = pf->type + pf->flag;

	if (fwrite(bphysics, sizeof(char), 8, pf->fp) != 8)
		return 0;

	if (!fwrite(&typeflag, sizeof(unsigned int), 1, pf->fp))
		return 0;

	return 1;
}

/* Data pointer handling */
int BKE_ptcache_data_size(int data_type)
{
	return ptcache_data_size[data_type];
}

static void ptcache_file_pointers_init(PTCacheFile *pf)
{
	int data_types = pf->data_types;

	pf->cur[BPHYS_DATA_INDEX] =		(data_types & (1<<BPHYS_DATA_INDEX))	?		&pf->data.index	: NULL;
	pf->cur[BPHYS_DATA_LOCATION] =	(data_types & (1<<BPHYS_DATA_LOCATION)) ?		&pf->data.loc	: NULL;
	pf->cur[BPHYS_DATA_VELOCITY] =	(data_types & (1<<BPHYS_DATA_VELOCITY)) ?		&pf->data.vel	: NULL;
	pf->cur[BPHYS_DATA_ROTATION] =	(data_types & (1<<BPHYS_DATA_ROTATION)) ?		&pf->data.rot	: NULL;
	pf->cur[BPHYS_DATA_AVELOCITY] =	(data_types & (1<<BPHYS_DATA_AVELOCITY))?		&pf->data.ave	: NULL;
	pf->cur[BPHYS_DATA_SIZE] =		(data_types & (1<<BPHYS_DATA_SIZE))		?		&pf->data.size	: NULL;
	pf->cur[BPHYS_DATA_TIMES] =		(data_types & (1<<BPHYS_DATA_TIMES))	?		&pf->data.times	: NULL;
	pf->cur[BPHYS_DATA_BOIDS] =		(data_types & (1<<BPHYS_DATA_BOIDS))	?		&pf->data.boids	: NULL;
}

/* Check to see if point number "index" is in pm, uses binary search for index data. */
int BKE_ptcache_mem_index_find(PTCacheMem *pm, unsigned int index)
{
	if (pm->totpoint > 0 && pm->data[BPHYS_DATA_INDEX]) {
		unsigned int *data = pm->data[BPHYS_DATA_INDEX];
		unsigned int mid, low = 0, high = pm->totpoint - 1;

		if (index < *data || index > *(data+high))
			return -1;

		/* check simple case for continuous indexes first */
		if (index-*data < high && data[index-*data] == index)
			return index-*data;

		while (low <= high) {
			mid= (low + high)/2;

			if (data[mid] > index)
				high = mid - 1;
			else if (data[mid] < index)
				low = mid + 1;
			else
				return mid;
		}

		return -1;
	}
	else {
		return (index < pm->totpoint ? index : -1);
	}
}

void BKE_ptcache_mem_pointers_init(PTCacheMem *pm)
{
	int data_types = pm->data_types;
	int i;

	for (i=0; i<BPHYS_TOT_DATA; i++)
		pm->cur[i] = ((data_types & (1<<i)) ? pm->data[i] : NULL);
}

void BKE_ptcache_mem_pointers_incr(PTCacheMem *pm)
{
	int i;

	for (i=0; i<BPHYS_TOT_DATA; i++) {
		if (pm->cur[i])
			pm->cur[i] = (char *)pm->cur[i] + ptcache_data_size[i];
	}
}
int  BKE_ptcache_mem_pointers_seek(int point_index, PTCacheMem *pm)
{
	int data_types = pm->data_types;
	int i, index = BKE_ptcache_mem_index_find(pm, point_index);

	if (index < 0) {
		/* Can't give proper location without reallocation, so don't give any location.
		 * Some points will be cached improperly, but this only happens with simulation
		 * steps bigger than cache->step, so the cache has to be recalculated anyways
		 * at some point.
		 */
		return 0;
	}

	for (i=0; i<BPHYS_TOT_DATA; i++)
		pm->cur[i] = data_types & (1<<i) ? (char *)pm->data[i] + index * ptcache_data_size[i] : NULL;

	return 1;
}
static void ptcache_data_alloc(PTCacheMem *pm)
{
	int data_types = pm->data_types;
	int totpoint = pm->totpoint;
	int i;

	for (i=0; i<BPHYS_TOT_DATA; i++) {
		if (data_types & (1<<i))
			pm->data[i] = MEM_callocN(totpoint * ptcache_data_size[i], "PTCache Data");
	}
}
static void ptcache_data_free(PTCacheMem *pm)
{
	void **data = pm->data;
	int i;

	for (i=0; i<BPHYS_TOT_DATA; i++) {
		if (data[i])
			MEM_freeN(data[i]);
	}
}
static void ptcache_data_copy(void *from[], void *to[])
{
	int i;
	for (i=0; i<BPHYS_TOT_DATA; i++) {
		/* note, durian file 03.4b_comp crashes if to[i] is not tested
		 * its NULL, not sure if this should be fixed elsewhere but for now its needed */
		if (from[i] && to[i])
			memcpy(to[i], from[i], ptcache_data_size[i]);
	}
}

static void ptcache_extra_free(PTCacheMem *pm)
{
	PTCacheExtra *extra = pm->extradata.first;

	if (extra) {
		for (; extra; extra=extra->next) {
			if (extra->data)
				MEM_freeN(extra->data);
		}

		BLI_freelistN(&pm->extradata);
	}
}
static int ptcache_old_elemsize(PTCacheID *pid)
{
	if (pid->type==PTCACHE_TYPE_SOFTBODY)
		return 6 * sizeof(float);
	else if (pid->type==PTCACHE_TYPE_PARTICLES)
		return sizeof(ParticleKey);
	else if (pid->type==PTCACHE_TYPE_CLOTH)
		return 9 * sizeof(float);

	return 0;
}

static void ptcache_find_frames_around(PTCacheID *pid, unsigned int frame, int *fra1, int *fra2)
{
	if (pid->cache->flag & PTCACHE_DISK_CACHE) {
		int cfra1=frame, cfra2=frame+1;

		while (cfra1 >= pid->cache->startframe && !BKE_ptcache_id_exist(pid, cfra1))
			cfra1--;

		if (cfra1 < pid->cache->startframe)
			cfra1 = 0;

		while (cfra2 <= pid->cache->endframe && !BKE_ptcache_id_exist(pid, cfra2))
			cfra2++;

		if (cfra2 > pid->cache->endframe)
			cfra2 = 0;

		if (cfra1 && !cfra2) {
			*fra1 = 0;
			*fra2 = cfra1;
		}
		else {
			*fra1 = cfra1;
			*fra2 = cfra2;
		}
	}
	else if (pid->cache->mem_cache.first) {
		PTCacheMem *pm = pid->cache->mem_cache.first;
		PTCacheMem *pm2 = pid->cache->mem_cache.last;

		while (pm->next && pm->next->frame <= frame)
			pm= pm->next;

		if (pm2->frame < frame) {
			pm2 = NULL;
		}
		else {
			while (pm2->prev && pm2->prev->frame > frame) {
				pm2= pm2->prev;
			}
		}

		if (!pm2) {
			*fra1 = 0;
			*fra2 = pm->frame;
		}
		else {
			*fra1 = pm->frame;
			*fra2 = pm2->frame;
		}
	}
}

static PTCacheMem *ptcache_disk_frame_to_mem(PTCacheID *pid, int cfra)
{
	PTCacheFile *pf = ptcache_file_open(pid, PTCACHE_FILE_READ, cfra);
	PTCacheMem *pm = NULL;
	unsigned int i, error = 0;

	if (pf == NULL)
		return NULL;

	if (!ptcache_file_header_begin_read(pf))
		error = 1;

	if (!error && (pf->type != pid->type || !pid->read_header(pf)))
		error = 1;

	if (!error) {
		pm = MEM_callocN(sizeof(PTCacheMem), "Pointcache mem");

		pm->totpoint = pf->totpoint;
		pm->data_types = pf->data_types;
		pm->frame = pf->frame;

		ptcache_data_alloc(pm);

		if (pf->flag & PTCACHE_TYPEFLAG_COMPRESS) {
			for (i=0; i<BPHYS_TOT_DATA; i++) {
				unsigned int out_len = pm->totpoint*ptcache_data_size[i];
				if (pf->data_types & (1<<i))
					ptcache_file_compressed_read(pf, (unsigned char *)(pm->data[i]), out_len);
			}
		}
		else {
			BKE_ptcache_mem_pointers_init(pm);
			ptcache_file_pointers_init(pf);

			for (i=0; i<pm->totpoint; i++) {
				if (!ptcache_file_data_read(pf)) {
					error = 1;
					break;
				}
				ptcache_data_copy(pf->cur, pm->cur);
				BKE_ptcache_mem_pointers_incr(pm);
			}
		}
	}

	if (!error && pf->flag & PTCACHE_TYPEFLAG_EXTRADATA) {
		unsigned int extratype = 0;

		while (ptcache_file_read(pf, &extratype, 1, sizeof(unsigned int))) {
			PTCacheExtra *extra = MEM_callocN(sizeof(PTCacheExtra), "Pointcache extradata");

			extra->type = extratype;

			ptcache_file_read(pf, &extra->totdata, 1, sizeof(unsigned int));

			extra->data = MEM_callocN(extra->totdata * ptcache_extra_datasize[extra->type], "Pointcache extradata->data");

			if (pf->flag & PTCACHE_TYPEFLAG_COMPRESS)
				ptcache_file_compressed_read(pf, (unsigned char *)(extra->data), extra->totdata*ptcache_extra_datasize[extra->type]);
			else
				ptcache_file_read(pf, extra->data, extra->totdata, ptcache_extra_datasize[extra->type]);

			BLI_addtail(&pm->extradata, extra);
		}
	}

	if (error && pm) {
		ptcache_data_free(pm);
		ptcache_extra_free(pm);
		MEM_freeN(pm);
		pm = NULL;
	}

	ptcache_file_close(pf);

	if (error && G.debug & G_DEBUG)
		printf("Error reading from disk cache\n");

	return pm;
}
static int ptcache_mem_frame_to_disk(PTCacheID *pid, PTCacheMem *pm)
{
	PTCacheFile *pf = NULL;
	unsigned int i, error = 0;

	BKE_ptcache_id_clear(pid, PTCACHE_CLEAR_FRAME, pm->frame);

	pf = ptcache_file_open(pid, PTCACHE_FILE_WRITE, pm->frame);

	if (pf==NULL) {
		if (G.debug & G_DEBUG)
			printf("Error opening disk cache file for writing\n");
		return 0;
	}

	pf->data_types = pm->data_types;
	pf->totpoint = pm->totpoint;
	pf->type = pid->type;
	pf->flag = 0;

	if (pm->extradata.first)
		pf->flag |= PTCACHE_TYPEFLAG_EXTRADATA;

	if (pid->cache->compression)
		pf->flag |= PTCACHE_TYPEFLAG_COMPRESS;

	if (!ptcache_file_header_begin_write(pf) || !pid->write_header(pf))
		error = 1;

	if (!error) {
		if (pid->cache->compression) {
			for (i=0; i<BPHYS_TOT_DATA; i++) {
				if (pm->data[i]) {
					unsigned int in_len = pm->totpoint*ptcache_data_size[i];
					unsigned char *out = (unsigned char *)MEM_callocN(LZO_OUT_LEN(in_len) * 4, "pointcache_lzo_buffer");
					ptcache_file_compressed_write(pf, (unsigned char *)(pm->data[i]), in_len, out, pid->cache->compression);
					MEM_freeN(out);
				}
			}
		}
		else {
			BKE_ptcache_mem_pointers_init(pm);
			ptcache_file_pointers_init(pf);

			for (i=0; i<pm->totpoint; i++) {
				ptcache_data_copy(pm->cur, pf->cur);
				if (!ptcache_file_data_write(pf)) {
					error = 1;
					break;
				}
				BKE_ptcache_mem_pointers_incr(pm);
			}
		}
	}

	if (!error && pm->extradata.first) {
		PTCacheExtra *extra = pm->extradata.first;

		for (; extra; extra=extra->next) {
			if (extra->data == NULL || extra->totdata == 0)
				continue;

			ptcache_file_write(pf, &extra->type, 1, sizeof(unsigned int));
			ptcache_file_write(pf, &extra->totdata, 1, sizeof(unsigned int));

			if (pid->cache->compression) {
				unsigned int in_len = extra->totdata * ptcache_extra_datasize[extra->type];
				unsigned char *out = (unsigned char *)MEM_callocN(LZO_OUT_LEN(in_len) * 4, "pointcache_lzo_buffer");
				ptcache_file_compressed_write(pf, (unsigned char *)(extra->data), in_len, out, pid->cache->compression);
				MEM_freeN(out);
			}
			else {
				ptcache_file_write(pf, extra->data, extra->totdata, ptcache_extra_datasize[extra->type]);
			}
		}
	}

	ptcache_file_close(pf);

	if (error && G.debug & G_DEBUG)
		printf("Error writing to disk cache\n");

	return error==0;
}

static int ptcache_read_stream(PTCacheID *pid, int cfra)
{
	PTCacheFile *pf = ptcache_file_open(pid, PTCACHE_FILE_READ, cfra);
	int error = 0;

	if (pid->read_stream == NULL)
		return 0;

	if (pf == NULL) {
		if (G.debug & G_DEBUG)
			printf("Error opening disk cache file for reading\n");
		return 0;
	}

	if (!ptcache_file_header_begin_read(pf)) {
		pid->error(pid->calldata, "Failed to read point cache file");
		error = 1;
	}
	else if (pf->type != pid->type) {
		pid->error(pid->calldata, "Point cache file has wrong type");
		error = 1;
	}
	else if (!pid->read_header(pf)) {
		pid->error(pid->calldata, "Failed to read point cache file header");
		error = 1;
	}
	else if (pf->totpoint != pid->totpoint(pid->calldata, cfra)) {
		pid->error(pid->calldata, "Number of points in cache does not match mesh");
		error = 1;
	}

	if (!error) {
		ptcache_file_pointers_init(pf);

		// we have stream reading here
		if (!pid->read_stream(pf, pid->calldata)) {
			pid->error(pid->calldata, "Failed to read point cache file data");
			error = 1;
		}
	}

	ptcache_file_close(pf);

	return error == 0;
}

static int ptcache_read_openvdb_stream(PTCacheID *pid, int cfra)
{
#ifdef WITH_OPENVDB
	char filename[FILE_MAX * 2];

	/* save blend file before using disk pointcache */
	if (!G.relbase_valid && (pid->cache->flag & PTCACHE_EXTERNAL) == 0)
		return 0;

	ptcache_filename(pid, filename, cfra, 1, 1);

	if (!BLI_exists(filename)) {
		return 0;
	}

	struct OpenVDBReader *reader = OpenVDBReader_create();
	OpenVDBReader_open(reader, filename);

	if (!pid->read_openvdb_stream(reader, pid->calldata)) {
		return 0;
	}

	return 1;
#else
	UNUSED_VARS(pid, cfra);
	return 0;
#endif
}

static int ptcache_read_mesh_stream(PTCacheID *pid, int cfra)
{
	char filename[FILE_MAX * 2];
	char pathname[FILE_MAX * 2];

	 /* save blend file before using disk pointcache */
	if (!G.relbase_valid && (pid->cache->flag & PTCACHE_EXTERNAL) == 0)
		return 0;

	ptcache_filename(pid, filename, cfra, 1, 1);
	ptcache_filename(pid, pathname, cfra, 1, 0);

	if (!BLI_exists(filename)) {
		return 0;
	}

	if (!pid->read_mesh_stream(pid->calldata, filename)) {
		return 0;
	}

	return 1;
}

static int ptcache_read(PTCacheID *pid, int cfra)
{
	PTCacheMem *pm = NULL;
	int i;
	int *index = &i;

	/* get a memory cache to read from */
	if (pid->cache->flag & PTCACHE_DISK_CACHE) {
		pm = ptcache_disk_frame_to_mem(pid, cfra);
	}
	else {
		pm = pid->cache->mem_cache.first;

		while (pm && pm->frame != cfra)
			pm = pm->next;
	}

	/* read the cache */
	if (pm) {
		int totpoint = pm->totpoint;

		if ((pid->data_types & (1<<BPHYS_DATA_INDEX)) == 0) {
			int pid_totpoint = pid->totpoint(pid->calldata, cfra);

			if (totpoint != pid_totpoint) {
				pid->error(pid->calldata, "Number of points in cache does not match mesh");
				totpoint = MIN2(totpoint, pid_totpoint);
			}
		}

		BKE_ptcache_mem_pointers_init(pm);

		for (i=0; i<totpoint; i++) {
			if (pm->data_types & (1<<BPHYS_DATA_INDEX))
				index = pm->cur[BPHYS_DATA_INDEX];

			pid->read_point(*index, pid->calldata, pm->cur, (float)pm->frame, NULL);

			BKE_ptcache_mem_pointers_incr(pm);
		}

		if (pid->read_extra_data && pm->extradata.first)
			pid->read_extra_data(pid->calldata, pm, (float)pm->frame);

		/* clean up temporary memory cache */
		if (pid->cache->flag & PTCACHE_DISK_CACHE) {
			ptcache_data_free(pm);
			ptcache_extra_free(pm);
			MEM_freeN(pm);
		}
	}

	return 1;
}
static int ptcache_interpolate(PTCacheID *pid, float cfra, int cfra1, int cfra2)
{
	PTCacheMem *pm = NULL;
	int i;
	int *index = &i;

	/* get a memory cache to read from */
	if (pid->cache->flag & PTCACHE_DISK_CACHE) {
		pm = ptcache_disk_frame_to_mem(pid, cfra2);
	}
	else {
		pm = pid->cache->mem_cache.first;

		while (pm && pm->frame != cfra2)
			pm = pm->next;
	}

	/* read the cache */
	if (pm) {
		int totpoint = pm->totpoint;

		if ((pid->data_types & (1<<BPHYS_DATA_INDEX)) == 0) {
			int pid_totpoint = pid->totpoint(pid->calldata, (int)cfra);

			if (totpoint != pid_totpoint) {
				pid->error(pid->calldata, "Number of points in cache does not match mesh");
				totpoint = MIN2(totpoint, pid_totpoint);
			}
		}

		BKE_ptcache_mem_pointers_init(pm);

		for (i=0; i<totpoint; i++) {
			if (pm->data_types & (1<<BPHYS_DATA_INDEX))
				index = pm->cur[BPHYS_DATA_INDEX];

			pid->interpolate_point(*index, pid->calldata, pm->cur, cfra, (float)cfra1, (float)cfra2, NULL);
			BKE_ptcache_mem_pointers_incr(pm);
		}

		if (pid->interpolate_extra_data && pm->extradata.first)
			pid->interpolate_extra_data(pid->calldata, pm, cfra, (float)cfra1, (float)cfra2);

		/* clean up temporary memory cache */
		if (pid->cache->flag & PTCACHE_DISK_CACHE) {
			ptcache_data_free(pm);
			ptcache_extra_free(pm);
			MEM_freeN(pm);
		}
	}

	return 1;
}
/* reads cache from disk or memory */
/* possible to get old or interpolated result */
int BKE_ptcache_read(PTCacheID *pid, float cfra, bool no_extrapolate_old)
{
	int cfrai = (int)floor(cfra), cfra1=0, cfra2=0;
	int ret = 0;
	int pid_file_type_orig = pid->file_type;

	/* nothing to read to */
	if (pid->totpoint(pid->calldata, cfrai) == 0)
		return 0;

	if (pid->cache->flag & PTCACHE_READ_INFO) {
		pid->cache->flag &= ~PTCACHE_READ_INFO;
		ptcache_read(pid, 0);
	}

	/* first check if we have the actual frame cached */
	if (cfra == (float)cfrai && BKE_ptcache_id_exist(pid, cfrai))
		cfra1 = cfrai;

	/* no exact cache frame found so try to find cached frames around cfra */
	if (cfra1 == 0)
		ptcache_find_frames_around(pid, cfrai, &cfra1, &cfra2);

	if (cfra1 == 0 && cfra2 == 0)
		return 0;

	/* don't read old cache if already simulated past cached frame */
	if (no_extrapolate_old) {
		if (cfra1 == 0 && cfra2 && cfra2 <= pid->cache->simframe)
			return 0;
		if (cfra1 && cfra1 == cfra2)
			return 0;
	}
	else {
		/* avoid calling interpolate between the same frame values */
		if (cfra1 && cfra1 == cfra2)
			cfra1 = 0;
	}

	if (cfra1) {
		/* Volumetric caching */
		if (pid->file_type & PTCACHE_FILE_OPENVDB && pid->read_openvdb_stream) {
			pid->file_type = PTCACHE_FILE_OPENVDB;
			if (!ptcache_read_openvdb_stream(pid, cfra1)) {
				return 0;
			}
		}
		else if (pid->file_type & PTCACHE_FILE_PTCACHE && pid->read_stream) {
			pid->file_type = PTCACHE_FILE_PTCACHE;
			if (!ptcache_read_stream(pid, cfra1))
				return 0;
		}
		else if (pid->file_type & PTCACHE_FILE_PTCACHE && pid->read_point) {
			pid->file_type = PTCACHE_FILE_PTCACHE;
			ptcache_read(pid, cfra1);
		}
		/* Restore cache file type */
		pid->file_type = pid_file_type_orig;

		/* Surface caching */
		if (pid->file_type & PTCACHE_FILE_OBJECT && pid->read_mesh_stream) {
			pid->file_type = PTCACHE_FILE_OBJECT;
			if (!ptcache_read_mesh_stream(pid, cfra1)) {
				return 0;
			}
		}
		/* Restore cache file type */
		pid->file_type = pid_file_type_orig;
	}

	if (cfra2) {
		/* Volumetric caching */
		if (pid->file_type & PTCACHE_FILE_OPENVDB && pid->read_openvdb_stream) {
			pid->file_type = PTCACHE_FILE_OPENVDB;
			if (!ptcache_read_openvdb_stream(pid, cfra2)) {
				return 0;
			}
		}
		else if (pid->file_type & PTCACHE_FILE_PTCACHE && pid->read_stream) {
			pid->file_type = PTCACHE_FILE_PTCACHE;
			if (!ptcache_read_stream(pid, cfra2))
				return 0;
		}
		else if (pid->file_type & PTCACHE_FILE_PTCACHE && pid->read_point) {
			pid->file_type = PTCACHE_FILE_PTCACHE;
			if (cfra1 && cfra2 && pid->interpolate_point)
				ptcache_interpolate(pid, cfra, cfra1, cfra2);
			else
				ptcache_read(pid, cfra2);
		}
		/* Restore cache file type */
		pid->file_type = pid_file_type_orig;

		/* Surface caching */
		if (pid->file_type & PTCACHE_FILE_OBJECT && pid->read_mesh_stream) {
			pid->file_type = PTCACHE_FILE_OBJECT;
			if (!ptcache_read_mesh_stream(pid, cfra2)) {
				return 0;
			}
		}
		/* Restore cache file type */
		pid->file_type = pid_file_type_orig;
	}

	if (cfra1)
		ret = (cfra2 ? PTCACHE_READ_INTERPOLATED : PTCACHE_READ_EXACT);
	else if (cfra2) {
		ret = PTCACHE_READ_OLD;
		pid->cache->simframe = cfra2;
	}

	cfrai = (int)cfra;
	/* clear invalid cache frames so that better stuff can be simulated */
	if (pid->cache->flag & PTCACHE_OUTDATED) {
		BKE_ptcache_id_clear(pid, PTCACHE_CLEAR_AFTER, cfrai);
	}
	else if (pid->cache->flag & PTCACHE_FRAMES_SKIPPED) {
		if (cfra <= pid->cache->last_exact)
			pid->cache->flag &= ~PTCACHE_FRAMES_SKIPPED;

		BKE_ptcache_id_clear(pid, PTCACHE_CLEAR_AFTER, MAX2(cfrai, pid->cache->last_exact));
	}

	return ret;
}
static int ptcache_write_stream(PTCacheID *pid, int cfra, int totpoint)
{
	PTCacheFile *pf = NULL;
	int error = 0;

	BKE_ptcache_id_clear(pid, PTCACHE_CLEAR_FRAME, cfra);

	pf = ptcache_file_open(pid, PTCACHE_FILE_WRITE, cfra);

	if (pf==NULL) {
		if (G.debug & G_DEBUG)
			printf("Error opening disk cache file for writing\n");
		return 0;
	}

	pf->data_types = pid->data_types;
	pf->totpoint = totpoint;
	pf->type = pid->type;
	pf->flag = 0;

	if (!error && (!ptcache_file_header_begin_write(pf) || !pid->write_header(pf)))
		error = 1;

	if (!error && pid->write_stream)
		pid->write_stream(pf, pid->calldata);

	ptcache_file_close(pf);

	if (error && G.debug & G_DEBUG)
		printf("Error writing to disk cache\n");

	return error == 0;
}
static int ptcache_write_openvdb_stream(PTCacheID *pid, int cfra)
{
#ifdef WITH_OPENVDB
	struct OpenVDBWriter *writer = OpenVDBWriter_create();
	char filename[FILE_MAX * 2];

	BKE_ptcache_id_clear(pid, PTCACHE_CLEAR_FRAME, cfra);

	ptcache_filename(pid, filename, cfra, 1, 1);
	BLI_make_existing_file(filename);

	int error = pid->write_openvdb_stream(writer, pid->calldata);

	OpenVDBWriter_write(writer, filename);
	OpenVDBWriter_free(writer);

	return error == 0;
#else
	UNUSED_VARS(pid, cfra);
	return 0;
#endif
}
static int ptcache_write_mesh_stream(PTCacheID *pid, int cfra)
{
	char filename[FILE_MAX * 2];
	char pathname[FILE_MAX * 2];

	BKE_ptcache_id_clear(pid, PTCACHE_CLEAR_FRAME, cfra);

	ptcache_filename(pid, filename, cfra, 1, 1);
	ptcache_filename(pid, pathname, cfra, 1, 0);
	
	BLI_make_existing_file(filename);

	int error = pid->write_mesh_stream(pid->calldata, filename, cfra);
	
	if (error && G.debug & G_DEBUG)
		printf("Error writing to disk cache\n");
	
	return error == 0;
}
static int ptcache_write(PTCacheID *pid, int cfra, int overwrite)
{
	PointCache *cache = pid->cache;
	PTCacheMem *pm=NULL, *pm2=NULL;
	int totpoint = pid->totpoint(pid->calldata, cfra);
	int i, error = 0;

	pm = MEM_callocN(sizeof(PTCacheMem), "Pointcache mem");

	pm->totpoint = pid->totwrite(pid->calldata, cfra);
	pm->data_types = cfra ? pid->data_types : pid->info_types;

	ptcache_data_alloc(pm);
	BKE_ptcache_mem_pointers_init(pm);

	if (overwrite) {
		if (cache->flag & PTCACHE_DISK_CACHE) {
			int fra = cfra-1;

			while (fra >= cache->startframe && !BKE_ptcache_id_exist(pid, fra))
				fra--;

			pm2 = ptcache_disk_frame_to_mem(pid, fra);
		}
		else
			pm2 = cache->mem_cache.last;
	}

	if (pid->write_point) {
		for (i=0; i<totpoint; i++) {
			int write = pid->write_point(i, pid->calldata, pm->cur, cfra);
			if (write) {
				BKE_ptcache_mem_pointers_incr(pm);

				/* newly born particles have to be copied to previous cached frame */
				if (overwrite && write == 2 && pm2 && BKE_ptcache_mem_pointers_seek(i, pm2))
					pid->write_point(i, pid->calldata, pm2->cur, cfra);
			}
		}
	}

	if (pid->write_extra_data)
		pid->write_extra_data(pid->calldata, pm, cfra);

	pm->frame = cfra;

	if (cache->flag & PTCACHE_DISK_CACHE) {
		error += !ptcache_mem_frame_to_disk(pid, pm);

		// if (pm) /* pm is always set */
		{
			ptcache_data_free(pm);
			ptcache_extra_free(pm);
			MEM_freeN(pm);
		}

		if (pm2) {
			error += !ptcache_mem_frame_to_disk(pid, pm2);
			ptcache_data_free(pm2);
			ptcache_extra_free(pm2);
			MEM_freeN(pm2);
		}
	}
	else {
		BLI_addtail(&cache->mem_cache, pm);
	}

	return error;
}
static int ptcache_write_needed(PTCacheID *pid, int cfra, int *overwrite)
{
	PointCache *cache = pid->cache;
	int ofra = 0, efra = cache->endframe;

	/* always start from scratch on the first frame */
	if (cfra && cfra == cache->startframe) {
		BKE_ptcache_id_clear(pid, PTCACHE_CLEAR_ALL, cfra);
		cache->flag &= ~PTCACHE_REDO_NEEDED;
		return 1;
	}

	if (pid->cache->flag & PTCACHE_DISK_CACHE) {
		if (cfra==0 && cache->startframe > 0)
			return 1;

				/* find last cached frame */
		while (efra > cache->startframe && !BKE_ptcache_id_exist(pid, efra))
			efra--;

		/* find second last cached frame */
		ofra = efra-1;
		while (ofra > cache->startframe && !BKE_ptcache_id_exist(pid, ofra))
			ofra--;
	}
	else {
		PTCacheMem *pm = cache->mem_cache.last;
		/* don't write info file in memory */
		if (cfra == 0)
			return 0;

		if (pm == NULL)
			return 1;

		efra = pm->frame;
		ofra = (pm->prev ? pm->prev->frame : efra - cache->step);
	}

	if (efra >= cache->startframe && cfra > efra) {
		if (ofra >= cache->startframe && efra - ofra < cache->step) {
			/* overwrite previous frame */
			BKE_ptcache_id_clear(pid, PTCACHE_CLEAR_FRAME, efra);
			*overwrite = 1;
		}
		return 1;
	}

	return 0;
}
/* writes cache to disk or memory */
int BKE_ptcache_write(PTCacheID *pid, unsigned int cfra)
{
	PointCache *cache = pid->cache;
	int totpoint = pid->totpoint(pid->calldata, cfra);
	int overwrite = 0, error = 0;
	int pid_file_type_orig = pid->file_type;

	if (totpoint == 0 || (cfra ? pid->data_types == 0 : pid->info_types == 0))
		return 0;

	if (ptcache_write_needed(pid, cfra, &overwrite)==0)
		return 0;

	/* Volumetric caching */
	if (pid->file_type & PTCACHE_FILE_OPENVDB && pid->write_openvdb_stream) {
		pid->file_type = PTCACHE_FILE_OPENVDB;
		ptcache_write_openvdb_stream(pid, cfra);
	}
	else if (pid->file_type & PTCACHE_FILE_PTCACHE && pid->write_stream) {
		pid->file_type = PTCACHE_FILE_PTCACHE;
		ptcache_write_stream(pid, cfra, totpoint);
	}
	else if (pid->file_type & PTCACHE_FILE_PTCACHE && pid->write_point) {
		pid->file_type = PTCACHE_FILE_PTCACHE;
		error += ptcache_write(pid, cfra, overwrite);
	}
	/* Restore cache file type */
	pid->file_type = pid_file_type_orig;

	/* Surface caching */
	if (pid->file_type & PTCACHE_FILE_OBJECT && pid->write_mesh_stream) {
		pid->file_type = PTCACHE_FILE_OBJECT;
		ptcache_write_mesh_stream(pid, cfra);
	}
	/* Restore cache file type */
	pid->file_type = pid_file_type_orig;

	/* Mark frames skipped if more than 1 frame forwards since last non-skipped frame. */
	if (cfra - cache->last_exact == 1 || cfra == cache->startframe) {
		cache->last_exact = cfra;
		cache->flag &= ~PTCACHE_FRAMES_SKIPPED;
	}
	/* Don't mark skipped when writing info file (frame 0) */
	else if (cfra)
		cache->flag |= PTCACHE_FRAMES_SKIPPED;

	/* Update timeline cache display */
	if (cfra && cache->cached_frames)
		cache->cached_frames[cfra-cache->startframe] = 1;

	BKE_ptcache_update_info(pid);

	return !error;
}
/* youll need to close yourself after!
 * mode - PTCACHE_CLEAR_ALL,
 */

/* Clears & resets */
void BKE_ptcache_id_clear(PTCacheID *pid, int mode, unsigned int cfra)
{
	unsigned int len; /* store the length of the string */
	unsigned int sta, end;

	/* mode is same as fopen's modes */
	DIR *dir;
	struct dirent *de;
	char path[MAX_PTCACHE_PATH];
	char filename[MAX_PTCACHE_FILE];
	char path_full[MAX_PTCACHE_FILE];
	char ext[MAX_PTCACHE_PATH];

	if (!pid || !pid->cache || pid->cache->flag & PTCACHE_BAKED)
		return;

	if (pid->cache->flag & PTCACHE_IGNORE_CLEAR)
		return;

	sta = pid->cache->startframe;
	end = pid->cache->endframe;

#ifndef DURIAN_POINTCACHE_LIB_OK
	/* don't allow clearing for linked objects */
	if (pid->ob->id.lib)
		return;
#endif

	/*if (!G.relbase_valid) return; *//* save blend file before using pointcache */

	const char *fext = ptcache_file_extension(pid);

	/* clear all files in the temp dir with the prefix of the ID and the ".bphys" suffix */
	switch (mode) {
	case PTCACHE_CLEAR_ALL:
	case PTCACHE_CLEAR_BEFORE:
	case PTCACHE_CLEAR_AFTER:
		if (pid->cache->flag & PTCACHE_DISK_CACHE) {
			ptcache_path(pid, path);

			dir = opendir(path);
			if (dir==NULL)
				return;

			len = ptcache_filename(pid, filename, cfra, 0, 0); /* no path */
			/* append underscore terminator to ensure we don't match similar names
			 * from objects whose names start with the same prefix
			 */
			if (len < sizeof(filename) - 2) {
				BLI_strncpy(filename + len, "_", sizeof(filename) - 2 - len);
				len += 1;
			}

			BLI_snprintf(ext, sizeof(ext), "_%02u%s", pid->stack_index, fext);

			while ((de = readdir(dir)) != NULL) {
				if (strstr(de->d_name, ext)) { /* do we have the right extension?*/
					if (STREQLEN(filename, de->d_name, len)) { /* do we have the right prefix */
						if (mode == PTCACHE_CLEAR_ALL) {
							pid->cache->last_exact = MIN2(pid->cache->startframe, 0);
							BLI_join_dirfile(path_full, sizeof(path_full), path, de->d_name);
							BLI_delete(path_full, false, false);
						}
						else {
							/* read the number of the file */
							const int frame = ptcache_frame_from_filename(de->d_name, ext);

							if (frame != -1) {
								if ((mode == PTCACHE_CLEAR_BEFORE && frame < cfra) ||
								    (mode == PTCACHE_CLEAR_AFTER && frame > cfra))
								{

									BLI_join_dirfile(path_full, sizeof(path_full), path, de->d_name);
									BLI_delete(path_full, false, false);
									if (pid->cache->cached_frames && frame >=sta && frame <= end)
										pid->cache->cached_frames[frame-sta] = 0;
								}
							}
						}
					}
				}
			}
			closedir(dir);

			if (mode == PTCACHE_CLEAR_ALL && pid->cache->cached_frames)
				memset(pid->cache->cached_frames, 0, MEM_allocN_len(pid->cache->cached_frames));
		}
		else {
			PTCacheMem *pm= pid->cache->mem_cache.first;
			PTCacheMem *link= NULL;

			if (mode == PTCACHE_CLEAR_ALL) {
				/*we want startframe if the cache starts before zero*/
				pid->cache->last_exact = MIN2(pid->cache->startframe, 0);
				for (; pm; pm=pm->next) {
					ptcache_data_free(pm);
					ptcache_extra_free(pm);
				}
				BLI_freelistN(&pid->cache->mem_cache);

				if (pid->cache->cached_frames)
					memset(pid->cache->cached_frames, 0, MEM_allocN_len(pid->cache->cached_frames));
			}
			else {
				while (pm) {
					if ((mode == PTCACHE_CLEAR_BEFORE && pm->frame < cfra) ||
					    (mode == PTCACHE_CLEAR_AFTER && pm->frame > cfra))
					{
						link = pm;
						if (pid->cache->cached_frames && pm->frame >=sta && pm->frame <= end)
							pid->cache->cached_frames[pm->frame-sta] = 0;
						ptcache_data_free(pm);
						ptcache_extra_free(pm);
						pm = pm->next;
						BLI_freelinkN(&pid->cache->mem_cache, link);
					}
					else
						pm = pm->next;
				}
			}
		}
		break;

	case PTCACHE_CLEAR_FRAME:
		if (pid->cache->flag & PTCACHE_DISK_CACHE) {
			if (BKE_ptcache_id_exist(pid, cfra)) {
				ptcache_filename(pid, filename, cfra, 1, 1); /* no path */
				BLI_delete(filename, false, false);
			}
		}
		else {
			PTCacheMem *pm = pid->cache->mem_cache.first;

			for (; pm; pm=pm->next) {
				if (pm->frame == cfra) {
					ptcache_data_free(pm);
					ptcache_extra_free(pm);
					BLI_freelinkN(&pid->cache->mem_cache, pm);
					break;
				}
			}
		}
		if (pid->cache->cached_frames && cfra >= sta && cfra <= end)
			pid->cache->cached_frames[cfra-sta] = 0;
		break;
	}

	BKE_ptcache_update_info(pid);
}
int  BKE_ptcache_id_exist(PTCacheID *pid, int cfra)
{
	if (!pid->cache)
		return 0;

	if (cfra<pid->cache->startframe || cfra > pid->cache->endframe)
		return 0;

	if (pid->cache->cached_frames &&	pid->cache->cached_frames[cfra-pid->cache->startframe]==0)
		return 0;

	if (pid->cache->flag & PTCACHE_DISK_CACHE) {
		char filename[MAX_PTCACHE_FILE];

		ptcache_filename(pid, filename, cfra, 1, 1);

		return BLI_exists(filename);
	}
	else {
		PTCacheMem *pm = pid->cache->mem_cache.first;

		for (; pm; pm=pm->next) {
			if (pm->frame==cfra)
				return 1;
		}
		return 0;
	}
}
void BKE_ptcache_id_time(PTCacheID *pid, Scene *scene, float cfra, int *startframe, int *endframe, float *timescale)
{
	/* Object *ob; */ /* UNUSED */
	PointCache *cache;
	/* float offset; unused for now */
	float time, nexttime;

	/* TODO: this has to be sorted out once bsystem_time gets redone, */
	/*       now caches can handle interpolating etc. too - jahka */

	/* time handling for point cache:
	 * - simulation time is scaled by result of bsystem_time
	 * - for offsetting time only time offset is taken into account, since
	 *   that's always the same and can't be animated. a timeoffset which
	 *   varies over time is not simple to support.
	 * - field and motion blur offsets are currently ignored, proper solution
	 *   is probably to interpolate results from two frames for that ..
	 */

	/* ob= pid->ob; */ /* UNUSED */
	cache= pid->cache;

	if (timescale) {
		time= BKE_scene_frame_get(scene);
		nexttime = BKE_scene_frame_get_from_ctime(scene, CFRA + 1.0f);

		*timescale= MAX2(nexttime - time, 0.0f);
	}

	if (startframe && endframe) {
		*startframe= cache->startframe;
		*endframe= cache->endframe;

		/* TODO: time handling with object offsets and simulated vs. cached
		 * particles isn't particularly easy, so for now what you see is what
		 * you get. In the future point cache could handle the whole particle
		 * system timing. */
#if 0
		if ((ob->partype & PARSLOW)==0) {
			offset= ob->sf;

			*startframe += (int)(offset+0.5f);
			*endframe += (int)(offset+0.5f);
		}
#endif
	}

	/* verify cached_frames array is up to date */
	if (cache->cached_frames) {
		if (MEM_allocN_len(cache->cached_frames) != sizeof(char) * (cache->endframe-cache->startframe+1)) {
			MEM_freeN(cache->cached_frames);
			cache->cached_frames = NULL;
		}
	}

	if (cache->cached_frames==NULL && cache->endframe > cache->startframe) {
		unsigned int sta=cache->startframe;
		unsigned int end=cache->endframe;

		cache->cached_frames = MEM_callocN(sizeof(char) * (cache->endframe-cache->startframe+1), "cached frames array");

		if (pid->cache->flag & PTCACHE_DISK_CACHE) {
			/* mode is same as fopen's modes */
			DIR *dir;
			struct dirent *de;
			char path[MAX_PTCACHE_PATH];
			char filename[MAX_PTCACHE_FILE];
			char ext[MAX_PTCACHE_PATH];
			unsigned int len; /* store the length of the string */

			ptcache_path(pid, path);

			len = ptcache_filename(pid, filename, (int)cfra, 0, 0); /* no path */

			dir = opendir(path);
			if (dir==NULL)
				return;

			const char *fext = ptcache_file_extension(pid);

			BLI_snprintf(ext, sizeof(ext), "_%02u%s", pid->stack_index, fext);

			while ((de = readdir(dir)) != NULL) {
				if (strstr(de->d_name, ext)) { /* do we have the right extension?*/
					if (STREQLEN(filename, de->d_name, len)) { /* do we have the right prefix */
						/* read the number of the file */
						const int frame = ptcache_frame_from_filename(de->d_name, ext);

						if ((frame != -1) && (frame >= sta && frame <= end)) {
							cache->cached_frames[frame-sta] = 1;
						}
					}
				}
			}
			closedir(dir);
		}
		else {
			PTCacheMem *pm= pid->cache->mem_cache.first;

			while (pm) {
				if (pm->frame >= sta && pm->frame <= end)
					cache->cached_frames[pm->frame-sta] = 1;
				pm = pm->next;
			}
		}
	}
}
int  BKE_ptcache_id_reset(Scene *scene, PTCacheID *pid, int mode)
{
	PointCache *cache;
	int reset, clear, after;

	if (!pid->cache)
		return 0;

	cache= pid->cache;
	reset= 0;
	clear= 0;
	after= 0;

	if (mode == PTCACHE_RESET_DEPSGRAPH) {
		if (!(cache->flag & PTCACHE_BAKED)) {

			after= 1;
		}

		cache->flag |= PTCACHE_OUTDATED;
	}
	else if (mode == PTCACHE_RESET_BAKED) {
		cache->flag |= PTCACHE_OUTDATED;
	}
	else if (mode == PTCACHE_RESET_OUTDATED) {
		reset = 1;

		if (cache->flag & PTCACHE_OUTDATED && !(cache->flag & PTCACHE_BAKED)) {
			clear= 1;
			cache->flag &= ~PTCACHE_OUTDATED;
		}
	}

	if (reset) {
		BKE_ptcache_invalidate(cache);
		cache->flag &= ~PTCACHE_REDO_NEEDED;

		if (pid->type == PTCACHE_TYPE_CLOTH)
			cloth_free_modifier(pid->calldata);
		else if (pid->type == PTCACHE_TYPE_SOFTBODY)
			sbFreeSimulation(pid->calldata);
		else if (pid->type == PTCACHE_TYPE_PARTICLES)
			psys_reset(pid->calldata, PSYS_RESET_DEPSGRAPH);
#if 0
		else if (pid->type == PTCACHE_TYPE_SMOKE_DOMAIN)
			smokeModifier_reset(pid->calldata);
		else if (pid->type == PTCACHE_TYPE_SMOKE_HIGHRES)
			smokeModifier_reset_turbulence(pid->calldata);
#endif
		else if (pid->type == PTCACHE_TYPE_DYNAMICPAINT)
			dynamicPaint_clearSurface(scene, (DynamicPaintSurface*)pid->calldata);
	}
	if (clear)
		BKE_ptcache_id_clear(pid, PTCACHE_CLEAR_ALL, 0);
	else if (after)
		BKE_ptcache_id_clear(pid, PTCACHE_CLEAR_AFTER, CFRA);

	return (reset || clear || after);
}
int  BKE_ptcache_object_reset(Scene *scene, Object *ob, int mode)
{
	PTCacheID pid;
	ParticleSystem *psys;
	ModifierData *md;
	int reset, skip;

	reset= 0;
	skip= 0;

	if (ob->soft) {
		BKE_ptcache_id_from_softbody(&pid, ob, ob->soft);
		reset |= BKE_ptcache_id_reset(scene, &pid, mode);
	}

	for (psys=ob->particlesystem.first; psys; psys=psys->next) {
		/* children or just redo can be calculated without resetting anything */
		if (psys->recalc & PSYS_RECALC_REDO || psys->recalc & PSYS_RECALC_CHILD)
			skip = 1;
		/* Baked cloth hair has to be checked too, because we don't want to reset */
		/* particles or cloth in that case -jahka */
		else if (psys->clmd) {
			BKE_ptcache_id_from_cloth(&pid, ob, psys->clmd);
			if (mode == PSYS_RESET_ALL || !(psys->part->type == PART_HAIR && (pid.cache->flag & PTCACHE_BAKED)))
				reset |= BKE_ptcache_id_reset(scene, &pid, mode);
			else
				skip = 1;
		}

		if (skip == 0 && psys->part) {
			BKE_ptcache_id_from_particles(&pid, ob, psys);
			reset |= BKE_ptcache_id_reset(scene, &pid, mode);
		}
	}

	for (md=ob->modifiers.first; md; md=md->next) {
		if (md->type == eModifierType_Cloth) {
			BKE_ptcache_id_from_cloth(&pid, ob, (ClothModifierData*)md);
			reset |= BKE_ptcache_id_reset(scene, &pid, mode);
		}
		if (md->type == eModifierType_Smoke) {
			SmokeModifierData *smd = (SmokeModifierData *)md;
			if (smd->type & MOD_SMOKE_TYPE_DOMAIN) {
				BKE_ptcache_id_from_smoke(&pid, ob, (SmokeModifierData*)md);
				reset |= BKE_ptcache_id_reset(scene, &pid, mode);
			}
		}
		if (md->type == eModifierType_DynamicPaint) {
			DynamicPaintModifierData *pmd = (DynamicPaintModifierData *)md;
			if (pmd->canvas) {
				DynamicPaintSurface *surface = pmd->canvas->surfaces.first;

				for (; surface; surface=surface->next) {
					BKE_ptcache_id_from_dynamicpaint(&pid, ob, surface);
					reset |= BKE_ptcache_id_reset(scene, &pid, mode);
				}
			}
		}
	}

	if (scene->rigidbody_world && (ob->rigidbody_object || ob->rigidbody_constraint)) {
		if (ob->rigidbody_object)
			ob->rigidbody_object->flag |= RBO_FLAG_NEEDS_RESHAPE;
		BKE_ptcache_id_from_rigidbody(&pid, ob, scene->rigidbody_world);
		/* only flag as outdated, resetting should happen on start frame */
		pid.cache->flag |= PTCACHE_OUTDATED;
	}

	if (ob->type == OB_ARMATURE)
		BIK_clear_cache(ob->pose);

	return reset;
}

/* Use this when quitting blender, with unsaved files */
void BKE_ptcache_remove(void)
{
	char path[MAX_PTCACHE_PATH];
	char path_full[MAX_PTCACHE_PATH];
	int rmdir = 1;

	ptcache_path(NULL, path);

	if (BLI_exists(path)) {
		/* The pointcache dir exists? - remove all pointcache */

		DIR *dir;
		struct dirent *de;

		dir = opendir(path);
		if (dir==NULL)
			return;

		while ((de = readdir(dir)) != NULL) {
			if (FILENAME_IS_CURRPAR(de->d_name)) {
				/* do nothing */
			}
			else if (strstr(de->d_name, PTCACHE_EXT)) { /* do we have the right extension?*/
				BLI_join_dirfile(path_full, sizeof(path_full), path, de->d_name);
				BLI_delete(path_full, false, false);
			}
			else {
				rmdir = 0; /* unknown file, don't remove the dir */
			}
		}

		closedir(dir);
	}
	else {
		rmdir = 0; /* path dosnt exist  */
	}

	if (rmdir) {
		BLI_delete(path, true, false);
	}
}

/* Point Cache handling */

PointCache *BKE_ptcache_add(ListBase *ptcaches)
{
	PointCache *cache;

	cache= MEM_callocN(sizeof(PointCache), "PointCache");
	cache->startframe= 1;
	cache->endframe= 250;
	cache->step = 1;
	cache->index = -1;

	BLI_addtail(ptcaches, cache);

	return cache;
}

void BKE_ptcache_free_mem(ListBase *mem_cache)
{
	PTCacheMem *pm = mem_cache->first;

	if (pm) {
		for (; pm; pm=pm->next) {
			ptcache_data_free(pm);
			ptcache_extra_free(pm);
		}

		BLI_freelistN(mem_cache);
	}
}
void BKE_ptcache_free(PointCache *cache)
{
	BKE_ptcache_free_mem(&cache->mem_cache);
	if (cache->edit && cache->free_edit)
		cache->free_edit(cache->edit);
	if (cache->cached_frames)
		MEM_freeN(cache->cached_frames);
	MEM_freeN(cache);
}
void BKE_ptcache_free_list(ListBase *ptcaches)
{
	PointCache *cache;

	while ((cache = BLI_pophead(ptcaches))) {
		BKE_ptcache_free(cache);
	}
}

static PointCache *ptcache_copy(PointCache *cache, const bool copy_data)
{
	PointCache *ncache;

	ncache= MEM_dupallocN(cache);

	BLI_listbase_clear(&ncache->mem_cache);

	if (copy_data == false) {
		ncache->cached_frames = NULL;

		/* flag is a mix of user settings and simulator/baking state */
		ncache->flag= ncache->flag & (PTCACHE_DISK_CACHE|PTCACHE_EXTERNAL|PTCACHE_IGNORE_LIBPATH);
		ncache->simframe= 0;
	}
	else {
		PTCacheMem *pm;

		for (pm = cache->mem_cache.first; pm; pm = pm->next) {
			PTCacheMem *pmn = MEM_dupallocN(pm);
			int i;

			for (i = 0; i < BPHYS_TOT_DATA; i++) {
				if (pmn->data[i])
					pmn->data[i] = MEM_dupallocN(pm->data[i]);
			}

			BKE_ptcache_mem_pointers_init(pm);

			BLI_addtail(&ncache->mem_cache, pmn);
		}

		if (ncache->cached_frames)
			ncache->cached_frames = MEM_dupallocN(cache->cached_frames);
	}

	/* hmm, should these be copied over instead? */
	ncache->edit = NULL;

	return ncache;
}

/* returns first point cache */
PointCache *BKE_ptcache_copy_list(ListBase *ptcaches_new, const ListBase *ptcaches_old, const int flag)
{
	PointCache *cache = ptcaches_old->first;

	BLI_listbase_clear(ptcaches_new);

	for (; cache; cache=cache->next) {
		BLI_addtail(ptcaches_new, ptcache_copy(cache, (flag & LIB_ID_COPY_CACHES) != 0));
	}

	return ptcaches_new->first;
}

/* Disabled this code; this is being called on scene_update_tagged, and that in turn gets called on
 * every user action changing stuff, and then it runs a complete bake??? (ton) */

/* Baking */
void BKE_ptcache_quick_cache_all(Main *bmain, Scene *scene)
{
	PTCacheBaker baker;

	memset(&baker, 0, sizeof(baker));
	baker.bmain = bmain;
	baker.scene = scene;
	baker.bake = 0;
	baker.render = 0;
	baker.anim_init = 0;
	baker.quick_step = scene->physics_settings.quick_cache_step;

	BKE_ptcache_bake(&baker);
}

static void ptcache_dt_to_str(char *str, double dtime)
{
	if (dtime > 60.0) {
		if (dtime > 3600.0)
			sprintf(str, "%ih %im %is", (int)(dtime/3600), ((int)(dtime/60))%60, ((int)dtime) % 60);
		else
			sprintf(str, "%im %is", ((int)(dtime/60))%60, ((int)dtime) % 60);
	}
	else
		sprintf(str, "%is", ((int)dtime) % 60);
}

/* if bake is not given run simulations to current frame */
void BKE_ptcache_bake(PTCacheBaker *baker)
{
	Main *bmain = baker->bmain;
	Scene *scene = baker->scene;
	Scene *sce_iter; /* SETLOOPER macro only */
	Base *base;
	ListBase pidlist;
	PTCacheID *pid = &baker->pid;
	PointCache *cache = NULL;
	float frameleno = scene->r.framelen;
	int cfrao = CFRA;
	int startframe = MAXFRAME, endframe = baker->anim_init ? scene->r.sfra : CFRA;
	int bake = baker->bake;
	int render = baker->render;

	G.is_break = false;

	/* set caches to baking mode and figure out start frame */
	if (pid->ob) {
		/* cache/bake a single object */
		cache = pid->cache;
		if ((cache->flag & PTCACHE_BAKED)==0) {
			if (pid->type==PTCACHE_TYPE_PARTICLES) {
				ParticleSystem *psys= pid->calldata;

				/* a bit confusing, could make this work better in the UI */
				if (psys->part->type == PART_EMITTER)
					psys_get_pointcache_start_end(scene, pid->calldata, &cache->startframe, &cache->endframe);
			}
			else if (pid->type == PTCACHE_TYPE_SMOKE_HIGHRES) {
				/* get all pids from the object and search for smoke low res */
				ListBase pidlist2;
				PTCacheID *pid2;
				BKE_ptcache_ids_from_object(bmain, &pidlist2, pid->ob, scene, MAX_DUPLI_RECUR);
				for (pid2=pidlist2.first; pid2; pid2=pid2->next) {
					if (pid2->type == PTCACHE_TYPE_SMOKE_DOMAIN) {
						if (pid2->cache && !(pid2->cache->flag & PTCACHE_BAKED)) {
							if (bake || pid2->cache->flag & PTCACHE_REDO_NEEDED)
								BKE_ptcache_id_clear(pid2, PTCACHE_CLEAR_ALL, 0);
							if (bake) {
								pid2->cache->flag |= PTCACHE_BAKING;
								pid2->cache->flag &= ~PTCACHE_BAKED;
							}
						}
					}
				}
				BLI_freelistN(&pidlist2);
			}

			if (bake || cache->flag & PTCACHE_REDO_NEEDED)
				BKE_ptcache_id_clear(pid, PTCACHE_CLEAR_ALL, 0);

			startframe = MAX2(cache->last_exact, cache->startframe);

			if (bake) {
				endframe = cache->endframe;
				cache->flag |= PTCACHE_BAKING;
			}
			else {
				endframe = MIN2(endframe, cache->endframe);
			}

			cache->flag &= ~PTCACHE_BAKED;
		}
	}
	else {
		for (SETLOOPER(scene, sce_iter, base)) {
			/* cache/bake everything in the scene */
			BKE_ptcache_ids_from_object(bmain, &pidlist, base->object, scene, MAX_DUPLI_RECUR);

			for (pid=pidlist.first; pid; pid=pid->next) {
				cache = pid->cache;
				if ((cache->flag & PTCACHE_BAKED)==0) {
					if (pid->type==PTCACHE_TYPE_PARTICLES) {
						ParticleSystem *psys = (ParticleSystem*)pid->calldata;
						/* skip hair & keyed particles */
						if (psys->part->type == PART_HAIR || psys->part->phystype == PART_PHYS_KEYED)
							continue;

						psys_get_pointcache_start_end(scene, pid->calldata, &cache->startframe, &cache->endframe);
					}

					// XXX workaround for regression inroduced in ee3fadd, needs looking into
					if (pid->type == PTCACHE_TYPE_RIGIDBODY) {
						if ((cache->flag & PTCACHE_REDO_NEEDED || (cache->flag & PTCACHE_SIMULATION_VALID)==0) && (render || bake)) {
							BKE_ptcache_id_clear(pid, PTCACHE_CLEAR_ALL, 0);
						}
					}
					else if (((cache->flag & PTCACHE_BAKED) == 0) && (render || bake)) {
						BKE_ptcache_id_clear(pid, PTCACHE_CLEAR_ALL, 0);
					}

					startframe = MIN2(startframe, cache->startframe);

					if (bake || render) {
						cache->flag |= PTCACHE_BAKING;

						if (bake)
							endframe = MAX2(endframe, cache->endframe);
					}

					cache->flag &= ~PTCACHE_BAKED;

				}
			}
			BLI_freelistN(&pidlist);
		}
	}

	CFRA = startframe;
	scene->r.framelen = 1.0;

	/* bake */

	bool use_timer = false;
	double stime, ptime, ctime, fetd;
	char run[32], cur[32], etd[32];
	int cancel = 0;

	stime = ptime = PIL_check_seconds_timer();

	for (int fr = CFRA; fr <= endframe; fr += baker->quick_step, CFRA = fr) {
		BKE_scene_update_for_newframe(bmain->eval_ctx, bmain, scene, scene->lay);

		if (baker->update_progress) {
			float progress = ((float)(CFRA - startframe)/(float)(endframe - startframe));
			baker->update_progress(baker->bake_job, progress, &cancel);
		}

		if (G.background) {
			printf("bake: frame %d :: %d\n", CFRA, endframe);
		}
		else {
			ctime = PIL_check_seconds_timer();

			fetd = (ctime - ptime) * (endframe - CFRA) / baker->quick_step;

			if (use_timer || fetd > 60.0) {
				use_timer = true;

				ptcache_dt_to_str(cur, ctime - ptime);
				ptcache_dt_to_str(run, ctime - stime);
				ptcache_dt_to_str(etd, fetd);

				printf("Baked for %s, current frame: %i/%i (%.3fs), ETC: %s\r",
				       run, CFRA - startframe + 1, endframe - startframe + 1, ctime - ptime, etd);
			}

			ptime = ctime;
		}

		/* NOTE: breaking baking should leave calculated frames in cache, not clear it */
		if ((cancel || G.is_break)) {
			break;
		}

		CFRA += 1;
	}

	if (use_timer) {
		/* start with newline because of \r above */
		ptcache_dt_to_str(run, PIL_check_seconds_timer()-stime);
		printf("\nBake %s %s (%i frames simulated).\n", (cancel ? "canceled after" : "finished in"), run, CFRA - startframe);
	}

	/* clear baking flag */
	if (pid) {
		cache->flag &= ~(PTCACHE_BAKING|PTCACHE_REDO_NEEDED);
		cache->flag |= PTCACHE_SIMULATION_VALID;
		if (bake) {
			cache->flag |= PTCACHE_BAKED;
			/* write info file */
			if (cache->flag & PTCACHE_DISK_CACHE)
				BKE_ptcache_write(pid, 0);
		}
	}
	else {
		for (SETLOOPER(scene, sce_iter, base)) {
			BKE_ptcache_ids_from_object(bmain, &pidlist, base->object, scene, MAX_DUPLI_RECUR);

			for (pid=pidlist.first; pid; pid=pid->next) {
				/* skip hair particles */
				if (pid->type==PTCACHE_TYPE_PARTICLES && ((ParticleSystem*)pid->calldata)->part->type == PART_HAIR)
					continue;

				cache = pid->cache;

				if (baker->quick_step > 1)
					cache->flag &= ~(PTCACHE_BAKING|PTCACHE_OUTDATED);
				else
					cache->flag &= ~(PTCACHE_BAKING|PTCACHE_REDO_NEEDED);

				cache->flag |= PTCACHE_SIMULATION_VALID;

				if (bake) {
					cache->flag |= PTCACHE_BAKED;
					if (cache->flag & PTCACHE_DISK_CACHE)
						BKE_ptcache_write(pid, 0);
				}
			}
			BLI_freelistN(&pidlist);
		}
	}

	scene->r.framelen = frameleno;
	CFRA = cfrao;

	if (bake) { /* already on cfra unless baking */
		BKE_scene_update_for_newframe(bmain->eval_ctx, bmain, scene, scene->lay);
	}

	/* TODO: call redraw all windows somehow */
}
/* Helpers */
void BKE_ptcache_disk_to_mem(PTCacheID *pid)
{
	PointCache *cache = pid->cache;
	PTCacheMem *pm = NULL;
	int baked = cache->flag & PTCACHE_BAKED;
	int cfra, sfra = cache->startframe, efra = cache->endframe;

	/* Remove possible bake flag to allow clear */
	cache->flag &= ~PTCACHE_BAKED;

	/* PTCACHE_DISK_CACHE flag was cleared already */
	BKE_ptcache_id_clear(pid, PTCACHE_CLEAR_ALL, 0);

	/* restore possible bake flag */
	cache->flag |= baked;

	for (cfra=sfra; cfra <= efra; cfra++) {
		pm = ptcache_disk_frame_to_mem(pid, cfra);

		if (pm)
			BLI_addtail(&pid->cache->mem_cache, pm);
	}
}
void BKE_ptcache_mem_to_disk(PTCacheID *pid)
{
	PointCache *cache = pid->cache;
	PTCacheMem *pm = cache->mem_cache.first;
	int baked = cache->flag & PTCACHE_BAKED;

	/* Remove possible bake flag to allow clear */
	cache->flag &= ~PTCACHE_BAKED;

	/* PTCACHE_DISK_CACHE flag was set already */
	BKE_ptcache_id_clear(pid, PTCACHE_CLEAR_ALL, 0);

	/* restore possible bake flag */
	cache->flag |= baked;

	for (; pm; pm=pm->next) {
		if (ptcache_mem_frame_to_disk(pid, pm)==0) {
			cache->flag &= ~PTCACHE_DISK_CACHE;
			break;
		}
	}

	/* write info file */
	if (cache->flag & PTCACHE_BAKED)
		BKE_ptcache_write(pid, 0);
}
void BKE_ptcache_toggle_disk_cache(PTCacheID *pid)
{
	PointCache *cache = pid->cache;
	int last_exact = cache->last_exact;

	if (!G.relbase_valid) {
		cache->flag &= ~PTCACHE_DISK_CACHE;
		if (G.debug & G_DEBUG)
			printf("File must be saved before using disk cache!\n");
		return;
	}

	if (cache->cached_frames) {
		MEM_freeN(cache->cached_frames);
		cache->cached_frames=NULL;
	}

	if (cache->flag & PTCACHE_DISK_CACHE)
		BKE_ptcache_mem_to_disk(pid);
	else
		BKE_ptcache_disk_to_mem(pid);

	cache->flag ^= PTCACHE_DISK_CACHE;
	BKE_ptcache_id_clear(pid, PTCACHE_CLEAR_ALL, 0);
	cache->flag ^= PTCACHE_DISK_CACHE;

	cache->last_exact = last_exact;

	BKE_ptcache_id_time(pid, NULL, 0.0f, NULL, NULL, NULL);

	BKE_ptcache_update_info(pid);

	if ((cache->flag & PTCACHE_DISK_CACHE) == 0) {
		if (cache->index) {
			BKE_object_delete_ptcache(pid->ob, cache->index);
			cache->index = -1;
		}
	}
}

void BKE_ptcache_disk_cache_rename(PTCacheID *pid, const char *name_src, const char *name_dst)
{
	char old_name[80];
	int len; /* store the length of the string */
	/* mode is same as fopen's modes */
	DIR *dir;
	struct dirent *de;
	char path[MAX_PTCACHE_PATH];
	char old_filename[MAX_PTCACHE_FILE];
	char new_path_full[MAX_PTCACHE_FILE];
	char old_path_full[MAX_PTCACHE_FILE];
	char ext[MAX_PTCACHE_PATH];

	/* save old name */
	BLI_strncpy(old_name, pid->cache->name, sizeof(old_name));

	/* get "from" filename */
	BLI_strncpy(pid->cache->name, name_src, sizeof(pid->cache->name));

	len = ptcache_filename(pid, old_filename, 0, 0, 0); /* no path */

	ptcache_path(pid, path);
	dir = opendir(path);
	if (dir==NULL) {
		BLI_strncpy(pid->cache->name, old_name, sizeof(pid->cache->name));
		return;
	}

	const char *fext = ptcache_file_extension(pid);

	BLI_snprintf(ext, sizeof(ext), "_%02u%s", pid->stack_index, fext);

	/* put new name into cache */
	BLI_strncpy(pid->cache->name, name_dst, sizeof(pid->cache->name));

	while ((de = readdir(dir)) != NULL) {
		if (strstr(de->d_name, ext)) { /* do we have the right extension?*/
			if (STREQLEN(old_filename, de->d_name, len)) { /* do we have the right prefix */
				/* read the number of the file */
				const int frame = ptcache_frame_from_filename(de->d_name, ext);

				if (frame != -1) {
					BLI_join_dirfile(old_path_full, sizeof(old_path_full), path, de->d_name);
					ptcache_filename(pid, new_path_full, frame, 1, 1);
					BLI_rename(old_path_full, new_path_full);
				}
			}
		}
	}
	closedir(dir);

	BLI_strncpy(pid->cache->name, old_name, sizeof(pid->cache->name));
}

void BKE_ptcache_load_external(PTCacheID *pid)
{
	/*todo*/
	PointCache *cache = pid->cache;
	int len; /* store the length of the string */
	int info = 0;
	int start = MAXFRAME;
	int end = -1;

	/* mode is same as fopen's modes */
	DIR *dir;
	struct dirent *de;
	char path[MAX_PTCACHE_PATH];
	char filename[MAX_PTCACHE_FILE];
	char ext[MAX_PTCACHE_PATH];

	if (!cache)
		return;

	ptcache_path(pid, path);

	len = ptcache_filename(pid, filename, 1, 0, 0); /* no path */

	dir = opendir(path);
	if (dir==NULL)
		return;

	const char *fext = ptcache_file_extension(pid);

	if (cache->index >= 0)
		BLI_snprintf(ext, sizeof(ext), "_%02d%s", cache->index, fext);
	else
		BLI_strncpy(ext, fext, sizeof(ext));

	while ((de = readdir(dir)) != NULL) {
		if (strstr(de->d_name, ext)) { /* do we have the right extension?*/
			if (STREQLEN(filename, de->d_name, len)) { /* do we have the right prefix */
				/* read the number of the file */
				const int frame = ptcache_frame_from_filename(de->d_name, ext);

				if (frame != -1) {
					if (frame) {
						start = MIN2(start, frame);
						end = MAX2(end, frame);
					}
					else
						info = 1;
				}
			}
		}
	}
	closedir(dir);

	if (start != MAXFRAME) {
		PTCacheFile *pf;

		cache->startframe = start;
		cache->endframe = end;
		cache->totpoint = 0;

		if (pid->type == PTCACHE_TYPE_SMOKE_DOMAIN) {
			/* necessary info in every file */
		}
		/* read totpoint from info file (frame 0) */
		else if (info) {
			pf= ptcache_file_open(pid, PTCACHE_FILE_READ, 0);

			if (pf) {
				if (ptcache_file_header_begin_read(pf)) {
					if (pf->type == pid->type && pid->read_header(pf)) {
						cache->totpoint = pf->totpoint;
						cache->flag |= PTCACHE_READ_INFO;
					}
					else {
						cache->totpoint = 0;
					}
				}
				ptcache_file_close(pf);
			}
		}
		/* or from any old format cache file */
		else {
			float old_data[14];
			int elemsize = ptcache_old_elemsize(pid);
			pf= ptcache_file_open(pid, PTCACHE_FILE_READ, cache->startframe);

			if (pf) {
				while (ptcache_file_read(pf, old_data, 1, elemsize))
					cache->totpoint++;

				ptcache_file_close(pf);
			}
		}
		cache->flag |= (PTCACHE_BAKED|PTCACHE_DISK_CACHE|PTCACHE_SIMULATION_VALID);
		cache->flag &= ~(PTCACHE_OUTDATED|PTCACHE_FRAMES_SKIPPED);
	}

	/* make sure all new frames are loaded */
	if (cache->cached_frames) {
		MEM_freeN(cache->cached_frames);
		cache->cached_frames=NULL;
	}
	BKE_ptcache_update_info(pid);
}

void BKE_ptcache_update_info(PTCacheID *pid)
{
	PointCache *cache = pid->cache;
	PTCacheExtra *extra = NULL;
	int totframes = 0;
	char mem_info[64];

	if (cache->flag & PTCACHE_EXTERNAL) {
		int cfra = cache->startframe;

		for (; cfra <= cache->endframe; cfra++) {
			if (BKE_ptcache_id_exist(pid, cfra))
				totframes++;
		}

		/* smoke doesn't use frame 0 as info frame so can't check based on totpoint */
		if (pid->type == PTCACHE_TYPE_SMOKE_DOMAIN && totframes)
			BLI_snprintf(cache->info, sizeof(cache->info), IFACE_("%i frames found!"), totframes);
		else if (totframes && cache->totpoint)
			BLI_snprintf(cache->info, sizeof(cache->info), IFACE_("%i points found!"), cache->totpoint);
		else
			BLI_strncpy(cache->info, IFACE_("No valid data to read!"), sizeof(cache->info));
		return;
	}

	if (cache->flag & PTCACHE_DISK_CACHE) {
		if (pid->type == PTCACHE_TYPE_SMOKE_DOMAIN) {
			int totpoint = pid->totpoint(pid->calldata, 0);

			if (cache->totpoint > totpoint)
				BLI_snprintf(mem_info, sizeof(mem_info), IFACE_("%i cells + High Resolution cached"), totpoint);
			else
				BLI_snprintf(mem_info, sizeof(mem_info), IFACE_("%i cells cached"), totpoint);
		}
		else {
			int cfra = cache->startframe;

			for (; cfra <= cache->endframe; cfra++) {
				if (BKE_ptcache_id_exist(pid, cfra))
					totframes++;
			}

			BLI_snprintf(mem_info, sizeof(mem_info), IFACE_("%i frames on disk"), totframes);
		}
	}
	else {
		PTCacheMem *pm = cache->mem_cache.first;
		char formatted_tot[16];
		char formatted_mem[15];
		long long int bytes = 0.0f;
		int i;

		for (; pm; pm=pm->next) {
			for (i=0; i<BPHYS_TOT_DATA; i++)
				bytes += MEM_allocN_len(pm->data[i]);

			for (extra=pm->extradata.first; extra; extra=extra->next) {
				bytes += MEM_allocN_len(extra->data);
				bytes += sizeof(PTCacheExtra);
			}

			bytes += sizeof(PTCacheMem);

			totframes++;
		}

		BLI_str_format_int_grouped(formatted_tot, totframes);
		BLI_str_format_byte_unit(formatted_mem, bytes, true);

		BLI_snprintf(mem_info, sizeof(mem_info), IFACE_("%s frames in memory (%s)"), formatted_tot, formatted_mem);
	}

	if (cache->flag & PTCACHE_OUTDATED) {
		BLI_snprintf(cache->info, sizeof(cache->info), IFACE_("%s, cache is outdated!"), mem_info);
	}
	else if (cache->flag & PTCACHE_FRAMES_SKIPPED) {
		BLI_snprintf(cache->info, sizeof(cache->info), IFACE_("%s, not exact since frame %i"),
		             mem_info, cache->last_exact);
	}
	else {
		BLI_snprintf(cache->info, sizeof(cache->info), "%s.", mem_info);
	}
}

void BKE_ptcache_validate(PointCache *cache, int framenr)
{
	if (cache) {
		cache->flag |= PTCACHE_SIMULATION_VALID;
		cache->simframe = framenr;
	}
}
void BKE_ptcache_invalidate(PointCache *cache)
{
	if (cache) {
		cache->flag &= ~PTCACHE_SIMULATION_VALID;
		cache->simframe = 0;
		cache->last_exact = MIN2(cache->startframe, 0);
	}
}<|MERGE_RESOLUTION|>--- conflicted
+++ resolved
@@ -578,13 +578,8 @@
 
 #define SMOKE_CACHE_VERSION "1.04"
 
-<<<<<<< HEAD
 static int ptcache_smoke_write(PTCacheFile *pf, void *smoke_v)
-{	
-=======
-static int  ptcache_smoke_write(PTCacheFile *pf, void *smoke_v)
-{
->>>>>>> b59d85b5
+{
 	SmokeModifierData *smd= (SmokeModifierData *)smoke_v;
 	SmokeDomainSettings *sds = smd->domain;
 
@@ -739,13 +734,10 @@
 	SmokeModifierData *smd= (SmokeModifierData *)smoke_v;
 	SmokeDomainSettings *sds = smd->domain;
 
-<<<<<<< HEAD
 	if (!(sds->flags & MOD_SMOKE_USE_VOLUME_CACHE)) {
 		return 0;
 	}
 
-=======
->>>>>>> b59d85b5
 	if (sds->fluid) {
 		const size_t res = sds->res[0] * sds->res[1] * sds->res[2];
 		const unsigned int out_len = (unsigned int)res * sizeof(float);
@@ -759,14 +751,9 @@
 		sds->active_color[0] = 0.7f;
 		sds->active_color[1] = 0.7f;
 		sds->active_color[2] = 0.7f;
-<<<<<<< HEAD
 		
 		// TODO (sebbas): add support for liquid caching
 		smoke_export(sds->fluid, &dt, &dx, &dens, NULL, NULL, NULL, &heat, &vx, &vy, &vz, NULL, NULL, NULL, &obstacles, &shadow);
-=======
-
-		smoke_export(sds->fluid, &dt, &dx, &dens, NULL, NULL, NULL, &heat, &heatold, &vx, &vy, &vz, NULL, NULL, NULL, &obstacles);
->>>>>>> b59d85b5
 
 		ptcache_file_compressed_read(pf, (unsigned char *)shadow, out_len);
 		ptcache_file_compressed_read(pf, (unsigned char*)dens, out_len);
@@ -890,12 +877,7 @@
 		float dt, dx, *dens, *react, *fuel, *flame, *heat, *vx, *vy, *vz, *r, *g, *b, *phi, *pp, *pvel, *ppSnd, *pvelSnd, *plifeSnd, *shadow;
 		int *obstacles, numParts = 0, numPartsSnd = 0;
 		unsigned int out_len = (unsigned int)res * sizeof(float);
-<<<<<<< HEAD
 		unsigned char *buffer;
-=======
-
-		smoke_export(sds->fluid, &dt, &dx, &dens, &react, &flame, &fuel, &heat, &heatold, &vx, &vy, &vz, &r, &g, &b, &obstacles);
->>>>>>> b59d85b5
 
 		smoke_export(sds->fluid, &dt, &dx, &dens, &react, &flame, &fuel, &heat, &vx, &vy, &vz, &r, &g, &b, &obstacles, &shadow);
 		liquid_export(sds->fluid, &phi, &pp, &pvel, &ppSnd, &pvelSnd, &plifeSnd);
@@ -2060,15 +2042,9 @@
 	char *newname;
 	filename[0] = '\0';
 	newname = filename;
-<<<<<<< HEAD
-	
-	/* if (!G.relbase_valid && (pid->cache->flag & PTCACHE_EXTERNAL)==0) return 0; *//* save blend file before using disk pointcache */
-	
-=======
 
 	if (!G.relbase_valid && (pid->cache->flag & PTCACHE_EXTERNAL)==0) return 0; /* save blend file before using disk pointcache */
 
->>>>>>> b59d85b5
 	/* start with temp dir */
 	if (do_path) {
 		len = ptcache_path(pid, filename);
