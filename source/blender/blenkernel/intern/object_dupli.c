/*
 * ***** BEGIN GPL LICENSE BLOCK *****
 *
 * This program is free software; you can redistribute it and/or
 * modify it under the terms of the GNU General Public License
 * as published by the Free Software Foundation; either version 2
 * of the License, or (at your option) any later version.
 *
 * This program is distributed in the hope that it will be useful,
 * but WITHOUT ANY WARRANTY; without even the implied warranty of
 * MERCHANTABILITY or FITNESS FOR A PARTICULAR PURPOSE.  See the
 * GNU General Public License for more details.
 *
 * You should have received a copy of the GNU General Public License
 * along with this program; if not, write to the Free Software Foundation,
 * Inc., 51 Franklin Street, Fifth Floor, Boston, MA 02110-1301, USA.
 *
 * The Original Code is Copyright (C) 2001-2002 by NaN Holding BV.
 * All rights reserved.
 *
 * The Original Code is: all of this file.
 *
 * Contributor(s): none yet.
 *
 * ***** END GPL LICENSE BLOCK *****
 */

/** \file blender/blenkernel/intern/object_dupli.c
 *  \ingroup bke
 */

#include <limits.h>
#include <stdlib.h>
#include <stddef.h>

#include "MEM_guardedalloc.h"

#include "BLI_utildefines.h"
#include "BLI_ghash.h"
#include "BLI_listbase.h"
#include "BLI_path_util.h"
#include "BLI_string.h"
#include "BLI_string_utf8.h"

#include "BLI_math.h"
#include "BLI_rand.h"

#include "DNA_anim_types.h"
#include "DNA_group_types.h"
#include "DNA_mesh_types.h"
#include "DNA_scene_types.h"
#include "DNA_vfont_types.h"

#include "BKE_animsys.h"
#include "BKE_cache_library.h"
#include "BKE_DerivedMesh.h"
#include "BKE_depsgraph.h"
#include "BKE_font.h"
#include "BKE_group.h"
#include "BKE_global.h"
#include "BKE_lattice.h"
#include "BKE_main.h"
#include "BKE_mesh.h"
#include "BKE_object.h"
#include "BKE_particle.h"
#include "BKE_scene.h"
#include "BKE_editmesh.h"
#include "BKE_anim.h"
#include "BKE_strands.h"

#include "BLI_strict_flags.h"

#include "BLF_translation.h"

/* Dupli-Geometry */

typedef struct DupliContext {
	EvaluationContext *eval_ctx;
	bool do_update;
	bool animated;
	Group *group; /* XXX child objects are selected from this group if set, could be nicer */

	Scene *scene;
	Object *object;
	float space_mat[4][4];
	unsigned int lay;

	int persistent_id[MAX_DUPLI_RECUR];
	int level;
	int index;

	const struct DupliGenerator *gen;

	/* result containers */
	ListBase *duplilist; /* legacy doubly-linked list */
} DupliContext;

typedef struct DupliGenerator {
	short type;				/* dupli type */
	void (*make_duplis)(const DupliContext *ctx);
} DupliGenerator;

static const DupliGenerator *get_dupli_generator(const DupliContext *ctx);

/* create initial context for root object */
static void init_context_ex(DupliContext *r_ctx, EvaluationContext *eval_ctx, Scene *scene, Object *ob, float space_mat[4][4], const DupliGenerator *gen, bool update)
{
	r_ctx->eval_ctx = eval_ctx;
	r_ctx->scene = scene;
	/* don't allow BKE_object_handle_update for viewport during render, can crash */
	r_ctx->do_update = update && !(G.is_rendering && eval_ctx->mode != DAG_EVAL_RENDER);
	r_ctx->animated = false;
	r_ctx->group = NULL;

	r_ctx->object = ob;
	if (space_mat)
		copy_m4_m4(r_ctx->space_mat, space_mat);
	else
		unit_m4(r_ctx->space_mat);
	r_ctx->lay = ob ? ob->lay : 0;
	r_ctx->level = 0;

	r_ctx->gen = gen ? gen : get_dupli_generator(r_ctx);

	r_ctx->duplilist = NULL;
}

static void init_context(DupliContext *r_ctx, EvaluationContext *eval_ctx, Scene *scene, Object *ob, bool update)
{
	init_context_ex(r_ctx, eval_ctx, scene, ob, NULL, NULL, update);
}

/* create sub-context for recursive duplis */
static void copy_dupli_context(DupliContext *r_ctx, const DupliContext *ctx, Object *ob, float mat[4][4], int index, bool animated)
{
	*r_ctx = *ctx;
	
	r_ctx->animated |= animated; /* object animation makes all children animated */

	/* XXX annoying, previously was done by passing an ID* argument, this at least is more explicit */
	if (ctx->gen->type == OB_DUPLIGROUP && ctx->object)
		r_ctx->group = ctx->object->dup_group;

	r_ctx->object = ob;
	if (mat)
		mul_m4_m4m4(r_ctx->space_mat, (float (*)[4])ctx->space_mat, mat);
	r_ctx->persistent_id[r_ctx->level] = index;
	++r_ctx->level;

	r_ctx->gen = get_dupli_generator(r_ctx);
}

/* generate a dupli instance
 * mat is transform of the object relative to current context (including object obmat)
 */
static DupliObject *make_dupli(const DupliContext *ctx,
                               Object *ob, float mat[4][4], int index,
                               bool animated, bool hide)
{
	DupliObject *dob;
	int i;

	/* add a DupliObject instance to the result container */
	if (ctx->duplilist) {
		dob = MEM_callocN(sizeof(DupliObject), "dupli object");
		BLI_addtail(ctx->duplilist, dob);
	}
	else {
		return NULL;
	}

	dob->ob = ob;
	mul_m4_m4m4(dob->mat, (float (*)[4])ctx->space_mat, mat);
	dob->type = ctx->gen->type;
	dob->animated = animated || ctx->animated; /* object itself or some parent is animated */

	/* set persistent id, which is an array with a persistent index for each level
	 * (particle number, vertex number, ..). by comparing this we can find the same
	 * dupli object between frames, which is needed for motion blur. last level
	 * goes first in the array. */
	dob->persistent_id[0] = index;
	for (i = 1; i < ctx->level + 1; i++)
		dob->persistent_id[i] = ctx->persistent_id[ctx->level - i];
	/* fill rest of values with INT_MAX which index will never have as value */
	for (; i < MAX_DUPLI_RECUR; i++)
		dob->persistent_id[i] = INT_MAX;

	if (hide)
		dob->no_draw = true;
	/* metaballs never draw in duplis, they are instead merged into one by the basis
	 * mball outside of the group. this does mean that if that mball is not in the
	 * scene, they will not show up at all, limitation that should be solved once. */
	if (ob->type == OB_MBALL)
		dob->no_draw = true;

	return dob;
}

/* recursive dupli objects
 * space_mat is the local dupli space (excluding dupli object obmat!)
 */
static void make_recursive_duplis(const DupliContext *ctx, Object *ob, float space_mat[4][4], int index, bool animated)
{
	/* simple preventing of too deep nested groups with MAX_DUPLI_RECUR */
	if (ctx->level < MAX_DUPLI_RECUR) {
		DupliContext rctx;
		copy_dupli_context(&rctx, ctx, ob, space_mat, index, animated);
		if (rctx.gen) {
			rctx.gen->make_duplis(&rctx);
		}
	}
}

/* ---- Child Duplis ---- */

typedef void (*MakeChildDuplisFunc)(const DupliContext *ctx, void *userdata, Object *child);

static bool is_child(const Object *ob, const Object *parent)
{
	const Object *ob_parent = ob->parent;
	while (ob_parent) {
		if (ob_parent == parent)
			return true;
		ob_parent = ob_parent->parent;
	}
	return false;
}

/* create duplis from every child in scene or group */
static void make_child_duplis(const DupliContext *ctx, void *userdata, MakeChildDuplisFunc make_child_duplis_cb)
{
	Object *parent = ctx->object;
	Object *obedit = ctx->scene->obedit;
	
	if (!parent)
		return;
	
	if (ctx->group) {
		unsigned int lay = ctx->group->layer;
		GroupObject *go;
		for (go = ctx->group->gobject.first; go; go = go->next) {
			Object *ob = go->ob;

			if ((ob->lay & lay) && ob != obedit && is_child(ob, parent)) {
				/* mballs have a different dupli handling */
				if (ob->type != OB_MBALL)
					ob->flag |= OB_DONE;  /* doesnt render */

				make_child_duplis_cb(ctx, userdata, ob);
			}
		}
	}
	else {
		unsigned int lay = ctx->scene->lay;
		Base *base;
		for (base = ctx->scene->base.first; base; base = base->next) {
			Object *ob = base->object;

			if ((base->lay & lay) && ob != obedit && is_child(ob, parent)) {
				/* mballs have a different dupli handling */
				if (ob->type != OB_MBALL)
					ob->flag |= OB_DONE;  /* doesnt render */

				make_child_duplis_cb(ctx, userdata, ob);
			}
		}
	}
}


/*---- Implementations ----*/

/* Intern function for creating instances of group content
 * with or without a parent (parent == NULL is allowed!)
 * Note: some of the group animation update functions use the parent object,
 * but this is old NLA code that is currently disabled and might be removed entirely.
 */
static void make_duplis_group_intern(const DupliContext *ctx, Group *group, Object *parent)
{
	const bool for_render = (ctx->eval_ctx->mode == DAG_EVAL_RENDER);
	
	GroupObject *go;
	float group_mat[4][4];
	int id;
	bool animated;
	
	unit_m4(group_mat);
	sub_v3_v3(group_mat[3], group->dupli_ofs);
	
	if (parent) {
		/* combine group offset and obmat */
		mul_m4_m4m4(group_mat, parent->obmat, group_mat);
		/* don't access 'parent->obmat' from now on. */
	}
	
	/* handles animated groups */
	
	/* we need to check update for objects that are not in scene... */
	if (ctx->do_update) {
		/* note: update is optional because we don't always need object
		 * transformations to be correct. Also fixes bug [#29616]. */
		BKE_group_handle_recalc_and_update(ctx->eval_ctx, ctx->scene, parent, group);
	}
	
	animated = BKE_group_is_animated(group, parent);
	
	for (go = group->gobject.first, id = 0; go; go = go->next, id++) {
		float mat[4][4];
		bool hide;
		
		/* note, if you check on layer here, render goes wrong... it still deforms verts and uses parent imat */
		if (go->ob == parent)
			continue;
		
		/* Special case for instancing dupli-groups, see: T40051
		 * this object may be instanced via dupli-verts/faces, in this case we don't want to render
		 * (blender convention), but _do_ show in the viewport.
		 *
		 * Regular objects work fine but not if we're instancing dupli-groups,
		 * because the rules for rendering aren't applied to objects they instance.
		 * We could recursively pass down the 'hide' flag instead, but that seems unnecessary.
		 */
		if (for_render && go->ob->parent && go->ob->parent->transflag & (OB_DUPLIVERTS | OB_DUPLIFACES)) {
			continue;
		}
		
		/* group dupli offset, should apply after everything else */
		mul_m4_m4m4(mat, group_mat, go->ob->obmat);
		
		/* check the group instance and object layers match, also that the object visible flags are ok. */
		hide = (go->ob->lay & group->layer) == 0 ||
		        (for_render ? go->ob->restrictflag & OB_RESTRICT_RENDER : go->ob->restrictflag & OB_RESTRICT_VIEW);
		
		make_dupli(ctx, go->ob, mat, id, animated, hide);
		
		/* recursion */
		make_recursive_duplis(ctx, go->ob, group_mat, id, animated);
	}
}

/* OB_DUPLIGROUP */
static void make_duplis_group(const DupliContext *ctx)
{
	Object *ob = ctx->object;
	if (!ob || !ob->dup_group)
		return;
	
	make_duplis_group_intern(ctx, ob->dup_group, ob);
}

const DupliGenerator gen_dupli_group = {
    OB_DUPLIGROUP,                  /* type */
    make_duplis_group               /* make_duplis */
};

/* OB_DUPLIFRAMES */
static void make_duplis_frames(const DupliContext *ctx)
{
	Scene *scene = ctx->scene;
	Object *ob = ctx->object;
	extern int enable_cu_speed; /* object.c */
	Object copyob;
	int cfrao = scene->r.cfra;

	if (!ob)
		return;
	/* dupliframes not supported inside groups */
	if (ctx->group)
		return;
	/* if we don't have any data/settings which will lead to object movement,
	 * don't waste time trying, as it will all look the same...
	 */
	if (ob->parent == NULL && BLI_listbase_is_empty(&ob->constraints) && ob->adt == NULL)
		return;
	
	/* make a copy of the object's original data (before any dupli-data overwrites it)
	 * as we'll need this to keep track of unkeyed data
	 *	- this doesn't take into account other data that can be reached from the object,
	 *	  for example it's shapekeys or bones, hence the need for an update flush at the end
	 */
	copyob = *ob;

	/* duplicate over the required range */
	if (ob->transflag & OB_DUPLINOSPEED) enable_cu_speed = 0;

	/* special flag to avoid setting recalc flags to notify the depsgraph of
	 * updates, as this is not a permanent change to the object */
	ob->id.flag |= LIB_ANIM_NO_RECALC;

	for (scene->r.cfra = ob->dupsta; scene->r.cfra <= ob->dupend; scene->r.cfra++) {
		int ok = 1;

		/* - dupoff = how often a frames within the range shouldn't be made into duplis
		 * - dupon = the length of each "skipping" block in frames
		 */
		if (ob->dupoff) {
			ok = scene->r.cfra - ob->dupsta;
			ok = ok % (ob->dupon + ob->dupoff);
			ok = (ok < ob->dupon);
		}

		if (ok) {
			/* WARNING: doing animation updates in this way is not terribly accurate, as the dependencies
			 * and/or other objects which may affect this object's transforms are not updated either.
			 * However, this has always been the way that this worked (i.e. pre 2.5), so I guess that it'll be fine!
			 */
			BKE_animsys_evaluate_animdata(scene, &ob->id, ob->adt, (float)scene->r.cfra, ADT_RECALC_ANIM); /* ob-eval will do drivers, so we don't need to do them */
			BKE_object_where_is_calc_time(scene, ob, (float)scene->r.cfra);

			make_dupli(ctx, ob, ob->obmat, scene->r.cfra, false, false);
		}
	}

	enable_cu_speed = 1;

	/* reset frame to original frame, then re-evaluate animation as above
	 * as 2.5 animation data may have far-reaching consequences
	 */
	scene->r.cfra = cfrao;

	BKE_animsys_evaluate_animdata(scene, &ob->id, ob->adt, (float)scene->r.cfra, ADT_RECALC_ANIM); /* ob-eval will do drivers, so we don't need to do them */
	BKE_object_where_is_calc_time(scene, ob, (float)scene->r.cfra);

	/* but, to make sure unkeyed object transforms are still sane,
	 * let's copy object's original data back over
	 */
	*ob = copyob;
}

const DupliGenerator gen_dupli_frames = {
    OB_DUPLIFRAMES,                 /* type */
    make_duplis_frames              /* make_duplis */
};

/* OB_DUPLIVERTS */
typedef struct VertexDupliData {
	DerivedMesh *dm;
	BMEditMesh *edit_btmesh;
	int totvert;
	float (*orco)[3];
	bool use_rotation;

	const DupliContext *ctx;
	Object *inst_ob; /* object to instantiate (argument for vertex map callback) */
	float child_imat[4][4];
} VertexDupliData;

static void get_duplivert_transform(const float co[3], const float nor_f[3], const short nor_s[3],
                                    bool use_rotation, short axis, short upflag, float mat[4][4])
{
	float quat[4];
	const float size[3] = {1.0f, 1.0f, 1.0f};

	if (use_rotation) {
		float nor[3];
		/* construct rotation matrix from normals */
		if (nor_f) {
			nor[0] = -nor_f[0];
			nor[1] = -nor_f[1];
			nor[2] = -nor_f[2];
		}
		else if (nor_s) {
			nor[0] = (float)-nor_s[0];
			nor[1] = (float)-nor_s[1];
			nor[2] = (float)-nor_s[2];
		}
		vec_to_quat(quat, nor, axis, upflag);
	}
	else
		unit_qt(quat);

	loc_quat_size_to_mat4(mat, co, quat, size);
}

static void vertex_dupli__mapFunc(void *userData, int index, const float co[3],
                                  const float nor_f[3], const short nor_s[3])
{
	const VertexDupliData *vdd = userData;
	Object *inst_ob = vdd->inst_ob;
	DupliObject *dob;
	float obmat[4][4], space_mat[4][4];

	/* obmat is transform to vertex */
	get_duplivert_transform(co, nor_f, nor_s, vdd->use_rotation, inst_ob->trackflag, inst_ob->upflag, obmat);
	/* make offset relative to inst_ob using relative child transform */
	mul_mat3_m4_v3((float (*)[4])vdd->child_imat, obmat[3]);
	/* apply obmat _after_ the local vertex transform */
	mul_m4_m4m4(obmat, inst_ob->obmat, obmat);

	/* space matrix is constructed by removing obmat transform,
	 * this yields the worldspace transform for recursive duplis
	 */
	mul_m4_m4m4(space_mat, obmat, inst_ob->imat);

	dob = make_dupli(vdd->ctx, vdd->inst_ob, obmat, index, false, false);

	if (vdd->orco)
		copy_v3_v3(dob->orco, vdd->orco[index]);

	/* recursion */
	make_recursive_duplis(vdd->ctx, vdd->inst_ob, space_mat, index, false);
}

static void make_child_duplis_verts(const DupliContext *ctx, void *userdata, Object *child)
{
	VertexDupliData *vdd = userdata;
	DerivedMesh *dm = vdd->dm;

	vdd->inst_ob = child;
	invert_m4_m4(child->imat, child->obmat);
	/* relative transform from parent to child space */
	mul_m4_m4m4(vdd->child_imat, child->imat, ctx->object->obmat);

	if (vdd->edit_btmesh) {
		dm->foreachMappedVert(dm, vertex_dupli__mapFunc, vdd,
		                      vdd->use_rotation ? DM_FOREACH_USE_NORMAL : 0);
	}
	else {
		int a, totvert = vdd->totvert;
		float vec[3], no[3];

		if (vdd->use_rotation) {
			for (a = 0; a < totvert; a++) {
				dm->getVertCo(dm, a, vec);
				dm->getVertNo(dm, a, no);

				vertex_dupli__mapFunc(vdd, a, vec, no, NULL);
			}
		}
		else {
			for (a = 0; a < totvert; a++) {
				dm->getVertCo(dm, a, vec);

				vertex_dupli__mapFunc(vdd, a, vec, NULL, NULL);
			}
		}
	}
}

static void make_duplis_verts(const DupliContext *ctx)
{
	Scene *scene = ctx->scene;
	Object *parent = ctx->object;
	bool use_texcoords = ELEM(ctx->eval_ctx->mode, DAG_EVAL_RENDER, DAG_EVAL_PREVIEW);
	VertexDupliData vdd;
	
	if (!parent)
		return;

	vdd.ctx = ctx;
	vdd.use_rotation = parent->transflag & OB_DUPLIROT;

	/* gather mesh info */
	{
		Mesh *me = parent->data;
		BMEditMesh *em = BKE_editmesh_from_object(parent);
		CustomDataMask dm_mask = (use_texcoords ? CD_MASK_BAREMESH | CD_MASK_ORCO : CD_MASK_BAREMESH);

		if (em)
			vdd.dm = editbmesh_get_derived_cage(scene, parent, em, dm_mask);
		else
			vdd.dm = mesh_get_derived_final(scene, parent, dm_mask);
		vdd.edit_btmesh = me->edit_btmesh;

		if (use_texcoords)
			vdd.orco = vdd.dm->getVertDataArray(vdd.dm, CD_ORCO);
		else
			vdd.orco = NULL;

		vdd.totvert = vdd.dm->getNumVerts(vdd.dm);
	}

	make_child_duplis(ctx, &vdd, make_child_duplis_verts);

	vdd.dm->release(vdd.dm);
}

const DupliGenerator gen_dupli_verts = {
    OB_DUPLIVERTS,                  /* type */
    make_duplis_verts               /* make_duplis */
};

/* OB_DUPLIVERTS - FONT */
static Object *find_family_object(const char *family, size_t family_len, unsigned int ch, GHash *family_gh)
{
	Object **ob_pt;
	Object *ob;
	void *ch_key = SET_UINT_IN_POINTER(ch);

	if ((ob_pt = (Object **)BLI_ghash_lookup_p(family_gh, ch_key))) {
		ob = *ob_pt;
	}
	else {
		char ch_utf8[7];
		size_t ch_utf8_len;

		ch_utf8_len = BLI_str_utf8_from_unicode(ch, ch_utf8);
		ch_utf8[ch_utf8_len] = '\0';
		ch_utf8_len += 1;  /* compare with null terminator */

		for (ob = G.main->object.first; ob; ob = ob->id.next) {
			if (STREQLEN(ob->id.name + 2 + family_len, ch_utf8, ch_utf8_len)) {
				if (STREQLEN(ob->id.name + 2, family, family_len)) {
					break;
				}
			}
		}

		/* inserted value can be NULL, just to save searches in future */
		BLI_ghash_insert(family_gh, ch_key, ob);
	}

	return ob;
}

static void make_duplis_font(const DupliContext *ctx)
{
	Object *par = ctx->object;
	GHash *family_gh;
	Object *ob;
	Curve *cu;
	struct CharTrans *ct, *chartransdata = NULL;
	float vec[3], obmat[4][4], pmat[4][4], fsize, xof, yof;
	int text_len, a;
	size_t family_len;
	const wchar_t *text = NULL;
	bool text_free = false;

	if (!par)
		return;
	/* font dupliverts not supported inside groups */
	if (ctx->group)
		return;

	copy_m4_m4(pmat, par->obmat);

	/* in par the family name is stored, use this to find the other objects */

	BKE_vfont_to_curve_ex(G.main, par, FO_DUPLI, NULL,
	                      &text, &text_len, &text_free, &chartransdata);

	if (text == NULL || chartransdata == NULL) {
		return;
	}

	cu = par->data;
	fsize = cu->fsize;
	xof = cu->xof;
	yof = cu->yof;

	ct = chartransdata;

	/* cache result */
	family_len = strlen(cu->family);
	family_gh = BLI_ghash_int_new_ex(__func__, 256);

	/* advance matching BLI_strncpy_wchar_from_utf8 */
	for (a = 0; a < text_len; a++, ct++) {

		ob = find_family_object(cu->family, family_len, (unsigned int)text[a], family_gh);
		if (ob) {
			vec[0] = fsize * (ct->xof - xof);
			vec[1] = fsize * (ct->yof - yof);
			vec[2] = 0.0;

			mul_m4_v3(pmat, vec);

			copy_m4_m4(obmat, par->obmat);

			if (UNLIKELY(ct->rot != 0.0f)) {
				float rmat[4][4];

				zero_v3(obmat[3]);
				unit_m4(rmat);
				rotate_m4(rmat, 'Z', -ct->rot);
				mul_m4_m4m4(obmat, obmat, rmat);
			}

			copy_v3_v3(obmat[3], vec);

			make_dupli(ctx, ob, obmat, a, false, false);
		}
	}

	if (text_free) {
		MEM_freeN((void *)text);
	}

	BLI_ghash_free(family_gh, NULL, NULL);

	MEM_freeN(chartransdata);
}

const DupliGenerator gen_dupli_verts_font = {
    OB_DUPLIVERTS,                  /* type */
    make_duplis_font                /* make_duplis */
};

/* OB_DUPLIFACES */
typedef struct FaceDupliData {
	DerivedMesh *dm;
	int totface;
	MPoly *mpoly;
	MLoop *mloop;
	MVert *mvert;
	float (*orco)[3];
	MLoopUV *mloopuv;
	bool use_scale;
} FaceDupliData;

static void get_dupliface_transform(MPoly *mpoly, MLoop *mloop, MVert *mvert,
                                    bool use_scale, float scale_fac, float mat[4][4])
{
	float loc[3], quat[4], scale, size[3];
	float f_no[3];

	/* location */
	BKE_mesh_calc_poly_center(mpoly, mloop, mvert, loc);
	/* rotation */
	{
		const float *v1, *v2, *v3;
		BKE_mesh_calc_poly_normal(mpoly, mloop, mvert, f_no);
		v1 = mvert[mloop[0].v].co;
		v2 = mvert[mloop[1].v].co;
		v3 = mvert[mloop[2].v].co;
		tri_to_quat_ex(quat, v1, v2, v3, f_no);
	}
	/* scale */
	if (use_scale) {
		float area = BKE_mesh_calc_poly_area(mpoly, mloop, mvert);
		scale = sqrtf(area) * scale_fac;
	}
	else
		scale = 1.0f;
	size[0] = size[1] = size[2] = scale;

	loc_quat_size_to_mat4(mat, loc, quat, size);
}

static void make_child_duplis_faces(const DupliContext *ctx, void *userdata, Object *inst_ob)
{
	FaceDupliData *fdd = userdata;
	MPoly *mpoly = fdd->mpoly, *mp;
	MLoop *mloop = fdd->mloop;
	MVert *mvert = fdd->mvert;
	float (*orco)[3] = fdd->orco;
	MLoopUV *mloopuv = fdd->mloopuv;
	int a, totface = fdd->totface;
	bool use_texcoords = ELEM(ctx->eval_ctx->mode, DAG_EVAL_RENDER, DAG_EVAL_PREVIEW);
	float child_imat[4][4];
	DupliObject *dob;

	invert_m4_m4(inst_ob->imat, inst_ob->obmat);
	/* relative transform from parent to child space */
	mul_m4_m4m4(child_imat, inst_ob->imat, ctx->object->obmat);

	for (a = 0, mp = mpoly; a < totface; a++, mp++) {
		MLoop *loopstart = mloop + mp->loopstart;
		float space_mat[4][4], obmat[4][4];

		if (UNLIKELY(mp->totloop < 3))
			continue;

		/* obmat is transform to face */
		get_dupliface_transform(mp, loopstart, mvert, fdd->use_scale, ctx->object->dupfacesca, obmat);
		/* make offset relative to inst_ob using relative child transform */
		mul_mat3_m4_v3(child_imat, obmat[3]);

		/* XXX ugly hack to ensure same behavior as in master
		 * this should not be needed, parentinv is not consistent
		 * outside of parenting.
		 */
		{
			float imat[3][3];
			copy_m3_m4(imat, inst_ob->parentinv);
			mul_m4_m3m4(obmat, imat, obmat);
		}

		/* apply obmat _after_ the local face transform */
		mul_m4_m4m4(obmat, inst_ob->obmat, obmat);

		/* space matrix is constructed by removing obmat transform,
		 * this yields the worldspace transform for recursive duplis
		 */
		mul_m4_m4m4(space_mat, obmat, inst_ob->imat);

		dob = make_dupli(ctx, inst_ob, obmat, a, false, false);
		if (use_texcoords) {
			float w = 1.0f / (float)mp->totloop;

			if (orco) {
				int j;
				for (j = 0; j < mp->totloop; j++) {
					madd_v3_v3fl(dob->orco, orco[loopstart[j].v], w);
				}
			}

			if (mloopuv) {
				int j;
				for (j = 0; j < mp->totloop; j++) {
					madd_v2_v2fl(dob->uv, mloopuv[mp->loopstart + j].uv, w);
				}
			}
		}

		/* recursion */
		make_recursive_duplis(ctx, inst_ob, space_mat, a, false);
	}
}

static void make_duplis_faces(const DupliContext *ctx)
{
	Scene *scene = ctx->scene;
	Object *parent = ctx->object;
	bool use_texcoords = ELEM(ctx->eval_ctx->mode, DAG_EVAL_RENDER, DAG_EVAL_PREVIEW);
	FaceDupliData fdd;

	if (!parent)
		return;

	fdd.use_scale = ((parent->transflag & OB_DUPLIFACES_SCALE) != 0);

	/* gather mesh info */
	{
		BMEditMesh *em = BKE_editmesh_from_object(parent);
		CustomDataMask dm_mask = (use_texcoords ? CD_MASK_BAREMESH | CD_MASK_ORCO | CD_MASK_MLOOPUV : CD_MASK_BAREMESH);

		if (em)
			fdd.dm = editbmesh_get_derived_cage(scene, parent, em, dm_mask);
		else
			fdd.dm = mesh_get_derived_final(scene, parent, dm_mask);

		if (use_texcoords) {
			fdd.orco = fdd.dm->getVertDataArray(fdd.dm, CD_ORCO);
			fdd.mloopuv = fdd.dm->getLoopDataArray(fdd.dm, CD_MLOOPUV);
		}
		else {
			fdd.orco = NULL;
			fdd.mloopuv = NULL;
		}

		fdd.totface = fdd.dm->getNumPolys(fdd.dm);
		fdd.mpoly = fdd.dm->getPolyArray(fdd.dm);
		fdd.mloop = fdd.dm->getLoopArray(fdd.dm);
		fdd.mvert = fdd.dm->getVertArray(fdd.dm);
	}

	make_child_duplis(ctx, &fdd, make_child_duplis_faces);

	fdd.dm->release(fdd.dm);
}

const DupliGenerator gen_dupli_faces = {
    OB_DUPLIFACES,                  /* type */
    make_duplis_faces               /* make_duplis */
};

/* OB_DUPLIPARTS */
static void make_duplis_particle_system(const DupliContext *ctx, ParticleSystem *psys)
{
	Scene *scene = ctx->scene;
	Object *par = ctx->object;
	bool for_render = ctx->eval_ctx->mode == DAG_EVAL_RENDER;
	bool use_texcoords = ELEM(ctx->eval_ctx->mode, DAG_EVAL_RENDER, DAG_EVAL_PREVIEW);

	GroupObject *go;
	Object *ob = NULL, **oblist = NULL, obcopy, *obcopylist = NULL;
	DupliObject *dob;
	ParticleDupliWeight *dw;
	ParticleSettings *part;
	ParticleData *pa;
	ChildParticle *cpa = NULL;
	ParticleKey state;
	ParticleCacheKey *cache;
	float ctime, pa_time, scale = 1.0f;
	float tmat[4][4], mat[4][4], pamat[4][4], vec[3], size = 0.0;
	float (*obmat)[4];
	int a, b, hair = 0;
	int totpart, totchild, totgroup = 0 /*, pa_num */;
	const bool dupli_type_hack = !BKE_scene_use_new_shading_nodes(scene);

	int no_draw_flag = PARS_UNEXIST;

	if (!psys)
		return;

	part = psys->part;

	if (part == NULL)
		return;

	if (!psys_check_enabled(par, psys))
		return;

	if (!for_render)
		no_draw_flag |= PARS_NO_DISP;

	ctime = BKE_scene_frame_get(scene); /* NOTE: in old animsys, used parent object's timeoffset... */

	totpart = psys->totpart;
	totchild = psys->totchild;

	BLI_srandom((unsigned int)(31415926 + psys->seed));

	if ((psys->renderdata || part->draw_as == PART_DRAW_REND) && ELEM(part->ren_as, PART_DRAW_OB, PART_DRAW_GR)) {
		ParticleSimulationData sim = {NULL};
		sim.scene = scene;
		sim.ob = par;
		sim.psys = psys;
		sim.psmd = psys_get_modifier(par, psys);
		/* make sure emitter imat is in global coordinates instead of render view coordinates */
		invert_m4_m4(par->imat, par->obmat);

		/* first check for loops (particle system object used as dupli object) */
		if (part->ren_as == PART_DRAW_OB) {
			if (ELEM(part->dup_ob, NULL, par))
				return;
		}
		else { /*PART_DRAW_GR */
			if (part->dup_group == NULL || BLI_listbase_is_empty(&part->dup_group->gobject))
				return;

			if (BLI_findptr(&part->dup_group->gobject, par, offsetof(GroupObject, ob))) {
				return;
			}
		}

		/* if we have a hair particle system, use the path cache */
		if (part->type == PART_HAIR) {
			if (psys->flag & PSYS_HAIR_DONE)
				hair = (totchild == 0 || psys->childcache) && psys->pathcache;
			if (!hair)
				return;

			/* we use cache, update totchild according to cached data */
			totchild = psys->totchildcache;
			totpart = psys->totcached;
		}

		psys_check_group_weights(part);

		psys->lattice_deform_data = psys_create_lattice_deform_data(&sim);

		/* gather list of objects or single object */
		if (part->ren_as == PART_DRAW_GR) {
			if (ctx->do_update) {
				BKE_group_handle_recalc_and_update(ctx->eval_ctx, scene, par, part->dup_group);
			}

			if (part->draw & PART_DRAW_COUNT_GR) {
				for (dw = part->dupliweights.first; dw; dw = dw->next)
					totgroup += dw->count;
			}
			else {
				for (go = part->dup_group->gobject.first; go; go = go->next)
					totgroup++;
			}

			/* we also copy the actual objects to restore afterwards, since
			 * BKE_object_where_is_calc_time will change the object which breaks transform */
			oblist = MEM_callocN((size_t)totgroup * sizeof(Object *), "dupgroup object list");
			obcopylist = MEM_callocN((size_t)totgroup * sizeof(Object), "dupgroup copy list");

			if (part->draw & PART_DRAW_COUNT_GR && totgroup) {
				dw = part->dupliweights.first;

				for (a = 0; a < totgroup; dw = dw->next) {
					for (b = 0; b < dw->count; b++, a++) {
						oblist[a] = dw->ob;
						obcopylist[a] = *dw->ob;
					}
				}
			}
			else {
				go = part->dup_group->gobject.first;
				for (a = 0; a < totgroup; a++, go = go->next) {
					oblist[a] = go->ob;
					obcopylist[a] = *go->ob;
				}
			}
		}
		else {
			ob = part->dup_ob;
			obcopy = *ob;
		}

		if (totchild == 0 || part->draw & PART_DRAW_PARENT)
			a = 0;
		else
			a = totpart;

		for (pa = psys->particles; a < totpart + totchild; a++, pa++) {
			if (a < totpart) {
				/* handle parent particle */
				if (pa->flag & no_draw_flag)
					continue;

				/* pa_num = pa->num; */ /* UNUSED */
				pa_time = pa->time;
				size = pa->size;
			}
			else {
				/* handle child particle */
				cpa = &psys->child[a - totpart];

				/* pa_num = a; */ /* UNUSED */
				pa_time = psys->particles[cpa->parent].time;
				size = psys_get_child_size(psys, cpa, ctime, NULL);
			}

			/* some hair paths might be non-existent so they can't be used for duplication */
			if (hair && psys->pathcache &&
			    ((a < totpart && psys->pathcache[a]->segments < 0) ||
			     (a >= totpart && psys->childcache[a - totpart]->segments < 0)))
			{
				continue;
			}

			if (part->ren_as == PART_DRAW_GR) {
				/* prevent divide by zero below [#28336] */
				if (totgroup == 0)
					continue;

				/* for groups, pick the object based on settings */
				if (part->draw & PART_DRAW_RAND_GR)
					b = BLI_rand() % totgroup;
				else
					b = a % totgroup;

				ob = oblist[b];
				obmat = oblist[b]->obmat;
			}
			else {
				obmat = ob->obmat;
			}

			if (hair) {
				/* hair we handle separate and compute transform based on hair keys */
				if (a < totpart) {
					cache = psys->pathcache[a];
					psys_get_dupli_path_transform(&sim, pa, NULL, cache, pamat, &scale);
				}
				else {
					cache = psys->childcache[a - totpart];
					psys_get_dupli_path_transform(&sim, NULL, cpa, cache, pamat, &scale);
				}

				copy_v3_v3(pamat[3], cache->co);
				pamat[3][3] = 1.0f;

			}
			else {
				/* first key */
				state.time = ctime;
				if (psys_get_particle_state(&sim, a, &state, 0) == 0) {
					continue;
				}
				else {
					float tquat[4];
					normalize_qt_qt(tquat, state.rot);
					quat_to_mat4(pamat, tquat);
					copy_v3_v3(pamat[3], state.co);
					pamat[3][3] = 1.0f;
				}
			}

			if (part->ren_as == PART_DRAW_GR && psys->part->draw & PART_DRAW_WHOLE_GR) {
				for (go = part->dup_group->gobject.first, b = 0; go; go = go->next, b++) {

					copy_m4_m4(tmat, oblist[b]->obmat);
					/* apply particle scale */
					mul_mat3_m4_fl(tmat, size * scale);
					mul_v3_fl(tmat[3], size * scale);
					/* group dupli offset, should apply after everything else */
					if (!is_zero_v3(part->dup_group->dupli_ofs))
						sub_v3_v3(tmat[3], part->dup_group->dupli_ofs);
					/* individual particle transform */
					mul_m4_m4m4(mat, pamat, tmat);

					dob = make_dupli(ctx, go->ob, mat, a, false, false);
					dob->particle_system = psys;
					if (use_texcoords)
						psys_get_dupli_texture(psys, part, sim.psmd, pa, cpa, dob->uv, dob->orco);
				}
			}
			else {
				/* to give ipos in object correct offset */
				BKE_object_where_is_calc_time(scene, ob, ctime - pa_time);

				copy_v3_v3(vec, obmat[3]);
				obmat[3][0] = obmat[3][1] = obmat[3][2] = 0.0f;

				/* particle rotation uses x-axis as the aligned axis, so pre-rotate the object accordingly */
				if ((part->draw & PART_DRAW_ROTATE_OB) == 0) {
					float xvec[3], q[4], size_mat[4][4], original_size[3];

					mat4_to_size(original_size, obmat);
					size_to_mat4(size_mat, original_size);

					xvec[0] = -1.f;
					xvec[1] = xvec[2] = 0;
					vec_to_quat(q, xvec, ob->trackflag, ob->upflag);
					quat_to_mat4(obmat, q);
					obmat[3][3] = 1.0f;

					/* add scaling if requested */
					if ((part->draw & PART_DRAW_NO_SCALE_OB) == 0)
						mul_m4_m4m4(obmat, obmat, size_mat);
				}
				else if (part->draw & PART_DRAW_NO_SCALE_OB) {
					/* remove scaling */
					float size_mat[4][4], original_size[3];

					mat4_to_size(original_size, obmat);
					size_to_mat4(size_mat, original_size);
					invert_m4(size_mat);

					mul_m4_m4m4(obmat, obmat, size_mat);
				}

				mul_m4_m4m4(tmat, pamat, obmat);
				mul_mat3_m4_fl(tmat, size * scale);

				copy_m4_m4(mat, tmat);

				if (part->draw & PART_DRAW_GLOBAL_OB)
					add_v3_v3v3(mat[3], mat[3], vec);

				dob = make_dupli(ctx, ob, mat, a, false, false);
				dob->particle_system = psys;
				if (use_texcoords)
					psys_get_dupli_texture(psys, part, sim.psmd, pa, cpa, dob->uv, dob->orco);
				/* XXX blender internal needs this to be set to dupligroup to render
				 * groups correctly, but we don't want this hack for cycles */
				if (dupli_type_hack && ctx->group)
					dob->type = OB_DUPLIGROUP;
			}
		}

		/* restore objects since they were changed in BKE_object_where_is_calc_time */
		if (part->ren_as == PART_DRAW_GR) {
			for (a = 0; a < totgroup; a++)
				*(oblist[a]) = obcopylist[a];
		}
		else
			*ob = obcopy;
	}

	/* clean up */
	if (oblist)
		MEM_freeN(oblist);
	if (obcopylist)
		MEM_freeN(obcopylist);

	if (psys->lattice_deform_data) {
		end_latt_deform(psys->lattice_deform_data);
		psys->lattice_deform_data = NULL;
	}
}

static void make_duplis_particles(const DupliContext *ctx)
{
	ParticleSystem *psys;
	int psysid;

	if (!ctx->object)
		return;

	/* particle system take up one level in id, the particles another */
	for (psys = ctx->object->particlesystem.first, psysid = 0; psys; psys = psys->next, psysid++) {
		/* particles create one more level for persistent psys index */
		DupliContext pctx;
		copy_dupli_context(&pctx, ctx, ctx->object, NULL, psysid, false);
		make_duplis_particle_system(&pctx, psys);
	}
}

const DupliGenerator gen_dupli_particles = {
    OB_DUPLIPARTS,                  /* type */
    make_duplis_particles           /* make_duplis */
};

/* ------------- */

/* select dupli generator from given context */
static const DupliGenerator *get_dupli_generator(const DupliContext *ctx)
{
	int transflag, restrictflag;
	
	if (!ctx->object)
		return NULL;
	
	transflag = ctx->object->transflag;
	restrictflag = ctx->object->restrictflag;

	if ((transflag & OB_DUPLI) == 0)
		return NULL;

	/* Should the dupli's be generated for this object? - Respect restrict flags */
	if (ctx->eval_ctx->mode == DAG_EVAL_RENDER ? (restrictflag & OB_RESTRICT_RENDER) : (restrictflag & OB_RESTRICT_VIEW))
		return NULL;

	if (transflag & OB_DUPLIPARTS) {
		return &gen_dupli_particles;
	}
	else if (transflag & OB_DUPLIVERTS) {
		if (ctx->object->type == OB_MESH) {
			return &gen_dupli_verts;
		}
		else if (ctx->object->type == OB_FONT) {
			return &gen_dupli_verts_font;
		}
	}
	else if (transflag & OB_DUPLIFACES) {
		if (ctx->object->type == OB_MESH)
			return &gen_dupli_faces;
	}
	else if (transflag & OB_DUPLIFRAMES) {
		return &gen_dupli_frames;
	}
	else if (transflag & OB_DUPLIGROUP) {
		return &gen_dupli_group;
	}

	return NULL;
}


/* ---- ListBase dupli container implementation ---- */

/* Returns a list of DupliObject */
ListBase *object_duplilist_ex(EvaluationContext *eval_ctx, Scene *scene, Object *ob, bool update)
{
	if (update) {
		BKE_object_dupli_cache_update(scene, ob, eval_ctx, (float)scene->r.cfra);
	}
	
	if (ob->dup_cache && (ob->dup_cache->result != CACHE_READ_SAMPLE_INVALID)) {
		/* Note: duplis in the cache don't have the main duplicator obmat applied.
		 * duplilist also should return a full copy of duplis, so we copy
		 * the cached list and apply the obmat to each.
		 */
		ListBase *duplilist = MEM_callocN(sizeof(ListBase), "duplilist");
		DupliObject *dob;
		
		BLI_duplicatelist(duplilist, &ob->dup_cache->duplilist);
		
		for (dob = duplilist->first; dob; dob = dob->next) {
			mul_m4_m4m4(dob->mat, ob->obmat, dob->mat);
		}
		
		return duplilist;
	}
	else {
		ListBase *duplilist = MEM_callocN(sizeof(ListBase), "duplilist");
		DupliContext ctx;
		init_context(&ctx, eval_ctx, scene, ob, update);
		if (ctx.gen) {
			ctx.duplilist = duplilist;
			ctx.gen->make_duplis(&ctx);
		}
		return duplilist;
	}
}

/* note: previously updating was always done, this is why it defaults to be on
 * but there are likely places it can be called without updating */
ListBase *object_duplilist(EvaluationContext *eval_ctx, Scene *sce, Object *ob)
{
	return object_duplilist_ex(eval_ctx, sce, ob, true);
}

ListBase *group_duplilist_ex(EvaluationContext *eval_ctx, Scene *scene, Group *group, bool update)
{
	ListBase *duplilist = MEM_callocN(sizeof(ListBase), "duplilist");
	DupliContext ctx;
	
	init_context_ex(&ctx, eval_ctx, scene, NULL, NULL, &gen_dupli_group, update);
	ctx.duplilist = duplilist;
	
	make_duplis_group_intern(&ctx, group, NULL);
	
	return duplilist;
}

ListBase *group_duplilist(EvaluationContext *eval_ctx, Scene *scene, Group *group)
{
	return group_duplilist_ex(eval_ctx, scene, group, true);
}

void free_object_duplilist(ListBase *lb)
{
	BLI_freelistN(lb);
	MEM_freeN(lb);
}

int count_duplilist(Object *ob)
{
	if (ob->transflag & OB_DUPLI) {
		if (ob->transflag & OB_DUPLIVERTS) {
			if (ob->type == OB_MESH) {
				if (ob->transflag & OB_DUPLIVERTS) {
					ParticleSystem *psys = ob->particlesystem.first;
					int pdup = 0;

					for (; psys; psys = psys->next)
						pdup += psys->totpart;

					if (pdup == 0) {
						Mesh *me = ob->data;
						return me->totvert;
					}
					else
						return pdup;
				}
			}
		}
		else if (ob->transflag & OB_DUPLIFRAMES) {
			int tot = ob->dupend - ob->dupsta;
			tot /= (ob->dupon + ob->dupoff);
			return tot * ob->dupon;
		}
	}
	return 1;
}

/* ------------------------------------------------------------------------- */

static void dupli_cache_calc_boundbox(DupliObjectData *data)
{
	DupliObjectDataStrands *link;
	float min[3], max[3];
	bool has_data = false;
	
	INIT_MINMAX(min, max);
	if (data->dm) {
		data->dm->getMinMax(data->dm, min, max);
		has_data = true;
	}
	for (link = data->strands.first; link; link = link->next) {
		if (link->strands) {
			BKE_strands_get_minmax(link->strands, min, max, true);
			has_data = true;
		}
		if (link->strands_children) {
			BKE_strands_children_get_minmax(link->strands_children, min, max);
			has_data = true;
		}
	}
	
	if (!has_data) {
		zero_v3(min);
		zero_v3(max);
	}
	
	BKE_boundbox_init_from_minmax(&data->bb, min, max);
}

static bool UNUSED_FUNCTION(dupli_object_data_strands_unique_name)(ListBase *lb, DupliObjectDataStrands *link)
{
	if (lb && link) {
		return BLI_uniquename(lb, link, DATA_("Strands"), '.', offsetof(DupliObjectDataStrands, name), sizeof(link->name));
	}
	return false;
}

void BKE_dupli_object_data_init(DupliObjectData *data, Object *ob)
{
	data->ob = ob;
	
	data->dm = NULL;
	BLI_listbase_clear(&data->strands);
	
	memset(&data->bb, 0, sizeof(data->bb));
	dupli_cache_calc_boundbox(data);
}

void BKE_dupli_object_data_clear(DupliObjectData *data)
{
	DupliObjectDataStrands *link;
	
	if (data->dm) {
		/* we lock DMs in the cache to prevent freeing outside,
		 * now allow releasing again
		 */
		data->dm->needsFree = true;
		data->dm->release(data->dm);
	}
	
	for (link = data->strands.first; link; link = link->next) {
		if (link->strands)
			BKE_strands_free(link->strands);
		if (link->strands_children)
			BKE_strands_children_free(link->strands_children);
	}
	BLI_freelistN(&data->strands);
}

void BKE_dupli_object_data_set_mesh(DupliObjectData *data, DerivedMesh *dm)
{
	if (data->dm) {
		/* we lock DMs in the cache to prevent freeing outside,
		 * now allow releasing again
		 */
		data->dm->needsFree = true;
		data->dm->release(data->dm);
	}
	
	data->dm = dm;
	/* we own this dm now and need to protect it until we free it ourselves */
	dm->needsFree = false;
	
	dupli_cache_calc_boundbox(data);
}

void BKE_dupli_object_data_add_strands(DupliObjectData *data, const char *name, Strands *strands)
{
	DupliObjectDataStrands *link = NULL;
	for (link = data->strands.first; link; link = link->next) {
		if (STREQ(link->name, name))
			break;
	}
	
	if (!link) {
		link = MEM_callocN(sizeof(DupliObjectDataStrands), "strands link");
		BLI_strncpy(link->name, name, sizeof(link->name));
		link->strands = strands;
		
		BLI_addtail(&data->strands, link);
	}
	else {
		if (link->strands && link->strands != strands)
			BKE_strands_free(link->strands);
		link->strands = strands;
	}
	
	dupli_cache_calc_boundbox(data);
}

void BKE_dupli_object_data_add_strands_children(DupliObjectData *data, const char *name, StrandsChildren *children)
{
	DupliObjectDataStrands *link = NULL;
	for (link = data->strands.first; link; link = link->next) {
		if (STREQ(link->name, name))
			break;
	}
	
	if (!link) {
		link = MEM_callocN(sizeof(DupliObjectDataStrands), "strands link");
		BLI_strncpy(link->name, name, sizeof(link->name));
		link->strands_children = children;
		
		BLI_addtail(&data->strands, link);
	}
	else {
		if (link->strands_children && link->strands_children != children)
			BKE_strands_children_free(link->strands_children);
		link->strands_children = children;
	}
<<<<<<< HEAD
	
=======

>>>>>>> 33e51567
	dupli_cache_calc_boundbox(data);
}

Strands *BKE_dupli_object_data_find_strands(DupliObjectData *data, const char *name)
{
	DupliObjectDataStrands *link;
	for (link = data->strands.first; link; link = link->next) {
		if (STREQ(link->name, name))
			return link->strands;
	}
	return NULL;
}

StrandsChildren *BKE_dupli_object_data_find_strands_children(DupliObjectData *data, const char *name)
{
	DupliObjectDataStrands *link;
	for (link = data->strands.first; link; link = link->next) {
		if (STREQ(link->name, name))
			return link->strands_children;
	}
	return NULL;
}

bool BKE_dupli_object_data_acquire_strands(DupliObjectData *data, Strands *strands)
{
	DupliObjectDataStrands *link, *link_next;
	bool found = false;
	
	if (!data || !strands)
		return false;
	
	for (link = data->strands.first; link; link = link_next) {
		link_next = link->next;
		if (link->strands == strands) {
			link->strands = NULL;
			found = true;
		}
	}
	return found;
}

bool BKE_dupli_object_data_acquire_strands_children(DupliObjectData *data, StrandsChildren *children)
{
	DupliObjectDataStrands *link, *link_next;
	bool found = false;
	
	if (!data || !children)
		return false;
	
	for (link = data->strands.first; link; link = link_next) {
		link_next = link->next;
		if (link->strands_children == children) {
			link->strands_children = NULL;
			found = true;
		}
	}
	return found;
}

/* ------------------------------------------------------------------------- */

static void dupli_object_data_free(DupliObjectData *data)
{
	BKE_dupli_object_data_clear(data);
	MEM_freeN(data);
}

static void dupli_object_free(DupliObject *dob)
{
	MEM_freeN(dob);
}

DupliCache *BKE_dupli_cache_new(void)
{
	DupliCache *dupcache = MEM_callocN(sizeof(DupliCache), "dupli object cache");
	
	dupcache->ghash = BLI_ghash_new(BLI_ghashutil_ptrhash, BLI_ghashutil_ptrcmp, "dupli object data hash");
	
	return dupcache;
}

void BKE_dupli_cache_free(DupliCache *dupcache)
{
	BKE_dupli_cache_clear(dupcache);
	
	BLI_ghash_free(dupcache->ghash, NULL, (GHashValFreeFP)dupli_object_data_free);
	MEM_freeN(dupcache);
}

void BKE_dupli_cache_clear(DupliCache *dupcache)
{
	DupliObject *dob, *dob_next;
	for (dob = dupcache->duplilist.first; dob; dob = dob_next) {
		dob_next = dob->next;
		
		dupli_object_free(dob);
	}
	BLI_listbase_clear(&dupcache->duplilist);
	
	BLI_ghash_clear(dupcache->ghash, NULL, (GHashValFreeFP)dupli_object_data_free);
}

void BKE_dupli_cache_clear_instances(DupliCache *dupcache)
{
	DupliObject *dob, *dob_next;
	for (dob = dupcache->duplilist.first; dob; dob = dob_next) {
		dob_next = dob->next;
		
		dupli_object_free(dob);
	}
	BLI_listbase_clear(&dupcache->duplilist);
}

static DupliObjectData *dupli_cache_add_object_data(DupliCache *dupcache, Object *ob)
{
	DupliObjectData *data = MEM_callocN(sizeof(DupliObjectData), "dupli object data");
	
	data->ob = ob;
	BLI_ghash_insert(dupcache->ghash, data->ob, data);
	return data;
}

static DupliObject *dupli_cache_add_object(DupliCache *dupcache)
{
	DupliObject *dob = MEM_callocN(sizeof(DupliObject), "dupli object");
	
	unit_m4(dob->mat);
	
	BLI_addtail(&dupcache->duplilist, dob);
	return dob;
}

static int count_hair_verts(ParticleSystem *psys)
{
	int numverts = 0;
	int p;
	for (p = 0; p < psys->totpart; ++p) {
		numverts += psys->particles[p].totkey;
	}
	return numverts;
}

void BKE_dupli_cache_from_group(Scene *scene, Group *group, CacheLibrary *cachelib, DupliCache *dupcache, EvaluationContext *eval_ctx, bool calc_strands_base)
{
	DupliObject *dob;
	
	BKE_dupli_cache_clear(dupcache);
	
	if (!(group && cachelib))
		return;
	
	{
		/* copy duplilist to the cache */
		ListBase *duplilist = group_duplilist(eval_ctx, scene, group);
		dupcache->duplilist = *duplilist;
		MEM_freeN(duplilist);
	}
	
	for (dob = dupcache->duplilist.first; dob; dob = dob->next) {
		DupliObjectData *data = BKE_dupli_cache_find_data(dupcache, dob->ob);
		if (!data) {
			ParticleSystem *psys;
			
			data = dupli_cache_add_object_data(dupcache, dob->ob);
			
			if (cachelib->data_types & CACHE_TYPE_DERIVED_MESH) {
				if (dob->ob->type == OB_MESH) {
					DerivedMesh *dm;
					
					if (eval_ctx->mode == DAG_EVAL_RENDER) {
						dm = mesh_create_derived_render(scene, dob->ob, CD_MASK_BAREMESH);
					}
					else {
						dm = mesh_create_derived_view(scene, dob->ob, CD_MASK_BAREMESH);
					}
					
					if (dm)
						BKE_dupli_object_data_set_mesh(data, dm);
				}
			}
			
			for (psys = dob->ob->particlesystem.first; psys; psys = psys->next) {
				if (cachelib->data_types & CACHE_TYPE_HAIR) {
					if (psys->part && psys->part->type == PART_HAIR) {
						int numstrands = psys->totpart;
						int numverts = count_hair_verts(psys);
						ParticleData *pa;
						HairKey *hkey;
						int p, k;
						
						Strands *strands = BKE_strands_new(numstrands, numverts);
						StrandsCurve *scurve = strands->curves;
						StrandsVertex *svert = strands->verts;
						
						for (p = 0, pa = psys->particles; p < psys->totpart; ++p, ++pa) {
							float hairmat[4][4];
							psys_mat_hair_to_object(dob->ob, data->dm, psys->part->from, pa, hairmat);
							
							scurve->numverts = pa->totkey;
							copy_m3_m4(scurve->root_matrix, hairmat);
							
							for (k = 0, hkey = pa->hair; k < pa->totkey; ++k, ++hkey) {
								copy_v3_v3(svert->co, hkey->co);
								if (calc_strands_base)
									copy_v3_v3(svert->base, hkey->co);
								svert->time = hkey->time;
								svert->weight = hkey->weight;
								
								++svert;
							}
							
							++scurve;
						}
						
						BKE_dupli_object_data_add_strands(data, psys->name, strands);
					}
				}
			}
		}
	}
}

/* ------------------------------------------------------------------------- */

void BKE_object_dupli_cache_update(Scene *scene, Object *ob, EvaluationContext *eval_ctx, float frame)
{
	const eCacheLibrary_EvalMode eval_mode = eval_ctx->mode == DAG_EVAL_RENDER ? CACHE_LIBRARY_EVAL_RENDER : CACHE_LIBRARY_EVAL_REALTIME;
	
	bool is_dupligroup = (ob->transflag & OB_DUPLIGROUP) && ob->dup_group;
	bool is_cached = ob->cache_library && (ob->cache_library->source_mode == CACHE_LIBRARY_SOURCE_CACHE || ob->cache_library->display_mode == CACHE_LIBRARY_DISPLAY_RESULT);
	
	/* cache is a group duplicator feature only */
	if (is_dupligroup && is_cached) {
		
		if (ob->dup_cache && !(ob->dup_cache->flag & DUPCACHE_FLAG_DIRTY)) {
			/* skip if cache is valid */
		}
		else {
			if (G.debug & G_DEBUG)
				printf("Update dupli cache for object '%s'\n", ob->id.name+2);
			
			if (ob->dup_cache) {
				BKE_dupli_cache_clear(ob->dup_cache);
			}
			else {
				ob->dup_cache = BKE_dupli_cache_new();
			}
			
			/* skip reading when the cachelib is baking, avoids unnecessary memory allocation */
			if (!(ob->cache_library->flag & CACHE_LIBRARY_BAKING)) {
				/* TODO at this point we could apply animation offset */
				BKE_cache_read_dupli_cache(ob->cache_library, ob->dup_cache, scene, ob->dup_group, frame, eval_mode, true);
			}
			
			ob->dup_cache->flag &= ~DUPCACHE_FLAG_DIRTY;
			ob->dup_cache->cfra = frame;
		}
	
	}
	else {
		if (ob->dup_cache) {
			BKE_dupli_cache_free(ob->dup_cache);
			ob->dup_cache = NULL;
		}
	}
}

void BKE_object_dupli_cache_clear(Object *ob)
{
	if (ob->dup_cache) {
		BKE_dupli_cache_clear(ob->dup_cache);
	}
}

void BKE_object_dupli_cache_free(Object *ob)
{
	if (ob->dup_cache) {
		BKE_dupli_cache_free(ob->dup_cache);
		ob->dup_cache = NULL;
	}
}

bool BKE_object_dupli_cache_contains(Object *ob, Object *other)
{
	if (ob->dup_cache) {
		DupliObject *dob;
		for (dob = ob->dup_cache->duplilist.first; dob; dob = dob->next) {
			if (dob->ob == other)
				return true;
		}
	}
	return false;
}


DupliObjectData *BKE_dupli_cache_find_data(DupliCache *dupcache, Object *ob)
{
	DupliObjectData *data = BLI_ghash_lookup(dupcache->ghash, ob);
	return data;
}

DupliObjectData *BKE_dupli_cache_add_object(DupliCache *dupcache, Object *ob)
{
	DupliObjectData *data = BKE_dupli_cache_find_data(dupcache, ob);
	if (!data) {
		data = dupli_cache_add_object_data(dupcache, ob);
	}
	return data;
}

DupliObject *BKE_dupli_cache_add_instance(DupliCache *dupcache, float obmat[4][4], DupliObjectData *data)
{
	DupliObject *dob = dupli_cache_add_object(dupcache);
	
	/* data must have been created correctly */
	BLI_assert(BLI_ghash_lookup(dupcache->ghash, data->ob) != NULL);
	
	dob->ob = data->ob;
	copy_m4_m4(dob->mat, obmat);
	
	dob->data = data;
	
	return dob;
}

/* ------------------------------------------------------------------------- */

typedef struct DupliCacheIterator {
	int unused;
} DupliCacheIterator;

DupliCacheIterator *BKE_dupli_cache_iter_new(struct DupliCache *dupcache)
{
	return (DupliCacheIterator *)BLI_ghashIterator_new(dupcache->ghash);
}

void BKE_dupli_cache_iter_free(DupliCacheIterator *iter)
{
	BLI_ghashIterator_free((GHashIterator *)iter);
}

bool BKE_dupli_cache_iter_valid(DupliCacheIterator *iter)
{
	return !BLI_ghashIterator_done((GHashIterator *)iter);
}

void BKE_dupli_cache_iter_next(DupliCacheIterator *iter)
{
	BLI_ghashIterator_step((GHashIterator *)iter);
}

DupliObjectData *BKE_dupli_cache_iter_get(DupliCacheIterator *iter)
{
	return BLI_ghashIterator_getValue((GHashIterator *)iter);
}

/* ------------------------------------------------------------------------- */

DupliApplyData *duplilist_apply(Object *ob, Scene *scene, ListBase *duplilist)
{
	DupliApplyData *apply_data = NULL;
	int num_objects = BLI_listbase_count(duplilist);
	
	if (num_objects > 0) {
		DupliObject *dob;
		int i;
		apply_data = MEM_mallocN(sizeof(DupliApplyData), "DupliObject apply data");
		apply_data->num_objects = num_objects;
		apply_data->extra = MEM_mallocN(sizeof(DupliExtraData) * (size_t) num_objects,
		                                "DupliObject apply extra data");

		for (dob = duplilist->first, i = 0; dob; dob = dob->next, ++i) {
			/* copy obmat from duplis */
			copy_m4_m4(apply_data->extra[i].obmat, dob->ob->obmat);

			/* make sure derivedmesh is calculated once, before drawing */
			if (scene && !(dob->ob->transflag & OB_DUPLICALCDERIVED) && dob->ob->type == OB_MESH) {
				mesh_get_derived_final(scene, dob->ob, scene->customdata_mask);
				dob->ob->transflag |= OB_DUPLICALCDERIVED;
			}

			copy_m4_m4(dob->ob->obmat, dob->mat);
			
			/* copy layers from the main duplicator object */
			apply_data->extra[i].lay = dob->ob->lay;
			dob->ob->lay = ob->lay;
		}
	}
	return apply_data;
}

void duplilist_restore(ListBase *duplilist, DupliApplyData *apply_data)
{
	DupliObject *dob;
	int i;
	/* Restore object matrices.
	 * NOTE: this has to happen in reverse order, since nested
	 * dupli objects can repeatedly override the obmat.
	 */
	for (dob = duplilist->last, i = apply_data->num_objects - 1; dob; dob = dob->prev, --i) {
		copy_m4_m4(dob->ob->obmat, apply_data->extra[i].obmat);
		dob->ob->transflag &= ~OB_DUPLICALCDERIVED;
		
		dob->ob->lay = apply_data->extra[i].lay;
	}
}

void duplilist_free_apply_data(DupliApplyData *apply_data)
{
	MEM_freeN(apply_data->extra);
	MEM_freeN(apply_data);
}<|MERGE_RESOLUTION|>--- conflicted
+++ resolved
@@ -1457,11 +1457,7 @@
 			BKE_strands_children_free(link->strands_children);
 		link->strands_children = children;
 	}
-<<<<<<< HEAD
-	
-=======
-
->>>>>>> 33e51567
+
 	dupli_cache_calc_boundbox(data);
 }
 
