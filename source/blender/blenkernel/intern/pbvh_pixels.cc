--- conflicted
+++ resolved
@@ -275,14 +275,7 @@
   BKE_image_partial_update_mark_full_update(image);
 }
 
-<<<<<<< HEAD
-static void update_pixels(PBVH *pbvh,
-                          Mesh *mesh,
-                          struct Image *image,
-                          struct ImageUser *image_user)
-=======
 static void update_pixels(PBVH *pbvh, Mesh *mesh, Image *image, ImageUser *image_user)
->>>>>>> 0385e2f1
 {
   Vector<PBVHNode *> nodes_to_update;
 
@@ -382,14 +375,7 @@
 extern "C" {
 using namespace blender::bke::pbvh::pixels;
 
-<<<<<<< HEAD
-void BKE_pbvh_build_pixels(PBVH *pbvh,
-                           struct Mesh *mesh,
-                           struct Image *image,
-                           struct ImageUser *image_user)
-=======
 void BKE_pbvh_build_pixels(PBVH *pbvh, Mesh *mesh, Image *image, ImageUser *image_user)
->>>>>>> 0385e2f1
 {
   update_pixels(pbvh, mesh, image, image_user);
 }
