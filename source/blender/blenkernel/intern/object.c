--- conflicted
+++ resolved
@@ -1086,20 +1086,10 @@
     ob->trackflag = OB_NEGZ;
     ob->upflag = OB_POSY;
   }
-<<<<<<< HEAD
-  else {
-    ob->trackflag = OB_POSY;
-    ob->upflag = OB_POSZ;
-  }
 
   if (ob->type == OB_GPENCIL) {
     ob->dtx |= OB_USE_GPENCIL_LIGHTS;
   }
-
-  /* Animation Visualization defaults */
-  animviz_settings_init(&ob->avs);
-=======
->>>>>>> 38d6533f
 }
 
 /* more general add: creates minimum required data, but without vertices etc. */
