--- conflicted
+++ resolved
@@ -785,13 +785,8 @@
 				if (lnors) glNormal3sv((const GLshort *)lnors[0][0]);
 				else if (mf->flag & ME_SMOOTH) glNormal3sv(mvert->no);
 				glVertex3fv(mvert->co);
-<<<<<<< HEAD
-					
+
 				if (tf) glTexCoord2fv(tf->uv[1]);
-=======
-
-				if (tf) glTexCoord2fv(tf[i].uv[1]);
->>>>>>> dc40a97f
 				if (cp) glColor3ub(cp[7], cp[6], cp[5]);
 				mvert = &mv[mf->v2];
 				if (lnors) glNormal3sv((const GLshort *)lnors[0][1]);
