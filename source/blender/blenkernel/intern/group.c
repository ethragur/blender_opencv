--- conflicted
+++ resolved
@@ -71,60 +71,7 @@
 		free_group_object(go);
 	}
 
-<<<<<<< HEAD
-void BKE_group_unlink(Main *bmain, Group *group)
-{
-	Material *ma;
-	Object *ob;
-	Scene *sce;
-	SceneRenderLayer *srl;
-	
-	for (ma = bmain->mat.first; ma; ma = ma->id.next) {
-		if (ma->group == group)
-			ma->group = NULL;
-	}
-	for (ma = bmain->mat.first; ma; ma = ma->id.next) {
-		if (ma->group == group)
-			ma->group = NULL;
-	}
-	for (sce = bmain->scene.first; sce; sce = sce->id.next) {
-		Base *base = sce->base.first;
-		
-		/* ensure objects are not in this group */
-		for (; base; base = base->next) {
-			if (BKE_group_object_unlink(group, base->object, sce, base) &&
-			    BKE_group_object_find(NULL, base->object) == NULL)
-			{
-				base->object->flag &= ~OB_FROMGROUP;
-				base->flag &= ~OB_FROMGROUP;
-			}
-		}
-		
-		for (srl = sce->r.layers.first; srl; srl = srl->next) {
-			FreestyleLineSet *lineset;
-
-			if (srl->light_override == group)
-				srl->light_override = NULL;
-			for (lineset = srl->freestyleConfig.linesets.first; lineset; lineset = lineset->next) {
-				if (lineset->group == group)
-					lineset->group = NULL;
-			}
-		}
-	}
-	
-	for (ob = bmain->object.first; ob; ob = ob->id.next) {
-		
-		if (ob->dup_group == group) {
-			ob->dup_group = NULL;
-		}
-	}
-	
-	/* group stays in library, but no members */
-	BKE_group_free(group);
-	group->id.us = 0;
-=======
 	BKE_previewimg_free(&group->preview);
->>>>>>> 7547c6a2
 }
 
 Group *BKE_group_add(Main *bmain, const char *name)
