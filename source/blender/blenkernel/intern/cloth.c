--- conflicted
+++ resolved
@@ -83,7 +83,7 @@
  * 2. fill object with standard values or with the GUI settings if given
  */
 void cloth_init(ClothModifierData *clmd )
-{
+{	
 	/* Initialize our new data structure to reasonable values. */
 	clmd->sim_parms->gravity[0] = 0.0;
 	clmd->sim_parms->gravity[1] = 0.0;
@@ -97,13 +97,9 @@
 	clmd->sim_parms->bending = 0.05;
 	clmd->sim_parms->max_bend = 0.05;
 	clmd->sim_parms->bending_damping = 0.5;
-<<<<<<< HEAD
 	clmd->sim_parms->tension_damp = 5.0;
 	clmd->sim_parms->compression_damp = 5.0;
 	clmd->sim_parms->shear_damp = 1.0;
-=======
-	clmd->sim_parms->Cdis = 5.0;
->>>>>>> 51f14cfa
 	clmd->sim_parms->Cvi = 1.0;
 	clmd->sim_parms->mass = 0.3f;
 	clmd->sim_parms->stepsPerFrame = 5;
@@ -120,7 +116,6 @@
 	clmd->sim_parms->time_scale = 1.0f; /* multiplies cloth speed */
 	clmd->sim_parms->reset = 0;
 	clmd->sim_parms->vel_damping = 1.0f; /* 1.0 = no damping, 0.0 = fully dampened */
-<<<<<<< HEAD
 	clmd->sim_parms->struct_plasticity = 0.0f;
 	clmd->sim_parms->struct_yield_fact = 1.0f;
 	clmd->sim_parms->bend_plasticity = 0.0f;
@@ -133,9 +128,6 @@
 	clmd->sim_parms->max_imp = 0.04f;
 	clmd->sim_parms->imp_adj_factor = 0.8f;
 	
-=======
-
->>>>>>> 51f14cfa
 	clmd->coll_parms->self_friction = 5.0;
 	clmd->coll_parms->friction = 5.0;
 	clmd->coll_parms->loop_count = 2;
@@ -170,47 +162,6 @@
 		clmd->point_cache->step = 1;
 }
 
-<<<<<<< HEAD
-=======
-static BVHTree *bvhselftree_build_from_cloth (ClothModifierData *clmd, float epsilon)
-{
-	unsigned int i;
-	BVHTree *bvhtree;
-	Cloth *cloth;
-	ClothVertex *verts;
-
-	if (!clmd)
-		return NULL;
-
-	cloth = clmd->clothObject;
-
-	if (!cloth)
-		return NULL;
-
-	verts = cloth->verts;
-
-	/* in the moment, return zero if no faces there */
-	if (!cloth->mvert_num)
-		return NULL;
-
-	/* create quadtree with k=26 */
-	bvhtree = BLI_bvhtree_new(cloth->mvert_num, epsilon, 4, 6);
-
-	/* fill tree */
-	for (i = 0; i < cloth->mvert_num; i++, verts++) {
-		const float *co;
-		co = verts->xold;
-
-		BLI_bvhtree_insert(bvhtree, i, co, 1);
-	}
-
-	/* balance tree */
-	BLI_bvhtree_balance(bvhtree);
-
-	return bvhtree;
-}
-
->>>>>>> 51f14cfa
 static BVHTree *bvhtree_build_from_cloth (ClothModifierData *clmd, float epsilon)
 {
 	unsigned int i;
@@ -226,10 +177,10 @@
 
 	if (!cloth)
 		return NULL;
-
+	
 	verts = cloth->verts;
 	vt = cloth->tri;
-
+	
 	/* in the moment, return zero if no faces there */
 	if (!cloth->tri_num)
 		return NULL;
@@ -250,24 +201,18 @@
 
 	/* balance tree */
 	BLI_bvhtree_balance(bvhtree);
-
+	
 	return bvhtree;
 }
 
-<<<<<<< HEAD
 void bvhtree_update_from_cloth(ClothModifierData *clmd, bool moving, bool self)
 {	
-=======
-void bvhtree_update_from_cloth(ClothModifierData *clmd, bool moving)
-{
->>>>>>> 51f14cfa
 	unsigned int i = 0;
 	Cloth *cloth = clmd->clothObject;
 	BVHTree *bvhtree;
 	ClothVertex *verts = cloth->verts;
 	const MVertTri *vt;
 
-<<<<<<< HEAD
 	if (self) {
 		bvhtree = cloth->bvhselftree;
 	}
@@ -275,13 +220,11 @@
 		bvhtree = cloth->bvhtree;
 	}
 
-=======
->>>>>>> 51f14cfa
 	if (!bvhtree)
 		return;
-
+	
 	vt = cloth->tri;
-
+	
 	/* update vertex position in bvh tree */
 	if (verts && vt) {
 		for (i = 0; i < cloth->tri_num; i++, vt++) {
@@ -308,71 +251,27 @@
 
 				ret = BLI_bvhtree_update_node(bvhtree, i, co[0], NULL, 3);
 			}
-
+			
 			/* check if tree is already full */
 			if (ret == false) {
 				break;
 			}
 		}
-
+		
 		BLI_bvhtree_update_tree(bvhtree);
 	}
 }
 
-<<<<<<< HEAD
-=======
-void bvhselftree_update_from_cloth(ClothModifierData *clmd, bool moving)
-{
-	unsigned int i = 0;
-	Cloth *cloth = clmd->clothObject;
-	BVHTree *bvhtree = cloth->bvhselftree;
-	ClothVertex *verts = cloth->verts;
-	const MVertTri *vt;
-
-	if (!bvhtree)
-		return;
-
-	vt = cloth->tri;
-
-	/* update vertex position in bvh tree */
-	if (verts && vt) {
-		for (i = 0; i < cloth->mvert_num; i++, verts++) {
-			const float *co, *co_moving;
-			bool ret;
-
-			co = verts->txold;
-
-			/* copy new locations into array */
-			if (moving) {
-				/* update moving positions */
-				co_moving = verts->tx;
-				ret = BLI_bvhtree_update_node(bvhtree, i, co, co_moving, 1);
-			}
-			else {
-				ret = BLI_bvhtree_update_node(bvhtree, i, co, NULL, 1);
-			}
-
-			/* check if tree is already full */
-			if (ret == false) {
-				break;
-			}
-		}
-
-		BLI_bvhtree_update_tree(bvhtree);
-	}
-}
-
->>>>>>> 51f14cfa
 void cloth_clear_cache(Object *ob, ClothModifierData *clmd, float framenr)
 {
 	PTCacheID pid;
-
+	
 	BKE_ptcache_id_from_cloth(&pid, ob, clmd);
 
 	// don't do anything as long as we're in editmode!
 	if (pid.cache->edit && ob->mode & OB_MODE_PARTICLE_EDIT)
 		return;
-
+	
 	BKE_ptcache_id_clear(&pid, PTCACHE_CLEAR_AFTER, framenr);
 }
 
@@ -389,13 +288,13 @@
 			modifier_setError(&(clmd->modifier), "Can't initialize cloth");
 			return 0;
 		}
-
+	
 		if (clmd->clothObject == NULL) {
 			BKE_ptcache_invalidate(cache);
 			modifier_setError(&(clmd->modifier), "Null cloth object");
 			return 0;
 		}
-
+	
 		BKE_cloth_solver_set_positions(clmd);
 
 		clmd->clothObject->last_frame= MINFRAME-1;
@@ -446,7 +345,7 @@
 	}
 
 	cloth_update_springs( clmd );
-
+	
 	// TIMEIT_START(cloth_step)
 
 	/* call the solver. */
@@ -457,7 +356,7 @@
 	pdEndEffectors(&effectors);
 
 	// printf ( "%f\n", ( float ) tval() );
-
+	
 	return ret;
 }
 
@@ -488,12 +387,6 @@
 		cache->last_exact= 0;
 		cache->flag &= ~PTCACHE_REDO_NEEDED;
 	}
-<<<<<<< HEAD
-=======
-
-	// unused in the moment, calculated separately in implicit.c
-	clmd->sim_parms->dt = clmd->sim_parms->timescale / clmd->sim_parms->stepsPerFrame;
->>>>>>> 51f14cfa
 
 	/* simulation is only active during a specific period */
 	if (framenr < startframe) {
@@ -593,7 +486,6 @@
 			while (search) {
 				ClothSpring *spring = search->link;
 
-<<<<<<< HEAD
 				if (spring->pa != NULL) {
 					MEM_freeN(spring->pa);
 				}
@@ -601,8 +493,6 @@
 					MEM_freeN(spring->pb);
 				}
 
-=======
->>>>>>> 51f14cfa
 				MEM_freeN ( spring );
 				search = search->next;
 			}
@@ -624,15 +514,7 @@
 		// we save our faces for collision objects
 		if (cloth->tri)
 			MEM_freeN(cloth->tri);
-<<<<<<< HEAD
-		
-=======
-
-		if (cloth->edgeset)
-			BLI_edgeset_free(cloth->edgeset);
-
-
->>>>>>> 51f14cfa
+
 		/*
 		if (clmd->clothObject->facemarks)
 		MEM_freeN(clmd->clothObject->facemarks);
@@ -763,15 +645,7 @@
 
 int cloth_uses_vgroup(ClothModifierData *clmd)
 {
-<<<<<<< HEAD
 	return (((clmd->coll_parms->flags & CLOTH_COLLSETTINGS_FLAG_SELF) && (clmd->coll_parms->vgroup_selfcol>0)) ||
-=======
-	return (((clmd->sim_parms->flags & CLOTH_SIMSETTINGS_FLAG_SCALING ) ||
-		(clmd->sim_parms->flags & CLOTH_SIMSETTINGS_FLAG_GOAL ) ||
-		(clmd->sim_parms->flags & CLOTH_SIMSETTINGS_FLAG_SEW) ||
-		(clmd->coll_parms->flags & CLOTH_COLLSETTINGS_FLAG_SELF)) &&
-		((clmd->sim_parms->vgroup_mass>0) ||
->>>>>>> 51f14cfa
 		(clmd->sim_parms->vgroup_struct>0)||
 		(clmd->sim_parms->vgroup_bend>0) ||
 		(clmd->sim_parms->vgroup_shrink>0) ||
@@ -846,8 +720,7 @@
 						if ( verts->goal >= SOFTGOALSNAP )
 							verts->flags |= CLOTH_VERT_FLAG_PINNED;
 					}
-<<<<<<< HEAD
-					
+
 					if ( dvert->dw[j].def_nr == (clmd->sim_parms->vgroup_struct-1)) {
 						verts->struct_stiff = dvert->dw [j].weight;
 					}
@@ -862,18 +735,6 @@
 
 					if ( dvert->dw[j].def_nr == (clmd->sim_parms->vgroup_planar - 1)) {
 						verts->planarity = dvert->dw[j].weight;
-=======
-
-					if (clmd->sim_parms->flags & CLOTH_SIMSETTINGS_FLAG_SCALING ) {
-						if ( dvert->dw[j].def_nr == (clmd->sim_parms->vgroup_struct-1)) {
-							verts->struct_stiff = dvert->dw [j].weight;
-							verts->shear_stiff = dvert->dw [j].weight;
-						}
-
-						if ( dvert->dw[j].def_nr == (clmd->sim_parms->vgroup_bend-1)) {
-							verts->bend_stiff = dvert->dw [j].weight;
-						}
->>>>>>> 51f14cfa
 					}
 
 					if (clmd->coll_parms->flags & CLOTH_COLLSETTINGS_FLAG_SELF ) {
@@ -1037,19 +898,9 @@
 	if (!first)
 		BKE_cloth_solver_set_positions(clmd);
 
-<<<<<<< HEAD
 	clmd->clothObject->bvhtree = bvhtree_build_from_cloth ( clmd, clmd->coll_parms->epsilon );
-	
+
 	clmd->clothObject->bvhselftree = bvhtree_build_from_cloth ( clmd, clmd->coll_parms->selfepsilon );
-=======
-	clmd->clothObject->bvhtree = bvhtree_build_from_cloth ( clmd, MAX2(clmd->coll_parms->epsilon, clmd->coll_parms->distance_repel) );
-
-	for (i = 0; i < dm->getNumVerts(dm); i++) {
-		maxdist = MAX2(maxdist, clmd->coll_parms->selfepsilon* ( cloth->verts[i].avg_spring_len*2.0f));
-	}
-
-	clmd->clothObject->bvhselftree = bvhselftree_build_from_cloth ( clmd, maxdist );
->>>>>>> 51f14cfa
 
 	return 1;
 }
@@ -1113,26 +964,26 @@
 {
 	Cloth *cloth = clmd->clothObject;
 	ClothSpring *spring = NULL;
-	
+
 	if (cloth && spring_type != CLOTH_SPRING_TYPE_BENDING) {
 		// TODO: look if this spring is already there
-		
+
 		spring = (ClothSpring *)MEM_callocN ( sizeof ( ClothSpring ), "cloth spring" );
-		
+
 		if (!spring)
 			return 0;
-		
+
 		spring->ij = indexA;
 		spring->kl = indexB;
 		spring->restlen =  restlength;
 		spring->type = spring_type;
 		spring->flags = 0;
 		spring->lin_stiffness = 0.0f;
-		
+
 		cloth->numsprings++;
-	
+
 		BLI_linklist_prepend ( &cloth->springs, spring );
-		
+
 		return 1;
 	}
 	return 0;
@@ -1158,14 +1009,11 @@
 		while (search) {
 			ClothSpring *spring = search->link;
 
-<<<<<<< HEAD
 			if (spring->type & CLOTH_SPRING_TYPE_BENDING) {
 				MEM_freeN(spring->pa);
 				MEM_freeN(spring->pb);
 			}
 
-=======
->>>>>>> 51f14cfa
 			MEM_freeN ( spring );
 			search = search->next;
 		}
@@ -1175,7 +1023,6 @@
 	}
 
 	cloth_free_edgelist(edgelist, cloth->mvert_num);
-<<<<<<< HEAD
 }
 
 BLI_INLINE float spring_angle(ClothVertex *verts, int i, int j, int *i_a, int *i_b, int len_a, int len_b)
@@ -1198,12 +1045,6 @@
 
 	for (x = 0; x < len_b; x++) {
 		madd_v3_v3fl(co_b, verts[i_b[x]].xrest, fact_b);
-=======
-
-	if (cloth->edgeset) {
-		BLI_edgeset_free(cloth->edgeset);
-		cloth->edgeset = NULL;
->>>>>>> 51f14cfa
 	}
 
 	/* get edge vert coords and poly centroid coords. */
@@ -1260,13 +1101,8 @@
 		ClothSpring *spring = search->link;
 		ClothHairData *hair_ij, *hair_kl;
 		bool is_root = spring->kl != prev_mn;
-<<<<<<< HEAD
-		
+
 		if (spring->type != CLOTH_SPRING_TYPE_BENDING_HAIR) {
-=======
-
-		if (spring->type != CLOTH_SPRING_TYPE_BENDING_ANG) {
->>>>>>> 51f14cfa
 			continue;
 		}
 
@@ -1340,13 +1176,8 @@
 		ClothSpring *spring = search->link;
 		ClothHairData *hair_ij, *hair_kl;
 		bool is_root = spring->kl != prev_mn;
-<<<<<<< HEAD
-		
+
 		if (spring->type != CLOTH_SPRING_TYPE_BENDING_HAIR) {
-=======
-
-		if (spring->type != CLOTH_SPRING_TYPE_BENDING_ANG) {
->>>>>>> 51f14cfa
 			continue;
 		}
 
@@ -1641,11 +1472,8 @@
 	const MLoop *ml;
 	LinkNodePair *edgelist;
 	LinkNode *search = NULL, *search2 = NULL;
-<<<<<<< HEAD
 	BendSpringRef *spring_ref;
 	BendSpringRef *curr_ref;
-=======
->>>>>>> 51f14cfa
 
 	// error handling
 	if ( numedges==0 )
@@ -1665,12 +1493,8 @@
 
 	edgelist = MEM_callocN(sizeof(*edgelist) * mvert_num, "cloth_edgelist_alloc" );
 
-<<<<<<< HEAD
 	if (!edgelist) {
 		MEM_freeN(spring_ref);
-=======
-	if (!edgelist)
->>>>>>> 51f14cfa
 		return 0;
 	}
 
@@ -1832,7 +1656,6 @@
 
 	/* hair springs */
 	else if (struct_springs > 2) {
-<<<<<<< HEAD
 		search = cloth->springs;
 		search2 = search->next;
 		while (search && search2) {
@@ -1841,12 +1664,12 @@
 
 			if (tspring->ij == tspring2->kl) {
 				spring = MEM_callocN ( sizeof ( ClothSpring ), "cloth spring" );
-				
+
 				if (!spring) {
 					cloth_free_errorsprings(cloth, edgelist);
 					return 0;
 				}
-				
+
 				spring->ij = tspring2->ij;
 				spring->kl = tspring->ij;
 				spring->mn = tspring->kl;
@@ -1855,74 +1678,8 @@
 				spring->type = CLOTH_SPRING_TYPE_BENDING_HAIR;
 				spring->lin_stiffness = (cloth->verts[spring->kl].bend_stiff + cloth->verts[spring->ij].bend_stiff) / 2.0f;
 				bend_springs++;
-				
+
 				BLI_linklist_prepend ( &cloth->springs, spring );
-=======
-		if (G.debug_value != 1112) {
-			search = cloth->springs;
-			search2 = search->next;
-			while (search && search2) {
-				tspring = search->link;
-				tspring2 = search2->link;
-
-				if (tspring->ij == tspring2->kl) {
-					spring = (ClothSpring *)MEM_callocN ( sizeof ( ClothSpring ), "cloth spring" );
-
-					if (!spring) {
-						cloth_free_errorsprings(cloth, edgelist);
-						return 0;
-					}
-
-					spring->ij = tspring2->ij;
-					spring->kl = tspring->ij;
-					spring->mn = tspring->kl;
-					spring->restlen = len_v3v3(cloth->verts[spring->kl].xrest, cloth->verts[spring->ij].xrest);
-					spring->type = CLOTH_SPRING_TYPE_BENDING_ANG;
-					spring->stiffness = (cloth->verts[spring->kl].bend_stiff + cloth->verts[spring->ij].bend_stiff) / 2.0f;
-					bend_springs++;
-
-					BLI_linklist_prepend ( &cloth->springs, spring );
-				}
-
-				search = search->next;
-				search2 = search2->next;
-			}
-		}
-		else {
-			/* bending springs for hair strands */
-			/* The current algorightm only goes through the edges in order of the mesh edges list	*/
-			/* and makes springs between the outer vert of edges sharing a vertice. This works just */
-			/* fine for hair, but not for user generated string meshes. This could/should be later	*/
-			/* extended to work with non-ordered edges so that it can be used for general "rope		*/
-			/* dynamics" without the need for the vertices or edges to be ordered through the length*/
-			/* of the strands. -jahka */
-			search = cloth->springs;
-			search2 = search->next;
-			while (search && search2) {
-				tspring = search->link;
-				tspring2 = search2->link;
-
-				if (tspring->ij == tspring2->kl) {
-					spring = (ClothSpring *)MEM_callocN ( sizeof ( ClothSpring ), "cloth spring" );
-
-					if (!spring) {
-						cloth_free_errorsprings(cloth, edgelist);
-						return 0;
-					}
-
-					spring->ij = tspring2->ij;
-					spring->kl = tspring->kl;
-					spring->restlen = len_v3v3(cloth->verts[spring->kl].xrest, cloth->verts[spring->ij].xrest);
-					spring->type = CLOTH_SPRING_TYPE_BENDING;
-					spring->stiffness = (cloth->verts[spring->kl].bend_stiff + cloth->verts[spring->ij].bend_stiff) / 2.0f;
-					bend_springs++;
-
-					BLI_linklist_prepend ( &cloth->springs, spring );
-				}
-
-				search = search->next;
-				search2 = search2->next;
->>>>>>> 51f14cfa
 			}
 
 			search = search->next;
@@ -1931,28 +1688,9 @@
 
 		cloth_hair_update_bending_rest_targets(clmd);
 	}
-<<<<<<< HEAD
 
 	MEM_freeN(spring_ref);
-	
-=======
-
-	/* note: the edges may already exist so run reinsert */
-
-	/* insert other near springs in edgeset AFTER bending springs are calculated (for selfcolls) */
-	for (i = 0; i < numedges; i++) { /* struct springs */
-		BLI_edgeset_add(edgeset, medge[i].v1, medge[i].v2);
-	}
-
-	for (i = 0; i < numpolys; i++) { /* edge springs */
-		if (mpoly[i].totloop == 4) {
-			BLI_edgeset_add(edgeset, mloop[mpoly[i].loopstart + 0].v, mloop[mpoly[i].loopstart + 2].v);
-			BLI_edgeset_add(edgeset, mloop[mpoly[i].loopstart + 1].v, mloop[mpoly[i].loopstart + 3].v);
-		}
-	}
-
-
->>>>>>> 51f14cfa
+
 	cloth->numsprings = struct_springs + shear_springs + bend_springs;
 
 	cloth_free_edgelist(edgelist, mvert_num);
