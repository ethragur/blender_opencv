--- conflicted
+++ resolved
@@ -21,11 +21,7 @@
   static fn::CustomMF_SI_SO<From, To> multi_function{
       conversion_name.c_str(),
       /* Use lambda instead of passing #ConversionF directly, because otherwise the compiler won't
-<<<<<<< HEAD
-         inline the function. */
-=======
        * inline the function. */
->>>>>>> 5e47056e
       [](const From &a) { return ConversionF(a); }};
   static auto convert_single_to_initialized = [](const void *src, void *dst) {
     *(To *)dst = ConversionF(*(const From *)src);
