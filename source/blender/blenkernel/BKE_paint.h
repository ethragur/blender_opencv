--- conflicted
+++ resolved
@@ -100,12 +100,8 @@
 /* palettes */
 void                 BKE_palette_free(struct Palette *palette);
 struct Palette      *BKE_palette_add(struct Main *bmain, const char *name);
-<<<<<<< HEAD
 struct Palette      *BKE_palette_add_gpencil(const struct bContext *C);
-struct Palette      *BKE_palette_copy(struct Main *bmain, struct Palette *palette);
-=======
 struct Palette      *BKE_palette_copy(struct Main *bmain, const struct Palette *palette);
->>>>>>> e306499a
 void                 BKE_palette_make_local(struct Main *bmain, struct Palette *palette, const bool lib_local);
 bool                 BKE_palette_is_empty(const struct Palette *palette);
 void                 BKE_palette_clear(struct Palette *palette);
