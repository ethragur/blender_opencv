/*
 * ***** BEGIN GPL LICENSE BLOCK *****
 *
 * This program is free software; you can redistribute it and/or
 * modify it under the terms of the GNU General Public License
 * as published by the Free Software Foundation; either version 2
 * of the License, or (at your option) any later version.
 *
 * This program is distributed in the hope that it will be useful,
 * but WITHOUT ANY WARRANTY; without even the implied warranty of
 * MERCHANTABILITY or FITNESS FOR A PARTICULAR PURPOSE.  See the
 * GNU General Public License for more details.
 *
 * You should have received a copy of the GNU General Public License
 * along with this program; if not, write to the Free Software Foundation,
 * Inc., 51 Franklin Street, Fifth Floor, Boston, MA 02110-1301, USA.
 *
 * The Original Code is Copyright (C) 2001-2002 by NaN Holding BV.
 * All rights reserved.
 *
 * The Original Code is: all of this file.
 *
 * Contributor(s): (mar-2001 nzc)
 *
 * ***** END GPL LICENSE BLOCK *****
 */
#ifndef __BKE_MESH_MAPPING_H__
#define __BKE_MESH_MAPPING_H__

/** \file BKE_mesh_mapping.h
 *  \ingroup bke
 */

struct MPoly;
struct MEdge;
struct MLoop;
struct MLoopUV;
struct MLoopTri;

/* map from uv vertex to face (for select linked, stitch, uv suburf) */

/* UvVertMap */
#define STD_UV_CONNECT_LIMIT  0.0001f

typedef struct UvVertMap {
	struct UvMapVert **vert;
	struct UvMapVert *buf;
} UvVertMap;

typedef struct UvMapVert {
	struct UvMapVert *next;
	unsigned int f;
	unsigned char tfindex, separate, flag;
} UvMapVert;

/* UvElement stores per uv information so that we can quickly access information for a uv.
 * it is actually an improved UvMapVert, including an island and a direct pointer to the face
 * to avoid initializing face arrays */
typedef struct UvElement {
	/* Next UvElement corresponding to same vertex */
	struct UvElement *next;
	/* Face the element belongs to */
	struct BMLoop *l;
	/* index in loop. */
	unsigned short tfindex;
	/* Whether this element is the first of coincident elements */
	unsigned char separate;
	/* general use flag */
	unsigned char flag;
	/* If generating element map with island sorting, this stores the island index */
	unsigned int island;
} UvElement;


/* UvElementMap is a container for UvElements of a mesh. It stores some UvElements belonging to the
 * same uv island in sequence and the number of uvs per island so it is possible to access all uvs
 * belonging to an island directly by iterating through the buffer.
 */
typedef struct UvElementMap {
	/* address UvElements by their vertex */
	struct UvElement **vert;
	/* UvElement Store */
	struct UvElement *buf;
	/* Total number of UVs in the layer. Useful to know */
	int totalUVs;
	/* Number of Islands in the mesh */
	int totalIslands;
	/* Stores the starting index in buf where each island begins */
	int *islandIndices;
} UvElementMap;

#define INVALID_ISLAND ((unsigned int)-1)

/* Connectivity data */
typedef struct MeshElemMap {
	int *indices;
	int count;
} MeshElemMap;

/* mapping */
UvVertMap *BKE_mesh_uv_vert_map_create(
        struct MPoly *mpoly, struct MLoop *mloop, struct MLoopUV *mloopuv,
        unsigned int totpoly, unsigned int totvert,
        const float limit[2], const bool selected, const bool use_winding);
UvMapVert *BKE_mesh_uv_vert_map_get_vert(UvVertMap *vmap, unsigned int v);
void       BKE_mesh_uv_vert_map_free(UvVertMap *vmap);

void BKE_mesh_vert_poly_map_create(
        MeshElemMap **r_map, int **r_mem,
        const struct MPoly *mface, const struct MLoop *mloop,
        int totvert, int totface, int totloop);
void BKE_mesh_vert_loop_map_create(
        MeshElemMap **r_map, int **r_mem,
        const struct MPoly *mface, const struct MLoop *mloop,
        int totvert, int totface, int totloop);
void BKE_mesh_vert_looptri_map_create(
        MeshElemMap **r_map, int **r_mem,
        const struct MVert *mvert, const int totvert,
        const struct MLoopTri *mlooptri, const int totlooptri,
        const struct MLoop *mloop, const int totloop);
void BKE_mesh_vert_edge_map_create(
        MeshElemMap **r_map, int **r_mem,
        const struct MEdge *medge, int totvert, int totedge);
void BKE_mesh_vert_edge_vert_map_create(
        MeshElemMap **r_map, int **r_mem,
        const struct MEdge *medge, int totvert, int totedge);
void BKE_mesh_edge_loop_map_create(
        MeshElemMap **r_map, int **r_mem,
        const struct MEdge *medge, const int totedge,
        const struct MPoly *mpoly, const int totpoly,
        const struct MLoop *mloop, const int totloop);
void BKE_mesh_edge_poly_map_create(
        MeshElemMap **r_map, int **r_mem,
        const struct MEdge *medge, const int totedge,
        const struct MPoly *mpoly, const int totpoly,
        const struct MLoop *mloop, const int totloop);
void BKE_mesh_origindex_map_create(
        MeshElemMap **r_map, int **r_mem,
        const int totorig,
        const int *final_origindex, const int totfinal);
void BKE_mesh_origindex_map_create_looptri(
        MeshElemMap **r_map, int **r_mem,
        const struct MPoly *mpoly, const int mpoly_num,
        const struct MLoopTri *looptri, const int looptri_num);

/* islands */

/* Loop islands data helpers. */
enum {
	MISLAND_TYPE_NONE = 0,
	MISLAND_TYPE_VERT = 1,
	MISLAND_TYPE_EDGE = 2,
	MISLAND_TYPE_POLY = 3,
	MISLAND_TYPE_LOOP = 4,
};

typedef struct MeshIslandStore {
	short item_type; /* MISLAND_TYPE_... */
	short island_type; /* MISLAND_TYPE_... */
	short innercut_type; /* MISLAND_TYPE_... */

	int items_to_islands_num;
	int *items_to_islands; /* map the item to the island index */

	int islands_num;
	size_t islands_num_alloc;
	struct MeshElemMap **islands; /* Array of pointers, one item per island. */
	struct MeshElemMap **innercuts; /* Array of pointers, one item per island. */

	struct MemArena *mem; /* Memory arena, internal use only. */
} MeshIslandStore;

void BKE_mesh_loop_islands_init(
	MeshIslandStore *island_store,
	const short item_type, const int item_num, const short island_type, const short innercut_type);
	void BKE_mesh_loop_islands_clear(MeshIslandStore *island_store);
	void BKE_mesh_loop_islands_free(MeshIslandStore *island_store);
	void BKE_mesh_loop_islands_add(
	MeshIslandStore *islands, const int item_num, int *item_indices,
	const int num_island_items, int *island_item_indices,
	const int num_innercut_items, int *innercut_item_indices);

typedef bool (*MeshRemapIslandsCalc)(
	struct MVert *verts, const int totvert,
	struct MEdge *edges, const int totedge,
	struct MPoly *polys, const int totpoly,
	struct MLoop *loops, const int totloop,
	struct MeshIslandStore *r_island_store);

/* Above vert/UV mapping stuff does not do what we need here, but does things we do not need here.
 * So better keep them separated for now, I think.
 */
<<<<<<< HEAD
bool BKE_mesh_calc_islands_loop_poly_uv(
	struct MVert *verts, const int totvert,
	struct MEdge *edges, const int totedge,
	struct MPoly *polys, const int totpoly,
	struct MLoop *loops, const int totloop,
	MeshIslandStore *r_island_store);
=======
bool BKE_mesh_calc_islands_loop_poly_edgeseam(
        struct MVert *verts, const int totvert,
        struct MEdge *edges, const int totedge,
        struct MPoly *polys, const int totpoly,
        struct MLoop *loops, const int totloop,
        MeshIslandStore *r_island_store);

bool BKE_mesh_calc_islands_loop_poly_uvmap(
        struct MVert *verts, const int totvert,
        struct MEdge *edges, const int totedge,
        struct MPoly *polys, const int totpoly,
        struct MLoop *loops, const int totloop,
        const struct MLoopUV *luvs,
        MeshIslandStore *r_island_store);
>>>>>>> 4bb1e224

/* smoothgroups */
int *BKE_mesh_calc_smoothgroups(
        const struct MEdge *medge, const int totedge,
        const struct MPoly *mpoly, const int totpoly,
        const struct MLoop *mloop, const int totloop,
        int *r_totgroup, const bool use_bitflags);

/* No good (portable) way to have exported inlined functions... */
#define BKE_MESH_TESSFACE_VINDEX_ORDER(_mf, _v)  (                          \
    (CHECK_TYPE_INLINE(_mf, MFace *),                                       \
     CHECK_TYPE_INLINE(&(_v), unsigned int *)),                             \
    ((_mf->v1 == _v) ? 0 :                                                  \
     (_mf->v2 == _v) ? 1 :                                                  \
     (_mf->v3 == _v) ? 2 :                                                  \
     (_mf->v4 && _mf->v4 == _v) ? 3 : -1)                                   \
    )

/* use on looptri vertex values */
#define BKE_MESH_TESSTRI_VINDEX_ORDER(_tri, _v)  (                          \
    (CHECK_TYPE_ANY(_tri, unsigned int *, int *, int[3],                    \
                          const unsigned int *, const int *, const int[3]), \
     CHECK_TYPE_ANY(_v, unsigned int, const unsigned int, int, const int)), \
    (((_tri)[0] == _v) ? 0 :                                                \
     ((_tri)[1] == _v) ? 1 :                                                \
     ((_tri)[2] == _v) ? 2 : -1)                                            \
    )

#endif  /* __BKE_MESH_MAPPING_H__ */<|MERGE_RESOLUTION|>--- conflicted
+++ resolved
@@ -31,8 +31,9 @@
  *  \ingroup bke
  */
 
+struct MVert;
+struct MEdge;
 struct MPoly;
-struct MEdge;
 struct MLoop;
 struct MLoopUV;
 struct MLoopTri;
@@ -155,49 +156,41 @@
 };
 
 typedef struct MeshIslandStore {
-	short item_type; /* MISLAND_TYPE_... */
-	short island_type; /* MISLAND_TYPE_... */
-	short innercut_type; /* MISLAND_TYPE_... */
-
-	int items_to_islands_num;
-	int *items_to_islands; /* map the item to the island index */
-
-	int islands_num;
-	size_t islands_num_alloc;
-	struct MeshElemMap **islands; /* Array of pointers, one item per island. */
-	struct MeshElemMap **innercuts; /* Array of pointers, one item per island. */
-
-	struct MemArena *mem; /* Memory arena, internal use only. */
+	short item_type;      /* MISLAND_TYPE_... */
+	short island_type;    /* MISLAND_TYPE_... */
+	short innercut_type;  /* MISLAND_TYPE_... */
+
+	int  items_to_islands_num;
+	int *items_to_islands;  /* map the item to the island index */
+
+	int                  islands_num;
+	size_t               islands_num_alloc;
+	struct MeshElemMap **islands;    /* Array of pointers, one item per island. */
+	struct MeshElemMap **innercuts;  /* Array of pointers, one item per island. */
+
+	struct MemArena *mem;  /* Memory arena, internal use only. */
 } MeshIslandStore;
 
 void BKE_mesh_loop_islands_init(
-	MeshIslandStore *island_store,
-	const short item_type, const int item_num, const short island_type, const short innercut_type);
-	void BKE_mesh_loop_islands_clear(MeshIslandStore *island_store);
-	void BKE_mesh_loop_islands_free(MeshIslandStore *island_store);
-	void BKE_mesh_loop_islands_add(
-	MeshIslandStore *islands, const int item_num, int *item_indices,
-	const int num_island_items, int *island_item_indices,
-	const int num_innercut_items, int *innercut_item_indices);
+        MeshIslandStore *island_store,
+        const short item_type, const int item_num, const short island_type, const short innercut_type);
+void BKE_mesh_loop_islands_clear(MeshIslandStore *island_store);
+void BKE_mesh_loop_islands_free(MeshIslandStore *island_store);
+void BKE_mesh_loop_islands_add(
+        MeshIslandStore *islands, const int item_num, int *item_indices,
+        const int num_island_items, int *island_item_indices,
+        const int num_innercut_items, int *innercut_item_indices);
 
 typedef bool (*MeshRemapIslandsCalc)(
-	struct MVert *verts, const int totvert,
-	struct MEdge *edges, const int totedge,
-	struct MPoly *polys, const int totpoly,
-	struct MLoop *loops, const int totloop,
-	struct MeshIslandStore *r_island_store);
+        struct MVert *verts, const int totvert,
+        struct MEdge *edges, const int totedge,
+        struct MPoly *polys, const int totpoly,
+        struct MLoop *loops, const int totloop,
+        struct MeshIslandStore *r_island_store);
 
 /* Above vert/UV mapping stuff does not do what we need here, but does things we do not need here.
  * So better keep them separated for now, I think.
  */
-<<<<<<< HEAD
-bool BKE_mesh_calc_islands_loop_poly_uv(
-	struct MVert *verts, const int totvert,
-	struct MEdge *edges, const int totedge,
-	struct MPoly *polys, const int totpoly,
-	struct MLoop *loops, const int totloop,
-	MeshIslandStore *r_island_store);
-=======
 bool BKE_mesh_calc_islands_loop_poly_edgeseam(
         struct MVert *verts, const int totvert,
         struct MEdge *edges, const int totedge,
@@ -212,9 +205,7 @@
         struct MLoop *loops, const int totloop,
         const struct MLoopUV *luvs,
         MeshIslandStore *r_island_store);
->>>>>>> 4bb1e224
-
-/* smoothgroups */
+
 int *BKE_mesh_calc_smoothgroups(
         const struct MEdge *medge, const int totedge,
         const struct MPoly *mpoly, const int totpoly,
