/*
 * ***** BEGIN GPL LICENSE BLOCK *****
 *
 * This program is free software; you can redistribute it and/or
 * modify it under the terms of the GNU General Public License
 * as published by the Free Software Foundation; either version 2
 * of the License, or (at your option) any later version.
 *
 * This program is distributed in the hope that it will be useful,
 * but WITHOUT ANY WARRANTY; without even the implied warranty of
 * MERCHANTABILITY or FITNESS FOR A PARTICULAR PURPOSE.  See the
 * GNU General Public License for more details.
 *
 * You should have received a copy of the GNU General Public License
 * along with this program; if not, write to the Free Software Foundation,
 * Inc., 51 Franklin Street, Fifth Floor, Boston, MA 02110-1301, USA.
 *
 * The Original Code is Copyright (C) 2001-2002 by NaN Holding BV.
 * All rights reserved.
 *
 * The Original Code is: all of this file.
 *
 * Contributor(s): none yet.
 *
 * ***** END GPL LICENSE BLOCK *****
 */
#ifndef __BKE_LIBRARY_H__
#define __BKE_LIBRARY_H__

/** \file BKE_library.h
 *  \ingroup bke
 *  \since March 2001
 *  \author nzc
 */
#ifdef __cplusplus
extern "C" {
#endif

#include "BLI_compiler_attrs.h"

struct BlendThumbnail;
struct GHash;
struct ListBase;
struct ID;
struct ImBuf;
struct Main;
struct Library;
struct wmWindowManager;
struct bContext;
struct PointerRNA;
struct PropertyRNA;

size_t BKE_libblock_get_alloc_info(short type, const char **name);
void *BKE_libblock_alloc_notest(short type);
void *BKE_libblock_alloc(struct Main *bmain, short type, const char *name, const int flag) ATTR_WARN_UNUSED_RESULT ATTR_NONNULL();
void  BKE_libblock_init_empty(struct ID *id);

/**
<<<<<<< HEAD
 * New copy logic options.
 */
enum {
	/* *** Generic options (should be handled by all ID types copying). *** */
	/* Create copy outside of any main database - similar to 'localize' functions of materials etc. */
	LIB_ID_COPY_NO_MAIN            = 1 << 0,
	/* Do not affect user refcount of datablocks used by copied one.
	 * Implies LIB_ID_COPY_NO_MAIN. */
	LIB_ID_COPY_NO_USER_REFCOUNT   = 1 << 1,
	/* Assume given 'newid' already points to allocated memory for whole datablock (ID + data) - USE WITH CAUTION!
	 * Implies LIB_ID_COPY_NO_MAIN. */
	LIB_ID_COPY_NO_ALLOCATE        = 1 << 2,

	LIB_ID_COPY_NO_DEG_TAG         = 1 << 8,  /* Do not tag duplicated ID for update in depsgraph. */
=======
 * New ID creation/copying options.
 */
enum {
	/* *** Generic options (should be handled by all ID types copying, ID creation, etc.). *** */
	/* Create datablock outside of any main database - similar to 'localize' functions of materials etc. */
	LIB_ID_CREATE_NO_MAIN            = 1 << 0,
	/* Do not affect user refcount of datablocks used by new one (which also gets zero usercount then).
	 * Implies LIB_ID_CREATE_NO_MAIN. */
	LIB_ID_CREATE_NO_USER_REFCOUNT   = 1 << 1,
	/* Assume given 'newid' already points to allocated memory for whole datablock (ID + data) - USE WITH CAUTION!
	 * Implies LIB_ID_CREATE_NO_MAIN. */
	LIB_ID_CREATE_NO_ALLOCATE        = 1 << 2,

	LIB_ID_CREATE_NO_DEG_TAG         = 1 << 8,  /* Do not tag new ID for update in depsgraph. */
>>>>>>> a8e4aae0

	/* Specific options to some ID types or usages, may be ignored by unrelated ID copying functions. */
	LIB_ID_COPY_NO_PROXY_CLEAR     = 1 << 16,  /* Object only, needed by make_local code. */
	LIB_ID_COPY_NO_PREVIEW         = 1 << 17,  /* Do not copy preview data, when supported. */
	LIB_ID_COPY_CACHES             = 1 << 18,  /* Copy runtime data caches. */
	/* XXX TODO Do we want to keep that? would rather try to get rid of it... */
	LIB_ID_COPY_ACTIONS            = 1 << 19,  /* EXCEPTION! Deep-copy actions used by animdata of copied ID. */
};

void BKE_libblock_copy_ex(struct Main *bmain, const struct ID *id, struct ID **r_newid, const int flag);
void *BKE_libblock_copy(struct Main *bmain, const struct ID *id) ATTR_WARN_UNUSED_RESULT ATTR_NONNULL();
/* "Deprecated" old API. */
void *BKE_libblock_copy_nolib(const struct ID *id, const bool do_action) ATTR_NONNULL();

<<<<<<< HEAD
void  BKE_libblock_copy_data(struct Main *bmain, struct ID *id, const struct ID *id_from, const int flag);

=======
>>>>>>> a8e4aae0
void  BKE_libblock_rename(struct Main *bmain, struct ID *id, const char *name) ATTR_NONNULL();
void  BLI_libblock_ensure_unique_name(struct Main *bmain, const char *name) ATTR_NONNULL();

struct ID *BKE_libblock_find_name_ex(struct Main *bmain, const short type, const char *name) ATTR_WARN_UNUSED_RESULT ATTR_NONNULL();
struct ID *BKE_libblock_find_name(const short type, const char *name) ATTR_WARN_UNUSED_RESULT ATTR_NONNULL();

/* library_remap.c (keep here since they're general functions) */
/**
 * New freeing logic options.
 */
enum {
	/* *** Generic options (should be handled by all ID types freeing). *** */
	/* Do not try to remove freed ID from given Main (passed Main may be NULL). */
	LIB_ID_FREE_NO_MAIN            = 1 << 0,
	/* Do not affect user refcount of datablocks used by freed one.
	 * Implies LIB_ID_FREE_NO_MAIN. */
	LIB_ID_FREE_NO_USER_REFCOUNT   = 1 << 1,
	/* Assume freed ID datablock memory is managed elsewhere, do not free it
	 * (still calls relevant ID type's freeing function though) - USE WITH CAUTION!
	 * Implies LIB_ID_FREE_NO_MAIN. */
	LIB_ID_FREE_NOT_ALLOCATED      = 1 << 2,

	LIB_ID_FREE_NO_DEG_TAG         = 1 << 8,  /* Do not tag freed ID for update in depsgraph. */
	LIB_ID_FREE_NO_UI_USER         = 1 << 9,  /* Do not attempt to remove freed ID from UI data/notifiers/... */
};

void BKE_id_free_ex(struct Main *bmain, void *idv, int flag, const bool use_flag_from_idtag);
void BKE_id_free(struct Main *bmain, void *idv);
/* Those three naming are bad actually, should be BKE_id_free... (since it goes beyond mere datablock). */
/* "Deprecated" old API */
void  BKE_libblock_free_ex(struct Main *bmain, void *idv, const bool do_id_user, const bool do_ui_user) ATTR_NONNULL();
void  BKE_libblock_free(struct Main *bmain, void *idv) ATTR_NONNULL();
void  BKE_libblock_free_us(struct Main *bmain, void *idv) ATTR_NONNULL();

<<<<<<< HEAD
=======
void BKE_libblock_management_main_add(struct Main *bmain, void *idv);
void BKE_libblock_management_main_remove(struct Main *bmain, void *idv);

void BKE_libblock_management_usercounts_set(struct Main *bmain, void *idv);
void BKE_libblock_management_usercounts_clear(struct Main *bmain, void *idv);

>>>>>>> a8e4aae0
/* TODO should be named "BKE_id_delete()". */
void  BKE_libblock_delete(struct Main *bmain, void *idv) ATTR_NONNULL();

void  BKE_libblock_free_datablock(struct ID *id, const int flag) ATTR_NONNULL();
void  BKE_libblock_free_data(struct ID *id, const bool do_id_user) ATTR_NONNULL();

void BKE_id_lib_local_paths(struct Main *bmain, struct Library *lib, struct ID *id);
void id_lib_extern(struct ID *id);
void BKE_library_filepath_set(struct Library *lib, const char *filepath);
void id_us_ensure_real(struct ID *id);
void id_us_clear_real(struct ID *id);
void id_us_plus_no_lib(struct ID *id);
void id_us_plus(struct ID *id);
void id_us_min(struct ID *id);
void id_fake_user_set(struct ID *id);
void id_fake_user_clear(struct ID *id);
void BKE_id_clear_newpoin(struct ID *id);

void BKE_id_make_local_generic(struct Main *bmain, struct ID *id, const bool id_in_mainlist, const bool lib_local);
bool id_make_local(struct Main *bmain, struct ID *id, const bool test, const bool force_local);
bool id_single_user(struct bContext *C, struct ID *id, struct PointerRNA *ptr, struct PropertyRNA *prop);
bool id_copy(struct Main *bmain, const struct ID *id, struct ID **newid, bool test);
bool BKE_id_copy_ex(struct Main *bmain, const struct ID *id, struct ID **r_newid, const int flag, const bool test);
<<<<<<< HEAD
void BKE_id_swap(struct ID *id_a, struct ID *id_b);
=======
>>>>>>> a8e4aae0
void id_sort_by_name(struct ListBase *lb, struct ID *id);
void BKE_id_expand_local(struct Main *bmain, struct ID *id);
void BKE_id_copy_ensure_local(struct Main *bmain, const struct ID *old_id, struct ID *new_id);

bool new_id(struct ListBase *lb, struct ID *id, const char *name);
void id_clear_lib_data(struct Main *bmain, struct ID *id);
void id_clear_lib_data_ex(struct Main *bmain, struct ID *id, const bool id_in_mainlist);

struct ListBase *which_libbase(struct Main *mainlib, short type);

#define MAX_LIBARRAY    35
int set_listbasepointers(struct Main *main, struct ListBase *lb[MAX_LIBARRAY]);

/* Main API */
struct Main *BKE_main_new(void);
void BKE_main_free(struct Main *mainvar);

void BKE_main_lock(struct Main *bmain);
void BKE_main_unlock(struct Main *bmain);

void BKE_main_relations_create(struct Main *bmain);
void BKE_main_relations_free(struct Main *bmain);

struct BlendThumbnail *BKE_main_thumbnail_from_imbuf(struct Main *bmain, struct ImBuf *img);
struct ImBuf *BKE_main_thumbnail_to_imbuf(struct Main *bmain, struct BlendThumbnail *data);
void BKE_main_thumbnail_create(struct Main *bmain);

void BKE_main_id_tag_idcode(struct Main *mainvar, const short type, const int tag, const bool value);
void BKE_main_id_tag_listbase(struct ListBase *lb, const int tag, const bool value);
void BKE_main_id_tag_all(struct Main *mainvar, const int tag, const bool value);

void BKE_main_id_flag_listbase(struct ListBase *lb, const int flag, const bool value);
void BKE_main_id_flag_all(struct Main *bmain, const int flag, const bool value);

void BKE_main_id_clear_newpoins(struct Main *bmain);

void BKE_main_lib_objects_recalc_all(struct Main *bmain);

/* (MAX_ID_NAME - 2) + 3 */
void BKE_id_ui_prefix(char name[66 + 1], const struct ID *id);

void BKE_library_free(struct Library *lib);

void BKE_library_make_local(
        struct Main *bmain, const struct Library *lib, struct GHash *old_to_new_ids,
        const bool untagged_only, const bool set_fake);

void BKE_id_tag_set_atomic(struct ID *id, int tag);
void BKE_id_tag_clear_atomic(struct ID *id, int tag);

/* use when "" is given to new_id() */
#define ID_FALLBACK_NAME N_("Untitled")

#define IS_TAGGED(_id) ((_id) && (((ID *)_id)->tag & LIB_TAG_DOIT))

#ifdef __cplusplus
}
#endif

#endif  /* __BKE_LIBRARY_H__ */<|MERGE_RESOLUTION|>--- conflicted
+++ resolved
@@ -56,22 +56,6 @@
 void  BKE_libblock_init_empty(struct ID *id);
 
 /**
-<<<<<<< HEAD
- * New copy logic options.
- */
-enum {
-	/* *** Generic options (should be handled by all ID types copying). *** */
-	/* Create copy outside of any main database - similar to 'localize' functions of materials etc. */
-	LIB_ID_COPY_NO_MAIN            = 1 << 0,
-	/* Do not affect user refcount of datablocks used by copied one.
-	 * Implies LIB_ID_COPY_NO_MAIN. */
-	LIB_ID_COPY_NO_USER_REFCOUNT   = 1 << 1,
-	/* Assume given 'newid' already points to allocated memory for whole datablock (ID + data) - USE WITH CAUTION!
-	 * Implies LIB_ID_COPY_NO_MAIN. */
-	LIB_ID_COPY_NO_ALLOCATE        = 1 << 2,
-
-	LIB_ID_COPY_NO_DEG_TAG         = 1 << 8,  /* Do not tag duplicated ID for update in depsgraph. */
-=======
  * New ID creation/copying options.
  */
 enum {
@@ -86,7 +70,6 @@
 	LIB_ID_CREATE_NO_ALLOCATE        = 1 << 2,
 
 	LIB_ID_CREATE_NO_DEG_TAG         = 1 << 8,  /* Do not tag new ID for update in depsgraph. */
->>>>>>> a8e4aae0
 
 	/* Specific options to some ID types or usages, may be ignored by unrelated ID copying functions. */
 	LIB_ID_COPY_NO_PROXY_CLEAR     = 1 << 16,  /* Object only, needed by make_local code. */
@@ -101,11 +84,6 @@
 /* "Deprecated" old API. */
 void *BKE_libblock_copy_nolib(const struct ID *id, const bool do_action) ATTR_NONNULL();
 
-<<<<<<< HEAD
-void  BKE_libblock_copy_data(struct Main *bmain, struct ID *id, const struct ID *id_from, const int flag);
-
-=======
->>>>>>> a8e4aae0
 void  BKE_libblock_rename(struct Main *bmain, struct ID *id, const char *name) ATTR_NONNULL();
 void  BLI_libblock_ensure_unique_name(struct Main *bmain, const char *name) ATTR_NONNULL();
 
@@ -140,15 +118,12 @@
 void  BKE_libblock_free(struct Main *bmain, void *idv) ATTR_NONNULL();
 void  BKE_libblock_free_us(struct Main *bmain, void *idv) ATTR_NONNULL();
 
-<<<<<<< HEAD
-=======
 void BKE_libblock_management_main_add(struct Main *bmain, void *idv);
 void BKE_libblock_management_main_remove(struct Main *bmain, void *idv);
 
 void BKE_libblock_management_usercounts_set(struct Main *bmain, void *idv);
 void BKE_libblock_management_usercounts_clear(struct Main *bmain, void *idv);
 
->>>>>>> a8e4aae0
 /* TODO should be named "BKE_id_delete()". */
 void  BKE_libblock_delete(struct Main *bmain, void *idv) ATTR_NONNULL();
 
@@ -172,10 +147,7 @@
 bool id_single_user(struct bContext *C, struct ID *id, struct PointerRNA *ptr, struct PropertyRNA *prop);
 bool id_copy(struct Main *bmain, const struct ID *id, struct ID **newid, bool test);
 bool BKE_id_copy_ex(struct Main *bmain, const struct ID *id, struct ID **r_newid, const int flag, const bool test);
-<<<<<<< HEAD
 void BKE_id_swap(struct ID *id_a, struct ID *id_b);
-=======
->>>>>>> a8e4aae0
 void id_sort_by_name(struct ListBase *lb, struct ID *id);
 void BKE_id_expand_local(struct Main *bmain, struct ID *id);
 void BKE_id_copy_ensure_local(struct Main *bmain, const struct ID *old_id, struct ID *new_id);
