/*
 * This program is free software; you can redistribute it and/or
 * modify it under the terms of the GNU General Public License
 * as published by the Free Software Foundation; either version 2
 * of the License, or (at your option) any later version.
 *
 * This program is distributed in the hope that it will be useful,
 * but WITHOUT ANY WARRANTY; without even the implied warranty of
 * MERCHANTABILITY or FITNESS FOR A PARTICULAR PURPOSE.  See the
 * GNU General Public License for more details.
 *
 * You should have received a copy of the GNU General Public License
 * along with this program; if not, write to the Free Software Foundation,
 * Inc., 51 Franklin Street, Fifth Floor, Boston, MA 02110-1301, USA.
 *
 * The Original Code is Copyright (C) 2005 Blender Foundation.
 * All rights reserved.
 */

#pragma once

/** \file
 * \ingroup bke
 */

#include "BLI_compiler_compat.h"
#include "BLI_ghash.h"

#include "DNA_listBase.h"

/* for FOREACH_NODETREE_BEGIN */
#include "DNA_node_types.h"

#include "RNA_types.h"

#ifdef __cplusplus
extern "C" {
#endif

/* not very important, but the stack solver likes to know a maximum */
#define MAX_SOCKET 512

struct ARegion;
struct BlendDataReader;
struct BlendExpander;
struct BlendLibReader;
struct BlendWriter;
struct ColorManagedDisplaySettings;
struct ColorManagedViewSettings;
struct CryptomatteSession;
struct FreestyleLineStyle;
struct GPUMaterial;
struct GPUNodeStack;
struct ID;
struct ImBuf;
struct ImageFormatData;
struct Light;
struct ListBase;
struct MTex;
struct Main;
struct Material;
struct PointerRNA;
struct RenderData;
struct Scene;
struct SpaceNode;
struct Tex;
struct World;
struct bContext;
struct bNode;
struct bNodeExecContext;
struct bNodeExecData;
struct bNodeInstanceHash;
struct bNodeLink;
struct bNodeSocket;
struct bNodeStack;
struct bNodeTree;
struct bNodeTreeExec;
struct bNodeTreeType;
struct uiLayout;

/* -------------------------------------------------------------------- */
/** \name Node Type Definitions
 * \{ */

/**
 * \brief Compact definition of a node socket.
 *
 * Can be used to quickly define a list of static sockets for a node,
 * which are added to each new node of that type.
 *
 * \deprecated This struct is used by C nodes to define templates as simple
 * static struct lists. These are converted to the new template collections
 * in RNA types automatically.
 */
typedef struct bNodeSocketTemplate {
  int type;
  char name[64];                /* MAX_NAME */
  float val1, val2, val3, val4; /* default alloc value for inputs */
  float min, max;
  int subtype; /* would use PropertySubType but this is a bad level include to use RNA */
  int flag;

  /* after this line is used internal only */
  struct bNodeSocket *sock; /* used to hold verified socket */
  char identifier[64];      /* generated from name */
} bNodeSocketTemplate;

/* Use `void *` for callbacks that require C++. This is rather ugly, but works well for now. This
 * would not be necessary if we would use bNodeSocketType and bNodeType only in C++ code.
 * However, achieving this requires quite a few changes currently. */
#ifdef __cplusplus
namespace blender {
namespace nodes {
class SocketMFNetworkBuilder;
class NodeMFNetworkBuilder;
class GeoNodeExecParams;
}  // namespace nodes
namespace fn {
class CPPType;
class MFDataType;
}  // namespace fn
}  // namespace blender

using NodeExpandInMFNetworkFunction = void (*)(blender::nodes::NodeMFNetworkBuilder &builder);
using NodeGeometryExecFunction = void (*)(blender::nodes::GeoNodeExecParams params);
using SocketGetCPPTypeFunction = const blender::fn::CPPType *(*)();
using SocketGetCPPValueFunction = void (*)(const struct bNodeSocket &socket, void *r_value);
using SocketExpandInMFNetworkFunction = void (*)(blender::nodes::SocketMFNetworkBuilder &builder);

#else
typedef void *NodeExpandInMFNetworkFunction;
typedef void *SocketExpandInMFNetworkFunction;
typedef void *NodeGeometryExecFunction;
typedef void *SocketGetCPPTypeFunction;
typedef void *SocketGetCPPValueFunction;
#endif

/**
 * \brief Defines a socket type.
 *
 * Defines the appearance and behavior of a socket in the UI.
 */
typedef struct bNodeSocketType {
  char idname[64]; /* identifier name */

  void (*draw)(struct bContext *C,
               struct uiLayout *layout,
               struct PointerRNA *ptr,
               struct PointerRNA *node_ptr,
               const char *text);
  void (*draw_color)(struct bContext *C,
                     struct PointerRNA *ptr,
                     struct PointerRNA *node_ptr,
                     float *r_color);

  void (*interface_draw)(struct bContext *C, struct uiLayout *layout, struct PointerRNA *ptr);
  void (*interface_draw_color)(struct bContext *C, struct PointerRNA *ptr, float *r_color);
  void (*interface_register_properties)(struct bNodeTree *ntree,
                                        struct bNodeSocket *stemp,
                                        struct StructRNA *data_srna);
  void (*interface_init_socket)(struct bNodeTree *ntree,
                                struct bNodeSocket *stemp,
                                struct bNode *node,
                                struct bNodeSocket *sock,
                                const char *data_path);
  void (*interface_verify_socket)(struct bNodeTree *ntree,
                                  struct bNodeSocket *stemp,
                                  struct bNode *node,
                                  struct bNodeSocket *sock,
                                  const char *data_path);
  void (*interface_from_socket)(struct bNodeTree *ntree,
                                struct bNodeSocket *stemp,
                                struct bNode *node,
                                struct bNodeSocket *sock);

  /* RNA integration */
  ExtensionRNA ext_socket;
  ExtensionRNA ext_interface;

  /* for standard socket types in C */
  int type, subtype;

  /* When set, bNodeSocket->limit does not have any effect anymore. */
  bool use_link_limits_of_type;
  int input_link_limit;
  int output_link_limit;

  /* Callback to free the socket type. */
  void (*free_self)(struct bNodeSocketType *stype);

  /* Expands the socket into a multi-function node that outputs the socket value. */
  SocketExpandInMFNetworkFunction expand_in_mf_network;
  /* Return the CPPType of this socket. */
  SocketGetCPPTypeFunction get_cpp_type;
  /* Get the value of this socket in a generic way. */
  SocketGetCPPValueFunction get_cpp_value;
} bNodeSocketType;

typedef void *(*NodeInitExecFunction)(struct bNodeExecContext *context,
                                      struct bNode *node,
                                      bNodeInstanceKey key);
typedef void (*NodeFreeExecFunction)(void *nodedata);
typedef void (*NodeExecFunction)(void *data,
                                 int thread,
                                 struct bNode *,
                                 struct bNodeExecData *execdata,
                                 struct bNodeStack **in,
                                 struct bNodeStack **out);
typedef int (*NodeGPUExecFunction)(struct GPUMaterial *mat,
                                   struct bNode *node,
                                   struct bNodeExecData *execdata,
                                   struct GPUNodeStack *in,
                                   struct GPUNodeStack *out);

/**
 * \brief Defines a node type.
 *
 * Initial attributes and constants for a node as well as callback functions
 * implementing the node behavior.
 */
typedef struct bNodeType {
  void *next, *prev;

  char idname[64]; /* identifier name */
  int type;

  char ui_name[64]; /* MAX_NAME */
  char ui_description[256];
  int ui_icon;

  float width, minwidth, maxwidth;
  float height, minheight, maxheight;
  short nclass, flag;

  /* templates for static sockets */
  bNodeSocketTemplate *inputs, *outputs;

  char storagename[64]; /* struct name for DNA */

  /* Main draw function for the node */
  void (*draw_nodetype)(const struct bContext *C,
                        struct ARegion *region,
                        struct SpaceNode *snode,
                        struct bNodeTree *ntree,
                        struct bNode *node,
                        bNodeInstanceKey key);
  /* Updates the node geometry attributes according to internal state before actual drawing */
  void (*draw_nodetype_prepare)(const struct bContext *C,
                                struct bNodeTree *ntree,
                                struct bNode *node);

  /* Draw the option buttons on the node */
  void (*draw_buttons)(struct uiLayout *, struct bContext *C, struct PointerRNA *ptr);
  /* Additional parameters in the side panel */
  void (*draw_buttons_ex)(struct uiLayout *, struct bContext *C, struct PointerRNA *ptr);

  /* Additional drawing on backdrop */
  void (*draw_backdrop)(
      struct SpaceNode *snode, struct ImBuf *backdrop, struct bNode *node, int x, int y);

  /**
   * Optional custom label function for the node header.
   * \note Used as a fallback when #bNode.label isn't set.
   */
  void (*labelfunc)(struct bNodeTree *ntree, struct bNode *node, char *label, int maxlen);
  /** Optional custom resize handle polling. */
  int (*resize_area_func)(struct bNode *node, int x, int y);
  /** Optional selection area polling. */
  int (*select_area_func)(struct bNode *node, int x, int y);
  /** Optional tweak area polling (for grabbing). */
  int (*tweak_area_func)(struct bNode *node, int x, int y);

  /** Called when the node is updated in the editor. */
  void (*updatefunc)(struct bNodeTree *ntree, struct bNode *node);
  /** Check and update if internal ID data has changed. */
  void (*group_update_func)(struct bNodeTree *ntree, struct bNode *node);

  /** Initialize a new node instance of this type after creation. */
  void (*initfunc)(struct bNodeTree *ntree, struct bNode *node);
  /** Free the node instance. */
  void (*freefunc)(struct bNode *node);
  /** Make a copy of the node instance. */
  void (*copyfunc)(struct bNodeTree *dest_ntree,
                   struct bNode *dest_node,
                   const struct bNode *src_node);

  /* Registerable API callback versions, called in addition to C callbacks */
  void (*initfunc_api)(const struct bContext *C, struct PointerRNA *ptr);
  void (*freefunc_api)(struct PointerRNA *ptr);
  void (*copyfunc_api)(struct PointerRNA *ptr, const struct bNode *src_node);

  /**
   * Can this node type be added to a node tree?
   * \param r_disabled_hint: Optional hint to display in the UI when the poll fails.
   *                         The callback can set this to a static string without having to
   *                         null-check it (or without setting it to null if it's not used).
   *                         The caller must pass a valid `const char **` and null-initialize it
   *                         when it's not just a dummy, that is, if it actually wants to access
   *                         the returned disabled-hint (null-check needed!).
   */
  bool (*poll)(struct bNodeType *ntype, struct bNodeTree *nodetree, const char **r_disabled_hint);
  /** Can this node be added to a node tree?
   * \param r_disabled_hint: See `poll()`.
   */
  bool (*poll_instance)(struct bNode *node,
                        struct bNodeTree *nodetree,
                        const char **r_disabled_hint);

  /* optional handling of link insertion */
  void (*insert_link)(struct bNodeTree *ntree, struct bNode *node, struct bNodeLink *link);
  /* Update the internal links list, for muting and disconnect operators. */
  void (*update_internal_links)(struct bNodeTree *, struct bNode *node);

  void (*free_self)(struct bNodeType *ntype);

  /* **** execution callbacks **** */
  NodeInitExecFunction init_exec_fn;
  NodeFreeExecFunction free_exec_fn;
  NodeExecFunction exec_fn;
  /* gpu */
  NodeGPUExecFunction gpu_fn;

  /* Expands the bNode into nodes in a multi-function network, which will be evaluated later on. */
  NodeExpandInMFNetworkFunction expand_in_mf_network;

  /* Execute a geometry node. */
  NodeGeometryExecFunction geometry_node_execute;
  bool geometry_node_execute_supports_laziness;

  /* RNA integration */
  ExtensionRNA rna_ext;
} bNodeType;

/* nodetype->nclass, for add-menu and themes */
#define NODE_CLASS_INPUT 0
#define NODE_CLASS_OUTPUT 1
#define NODE_CLASS_OP_COLOR 3
#define NODE_CLASS_OP_VECTOR 4
#define NODE_CLASS_OP_FILTER 5
#define NODE_CLASS_GROUP 6
// #define NODE_CLASS_FILE              7
#define NODE_CLASS_CONVERTOR 8
#define NODE_CLASS_MATTE 9
#define NODE_CLASS_DISTORT 10
// #define NODE_CLASS_OP_DYNAMIC        11 /* deprecated */
#define NODE_CLASS_PATTERN 12
#define NODE_CLASS_TEXTURE 13
// #define NODE_CLASS_EXECUTION     14
// #define NODE_CLASS_GETDATA           15
// #define NODE_CLASS_SETDATA           16
// #define NODE_CLASS_MATH              17
// #define NODE_CLASS_MATH_VECTOR       18
// #define NODE_CLASS_MATH_ROTATION 19
// #define NODE_CLASS_PARTICLES     25
// #define NODE_CLASS_TRANSFORM     30
// #define NODE_CLASS_COMBINE           31
#define NODE_CLASS_SCRIPT 32
#define NODE_CLASS_INTERFACE 33
#define NODE_CLASS_SHADER 40
#define NODE_CLASS_GEOMETRY 41
#define NODE_CLASS_ATTRIBUTE 42
#define NODE_CLASS_LAYOUT 100

/* node resize directions */
#define NODE_RESIZE_TOP 1
#define NODE_RESIZE_BOTTOM 2
#define NODE_RESIZE_RIGHT 4
#define NODE_RESIZE_LEFT 8

typedef enum eNodeSizePreset {
  NODE_SIZE_DEFAULT,
  NODE_SIZE_SMALL,
  NODE_SIZE_MIDDLE,
  NODE_SIZE_LARGE,
} eNodeSizePreset;

struct bNodeTreeExec;

typedef void (*bNodeClassCallback)(void *calldata, int nclass, const char *name);
typedef struct bNodeTreeType {
  int type;        /* type identifier */
  char idname[64]; /* identifier name */

  char ui_name[64];
  char ui_description[256];
  int ui_icon;

  /* callbacks */
  void (*free_cache)(struct bNodeTree *ntree);
  void (*free_node_cache)(struct bNodeTree *ntree, struct bNode *node);
  /* Iteration over all node classes. */
  void (*foreach_nodeclass)(struct Scene *scene, void *calldata, bNodeClassCallback func);
  /* Check visibility in the node editor */
  bool (*poll)(const struct bContext *C, struct bNodeTreeType *ntreetype);
  /* Select a node tree from the context */
  void (*get_from_context)(const struct bContext *C,
                           struct bNodeTreeType *ntreetype,
                           struct bNodeTree **r_ntree,
                           struct ID **r_id,
                           struct ID **r_from);

  /* calls allowing threaded composite */
  void (*localize)(struct bNodeTree *localtree, struct bNodeTree *ntree);
  void (*local_sync)(struct bNodeTree *localtree, struct bNodeTree *ntree);
  void (*local_merge)(struct Main *bmain, struct bNodeTree *localtree, struct bNodeTree *ntree);

  /* Tree update. Overrides nodetype->updatetreefunc! */
  void (*update)(struct bNodeTree *ntree);

  bool (*validate_link)(struct bNodeTree *ntree, struct bNodeLink *link);

  void (*node_add_init)(struct bNodeTree *ntree, struct bNode *bnode);

  /* Check if the socket type is valid for this tree type. */
  bool (*valid_socket_type)(enum eNodeSocketDatatype socket_type, struct bNodeTreeType *ntreetype);

  /* RNA integration */
  ExtensionRNA rna_ext;
} bNodeTreeType;

/** \} */

/* -------------------------------------------------------------------- */
/** \name Generic API, Trees
 * \{ */

struct bNodeTreeType *ntreeTypeFind(const char *idname);
void ntreeTypeAdd(struct bNodeTreeType *nt);
void ntreeTypeFreeLink(const struct bNodeTreeType *nt);
bool ntreeIsRegistered(struct bNodeTree *ntree);
struct GHashIterator *ntreeTypeGetIterator(void);

/* helper macros for iterating over tree types */
#define NODE_TREE_TYPES_BEGIN(ntype) \
  { \
    GHashIterator *__node_tree_type_iter__ = ntreeTypeGetIterator(); \
    for (; !BLI_ghashIterator_done(__node_tree_type_iter__); \
         BLI_ghashIterator_step(__node_tree_type_iter__)) { \
      bNodeTreeType *ntype = (bNodeTreeType *)BLI_ghashIterator_getValue(__node_tree_type_iter__);

#define NODE_TREE_TYPES_END \
  } \
  BLI_ghashIterator_free(__node_tree_type_iter__); \
  } \
  (void)0

void ntreeSetTypes(const struct bContext *C, struct bNodeTree *ntree);

struct bNodeTree *ntreeAddTree(struct Main *bmain, const char *name, const char *idname);

/* copy/free funcs, need to manage ID users */
void ntreeFreeTree(struct bNodeTree *ntree);
/* Free tree which is embedded into another datablock. */
void ntreeFreeEmbeddedTree(struct bNodeTree *ntree);
struct bNodeTree *ntreeCopyTree_ex(const struct bNodeTree *ntree,
                                   struct Main *bmain,
                                   const bool do_id_user);
struct bNodeTree *ntreeCopyTree(struct Main *bmain, const struct bNodeTree *ntree);

struct bNodeTree **BKE_ntree_ptr_from_id(struct ID *id);
struct bNodeTree *ntreeFromID(struct ID *id);

void ntreeFreeLocalNode(struct bNodeTree *ntree, struct bNode *node);
void ntreeFreeLocalTree(struct bNodeTree *ntree);
struct bNode *ntreeFindType(const struct bNodeTree *ntree, int type);
bool ntreeHasType(const struct bNodeTree *ntree, int type);
bool ntreeHasTree(const struct bNodeTree *ntree, const struct bNodeTree *lookup);
void ntreeUpdateTree(struct Main *main, struct bNodeTree *ntree);
void ntreeUpdateAllNew(struct Main *main);
void ntreeUpdateAllUsers(struct Main *main, struct ID *id);

void ntreeGetDependencyList(struct bNodeTree *ntree,
                            struct bNode ***r_deplist,
                            int *r_deplist_len);

/* XXX old trees handle output flags automatically based on special output
 * node types and last active selection.
 * New tree types have a per-output socket flag to indicate the final output to use explicitly.
 */
void ntreeSetOutput(struct bNodeTree *ntree);

void ntreeFreeCache(struct bNodeTree *ntree);

bool ntreeNodeExists(const struct bNodeTree *ntree, const struct bNode *testnode);
bool ntreeOutputExists(const struct bNode *node, const struct bNodeSocket *testsock);
void ntreeNodeFlagSet(const bNodeTree *ntree, const int flag, const bool enable);
struct bNodeTree *ntreeLocalize(struct bNodeTree *ntree);
void ntreeLocalSync(struct bNodeTree *localtree, struct bNodeTree *ntree);
void ntreeLocalMerge(struct Main *bmain, struct bNodeTree *localtree, struct bNodeTree *ntree);

void ntreeBlendWrite(struct BlendWriter *writer, struct bNodeTree *ntree);
void ntreeBlendReadData(struct BlendDataReader *reader, struct bNodeTree *ntree);
void ntreeBlendReadLib(struct BlendLibReader *reader, struct bNodeTree *ntree);
void ntreeBlendReadExpand(struct BlendExpander *expander, struct bNodeTree *ntree);

/** \} */

/* -------------------------------------------------------------------- */
/** \name Node Tree Interface
 * \{ */
struct bNodeSocket *ntreeFindSocketInterface(struct bNodeTree *ntree,
                                             eNodeSocketInOut in_out,
                                             const char *identifier);
struct bNodeSocket *ntreeAddSocketInterface(struct bNodeTree *ntree,
                                            eNodeSocketInOut in_out,
                                            const char *idname,
                                            const char *name);
struct bNodeSocket *ntreeInsertSocketInterface(struct bNodeTree *ntree,
                                               eNodeSocketInOut in_out,
                                               const char *idname,
                                               struct bNodeSocket *next_sock,
                                               const char *name);
struct bNodeSocket *ntreeAddSocketInterfaceFromSocket(struct bNodeTree *ntree,
                                                      struct bNode *from_node,
                                                      struct bNodeSocket *from_sock);
struct bNodeSocket *ntreeInsertSocketInterfaceFromSocket(struct bNodeTree *ntree,
                                                         struct bNodeSocket *next_sock,
                                                         struct bNode *from_node,
                                                         struct bNodeSocket *from_sock);
void ntreeRemoveSocketInterface(struct bNodeTree *ntree, struct bNodeSocket *sock);

struct StructRNA *ntreeInterfaceTypeGet(struct bNodeTree *ntree, bool create);
void ntreeInterfaceTypeFree(struct bNodeTree *ntree);
void ntreeInterfaceTypeUpdate(struct bNodeTree *ntree);

/** \} */

/* -------------------------------------------------------------------- */
/** \name Generic API, Nodes
 * \{ */

struct bNodeType *nodeTypeFind(const char *idname);
void nodeRegisterType(struct bNodeType *ntype);
void nodeUnregisterType(struct bNodeType *ntype);
bool nodeTypeUndefined(struct bNode *node);
struct GHashIterator *nodeTypeGetIterator(void);

/* helper macros for iterating over node types */
#define NODE_TYPES_BEGIN(ntype) \
  { \
    GHashIterator *__node_type_iter__ = nodeTypeGetIterator(); \
    for (; !BLI_ghashIterator_done(__node_type_iter__); \
         BLI_ghashIterator_step(__node_type_iter__)) { \
      bNodeType *ntype = (bNodeType *)BLI_ghashIterator_getValue(__node_type_iter__);

#define NODE_TYPES_END \
  } \
  BLI_ghashIterator_free(__node_type_iter__); \
  } \
  ((void)0)

struct bNodeSocketType *nodeSocketTypeFind(const char *idname);
void nodeRegisterSocketType(struct bNodeSocketType *stype);
void nodeUnregisterSocketType(struct bNodeSocketType *stype);
bool nodeSocketIsRegistered(struct bNodeSocket *sock);
struct GHashIterator *nodeSocketTypeGetIterator(void);
const char *nodeStaticSocketType(int type, int subtype);
const char *nodeStaticSocketInterfaceType(int type, int subtype);

/* helper macros for iterating over node types */
#define NODE_SOCKET_TYPES_BEGIN(stype) \
  { \
    GHashIterator *__node_socket_type_iter__ = nodeSocketTypeGetIterator(); \
    for (; !BLI_ghashIterator_done(__node_socket_type_iter__); \
         BLI_ghashIterator_step(__node_socket_type_iter__)) { \
      bNodeSocketType *stype = (bNodeSocketType *)BLI_ghashIterator_getValue( \
          __node_socket_type_iter__);

#define NODE_SOCKET_TYPES_END \
  } \
  BLI_ghashIterator_free(__node_socket_type_iter__); \
  } \
  ((void)0)

struct bNodeSocket *nodeFindSocket(const struct bNode *node,
                                   eNodeSocketInOut in_out,
                                   const char *identifier);
struct bNodeSocket *nodeAddSocket(struct bNodeTree *ntree,
                                  struct bNode *node,
                                  eNodeSocketInOut in_out,
                                  const char *idname,
                                  const char *identifier,
                                  const char *name);
struct bNodeSocket *nodeInsertSocket(struct bNodeTree *ntree,
                                     struct bNode *node,
                                     eNodeSocketInOut in_out,
                                     const char *idname,
                                     struct bNodeSocket *next_sock,
                                     const char *identifier,
                                     const char *name);
struct bNodeSocket *nodeAddStaticSocket(struct bNodeTree *ntree,
                                        struct bNode *node,
                                        eNodeSocketInOut in_out,
                                        int type,
                                        int subtype,
                                        const char *identifier,
                                        const char *name);
struct bNodeSocket *nodeInsertStaticSocket(struct bNodeTree *ntree,
                                           struct bNode *node,
                                           eNodeSocketInOut in_out,
                                           int type,
                                           int subtype,
                                           struct bNodeSocket *next_sock,
                                           const char *identifier,
                                           const char *name);
void nodeRemoveSocket(struct bNodeTree *ntree, struct bNode *node, struct bNodeSocket *sock);
void nodeRemoveAllSockets(struct bNodeTree *ntree, struct bNode *node);
void nodeModifySocketType(
    struct bNodeTree *ntree, struct bNode *node, struct bNodeSocket *sock, int type, int subtype);

struct bNode *nodeAddNode(const struct bContext *C, struct bNodeTree *ntree, const char *idname);
struct bNode *nodeAddStaticNode(const struct bContext *C, struct bNodeTree *ntree, int type);
void nodeUnlinkNode(struct bNodeTree *ntree, struct bNode *node);
void nodeUniqueName(struct bNodeTree *ntree, struct bNode *node);

/* Delete node, associated animation data and ID user count. */
void nodeRemoveNode(struct Main *bmain,
                    struct bNodeTree *ntree,
                    struct bNode *node,
                    bool do_id_user);

struct bNode *BKE_node_copy_ex(struct bNodeTree *ntree,
                               const struct bNode *node_src,
                               const int flag,
                               const bool unique_name);

/* Same as BKE_node_copy_ex() but stores pointers to a new node and its sockets in the source
 * node.
 *
 * NOTE: DANGER ZONE!
 *
 * TODO(sergey): Maybe it's better to make BKE_node_copy_ex() return a mapping from old node and
 * sockets to new one. */
struct bNode *BKE_node_copy_store_new_pointers(struct bNodeTree *ntree,
                                               struct bNode *node_src,
                                               const int flag);
struct bNodeTree *ntreeCopyTree_ex_new_pointers(const struct bNodeTree *ntree,
                                                struct Main *bmain,
                                                const bool do_id_user);

struct bNodeLink *nodeAddLink(struct bNodeTree *ntree,
                              struct bNode *fromnode,
                              struct bNodeSocket *fromsock,
                              struct bNode *tonode,
                              struct bNodeSocket *tosock);
void nodeRemLink(struct bNodeTree *ntree, struct bNodeLink *link);
void nodeRemSocketLinks(struct bNodeTree *ntree, struct bNodeSocket *sock);
void nodeMuteLinkToggle(struct bNodeTree *ntree, struct bNodeLink *link);
bool nodeLinkIsHidden(const struct bNodeLink *link);
void nodeInternalRelink(struct bNodeTree *ntree, struct bNode *node);

void nodeToView(const struct bNode *node, float x, float y, float *rx, float *ry);
void nodeFromView(const struct bNode *node, float x, float y, float *rx, float *ry);
bool nodeAttachNodeCheck(const struct bNode *node, const struct bNode *parent);
void nodeAttachNode(struct bNode *node, struct bNode *parent);
void nodeDetachNode(struct bNode *node);

void nodePositionRelative(struct bNode *from_node,
                          struct bNode *to_node,
                          struct bNodeSocket *from_sock,
                          struct bNodeSocket *to_sock);
void nodePositionPropagate(struct bNode *node);

struct bNode *nodeFindNodebyName(struct bNodeTree *ntree, const char *name);
bool nodeFindNode(struct bNodeTree *ntree,
                  struct bNodeSocket *sock,
                  struct bNode **r_node,
                  int *r_sockindex);
struct bNode *nodeFindRootParent(bNode *node);

bool nodeIsChildOf(const bNode *parent, const bNode *child);

void nodeChainIter(const bNodeTree *ntree,
                   const bNode *node_start,
                   bool (*callback)(bNode *, bNode *, void *, const bool),
                   void *userdata,
                   const bool reversed);
void nodeChainIterBackwards(const bNodeTree *ntree,
                            const bNode *node_start,
                            bool (*callback)(bNode *, bNode *, void *),
                            void *userdata,
                            int recursion_lvl);
void nodeParentsIter(bNode *node, bool (*callback)(bNode *, void *), void *userdata);

struct bNodeLink *nodeFindLink(struct bNodeTree *ntree,
                               const struct bNodeSocket *from,
                               const struct bNodeSocket *to);
int nodeCountSocketLinks(const struct bNodeTree *ntree, const struct bNodeSocket *sock);

void nodeSetSelected(struct bNode *node, bool select);
void nodeSetActive(struct bNodeTree *ntree, struct bNode *node);
struct bNode *nodeGetActive(struct bNodeTree *ntree);
struct bNode *nodeGetActiveID(struct bNodeTree *ntree, short idtype);
bool nodeSetActiveID(struct bNodeTree *ntree, short idtype, struct ID *id);
void nodeClearActive(struct bNodeTree *ntree);
void nodeClearActiveID(struct bNodeTree *ntree, short idtype);
struct bNode *nodeGetActiveTexture(struct bNodeTree *ntree);

void nodeUpdate(struct bNodeTree *ntree, struct bNode *node);
bool nodeUpdateID(struct bNodeTree *ntree, struct ID *id);
void nodeUpdateInternalLinks(struct bNodeTree *ntree, struct bNode *node);

int nodeSocketIsHidden(const struct bNodeSocket *sock);
void ntreeTagUsedSockets(struct bNodeTree *ntree);
void nodeSetSocketAvailability(struct bNodeSocket *sock, bool is_available);

int nodeSocketLinkLimit(const struct bNodeSocket *sock);

/* Node Clipboard */
void BKE_node_clipboard_init(const struct bNodeTree *ntree);
void BKE_node_clipboard_clear(void);
void BKE_node_clipboard_free(void);
bool BKE_node_clipboard_validate(void);
void BKE_node_clipboard_add_node(struct bNode *node);
void BKE_node_clipboard_add_link(struct bNodeLink *link);
const struct ListBase *BKE_node_clipboard_get_nodes(void);
const struct ListBase *BKE_node_clipboard_get_links(void);
int BKE_node_clipboard_get_type(void);

/* Node Instance Hash */
typedef struct bNodeInstanceHash {
  GHash *ghash; /* XXX should be made a direct member, GHash allocation needs to support it */
} bNodeInstanceHash;

typedef void (*bNodeInstanceValueFP)(void *value);

extern const bNodeInstanceKey NODE_INSTANCE_KEY_BASE;
extern const bNodeInstanceKey NODE_INSTANCE_KEY_NONE;

bNodeInstanceKey BKE_node_instance_key(bNodeInstanceKey parent_key,
                                       const struct bNodeTree *ntree,
                                       const struct bNode *node);

bNodeInstanceHash *BKE_node_instance_hash_new(const char *info);
void BKE_node_instance_hash_free(bNodeInstanceHash *hash, bNodeInstanceValueFP valfreefp);
void BKE_node_instance_hash_insert(bNodeInstanceHash *hash, bNodeInstanceKey key, void *value);
void *BKE_node_instance_hash_lookup(bNodeInstanceHash *hash, bNodeInstanceKey key);
int BKE_node_instance_hash_remove(bNodeInstanceHash *hash,
                                  bNodeInstanceKey key,
                                  bNodeInstanceValueFP valfreefp);
void BKE_node_instance_hash_clear(bNodeInstanceHash *hash, bNodeInstanceValueFP valfreefp);
void *BKE_node_instance_hash_pop(bNodeInstanceHash *hash, bNodeInstanceKey key);
int BKE_node_instance_hash_haskey(bNodeInstanceHash *hash, bNodeInstanceKey key);
int BKE_node_instance_hash_size(bNodeInstanceHash *hash);

void BKE_node_instance_hash_clear_tags(bNodeInstanceHash *hash);
void BKE_node_instance_hash_tag(bNodeInstanceHash *hash, void *value);
bool BKE_node_instance_hash_tag_key(bNodeInstanceHash *hash, bNodeInstanceKey key);
void BKE_node_instance_hash_remove_untagged(bNodeInstanceHash *hash,
                                            bNodeInstanceValueFP valfreefp);

typedef GHashIterator bNodeInstanceHashIterator;

BLI_INLINE bNodeInstanceHashIterator *BKE_node_instance_hash_iterator_new(bNodeInstanceHash *hash)
{
  return BLI_ghashIterator_new(hash->ghash);
}
BLI_INLINE void BKE_node_instance_hash_iterator_init(bNodeInstanceHashIterator *iter,
                                                     bNodeInstanceHash *hash)
{
  BLI_ghashIterator_init(iter, hash->ghash);
}
BLI_INLINE void BKE_node_instance_hash_iterator_free(bNodeInstanceHashIterator *iter)
{
  BLI_ghashIterator_free(iter);
}
BLI_INLINE bNodeInstanceKey
BKE_node_instance_hash_iterator_get_key(bNodeInstanceHashIterator *iter)
{
  return *(bNodeInstanceKey *)BLI_ghashIterator_getKey(iter);
}
BLI_INLINE void *BKE_node_instance_hash_iterator_get_value(bNodeInstanceHashIterator *iter)
{
  return BLI_ghashIterator_getValue(iter);
}
BLI_INLINE void BKE_node_instance_hash_iterator_step(bNodeInstanceHashIterator *iter)
{
  BLI_ghashIterator_step(iter);
}
BLI_INLINE bool BKE_node_instance_hash_iterator_done(bNodeInstanceHashIterator *iter)
{
  return BLI_ghashIterator_done(iter);
}

#define NODE_INSTANCE_HASH_ITER(iter_, hash_) \
  for (BKE_node_instance_hash_iterator_init(&iter_, hash_); \
       BKE_node_instance_hash_iterator_done(&iter_) == false; \
       BKE_node_instance_hash_iterator_step(&iter_))

/* Node Previews */

bool BKE_node_preview_used(const struct bNode *node);
bNodePreview *BKE_node_preview_verify(
    struct bNodeInstanceHash *previews, bNodeInstanceKey key, int xsize, int ysize, bool create);
bNodePreview *BKE_node_preview_copy(struct bNodePreview *preview);
void BKE_node_preview_free(struct bNodePreview *preview);
void BKE_node_preview_init_tree(struct bNodeTree *ntree,
                                int xsize,
                                int ysize,
                                bool create_previews);
void BKE_node_preview_free_tree(struct bNodeTree *ntree);
void BKE_node_preview_remove_unused(struct bNodeTree *ntree);
void BKE_node_preview_clear(struct bNodePreview *preview);
void BKE_node_preview_clear_tree(struct bNodeTree *ntree);

void BKE_node_preview_sync_tree(struct bNodeTree *to_ntree, struct bNodeTree *from_ntree);
void BKE_node_preview_merge_tree(struct bNodeTree *to_ntree,
                                 struct bNodeTree *from_ntree,
                                 bool remove_old);

void BKE_node_preview_set_pixel(
    struct bNodePreview *preview, const float col[4], int x, int y, bool do_manage);

/** \} */

/* -------------------------------------------------------------------- */
/** \name Node Type Access
 * \{ */

void nodeLabel(struct bNodeTree *ntree, struct bNode *node, char *label, int maxlen);
const char *nodeSocketLabel(const struct bNodeSocket *sock);

bool nodeGroupPoll(struct bNodeTree *nodetree,
                   struct bNodeTree *grouptree,
                   const char **r_disabled_hint);

/* Init a new node type struct with default values and callbacks */
void node_type_base(struct bNodeType *ntype, int type, const char *name, short nclass, short flag);
void node_type_base_custom(
    struct bNodeType *ntype, const char *idname, const char *name, short nclass, short flag);
void node_type_socket_templates(struct bNodeType *ntype,
                                struct bNodeSocketTemplate *inputs,
                                struct bNodeSocketTemplate *outputs);
void node_type_size(struct bNodeType *ntype, int width, int minwidth, int maxwidth);
void node_type_size_preset(struct bNodeType *ntype, eNodeSizePreset size);
void node_type_init(struct bNodeType *ntype,
                    void (*initfunc)(struct bNodeTree *ntree, struct bNode *node));
void node_type_storage(struct bNodeType *ntype,
                       const char *storagename,
                       void (*freefunc)(struct bNode *node),
                       void (*copyfunc)(struct bNodeTree *dest_ntree,
                                        struct bNode *dest_node,
                                        const struct bNode *src_node));
void node_type_label(
    struct bNodeType *ntype,
    void (*labelfunc)(struct bNodeTree *ntree, struct bNode *, char *label, int maxlen));
void node_type_update(struct bNodeType *ntype,
                      void (*updatefunc)(struct bNodeTree *ntree, struct bNode *node));
void node_type_group_update(struct bNodeType *ntype,
                            void (*group_update_func)(struct bNodeTree *ntree,
                                                      struct bNode *node));

void node_type_exec(struct bNodeType *ntype,
                    NodeInitExecFunction init_exec_fn,
                    NodeFreeExecFunction free_exec_fn,
                    NodeExecFunction exec_fn);
void node_type_gpu(struct bNodeType *ntype, NodeGPUExecFunction gpu_fn);
void node_type_internal_links(struct bNodeType *ntype,
                              void (*update_internal_links)(struct bNodeTree *, struct bNode *));

/** \} */

/* -------------------------------------------------------------------- */
/** \name Node Generic Functions
 * \{ */

bool BKE_node_is_connected_to_output(struct bNodeTree *ntree, struct bNode *node);

/* ************** COMMON NODES *************** */

#define NODE_UNDEFINED -2 /* node type is not registered */
#define NODE_CUSTOM -1    /* for dynamically registered custom types */
#define NODE_GROUP 2
// #define NODE_FORLOOP 3       /* deprecated */
// #define NODE_WHILELOOP   4   /* deprecated */
#define NODE_FRAME 5
#define NODE_REROUTE 6
#define NODE_GROUP_INPUT 7
#define NODE_GROUP_OUTPUT 8
#define NODE_CUSTOM_GROUP 9

void BKE_node_tree_unlink_id(ID *id, struct bNodeTree *ntree);

/** \} */

/* -------------------------------------------------------------------- */
/** \name Node Tree Iterator
 *
 * Utility macro for visiting every node tree in the library data,
 * including local bNodeTree blocks in other IDs.
 * This avoids the need for callback functions and allows executing code
 * in a single inner code block.
 *
 * Variables:
 *
 * - nodetree:
 *   The actual bNodeTree data block.
 *   Check nodetree->idname or nodetree->typeinfo to use only specific types.
 *
 * - id:
 *   The owner of the bNodeTree data block.
 *   Same as nodetree if it's a linkable node tree from the library.
 *
 * Examples:
 *
 * \code{.c}
 * FOREACH_NODETREE_BEGIN(bmain, nodetree, id) {
 *     if (id == nodetree)
 *         printf("This is a linkable node tree");
 * } FOREACH_NODETREE_END;
 *
 * FOREACH_NODETREE_BEGIN(bmain, nodetree, id) {
 *     if (nodetree->idname == "ShaderNodeTree")
 *         printf("This is a shader node tree);
 *     if (GS(id) == ID_MA)
 *         printf(" and it's owned by a material");
 * } FOREACH_NODETREE_END;
 * \endcode
 *
 * \{ */

/* should be an opaque type, only for internal use by BKE_node_tree_iter_*** */
struct NodeTreeIterStore {
  bNodeTree *ngroup;
  Scene *scene;
  struct Material *mat;
  Tex *tex;
  struct Light *light;
  struct World *world;
  struct FreestyleLineStyle *linestyle;
  struct Simulation *simulation;
};

void BKE_node_tree_iter_init(struct NodeTreeIterStore *ntreeiter, struct Main *bmain);
bool BKE_node_tree_iter_step(struct NodeTreeIterStore *ntreeiter,
                             struct bNodeTree **r_nodetree,
                             struct ID **r_id);

#define FOREACH_NODETREE_BEGIN(bmain, _nodetree, _id) \
  { \
    struct NodeTreeIterStore _nstore; \
    bNodeTree *_nodetree; \
    ID *_id; \
    /* avoid compiler warning about unused variables */ \
    BKE_node_tree_iter_init(&_nstore, bmain); \
    while (BKE_node_tree_iter_step(&_nstore, &_nodetree, &_id) == true) { \
      if (_nodetree) {

#define FOREACH_NODETREE_END \
  } \
  } \
  } \
  ((void)0)
/** \} */

/* -------------------------------------------------------------------- */
/** \name Node Tree
 */

void BKE_nodetree_remove_layer_n(struct bNodeTree *ntree,
                                 struct Scene *scene,
                                 const int layer_index);

/* -------------------------------------------------------------------- */
/** \name Shader Nodes
 * \{ */

/* note: types are needed to restore callbacks, don't change values */
/* range 1 - 100 is reserved for common nodes */
/* using toolbox, we add node groups by assuming the values below
 * don't exceed NODE_GROUP_MENU for now. */

//#define SH_NODE_OUTPUT        1

//#define SH_NODE_MATERIAL  100
#define SH_NODE_RGB 101
#define SH_NODE_VALUE 102
#define SH_NODE_MIX_RGB 103
#define SH_NODE_VALTORGB 104
#define SH_NODE_RGBTOBW 105
#define SH_NODE_SHADERTORGB 106
//#define SH_NODE_TEXTURE       106
#define SH_NODE_NORMAL 107
//#define SH_NODE_GEOMETRY  108
#define SH_NODE_MAPPING 109
#define SH_NODE_CURVE_VEC 110
#define SH_NODE_CURVE_RGB 111
#define SH_NODE_CAMERA 114
#define SH_NODE_MATH 115
#define SH_NODE_VECTOR_MATH 116
#define SH_NODE_SQUEEZE 117
//#define SH_NODE_MATERIAL_EXT  118
#define SH_NODE_INVERT 119
#define SH_NODE_SEPRGB 120
#define SH_NODE_COMBRGB 121
#define SH_NODE_HUE_SAT 122
#define NODE_DYNAMIC 123

#define SH_NODE_OUTPUT_MATERIAL 124
#define SH_NODE_OUTPUT_WORLD 125
#define SH_NODE_OUTPUT_LIGHT 126
#define SH_NODE_FRESNEL 127
#define SH_NODE_MIX_SHADER 128
#define SH_NODE_ATTRIBUTE 129
#define SH_NODE_BACKGROUND 130
#define SH_NODE_BSDF_ANISOTROPIC 131
#define SH_NODE_BSDF_DIFFUSE 132
#define SH_NODE_BSDF_GLOSSY 133
#define SH_NODE_BSDF_GLASS 134
#define SH_NODE_BSDF_TRANSLUCENT 137
#define SH_NODE_BSDF_TRANSPARENT 138
#define SH_NODE_BSDF_VELVET 139
#define SH_NODE_EMISSION 140
#define SH_NODE_NEW_GEOMETRY 141
#define SH_NODE_LIGHT_PATH 142
#define SH_NODE_TEX_IMAGE 143
#define SH_NODE_TEX_SKY 145
#define SH_NODE_TEX_GRADIENT 146
#define SH_NODE_TEX_VORONOI 147
#define SH_NODE_TEX_MAGIC 148
#define SH_NODE_TEX_WAVE 149
#define SH_NODE_TEX_NOISE 150
#define SH_NODE_TEX_MUSGRAVE 152
#define SH_NODE_TEX_COORD 155
#define SH_NODE_ADD_SHADER 156
#define SH_NODE_TEX_ENVIRONMENT 157
// #define SH_NODE_OUTPUT_TEXTURE 158
#define SH_NODE_HOLDOUT 159
#define SH_NODE_LAYER_WEIGHT 160
#define SH_NODE_VOLUME_ABSORPTION 161
#define SH_NODE_VOLUME_SCATTER 162
#define SH_NODE_GAMMA 163
#define SH_NODE_TEX_CHECKER 164
#define SH_NODE_BRIGHTCONTRAST 165
#define SH_NODE_LIGHT_FALLOFF 166
#define SH_NODE_OBJECT_INFO 167
#define SH_NODE_PARTICLE_INFO 168
#define SH_NODE_TEX_BRICK 169
#define SH_NODE_BUMP 170
#define SH_NODE_SCRIPT 171
#define SH_NODE_AMBIENT_OCCLUSION 172
#define SH_NODE_BSDF_REFRACTION 173
#define SH_NODE_TANGENT 174
#define SH_NODE_NORMAL_MAP 175
#define SH_NODE_HAIR_INFO 176
#define SH_NODE_SUBSURFACE_SCATTERING 177
#define SH_NODE_WIREFRAME 178
#define SH_NODE_BSDF_TOON 179
#define SH_NODE_WAVELENGTH 180
#define SH_NODE_BLACKBODY 181
#define SH_NODE_VECT_TRANSFORM 182
#define SH_NODE_SEPHSV 183
#define SH_NODE_COMBHSV 184
#define SH_NODE_BSDF_HAIR 185
// #define SH_NODE_LAMP 186
#define SH_NODE_UVMAP 187
#define SH_NODE_SEPXYZ 188
#define SH_NODE_COMBXYZ 189
#define SH_NODE_OUTPUT_LINESTYLE 190
#define SH_NODE_UVALONGSTROKE 191
#define SH_NODE_TEX_POINTDENSITY 192
#define SH_NODE_BSDF_PRINCIPLED 193
#define SH_NODE_TEX_IES 194
#define SH_NODE_EEVEE_SPECULAR 195
#define SH_NODE_BEVEL 197
#define SH_NODE_DISPLACEMENT 198
#define SH_NODE_VECTOR_DISPLACEMENT 199
#define SH_NODE_VOLUME_PRINCIPLED 200
/* 201..700 occupied by other node types, continue from 701 */
#define SH_NODE_BSDF_HAIR_PRINCIPLED 701
#define SH_NODE_MAP_RANGE 702
#define SH_NODE_CLAMP 703
#define SH_NODE_TEX_WHITE_NOISE 704
#define SH_NODE_VOLUME_INFO 705
#define SH_NODE_VERTEX_COLOR 706
#define SH_NODE_OUTPUT_AOV 707
#define SH_NODE_VECTOR_ROTATE 708

/* custom defines options for Material node */
// #define SH_NODE_MAT_DIFF 1
// #define SH_NODE_MAT_SPEC 2
// #define SH_NODE_MAT_NEG 4

/* API */

struct bNodeTreeExec *ntreeShaderBeginExecTree(struct bNodeTree *ntree);
void ntreeShaderEndExecTree(struct bNodeTreeExec *exec);
struct bNode *ntreeShaderOutputNode(struct bNodeTree *ntree, int target);

void ntreeGPUMaterialNodes(struct bNodeTree *localtree,
                           struct GPUMaterial *mat,
                           bool *has_surface_output,
                           bool *has_volume_output);

/** \} */

/* -------------------------------------------------------------------- */
/** \name Composite Nodes
 * \{ */

/* output socket defines */
#define RRES_OUT_IMAGE 0
#define RRES_OUT_ALPHA 1
// #define RRES_OUT_Z 2
// #define RRES_OUT_NORMAL 3
// #define RRES_OUT_UV 4
// #define RRES_OUT_VEC 5
// #define RRES_OUT_RGBA 6
#define RRES_OUT_DIFF 7
// #define RRES_OUT_SPEC 8
// #define RRES_OUT_SHADOW 9
// #define RRES_OUT_AO 10
// #define RRES_OUT_REFLECT 11
// #define RRES_OUT_REFRACT 12
// #define RRES_OUT_INDIRECT 13
// #define RRES_OUT_INDEXOB 14
// #define RRES_OUT_INDEXMA 15
// #define RRES_OUT_MIST 16
// #define RRES_OUT_EMIT 17
// #define RRES_OUT_ENV 18
// #define RRES_OUT_DIFF_DIRECT 19
// #define RRES_OUT_DIFF_INDIRECT 20
// #define RRES_OUT_DIFF_COLOR 21
// #define RRES_OUT_GLOSSY_DIRECT 22
// #define RRES_OUT_GLOSSY_INDIRECT 23
// #define RRES_OUT_GLOSSY_COLOR 24
// #define RRES_OUT_TRANSM_DIRECT 25
// #define RRES_OUT_TRANSM_INDIRECT 26
// #define RRES_OUT_TRANSM_COLOR 27
// #define RRES_OUT_SUBSURFACE_DIRECT 28
// #define RRES_OUT_SUBSURFACE_INDIRECT 29
// #define RRES_OUT_SUBSURFACE_COLOR 30
// #define RRES_OUT_DEBUG 31

/* note: types are needed to restore callbacks, don't change values */
#define CMP_NODE_VIEWER 201
#define CMP_NODE_RGB 202
#define CMP_NODE_VALUE 203
#define CMP_NODE_MIX_RGB 204
#define CMP_NODE_VALTORGB 205
#define CMP_NODE_RGBTOBW 206
#define CMP_NODE_NORMAL 207
#define CMP_NODE_CURVE_VEC 208
#define CMP_NODE_CURVE_RGB 209
#define CMP_NODE_ALPHAOVER 210
#define CMP_NODE_BLUR 211
#define CMP_NODE_FILTER 212
#define CMP_NODE_MAP_VALUE 213
#define CMP_NODE_TIME 214
#define CMP_NODE_VECBLUR 215
#define CMP_NODE_SEPRGBA 216
#define CMP_NODE_SEPHSVA 217
#define CMP_NODE_SETALPHA 218
#define CMP_NODE_HUE_SAT 219
#define CMP_NODE_IMAGE 220
#define CMP_NODE_R_LAYERS 221
#define CMP_NODE_COMPOSITE 222
#define CMP_NODE_OUTPUT_FILE 223
#define CMP_NODE_TEXTURE 224
#define CMP_NODE_TRANSLATE 225
#define CMP_NODE_ZCOMBINE 226
#define CMP_NODE_COMBRGBA 227
#define CMP_NODE_DILATEERODE 228
#define CMP_NODE_ROTATE 229
#define CMP_NODE_SCALE 230
#define CMP_NODE_SEPYCCA 231
#define CMP_NODE_COMBYCCA 232
#define CMP_NODE_SEPYUVA 233
#define CMP_NODE_COMBYUVA 234
#define CMP_NODE_DIFF_MATTE 235
#define CMP_NODE_COLOR_SPILL 236
#define CMP_NODE_CHROMA_MATTE 237
#define CMP_NODE_CHANNEL_MATTE 238
#define CMP_NODE_FLIP 239
#define CMP_NODE_SPLITVIEWER 240
// #define CMP_NODE_INDEX_MASK  241
#define CMP_NODE_MAP_UV 242
#define CMP_NODE_ID_MASK 243
#define CMP_NODE_DEFOCUS 244
#define CMP_NODE_DISPLACE 245
#define CMP_NODE_COMBHSVA 246
#define CMP_NODE_MATH 247
#define CMP_NODE_LUMA_MATTE 248
#define CMP_NODE_BRIGHTCONTRAST 249
#define CMP_NODE_GAMMA 250
#define CMP_NODE_INVERT 251
#define CMP_NODE_NORMALIZE 252
#define CMP_NODE_CROP 253
#define CMP_NODE_DBLUR 254
#define CMP_NODE_BILATERALBLUR 255
#define CMP_NODE_PREMULKEY 256
#define CMP_NODE_DIST_MATTE 257
#define CMP_NODE_VIEW_LEVELS 258
#define CMP_NODE_COLOR_MATTE 259
#define CMP_NODE_COLORBALANCE 260
#define CMP_NODE_HUECORRECT 261
#define CMP_NODE_MOVIECLIP 262
#define CMP_NODE_STABILIZE2D 263
#define CMP_NODE_TRANSFORM 264
#define CMP_NODE_MOVIEDISTORTION 265
#define CMP_NODE_DOUBLEEDGEMASK 266
#define CMP_NODE_OUTPUT_MULTI_FILE__DEPRECATED \
  267 /* DEPRECATED multi file node has been merged into regular CMP_NODE_OUTPUT_FILE */
#define CMP_NODE_MASK 268
#define CMP_NODE_KEYINGSCREEN 269
#define CMP_NODE_KEYING 270
#define CMP_NODE_TRACKPOS 271
#define CMP_NODE_INPAINT 272
#define CMP_NODE_DESPECKLE 273
#define CMP_NODE_ANTIALIASING 274

#define CMP_NODE_GLARE 301
#define CMP_NODE_TONEMAP 302
#define CMP_NODE_LENSDIST 303
#define CMP_NODE_SUNBEAMS 304

#define CMP_NODE_COLORCORRECTION 312
#define CMP_NODE_MASK_BOX 313
#define CMP_NODE_MASK_ELLIPSE 314
#define CMP_NODE_BOKEHIMAGE 315
#define CMP_NODE_BOKEHBLUR 316
#define CMP_NODE_SWITCH 317
#define CMP_NODE_PIXELATE 318

#define CMP_NODE_MAP_RANGE 319
#define CMP_NODE_PLANETRACKDEFORM 320
#define CMP_NODE_CORNERPIN 321
#define CMP_NODE_SWITCH_VIEW 322
#define CMP_NODE_CRYPTOMATTE_LEGACY 323
#define CMP_NODE_DENOISE 324
#define CMP_NODE_EXPOSURE 325
#define CMP_NODE_CRYPTOMATTE 326

/* channel toggles */
#define CMP_CHAN_RGB 1
#define CMP_CHAN_A 2

/* filter types */
#define CMP_FILT_SOFT 0
#define CMP_FILT_SHARP 1
#define CMP_FILT_LAPLACE 2
#define CMP_FILT_SOBEL 3
#define CMP_FILT_PREWITT 4
#define CMP_FILT_KIRSCH 5
#define CMP_FILT_SHADOW 6

/* scale node type, in custom1 */
#define CMP_SCALE_RELATIVE 0
#define CMP_SCALE_ABSOLUTE 1
#define CMP_SCALE_SCENEPERCENT 2
#define CMP_SCALE_RENDERPERCENT 3
/* custom2 */
#define CMP_SCALE_RENDERSIZE_FRAME_ASPECT (1 << 0)
#define CMP_SCALE_RENDERSIZE_FRAME_CROP (1 << 1)

/* track position node, in custom1 */
#define CMP_TRACKPOS_ABSOLUTE 0
#define CMP_TRACKPOS_RELATIVE_START 1
#define CMP_TRACKPOS_RELATIVE_FRAME 2
#define CMP_TRACKPOS_ABSOLUTE_FRAME 3

/* Cryptomatte source. */
#define CMP_CRYPTOMATTE_SRC_RENDER 0
#define CMP_CRYPTOMATTE_SRC_IMAGE 1

/* API */
void ntreeCompositExecTree(struct Scene *scene,
                           struct bNodeTree *ntree,
                           struct RenderData *rd,
                           int rendering,
                           int do_previews,
                           const struct ColorManagedViewSettings *view_settings,
                           const struct ColorManagedDisplaySettings *display_settings,
                           const char *view_name);
void ntreeCompositTagRender(struct Scene *scene);
void ntreeCompositUpdateRLayers(struct bNodeTree *ntree);
void ntreeCompositRegisterPass(struct bNodeTree *ntree,
                               struct Scene *scene,
                               struct ViewLayer *view_layer,
                               const char *name,
                               eNodeSocketDatatype type);
void ntreeCompositClearTags(struct bNodeTree *ntree);

struct bNodeSocket *ntreeCompositOutputFileAddSocket(struct bNodeTree *ntree,
                                                     struct bNode *node,
                                                     const char *name,
                                                     struct ImageFormatData *im_format);
int ntreeCompositOutputFileRemoveActiveSocket(struct bNodeTree *ntree, struct bNode *node);
void ntreeCompositOutputFileSetPath(struct bNode *node,
                                    struct bNodeSocket *sock,
                                    const char *name);
void ntreeCompositOutputFileSetLayer(struct bNode *node,
                                     struct bNodeSocket *sock,
                                     const char *name);
/* needed in do_versions */
void ntreeCompositOutputFileUniquePath(struct ListBase *list,
                                       struct bNodeSocket *sock,
                                       const char defname[],
                                       char delim);
void ntreeCompositOutputFileUniqueLayer(struct ListBase *list,
                                        struct bNodeSocket *sock,
                                        const char defname[],
                                        char delim);

void ntreeCompositColorBalanceSyncFromLGG(bNodeTree *ntree, bNode *node);
void ntreeCompositColorBalanceSyncFromCDL(bNodeTree *ntree, bNode *node);

void ntreeCompositCryptomatteSyncFromAdd(const Scene *scene, bNode *node);
void ntreeCompositCryptomatteSyncFromRemove(bNode *node);
bNodeSocket *ntreeCompositCryptomatteAddSocket(bNodeTree *ntree, bNode *node);
int ntreeCompositCryptomatteRemoveSocket(bNodeTree *ntree, bNode *node);
void ntreeCompositCryptomatteLayerPrefix(const Scene *scene,
                                         const bNode *node,
                                         char *r_prefix,
                                         size_t prefix_len);
/* Update the runtime layer names with the cryptomatte layer names of the references
 * render layer or image. */
void ntreeCompositCryptomatteUpdateLayerNames(const Scene *scene, bNode *node);
struct CryptomatteSession *ntreeCompositCryptomatteSession(const Scene *scene, bNode *node);

/** \} */

/* -------------------------------------------------------------------- */
/** \name Texture Nodes
 * \{ */

struct TexResult;

#define TEX_NODE_OUTPUT 401
#define TEX_NODE_CHECKER 402
#define TEX_NODE_TEXTURE 403
#define TEX_NODE_BRICKS 404
#define TEX_NODE_MATH 405
#define TEX_NODE_MIX_RGB 406
#define TEX_NODE_RGBTOBW 407
#define TEX_NODE_VALTORGB 408
#define TEX_NODE_IMAGE 409
#define TEX_NODE_CURVE_RGB 410
#define TEX_NODE_INVERT 411
#define TEX_NODE_HUE_SAT 412
#define TEX_NODE_CURVE_TIME 413
#define TEX_NODE_ROTATE 414
#define TEX_NODE_VIEWER 415
#define TEX_NODE_TRANSLATE 416
#define TEX_NODE_COORD 417
#define TEX_NODE_DISTANCE 418
#define TEX_NODE_COMPOSE 419
#define TEX_NODE_DECOMPOSE 420
#define TEX_NODE_VALTONOR 421
#define TEX_NODE_SCALE 422
#define TEX_NODE_AT 423

/* 501-599 reserved. Use like this: TEX_NODE_PROC + TEX_CLOUDS, etc */
#define TEX_NODE_PROC 500
#define TEX_NODE_PROC_MAX 600

/* API */
void ntreeTexCheckCyclics(struct bNodeTree *ntree);

struct bNodeTreeExec *ntreeTexBeginExecTree(struct bNodeTree *ntree);
void ntreeTexEndExecTree(struct bNodeTreeExec *exec);
int ntreeTexExecTree(struct bNodeTree *ntree,
                     struct TexResult *target,
                     const float co[3],
                     float dxt[3],
                     float dyt[3],
                     int osatex,
                     const short thread,
                     const struct Tex *tex,
                     short which_output,
                     int cfra,
                     int preview,
                     struct MTex *mtex);
/** \} */

/* -------------------------------------------------------------------- */
/** \name Geometry Nodes
 * \{ */

#define GEO_NODE_TRIANGULATE 1000
#define GEO_NODE_EDGE_SPLIT 1001
#define GEO_NODE_TRANSFORM 1002
#define GEO_NODE_BOOLEAN 1003
#define GEO_NODE_POINT_DISTRIBUTE 1004
#define GEO_NODE_POINT_INSTANCE 1005
#define GEO_NODE_SUBDIVISION_SURFACE 1006
#define GEO_NODE_OBJECT_INFO 1007
#define GEO_NODE_ATTRIBUTE_RANDOMIZE 1008
#define GEO_NODE_ATTRIBUTE_MATH 1009
#define GEO_NODE_JOIN_GEOMETRY 1010
#define GEO_NODE_ATTRIBUTE_FILL 1011
#define GEO_NODE_ATTRIBUTE_MIX 1012
#define GEO_NODE_ATTRIBUTE_COLOR_RAMP 1013
#define GEO_NODE_POINT_SEPARATE 1014
#define GEO_NODE_ATTRIBUTE_COMPARE 1015
#define GEO_NODE_POINT_ROTATE 1016
#define GEO_NODE_ATTRIBUTE_VECTOR_MATH 1017
#define GEO_NODE_ALIGN_ROTATION_TO_VECTOR 1018
#define GEO_NODE_POINT_TRANSLATE 1019
#define GEO_NODE_POINT_SCALE 1020
#define GEO_NODE_ATTRIBUTE_SAMPLE_TEXTURE 1021
#define GEO_NODE_POINTS_TO_VOLUME 1022
#define GEO_NODE_COLLECTION_INFO 1023
#define GEO_NODE_IS_VIEWPORT 1024
#define GEO_NODE_ATTRIBUTE_PROXIMITY 1025
#define GEO_NODE_VOLUME_TO_MESH 1026
#define GEO_NODE_ATTRIBUTE_COMBINE_XYZ 1027
#define GEO_NODE_ATTRIBUTE_SEPARATE_XYZ 1028
#define GEO_NODE_SUBDIVIDE 1029
#define GEO_NODE_ATTRIBUTE_REMOVE 1030
#define GEO_NODE_ATTRIBUTE_CONVERT 1031
#define GEO_NODE_MESH_PRIMITIVE_CUBE 1032
#define GEO_NODE_MESH_PRIMITIVE_CIRCLE 1033
#define GEO_NODE_MESH_PRIMITIVE_UV_SPHERE 1034
#define GEO_NODE_MESH_PRIMITIVE_CYLINDER 1035
#define GEO_NODE_MESH_PRIMITIVE_ICO_SPHERE 1036
#define GEO_NODE_MESH_PRIMITIVE_CONE 1037
#define GEO_NODE_MESH_PRIMITIVE_LINE 1038
#define GEO_NODE_MESH_PRIMITIVE_GRID 1039
#define GEO_NODE_ATTRIBUTE_MAP_RANGE 1040
#define GEO_NODE_ATTRIBUTE_CLAMP 1041
#define GEO_NODE_BOUNDING_BOX 1042
#define GEO_NODE_SWITCH 1043
#define GEO_NODE_ATTRIBUTE_TRANSFER 1044
#define GEO_NODE_CURVE_TO_MESH 1045
#define GEO_NODE_ATTRIBUTE_CURVE_MAP 1046
#define GEO_NODE_CURVE_RESAMPLE 1047
#define GEO_NODE_ATTRIBUTE_VECTOR_ROTATE 1048
#define GEO_NODE_MATERIAL_ASSIGN 1049
#define GEO_NODE_INPUT_MATERIAL 1050
#define GEO_NODE_MATERIAL_REPLACE 1051
#define GEO_NODE_MESH_TO_CURVE 1052
<<<<<<< HEAD
#define GEO_NODE_VIEWER 1053
=======
#define GEO_NODE_DELETE_GEOMETRY 1053
>>>>>>> 46447594

/** \} */

/* -------------------------------------------------------------------- */
/** \name Function Nodes
 * \{ */

#define FN_NODE_BOOLEAN_MATH 1200
#define FN_NODE_FLOAT_COMPARE 1202
#define FN_NODE_RANDOM_FLOAT 1206
#define FN_NODE_INPUT_VECTOR 1207
#define FN_NODE_INPUT_STRING 1208

/** \} */

void BKE_node_system_init(void);
void BKE_node_system_exit(void);

/* -------------------------------------------------------------------- */
/* evaluation support, */

struct Depsgraph;

void BKE_nodetree_shading_params_eval(struct Depsgraph *depsgraph,
                                      struct bNodeTree *ntree_dst,
                                      const struct bNodeTree *ntree_src);

extern struct bNodeType NodeTypeUndefined;
extern struct bNodeSocketType NodeSocketTypeUndefined;

#ifdef __cplusplus
}
#endif<|MERGE_RESOLUTION|>--- conflicted
+++ resolved
@@ -1430,11 +1430,8 @@
 #define GEO_NODE_INPUT_MATERIAL 1050
 #define GEO_NODE_MATERIAL_REPLACE 1051
 #define GEO_NODE_MESH_TO_CURVE 1052
-<<<<<<< HEAD
-#define GEO_NODE_VIEWER 1053
-=======
 #define GEO_NODE_DELETE_GEOMETRY 1053
->>>>>>> 46447594
+#define GEO_NODE_VIEWER 1054
 
 /** \} */
 
