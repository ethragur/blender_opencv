--- conflicted
+++ resolved
@@ -1177,24 +1177,8 @@
 #define SH_NODE_VERTEX_COLOR 706
 #define SH_NODE_OUTPUT_AOV 707
 #define SH_NODE_VECTOR_ROTATE 708
-<<<<<<< HEAD
-
-/* custom defines options for Material node */
-// #define SH_NODE_MAT_DIFF 1
-// #define SH_NODE_MAT_SPEC 2
-// #define SH_NODE_MAT_NEG 4
-
-/* API */
-
-struct bNodeTreeExec *ntreeShaderBeginExecTree(struct bNodeTree *ntree);
-void ntreeShaderEndExecTree(struct bNodeTreeExec *exec);
-struct bNode *ntreeShaderOutputNode(struct bNodeTree *ntree, int target);
-
-void ntreeGPUMaterialNodes(struct bNodeTree *localtree, struct GPUMaterial *mat);
-=======
 #define SH_NODE_CURVE_FLOAT 709
 #define SH_NODE_POINT_INFO 710
->>>>>>> af87b6d8
 
 /** \} */
 
