--- conflicted
+++ resolved
@@ -21,11 +21,7 @@
 /* Blender patch version for bugfix releases. */
 #define BLENDER_VERSION_PATCH 0
 /** Blender release cycle stage: alpha/beta/rc/release. */
-<<<<<<< HEAD
-#define BLENDER_VERSION_CYCLE release
-=======
 #define BLENDER_VERSION_CYCLE alpha
->>>>>>> b683a378
 
 /* Blender file format version. */
 #define BLENDER_FILE_VERSION BLENDER_VERSION
