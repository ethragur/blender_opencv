/**
 * blenlib/BKE_blender.h (mar-2001 nzc)
 *	
 * Blender util stuff?
 *
 * $Id$ 
 *
 * ***** BEGIN GPL LICENSE BLOCK *****
 *
 * This program is free software; you can redistribute it and/or
 * modify it under the terms of the GNU General Public License
 * as published by the Free Software Foundation; either version 2
 * of the License, or (at your option) any later version.
 *
 * This program is distributed in the hope that it will be useful,
 * but WITHOUT ANY WARRANTY; without even the implied warranty of
 * MERCHANTABILITY or FITNESS FOR A PARTICULAR PURPOSE.  See the
 * GNU General Public License for more details.
 *
 * You should have received a copy of the GNU General Public License
 * along with this program; if not, write to the Free Software Foundation,
 * Inc., 51 Franklin Street, Fifth Floor, Boston, MA 02110-1301, USA.
 *
 * The Original Code is Copyright (C) 2001-2002 by NaN Holding BV.
 * All rights reserved.
 *
 * The Original Code is: all of this file.
 *
 * Contributor(s): none yet.
 *
 * ***** END GPL LICENSE BLOCK *****
 */
#ifndef BKE_BLENDER_H
#define BKE_BLENDER_H

#ifdef __cplusplus
extern "C" {
#endif

struct ListBase;
struct MemFile;
struct bContext;
struct ReportList;
struct Scene;
struct Main;

<<<<<<< HEAD
#define BLENDER_VERSION			252
#define BLENDER_SUBVERSION		13
=======
#define BLENDER_VERSION			253
#define BLENDER_SUBVERSION		0
>>>>>>> 9ded4bcc

#define BLENDER_MINVERSION		250
#define BLENDER_MINSUBVERSION	0

int BKE_read_file(struct bContext *C, char *dir, void *type_r, struct ReportList *reports);
int BKE_read_file_from_memory(struct bContext *C, char* filebuf, int filelength, void *type_r, struct ReportList *reports);
int BKE_read_file_from_memfile(struct bContext *C, struct MemFile *memfile, struct ReportList *reports);

void free_blender(void);
void initglobals(void);

/* load new userdef from file, exit blender */
void BKE_userdef_free(void);

/* set this callback when a UI is running */
void set_blender_test_break_cb(void (*func)(void) );
int blender_test_break(void);

/* global undo */
extern void BKE_write_undo(struct bContext *C, char *name);
extern void BKE_undo_step(struct bContext *C, int step);
extern void BKE_undo_name(struct bContext *C, const char *name);
extern void BKE_reset_undo(void);
extern char *BKE_undo_menu_string(void);
extern void BKE_undo_number(struct bContext *C, int nr);
extern void BKE_undo_save_quit(void);
extern struct Main *BKE_undo_get_main(struct Scene **scene);

#ifdef __cplusplus
}
#endif

#endif
<|MERGE_RESOLUTION|>--- conflicted
+++ resolved
@@ -44,13 +44,8 @@
 struct Scene;
 struct Main;
 
-<<<<<<< HEAD
-#define BLENDER_VERSION			252
+#define BLENDER_VERSION			253
 #define BLENDER_SUBVERSION		13
-=======
-#define BLENDER_VERSION			253
-#define BLENDER_SUBVERSION		0
->>>>>>> 9ded4bcc
 
 #define BLENDER_MINVERSION		250
 #define BLENDER_MINSUBVERSION	0
