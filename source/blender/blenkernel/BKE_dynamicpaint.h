/*
 * ***** BEGIN GPL LICENSE BLOCK *****
 *
 * This program is free software; you can redistribute it and/or
 * modify it under the terms of the GNU General Public License
 * as published by the Free Software Foundation; either version 2
 * of the License, or (at your option) any later version.
 *
 * This program is distributed in the hope that it will be useful,
 * but WITHOUT ANY WARRANTY; without even the implied warranty of
 * MERCHANTABILITY or FITNESS FOR A PARTICULAR PURPOSE.  See the
 * GNU General Public License for more details.
 *
 * You should have received a copy of the GNU General Public License
 * along with this program; if not, write to the Free Software Foundation,
 * Inc., 51 Franklin Street, Fifth Floor, Boston, MA 02110-1301, USA.
 *
 * Contributor(s): Miika Hämäläinen
 *
 * ***** END GPL LICENSE BLOCK *****
 */

#ifndef __BKE_DYNAMICPAINT_H__
#define __BKE_DYNAMICPAINT_H__

/** \file BKE_dynamicpaint.h
 *  \ingroup bke
 */

<<<<<<< HEAD
struct Depsgraph;
=======
struct EvaluationContext;
struct Main;
>>>>>>> d0956e9c
struct Scene;
struct ViewLayer;

/* Actual surface point	*/
typedef struct PaintSurfaceData {
	void *format_data; /* special data for each surface "format" */
	void *type_data; /* data used by specific surface type */
	struct PaintAdjData *adj_data; /* adjacency data for current surface */

	struct PaintBakeData *bData; /* temporary per step data used for frame calculation */
	int total_points;

} PaintSurfaceData;

/* Paint type surface point	*/
typedef struct PaintPoint {

	/* Wet paint is handled at effect layer only
	 * and mixed to surface when drying */
	float e_color[4];
	float wetness;
	short state;
	float color[4];
} PaintPoint;

/* heigh field waves	*/
typedef struct PaintWavePoint {		

	float height;
	float velocity;
	float brush_isect;
	short state;
} PaintWavePoint;

<<<<<<< HEAD
struct DerivedMesh *dynamicPaint_Modifier_do(struct DynamicPaintModifierData *pmd, struct Depsgraph *depsgraph, struct Scene *scene,
                                             struct Object *ob, struct DerivedMesh *dm);
=======
struct DerivedMesh *dynamicPaint_Modifier_do(
        struct Main *bmain, struct EvaluationContext *eval_ctx, struct DynamicPaintModifierData *pmd, struct Scene *scene,
        struct Object *ob, struct DerivedMesh *dm);
>>>>>>> d0956e9c
void dynamicPaint_Modifier_free(struct DynamicPaintModifierData *pmd);
void dynamicPaint_Modifier_copy(const struct DynamicPaintModifierData *pmd, struct DynamicPaintModifierData *tsmd);

bool dynamicPaint_createType(struct DynamicPaintModifierData *pmd, int type, struct Scene *scene);
struct DynamicPaintSurface *dynamicPaint_createNewSurface(struct DynamicPaintCanvasSettings *canvas, struct Scene *scene);
void dynamicPaint_clearSurface(const struct Scene *scene, struct DynamicPaintSurface *surface);
bool dynamicPaint_resetSurface(const struct Scene *scene, struct DynamicPaintSurface *surface);
void dynamicPaint_freeSurface(struct DynamicPaintSurface *surface);
void dynamicPaint_freeCanvas(struct DynamicPaintModifierData *pmd);
void dynamicPaint_freeBrush(struct DynamicPaintModifierData *pmd);
void dynamicPaint_freeSurfaceData(struct DynamicPaintSurface *surface);

void dynamicPaint_cacheUpdateFrames(struct DynamicPaintSurface *surface);
bool  dynamicPaint_surfaceHasColorPreview(struct DynamicPaintSurface *surface);
bool dynamicPaint_outputLayerExists(struct DynamicPaintSurface *surface, struct Object *ob, int output);
void dynamicPaintSurface_updateType(struct DynamicPaintSurface *surface);
void dynamicPaintSurface_setUniqueName(struct DynamicPaintSurface *surface, const char *basename);
void dynamicPaint_resetPreview(struct DynamicPaintCanvasSettings *canvas);
struct DynamicPaintSurface *get_activeSurface(struct DynamicPaintCanvasSettings *canvas);

/* image sequence baking */
int dynamicPaint_createUVSurface(struct Scene *scene, struct DynamicPaintSurface *surface, float *progress, short *do_update);
<<<<<<< HEAD
int dynamicPaint_calculateFrame(struct DynamicPaintSurface *surface, struct Depsgraph *depsgraph, struct Scene *scene, struct Object *cObject, int frame);
=======
int dynamicPaint_calculateFrame(
        struct Main *bmain,
        struct EvaluationContext *eval_ctx, struct DynamicPaintSurface *surface, struct Scene *scene,
        struct Object *cObject, int frame);
>>>>>>> d0956e9c
void dynamicPaint_outputSurfaceImage(struct DynamicPaintSurface *surface, char *filename, short output_layer);

/* PaintPoint state */
#define DPAINT_PAINT_NONE -1
#define DPAINT_PAINT_DRY 0
#define DPAINT_PAINT_WET 1
#define DPAINT_PAINT_NEW 2

/* PaintWavePoint state */
#define DPAINT_WAVE_ISECT_CHANGED -1
#define DPAINT_WAVE_NONE 0
#define DPAINT_WAVE_OBSTACLE 1
#define DPAINT_WAVE_REFLECT_ONLY 2

#endif /* __BKE_DYNAMICPAINT_H__ */<|MERGE_RESOLUTION|>--- conflicted
+++ resolved
@@ -27,12 +27,8 @@
  *  \ingroup bke
  */
 
-<<<<<<< HEAD
 struct Depsgraph;
-=======
-struct EvaluationContext;
 struct Main;
->>>>>>> d0956e9c
 struct Scene;
 struct ViewLayer;
 
@@ -67,14 +63,8 @@
 	short state;
 } PaintWavePoint;
 
-<<<<<<< HEAD
 struct DerivedMesh *dynamicPaint_Modifier_do(struct DynamicPaintModifierData *pmd, struct Depsgraph *depsgraph, struct Scene *scene,
                                              struct Object *ob, struct DerivedMesh *dm);
-=======
-struct DerivedMesh *dynamicPaint_Modifier_do(
-        struct Main *bmain, struct EvaluationContext *eval_ctx, struct DynamicPaintModifierData *pmd, struct Scene *scene,
-        struct Object *ob, struct DerivedMesh *dm);
->>>>>>> d0956e9c
 void dynamicPaint_Modifier_free(struct DynamicPaintModifierData *pmd);
 void dynamicPaint_Modifier_copy(const struct DynamicPaintModifierData *pmd, struct DynamicPaintModifierData *tsmd);
 
@@ -97,14 +87,9 @@
 
 /* image sequence baking */
 int dynamicPaint_createUVSurface(struct Scene *scene, struct DynamicPaintSurface *surface, float *progress, short *do_update);
-<<<<<<< HEAD
-int dynamicPaint_calculateFrame(struct DynamicPaintSurface *surface, struct Depsgraph *depsgraph, struct Scene *scene, struct Object *cObject, int frame);
-=======
 int dynamicPaint_calculateFrame(
-        struct Main *bmain,
-        struct EvaluationContext *eval_ctx, struct DynamicPaintSurface *surface, struct Scene *scene,
-        struct Object *cObject, int frame);
->>>>>>> d0956e9c
+        struct DynamicPaintSurface *surface, struct Depsgraph *depsgraph,
+        struct Scene *scene, struct Object *cObject, int frame);
 void dynamicPaint_outputSurfaceImage(struct DynamicPaintSurface *surface, char *filename, short output_layer);
 
 /* PaintPoint state */
