--- conflicted
+++ resolved
@@ -641,13 +641,8 @@
 
 /* returns an array of deform matrices for crazyspace correction, and the
    number of modifiers left */
-<<<<<<< HEAD
-int editbmesh_get_first_deform_matrices(struct Object *, struct BMEditMesh *em, float (**deformmats)[3][3],
-                                       float (**deformcos)[3]);
-=======
-int editmesh_get_first_deform_matrices(struct Scene *, struct Object *, struct EditMesh *em,
+int editbmesh_get_first_deform_matrices(struct Scene *, struct Object *, struct EditMesh *em,
                                        float (**deformmats)[3][3], float (**deformcos)[3]);
->>>>>>> 790d6ca2
 
 void weight_to_rgb(float input, float *fr, float *fg, float *fb);
 
