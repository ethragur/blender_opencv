#!/usr/bin/python
Import ('env')

sources = env.Glob('intern/*.c')

#incs = '#/intern/guardedalloc ../blenlib ../makesdna ../blenkernel'
#incs += ' ../imbuf ../editors/include ../render/extern/include ../render/intern/include'

incs = '. ../editors/include ../python ../makesdna ../blenlib ../blenkernel'
incs += ' ../nodes ../imbuf ../blenloader ../render/extern/include'
<<<<<<< HEAD
incs += ' ../radiosity/extern/include ../../kernel/gen_system'
incs += ' ../makesrna ../gpu ../blenfont ../bmesh'
=======
incs += ' ../radiosity/extern/include'
incs += ' ../makesrna ../gpu ../blenfont'
>>>>>>> 770119d1

incs += ' #/intern/guardedalloc #/intern/memutil #/intern/ghost'
incs += ' #/intern/elbeem #/extern/glew/include'
incs += ' #source/gameengine/BlenderRoutines'

incs += ' ' + env['BF_ZLIB_INC']

defs = [ 'GLEW_STATIC' ]

if env['WITH_BF_PYTHON']:
    defs.append('WITH_PYTHON')

if env['WITH_BF_COLLADA']:
    defs.append('WITH_COLLADA')

if env['OURPLATFORM'] == 'linux2':
    cflags='-pthread'
    incs += ' ../../../extern/binreloc/include'

if env['OURPLATFORM'] in ('win32-vc', 'win32-mingw', 'linuxcross', 'win64-vc'):
    incs += ' ' + env['BF_PTHREADS_INC']

if env['WITH_GHOST_COCOA']:
    sources.remove('intern/wm_apple.c')

if env['BF_BUILDINFO']:
    defs.append('NAN_BUILDINFO')

env.BlenderLib ( 'bf_windowmanager', sources, Split(incs), defines=defs, libtype=['core'], priority=[5] )<|MERGE_RESOLUTION|>--- conflicted
+++ resolved
@@ -8,13 +8,8 @@
 
 incs = '. ../editors/include ../python ../makesdna ../blenlib ../blenkernel'
 incs += ' ../nodes ../imbuf ../blenloader ../render/extern/include'
-<<<<<<< HEAD
-incs += ' ../radiosity/extern/include ../../kernel/gen_system'
+incs += ' ../radiosity/extern/include'
 incs += ' ../makesrna ../gpu ../blenfont ../bmesh'
-=======
-incs += ' ../radiosity/extern/include'
-incs += ' ../makesrna ../gpu ../blenfont'
->>>>>>> 770119d1
 
 incs += ' #/intern/guardedalloc #/intern/memutil #/intern/ghost'
 incs += ' #/intern/elbeem #/extern/glew/include'
