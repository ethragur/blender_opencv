--- conflicted
+++ resolved
@@ -10,12 +10,8 @@
 incs = '. ../editors/include ../python ../makesdna ../blenlib ../blenkernel'
 incs += ' ../nodes ../imbuf ../blenloader ../render/extern/include'
 incs += ' ../radiosity/extern/include'
-<<<<<<< HEAD
-incs += ' ../makesrna ../gpu ../blenfont'
+incs += ' ../makesrna ../gpu ../blenfont ../bmesh'
 incs += ' ../freestyle'
-=======
-incs += ' ../makesrna ../gpu ../blenfont ../bmesh'
->>>>>>> be674afd
 
 incs += ' #/intern/guardedalloc #/intern/memutil #/intern/ghost'
 incs += ' #/intern/elbeem #/extern/glew/include'
