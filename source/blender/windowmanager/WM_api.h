/*
 * ***** BEGIN GPL LICENSE BLOCK *****
 *
 * This program is free software; you can redistribute it and/or
 * modify it under the terms of the GNU General Public License
 * as published by the Free Software Foundation; either version 2
 * of the License, or (at your option) any later version. 
 *
 * This program is distributed in the hope that it will be useful,
 * but WITHOUT ANY WARRANTY; without even the implied warranty of
 * MERCHANTABILITY or FITNESS FOR A PARTICULAR PURPOSE.  See the
 * GNU General Public License for more details.
 *
 * You should have received a copy of the GNU General Public License
 * along with this program; if not, write to the Free Software Foundation,
 * Inc., 51 Franklin Street, Fifth Floor, Boston, MA 02110-1301, USA.
 *
 * The Original Code is Copyright (C) 2007 Blender Foundation.
 * All rights reserved.
 *
 * 
 * Contributor(s): Blender Foundation
 *
 * ***** END GPL LICENSE BLOCK *****
 */
#ifndef __WM_API_H__
#define __WM_API_H__

/** \file WM_api.h
 *  \ingroup wm
 *
 *  \page wmpage windowmanager
 *  \section wmabout About windowmanager
 *  \ref wm handles events received from \ref GHOST and manages
 *  the screens, areas and input for Blender
 *  \section wmnote NOTE
 *  \todo document
 */

/* dna-savable wmStructs here */
#include "DNA_windowmanager_types.h"
#include "DNA_listBase.h"
#include "WM_keymap.h"
#include "BLI_compiler_attrs.h"

#ifdef __cplusplus
extern "C" {
#endif

struct bContext;
struct GHashIterator;
struct IDProperty;
struct wmEvent;
struct wmEventHandler;
struct wmGesture;
struct wmJob;
struct wmOperatorType;
struct wmOperator;
struct wmWidget;
struct wmWidgetGroup;
struct wmWidgetMap;
struct wmWidgetGroupType;
struct wmWidgetMapType;
struct rcti;
struct PointerRNA;
struct PropertyRNA;
struct MenuType;
struct wmDropBox;
struct wmDrag;
struct ImBuf;
struct ImageFormatData;
struct ARegion;
struct wmNDOFMotionData;
struct Main;
struct Object;

typedef struct wmJob wmJob;

/* general API */
void		WM_init_state_size_set		(int stax, int stay, int sizx, int sizy);
void		WM_init_state_fullscreen_set(void);
void		WM_init_state_normal_set(void);
void		WM_init_native_pixels(bool do_it);

void		WM_init				(struct bContext *C, int argc, const char **argv);
void		WM_exit_ext			(struct bContext *C, const bool do_python);

void		WM_exit				(struct bContext *C) ATTR_NORETURN;

void		WM_main				(struct bContext *C) ATTR_NORETURN;

bool 		WM_init_game		(struct bContext *C);
void		WM_init_splash		(struct bContext *C);


void		WM_check			(struct bContext *C);

int			WM_window_pixels_x		(struct wmWindow *win);
int			WM_window_pixels_y		(struct wmWindow *win);
bool		WM_window_is_fullscreen	(struct wmWindow *win);

/* defines for 'type' WM_window_open_temp */
enum {
	WM_WINDOW_RENDER = 1,
	WM_WINDOW_USERPREFS,
	// WM_WINDOW_FILESEL // UNUSED
};

struct wmWindow	*WM_window_open(struct bContext *C, const struct rcti *rect);
struct wmWindow *WM_window_open_temp(struct bContext *C, const struct rcti *rect_init, int type);
			
			/* returns true if draw method is triple buffer */
bool		WM_is_draw_triple(struct wmWindow *win);

bool		WM_stereo3d_enabled(struct wmWindow *win, bool only_fullscreen_test);


			/* files */
void		WM_file_autoexec_init(const char *filepath);
bool		WM_file_read(struct bContext *C, const char *filepath, struct ReportList *reports);
void		WM_autosave_init(struct wmWindowManager *wm);
void		WM_recover_last_session(struct bContext *C, struct ReportList *reports);

			/* mouse cursors */
void		WM_cursor_set(struct wmWindow *win, int curs);
void		WM_cursor_modal_set(struct wmWindow *win, int curs);
void		WM_cursor_modal_restore(struct wmWindow *win);
void		WM_cursor_wait		(bool val);
void		WM_cursor_grab_enable(struct wmWindow *win, bool wrap, bool hide, int bounds[4]);
void		WM_cursor_grab_disable(struct wmWindow *win, const int mouse_ungrab_xy[2]);
void		WM_cursor_time		(struct wmWindow *win, int nr);

void		*WM_paint_cursor_activate(struct wmWindowManager *wm,
                                      int (*poll)(struct bContext *C),
                                      void (*draw)(struct bContext *C, int, int, void *customdata),
                                      void *customdata);

void		WM_paint_cursor_end(struct wmWindowManager *wm, void *handle);
void		WM_paint_cursor_tag_redraw(struct wmWindow *win, struct ARegion *ar);

void		WM_cursor_warp		(struct wmWindow *win, int x, int y);
void		WM_cursor_compatible_xy(wmWindow *win, int *x, int *y);
float		WM_cursor_pressure	(const struct wmWindow *win);

			/* event map */
int			WM_userdef_event_map(int kmitype);

			/* handlers */

struct wmEventHandler *WM_event_add_keymap_handler(ListBase *handlers, wmKeyMap *keymap);
						/* boundbox, optional subwindow boundbox for offset */
struct wmEventHandler *WM_event_add_keymap_handler_bb(ListBase *handlers, wmKeyMap *keymap, const rcti *bb, const rcti *swinbb);
						/* priority not implemented, it adds in begin */
struct wmEventHandler *WM_event_add_keymap_handler_priority(ListBase *handlers, wmKeyMap *keymap, int priority);

void		WM_event_remove_keymap_handler(ListBase *handlers, wmKeyMap *keymap);

typedef int (*wmUIHandlerFunc)(struct bContext *C, const struct wmEvent *event, void *userdata);
typedef void (*wmUIHandlerRemoveFunc)(struct bContext *C, void *userdata);

struct wmEventHandler *WM_event_add_ui_handler(
        const struct bContext *C, ListBase *handlers,
        wmUIHandlerFunc ui_handle, wmUIHandlerRemoveFunc ui_remove,
        void *userdata, const char flag);
void WM_event_remove_ui_handler(
        ListBase *handlers,
        wmUIHandlerFunc ui_handle, wmUIHandlerRemoveFunc ui_remove,
        void *userdata, const bool postpone);
void WM_event_remove_area_handler(
        struct ListBase *handlers, void *area);
void WM_event_free_ui_handler_all(
        struct bContext *C, ListBase *handlers,
        wmUIHandlerFunc ui_handle, wmUIHandlerRemoveFunc ui_remove);

struct wmEventHandler *WM_event_add_modal_handler(struct bContext *C, struct wmOperator *op);
void		WM_event_remove_handlers(struct bContext *C, ListBase *handlers);

/* handler flag */
enum {
	WM_HANDLER_BLOCKING             = (1 << 0),  /* after this handler all others are ignored */
	WM_HANDLER_ACCEPT_DBL_CLICK     = (1 << 1),  /* handler accepts double key press events */

	/* internal */
	WM_HANDLER_DO_FREE              = (1 << 7),  /* handler tagged to be freed in wm_handlers_do() */
};

struct wmEventHandler *WM_event_add_dropbox_handler(ListBase *handlers, ListBase *dropboxes);

			/* mouse */
void		WM_event_add_mousemove(struct bContext *C);
bool        WM_modal_tweak_exit(const struct wmEvent *event, int tweak_event);
bool		WM_event_is_absolute(const struct wmEvent *event);

			/* 3D mouse */
void		WM_ndof_deadzone_set(float deadzone);

			/* notifiers */
void		WM_event_add_notifier(const struct bContext *C, unsigned int type, void *reference);
void		WM_main_add_notifier(unsigned int type, void *reference);
void		WM_main_remove_notifier_reference(const void *reference);
void		WM_main_remove_editor_id_reference(const struct ID *id);

			/* reports */
void        WM_report_banner_show(const struct bContext *C);
void        WM_report(const struct bContext *C, ReportType type, const char *message);
void        WM_reportf(const struct bContext *C, ReportType type, const char *format, ...) ATTR_PRINTF_FORMAT(3, 4);

void wm_event_add_ex(
        struct wmWindow *win, const struct wmEvent *event_to_add,
        const struct wmEvent *event_to_add_after)
        ATTR_NONNULL(1, 2);
void wm_event_add(
        struct wmWindow *win, const struct wmEvent *event_to_add)
        ATTR_NONNULL(1, 2);

void wm_event_init_from_window(struct wmWindow *win, struct wmEvent *event);


			/* at maximum, every timestep seconds it triggers event_type events */
struct wmTimer *WM_event_add_timer(struct wmWindowManager *wm, struct wmWindow *win, int event_type, double timestep);
struct wmTimer *WM_event_add_timer_notifier(struct wmWindowManager *wm, struct wmWindow *win, unsigned int type, double timestep);
void		WM_event_remove_timer(struct wmWindowManager *wm, struct wmWindow *win, struct wmTimer *timer);
void		WM_event_remove_timer_notifier(struct wmWindowManager *wm, struct wmWindow *win, struct wmTimer *timer);
void        WM_event_timer_sleep(struct wmWindowManager *wm, struct wmWindow *win, struct wmTimer *timer, bool do_sleep);

		/* operator api, default callbacks */
			/* invoke callback, uses enum property named "type" */
void		WM_operator_view3d_unit_defaults(struct bContext *C, struct wmOperator *op);
int			WM_operator_smooth_viewtx_get(const struct wmOperator *op);
int			WM_menu_invoke			(struct bContext *C, struct wmOperator *op, const struct wmEvent *event);
int			WM_enum_search_invoke(struct bContext *C, struct wmOperator *op, const struct wmEvent *event);
			/* invoke callback, confirm menu + exec */
int			WM_operator_confirm		(struct bContext *C, struct wmOperator *op, const struct wmEvent *event);
		/* invoke callback, file selector "filepath" unset + exec */
int			WM_operator_filesel		(struct bContext *C, struct wmOperator *op, const struct wmEvent *event);
bool        WM_operator_filesel_ensure_ext_imtype(wmOperator *op, const struct ImageFormatData *im_format);
			/* poll callback, context checks */
int			WM_operator_winactive	(struct bContext *C);
			/* invoke callback, exec + redo popup */
int			WM_operator_props_popup_confirm(struct bContext *C, struct wmOperator *op, const struct wmEvent *event);
int			WM_operator_props_popup_call(struct bContext *C, struct wmOperator *op, const struct wmEvent *event);
int			WM_operator_props_popup	(struct bContext *C, struct wmOperator *op, const struct wmEvent *event);
int 		WM_operator_props_dialog_popup(struct bContext *C, struct wmOperator *op, int width, int height);
int			WM_operator_redo_popup	(struct bContext *C, struct wmOperator *op);
int			WM_operator_ui_popup	(struct bContext *C, struct wmOperator *op, int width, int height);

int         WM_operator_confirm_message_ex(struct bContext *C, struct wmOperator *op,
                                           const char *title, const int icon,
                                           const char *message);
int         WM_operator_confirm_message(struct bContext *C, struct wmOperator *op,
                                        const char *message);

		/* operator api */
void		WM_operator_free		(struct wmOperator *op);
void		WM_operator_type_set(struct wmOperator *op, struct wmOperatorType *ot);
void		WM_operator_stack_clear(struct wmWindowManager *wm);
void		WM_operator_handlers_clear(wmWindowManager *wm, struct wmOperatorType *ot);

struct wmOperatorType *WM_operatortype_find(const char *idname, bool quiet);
void        WM_operatortype_iter(struct GHashIterator *ghi);
void		WM_operatortype_append(void (*opfunc)(struct wmOperatorType *));
void		WM_operatortype_append_ptr(void (*opfunc)(struct wmOperatorType *, void *), void *userdata);
void		WM_operatortype_append_macro_ptr(void (*opfunc)(struct wmOperatorType *, void *), void *userdata);
void        WM_operatortype_remove_ptr(struct wmOperatorType *ot);
bool        WM_operatortype_remove(const char *idname);
void        WM_operatortype_last_properties_clear_all(void);

struct wmOperatorType *WM_operatortype_append_macro(const char *idname, const char *name, const char *description, int flag);
struct wmOperatorTypeMacro *WM_operatortype_macro_define(struct wmOperatorType *ot, const char *idname);


int			WM_operator_poll		(struct bContext *C, struct wmOperatorType *ot);
int			WM_operator_poll_context(struct bContext *C, struct wmOperatorType *ot, short context);
int         WM_operator_call_ex(struct bContext *C, struct wmOperator *op, const bool store);
int			WM_operator_call		(struct bContext *C, struct wmOperator *op);
int			WM_operator_call_notest(struct bContext *C, struct wmOperator *op);
int			WM_operator_repeat		(struct bContext *C, struct wmOperator *op);
bool        WM_operator_repeat_check(const struct bContext *C, struct wmOperator *op);
int         WM_operator_name_call_ptr(struct bContext *C, struct wmOperatorType *ot, short context, struct PointerRNA *properties);
int			WM_operator_name_call(struct bContext *C, const char *opstring, short context, struct PointerRNA *properties);
int			WM_operator_call_py(struct bContext *C, struct wmOperatorType *ot, short context, struct PointerRNA *properties, struct ReportList *reports, const bool is_undo);

void		WM_operator_properties_alloc(struct PointerRNA **ptr, struct IDProperty **properties, const char *opstring); /* used for keymap and macro items */
void		WM_operator_properties_sanitize(struct PointerRNA *ptr, const bool no_context); /* make props context sensitive or not */
bool        WM_operator_properties_default(struct PointerRNA *ptr, const bool do_update);
void        WM_operator_properties_reset(struct wmOperator *op);
void		WM_operator_properties_create(struct PointerRNA *ptr, const char *opstring);
void		WM_operator_properties_create_ptr(struct PointerRNA *ptr, struct wmOperatorType *ot);
void        WM_operator_properties_clear(struct PointerRNA *ptr);
void		WM_operator_properties_free(struct PointerRNA *ptr);
void		WM_operator_properties_filesel(struct wmOperatorType *ot, int filter, short type, short action, short flag, short display, short sort);
void        WM_operator_properties_border(struct wmOperatorType *ot);
void        WM_operator_properties_border_to_rcti(struct wmOperator *op, struct rcti *rect);
void        WM_operator_properties_border_to_rctf(struct wmOperator *op, rctf *rect);
void		WM_operator_properties_gesture_border(struct wmOperatorType *ot, bool extend);
void        WM_operator_properties_mouse_select(struct wmOperatorType *ot);
void		WM_operator_properties_gesture_straightline(struct wmOperatorType *ot, int cursor);
void		WM_operator_properties_select_all(struct wmOperatorType *ot);
void		WM_operator_properties_select_action(struct wmOperatorType *ot, int default_action);
void		WM_operator_properties_select_action_simple(struct wmOperatorType *ot, int default_action);
void        WM_operator_properties_select_random(struct wmOperatorType *ot);

bool        WM_operator_check_ui_enabled(const struct bContext *C, const char *idname);
wmOperator *WM_operator_last_redo(const struct bContext *C);
ID         *WM_operator_drop_load_path(struct bContext *C, struct wmOperator *op, const short idcode);

bool        WM_operator_last_properties_init(struct wmOperator *op);
bool        WM_operator_last_properties_store(struct wmOperator *op);

/* MOVE THIS SOMEWHERE ELSE */
#define	SEL_TOGGLE		0
#define	SEL_SELECT		1
#define SEL_DESELECT	2
#define SEL_INVERT		3


/* flags for WM_operator_properties_filesel */
#define WM_FILESEL_RELPATH		(1 << 0)

#define WM_FILESEL_DIRECTORY	(1 << 1)
#define WM_FILESEL_FILENAME		(1 << 2)
#define WM_FILESEL_FILEPATH		(1 << 3)
#define WM_FILESEL_FILES		(1 << 4)


		/* operator as a python command (resultuing string must be freed) */
char		*WM_operator_pystring_ex(struct bContext *C, struct wmOperator *op,
                                     const bool all_args, const bool macro_args,
                                     struct wmOperatorType *ot, struct PointerRNA *opptr);
char		*WM_operator_pystring(struct bContext *C, struct wmOperator *op,
                                  const bool all_args, const bool macro_args);
bool         WM_operator_pystring_abbreviate(char *str, int str_len_max);
char		*WM_prop_pystring_assign(struct bContext *C, struct PointerRNA *ptr, struct PropertyRNA *prop, int index);
void		WM_operator_bl_idname(char *to, const char *from);
void		WM_operator_py_idname(char *to, const char *from);

/* *************** uilist types ******************** */
void                WM_uilisttype_init(void);
struct uiListType  *WM_uilisttype_find(const char *idname, bool quiet);
bool                WM_uilisttype_add(struct uiListType *ult);
void                WM_uilisttype_freelink(struct uiListType *ult);
void                WM_uilisttype_free(void);

/* *************** menu types ******************** */
void                WM_menutype_init(void);
struct MenuType    *WM_menutype_find(const char *idname, bool quiet);
bool                WM_menutype_add(struct MenuType *mt);
void                WM_menutype_freelink(struct MenuType *mt);
void                WM_menutype_free(void);

			/* default operator callbacks for border/circle/lasso */
int			WM_border_select_invoke	(struct bContext *C, struct wmOperator *op, const struct wmEvent *event);
int			WM_border_select_modal	(struct bContext *C, struct wmOperator *op, const struct wmEvent *event);
void		WM_border_select_cancel(struct bContext *C, struct wmOperator *op);
int			WM_gesture_circle_invoke(struct bContext *C, struct wmOperator *op, const struct wmEvent *event);
int			WM_gesture_circle_modal(struct bContext *C, struct wmOperator *op, const struct wmEvent *event);
void		WM_gesture_circle_cancel(struct bContext *C, struct wmOperator *op);
int			WM_gesture_lines_invoke(struct bContext *C, struct wmOperator *op, const struct wmEvent *event);
int			WM_gesture_lines_modal(struct bContext *C, struct wmOperator *op, const struct wmEvent *event);
void		WM_gesture_lines_cancel(struct bContext *C, struct wmOperator *op);
int			WM_gesture_lasso_invoke(struct bContext *C, struct wmOperator *op, const struct wmEvent *event);
int			WM_gesture_lasso_modal(struct bContext *C, struct wmOperator *op, const struct wmEvent *event);
void		WM_gesture_lasso_cancel(struct bContext *C, struct wmOperator *op);
const int (*WM_gesture_lasso_path_to_array(struct bContext *C, struct wmOperator *op, int *mcords_tot))[2];
int			WM_gesture_straightline_invoke(struct bContext *C, struct wmOperator *op, const struct wmEvent *event);
int			WM_gesture_straightline_modal(struct bContext *C, struct wmOperator *op, const struct wmEvent *event);
void		WM_gesture_straightline_cancel(struct bContext *C, struct wmOperator *op);

			/* Gesture manager API */
struct wmGesture *WM_gesture_new(struct bContext *C, const struct wmEvent *event, int type);
void		WM_gesture_end(struct bContext *C, struct wmGesture *gesture);
void		WM_gestures_remove(struct bContext *C);

			/* fileselecting support */
void		WM_event_add_fileselect(struct bContext *C, struct wmOperator *op);
void		WM_event_fileselect_event(struct wmWindowManager *wm, void *ophandle, int eventval);
#ifndef NDEBUG
void		WM_event_print(const struct wmEvent *event);
#endif

void		WM_operator_region_active_win_set(struct bContext *C);

			/* drag and drop */
struct wmDrag		*WM_event_start_drag(struct bContext *C, int icon, int type, void *poin, double value, unsigned int flags);
void				WM_event_drag_image(struct wmDrag *, struct ImBuf *, float scale, int sx, int sy);
void                WM_drag_free(struct wmDrag *drag);
void                WM_drag_free_list(struct ListBase *lb);

struct wmDropBox	*WM_dropbox_add(ListBase *lb, const char *idname, int (*poll)(struct bContext *, struct wmDrag *, const struct wmEvent *event),
                                    void (*copy)(struct wmDrag *, struct wmDropBox *));
ListBase	*WM_dropboxmap_find(const char *idname, int spaceid, int regionid);

			/* Set a subwindow active in pixelspace view, with optional scissor subset */
void		wmSubWindowSet			(struct wmWindow *win, int swinid);
void		wmSubWindowScissorSet	(struct wmWindow *win, int swinid, const struct rcti *srct, bool srct_pad);

			/* OpenGL utilities with safety check + working in modelview matrix mode */
void		wmFrustum			(float x1, float x2, float y1, float y2, float n, float f);
void		wmOrtho				(float x1, float x2, float y1, float y2, float n, float f);
void		wmOrtho2			(float x1, float x2, float y1, float y2);
			/* use for conventions (avoid hard-coded offsets all over) */
void		wmOrtho2_region_pixelspace(const struct ARegion *ar);
void		wmOrtho2_region_ui(const struct ARegion *ar);
void		wmOrtho2_pixelspace(const float x, const float y);

			/* utilities */
void		WM_framebuffer_index_set(int index);
void		WM_framebuffer_index_get(int index, int *r_col);
int			WM_framebuffer_to_index(unsigned int col);
void		WM_framebuffer_to_index_array(unsigned int *col, const unsigned int size);

			/* threaded Jobs Manager */
enum {
	WM_JOB_PRIORITY     = (1 << 0),
	WM_JOB_EXCL_RENDER  = (1 << 1),
	WM_JOB_PROGRESS     = (1 << 2),
	WM_JOB_SUSPEND      = (1 << 3)
};

/* identifying jobs by owner alone is unreliable, this isnt saved, order can change (keep 0 for 'any') */
enum {
	WM_JOB_TYPE_ANY = 0,
	WM_JOB_TYPE_COMPOSITE,
	WM_JOB_TYPE_RENDER,
	WM_JOB_TYPE_RENDER_PREVIEW,  /* UI preview */
	WM_JOB_TYPE_SCREENCAST,
	WM_JOB_TYPE_OBJECT_SIM_OCEAN,
	WM_JOB_TYPE_OBJECT_SIM_FLUID,
	WM_JOB_TYPE_OBJECT_BAKE_TEXTURE,
	WM_JOB_TYPE_OBJECT_BAKE,
	WM_JOB_TYPE_FILESEL_READDIR,
	WM_JOB_TYPE_CLIP_BUILD_PROXY,
	WM_JOB_TYPE_CLIP_TRACK_MARKERS,
	WM_JOB_TYPE_CLIP_SOLVE_CAMERA,
	WM_JOB_TYPE_CLIP_PREFETCH,
	WM_JOB_TYPE_SEQ_BUILD_PROXY,
	WM_JOB_TYPE_SEQ_BUILD_PREVIEW,
	/* add as needed, screencast, seq proxy build
	 * if having hard coded values is a problem */
};

struct wmJob *WM_jobs_get(struct wmWindowManager *wm, struct wmWindow *win, void *owner, const char *name, int flag, int job_type);

bool        WM_jobs_test(struct wmWindowManager *wm, void *owner, int job_type);
float		WM_jobs_progress(struct wmWindowManager *wm, void *owner);
char       *WM_jobs_name(struct wmWindowManager *wm, void *owner);
void       *WM_jobs_customdata(struct wmWindowManager *wm, void *owner);
void       *WM_jobs_customdata_from_type(struct wmWindowManager *wm, int job_type);

bool        WM_jobs_is_running(struct wmJob *);
void       *WM_jobs_customdata_get(struct wmJob *);
void        WM_jobs_customdata_set(struct wmJob *, void *customdata, void (*free)(void *));
void        WM_jobs_timer(struct wmJob *, double timestep, unsigned int note, unsigned int endnote);
void        WM_jobs_callbacks(struct wmJob *,
                              void (*startjob)(void *, short *, short *, float *),
                              void (*initjob)(void *),
                              void (*update)(void *),
                              void (*endjob)(void *));

void		WM_jobs_start(struct wmWindowManager *wm, struct wmJob *);
void		WM_jobs_stop(struct wmWindowManager *wm, void *owner, void *startjob);
void		WM_jobs_kill(struct wmWindowManager *wm, void *owner, void (*)(void *, short int *, short int *, float *));
void		WM_jobs_kill_all(struct wmWindowManager *wm);
void		WM_jobs_kill_all_except(struct wmWindowManager *wm, void *owner);
void		WM_jobs_kill_type(struct wmWindowManager *wm, void *owner, int job_type);

bool        WM_jobs_has_running(struct wmWindowManager *wm);

void		WM_job_main_thread_lock_acquire(struct wmJob *job);
void		WM_job_main_thread_lock_release(struct wmJob *job);

			/* clipboard */
char       *WM_clipboard_text_get(bool selection, int *r_len);
char       *WM_clipboard_text_get_firstline(bool selection, int *r_len);
void        WM_clipboard_text_set(const char *buf, bool selection);

			/* progress */
void		WM_progress_set(struct wmWindow *win, float progress);
void		WM_progress_clear(struct wmWindow *win);

			/* Draw (for screenshot) */
void		WM_redraw_windows(struct bContext *C);

void        WM_main_playanim(int argc, const char **argv);

/* debugging only, convenience function to write on crash */
bool write_crash_blend(void);

			/* Lock the interface for any communication */
void        WM_set_locked_interface(struct wmWindowManager *wm, bool lock);

void        WM_event_ndof_pan_get(const struct wmNDOFMotionData *ndof, float r_pan[3], const bool use_zoom);
void        WM_event_ndof_rotate_get(const struct wmNDOFMotionData *ndof, float r_rot[3]);

float       WM_event_ndof_to_axis_angle(const struct wmNDOFMotionData *ndof, float axis[3]);
void        WM_event_ndof_to_quat(const struct wmNDOFMotionData *ndof, float q[4]);

float       WM_event_tablet_data(const struct wmEvent *event, int *pen_flip, float tilt[2]);
bool        WM_event_is_tablet(const struct wmEvent *event);


/* *************** Widget API ******************** */

struct wmWidget *WM_widget_new(void (*draw)(const struct bContext *, struct wmWidget *),
                               void (*render_3d_intersection)(const struct bContext *, struct wmWidget *, int),
                               int  (*intersect)(struct bContext *, const struct wmEvent *, struct wmWidget *),
                               int  (*handler)(struct bContext *, const struct wmEvent *, struct wmWidget *));

<<<<<<< HEAD
void WM_widget_property(struct wmWidget *, int slot, struct PointerRNA *ptr, const char *propname);
struct PointerRNA *WM_widget_operator(struct wmWidget *, const char *opname);
void WM_widgets_update(const struct bContext *C, struct wmWidgetMap *wmap);
void WM_widgets_draw(const struct bContext *C, const struct wmWidgetMap *wmap, const bool in_scene);
void WM_event_add_area_widgetmap_handlers(struct ARegion *ar);
void WM_modal_handler_attach_widgetgroup(struct bContext *C, struct wmEventHandler *handler,
                                         struct wmWidgetGroupType *wgrouptype, struct wmOperator *op);
void WM_widgetgroup_customdata_set(struct wmWidgetGroup *wgroup, void *data);
void *WM_widgetgroup_customdata(const struct wmWidgetGroup *wgroup);

void WM_widget_set_origin(struct wmWidget *widget, const float origin[3]);
void WM_widget_set_3d_scale(struct wmWidget *widget, const bool scale);
void WM_widget_flag_set(struct wmWidget *widget, const int flag, const bool enable);
void WM_widget_set_draw_on_hover_only(struct wmWidget *widget, const bool draw);
void WM_widget_set_scene_depth(struct wmWidget *widget, const bool scene);
=======
void  WM_widgets_update(const struct bContext *C, struct wmWidgetMap *wmap);
void  WM_widgets_draw(const struct bContext *C, const struct wmWidgetMap *wmap, const bool in_scene);
void  WM_event_add_area_widgetmap_handlers(struct ARegion *ar);
void  WM_modal_handler_attach_widgetgroup(struct bContext *C, struct wmEventHandler *handler,
                                          struct wmWidgetGroupType *wgrouptype, struct wmOperator *op);
void  WM_widgetgroup_customdata_set(struct wmWidgetGroup *wgroup, void *data);
void *WM_widgetgroup_customdata(const struct wmWidgetGroup *wgroup);

/* wmWidget->flag */
enum widgetflags {
	/* states */
	WM_WIDGET_HIGHLIGHT   = (1 << 0),
	WM_WIDGET_ACTIVE      = (1 << 1),
	WM_WIDGET_SELECTED    = (1 << 2),
	/* settings */
	WM_WIDGET_DRAW_HOVER  = (1 << 3),
	WM_WIDGET_DRAW_ACTIVE = (1 << 4), /* draw while dragging */
	WM_WIDGET_SCALE_3D    = (1 << 5),
	WM_WIDGET_SCENE_DEPTH = (1 << 6), /* widget is depth culled with scene objects*/
	WM_WIDGET_HIDDEN      = (1 << 7),
	WM_WIDGET_SELECTABLE  = (1 << 8),
};

void WM_widget_set_property(struct wmWidget *, int slot, struct PointerRNA *ptr, const char *propname);
struct PointerRNA *WM_widget_set_operator(struct wmWidget *, const char *opname);
void WM_widget_set_origin(struct wmWidget *widget, const float origin[3]);
void WM_widget_set_offset(struct wmWidget *widget, const float offset[3]);
void WM_widget_set_flag(struct wmWidget *widget, const int flag, const bool enable);
>>>>>>> 6ec01dcb
void WM_widget_set_scale(struct wmWidget *widget, float scale);
void WM_widget_set_line_width(struct wmWidget *widget, const float line_width);
void WM_widget_set_colors(struct wmWidget *widget, const float col[4], const float col_hi[4]);

<<<<<<< HEAD
struct wmWidgetMapType *WM_widgetmaptype_find(const char *idname, const int spaceid, const int regionid,
                                              const bool is_3d, const bool create);
struct wmWidgetGroupType *WM_widgetgrouptype_new(int (*poll)(const struct bContext *, struct wmWidgetGroupType *),
                                                 void (*create)(const struct bContext *, struct wmWidgetGroup *), 
                                                 const struct Main *bmain, const char *mapidname,
                                                 const short spaceid, const short regionid, const bool is_3d);
=======
wmKeyMap *WM_widgetgroup_keymap_common(wmKeyConfig *config, const char *wgroupname);

struct wmWidgetMapType *WM_widgetmaptype_find(const char *idname, const int spaceid, const int regionid,
                                              const bool is_3d, const bool create);
struct wmWidgetGroupType *WM_widgetgrouptype_new(
        int (*poll)(const struct bContext *, struct wmWidgetGroupType *),
        void (*create)(const struct bContext *, struct wmWidgetGroup *),
        wmKeyMap *(*keymap_init)(wmKeyConfig *, const char *),
        const struct Main *bmain, const char *mapidname, const char *name,
        const short spaceid, const short regionid, const bool is_3d);
>>>>>>> 6ec01dcb
void WM_widgetgrouptype_unregister(struct bContext *C, struct Main *bmain, struct wmWidgetGroupType *wgroup);

/* creates a widgetmap with all registered widgets for that type */
struct wmWidgetMap *WM_widgetmap_from_type(const char *idname, const int spaceid, const int regionid, const bool is_3d);
void WM_widgetmap_delete(struct wmWidgetMap *wmap);
bool WM_widgetmap_cursor_set(const struct wmWidgetMap *wmap, struct wmWindow *win);

void WM_widgetmaptypes_free(void);

/* wm_generic_widgets.c */

enum {
	WIDGET_ARROW_STYLE_NORMAL        =  1,
	WIDGET_ARROW_STYLE_NO_AXIS       = (1 << 1),
	WIDGET_ARROW_STYLE_CROSS         = (1 << 2),
	WIDGET_ARROW_STYLE_INVERTED      = (1 << 3), /* inverted offset during interaction - if set it also sets constrained below */
	WIDGET_ARROW_STYLE_CONSTRAINED   = (1 << 4), /* clamp arrow interaction to property width */
	WIDGET_ARROW_STYLE_BOX           = (1 << 5), /* use a box for the arrowhead */
<<<<<<< HEAD
=======
	WIDGET_ARROW_STYLE_CONE          = (1 << 6),
>>>>>>> 6ec01dcb
};

enum {
	WIDGET_DIAL_STYLE_RING = 0,
	WIDGET_DIAL_STYLE_RING_CLIPPED = 1,
};

enum {
	WIDGET_RECT_TRANSFORM_STYLE_TRANSLATE       =  1,       /* widget translates */
	WIDGET_RECT_TRANSFORM_STYLE_ROTATE          = (1 << 1), /* widget rotates */
	WIDGET_RECT_TRANSFORM_STYLE_SCALE           = (1 << 2), /* widget scales */
	WIDGET_RECT_TRANSFORM_STYLE_SCALE_UNIFORM   = (1 << 3), /* widget scales uniformly */
};

/* slots for properties */
enum {
	ARROW_SLOT_OFFSET_WORLD_SPACE = 0
};

enum {
	RECT_TRANSFORM_SLOT_OFFSET = 0,
	RECT_TRANSFORM_SLOT_SCALE = 1
};

enum {
	FACEMAP_SLOT_FACEMAP = 0,
};

struct wmWidget *WIDGET_arrow_new(struct wmWidgetGroup *wgroup, const char *name, const int style);
void WIDGET_arrow_set_direction(struct wmWidget *widget, const float direction[3]);
void WIDGET_arrow_set_up_vector(struct wmWidget *widget, const float direction[3]);
<<<<<<< HEAD
void WIDGET_arrow_set_line_vec(struct wmWidget *widget, const float (*vec)[3], const int tot_points);
void WIDGET_arrow_set_scale(struct wmWidget *widget, const float scale);

struct wmWidget *WIDGET_dial_new(struct wmWidgetGroup *wgroup, const char *name, const int style);
void WIDGET_dial_set_direction(struct wmWidget *widget, const float direction[3]);

struct wmWidget *WIDGET_plane_new(struct wmWidgetGroup *wgroup, const char *name, const int style);
void WIDGET_plane_set_direction(struct wmWidget *widget, const float direction[3]);
void WIDGET_plane_set_offset(struct wmWidget *widget, const float offset[3]);
=======
void WIDGET_arrow_set_line_len(struct wmWidget *widget, const float len);
void WIDGET_arrow_set_ui_range(struct wmWidget *widget, const float min, const float max);
void WIDGET_arrow_set_range_fac(struct wmWidget *widget, const float range_fac);
void WIDGET_arrow_cone_set_aspect(struct wmWidget *widget, const float aspect[2]);

struct wmWidget *WIDGET_dial_new(struct wmWidgetGroup *wgroup, const char *name, const int style);
void WIDGET_dial_set_up_vector(struct wmWidget *widget, const float direction[3]);

struct wmWidget *WIDGET_plane_new(struct wmWidgetGroup *wgroup, const char *name, const int style);
void WIDGET_plane_set_direction(struct wmWidget *widget, const float direction[3]);
>>>>>>> 6ec01dcb
void WIDGET_plane_set_up_vector(struct wmWidget *widget, const float direction[3]);

struct wmWidget *WIDGET_rect_transform_new(
        struct wmWidgetGroup *wgroup, const char *name, const int style,
        const float width, const float height);
<<<<<<< HEAD
void WIDGET_rect_transform_set_offset(struct wmWidget *widget, const float offset[2]);
=======
>>>>>>> 6ec01dcb

struct wmWidget *WIDGET_facemap_new(
        struct wmWidgetGroup *wgroup, const char *name, const int style,
        struct Object *ob, const int facemap);


#ifdef WITH_INPUT_IME
bool        WM_event_is_ime_switch(const struct wmEvent *event);
#endif

#ifdef __cplusplus
}
#endif

#endif /* __WM_API_H__ */
<|MERGE_RESOLUTION|>--- conflicted
+++ resolved
@@ -506,23 +506,6 @@
                                int  (*intersect)(struct bContext *, const struct wmEvent *, struct wmWidget *),
                                int  (*handler)(struct bContext *, const struct wmEvent *, struct wmWidget *));
 
-<<<<<<< HEAD
-void WM_widget_property(struct wmWidget *, int slot, struct PointerRNA *ptr, const char *propname);
-struct PointerRNA *WM_widget_operator(struct wmWidget *, const char *opname);
-void WM_widgets_update(const struct bContext *C, struct wmWidgetMap *wmap);
-void WM_widgets_draw(const struct bContext *C, const struct wmWidgetMap *wmap, const bool in_scene);
-void WM_event_add_area_widgetmap_handlers(struct ARegion *ar);
-void WM_modal_handler_attach_widgetgroup(struct bContext *C, struct wmEventHandler *handler,
-                                         struct wmWidgetGroupType *wgrouptype, struct wmOperator *op);
-void WM_widgetgroup_customdata_set(struct wmWidgetGroup *wgroup, void *data);
-void *WM_widgetgroup_customdata(const struct wmWidgetGroup *wgroup);
-
-void WM_widget_set_origin(struct wmWidget *widget, const float origin[3]);
-void WM_widget_set_3d_scale(struct wmWidget *widget, const bool scale);
-void WM_widget_flag_set(struct wmWidget *widget, const int flag, const bool enable);
-void WM_widget_set_draw_on_hover_only(struct wmWidget *widget, const bool draw);
-void WM_widget_set_scene_depth(struct wmWidget *widget, const bool scene);
-=======
 void  WM_widgets_update(const struct bContext *C, struct wmWidgetMap *wmap);
 void  WM_widgets_draw(const struct bContext *C, const struct wmWidgetMap *wmap, const bool in_scene);
 void  WM_event_add_area_widgetmap_handlers(struct ARegion *ar);
@@ -551,19 +534,10 @@
 void WM_widget_set_origin(struct wmWidget *widget, const float origin[3]);
 void WM_widget_set_offset(struct wmWidget *widget, const float offset[3]);
 void WM_widget_set_flag(struct wmWidget *widget, const int flag, const bool enable);
->>>>>>> 6ec01dcb
 void WM_widget_set_scale(struct wmWidget *widget, float scale);
 void WM_widget_set_line_width(struct wmWidget *widget, const float line_width);
 void WM_widget_set_colors(struct wmWidget *widget, const float col[4], const float col_hi[4]);
 
-<<<<<<< HEAD
-struct wmWidgetMapType *WM_widgetmaptype_find(const char *idname, const int spaceid, const int regionid,
-                                              const bool is_3d, const bool create);
-struct wmWidgetGroupType *WM_widgetgrouptype_new(int (*poll)(const struct bContext *, struct wmWidgetGroupType *),
-                                                 void (*create)(const struct bContext *, struct wmWidgetGroup *), 
-                                                 const struct Main *bmain, const char *mapidname,
-                                                 const short spaceid, const short regionid, const bool is_3d);
-=======
 wmKeyMap *WM_widgetgroup_keymap_common(wmKeyConfig *config, const char *wgroupname);
 
 struct wmWidgetMapType *WM_widgetmaptype_find(const char *idname, const int spaceid, const int regionid,
@@ -574,7 +548,6 @@
         wmKeyMap *(*keymap_init)(wmKeyConfig *, const char *),
         const struct Main *bmain, const char *mapidname, const char *name,
         const short spaceid, const short regionid, const bool is_3d);
->>>>>>> 6ec01dcb
 void WM_widgetgrouptype_unregister(struct bContext *C, struct Main *bmain, struct wmWidgetGroupType *wgroup);
 
 /* creates a widgetmap with all registered widgets for that type */
@@ -593,10 +566,7 @@
 	WIDGET_ARROW_STYLE_INVERTED      = (1 << 3), /* inverted offset during interaction - if set it also sets constrained below */
 	WIDGET_ARROW_STYLE_CONSTRAINED   = (1 << 4), /* clamp arrow interaction to property width */
 	WIDGET_ARROW_STYLE_BOX           = (1 << 5), /* use a box for the arrowhead */
-<<<<<<< HEAD
-=======
 	WIDGET_ARROW_STYLE_CONE          = (1 << 6),
->>>>>>> 6ec01dcb
 };
 
 enum {
@@ -628,17 +598,6 @@
 struct wmWidget *WIDGET_arrow_new(struct wmWidgetGroup *wgroup, const char *name, const int style);
 void WIDGET_arrow_set_direction(struct wmWidget *widget, const float direction[3]);
 void WIDGET_arrow_set_up_vector(struct wmWidget *widget, const float direction[3]);
-<<<<<<< HEAD
-void WIDGET_arrow_set_line_vec(struct wmWidget *widget, const float (*vec)[3], const int tot_points);
-void WIDGET_arrow_set_scale(struct wmWidget *widget, const float scale);
-
-struct wmWidget *WIDGET_dial_new(struct wmWidgetGroup *wgroup, const char *name, const int style);
-void WIDGET_dial_set_direction(struct wmWidget *widget, const float direction[3]);
-
-struct wmWidget *WIDGET_plane_new(struct wmWidgetGroup *wgroup, const char *name, const int style);
-void WIDGET_plane_set_direction(struct wmWidget *widget, const float direction[3]);
-void WIDGET_plane_set_offset(struct wmWidget *widget, const float offset[3]);
-=======
 void WIDGET_arrow_set_line_len(struct wmWidget *widget, const float len);
 void WIDGET_arrow_set_ui_range(struct wmWidget *widget, const float min, const float max);
 void WIDGET_arrow_set_range_fac(struct wmWidget *widget, const float range_fac);
@@ -649,16 +608,11 @@
 
 struct wmWidget *WIDGET_plane_new(struct wmWidgetGroup *wgroup, const char *name, const int style);
 void WIDGET_plane_set_direction(struct wmWidget *widget, const float direction[3]);
->>>>>>> 6ec01dcb
 void WIDGET_plane_set_up_vector(struct wmWidget *widget, const float direction[3]);
 
 struct wmWidget *WIDGET_rect_transform_new(
         struct wmWidgetGroup *wgroup, const char *name, const int style,
         const float width, const float height);
-<<<<<<< HEAD
-void WIDGET_rect_transform_set_offset(struct wmWidget *widget, const float offset[2]);
-=======
->>>>>>> 6ec01dcb
 
 struct wmWidget *WIDGET_facemap_new(
         struct wmWidgetGroup *wgroup, const char *name, const int style,
