--- conflicted
+++ resolved
@@ -214,12 +214,7 @@
 
 	struct wmWindowManager *wm;
 	struct wmWindow *window;
-<<<<<<< HEAD
-	
-=======
-
-	int swinid;			/* can't rely on this, notifiers can be added without context, swinid of 0 */
->>>>>>> 863e395a
+
 	unsigned int category, data, subtype, action;
 
 	void *reference;
