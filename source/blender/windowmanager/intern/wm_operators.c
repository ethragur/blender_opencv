--- conflicted
+++ resolved
@@ -2147,7 +2147,6 @@
 	RNA_def_boolean(ot->srna, "relative_remap", 0, "Remap Relative", "Remap relative paths when saving in a different directory");
 }
 
-<<<<<<< HEAD
 /* XXX: move these collada operators to a more appropriate place */
 #ifdef WITH_COLLADA
 
@@ -2326,8 +2325,6 @@
 
 /* *********************** */
 
-=======
->>>>>>> 4f044f4e
 static void WM_OT_window_fullscreen_toggle(wmOperatorType *ot)
 {
 	ot->name = "Toggle Fullscreen";
@@ -3862,20 +3859,11 @@
 #if defined(WIN32)
 	WM_operatortype_append(WM_OT_console_toggle);
 #endif
-<<<<<<< HEAD
-
-#ifdef WITH_COLLADA
-	/* XXX: move these */
-	WM_operatortype_append(WM_OT_collada_export);
-	WM_operatortype_append(WM_OT_collada_import);
-#endif
 
 #ifdef WITH_ASSIMP
 	/* XXX: move these */
 	WM_operatortype_append(WM_OT_assimp_import);
 #endif
-=======
->>>>>>> 4f044f4e
 }
 
 /* circleselect-like modal operators */
