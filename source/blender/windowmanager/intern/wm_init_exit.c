/*
 * ***** BEGIN GPL LICENSE BLOCK *****
 *
 * This program is free software; you can redistribute it and/or
 * modify it under the terms of the GNU General Public License
 * as published by the Free Software Foundation; either version 2
 * of the License, or (at your option) any later version. 
 *
 * This program is distributed in the hope that it will be useful,
 * but WITHOUT ANY WARRANTY; without even the implied warranty of
 * MERCHANTABILITY or FITNESS FOR A PARTICULAR PURPOSE.  See the
 * GNU General Public License for more details.
 *
 * You should have received a copy of the GNU General Public License
 * along with this program; if not, write to the Free Software Foundation,
 * Inc., 51 Franklin Street, Fifth Floor, Boston, MA 02110-1301, USA.
 *
 * The Original Code is Copyright (C) 2007 Blender Foundation.
 * All rights reserved.
 *
 * 
 * Contributor(s): Blender Foundation
 *
 * ***** END GPL LICENSE BLOCK *****
 */

/** \file blender/windowmanager/intern/wm_init_exit.c
 *  \ingroup wm
 *
 * Manage initializing resources and correctly shutting down.
 */

#include <stdlib.h>
#include <stdio.h>
#include <string.h>

#ifdef WIN32
#  include <windows.h>
#endif

#include "MEM_guardedalloc.h"

#include "CLG_log.h"

#include "DNA_genfile.h"
#include "DNA_scene_types.h"
#include "DNA_userdef_types.h"
#include "DNA_windowmanager_types.h"

#include "BLI_callbacks.h"
#include "BLI_listbase.h"
#include "BLI_path_util.h"
#include "BLI_string.h"
#include "BLI_threads.h"
#include "BLI_utildefines.h"

#include "BLO_writefile.h"
#include "BLO_undofile.h"

#include "BKE_blender.h"
#include "BKE_blender_undo.h"
#include "BKE_context.h"
#include "BKE_screen.h"
#include "BKE_DerivedMesh.h"
#include "BKE_global.h"
#include "BKE_icons.h"
#include "BKE_library.h"
#include "BKE_library_remap.h"
#include "BKE_main.h"
#include "BKE_mball_tessellate.h"
#include "BKE_node.h"
#include "BKE_report.h"
#include "BKE_font.h"

#include "BKE_addon.h"
#include "BKE_appdir.h"
#include "BKE_sequencer.h" /* free seq clipboard */
#include "BKE_material.h" /* clear_matcopybuf */
#include "BKE_tracking.h" /* free tracking clipboard */
#include "BKE_mask.h" /* free mask clipboard */

#include "RE_engine.h"
#include "RE_pipeline.h"        /* RE_ free stuff */

#ifdef WITH_PYTHON
#include "BPY_extern.h"
#endif

#ifdef WITH_GAMEENGINE
#  include "BL_System.h"
#endif
#include "GHOST_Path-api.h"
#include "GHOST_C-api.h"

#include "RNA_define.h"

#include "WM_api.h"
#include "WM_types.h"
#include "WM_message.h"

#include "wm_cursors.h"
#include "wm_event_system.h"
#include "wm.h"
#include "wm_files.h"
#include "wm_window.h"

#include "ED_anim_api.h"
#include "ED_armature.h"
#include "ED_gpencil.h"
#include "ED_keyframing.h"
#include "ED_keyframes_edit.h"
#include "ED_node.h"
#include "ED_render.h"
#include "ED_space_api.h"
#include "ED_screen.h"
#include "ED_util.h"

#include "UI_interface.h"
#include "BLF_api.h"
#include "BLT_lang.h"

#include "GPU_material.h"
#include "GPU_buffers.h"
#include "GPU_draw.h"
#include "GPU_init_exit.h"

#include "BKE_sound.h"
#include "COM_compositor.h"

#include "DEG_depsgraph.h"

#include "DRW_engine.h"

#ifdef WITH_OPENSUBDIV
#  include "BKE_subsurf.h"
#endif

CLG_LOGREF_DECLARE_GLOBAL(WM_LOG_OPERATORS, "wm.operator");
CLG_LOGREF_DECLARE_GLOBAL(WM_LOG_HANDLERS, "wm.handler");
CLG_LOGREF_DECLARE_GLOBAL(WM_LOG_EVENTS, "wm.event");
CLG_LOGREF_DECLARE_GLOBAL(WM_LOG_KEYMAPS, "wm.keymap");

static void wm_init_reports(bContext *C)
{
	ReportList *reports = CTX_wm_reports(C);

	BLI_assert(!reports || BLI_listbase_is_empty(&reports->list));

	BKE_reports_init(reports, RPT_STORE);
}
static void wm_free_reports(bContext *C)
{
	ReportList *reports = CTX_wm_reports(C);

	BKE_reports_clear(reports);
}

bool wm_start_with_console = false; /* used in creator.c */

/* only called once, for startup */
void WM_init(bContext *C, int argc, const char **argv)
{
	
	if (!G.background) {
		wm_ghost_init(C);   /* note: it assigns C to ghost! */
		wm_init_cursor_data();
	}
	GHOST_CreateSystemPaths();

	BKE_addon_pref_type_init();

	wm_operatortype_init();
	WM_menutype_init();
	WM_uilisttype_init();
	wm_manipulatortype_init();
	wm_manipulatorgrouptype_init();

	ED_undosys_type_init();

	BKE_library_callback_free_window_manager_set(wm_close_and_free);   /* library.c */
	BKE_library_callback_free_notifier_reference_set(WM_main_remove_notifier_reference);   /* library.c */
	BKE_region_callback_free_manipulatormap_set(wm_manipulatormap_remove); /* screen.c */
	BKE_region_callback_refresh_tag_manipulatormap_set(WM_manipulatormap_tag_refresh);
	BKE_library_callback_remap_editor_id_reference_set(WM_main_remap_editor_id_reference);   /* library.c */
	BKE_blender_callback_test_break_set(wm_window_testbreak); /* blender.c */
	BKE_spacedata_callback_id_remap_set(ED_spacedata_id_remap); /* screen.c */
	DEG_editors_set_update_cb(ED_render_id_flush_update,
	                          ED_render_scene_update);
	
	ED_spacetypes_init();   /* editors/space_api/spacetype.c */
	
	ED_file_init();         /* for fsmenu */
	ED_node_init_butfuncs();
	
	BLF_init(); /* Please update source/gamengine/GamePlayer/GPG_ghost.cpp if you change this */
	BLT_lang_init();

	/* reports cant be initialized before the wm,
	 * but keep before file reading, since that may report errors */
	wm_init_reports(C);

	WM_msgbus_types_init();

	/* get the default database, plus a wm */
	wm_homefile_read(C, NULL, G.factory_startup, false, true, NULL, NULL);
	

	BLT_lang_set(NULL);

	if (!G.background) {

#ifdef WITH_INPUT_NDOF
		/* sets 3D mouse deadzone */
		WM_ndof_deadzone_set(U.ndof_deadzone);
#endif
		DRW_opengl_context_create();

		GPU_init();

		GPU_set_mipmap(!(U.gameflags & USER_DISABLE_MIPMAP));
		GPU_set_linear_mipmap(true);
		GPU_set_anisotropic(U.anisotropic_filter);
		GPU_set_gpu_mipmapping(U.use_gpu_mipmap);

#ifdef WITH_OPENSUBDIV
		BKE_subsurf_osd_init();
#endif

		UI_init();
	}
	else {
		/* Note: Currently only inits icons, which we now want in background mode too
		 * (scripts could use those in background processing...).
		 * In case we do more later, we may need to pass a 'background' flag.
		 * Called from 'UI_init' above */
		BKE_icons_init(1);
	}


	ED_spacemacros_init();

	/* note: there is a bug where python needs initializing before loading the
	 * startup.blend because it may contain PyDrivers. It also needs to be after
	 * initializing space types and other internal data.
	 *
	 * However cant redo this at the moment. Solution is to load python
	 * before wm_homefile_read() or make py-drivers check if python is running.
	 * Will try fix when the crash can be repeated. - campbell. */

#ifdef WITH_PYTHON
	BPY_context_set(C); /* necessary evil */
	BPY_python_start(argc, argv);

	BPY_python_reset(C);
#else
	(void)argc; /* unused */
	(void)argv; /* unused */
#endif

	if (!G.background && !wm_start_with_console)
		GHOST_toggleConsole(3);

	clear_matcopybuf();
	ED_render_clear_mtex_copybuf();

	// glBlendFuncSeparate(GL_SRC_ALPHA, GL_ONE_MINUS_SRC_ALPHA, GL_ONE, GL_ONE_MINUS_SRC_ALPHA);

	wm_history_file_read();

	/* allow a path of "", this is what happens when making a new file */
#if 0
	if (G.main->name[0] == 0)
		BLI_make_file_string("/", G.main->name, BKE_appdir_folder_default(), "untitled.blend");
#endif

	BLI_strncpy(G.lib, G.main->name, FILE_MAX);

#ifdef WITH_COMPOSITOR
	if (1) {
		extern void *COM_linker_hack;
		COM_linker_hack = COM_execute;
	}
#endif
	
	/* load last session, uses regular file reading so it has to be in end (after init py etc) */
	if (U.uiflag2 & USER_KEEP_SESSION) {
		/* calling WM_recover_last_session(C, NULL) has been moved to creator.c */
		/* that prevents loading both the kept session, and the file on the command line */
	}
	else {
		/* note, logic here is from wm_file_read_post,
		 * call functions that depend on Python being initialized. */

		/* normally 'wm_homefile_read' will do this,
		 * however python is not initialized when called from this function.
		 *
		 * unlikely any handlers are set but its possible,
		 * note that recovering the last session does its own callbacks. */
		CTX_wm_window_set(C, CTX_wm_manager(C)->windows.first);

		BLI_callback_exec(CTX_data_main(C), NULL, BLI_CB_EVT_VERSION_UPDATE);
		BLI_callback_exec(CTX_data_main(C), NULL, BLI_CB_EVT_LOAD_POST);

		wm_file_read_report(C);

		if (!G.background) {
			CTX_wm_window_set(C, NULL);
		}
	}
}

void WM_init_splash(bContext *C)
{
	if ((U.uiflag & USER_SPLASH_DISABLE) == 0) {
		wmWindowManager *wm = CTX_wm_manager(C);
		wmWindow *prevwin = CTX_wm_window(C);
	
		if (wm->windows.first) {
			CTX_wm_window_set(C, wm->windows.first);
			WM_operator_name_call(C, "WM_OT_splash", WM_OP_INVOKE_DEFAULT, NULL);
			CTX_wm_window_set(C, prevwin);
		}
	}
}

bool WM_init_game(bContext *C)
{
	wmWindowManager *wm = CTX_wm_manager(C);
	wmWindow *win;

	ScrArea *sa;
	ARegion *ar = NULL;

	Scene *scene = CTX_data_scene(C);

	if (!scene) {
		/* XXX, this should not be needed. */
		Main *bmain = CTX_data_main(C);
		scene = bmain->scene.first;
	}

	win = wm->windows.first;

	/* first to get a valid window */
	if (win)
		CTX_wm_window_set(C, win);

	sa = BKE_screen_find_big_area(CTX_wm_screen(C), SPACE_VIEW3D, 0);
	ar = BKE_area_find_region_type(sa, RGN_TYPE_WINDOW);

	/* if we have a valid 3D view */
	if (sa && ar) {
		ARegion *arhide;

		CTX_wm_area_set(C, sa);
		CTX_wm_region_set(C, ar);

		/* disable quad view */
		if (ar->alignment == RGN_ALIGN_QSPLIT)
			WM_operator_name_call(C, "SCREEN_OT_region_quadview", WM_OP_EXEC_DEFAULT, NULL);

		/* toolbox, properties panel and header are hidden */
		for (arhide = sa->regionbase.first; arhide; arhide = arhide->next) {
			if (arhide->regiontype != RGN_TYPE_WINDOW) {
				if (!(arhide->flag & RGN_FLAG_HIDDEN)) {
					ED_region_toggle_hidden(C, arhide);
				}
			}
		}

		/* full screen the area */
		if (!sa->full) {
			ED_screen_state_toggle(C, win, sa, SCREENMAXIMIZED);
		}

		/* Fullscreen */
		if ((scene->gm.playerflag & GAME_PLAYER_FULLSCREEN)) {
			WM_operator_name_call(C, "WM_OT_window_fullscreen_toggle", WM_OP_EXEC_DEFAULT, NULL);
			wm_get_screensize(&ar->winrct.xmax, &ar->winrct.ymax);
			ar->winx = ar->winrct.xmax + 1;
			ar->winy = ar->winrct.ymax + 1;
		}
		else {
			GHOST_RectangleHandle rect = GHOST_GetClientBounds(win->ghostwin);
			ar->winrct.ymax = GHOST_GetHeightRectangle(rect);
			ar->winrct.xmax = GHOST_GetWidthRectangle(rect);
			ar->winx = ar->winrct.xmax + 1;
			ar->winy = ar->winrct.ymax + 1;
			GHOST_DisposeRectangle(rect);
		}

		WM_operator_name_call(C, "VIEW3D_OT_game_start", WM_OP_EXEC_DEFAULT, NULL);

		BKE_sound_exit();

		return true;
	}
	else {
		ReportTimerInfo *rti;

		BKE_report(&wm->reports, RPT_ERROR, "No valid 3D View found, game auto start is not possible");

		/* After adding the report to the global list, reset the report timer. */
		WM_event_remove_timer(wm, NULL, wm->reports.reporttimer);

		/* Records time since last report was added */
		wm->reports.reporttimer = WM_event_add_timer(wm, CTX_wm_window(C), TIMER, 0.02);

		rti = MEM_callocN(sizeof(ReportTimerInfo), "ReportTimerInfo");
		wm->reports.reporttimer->customdata = rti;

		return false;
	}
}

/* free strings of open recent files */
static void free_openrecent(void)
{
	struct RecentFile *recent;
	
	for (recent = G.recent_files.first; recent; recent = recent->next)
		MEM_freeN(recent->filepath);
	
	BLI_freelistN(&(G.recent_files));
}


#ifdef WIN32
/* Read console events until there is a key event.  Also returns on any error. */
static void wait_for_console_key(void)
{
	HANDLE hConsoleInput = GetStdHandle(STD_INPUT_HANDLE);

	if (!ELEM(hConsoleInput, NULL, INVALID_HANDLE_VALUE) && FlushConsoleInputBuffer(hConsoleInput)) {
		for (;;) {
			INPUT_RECORD buffer;
			DWORD ignored;

			if (!ReadConsoleInput(hConsoleInput, &buffer, 1, &ignored)) {
				break;
			}

			if (buffer.EventType == KEY_EVENT) {
				break;
			}
		}
	}
}
#endif

static int wm_exit_handler(bContext *C, const wmEvent *event, void *userdata)
{
	WM_exit(C);

	UNUSED_VARS(event, userdata);
	return WM_UI_HANDLER_BREAK;
}

/**
 * Cause a delayed WM_exit() call to avoid leaking memory when trying to exit from within operators.
 */
void wm_exit_schedule_delayed(const bContext *C)
{
	/* What we do here is a little bit hacky, but quite simple and doesn't require bigger
	 * changes: Add a handler wrapping WM_exit() to cause a delayed call of it. */

	wmWindow *win = CTX_wm_window(C);

	/* Use modal UI handler for now. Could add separate WM handlers or so, but probably not worth it. */
	WM_event_add_ui_handler(C, &win->modalhandlers, wm_exit_handler, NULL, NULL, 0);
	WM_event_add_mousemove(C); /* ensure handler actually gets called */
}

/**
 * \note doesn't run exit() call #WM_exit() for that.
 */
void WM_exit_ext(bContext *C, const bool do_python)
{
	wmWindowManager *wm = C ? CTX_wm_manager(C) : NULL;

	/* first wrap up running stuff, we assume only the active WM is running */
	/* modal handlers are on window level freed, others too? */
	/* note; same code copied in wm_files.c */
	if (C && wm) {
		wmWindow *win;

		if (!G.background) {
			struct MemFile *undo_memfile = wm->undo_stack ? ED_undosys_stack_memfile_get_active(wm->undo_stack) : NULL;
			if ((U.uiflag2 & USER_KEEP_SESSION) || (undo_memfile != NULL)) {
				/* save the undo state as quit.blend */
				char filename[FILE_MAX];
				bool has_edited;
				int fileflags = G.fileflags & ~(G_FILE_COMPRESS | G_FILE_AUTOPLAY | G_FILE_HISTORY);

				BLI_make_file_string("/", filename, BKE_tempdir_base(), BLENDER_QUIT_FILE);

				has_edited = ED_editors_flush_edits(C, false);

				if ((has_edited && BLO_write_file(CTX_data_main(C), filename, fileflags, NULL, NULL)) ||
				    (undo_memfile && BLO_memfile_write_file(undo_memfile, filename)))
				{
					printf("Saved session recovery to '%s'\n", filename);
				}
			}
		}
		
		WM_jobs_kill_all(wm);

		for (win = wm->windows.first; win; win = win->next) {
			
			CTX_wm_window_set(C, win);  /* needed by operator close callbacks */
			WM_event_remove_handlers(C, &win->handlers);
			WM_event_remove_handlers(C, &win->modalhandlers);
			ED_screen_exit(C, win, WM_window_get_active_screen(win));
		}
	}

	BKE_addon_pref_type_free();
	wm_operatortype_free();
	wm_dropbox_free();
	WM_menutype_free();
	WM_uilisttype_free();

	/* all non-screen and non-space stuff editors did, like editmode */
	if (C)
		ED_editors_exit(C);

	ED_undosys_type_free();

//	XXX	
//	BIF_GlobalReebFree();
//	BIF_freeRetarget();
	BIF_freeTemplates(C);

	free_openrecent();
	
	BKE_mball_cubeTable_free();
	
	/* render code might still access databases */
	RE_FreeAllRender();
	RE_engines_exit();
	
	ED_preview_free_dbase();  /* frees a Main dbase, before BKE_blender_free! */

	if (C && wm)
		wm_free_reports(C);  /* before BKE_blender_free! - since the ListBases get freed there */

	BKE_sequencer_free_clipboard(); /* sequencer.c */
	BKE_tracking_clipboard_free();
	BKE_mask_clipboard_free();
	BKE_vfont_clipboard_free();
		
#ifdef WITH_COMPOSITOR
	COM_deinitialize();
#endif

	if (!G.background) {
#ifdef WITH_OPENSUBDIV
		BKE_subsurf_osd_cleanup();
#endif

		GPU_global_buffer_pool_free();
		GPU_free_unused_buffers();

		GPU_exit();
	}
	
	BKE_blender_free();  /* blender.c, does entire library and spacetypes */
//	free_matcopybuf();
	ANIM_fcurves_copybuf_free();
	ANIM_drivers_copybuf_free();
	ANIM_driver_vars_copybuf_free();
	ANIM_fmodifiers_copybuf_free();
	ED_gpencil_anim_copybuf_free();
	ED_gpencil_strokes_copybuf_free();
	BKE_node_clipboard_clear();

	/* free manipulator-maps after freeing blender, so no deleted data get accessed during cleaning up of areas */
	wm_manipulatormaptypes_free();
	wm_manipulatorgrouptype_free();
	wm_manipulatortype_free();

	BLF_exit();

	if (!G.background) {
		GPU_pass_cache_free();
		DRW_opengl_context_destroy();
	}

#ifdef WITH_INTERNATIONAL
	BLF_free_unifont();
	BLF_free_unifont_mono();
	BLT_lang_free();
#endif
	
	ANIM_keyingset_infos_exit();
	
//	free_txt_data();
	

#ifdef WITH_PYTHON
	/* option not to close python so we can use 'atexit' */
	if (do_python && ((C == NULL) || CTX_py_init_get(C))) {
		/* XXX - old note */
		/* before BKE_blender_free so py's gc happens while library still exists */
		/* needed at least for a rare sigsegv that can happen in pydrivers */

		/* Update for blender 2.5, move after BKE_blender_free because blender now holds references to PyObject's
		 * so decref'ing them after python ends causes bad problems every time
		 * the pyDriver bug can be fixed if it happens again we can deal with it then */
		BPY_python_end();
	}
#else
	(void)do_python;
#endif

<<<<<<< HEAD
	BKE_undo_reset();
	
=======
	if (!G.background) {
#ifdef WITH_OPENSUBDIV
		BKE_subsurf_osd_cleanup();
#endif

		GPU_global_buffer_pool_free();
		GPU_free_unused_buffers();

		GPU_exit();
	}

>>>>>>> 473f17b3
	ED_file_exit(); /* for fsmenu */

	UI_exit();
	BKE_blender_userdef_data_free(&U, false);

	RNA_exit(); /* should be after BPY_python_end so struct python slots are cleared */
	
	wm_ghost_exit();

	CTX_free(C);
#ifdef WITH_GAMEENGINE
	SYS_DeleteSystem(SYS_GetSystem());
#endif
	
	GHOST_DisposeSystemPaths();

	DNA_sdna_current_free();

	BLI_threadapi_exit();

	/* No need to call this early, rather do it late so that other pieces of Blender using sound may exit cleanly,
	 * see also T50676. */
	BKE_sound_exit();

	CLG_exit();

	BKE_blender_atexit();

	if (MEM_get_memory_blocks_in_use() != 0) {
		size_t mem_in_use = MEM_get_memory_in_use() + MEM_get_memory_in_use();
		printf("Error: Not freed memory blocks: %u, total unfreed memory %f MB\n",
		       MEM_get_memory_blocks_in_use(),
		       (double)mem_in_use / 1024 / 1024);
		MEM_printmemlist();
	}
	wm_autosave_delete();

	BKE_tempdir_session_purge();
}

/**
 * \brief Main exit function to close Blender ordinarily.
 * \note Use #wm_exit_schedule_delayed() to close Blender from an operator. Might leak memory otherwise.
 */
void WM_exit(bContext *C)
{
	WM_exit_ext(C, 1);

	printf("\nBlender quit\n");

#ifdef WIN32
	/* ask user to press a key when in debug mode */
	if (G.debug & G_DEBUG) {
		printf("Press any key to exit . . .\n\n");
		wait_for_console_key();
	}
#endif

	exit(G.is_break == true);
}<|MERGE_RESOLUTION|>--- conflicted
+++ resolved
@@ -614,22 +614,6 @@
 	(void)do_python;
 #endif
 
-<<<<<<< HEAD
-	BKE_undo_reset();
-	
-=======
-	if (!G.background) {
-#ifdef WITH_OPENSUBDIV
-		BKE_subsurf_osd_cleanup();
-#endif
-
-		GPU_global_buffer_pool_free();
-		GPU_free_unused_buffers();
-
-		GPU_exit();
-	}
-
->>>>>>> 473f17b3
 	ED_file_exit(); /* for fsmenu */
 
 	UI_exit();
