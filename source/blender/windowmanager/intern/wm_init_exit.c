--- conflicted
+++ resolved
@@ -474,11 +474,8 @@
 	RE_FreeAllRender();
 	RE_engines_exit();
 
-<<<<<<< HEAD
 	BKE_asset_engines_exit();
 
-=======
->>>>>>> 324e10e7
 	ED_preview_free_dbase();  /* frees a Main dbase, before BKE_blender_free! */
 
 	if (C && wm)
