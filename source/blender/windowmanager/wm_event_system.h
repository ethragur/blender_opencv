/*
 * ***** BEGIN GPL LICENSE BLOCK *****
 *
 * This program is free software; you can redistribute it and/or
 * modify it under the terms of the GNU General Public License
 * as published by the Free Software Foundation; either version 2
 * of the License, or (at your option) any later version. 
 *
 * This program is distributed in the hope that it will be useful,
 * but WITHOUT ANY WARRANTY; without even the implied warranty of
 * MERCHANTABILITY or FITNESS FOR A PARTICULAR PURPOSE.  See the
 * GNU General Public License for more details.
 *
 * You should have received a copy of the GNU General Public License
 * along with this program; if not, write to the Free Software Foundation,
 * Inc., 51 Franklin Street, Fifth Floor, Boston, MA 02110-1301, USA.
 *
 * The Original Code is Copyright (C) 2007 Blender Foundation.
 * All rights reserved.
 *
 * 
 * Contributor(s): Blender Foundation
 *
 * ***** END GPL LICENSE BLOCK *****
 */

/** \file blender/windowmanager/wm_event_system.h
 *  \ingroup wm
 */

#ifndef __WM_EVENT_SYSTEM_H__
#define __WM_EVENT_SYSTEM_H__

/* return value of handler-operator call */
#define WM_HANDLER_CONTINUE  0
#define WM_HANDLER_BREAK     1
#define WM_HANDLER_HANDLED   2
#define WM_HANDLER_MODAL     4 /* MODAL|BREAK means unhandled */

struct ScrArea;
struct ARegion;
struct wmWidgetMap;
struct wmWidget;

/* wmKeyMap is in DNA_windowmanager.h, it's savable */

typedef struct wmEventHandler {
	struct wmEventHandler *next, *prev;

	int type;                           /* WM_HANDLER_DEFAULT, ... */
	int flag;                           /* WM_HANDLER_BLOCKING, ... */

	/* keymap handler */
	wmKeyMap *keymap;                   /* pointer to builtin/custom keymaps */
	const rcti *bblocal, *bbwin;              /* optional local and windowspace bb */

	/* modal operator handler */
	wmOperator *op;                     /* for derived/modal handlers */
	struct ScrArea *op_area;            /* for derived/modal handlers */
	struct ARegion *op_region;          /* for derived/modal handlers */
	struct wmWidget *op_widget;         /* widget that called an operator */

	/* ui handler */
	wmUIHandlerFunc ui_handle;          /* callback receiving events */
	wmUIHandlerRemoveFunc ui_remove;    /* callback when handler is removed */
	void *ui_userdata;                  /* user data pointer */
	struct ScrArea *ui_area;            /* for derived/modal handlers */
	struct ARegion *ui_region;          /* for derived/modal handlers */
	struct ARegion *ui_menu;            /* for derived/modal handlers */

	/* fileselect handler re-uses modal operator data */
	struct bScreen *filescreen;         /* screen it started in, to validate exec */

	/* drop box handler */
	ListBase *dropboxes;
	/* widget handler */
	struct wmWidgetMap *widgetmap;

} wmEventHandler;

/* custom types for handlers, for signalling, freeing */
enum {
	WM_HANDLER_DEFAULT,
	WM_HANDLER_FILESELECT
};

/* handler flag */
enum {
	WM_HANDLER_BLOCKING             = (1 << 0),  /* after this handler all others are ignored */
	WM_HANDLER_DO_FREE              = (1 << 1),  /* handler tagged to be freed in wm_handlers_do() */
	WM_HANDLER_ACCEPT_DBL_CLICK     = (1 << 2),  /* handler accepts double key press events */
};

/* wm_event_system.c */
void        wm_event_free_all       (wmWindow *win);
void        wm_event_free           (wmEvent *event);
void        wm_event_free_handler   (wmEventHandler *handler);

            /* goes over entire hierarchy:  events -> window -> screen -> area -> region */
void        wm_event_do_handlers    (bContext *C);

void        wm_event_add_ghostevent (wmWindowManager *wm, wmWindow *win, int type, int time, void *customdata);

void        wm_event_do_notifiers   (bContext *C);

/* wm_keymap.c */

/* wm_dropbox.c */
void        wm_dropbox_free(void);
void        wm_drags_check_ops(bContext *C, wmEvent *event);
void        wm_drags_draw(bContext *C, wmWindow *win, rcti *rect);

/* wm_widgets.c */
<<<<<<< HEAD
struct wmWidget *wm_widget_find_highlighted_3D(struct wmWidgetMap *wmap, struct bContext *C, const struct wmEvent *event);
void wm_widgetmap_set_highlighted_widget(struct wmWidgetMap *wmap, struct bContext *C, struct wmWidget *widget);
struct wmWidget *wm_widgetmap_get_highlighted_widget(struct wmWidgetMap *wmap);

void wm_widgetmap_set_active_widget(struct wmWidgetMap *wmap, struct bContext *C, struct wmEvent *event, struct wmWidget *widget);
=======
struct wmWidget *wm_widget_find_highlighted_3D(struct wmWidgetMap *wmap, struct bContext *C, const struct wmEvent *event, unsigned char *part);
wmWidget *wm_widget_find_highlighted(struct wmWidgetMap *wmap, bContext *C, const struct wmEvent *event, unsigned char *part);
void wm_widgetmap_set_highlighted_widget(struct wmWidgetMap *wmap, struct bContext *C, struct wmWidget *widget, unsigned char part);
struct wmWidget *wm_widgetmap_get_highlighted_widget(struct wmWidgetMap *wmap);

void wm_widgetmap_set_active_widget(struct wmWidgetMap *wmap, struct bContext *C, struct wmEvent *event, struct wmWidget *widget, bool call_op);
>>>>>>> 58fedf3b
struct wmWidget *wm_widgetmap_get_active_widget(struct wmWidgetMap *wmap);

#endif /* __WM_EVENT_SYSTEM_H__ */
<|MERGE_RESOLUTION|>--- conflicted
+++ resolved
@@ -58,7 +58,6 @@
 	wmOperator *op;                     /* for derived/modal handlers */
 	struct ScrArea *op_area;            /* for derived/modal handlers */
 	struct ARegion *op_region;          /* for derived/modal handlers */
-	struct wmWidget *op_widget;         /* widget that called an operator */
 
 	/* ui handler */
 	wmUIHandlerFunc ui_handle;          /* callback receiving events */
@@ -111,20 +110,12 @@
 void        wm_drags_draw(bContext *C, wmWindow *win, rcti *rect);
 
 /* wm_widgets.c */
-<<<<<<< HEAD
-struct wmWidget *wm_widget_find_highlighted_3D(struct wmWidgetMap *wmap, struct bContext *C, const struct wmEvent *event);
-void wm_widgetmap_set_highlighted_widget(struct wmWidgetMap *wmap, struct bContext *C, struct wmWidget *widget);
-struct wmWidget *wm_widgetmap_get_highlighted_widget(struct wmWidgetMap *wmap);
-
-void wm_widgetmap_set_active_widget(struct wmWidgetMap *wmap, struct bContext *C, struct wmEvent *event, struct wmWidget *widget);
-=======
 struct wmWidget *wm_widget_find_highlighted_3D(struct wmWidgetMap *wmap, struct bContext *C, const struct wmEvent *event, unsigned char *part);
 wmWidget *wm_widget_find_highlighted(struct wmWidgetMap *wmap, bContext *C, const struct wmEvent *event, unsigned char *part);
 void wm_widgetmap_set_highlighted_widget(struct wmWidgetMap *wmap, struct bContext *C, struct wmWidget *widget, unsigned char part);
 struct wmWidget *wm_widgetmap_get_highlighted_widget(struct wmWidgetMap *wmap);
 
 void wm_widgetmap_set_active_widget(struct wmWidgetMap *wmap, struct bContext *C, struct wmEvent *event, struct wmWidget *widget, bool call_op);
->>>>>>> 58fedf3b
 struct wmWidget *wm_widgetmap_get_active_widget(struct wmWidgetMap *wmap);
 
 #endif /* __WM_EVENT_SYSTEM_H__ */
