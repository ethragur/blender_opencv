--- conflicted
+++ resolved
@@ -53,13 +53,9 @@
 /* scanfill.c: used in displist only... */
 struct EditVert *BLI_addfillvert(float *vec);
 struct EditEdge *BLI_addfilledge(struct EditVert *v1, struct EditVert *v2);
-<<<<<<< HEAD
 
 int BLI_begin_edgefill(void);
-int BLI_edgefill(int mat_nr);
-=======
 int BLI_edgefill(short mat_nr);
->>>>>>> 62cd927f
 void BLI_end_edgefill(void);
 
 /* These callbacks are needed to make the lib finction properly */
