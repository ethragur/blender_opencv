--- conflicted
+++ resolved
@@ -81,11 +81,8 @@
   intern/kdtree_4d.c
   intern/lasso_2d.c
   intern/listbase.c
-<<<<<<< HEAD
   intern/lockfree_mempool.cc
-=======
   intern/length_parameterize.cc
->>>>>>> 42853bac
   intern/math_base.c
   intern/math_base_inline.c
   intern/math_base_safe_inline.c
