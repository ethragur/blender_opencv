/*
 * This program is free software; you can redistribute it and/or
 * modify it under the terms of the GNU General Public License
 * as published by the Free Software Foundation; either version 2
 * of the License, or (at your option) any later version.
 *
 * This program is distributed in the hope that it will be useful,
 * but WITHOUT ANY WARRANTY; without even the implied warranty of
 * MERCHANTABILITY or FITNESS FOR A PARTICULAR PURPOSE.  See the
 * GNU General Public License for more details.
 *
 * You should have received a copy of the GNU General Public License
 * along with this program; if not, write to the Free Software Foundation,
 * Inc., 51 Franklin Street, Fifth Floor, Boston, MA 02110-1301, USA.
 *
 * The Original Code is Copyright (C) 2011 by Bastien Montagne.
 * All rights reserved.
 */

/** \file
 * \ingroup modifiers
 */

#include "BLI_utildefines.h"

#include "BLI_ghash.h"
#include "BLI_listbase.h"
#include "BLI_math.h"
#include "BLI_rand.h"
#include "BLI_task.h"

#include "BLT_translation.h"

#include "DNA_mesh_types.h"
#include "DNA_meshdata_types.h"
#include "DNA_modifier_types.h"
#include "DNA_object_types.h"
#include "DNA_screen_types.h"

#include "BKE_bvhutils.h"
#include "BKE_context.h"
#include "BKE_curve.h"
#include "BKE_customdata.h"
#include "BKE_deform.h"
#include "BKE_lib_id.h"
#include "BKE_lib_query.h"
#include "BKE_mesh.h"
#include "BKE_modifier.h"
#include "BKE_screen.h"
#include "BKE_texture.h" /* Texture masking. */

#include "UI_interface.h"
#include "UI_resources.h"

#include "RNA_access.h"

#include "DEG_depsgraph_build.h"
#include "DEG_depsgraph_query.h"

#include "MEM_guardedalloc.h"

#include "MOD_modifiertypes.h"
#include "MOD_ui_common.h"
#include "MOD_util.h"
#include "MOD_weightvg_util.h"

//#define USE_TIMEIT

#ifdef USE_TIMEIT
#  include "PIL_time.h"
#  include "PIL_time_utildefines.h"
#endif

/**************************************
 * Util functions.                    *
 **************************************/

/* Util macro. */
#define OUT_OF_MEMORY() ((void)printf("WeightVGProximity: Out of memory.\n"))

typedef struct Vert2GeomData {
  /* Read-only data */
  float (*v_cos)[3];

  const SpaceTransform *loc2trgt;

  BVHTreeFromMesh *treeData[3];

  /* Write data, but not needing locking (two different threads will never write same index). */
  float *dist[3];
} Vert2GeomData;

/**
 * Data which is localized to each computed chunk
 * (i.e. thread-safe, and with continuous subset of index range).
 */
typedef struct Vert2GeomDataChunk {
  /* Read-only data */
  float last_hit_co[3][3];
  bool is_init[3];
} Vert2GeomDataChunk;

/**
 * Callback used by BLI_task 'for loop' helper.
 */
static void vert2geom_task_cb_ex(void *__restrict userdata,
                                 const int iter,
                                 const TaskParallelTLS *__restrict tls)
{
  Vert2GeomData *data = userdata;
  Vert2GeomDataChunk *data_chunk = tls->userdata_chunk;

  float tmp_co[3];
  int i;

  /* Convert the vertex to tree coordinates. */
  copy_v3_v3(tmp_co, data->v_cos[iter]);
  BLI_space_transform_apply(data->loc2trgt, tmp_co);

  for (i = 0; i < ARRAY_SIZE(data->dist); i++) {
    if (data->dist[i]) {
      BVHTreeNearest nearest = {0};

      /* Note that we use local proximity heuristics (to reduce the nearest search).
       *
       * If we already had an hit before in same chunk of tasks (i.e. previous vertex by index),
       * we assume this vertex is going to have a close hit to that other vertex,
       * so we can initiate the "nearest.dist" with the expected value to that last hit.
       * This will lead in pruning of the search tree.
       */
      nearest.dist_sq = data_chunk->is_init[i] ?
                            len_squared_v3v3(tmp_co, data_chunk->last_hit_co[i]) :
                            FLT_MAX;
      nearest.index = -1;

      /* Compute and store result. If invalid (-1 idx), keep FLT_MAX dist. */
      BLI_bvhtree_find_nearest(data->treeData[i]->tree,
                               tmp_co,
                               &nearest,
                               data->treeData[i]->nearest_callback,
                               data->treeData[i]);
      data->dist[i][iter] = sqrtf(nearest.dist_sq);

      if (nearest.index != -1) {
        copy_v3_v3(data_chunk->last_hit_co[i], nearest.co);
        data_chunk->is_init[i] = true;
      }
    }
  }
}

/**
 * Find nearest vertex and/or edge and/or face, for each vertex (adapted from shrinkwrap.c).
 */
static void get_vert2geom_distance(int numVerts,
                                   float (*v_cos)[3],
                                   float *dist_v,
                                   float *dist_e,
                                   float *dist_f,
                                   Mesh *target,
                                   const SpaceTransform *loc2trgt)
{
  Vert2GeomData data = {0};
  Vert2GeomDataChunk data_chunk = {{{0}}};

  BVHTreeFromMesh treeData_v = {NULL};
  BVHTreeFromMesh treeData_e = {NULL};
  BVHTreeFromMesh treeData_f = {NULL};

  if (dist_v) {
    /* Create a bvh-tree of the given target's verts. */
    BKE_bvhtree_from_mesh_get(&treeData_v, target, BVHTREE_FROM_VERTS, 2);
    if (treeData_v.tree == NULL) {
      OUT_OF_MEMORY();
      return;
    }
  }
  if (dist_e) {
    /* Create a bvh-tree of the given target's edges. */
    BKE_bvhtree_from_mesh_get(&treeData_e, target, BVHTREE_FROM_EDGES, 2);
    if (treeData_e.tree == NULL) {
      OUT_OF_MEMORY();
      return;
    }
  }
  if (dist_f) {
    /* Create a bvh-tree of the given target's faces. */
    BKE_bvhtree_from_mesh_get(&treeData_f, target, BVHTREE_FROM_LOOPTRI, 2);
    if (treeData_f.tree == NULL) {
      OUT_OF_MEMORY();
      return;
    }
  }

  data.v_cos = v_cos;
  data.loc2trgt = loc2trgt;
  data.treeData[0] = &treeData_v;
  data.treeData[1] = &treeData_e;
  data.treeData[2] = &treeData_f;
  data.dist[0] = dist_v;
  data.dist[1] = dist_e;
  data.dist[2] = dist_f;

  TaskParallelSettings settings;
  BLI_parallel_range_settings_defaults(&settings);
  settings.use_threading = (numVerts > 10000);
  settings.userdata_chunk = &data_chunk;
  settings.userdata_chunk_size = sizeof(data_chunk);
  BLI_task_parallel_range(0, numVerts, &data, vert2geom_task_cb_ex, &settings);

  if (dist_v) {
    free_bvhtree_from_mesh(&treeData_v);
  }
  if (dist_e) {
    free_bvhtree_from_mesh(&treeData_e);
  }
  if (dist_f) {
    free_bvhtree_from_mesh(&treeData_f);
  }
}

/**
 * Returns the real distance between a vertex and another reference object.
 * Note that it works in final world space (i.e. with constraints etc. applied).
 */
static void get_vert2ob_distance(
    int numVerts, float (*v_cos)[3], float *dist, Object *ob, Object *obr)
{
  /* Vertex and ref object coordinates. */
  float v_wco[3];
  uint i = numVerts;

  while (i-- > 0) {
    /* Get world-coordinates of the vertex (constraints and anim included). */
    mul_v3_m4v3(v_wco, ob->obmat, v_cos[i]);
    /* Return distance between both coordinates. */
    dist[i] = len_v3v3(v_wco, obr->obmat[3]);
  }
}

/**
 * Returns the real distance between an object and another reference object.
 * Note that it works in final world space (i.e. with constraints etc. applied).
 */
static float get_ob2ob_distance(const Object *ob, const Object *obr)
{
  return len_v3v3(ob->obmat[3], obr->obmat[3]);
}

/**
 * Maps distances to weights, with an optional "smoothing" mapping.
 */
static void do_map(Object *ob,
                   float *weights,
                   const int nidx,
                   const float min_d,
                   const float max_d,
                   short mode,
                   const bool do_invert_mapping)
{
  const float range_inv = 1.0f / (max_d - min_d); /* invert since multiplication is faster */
  uint i = nidx;
  if (max_d == min_d) {
    while (i-- > 0) {
      weights[i] = (weights[i] >= max_d) ? 1.0f : 0.0f; /* "Step" behavior... */
    }
  }
  else if (max_d > min_d) {
    while (i-- > 0) {
      if (weights[i] >= max_d) {
        weights[i] = 1.0f; /* most likely case first */
      }
      else if (weights[i] <= min_d) {
        weights[i] = 0.0f;
      }
      else {
        weights[i] = (weights[i] - min_d) * range_inv;
      }
    }
  }
  else {
    while (i-- > 0) {
      if (weights[i] <= max_d) {
        weights[i] = 1.0f; /* most likely case first */
      }
      else if (weights[i] >= min_d) {
        weights[i] = 0.0f;
      }
      else {
        weights[i] = (weights[i] - min_d) * range_inv;
      }
    }
  }

  BLI_assert(mode != MOD_WVG_MAPPING_CURVE);
  if (do_invert_mapping || mode != MOD_WVG_MAPPING_NONE) {
    RNG *rng = NULL;

    if (mode == MOD_WVG_MAPPING_RANDOM) {
      rng = BLI_rng_new_srandom(BLI_ghashutil_strhash(ob->id.name + 2));
    }

    weightvg_do_map(nidx, weights, mode, do_invert_mapping, NULL, rng);

    if (rng) {
      BLI_rng_free(rng);
    }
  }
}

/**************************************
 * Modifiers functions.               *
 **************************************/
static void initData(ModifierData *md)
{
  WeightVGProximityModifierData *wmd = (WeightVGProximityModifierData *)md;

  wmd->proximity_mode = MOD_WVG_PROXIMITY_OBJECT;
  wmd->proximity_flags = MOD_WVG_PROXIMITY_GEOM_VERTS;

  wmd->falloff_type = MOD_WVG_MAPPING_NONE;

  wmd->mask_constant = 1.0f;
  wmd->mask_tex_use_channel = MOD_WVG_MASK_TEX_USE_INT; /* Use intensity by default. */
  wmd->mask_tex_mapping = MOD_DISP_MAP_LOCAL;
  wmd->max_dist = 1.0f; /* vert arbitrary distance, but don't use 0 */
}

static void requiredDataMask(Object *UNUSED(ob),
                             ModifierData *md,
                             CustomData_MeshMasks *r_cddata_masks)
{
  WeightVGProximityModifierData *wmd = (WeightVGProximityModifierData *)md;

  /* We need vertex groups! */
  r_cddata_masks->vmask |= CD_MASK_MDEFORMVERT;

  /* Ask for UV coordinates if we need them. */
  if (wmd->mask_tex_mapping == MOD_DISP_MAP_UV) {
    r_cddata_masks->fmask |= CD_MASK_MTFACE;
  }

  /* No need to ask for CD_PREVIEW_MLOOPCOL... */
}

static bool dependsOnTime(ModifierData *md)
{
  WeightVGProximityModifierData *wmd = (WeightVGProximityModifierData *)md;

  if (wmd->mask_texture) {
    return BKE_texture_dependsOnTime(wmd->mask_texture);
  }
  return 0;
}

static void foreachObjectLink(ModifierData *md, Object *ob, ObjectWalkFunc walk, void *userData)
{
  WeightVGProximityModifierData *wmd = (WeightVGProximityModifierData *)md;
  walk(userData, ob, &wmd->proximity_ob_target, IDWALK_CB_NOP);
  walk(userData, ob, &wmd->mask_tex_map_obj, IDWALK_CB_NOP);
}

static void foreachIDLink(ModifierData *md, Object *ob, IDWalkFunc walk, void *userData)
{
  WeightVGProximityModifierData *wmd = (WeightVGProximityModifierData *)md;

  walk(userData, ob, (ID **)&wmd->mask_texture, IDWALK_CB_USER);

  foreachObjectLink(md, ob, (ObjectWalkFunc)walk, userData);
}

static void foreachTexLink(ModifierData *md, Object *ob, TexWalkFunc walk, void *userData)
{
  walk(userData, ob, md, "mask_texture");
}

static void updateDepsgraph(ModifierData *md, const ModifierUpdateDepsgraphContext *ctx)
{
  WeightVGProximityModifierData *wmd = (WeightVGProximityModifierData *)md;
  bool need_transform_relation = false;

  if (wmd->proximity_ob_target != NULL) {
    DEG_add_object_relation(
        ctx->node, wmd->proximity_ob_target, DEG_OB_COMP_TRANSFORM, "WeightVGProximity Modifier");
    if (wmd->proximity_ob_target->data != NULL &&
        wmd->proximity_mode == MOD_WVG_PROXIMITY_GEOMETRY) {
      DEG_add_object_relation(
          ctx->node, wmd->proximity_ob_target, DEG_OB_COMP_GEOMETRY, "WeightVGProximity Modifier");
    }
    need_transform_relation = true;
  }

  if (wmd->mask_texture != NULL) {
    DEG_add_generic_id_relation(ctx->node, &wmd->mask_texture->id, "WeightVGProximity Modifier");

    if (wmd->mask_tex_map_obj != NULL && wmd->mask_tex_mapping == MOD_DISP_MAP_OBJECT) {
      MOD_depsgraph_update_object_bone_relation(
          ctx->node, wmd->mask_tex_map_obj, wmd->mask_tex_map_bone, "WeightVGProximity Modifier");
      need_transform_relation = true;
    }
    else if (wmd->mask_tex_mapping == MOD_DISP_MAP_GLOBAL) {
      need_transform_relation = true;
    }
  }

  if (need_transform_relation) {
    DEG_add_modifier_to_transform_relation(ctx->node, "WeightVGProximity Modifier");
  }
}

static bool isDisabled(const struct Scene *UNUSED(scene),
                       ModifierData *md,
                       bool UNUSED(useRenderParams))
{
  WeightVGProximityModifierData *wmd = (WeightVGProximityModifierData *)md;
  /* If no vertex group, bypass. */
  if (wmd->defgrp_name[0] == '\0') {
    return 1;
  }
  /* If no target object, bypass. */
  return (wmd->proximity_ob_target == NULL);
}

static Mesh *modifyMesh(ModifierData *md, const ModifierEvalContext *ctx, Mesh *mesh)
{
  BLI_assert(mesh != NULL);

  WeightVGProximityModifierData *wmd = (WeightVGProximityModifierData *)md;
  MDeformVert *dvert = NULL;
  MDeformWeight **dw, **tdw;
  float(*v_cos)[3] = NULL; /* The vertices coordinates. */
  Object *ob = ctx->object;
  Object *obr = NULL; /* Our target object. */
  int defgrp_index;
  float *tw = NULL;
  float *org_w = NULL;
  float *new_w = NULL;
  int *tidx, *indices = NULL;
  int numIdx = 0;
  int i;
  const bool invert_vgroup_mask = (wmd->proximity_flags & MOD_WVG_PROXIMITY_INVERT_VGROUP_MASK) !=
                                  0;
  const bool do_normalize = (wmd->proximity_flags & MOD_WVG_PROXIMITY_WEIGHTS_NORMALIZE) != 0;
  /* Flags. */
#if 0
  const bool do_prev = (wmd->modifier.mode & eModifierMode_DoWeightPreview) != 0;
#endif

#ifdef USE_TIMEIT
  TIMEIT_START(perf);
#endif

  /* Get number of verts. */
  const int numVerts = mesh->totvert;

  /* Check if we can just return the original mesh.
   * Must have verts and therefore verts assigned to vgroups to do anything useful!
   */
  if ((numVerts == 0) || BLI_listbase_is_empty(&ctx->object->defbase)) {
    return mesh;
  }

  /* Get our target object. */
  obr = wmd->proximity_ob_target;
  if (obr == NULL) {
    return mesh;
  }

  /* Get vgroup idx from its name. */
  defgrp_index = BKE_object_defgroup_name_index(ob, wmd->defgrp_name);
  if (defgrp_index == -1) {
    return mesh;
  }

  const bool has_mdef = CustomData_has_layer(&mesh->vdata, CD_MDEFORMVERT);
  /* If no vertices were ever added to an object's vgroup, dvert might be NULL. */
  /* As this modifier never add vertices to vgroup, just return. */
  if (!has_mdef) {
    return mesh;
  }

  dvert = CustomData_duplicate_referenced_layer(&mesh->vdata, CD_MDEFORMVERT, numVerts);
  /* Ultimate security check. */
  if (!dvert) {
    return mesh;
  }
  mesh->dvert = dvert;

  /* Find out which vertices to work on (all vertices in vgroup), and get their relevant weight. */
  tidx = MEM_malloc_arrayN(numVerts, sizeof(int), "WeightVGProximity Modifier, tidx");
  tw = MEM_malloc_arrayN(numVerts, sizeof(float), "WeightVGProximity Modifier, tw");
  tdw = MEM_malloc_arrayN(numVerts, sizeof(MDeformWeight *), "WeightVGProximity Modifier, tdw");
  for (i = 0; i < numVerts; i++) {
    MDeformWeight *_dw = BKE_defvert_find_index(&dvert[i], defgrp_index);
    if (_dw) {
      tidx[numIdx] = i;
      tw[numIdx] = _dw->weight;
      tdw[numIdx++] = _dw;
    }
  }
  /* If no vertices found, return org data! */
  if (numIdx == 0) {
    MEM_freeN(tidx);
    MEM_freeN(tw);
    MEM_freeN(tdw);
    return mesh;
  }
  if (numIdx != numVerts) {
    indices = MEM_malloc_arrayN(numIdx, sizeof(int), "WeightVGProximity Modifier, indices");
    memcpy(indices, tidx, sizeof(int) * numIdx);
    org_w = MEM_malloc_arrayN(numIdx, sizeof(float), "WeightVGProximity Modifier, org_w");
    memcpy(org_w, tw, sizeof(float) * numIdx);
    dw = MEM_malloc_arrayN(numIdx, sizeof(MDeformWeight *), "WeightVGProximity Modifier, dw");
    memcpy(dw, tdw, sizeof(MDeformWeight *) * numIdx);
    MEM_freeN(tw);
    MEM_freeN(tdw);
  }
  else {
    org_w = tw;
    dw = tdw;
  }
  new_w = MEM_malloc_arrayN(numIdx, sizeof(float), "WeightVGProximity Modifier, new_w");
  MEM_freeN(tidx);

  /* Get our vertex coordinates. */
  if (numIdx != numVerts) {
    float(*tv_cos)[3] = BKE_mesh_vert_coords_alloc(mesh, NULL);
    v_cos = MEM_malloc_arrayN(numIdx, sizeof(float[3]), "WeightVGProximity Modifier, v_cos");
    for (i = 0; i < numIdx; i++) {
      copy_v3_v3(v_cos[i], tv_cos[indices[i]]);
    }
    MEM_freeN(tv_cos);
  }
  else {
    v_cos = BKE_mesh_vert_coords_alloc(mesh, NULL);
  }

  /* Compute wanted distances. */
  if (wmd->proximity_mode == MOD_WVG_PROXIMITY_OBJECT) {
    const float dist = get_ob2ob_distance(ob, obr);
    for (i = 0; i < numIdx; i++) {
      new_w[i] = dist;
    }
  }
  else if (wmd->proximity_mode == MOD_WVG_PROXIMITY_GEOMETRY) {
    const bool use_trgt_verts = (wmd->proximity_flags & MOD_WVG_PROXIMITY_GEOM_VERTS) != 0;
    const bool use_trgt_edges = (wmd->proximity_flags & MOD_WVG_PROXIMITY_GEOM_EDGES) != 0;
    const bool use_trgt_faces = (wmd->proximity_flags & MOD_WVG_PROXIMITY_GEOM_FACES) != 0;

    if (use_trgt_verts || use_trgt_edges || use_trgt_faces) {
      Mesh *target_mesh = BKE_modifier_get_evaluated_mesh_from_evaluated_object(obr, false);

      /* We must check that we do have a valid target_mesh! */
      if (target_mesh != NULL) {
        SpaceTransform loc2trgt;
        float *dists_v = use_trgt_verts ? MEM_malloc_arrayN(numIdx, sizeof(float), "dists_v") :
                                          NULL;
        float *dists_e = use_trgt_edges ? MEM_malloc_arrayN(numIdx, sizeof(float), "dists_e") :
                                          NULL;
        float *dists_f = use_trgt_faces ? MEM_malloc_arrayN(numIdx, sizeof(float), "dists_f") :
                                          NULL;

        BLI_SPACE_TRANSFORM_SETUP(&loc2trgt, ob, obr);
        get_vert2geom_distance(numIdx, v_cos, dists_v, dists_e, dists_f, target_mesh, &loc2trgt);
        for (i = 0; i < numIdx; i++) {
          new_w[i] = dists_v ? dists_v[i] : FLT_MAX;
          if (dists_e) {
            new_w[i] = min_ff(dists_e[i], new_w[i]);
          }
          if (dists_f) {
            new_w[i] = min_ff(dists_f[i], new_w[i]);
          }
        }

        MEM_SAFE_FREE(dists_v);
        MEM_SAFE_FREE(dists_e);
        MEM_SAFE_FREE(dists_f);
      }
      /* Else, fall back to default obj2vert behavior. */
      else {
        get_vert2ob_distance(numIdx, v_cos, new_w, ob, obr);
      }
    }
    else {
      get_vert2ob_distance(numIdx, v_cos, new_w, ob, obr);
    }
  }

  /* Map distances to weights. */
  do_map(ob,
         new_w,
         numIdx,
         wmd->min_dist,
         wmd->max_dist,
         wmd->falloff_type,
         (wmd->proximity_flags & MOD_WVG_PROXIMITY_INVERT_FALLOFF) != 0);

  /* Do masking. */
  struct Scene *scene = DEG_get_evaluated_scene(ctx->depsgraph);
  weightvg_do_mask(ctx,
                   numIdx,
                   indices,
                   org_w,
                   new_w,
                   ob,
                   mesh,
                   wmd->mask_constant,
                   wmd->mask_defgrp_name,
                   scene,
                   wmd->mask_texture,
                   wmd->mask_tex_use_channel,
                   wmd->mask_tex_mapping,
                   wmd->mask_tex_map_obj,
                   wmd->mask_tex_map_bone,
                   wmd->mask_tex_uvlayer_name,
                   invert_vgroup_mask);

  /* Update vgroup. Note we never add nor remove vertices from vgroup here. */
  weightvg_update_vg(
      dvert, defgrp_index, dw, numIdx, indices, org_w, false, 0.0f, false, 0.0f, do_normalize);

  /* If weight preview enabled... */
#if 0 /* XXX Currently done in mod stack :/ */
  if (do_prev) {
    DM_update_weight_mcol(ob, dm, 0, org_w, numIdx, indices);
  }
#endif

  /* Freeing stuff. */
  MEM_freeN(org_w);
  MEM_freeN(new_w);
  MEM_freeN(dw);
  MEM_freeN(v_cos);
  MEM_SAFE_FREE(indices);

#ifdef USE_TIMEIT
  TIMEIT_END(perf);
#endif

  /* Return the vgroup-modified mesh. */
  return mesh;
}

static void panel_draw(const bContext *C, Panel *panel)
{
  uiLayout *row, *col, *sub;
  uiLayout *layout = panel->layout;

  PointerRNA ptr;
  PointerRNA ob_ptr;
  modifier_panel_get_property_pointers(C, panel, &ob_ptr, &ptr);
<<<<<<< HEAD
  modifier_panel_buttons(C, panel);
=======
>>>>>>> 9b099c86

  uiLayoutSetPropSep(layout, true);

  uiItemPointerR(layout, &ptr, "vertex_group", &ob_ptr, "vertex_groups", NULL, ICON_NONE);

  uiItemR(layout, &ptr, "target", 0, NULL, ICON_NONE);

  uiItemS(layout);

  uiItemR(layout, &ptr, "proximity_mode", 0, NULL, ICON_NONE);
  if (RNA_enum_get(&ptr, "proximity_mode") == MOD_WVG_PROXIMITY_GEOMETRY) {
    uiItemR(layout, &ptr, "proximity_geometry", UI_ITEM_R_EXPAND, IFACE_("Geometry"), ICON_NONE);
  }

  col = uiLayoutColumn(layout, true);
  uiItemR(col, &ptr, "min_dist", 0, NULL, ICON_NONE);
  uiItemR(col, &ptr, "max_dist", 0, NULL, ICON_NONE);

  uiItemS(layout);

  row = uiLayoutRow(layout, true);
  uiItemR(row, &ptr, "falloff_type", 0, NULL, ICON_NONE);
  sub = uiLayoutRow(row, true);
  uiLayoutSetPropSep(sub, false);
  uiItemR(row, &ptr, "invert_falloff", 0, "", ICON_ARROW_LEFTRIGHT);
  modifier_panel_end(layout, &ptr);
<<<<<<< HEAD
=======

  uiItemS(layout);

  uiItemR(layout, &ptr, "normalize", 0, NULL, ICON_NONE);
>>>>>>> 9b099c86
}

static void influence_panel_draw(const bContext *C, Panel *panel)
{
  uiLayout *layout = panel->layout;

  PointerRNA ptr;
  PointerRNA ob_ptr;
  modifier_panel_get_property_pointers(C, panel, &ob_ptr, &ptr);

  weightvg_ui_common(C, &ob_ptr, &ptr, layout);
}

static void panelRegister(ARegionType *region_type)
{
  PanelType *panel_type = modifier_panel_register(
      region_type, eModifierType_WeightVGProximity, panel_draw);
  modifier_subpanel_register(
      region_type, "influence", "Influence", NULL, influence_panel_draw, panel_type);
}

ModifierTypeInfo modifierType_WeightVGProximity = {
    /* name */ "VertexWeightProximity",
    /* structName */ "WeightVGProximityModifierData",
    /* structSize */ sizeof(WeightVGProximityModifierData),
    /* type */ eModifierTypeType_NonGeometrical,
    /* flags */ eModifierTypeFlag_AcceptsMesh | eModifierTypeFlag_SupportsMapping |
        eModifierTypeFlag_SupportsEditmode | eModifierTypeFlag_UsesPreview,

    /* copyData */ BKE_modifier_copydata_generic,

    /* deformVerts */ NULL,
    /* deformMatrices */ NULL,
    /* deformVertsEM */ NULL,
    /* deformMatricesEM */ NULL,
    /* modifyMesh */ modifyMesh,
    /* modifyHair */ NULL,
    /* modifyPointCloud */ NULL,
    /* modifyVolume */ NULL,

    /* initData */ initData,
    /* requiredDataMask */ requiredDataMask,
    /* freeData */ NULL,
    /* isDisabled */ isDisabled,
    /* updateDepsgraph */ updateDepsgraph,
    /* dependsOnTime */ dependsOnTime,
    /* dependsOnNormals */ NULL,
    /* foreachObjectLink */ foreachObjectLink,
    /* foreachIDLink */ foreachIDLink,
    /* foreachTexLink */ foreachTexLink,
    /* freeRuntimeData */ NULL,
    /* panelRegister */ panelRegister,
};<|MERGE_RESOLUTION|>--- conflicted
+++ resolved
@@ -649,10 +649,6 @@
   PointerRNA ptr;
   PointerRNA ob_ptr;
   modifier_panel_get_property_pointers(C, panel, &ob_ptr, &ptr);
-<<<<<<< HEAD
-  modifier_panel_buttons(C, panel);
-=======
->>>>>>> 9b099c86
 
   uiLayoutSetPropSep(layout, true);
 
@@ -679,13 +675,10 @@
   uiLayoutSetPropSep(sub, false);
   uiItemR(row, &ptr, "invert_falloff", 0, "", ICON_ARROW_LEFTRIGHT);
   modifier_panel_end(layout, &ptr);
-<<<<<<< HEAD
-=======
 
   uiItemS(layout);
 
   uiItemR(layout, &ptr, "normalize", 0, NULL, ICON_NONE);
->>>>>>> 9b099c86
 }
 
 static void influence_panel_draw(const bContext *C, Panel *panel)
