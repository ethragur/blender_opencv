/*
 * ***** BEGIN GPL LICENSE BLOCK *****
 *
 * This program is free software; you can redistribute it and/or
 * modify it under the terms of the GNU General Public License
 * as published by the Free Software Foundation; either version 2
 * of the License, or (at your option) any later version.
 *
 * This program is distributed in the hope that it will be useful,
 * but WITHOUT ANY WARRANTY; without even the implied warranty of
 * MERCHANTABILITY or FITNESS FOR A PARTICULAR PURPOSE.  See the
 * GNU General Public License for more details.
 *
 * You should have received a copy of the GNU General Public License
 * along with this program; if not, write to the Free Software  Foundation,
 * Inc., 51 Franklin Street, Fifth Floor, Boston, MA 02110-1301, USA.
 *
 * The Original Code is Copyright (C) 2005 by the Blender Foundation.
 * All rights reserved.
 *
 * Contributor(s): Daniel Dunbar
 *                 Ton Roosendaal,
 *                 Ben Batt,
 *                 Brecht Van Lommel,
 *                 Campbell Barton
 *
 * ***** END GPL LICENSE BLOCK *****
 *
 */

/** \file blender/modifiers/intern/MOD_screw.c
 *  \ingroup modifiers
 */


/* Screw modifier: revolves the edges about an axis */
#include <limits.h>

#include "DNA_meshdata_types.h"
#include "DNA_object_types.h"

#include "BLI_math.h"
#include "BLI_alloca.h"
#include "BLI_utildefines.h"

#include "BKE_cdderivedmesh.h"
#include "BKE_library_query.h"

#include "DEG_depsgraph_build.h"

#include "MOD_modifiertypes.h"
#include "MEM_guardedalloc.h"

#include "BLI_strict_flags.h"

/* used for gathering edge connectivity */
typedef struct ScrewVertConnect {
	float dist;  /* distance from the center axis */
	float co[3]; /* loaction relative to the transformed axis */
	float no[3]; /* calc normal of the vertex */
	unsigned int v[2]; /* 2  verts on either side of this one */
	MEdge *e[2]; /* edges on either side, a bit of a waste since each edge ref's 2 edges */
	char flag;
} ScrewVertConnect;

typedef struct ScrewVertIter {
	ScrewVertConnect *v_array;
	ScrewVertConnect *v_poin;
	unsigned int v, v_other;
	MEdge *e;
} ScrewVertIter;

#define SV_UNUSED (UINT_MAX)
#define SV_INVALID ((UINT_MAX) - 1)
#define SV_IS_VALID(v) ((v) < SV_INVALID)

static void screwvert_iter_init(ScrewVertIter *iter, ScrewVertConnect *array, unsigned int v_init, unsigned int dir)
{
	iter->v_array = array;
	iter->v = v_init;

	if (SV_IS_VALID(v_init)) {
		iter->v_poin = &array[v_init];
		iter->v_other = iter->v_poin->v[dir];
		iter->e = iter->v_poin->e[!dir];
	}
	else {
		iter->v_poin = NULL;
		iter->e = NULL;
	}
}	


static void screwvert_iter_step(ScrewVertIter *iter)
{
	if (iter->v_poin->v[0] == iter->v_other) {
		iter->v_other = iter->v;
		iter->v = iter->v_poin->v[1];
	}
	else if (iter->v_poin->v[1] == iter->v_other) {
		iter->v_other = iter->v;
		iter->v = iter->v_poin->v[0];
	}
	if (SV_IS_VALID(iter->v)) {
		iter->v_poin = &iter->v_array[iter->v];
		iter->e = iter->v_poin->e[(iter->v_poin->e[0] == iter->e)];
	}
	else {
		iter->e = NULL;
		iter->v_poin = NULL;
	}
}

static DerivedMesh *dm_remove_doubles_on_axis(
        DerivedMesh *result, MVert *mvert_new, const uint totvert, const uint step_tot,
        const float axis_vec[3], const float axis_offset[3], const float merge_threshold)
{
	const float merge_threshold_sq = SQUARE(merge_threshold);
	const bool use_offset = axis_offset != NULL;
	uint tot_doubles = 0;
	for (uint i = 0; i < totvert; i += 1) {
		float axis_co[3];
		if (use_offset) {
			float offset_co[3];
			sub_v3_v3v3(offset_co, mvert_new[i].co, axis_offset);
			project_v3_v3v3_normalized(axis_co, offset_co, axis_vec);
			add_v3_v3(axis_co, axis_offset);
		}
		else {
			project_v3_v3v3_normalized(axis_co, mvert_new[i].co, axis_vec);
		}
		const float dist_sq = len_squared_v3v3(axis_co, mvert_new[i].co);
		if (dist_sq <= merge_threshold_sq) {
			mvert_new[i].flag |= ME_VERT_TMP_TAG;
			tot_doubles += 1;
			copy_v3_v3(mvert_new[i].co, axis_co);
		}
	}

	if (tot_doubles != 0) {
		uint tot = totvert * step_tot;
		int *full_doubles_map = MEM_malloc_arrayN(tot, sizeof(int), __func__);
		copy_vn_i(full_doubles_map, (int)tot, -1);

		uint tot_doubles_left = tot_doubles;
		for (uint i = 0; i < totvert; i += 1) {
			if (mvert_new[i].flag & ME_VERT_TMP_TAG) {
				int *doubles_map = &full_doubles_map[totvert + i] ;
				for (uint step = 1; step < step_tot; step += 1) {
					*doubles_map = (int)i;
					doubles_map += totvert;
				}
				tot_doubles_left -= 1;
				if (tot_doubles_left == 0) {
					break;
				}
			}
		}
		result = CDDM_merge_verts(result, full_doubles_map, (int)(tot_doubles * (step_tot - 1)), CDDM_MERGE_VERTS_DUMP_IF_MAPPED);
		MEM_freeN(full_doubles_map);
	}
	return result;
}

static void initData(ModifierData *md)
{
	ScrewModifierData *ltmd = (ScrewModifierData *) md;
	ltmd->ob_axis = NULL;
	ltmd->angle = (float)(M_PI * 2.0);
	ltmd->axis = 2;
	ltmd->flag = MOD_SCREW_SMOOTH_SHADING;
	ltmd->steps = 16;
	ltmd->render_steps = 16;
	ltmd->iter = 1;
	ltmd->merge_dist = 0.01f;
}

<<<<<<< HEAD
static void copyData(ModifierData *md, ModifierData *target)
{
#if 0
	ScrewModifierData *sltmd = (ScrewModifierData *) md;
	ScrewModifierData *tltmd = (ScrewModifierData *) target;
#endif
	modifier_copyData_generic(md, target);
}

static DerivedMesh *applyModifier(ModifierData *md, const ModifierEvalContext *ctx,
                                  DerivedMesh *derivedData)
=======
static DerivedMesh *applyModifier(ModifierData *md, Object *ob,
                                  DerivedMesh *derivedData,
                                  ModifierApplyFlag flag)
>>>>>>> 3740f759
{
	DerivedMesh *dm = derivedData;
	DerivedMesh *result;
	ScrewModifierData *ltmd = (ScrewModifierData *) md;
	const bool use_render_params = (ctx->flag & MOD_APPLY_RENDER) != 0;
	
	int *origindex;
	int mpoly_index = 0;
	unsigned int step;
	unsigned int i, j;
	unsigned int i1, i2;
	unsigned int step_tot = use_render_params ? ltmd->render_steps : ltmd->steps;
	const bool do_flip = (ltmd->flag & MOD_SCREW_NORMAL_FLIP) != 0;

	const int quad_ord[4] = {
	    do_flip ? 3 : 0,
	    do_flip ? 2 : 1,
	    do_flip ? 1 : 2,
	    do_flip ? 0 : 3,
	};
	const int quad_ord_ofs[4] = {
	    do_flip ? 2 : 0,
	    1,
	    do_flip ? 0 : 2,
	    3,
	};

	unsigned int maxVerts = 0, maxEdges = 0, maxPolys = 0;
	const unsigned int totvert = (unsigned int)dm->getNumVerts(dm);
	const unsigned int totedge = (unsigned int)dm->getNumEdges(dm);
	const unsigned int totpoly = (unsigned int)dm->getNumPolys(dm);

	unsigned int *edge_poly_map = NULL;  /* orig edge to orig poly */
	unsigned int *vert_loop_map = NULL;  /* orig vert to orig loop */

	/* UV Coords */
	const unsigned int mloopuv_layers_tot = (unsigned int)CustomData_number_of_layers(&dm->loopData, CD_MLOOPUV);
	MLoopUV **mloopuv_layers = BLI_array_alloca(mloopuv_layers, mloopuv_layers_tot);
	float uv_u_scale;
	float uv_v_minmax[2] = {FLT_MAX, -FLT_MAX};
	float uv_v_range_inv;
	float uv_axis_plane[4];

	char axis_char = 'X';
	bool close;
	float angle = ltmd->angle;
	float screw_ofs = ltmd->screw_ofs;
	float axis_vec[3] = {0.0f, 0.0f, 0.0f};
	float tmp_vec1[3], tmp_vec2[3]; 
	float mat3[3][3];
	float mtx_tx[4][4]; /* transform the coords by an object relative to this objects transformation */
	float mtx_tx_inv[4][4]; /* inverted */
	float mtx_tmp_a[4][4];
	
	unsigned int vc_tot_linked = 0;
	short other_axis_1, other_axis_2;
	const float *tmpf1, *tmpf2;

	unsigned int edge_offset;
	
	MPoly *mpoly_orig, *mpoly_new, *mp_new;
	MLoop *mloop_orig, *mloop_new, *ml_new;
	MEdge *medge_orig, *med_orig, *med_new, *med_new_firstloop, *medge_new;
	MVert *mvert_new, *mvert_orig, *mv_orig, *mv_new, *mv_new_base;

	ScrewVertConnect *vc, *vc_tmp, *vert_connect = NULL;

	const char mpoly_flag = (ltmd->flag & MOD_SCREW_SMOOTH_SHADING) ? ME_SMOOTH : 0;

	/* don't do anything? */
	if (!totvert)
		return CDDM_from_template(dm, 0, 0, 0, 0, 0);

	switch (ltmd->axis) {
		case 0:
			other_axis_1 = 1;
			other_axis_2 = 2;
			break;
		case 1:
			other_axis_1 = 0;
			other_axis_2 = 2;
			break;
		default: /* 2, use default to quiet warnings */
			other_axis_1 = 0;
			other_axis_2 = 1;
			break;
	}

	axis_vec[ltmd->axis] = 1.0f;

	if (ltmd->ob_axis) {
		/* calc the matrix relative to the axis object */
		invert_m4_m4(mtx_tmp_a, ctx->object->obmat);
		copy_m4_m4(mtx_tx_inv, ltmd->ob_axis->obmat);
		mul_m4_m4m4(mtx_tx, mtx_tmp_a, mtx_tx_inv);

		/* calc the axis vec */
		mul_mat3_m4_v3(mtx_tx, axis_vec); /* only rotation component */
		normalize_v3(axis_vec);

		/* screw */
		if (ltmd->flag & MOD_SCREW_OBJECT_OFFSET) {
			/* find the offset along this axis relative to this objects matrix */
			float totlen = len_v3(mtx_tx[3]);

			if (totlen != 0.0f) {
				float zero[3] = {0.0f, 0.0f, 0.0f};
				float cp[3];
				screw_ofs = closest_to_line_v3(cp, mtx_tx[3], zero, axis_vec);
			}
			else {
				screw_ofs = 0.0f;
			}
		}

		/* angle */

#if 0   /* cant incluide this, not predictable enough, though quite fun. */
		if (ltmd->flag & MOD_SCREW_OBJECT_ANGLE) {
			float mtx3_tx[3][3];
			copy_m3_m4(mtx3_tx, mtx_tx);

			float vec[3] = {0, 1, 0};
			float cross1[3];
			float cross2[3];
			cross_v3_v3v3(cross1, vec, axis_vec);

			mul_v3_m3v3(cross2, mtx3_tx, cross1);
			{
				float c1[3];
				float c2[3];
				float axis_tmp[3];

				cross_v3_v3v3(c1, cross2, axis_vec);
				cross_v3_v3v3(c2, axis_vec, c1);


				angle = angle_v3v3(cross1, c2);

				cross_v3_v3v3(axis_tmp, cross1, c2);
				normalize_v3(axis_tmp);

				if (len_v3v3(axis_tmp, axis_vec) > 1.0f)
					angle = -angle;

			}
		}
#endif
	}
	else {
		/* exis char is used by i_rotate*/
		axis_char = (char)(axis_char + ltmd->axis); /* 'X' + axis */

		/* useful to be able to use the axis vec in some cases still */
		zero_v3(axis_vec);
		axis_vec[ltmd->axis] = 1.0f;
	}

	/* apply the multiplier */
	angle *= (float)ltmd->iter;
	screw_ofs *= (float)ltmd->iter;
	uv_u_scale = 1.0f / (float)(step_tot);

	/* multiplying the steps is a bit tricky, this works best */
	step_tot = ((step_tot + 1) * ltmd->iter) - (ltmd->iter - 1);

	/* will the screw be closed?
	 * Note! smaller then FLT_EPSILON * 100 gives problems with float precision so its never closed. */
	if (fabsf(screw_ofs) <= (FLT_EPSILON * 100.0f) &&
	    fabsf(fabsf(angle) - ((float)M_PI * 2.0f)) <= (FLT_EPSILON * 100.0f))
	{
		close = 1;
		step_tot--;
		if (step_tot < 3) step_tot = 3;
	
		maxVerts = totvert  * step_tot;   /* -1 because we're joining back up */
		maxEdges = (totvert * step_tot) + /* these are the edges between new verts */
		           (totedge * step_tot);  /* -1 because vert edges join */
		maxPolys = totedge * step_tot;

		screw_ofs = 0.0f;
	}
	else {
		close = 0;
		if (step_tot < 3) step_tot = 3;

		maxVerts =  totvert  * step_tot; /* -1 because we're joining back up */
		maxEdges =  (totvert * (step_tot - 1)) + /* these are the edges between new verts */
		           (totedge * step_tot);  /* -1 because vert edges join */
		maxPolys =  totedge * (step_tot - 1);
	}

	if ((ltmd->flag & MOD_SCREW_UV_STRETCH_U) == 0) {
		uv_u_scale = (uv_u_scale / (float)ltmd->iter) * (angle / ((float)M_PI * 2.0f));
	}
	
	result = CDDM_from_template(dm, (int)maxVerts, (int)maxEdges, 0, (int)maxPolys * 4, (int)maxPolys);
	
	/* copy verts from mesh */
	mvert_orig =    dm->getVertArray(dm);
	medge_orig =    dm->getEdgeArray(dm);
	
	mvert_new =     result->getVertArray(result);
	mpoly_new =     result->getPolyArray(result);
	mloop_new =     result->getLoopArray(result);
	medge_new =     result->getEdgeArray(result);

	if (!CustomData_has_layer(&result->polyData, CD_ORIGINDEX)) {
		CustomData_add_layer(&result->polyData, CD_ORIGINDEX, CD_CALLOC, NULL, (int)maxPolys);
	}

	origindex = CustomData_get_layer(&result->polyData, CD_ORIGINDEX);

	DM_copy_vert_data(dm, result, 0, 0, (int)totvert); /* copy first otherwise this overwrites our own vertex normals */

	if (mloopuv_layers_tot) {
		float zero_co[3] = {0};
		plane_from_point_normal_v3(uv_axis_plane, zero_co, axis_vec);
	}

	if (mloopuv_layers_tot) {
		unsigned int uv_lay;
		for (uv_lay = 0; uv_lay < mloopuv_layers_tot; uv_lay++) {
			mloopuv_layers[uv_lay] = CustomData_get_layer_n(&result->loopData, CD_MLOOPUV, (int)uv_lay);
		}

		if (ltmd->flag & MOD_SCREW_UV_STRETCH_V) {
			for (i = 0, mv_orig = mvert_orig; i < totvert; i++, mv_orig++) {
				const float v = dist_signed_squared_to_plane_v3(mv_orig->co, uv_axis_plane);
				uv_v_minmax[0] = min_ff(v, uv_v_minmax[0]);
				uv_v_minmax[1] = max_ff(v, uv_v_minmax[1]);
			}
			uv_v_minmax[0] = sqrtf_signed(uv_v_minmax[0]);
			uv_v_minmax[1] = sqrtf_signed(uv_v_minmax[1]);
		}

		uv_v_range_inv = uv_v_minmax[1] - uv_v_minmax[0];
		uv_v_range_inv = uv_v_range_inv ? 1.0f / uv_v_range_inv : 0.0f;
	}

	/* Set the locations of the first set of verts */
	
	mv_new = mvert_new;
	mv_orig = mvert_orig;
	
	/* Copy the first set of edges */
	med_orig = medge_orig;
	med_new = medge_new;
	for (i = 0; i < totedge; i++, med_orig++, med_new++) {
		med_new->v1 = med_orig->v1;
		med_new->v2 = med_orig->v2;
		med_new->crease = med_orig->crease;
		med_new->flag = med_orig->flag &  ~ME_LOOSEEDGE;
	}
	
	/* build polygon -> edge map */
	if (totpoly) {
		MPoly *mp_orig;

		mpoly_orig = dm->getPolyArray(dm);
		mloop_orig = dm->getLoopArray(dm);
		edge_poly_map = MEM_malloc_arrayN(totedge, sizeof(*edge_poly_map), __func__);
		memset(edge_poly_map, 0xff, sizeof(*edge_poly_map) * totedge);

		vert_loop_map = MEM_malloc_arrayN(totvert, sizeof(*vert_loop_map), __func__);
		memset(vert_loop_map, 0xff, sizeof(*vert_loop_map) * totvert);

		for (i = 0, mp_orig = mpoly_orig; i < totpoly; i++, mp_orig++) {
			unsigned int loopstart = (unsigned int)mp_orig->loopstart;
			unsigned int loopend = loopstart + (unsigned int)mp_orig->totloop;

			MLoop *ml_orig = &mloop_orig[loopstart];
			unsigned int k;
			for (k = loopstart; k < loopend; k++, ml_orig++) {
				edge_poly_map[ml_orig->e] = i;
				vert_loop_map[ml_orig->v] = k;

				/* also order edges based on faces */
				if (medge_new[ml_orig->e].v1 != ml_orig->v) {
					SWAP(unsigned int, medge_new[ml_orig->e].v1, medge_new[ml_orig->e].v2);
				}
			}
		}
	}

	if (ltmd->flag & MOD_SCREW_NORMAL_CALC) {
		/*
		 * Normal Calculation (for face flipping)
		 * Sort edge verts for correct face flipping
		 * NOT REALLY NEEDED but face flipping is nice.
		 *
		 * */


		/* Notice!
		 *
		 * Since we are only ordering the edges here it can avoid mallocing the
		 * extra space by abusing the vert array before its filled with new verts.
		 * The new array for vert_connect must be at least sizeof(ScrewVertConnect) * totvert
		 * and the size of our resulting meshes array is sizeof(MVert) * totvert * 3
		 * so its safe to use the second 2 thrids of MVert the array for vert_connect,
		 * just make sure ScrewVertConnect struct is no more than twice as big as MVert,
		 * at the moment there is no chance of that being a problem,
		 * unless MVert becomes half its current size.
		 *
		 * once the edges are ordered, vert_connect is not needed and it can be used for verts
		 *
		 * This makes the modifier faster with one less alloc.
		 */

		vert_connect = MEM_malloc_arrayN(totvert, sizeof(ScrewVertConnect), "ScrewVertConnect");
		//vert_connect = (ScrewVertConnect *) &medge_new[totvert];  /* skip the first slice of verts */
		vc = vert_connect;

		/* Copy Vert Locations */
		/* - We can do this in a later loop - only do here if no normal calc */
		if (!totedge) {
			for (i = 0; i < totvert; i++, mv_orig++, mv_new++) {
				copy_v3_v3(mv_new->co, mv_orig->co);
				normalize_v3_v3(vc->no, mv_new->co); /* no edges- this is really a dummy normal */
			}
		}
		else {
			/*printf("\n\n\n\n\nStarting Modifier\n");*/
			/* set edge users */
			med_new = medge_new;
			mv_new = mvert_new;

			if (ltmd->ob_axis) {
				/*mtx_tx is initialized early on */
				for (i = 0; i < totvert; i++, mv_new++, mv_orig++, vc++) {
					vc->co[0] = mv_new->co[0] = mv_orig->co[0];
					vc->co[1] = mv_new->co[1] = mv_orig->co[1];
					vc->co[2] = mv_new->co[2] = mv_orig->co[2];

					vc->flag = 0;
					vc->e[0] = vc->e[1] = NULL;
					vc->v[0] = vc->v[1] = SV_UNUSED;

					mul_m4_v3(mtx_tx, vc->co);
					/* length in 2d, don't sqrt because this is only for comparison */
					vc->dist = vc->co[other_axis_1] * vc->co[other_axis_1] +
					           vc->co[other_axis_2] * vc->co[other_axis_2];

					/* printf("location %f %f %f -- %f\n", vc->co[0], vc->co[1], vc->co[2], vc->dist);*/
				}
			}
			else {
				for (i = 0; i < totvert; i++, mv_new++, mv_orig++, vc++) {
					vc->co[0] = mv_new->co[0] = mv_orig->co[0];
					vc->co[1] = mv_new->co[1] = mv_orig->co[1];
					vc->co[2] = mv_new->co[2] = mv_orig->co[2];

					vc->flag = 0;
					vc->e[0] = vc->e[1] = NULL;
					vc->v[0] = vc->v[1] = SV_UNUSED;

					/* length in 2d, don't sqrt because this is only for comparison */
					vc->dist = vc->co[other_axis_1] * vc->co[other_axis_1] +
					           vc->co[other_axis_2] * vc->co[other_axis_2];

					/* printf("location %f %f %f -- %f\n", vc->co[0], vc->co[1], vc->co[2], vc->dist);*/
				}
			}

			/* this loop builds connectivity info for verts */
			for (i = 0; i < totedge; i++, med_new++) {
				vc = &vert_connect[med_new->v1];

				if (vc->v[0] == SV_UNUSED) { /* unused */
					vc->v[0] = med_new->v2;
					vc->e[0] = med_new;
				}
				else if (vc->v[1] == SV_UNUSED) {
					vc->v[1] = med_new->v2;
					vc->e[1] = med_new;
				}
				else {
					vc->v[0] = vc->v[1] = SV_INVALID; /* error value  - don't use, 3 edges on vert */
				}

				vc = &vert_connect[med_new->v2];

				/* same as above but swap v1/2 */
				if (vc->v[0] == SV_UNUSED) { /* unused */
					vc->v[0] = med_new->v1;
					vc->e[0] = med_new;
				}
				else if (vc->v[1] == SV_UNUSED) {
					vc->v[1] = med_new->v1;
					vc->e[1] = med_new;
				}
				else {
					vc->v[0] = vc->v[1] = SV_INVALID; /* error value  - don't use, 3 edges on vert */
				}
			}

			/* find the first vert */
			vc = vert_connect;
			for (i = 0; i < totvert; i++, vc++) {
				/* Now do search for connected verts, order all edges and flip them
				 * so resulting faces are flipped the right way */
				vc_tot_linked = 0; /* count the number of linked verts for this loop */
				if (vc->flag == 0) {
					unsigned int v_best = SV_UNUSED, ed_loop_closed = 0; /* vert and vert new */
					ScrewVertIter lt_iter;
					float fl = -1.0f;

					/* compiler complains if not initialized, but it should be initialized below */
					bool ed_loop_flip = false;

					/*printf("Loop on connected vert: %i\n", i);*/

					for (j = 0; j < 2; j++) {
						/*printf("\tSide: %i\n", j);*/
						screwvert_iter_init(&lt_iter, vert_connect, i, j);
						if (j == 1) {
							screwvert_iter_step(&lt_iter);
						}
						while (lt_iter.v_poin) {
							/*printf("\t\tVERT: %i\n", lt_iter.v);*/
							if (lt_iter.v_poin->flag) {
								/*printf("\t\t\tBreaking Found end\n");*/
								//endpoints[0] = endpoints[1] = SV_UNUSED;
								ed_loop_closed = 1; /* circle */
								break;
							}
							lt_iter.v_poin->flag = 1;
							vc_tot_linked++;
							/*printf("Testing 2 floats %f : %f\n", fl, lt_iter.v_poin->dist);*/
							if (fl <= lt_iter.v_poin->dist) {
								fl = lt_iter.v_poin->dist;
								v_best = lt_iter.v;
								/*printf("\t\t\tVERT BEST: %i\n", v_best);*/
							}
							screwvert_iter_step(&lt_iter);
							if (!lt_iter.v_poin) {
								/*printf("\t\t\tFound End Also Num %i\n", j);*/
								/*endpoints[j] = lt_iter.v_other;*/ /* other is still valid */
								break;
							}
						}
					}

					/* now we have a collection of used edges. flip their edges the right way*/
					/*if (v_best != SV_UNUSED) - */

					/*printf("Done Looking - vc_tot_linked: %i\n", vc_tot_linked);*/

					if (vc_tot_linked > 1) {
						float vf_1, vf_2, vf_best;

						vc_tmp = &vert_connect[v_best];

						tmpf1 = vert_connect[vc_tmp->v[0]].co;
						tmpf2 = vert_connect[vc_tmp->v[1]].co;


						/* edge connects on each side! */
						if (SV_IS_VALID(vc_tmp->v[0]) && SV_IS_VALID(vc_tmp->v[1])) {
							/*printf("Verts on each side (%i %i)\n", vc_tmp->v[0], vc_tmp->v[1]);*/
							/* find out which is higher */

							vf_1 = tmpf1[ltmd->axis];
							vf_2 = tmpf2[ltmd->axis];
							vf_best = vc_tmp->co[ltmd->axis];

							if (vf_1 < vf_best && vf_best < vf_2) {
								ed_loop_flip = 0;
							}
							else if (vf_1 > vf_best && vf_best > vf_2) {
								ed_loop_flip = 1;
							}
							else {
								/* not so simple to work out which edge is higher */
								sub_v3_v3v3(tmp_vec1, tmpf1, vc_tmp->co);
								sub_v3_v3v3(tmp_vec2, tmpf2, vc_tmp->co);
								normalize_v3(tmp_vec1);
								normalize_v3(tmp_vec2);

								if (tmp_vec1[ltmd->axis] < tmp_vec2[ltmd->axis]) {
									ed_loop_flip = 1;
								}
								else {
									ed_loop_flip = 0;
								}
							}
						}
						else if (SV_IS_VALID(vc_tmp->v[0])) { /*vertex only connected on 1 side */
							/*printf("Verts on ONE side (%i %i)\n", vc_tmp->v[0], vc_tmp->v[1]);*/
							if (tmpf1[ltmd->axis] < vc_tmp->co[ltmd->axis]) { /* best is above */
								ed_loop_flip = 1;
							}
							else { /* best is below or even... in even case we cant know whet  to do. */
								ed_loop_flip = 0;
							}

						}
#if 0
						else {
							printf("No Connected ___\n");
						}
#endif

						/*printf("flip direction %i\n", ed_loop_flip);*/


						/* switch the flip option if set
						 * note: flip is now done at face level so copying vgroup slizes is easier */
#if 0
						if (do_flip)
							ed_loop_flip = !ed_loop_flip;
#endif

						if (angle < 0.0f)
							ed_loop_flip = !ed_loop_flip;

						/* if its closed, we only need 1 loop */
						for (j = ed_loop_closed; j < 2; j++) {
							/*printf("Ordering Side J %i\n", j);*/

							screwvert_iter_init(&lt_iter, vert_connect, v_best, j);
							/*printf("\n\nStarting - Loop\n");*/
							lt_iter.v_poin->flag = 1; /* so a non loop will traverse the other side */


							/* If this is the vert off the best vert and
							 * the best vert has 2 edges connected too it
							 * then swap the flip direction */
							if (j == 1 && SV_IS_VALID(vc_tmp->v[0]) && SV_IS_VALID(vc_tmp->v[1]))
								ed_loop_flip = !ed_loop_flip;

							while (lt_iter.v_poin && lt_iter.v_poin->flag != 2) {
								/*printf("\tOrdering Vert V %i\n", lt_iter.v);*/

								lt_iter.v_poin->flag = 2;
								if (lt_iter.e) {
									if (lt_iter.v == lt_iter.e->v1) {
										if (ed_loop_flip == 0) {
											/*printf("\t\t\tFlipping 0\n");*/
											SWAP(unsigned int, lt_iter.e->v1, lt_iter.e->v2);
										}
										/* else {
										    printf("\t\t\tFlipping Not 0\n");
										   }*/
									}
									else if (lt_iter.v == lt_iter.e->v2) {
										if (ed_loop_flip == 1) {
											/*printf("\t\t\tFlipping 1\n");*/
											SWAP(unsigned int, lt_iter.e->v1, lt_iter.e->v2);
										}
										/* else {
										    printf("\t\t\tFlipping Not 1\n");
										   }*/
									}
									/* else {
									    printf("\t\tIncorrect edge topology");
									   }*/
								}
								/* else {
								    printf("\t\tNo Edge at this point\n");
								   }*/
								screwvert_iter_step(&lt_iter);
							}
						}
					}
				}

				/* *VERTEX NORMALS*
				 * we know the surrounding edges are ordered correctly now
				 * so its safe to create vertex normals.
				 *
				 * calculate vertex normals that can be propagated on lathing
				 * use edge connectivity work this out */
				if (SV_IS_VALID(vc->v[0])) {
					if (SV_IS_VALID(vc->v[1])) {
						/* 2 edges connedted */
						/* make 2 connecting vert locations relative to the middle vert */
						sub_v3_v3v3(tmp_vec1, mvert_new[vc->v[0]].co, mvert_new[i].co);
						sub_v3_v3v3(tmp_vec2, mvert_new[vc->v[1]].co, mvert_new[i].co);
						/* normalize so both edges have the same influence, no matter their length */
						normalize_v3(tmp_vec1);
						normalize_v3(tmp_vec2);

						/* vc_no_tmp1 - this line is the average direction of both connecting edges
						 *
						 * Use the edge order to make the subtraction, flip the normal the right way
						 * edge should be there but check just in case... */
						if (vc->e[0]->v1 == i) {
							sub_v3_v3(tmp_vec1, tmp_vec2);
						}
						else {
							sub_v3_v3v3(tmp_vec1, tmp_vec2, tmp_vec1);
						}
					}
					else {
						/* only 1 edge connected - same as above except
						 * don't need to average edge direction */
						if (vc->e[0]->v2 == i) {
							sub_v3_v3v3(tmp_vec1, mvert_new[i].co, mvert_new[vc->v[0]].co);
						}
						else {
							sub_v3_v3v3(tmp_vec1, mvert_new[vc->v[0]].co, mvert_new[i].co);
						}
					}

					/* tmp_vec2 - is a line 90d from the pivot to the vec
					 * This is used so the resulting normal points directly away from the middle */
					cross_v3_v3v3(tmp_vec2, axis_vec, vc->co);

					if (UNLIKELY(is_zero_v3(tmp_vec2))) {
						/* we're _on_ the axis, so copy it based on our winding */
						if (vc->e[0]->v2 == i) {
							negate_v3_v3(vc->no, axis_vec);
						}
						else {
							copy_v3_v3(vc->no, axis_vec);
						}
					}
					else {
						/* edge average vector and right angle to the pivot make the normal */
						cross_v3_v3v3(vc->no, tmp_vec1, tmp_vec2);
					}

				}
				else {
					copy_v3_v3(vc->no, vc->co);
				}

				/* we wont be looping on this data again so copy normals here */
				if ((angle < 0.0f) != do_flip)
					negate_v3(vc->no);

				normalize_v3(vc->no);
				normal_float_to_short_v3(mvert_new[i].no, vc->no);

				/* Done with normals */
			}
		}
	}
	else {
		mv_orig = mvert_orig;
		mv_new = mvert_new;

		for (i = 0; i < totvert; i++, mv_new++, mv_orig++) {
			copy_v3_v3(mv_new->co, mv_orig->co);
		}
	}
	/* done with edge connectivity based normal flipping */
	
	/* Add Faces */
	for (step = 1; step < step_tot; step++) {
		const unsigned int varray_stride = totvert * step;
		float step_angle;
		float nor_tx[3];
		float mat[4][4];
		/* Rotation Matrix */
		step_angle = (angle / (float)(step_tot - (!close))) * (float)step;

		if (ltmd->ob_axis) {
			axis_angle_normalized_to_mat3(mat3, axis_vec, step_angle);
		}
		else {
			axis_angle_to_mat3_single(mat3, axis_char, step_angle);
		}
		copy_m4_m3(mat, mat3);

		if (screw_ofs)
			madd_v3_v3fl(mat[3], axis_vec, screw_ofs * ((float)step / (float)(step_tot - 1)));

		/* copy a slice */
		DM_copy_vert_data(dm, result, 0, (int)varray_stride, (int)totvert);
		
		mv_new_base = mvert_new;
		mv_new = &mvert_new[varray_stride]; /* advance to the next slice */
		
		for (j = 0; j < totvert; j++, mv_new_base++, mv_new++) {
			/* set normal */
			if (vert_connect) {
				mul_v3_m3v3(nor_tx, mat3, vert_connect[j].no);

				/* set the normal now its transformed */
				normal_float_to_short_v3(mv_new->no, nor_tx);
			}
			
			/* set location */
			copy_v3_v3(mv_new->co, mv_new_base->co);
			
			/* only need to set these if using non cleared memory */
			/*mv_new->mat_nr = mv_new->flag = 0;*/
				
			if (ltmd->ob_axis) {
				sub_v3_v3(mv_new->co, mtx_tx[3]);

				mul_m4_v3(mat, mv_new->co);

				add_v3_v3(mv_new->co, mtx_tx[3]);
			}
			else {
				mul_m4_v3(mat, mv_new->co);
			}
			
			/* add the new edge */
			med_new->v1 = varray_stride + j;
			med_new->v2 = med_new->v1 - totvert;
			med_new->flag = ME_EDGEDRAW | ME_EDGERENDER;
			med_new++;
		}
	}

	/* we can avoid if using vert alloc trick */
	if (vert_connect) {
		MEM_freeN(vert_connect);
		vert_connect = NULL;
	}

	if (close) {
		/* last loop of edges, previous loop dosnt account for the last set of edges */
		const unsigned int varray_stride = (step_tot - 1) * totvert;

		for (i = 0; i < totvert; i++) {
			med_new->v1 = i;
			med_new->v2 = varray_stride + i;
			med_new->flag = ME_EDGEDRAW | ME_EDGERENDER;
			med_new++;
		}
	}
	
	mp_new = mpoly_new;
	ml_new = mloop_new;
	med_new_firstloop = medge_new;
	
	/* more of an offset in this case */
	edge_offset = totedge + (totvert * (step_tot - (close ? 0 : 1)));

	for (i = 0; i < totedge; i++, med_new_firstloop++) {
		const unsigned int step_last = step_tot - (close ? 1 : 2);
		const unsigned int mpoly_index_orig = totpoly ? edge_poly_map[i] : UINT_MAX;
		const bool has_mpoly_orig = (mpoly_index_orig != UINT_MAX);
		float uv_v_offset_a, uv_v_offset_b;

		const unsigned int mloop_index_orig[2] = {
		    vert_loop_map ? vert_loop_map[medge_new[i].v1] : UINT_MAX,
		    vert_loop_map ? vert_loop_map[medge_new[i].v2] : UINT_MAX,
		};
		const bool has_mloop_orig = mloop_index_orig[0] != UINT_MAX;

		short mat_nr;

		/* for each edge, make a cylinder of quads */
		i1 = med_new_firstloop->v1;
		i2 = med_new_firstloop->v2;

		if (has_mpoly_orig) {
			mat_nr = mpoly_orig[mpoly_index_orig].mat_nr;
		}
		else {
			mat_nr = 0;
		}

		if (has_mloop_orig == false && mloopuv_layers_tot) {
			uv_v_offset_a = dist_signed_to_plane_v3(mvert_new[medge_new[i].v1].co, uv_axis_plane);
			uv_v_offset_b = dist_signed_to_plane_v3(mvert_new[medge_new[i].v2].co, uv_axis_plane);

			if (ltmd->flag & MOD_SCREW_UV_STRETCH_V) {
				uv_v_offset_a = (uv_v_offset_a - uv_v_minmax[0]) * uv_v_range_inv;
				uv_v_offset_b = (uv_v_offset_b - uv_v_minmax[0]) * uv_v_range_inv;
			}
		}

		for (step = 0; step <= step_last; step++) {

			/* Polygon */
			if (has_mpoly_orig) {
				DM_copy_poly_data(dm, result, (int)mpoly_index_orig, (int)mpoly_index, 1);
				origindex[mpoly_index] = (int)mpoly_index_orig;
			}
			else {
				origindex[mpoly_index] = ORIGINDEX_NONE;
				mp_new->flag = mpoly_flag;
				mp_new->mat_nr = mat_nr;
			}
			mp_new->loopstart = mpoly_index * 4;
			mp_new->totloop = 4;


			/* Loop-Custom-Data */
			if (has_mloop_orig) {
				int l_index = (int)(ml_new - mloop_new);
				DM_copy_loop_data(dm, result, (int)mloop_index_orig[0], l_index + 0, 1);
				DM_copy_loop_data(dm, result, (int)mloop_index_orig[1], l_index + 1, 1);
				DM_copy_loop_data(dm, result, (int)mloop_index_orig[1], l_index + 2, 1);
				DM_copy_loop_data(dm, result, (int)mloop_index_orig[0], l_index + 3, 1);

				if (mloopuv_layers_tot) {
					unsigned int uv_lay;
					const float uv_u_offset_a = (float)(step)     * uv_u_scale;
					const float uv_u_offset_b = (float)(step + 1) * uv_u_scale;
					for (uv_lay = 0; uv_lay < mloopuv_layers_tot; uv_lay++) {
						MLoopUV *mluv = &mloopuv_layers[uv_lay][l_index];

						mluv[quad_ord[0]].uv[0] += uv_u_offset_a;
						mluv[quad_ord[1]].uv[0] += uv_u_offset_a;
						mluv[quad_ord[2]].uv[0] += uv_u_offset_b;
						mluv[quad_ord[3]].uv[0] += uv_u_offset_b;
					}
				}
			}
			else {
				if (mloopuv_layers_tot) {
					int l_index = (int)(ml_new - mloop_new);

					unsigned int uv_lay;
					const float uv_u_offset_a = (float)(step)     * uv_u_scale;
					const float uv_u_offset_b = (float)(step + 1) * uv_u_scale;
					for (uv_lay = 0; uv_lay < mloopuv_layers_tot; uv_lay++) {
						MLoopUV *mluv = &mloopuv_layers[uv_lay][l_index];

						copy_v2_fl2(mluv[quad_ord[0]].uv, uv_u_offset_a, uv_v_offset_a);
						copy_v2_fl2(mluv[quad_ord[1]].uv, uv_u_offset_a, uv_v_offset_b);
						copy_v2_fl2(mluv[quad_ord[2]].uv, uv_u_offset_b, uv_v_offset_b);
						copy_v2_fl2(mluv[quad_ord[3]].uv, uv_u_offset_b, uv_v_offset_a);
					}
				}
			}

			/* Loop-Data */
			if (!(close && step == step_last)) {
				/* regular segments */
				ml_new[quad_ord[0]].v = i1;
				ml_new[quad_ord[1]].v = i2;
				ml_new[quad_ord[2]].v = i2 + totvert;
				ml_new[quad_ord[3]].v = i1 + totvert;

				ml_new[quad_ord_ofs[0]].e = step == 0 ? i : (edge_offset + step + (i * (step_tot - 1))) - 1;
				ml_new[quad_ord_ofs[1]].e = totedge + i2;
				ml_new[quad_ord_ofs[2]].e = edge_offset + step + (i * (step_tot - 1));
				ml_new[quad_ord_ofs[3]].e = totedge + i1;


				/* new vertical edge */
				if (step) { /* The first set is already done */
					med_new->v1 = i1;
					med_new->v2 = i2;
					med_new->flag = med_new_firstloop->flag;
					med_new->crease = med_new_firstloop->crease;
					med_new++;
				}
				i1 += totvert;
				i2 += totvert;
			}
			else {
				/* last segment */
				ml_new[quad_ord[0]].v = i1;
				ml_new[quad_ord[1]].v = i2;
				ml_new[quad_ord[2]].v = med_new_firstloop->v2;
				ml_new[quad_ord[3]].v = med_new_firstloop->v1;

				ml_new[quad_ord_ofs[0]].e = (edge_offset + step + (i * (step_tot - 1))) - 1;
				ml_new[quad_ord_ofs[1]].e = totedge + i2;
				ml_new[quad_ord_ofs[2]].e = i;
				ml_new[quad_ord_ofs[3]].e = totedge + i1;
			}

			mp_new++;
			ml_new += 4;
			mpoly_index++;
		}
		
		/* new vertical edge */
		med_new->v1 = i1;
		med_new->v2 = i2;
		med_new->flag = med_new_firstloop->flag & ~ME_LOOSEEDGE;
		med_new->crease = med_new_firstloop->crease;
		med_new++;
	}

	/* validate loop edges */
#if 0
	{
		unsigned i = 0;
		printf("\n");
		for (; i < maxPolys * 4; i += 4) {
			unsigned int ii;
			ml_new = mloop_new + i;
			ii = findEd(medge_new, maxEdges, ml_new[0].v, ml_new[1].v);
			printf("%d %d -- ", ii, ml_new[0].e);
			ml_new[0].e = ii;

			ii = findEd(medge_new, maxEdges, ml_new[1].v, ml_new[2].v);
			printf("%d %d -- ", ii, ml_new[1].e);
			ml_new[1].e = ii;

			ii = findEd(medge_new, maxEdges, ml_new[2].v, ml_new[3].v);
			printf("%d %d -- ", ii, ml_new[2].e);
			ml_new[2].e = ii;

			ii = findEd(medge_new, maxEdges, ml_new[3].v, ml_new[0].v);
			printf("%d %d\n", ii, ml_new[3].e);
			ml_new[3].e = ii;

		}
	}
#endif

	if (edge_poly_map) {
		MEM_freeN(edge_poly_map);
	}

	if (vert_loop_map) {
		MEM_freeN(vert_loop_map);
	}

	if ((ltmd->flag & MOD_SCREW_MERGE) && (screw_ofs == 0.0f)) {
		DerivedMesh *result_prev = result;
		result = dm_remove_doubles_on_axis(
		        result, mvert_new, totvert, step_tot,
		        axis_vec, ltmd->ob_axis ? mtx_tx[3] : NULL, ltmd->merge_dist);
		if (result != result_prev) {
			result->dirty |= DM_DIRTY_NORMALS;
		}
	}

	if ((ltmd->flag & MOD_SCREW_NORMAL_CALC) == 0) {
		result->dirty |= DM_DIRTY_NORMALS;
	}

	return result;
}

static void updateDepsgraph(ModifierData *md, const ModifierUpdateDepsgraphContext *ctx)
{
	ScrewModifierData *ltmd = (ScrewModifierData *)md;
	if (ltmd->ob_axis != NULL) {
		DEG_add_object_relation(ctx->node, ltmd->ob_axis, DEG_OB_COMP_TRANSFORM, "Screw Modifier");
	}
}

static void foreachObjectLink(
        ModifierData *md, Object *ob,
        ObjectWalkFunc walk, void *userData)
{
	ScrewModifierData *ltmd = (ScrewModifierData *) md;

	walk(userData, ob, &ltmd->ob_axis, IDWALK_CB_NOP);
}

ModifierTypeInfo modifierType_Screw = {
	/* name */              "Screw",
	/* structName */        "ScrewModifierData",
	/* structSize */        sizeof(ScrewModifierData),
	/* type */              eModifierTypeType_Constructive,

	/* flags */             eModifierTypeFlag_AcceptsMesh |
	                        eModifierTypeFlag_AcceptsCVs |
	                        eModifierTypeFlag_SupportsEditmode |
	                        eModifierTypeFlag_EnableInEditmode,

<<<<<<< HEAD
	/* copyData */          copyData,

	/* deformVerts_DM */    NULL,
	/* deformMatrices_DM */ NULL,
	/* deformVertsEM_DM */  NULL,
	/* deformMatricesEM_DM*/NULL,
	/* applyModifier_DM */  applyModifier,
	/* applyModifierEM_DM */NULL,

=======
	/* copyData */          modifier_copyData_generic,
>>>>>>> 3740f759
	/* deformVerts */       NULL,
	/* deformMatrices */    NULL,
	/* deformVertsEM */     NULL,
	/* deformMatricesEM */  NULL,
	/* applyModifier */     NULL,
	/* applyModifierEM */   NULL,

	/* initData */          initData,
	/* requiredDataMask */  NULL,
	/* freeData */          NULL,
	/* isDisabled */        NULL,
	/* updateDepsgraph */   updateDepsgraph,
	/* dependsOnTime */     NULL,
	/* dependsOnNormals */	NULL,
	/* foreachObjectLink */ foreachObjectLink,
	/* foreachIDLink */     NULL,
	/* foreachTexLink */    NULL,
};<|MERGE_RESOLUTION|>--- conflicted
+++ resolved
@@ -175,23 +175,8 @@
 	ltmd->merge_dist = 0.01f;
 }
 
-<<<<<<< HEAD
-static void copyData(ModifierData *md, ModifierData *target)
-{
-#if 0
-	ScrewModifierData *sltmd = (ScrewModifierData *) md;
-	ScrewModifierData *tltmd = (ScrewModifierData *) target;
-#endif
-	modifier_copyData_generic(md, target);
-}
-
 static DerivedMesh *applyModifier(ModifierData *md, const ModifierEvalContext *ctx,
                                   DerivedMesh *derivedData)
-=======
-static DerivedMesh *applyModifier(ModifierData *md, Object *ob,
-                                  DerivedMesh *derivedData,
-                                  ModifierApplyFlag flag)
->>>>>>> 3740f759
 {
 	DerivedMesh *dm = derivedData;
 	DerivedMesh *result;
@@ -1150,8 +1135,7 @@
 	                        eModifierTypeFlag_SupportsEditmode |
 	                        eModifierTypeFlag_EnableInEditmode,
 
-<<<<<<< HEAD
-	/* copyData */          copyData,
+	/* copyData */          modifier_copyData_generic,
 
 	/* deformVerts_DM */    NULL,
 	/* deformMatrices_DM */ NULL,
@@ -1160,9 +1144,6 @@
 	/* applyModifier_DM */  applyModifier,
 	/* applyModifierEM_DM */NULL,
 
-=======
-	/* copyData */          modifier_copyData_generic,
->>>>>>> 3740f759
 	/* deformVerts */       NULL,
 	/* deformMatrices */    NULL,
 	/* deformVertsEM */     NULL,
