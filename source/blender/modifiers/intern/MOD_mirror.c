/*
 * ***** BEGIN GPL LICENSE BLOCK *****
 *
 * This program is free software; you can redistribute it and/or
 * modify it under the terms of the GNU General Public License
 * as published by the Free Software Foundation; either version 2
 * of the License, or (at your option) any later version.
 *
 * This program is distributed in the hope that it will be useful,
 * but WITHOUT ANY WARRANTY; without even the implied warranty of
 * MERCHANTABILITY or FITNESS FOR A PARTICULAR PURPOSE.  See the
 * GNU General Public License for more details.
 *
 * You should have received a copy of the GNU General Public License
 * along with this program; if not, write to the Free Software  Foundation,
 * Inc., 51 Franklin Street, Fifth Floor, Boston, MA 02110-1301, USA.
 *
 * The Original Code is Copyright (C) 2005 by the Blender Foundation.
 * All rights reserved.
 *
 * Contributor(s): Daniel Dunbar
 *                 Ton Roosendaal,
 *                 Ben Batt,
 *                 Brecht Van Lommel,
 *                 Campbell Barton
 *
 * ***** END GPL LICENSE BLOCK *****
 *
 */

/** \file blender/modifiers/intern/MOD_mirror.c
 *  \ingroup modifiers
 */


#include "DNA_meshdata_types.h"
#include "DNA_object_types.h"

#include "BLI_math.h"
#include "BLI_array.h"

#include "BKE_cdderivedmesh.h"
#include "BKE_mesh.h"
#include "BKE_modifier.h"
#include "BKE_deform.h"
#include "BKE_utildefines.h"
#include "BKE_tessmesh.h"

#include "MEM_guardedalloc.h"
#include "depsgraph_private.h"

static void initData(ModifierData *md)
{
	MirrorModifierData *mmd = (MirrorModifierData*) md;

	mmd->flag |= (MOD_MIR_AXIS_X | MOD_MIR_VGROUP);
	mmd->tolerance = 0.001;
	mmd->mirror_ob = NULL;
}

static void copyData(ModifierData *md, ModifierData *target)
{
	MirrorModifierData *mmd = (MirrorModifierData*) md;
	MirrorModifierData *tmmd = (MirrorModifierData*) target;

	tmmd->flag = mmd->flag;
	tmmd->tolerance = mmd->tolerance;
	tmmd->mirror_ob = mmd->mirror_ob;
}

static void foreachObjectLink(
						 ModifierData *md, Object *ob,
	  void (*walk)(void *userData, Object *ob, Object **obpoin),
		 void *userData)
{
	MirrorModifierData *mmd = (MirrorModifierData*) md;

	walk(userData, ob, &mmd->mirror_ob);
}

static void updateDepgraph(ModifierData *md, DagForest *forest,
						struct Scene *UNUSED(scene),
						Object *UNUSED(ob),
						DagNode *obNode)
{
	MirrorModifierData *mmd = (MirrorModifierData*) md;

	if(mmd->mirror_ob) {
		DagNode *latNode = dag_get_node(forest, mmd->mirror_ob);

		dag_add_relation(forest, latNode, obNode,
		                 DAG_RL_DATA_DATA | DAG_RL_OB_DATA, "Mirror Modifier");
	}
}


/* Mirror */
#define VERT_NEW	1

static DerivedMesh *doMirrorOnAxis(MirrorModifierData *mmd,
<<<<<<< HEAD
		Object *ob,
		DerivedMesh *dm,
		int UNUSED(initFlags),
		int axis)
{
	float tolerance_sq;
	DerivedMesh *cddm, *origdm;
	bDeformGroup *def;
	bDeformGroup **vector_def = NULL;
	MVert *mv, *ov;
	MEdge *me;
	MLoop *ml;
	MPoly *mp;
	float mtx[4][4];
	int i, j, *vtargetmap = NULL;
	BLI_array_declare(vtargetmap);
	int vector_size=0, a, totshape;

	tolerance_sq = mmd->tolerance * mmd->tolerance;
	
	origdm = dm;
	if (!CDDM_Check(dm))
		dm = CDDM_copy(dm, 0);
	
	if (mmd->flag & MOD_MIR_VGROUP) {
		/* calculate the number of deformedGroups */
		for(vector_size = 0, def = ob->defbase.first; def;
			def = def->next, vector_size++);

		/* load the deformedGroups for fast access */
		vector_def =
			(bDeformGroup **)MEM_mallocN(sizeof(bDeformGroup*) * vector_size,
										 "group_index");
		for(a = 0, def = ob->defbase.first; def; def = def->next, a++) {
			vector_def[a] = def;
		}
=======
                                   Object *ob,
                                   DerivedMesh *dm,
                                   int axis)
{
	int i;
	float tolerance = mmd->tolerance;
	DerivedMesh *result;
	int numVerts, numEdges, numFaces;
	int maxVerts = dm->getNumVerts(dm);
	int maxEdges = dm->getNumEdges(dm);
	int maxFaces = dm->getNumFaces(dm);
	int *flip_map= NULL, flip_map_len= 0;
	int do_vgroup_mirr= (mmd->flag & MOD_MIR_VGROUP);
	unsigned int (*indexMap)[2];
	float mtx[4][4], imtx[4][4];

	numVerts = numEdges = numFaces = 0;

	indexMap = MEM_mallocN(sizeof(*indexMap) * maxVerts, "indexmap");

	result = CDDM_from_template(dm, maxVerts * 2, maxEdges * 2, maxFaces * 2);


	if (do_vgroup_mirr) {
		flip_map= defgroup_flip_map(ob, &flip_map_len, FALSE);
		if(flip_map == NULL)
			do_vgroup_mirr= 0;
>>>>>>> f951cbb9
	}

	/*mtx is the mirror transformation*/
	unit_m4(mtx);
	mtx[axis][axis] = -1.0;

	if (mmd->mirror_ob) {
		float tmp[4][4];
		float itmp[4][4];

		/*tmp is a transform from coords relative to the object's own origin, to
		  coords relative to the mirror object origin*/
		invert_m4_m4(tmp, mmd->mirror_ob->obmat);
		mult_m4_m4m4(tmp, tmp, ob->obmat);

		/*itmp is the reverse transform back to origin-relative coordiantes*/
		invert_m4_m4(itmp, tmp);

		/*combine matrices to get a single matrix that translates coordinates into
		  mirror-object-relative space, does the mirror, and translates back to
		  origin-relative space*/
		mult_m4_m4m4(mtx, mtx, tmp);
		mult_m4_m4m4(mtx, itmp, mtx);
	}
	
	cddm = CDDM_from_template(dm, dm->numVertData*2, dm->numEdgeData*2, 0, dm->numLoopData*2, dm->numPolyData*2);
	
	/*copy customdata to original geometry*/
	CustomData_copy_data(&dm->vertData, &cddm->vertData, 0, 0, dm->numVertData);
	CustomData_copy_data(&dm->edgeData, &cddm->edgeData, 0, 0, dm->numEdgeData);
	CustomData_copy_data(&dm->loopData, &cddm->loopData, 0, 0, dm->numLoopData);
	CustomData_copy_data(&dm->polyData, &cddm->polyData, 0, 0, dm->numPolyData);

	/*copy customdata to new geometry*/
	CustomData_copy_data(&dm->vertData, &cddm->vertData, 0, dm->numVertData, dm->numVertData);
	CustomData_copy_data(&dm->edgeData, &cddm->edgeData, 0, dm->numEdgeData, dm->numEdgeData);
	CustomData_copy_data(&dm->polyData, &cddm->polyData, 0, dm->numPolyData, dm->numPolyData);
	
	/*mirror vertex coordinates*/
	ov = CDDM_get_verts(cddm);
	mv = ov + dm->numVertData;
	for (i=0; i<dm->numVertData; i++, mv++, ov++) {
		mul_m4_v3(mtx, mv->co);
		/*compare location of the original and mirrored vertex, to see if they
		  should be mapped for merging*/
		if (len_squared_v3v3(ov->co, mv->co) < tolerance_sq) {
			BLI_array_append(vtargetmap, i+dm->numVertData);
		}
<<<<<<< HEAD
		else {
			BLI_array_append(vtargetmap, -1);
		}
	}
	
	/*handle shape keys*/
	totshape = CustomData_number_of_layers(&cddm->vertData, CD_SHAPEKEY);
	for (a=0; a<totshape; a++) {
		float (*cos)[3] = CustomData_get_layer_n(&cddm->vertData, CD_SHAPEKEY, a);
		for (i=dm->numVertData; i<cddm->numVertData; i++) {
			mul_m4_v3(mtx, cos[i]);
=======
		
		if(mmd->flag & MOD_MIR_NO_MERGE)
			isShared = 0;
		else
			isShared = ABS(co[axis])<=tolerance;
		
		/* Because the topology result (# of vertices) must be the same if
		 * the mesh data is overridden by vertex cos, have to calc sharedness
		 * based on original coordinates. This is why we test before copy.
		 */
		DM_copy_vert_data(dm, result, i, numVerts, 1);
		*mv = inMV;

		indexMap[i][0] = numVerts;
		indexMap[i][1] = !isShared;

		numVerts++;

		if(isShared ) {
			co[axis] = 0.0f;
			if (mmd->mirror_ob) {
				mul_m4_v3(imtx, co);
			}
			copy_v3_v3(mv->co, co);
			
			mv->flag |= ME_VERT_MERGED;
		}
		else {
			MVert *mv2 = CDDM_get_vert(result, numVerts);
			
			DM_copy_vert_data(dm, result, i, numVerts, 1);
			*mv2 = *mv;
			
			co[axis] = -co[axis];
			if (mmd->mirror_ob) {
				mul_m4_v3(imtx, co);
			}
			copy_v3_v3(mv2->co, co);
			
			if (do_vgroup_mirr) {
				MDeformVert *dvert= DM_get_vert_data(result, numVerts, CD_MDEFORMVERT);
				if(dvert) {
					defvert_flip(dvert, flip_map, flip_map_len);
				}
			}

			numVerts++;
		}
	}

	for(i = 0; i < maxEdges; i++) {
		MEdge inMED;
		MEdge *med = CDDM_get_edge(result, numEdges);
		
		dm->getEdge(dm, i, &inMED);
		
		DM_copy_edge_data(dm, result, i, numEdges, 1);
		*med = inMED;
		numEdges++;
		
		med->v1 = indexMap[inMED.v1][0];
		med->v2 = indexMap[inMED.v2][0];
		
		if(indexMap[inMED.v1][1] || indexMap[inMED.v2][1]) {
			MEdge *med2 = CDDM_get_edge(result, numEdges);
			
			DM_copy_edge_data(dm, result, i, numEdges, 1);
			*med2 = *med;
			numEdges++;
			
			med2->v1 += indexMap[inMED.v1][1];
			med2->v2 += indexMap[inMED.v2][1];
>>>>>>> f951cbb9
		}
	}
	
	for (i=0; i<dm->numVertData; i++) {
		BLI_array_append(vtargetmap, -1);
	}
	
	/*adjust mirrored edge vertex indices*/
	me = CDDM_get_edges(cddm) + dm->numEdgeData;
	for (i=0; i<dm->numEdgeData; i++, me++) {
		me->v1 += dm->numVertData;
		me->v2 += dm->numVertData;
	}
	
	/*adjust mirrored poly loopstart indices, and reverse loop order (normals)*/	
	mp = CDDM_get_polys(cddm) + dm->numPolyData;
	ml = CDDM_get_loops(cddm);
	for (i=0; i<dm->numPolyData; i++, mp++) {
		MLoop *ml2;
		int e;
		
		for (j=0; j<mp->totloop; j++) {
			CustomData_copy_data(&dm->loopData, &cddm->loopData, mp->loopstart+j,
								 mp->loopstart+dm->numLoopData+mp->totloop-j-1, 1);
		}
		
<<<<<<< HEAD
		ml2 = ml + mp->loopstart + dm->numLoopData;
		e = ml2[0].e;
		for (j=0; j<mp->totloop-1; j++) {
			ml2[j].e = ml2[j+1].e;
=======
		if ( indexMap[inMF.v1][1] ||
		     indexMap[inMF.v2][1] ||
		     indexMap[inMF.v3][1] ||
		     (mf->v4 && indexMap[inMF.v4][1]))
		{
			MFace *mf2 = CDDM_get_face(result, numFaces);
			static int corner_indices[4] = {2, 1, 0, 3};
			
			DM_copy_face_data(dm, result, i, numFaces, 1);
			*mf2 = *mf;
			
			mf2->v1 += indexMap[inMF.v1][1];
			mf2->v2 += indexMap[inMF.v2][1];
			mf2->v3 += indexMap[inMF.v3][1];
			if(inMF.v4) mf2->v4 += indexMap[inMF.v4][1];
			
			/* mirror UVs if enabled */
			if(mmd->flag & (MOD_MIR_MIRROR_U | MOD_MIR_MIRROR_V)) {
				MTFace *tf = result->getFaceData(result, numFaces, CD_MTFACE);
				if(tf) {
					int j;
					for(j = 0; j < 4; ++j) {
						if(mmd->flag & MOD_MIR_MIRROR_U)
							tf->uv[j][0] = 1.0f - tf->uv[j][0];
						if(mmd->flag & MOD_MIR_MIRROR_V)
							tf->uv[j][1] = 1.0f - tf->uv[j][1];
					}
				}
			}
			
			/* Flip face normal */
			SWAP(unsigned int, mf2->v1, mf2->v3);
			DM_swap_face_data(result, numFaces, corner_indices);
			
			test_index_face(mf2, &result->faceData, numFaces, inMF.v4?4:3);
			numFaces++;
>>>>>>> f951cbb9
		}
		ml2[mp->totloop-1].e = e;
		
		mp->loopstart += dm->numLoopData;
	}

	/*adjust mirrored loop vertex and edge indices*/	
	ml = CDDM_get_loops(cddm) + dm->numLoopData;
	for (i=0; i<dm->numLoopData; i++, ml++) {
		ml->v += dm->numVertData;
		ml->e += dm->numEdgeData;
	}

	CDDM_recalc_tesselation(cddm);
	
	/*handle vgroup stuff*/
	if ((mmd->flag & MOD_MIR_VGROUP) && CustomData_has_layer(&cddm->vertData, CD_MDEFORMVERT)) {
		MDeformVert *dvert = CustomData_get_layer(&cddm->vertData, CD_MDEFORMVERT);
		int *flip_map= NULL, flip_map_len= 0;

		flip_map= defgroup_flip_map(ob, &flip_map_len, FALSE);
		
		for (i=0; i<dm->numVertData; i++, dvert++) {
			defvert_flip(dvert, flip_map, flip_map_len);
		}
	}
	
	if (!(mmd->flag & MOD_MIR_NO_MERGE))
		cddm = CDDM_merge_verts(cddm, vtargetmap);
	
	BLI_array_free(vtargetmap);
	
	if (vector_def) MEM_freeN(vector_def);
	
	if (dm != origdm) {
		dm->needsFree = 1;
		dm->release(dm);
	}
	
	return cddm;
}

static DerivedMesh *mirrorModifier__doMirror(MirrorModifierData *mmd,
						Object *ob, DerivedMesh *dm)
{
	DerivedMesh *result = dm;

	/* check which axes have been toggled and mirror accordingly */
	if(mmd->flag & MOD_MIR_AXIS_X) {
		result = doMirrorOnAxis(mmd, ob, result, 0);
	}
	if(mmd->flag & MOD_MIR_AXIS_Y) {
		DerivedMesh *tmp = result;
		result = doMirrorOnAxis(mmd, ob, result, 1);
		if(tmp != dm) tmp->release(tmp); /* free intermediate results */
	}
	if(mmd->flag & MOD_MIR_AXIS_Z) {
		DerivedMesh *tmp = result;
		result = doMirrorOnAxis(mmd, ob, result, 2);
		if(tmp != dm) tmp->release(tmp); /* free intermediate results */
	}

	return result;
}

static DerivedMesh *applyModifier(ModifierData *md, Object *ob,
						DerivedMesh *derivedData,
						int UNUSED(useRenderParams),
						int UNUSED(isFinalCalc))
{
	DerivedMesh *result;
	MirrorModifierData *mmd = (MirrorModifierData*) md;

	result = mirrorModifier__doMirror(mmd, ob, derivedData);

	if(result != derivedData)
		CDDM_calc_normals(result);
	
	return result;
}

static DerivedMesh *applyModifierEM(ModifierData *md, Object *ob,
						struct BMEditMesh *UNUSED(editData),
						DerivedMesh *derivedData)
{
	return applyModifier(md, ob, derivedData, 0, 1);
}


ModifierTypeInfo modifierType_Mirror = {
	/* name */              "Mirror",
	/* structName */        "MirrorModifierData",
	/* structSize */        sizeof(MirrorModifierData),
	/* type */              eModifierTypeType_Constructive,
	/* flags */             eModifierTypeFlag_AcceptsMesh
							| eModifierTypeFlag_SupportsMapping
							| eModifierTypeFlag_SupportsEditmode
							| eModifierTypeFlag_EnableInEditmode
							| eModifierTypeFlag_AcceptsCVs,

	/* copyData */          copyData,
	/* deformVerts */       NULL,
	/* deformMatrices */    NULL,
	/* deformVertsEM */     NULL,
	/* deformMatricesEM */  NULL,
	/* applyModifier */     applyModifier,
	/* applyModifierEM */   applyModifierEM,
	/* initData */          initData,
	/* requiredDataMask */  NULL,
	/* freeData */          NULL,
	/* isDisabled */        NULL,
	/* updateDepgraph */    updateDepgraph,
	/* dependsOnTime */     NULL,
	/* dependsOnNormals */	NULL,
	/* foreachObjectLink */ foreachObjectLink,
	/* foreachIDLink */     NULL,
	/* foreachTexLink */    NULL,
};<|MERGE_RESOLUTION|>--- conflicted
+++ resolved
@@ -93,16 +93,10 @@
 	}
 }
 
-
-/* Mirror */
-#define VERT_NEW	1
-
 static DerivedMesh *doMirrorOnAxis(MirrorModifierData *mmd,
-<<<<<<< HEAD
-		Object *ob,
-		DerivedMesh *dm,
-		int UNUSED(initFlags),
-		int axis)
+                                   Object *ob,
+                                   DerivedMesh *dm,
+                                   int axis)
 {
 	float tolerance_sq;
 	DerivedMesh *cddm, *origdm;
@@ -135,35 +129,6 @@
 		for(a = 0, def = ob->defbase.first; def; def = def->next, a++) {
 			vector_def[a] = def;
 		}
-=======
-                                   Object *ob,
-                                   DerivedMesh *dm,
-                                   int axis)
-{
-	int i;
-	float tolerance = mmd->tolerance;
-	DerivedMesh *result;
-	int numVerts, numEdges, numFaces;
-	int maxVerts = dm->getNumVerts(dm);
-	int maxEdges = dm->getNumEdges(dm);
-	int maxFaces = dm->getNumFaces(dm);
-	int *flip_map= NULL, flip_map_len= 0;
-	int do_vgroup_mirr= (mmd->flag & MOD_MIR_VGROUP);
-	unsigned int (*indexMap)[2];
-	float mtx[4][4], imtx[4][4];
-
-	numVerts = numEdges = numFaces = 0;
-
-	indexMap = MEM_mallocN(sizeof(*indexMap) * maxVerts, "indexmap");
-
-	result = CDDM_from_template(dm, maxVerts * 2, maxEdges * 2, maxFaces * 2);
-
-
-	if (do_vgroup_mirr) {
-		flip_map= defgroup_flip_map(ob, &flip_map_len, FALSE);
-		if(flip_map == NULL)
-			do_vgroup_mirr= 0;
->>>>>>> f951cbb9
 	}
 
 	/*mtx is the mirror transformation*/
@@ -212,7 +177,6 @@
 		if (len_squared_v3v3(ov->co, mv->co) < tolerance_sq) {
 			BLI_array_append(vtargetmap, i+dm->numVertData);
 		}
-<<<<<<< HEAD
 		else {
 			BLI_array_append(vtargetmap, -1);
 		}
@@ -224,80 +188,6 @@
 		float (*cos)[3] = CustomData_get_layer_n(&cddm->vertData, CD_SHAPEKEY, a);
 		for (i=dm->numVertData; i<cddm->numVertData; i++) {
 			mul_m4_v3(mtx, cos[i]);
-=======
-		
-		if(mmd->flag & MOD_MIR_NO_MERGE)
-			isShared = 0;
-		else
-			isShared = ABS(co[axis])<=tolerance;
-		
-		/* Because the topology result (# of vertices) must be the same if
-		 * the mesh data is overridden by vertex cos, have to calc sharedness
-		 * based on original coordinates. This is why we test before copy.
-		 */
-		DM_copy_vert_data(dm, result, i, numVerts, 1);
-		*mv = inMV;
-
-		indexMap[i][0] = numVerts;
-		indexMap[i][1] = !isShared;
-
-		numVerts++;
-
-		if(isShared ) {
-			co[axis] = 0.0f;
-			if (mmd->mirror_ob) {
-				mul_m4_v3(imtx, co);
-			}
-			copy_v3_v3(mv->co, co);
-			
-			mv->flag |= ME_VERT_MERGED;
-		}
-		else {
-			MVert *mv2 = CDDM_get_vert(result, numVerts);
-			
-			DM_copy_vert_data(dm, result, i, numVerts, 1);
-			*mv2 = *mv;
-			
-			co[axis] = -co[axis];
-			if (mmd->mirror_ob) {
-				mul_m4_v3(imtx, co);
-			}
-			copy_v3_v3(mv2->co, co);
-			
-			if (do_vgroup_mirr) {
-				MDeformVert *dvert= DM_get_vert_data(result, numVerts, CD_MDEFORMVERT);
-				if(dvert) {
-					defvert_flip(dvert, flip_map, flip_map_len);
-				}
-			}
-
-			numVerts++;
-		}
-	}
-
-	for(i = 0; i < maxEdges; i++) {
-		MEdge inMED;
-		MEdge *med = CDDM_get_edge(result, numEdges);
-		
-		dm->getEdge(dm, i, &inMED);
-		
-		DM_copy_edge_data(dm, result, i, numEdges, 1);
-		*med = inMED;
-		numEdges++;
-		
-		med->v1 = indexMap[inMED.v1][0];
-		med->v2 = indexMap[inMED.v2][0];
-		
-		if(indexMap[inMED.v1][1] || indexMap[inMED.v2][1]) {
-			MEdge *med2 = CDDM_get_edge(result, numEdges);
-			
-			DM_copy_edge_data(dm, result, i, numEdges, 1);
-			*med2 = *med;
-			numEdges++;
-			
-			med2->v1 += indexMap[inMED.v1][1];
-			med2->v2 += indexMap[inMED.v2][1];
->>>>>>> f951cbb9
 		}
 	}
 	
@@ -324,49 +214,10 @@
 								 mp->loopstart+dm->numLoopData+mp->totloop-j-1, 1);
 		}
 		
-<<<<<<< HEAD
 		ml2 = ml + mp->loopstart + dm->numLoopData;
 		e = ml2[0].e;
 		for (j=0; j<mp->totloop-1; j++) {
 			ml2[j].e = ml2[j+1].e;
-=======
-		if ( indexMap[inMF.v1][1] ||
-		     indexMap[inMF.v2][1] ||
-		     indexMap[inMF.v3][1] ||
-		     (mf->v4 && indexMap[inMF.v4][1]))
-		{
-			MFace *mf2 = CDDM_get_face(result, numFaces);
-			static int corner_indices[4] = {2, 1, 0, 3};
-			
-			DM_copy_face_data(dm, result, i, numFaces, 1);
-			*mf2 = *mf;
-			
-			mf2->v1 += indexMap[inMF.v1][1];
-			mf2->v2 += indexMap[inMF.v2][1];
-			mf2->v3 += indexMap[inMF.v3][1];
-			if(inMF.v4) mf2->v4 += indexMap[inMF.v4][1];
-			
-			/* mirror UVs if enabled */
-			if(mmd->flag & (MOD_MIR_MIRROR_U | MOD_MIR_MIRROR_V)) {
-				MTFace *tf = result->getFaceData(result, numFaces, CD_MTFACE);
-				if(tf) {
-					int j;
-					for(j = 0; j < 4; ++j) {
-						if(mmd->flag & MOD_MIR_MIRROR_U)
-							tf->uv[j][0] = 1.0f - tf->uv[j][0];
-						if(mmd->flag & MOD_MIR_MIRROR_V)
-							tf->uv[j][1] = 1.0f - tf->uv[j][1];
-					}
-				}
-			}
-			
-			/* Flip face normal */
-			SWAP(unsigned int, mf2->v1, mf2->v3);
-			DM_swap_face_data(result, numFaces, corner_indices);
-			
-			test_index_face(mf2, &result->faceData, numFaces, inMF.v4?4:3);
-			numFaces++;
->>>>>>> f951cbb9
 		}
 		ml2[mp->totloop-1].e = e;
 		
