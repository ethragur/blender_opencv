/*
 * ***** BEGIN GPL LICENSE BLOCK *****
 *
 * This program is free software; you can redistribute it and/or
 * modify it under the terms of the GNU General Public License
 * as published by the Free Software Foundation; either version 2
 * of the License, or (at your option) any later version.
 *
 * This program is distributed in the hope that it will be useful,
 * but WITHOUT ANY WARRANTY; without even the implied warranty of
 * MERCHANTABILITY or FITNESS FOR A PARTICULAR PURPOSE.  See the
 * GNU General Public License for more details.
 *
 * You should have received a copy of the GNU General Public License
 * along with this program; if not, write to the Free Software  Foundation,
 * Inc., 51 Franklin Street, Fifth Floor, Boston, MA 02110-1301, USA.
 *
 * The Original Code is Copyright (C) 2005 by the Blender Foundation.
 * All rights reserved.
 *
 * Contributor(s): Daniel Dunbar
 *                 Ton Roosendaal,
 *                 Ben Batt,
 *                 Brecht Van Lommel,
 *                 Campbell Barton
 *
 * ***** END GPL LICENSE BLOCK *****
 *
 */

/** \file blender/modifiers/intern/MOD_mask.c
 *  \ingroup modifiers
 */


#include "MEM_guardedalloc.h"

#include "BLI_utildefines.h"
#include "BLI_listbase.h"
#include "BLI_string.h"
#include "BLI_ghash.h"

#include "DNA_armature_types.h"
#include "DNA_meshdata_types.h"
#include "DNA_modifier_types.h"
#include "DNA_object_types.h"

#include "BKE_action.h" /* BKE_pose_channel_find_name */
#include "BKE_cdderivedmesh.h"
#include "BKE_mesh.h"
#include "BKE_modifier.h"
#include "BKE_deform.h"

#include "depsgraph_private.h"

#include "MOD_util.h"

static void copyData(ModifierData *md, ModifierData *target)
{
	MaskModifierData *mmd = (MaskModifierData *) md;
	MaskModifierData *tmmd = (MaskModifierData *) target;
	
	BLI_strncpy(tmmd->vgroup, mmd->vgroup, sizeof(tmmd->vgroup));
	tmmd->flag = mmd->flag;
}

static CustomDataMask requiredDataMask(Object *UNUSED(ob), ModifierData *UNUSED(md))
{
	return CD_MASK_MDEFORMVERT;
}

static void foreachObjectLink(
        ModifierData *md, Object *ob,
        void (*walk)(void *userData, Object *ob, Object **obpoin),
        void *userData)
{
	MaskModifierData *mmd = (MaskModifierData *)md;
	walk(userData, ob, &mmd->ob_arm);
}

static void updateDepgraph(ModifierData *md, DagForest *forest,
                           struct Scene *UNUSED(scene),
                           Object *UNUSED(ob),
                           DagNode *obNode)
{
	MaskModifierData *mmd = (MaskModifierData *)md;

	if (mmd->ob_arm) {
		DagNode *armNode = dag_get_node(forest, mmd->ob_arm);
		
		dag_add_relation(forest, armNode, obNode, DAG_RL_DATA_DATA | DAG_RL_OB_DATA, "Mask Modifier");
	}
}

static DerivedMesh *applyModifier(ModifierData *md, Object *ob,
                                  DerivedMesh *derivedData,
                                  ModifierApplyFlag UNUSED(flag))
{
	MaskModifierData *mmd = (MaskModifierData *)md;
	DerivedMesh *dm = derivedData, *result = NULL;
	GHash *vertHash = NULL, *edgeHash, *polyHash;
	GHashIterator *hashIter;
	MDeformVert *dvert = NULL, *dv;
	int numPolys = 0, numLoops = 0, numEdges = 0, numVerts = 0;
	int maxVerts, maxEdges, maxPolys;
	int i;

	MPoly *mpoly;
	MLoop *mloop;

	MPoly *mpoly_new;
	MLoop *mloop_new;
	MEdge *medge_new;
	MVert *mvert_new;


	int *loop_mapping;

	/* Overview of Method:
	 *	1. Get the vertices that are in the vertexgroup of interest 
	 *	2. Filter out unwanted geometry (i.e. not in vertexgroup), by populating mappings with new vs old indices
	 *	3. Make a new mesh containing only the mapping data
	 */
	
	/* get original number of verts, edges, and faces */
	maxVerts = dm->getNumVerts(dm);
	maxEdges = dm->getNumEdges(dm);
	maxPolys = dm->getNumPolys(dm);
	
	/* check if we can just return the original mesh 
	 *	- must have verts and therefore verts assigned to vgroups to do anything useful
	 */
	if (!(ELEM(mmd->mode, MOD_MASK_MODE_ARM, MOD_MASK_MODE_VGROUP)) ||
	    (maxVerts == 0) || (ob->defbase.first == NULL) )
	{
		return derivedData;
	}
	
	/* if mode is to use selected armature bones, aggregate the bone groups */
	if (mmd->mode == MOD_MASK_MODE_ARM) { /* --- using selected bones --- */
		GHash *vgroupHash;
		Object *oba = mmd->ob_arm;
		bPoseChannel *pchan;
		bDeformGroup *def;
		char *bone_select_array;
<<<<<<< HEAD
		int bone_select_tot= 0;
		const int defbase_tot= BLI_countlist(&ob->defbase);

		/* check that there is armature object with bones to use, otherwise return original mesh */
		if (ELEM3(NULL, mmd->ob_arm, mmd->ob_arm->pose, ob->defbase.first))
			return derivedData;

		bone_select_array= MEM_mallocN(defbase_tot * sizeof(char), "mask array");

=======
		int bone_select_tot = 0;
		const int defbase_tot = BLI_countlist(&ob->defbase);
		
		/* check that there is armature object with bones to use, otherwise return original mesh */
		if (ELEM3(NULL, mmd->ob_arm, mmd->ob_arm->pose, ob->defbase.first))
			return derivedData;
		
		bone_select_array = MEM_mallocN(defbase_tot * sizeof(char), "mask array");
		
>>>>>>> e5963aae
		for (i = 0, def = ob->defbase.first; def; def = def->next, i++) {
			pchan = BKE_pose_channel_find_name(oba->pose, def->name);
			if (pchan && pchan->bone && (pchan->bone->flag & BONE_SELECTED)) {
				bone_select_array[i] = TRUE;
				bone_select_tot++;
			}
			else {
				bone_select_array[i] = FALSE;
			}
		}

		/* hashes for finding mapping of:
		 * - vgroups to indices -> vgroupHash  (string, int)
		 * - bones to vgroup indices -> boneHash (index of vgroup, dummy)
		 */
		vgroupHash = BLI_ghash_new(BLI_ghashutil_strhash, BLI_ghashutil_strcmp, "mask vgroup gh");
		
		/* build mapping of names of vertex groups to indices */
		for (i = 0, def = ob->defbase.first; def; def = def->next, i++) 
			BLI_ghash_insert(vgroupHash, def->name, SET_INT_IN_POINTER(i));
		
		/* if no bones selected, free hashes and return original mesh */
		if (bone_select_tot == 0) {
			BLI_ghash_free(vgroupHash, NULL, NULL);
			MEM_freeN(bone_select_array);
			
			return derivedData;
		}
		
		/* repeat the previous check, but for dverts */
		dvert = dm->getVertDataArray(dm, CD_MDEFORMVERT);
		if (dvert == NULL) {
			BLI_ghash_free(vgroupHash, NULL, NULL);
			MEM_freeN(bone_select_array);
			
			return derivedData;
		}
		
		/* hashes for quickly providing a mapping from old to new - use key=oldindex, value=newindex */
		vertHash = BLI_ghash_new(BLI_ghashutil_inthash, BLI_ghashutil_intcmp, "mask vert gh");
		
		/* add vertices which exist in vertexgroups into vertHash for filtering */
		for (i = 0, dv = dvert; i < maxVerts; i++, dv++) {
			MDeformWeight *dw = dv->dw;
			int j;
<<<<<<< HEAD

			for (j= dv->totweight; j > 0; j--, dw++) {
=======
			
			for (j = dv->totweight; j > 0; j--, dw++) {
>>>>>>> e5963aae
				if (dw->def_nr < defbase_tot) {
					if (bone_select_array[dw->def_nr]) {
						if (dw->weight != 0.0f) {
							break;
						}
					}
				}
			}
			
			/* check if include vert in vertHash */
			if (mmd->flag & MOD_MASK_INV) {
				/* if this vert is in the vgroup, don't include it in vertHash */
				if (dw) continue;
			}
			else {
				/* if this vert isn't in the vgroup, don't include it in vertHash */
				if (!dw) continue;
			}
			
			/* add to ghash for verts (numVerts acts as counter for mapping) */
			BLI_ghash_insert(vertHash, SET_INT_IN_POINTER(i), SET_INT_IN_POINTER(numVerts));
			numVerts++;
		}
		
		/* free temp hashes */
		BLI_ghash_free(vgroupHash, NULL, NULL);
		MEM_freeN(bone_select_array);
	}
	else {  /* --- Using Nominated VertexGroup only --- */
		int defgrp_index = defgroup_name_index(ob, mmd->vgroup);
		
		/* get dverts */
		if (defgrp_index >= 0)
			dvert = dm->getVertDataArray(dm, CD_MDEFORMVERT);
			
		/* if no vgroup (i.e. dverts) found, return the initial mesh */
		if ((defgrp_index < 0) || (dvert == NULL))
			return dm;
			
		/* hashes for quickly providing a mapping from old to new - use key=oldindex, value=newindex */
		vertHash = BLI_ghash_new(BLI_ghashutil_inthash, BLI_ghashutil_intcmp, "mask vert2 bh");
		
		/* add vertices which exist in vertexgroup into ghash for filtering */
		for (i = 0, dv = dvert; i < maxVerts; i++, dv++) {
			const int weight_set = defvert_find_weight(dv, defgrp_index) != 0.0f;
			
			/* check if include vert in vertHash */
			if (mmd->flag & MOD_MASK_INV) {
				/* if this vert is in the vgroup, don't include it in vertHash */
				if (weight_set) continue;
			}
			else {
				/* if this vert isn't in the vgroup, don't include it in vertHash */
				if (!weight_set) continue;
			}
			
			/* add to ghash for verts (numVerts acts as counter for mapping) */
			BLI_ghash_insert(vertHash, SET_INT_IN_POINTER(i), SET_INT_IN_POINTER(numVerts));
			numVerts++;
		}
	}

	/* hashes for quickly providing a mapping from old to new - use key=oldindex, value=newindex */
	edgeHash = BLI_ghash_new(BLI_ghashutil_inthash, BLI_ghashutil_intcmp, "mask ed2 gh");
	polyHash = BLI_ghash_new(BLI_ghashutil_inthash, BLI_ghashutil_intcmp, "mask fa2 gh");
	
	mpoly = dm->getPolyArray(dm);
	mloop = dm->getLoopArray(dm);

	loop_mapping = MEM_callocN(sizeof(int) * maxPolys, "mask loopmap"); /* overalloc, assume all polys are seen */

	/* loop over edges and faces, and do the same thing to 
	 * ensure that they only reference existing verts 
	 */
	for (i = 0; i < maxEdges; i++)  {
		MEdge me;
		dm->getEdge(dm, i, &me);
		
		/* only add if both verts will be in new mesh */
		if (BLI_ghash_haskey(vertHash, SET_INT_IN_POINTER(me.v1)) &&
		    BLI_ghash_haskey(vertHash, SET_INT_IN_POINTER(me.v2)))
		{
			BLI_ghash_insert(edgeHash, SET_INT_IN_POINTER(i), SET_INT_IN_POINTER(numEdges));
			numEdges++;
		}
	}
	for (i = 0; i < maxPolys; i++) {
		MPoly *mp = &mpoly[i];
		MLoop *ml = mloop + mp->loopstart;
		int ok = TRUE;
		int j;

		for (j = 0; j < mp->totloop; j++, ml++) {
			if (!BLI_ghash_haskey(vertHash, SET_INT_IN_POINTER(ml->v))) {
				ok = FALSE;
				break;
			}
		}
		
		/* all verts must be available */
		if (ok) {
			BLI_ghash_insert(polyHash, SET_INT_IN_POINTER(i), SET_INT_IN_POINTER(numPolys));
			loop_mapping[numPolys] = numLoops;
			numPolys++;
			numLoops += mp->totloop;
		}
	}
	
	
	/* now we know the number of verts, edges and faces, 
	 * we can create the new (reduced) mesh
	 */
	result = CDDM_from_template(dm, numVerts, numEdges, 0, numLoops, numPolys);
	
	mpoly_new = CDDM_get_polys(result);
	mloop_new = CDDM_get_loops(result);
	medge_new = CDDM_get_edges(result);
	mvert_new = CDDM_get_verts(result);
	
	/* using ghash-iterators, map data into new mesh */
	/* vertices */
	for (hashIter = BLI_ghashIterator_new(vertHash);
	     !BLI_ghashIterator_isDone(hashIter);
	     BLI_ghashIterator_step(hashIter) )
	{
		MVert source;
		MVert *dest;
		int oldIndex = GET_INT_FROM_POINTER(BLI_ghashIterator_getKey(hashIter));
		int newIndex = GET_INT_FROM_POINTER(BLI_ghashIterator_getValue(hashIter));
		
		dm->getVert(dm, oldIndex, &source);
		dest = &mvert_new[newIndex];
		
		DM_copy_vert_data(dm, result, oldIndex, newIndex, 1);
		*dest = source;
	}
	BLI_ghashIterator_free(hashIter);
		
	/* edges */
	for (hashIter = BLI_ghashIterator_new(edgeHash);
	     !BLI_ghashIterator_isDone(hashIter);
	     BLI_ghashIterator_step(hashIter))
	{
		MEdge source;
		MEdge *dest;
		int oldIndex = GET_INT_FROM_POINTER(BLI_ghashIterator_getKey(hashIter));
		int newIndex = GET_INT_FROM_POINTER(BLI_ghashIterator_getValue(hashIter));
		
		dm->getEdge(dm, oldIndex, &source);
		dest = &medge_new[newIndex];
		
		source.v1 = GET_INT_FROM_POINTER(BLI_ghash_lookup(vertHash, SET_INT_IN_POINTER(source.v1)));
		source.v2 = GET_INT_FROM_POINTER(BLI_ghash_lookup(vertHash, SET_INT_IN_POINTER(source.v2)));
		
		DM_copy_edge_data(dm, result, oldIndex, newIndex, 1);
		*dest = source;
	}
	BLI_ghashIterator_free(hashIter);
	
	/* faces */
	for (hashIter = BLI_ghashIterator_new(polyHash);
	     !BLI_ghashIterator_isDone(hashIter);
	     BLI_ghashIterator_step(hashIter) )
	{
		int oldIndex = GET_INT_FROM_POINTER(BLI_ghashIterator_getKey(hashIter));
		int newIndex = GET_INT_FROM_POINTER(BLI_ghashIterator_getValue(hashIter));
		MPoly *source = &mpoly[oldIndex];
		MPoly *dest = &mpoly_new[newIndex];
		int oldLoopIndex = source->loopstart;
		int newLoopIndex = loop_mapping[newIndex];
		MLoop *source_loop = &mloop[oldLoopIndex];
		MLoop *dest_loop = &mloop_new[newLoopIndex];
		
		DM_copy_poly_data(dm, result, oldIndex, newIndex, 1);
		DM_copy_loop_data(dm, result, oldLoopIndex, newLoopIndex, source->totloop);

		*dest = *source;
		dest->loopstart = newLoopIndex;
		for (i = 0; i < source->totloop; i++) {
			dest_loop[i].v = GET_INT_FROM_POINTER(BLI_ghash_lookup(vertHash, SET_INT_IN_POINTER(source_loop[i].v)));
			dest_loop[i].e = GET_INT_FROM_POINTER(BLI_ghash_lookup(edgeHash, SET_INT_IN_POINTER(source_loop[i].e)));
		}
	}

	BLI_ghashIterator_free(hashIter);

	MEM_freeN(loop_mapping);

	/* why is this needed? - campbell */
	/* recalculate normals */
	CDDM_calc_normals(result);
	
	/* free hashes */
	BLI_ghash_free(vertHash, NULL, NULL);
	BLI_ghash_free(edgeHash, NULL, NULL);
	BLI_ghash_free(polyHash, NULL, NULL);

	/* return the new mesh */
	return result;
}


ModifierTypeInfo modifierType_Mask = {
	/* name */              "Mask",
	/* structName */        "MaskModifierData",
	/* structSize */        sizeof(MaskModifierData),
	/* type */              eModifierTypeType_Nonconstructive,
	/* flags */             eModifierTypeFlag_AcceptsMesh |
	                        eModifierTypeFlag_SupportsMapping |
	                        eModifierTypeFlag_SupportsEditmode,

	/* copyData */          copyData,
	/* deformVerts */       NULL,
	/* deformMatrices */    NULL,
	/* deformVertsEM */     NULL,
	/* deformMatricesEM */  NULL,
	/* applyModifier */     applyModifier,
	/* applyModifierEM */   NULL,
	/* initData */          NULL,
	/* requiredDataMask */  requiredDataMask,
	/* freeData */          NULL,
	/* isDisabled */        NULL,
	/* updateDepgraph */    updateDepgraph,
	/* dependsOnTime */     NULL,
	/* dependsOnNormals */	NULL,
	/* foreachObjectLink */ foreachObjectLink,
	/* foreachIDLink */     NULL,
	/* foreachTexLink */    NULL,
};<|MERGE_RESOLUTION|>--- conflicted
+++ resolved
@@ -143,27 +143,15 @@
 		bPoseChannel *pchan;
 		bDeformGroup *def;
 		char *bone_select_array;
-<<<<<<< HEAD
-		int bone_select_tot= 0;
-		const int defbase_tot= BLI_countlist(&ob->defbase);
+		int bone_select_tot = 0;
+		const int defbase_tot = BLI_countlist(&ob->defbase);
 
 		/* check that there is armature object with bones to use, otherwise return original mesh */
 		if (ELEM3(NULL, mmd->ob_arm, mmd->ob_arm->pose, ob->defbase.first))
 			return derivedData;
 
-		bone_select_array= MEM_mallocN(defbase_tot * sizeof(char), "mask array");
-
-=======
-		int bone_select_tot = 0;
-		const int defbase_tot = BLI_countlist(&ob->defbase);
-		
-		/* check that there is armature object with bones to use, otherwise return original mesh */
-		if (ELEM3(NULL, mmd->ob_arm, mmd->ob_arm->pose, ob->defbase.first))
-			return derivedData;
-		
 		bone_select_array = MEM_mallocN(defbase_tot * sizeof(char), "mask array");
-		
->>>>>>> e5963aae
+
 		for (i = 0, def = ob->defbase.first; def; def = def->next, i++) {
 			pchan = BKE_pose_channel_find_name(oba->pose, def->name);
 			if (pchan && pchan->bone && (pchan->bone->flag & BONE_SELECTED)) {
@@ -209,13 +197,8 @@
 		for (i = 0, dv = dvert; i < maxVerts; i++, dv++) {
 			MDeformWeight *dw = dv->dw;
 			int j;
-<<<<<<< HEAD
-
-			for (j= dv->totweight; j > 0; j--, dw++) {
-=======
-			
+
 			for (j = dv->totweight; j > 0; j--, dw++) {
->>>>>>> e5963aae
 				if (dw->def_nr < defbase_tot) {
 					if (bone_select_array[dw->def_nr]) {
 						if (dw->weight != 0.0f) {
