--- conflicted
+++ resolved
@@ -360,8 +360,7 @@
 	                        eModifierTypeFlag_SupportsMapping |
 	                        eModifierTypeFlag_SupportsEditmode,
 
-<<<<<<< HEAD
-	/* copyData */          copyData,
+	/* copyData */          modifier_copyData_generic,
 
 	/* deformVerts_DM */    NULL,
 	/* deformMatrices_DM */ NULL,
@@ -370,9 +369,6 @@
 	/* applyModifier_DM */  applyModifier,
 	/* applyModifierEM_DM */NULL,
 
-=======
-	/* copyData */          modifier_copyData_generic,
->>>>>>> 3740f759
 	/* deformVerts */       NULL,
 	/* deformMatrices */    NULL,
 	/* deformVertsEM */     NULL,
