/*
 * This program is free software; you can redistribute it and/or
 * modify it under the terms of the GNU General Public License
 * as published by the Free Software Foundation; either version 2
 * of the License, or (at your option) any later version.
 *
 * This program is distributed in the hope that it will be useful,
 * but WITHOUT ANY WARRANTY; without even the implied warranty of
 * MERCHANTABILITY or FITNESS FOR A PARTICULAR PURPOSE.  See the
 * GNU General Public License for more details.
 *
 * You should have received a copy of the GNU General Public License
 * along with this program; if not, write to the Free Software Foundation,
 * Inc., 51 Franklin Street, Fifth Floor, Boston, MA 02110-1301, USA.
 *
 * The Original Code is Copyright (C) 2005 by the Blender Foundation.
 * All rights reserved.
 */

/** \file
 * \ingroup modifiers
 */

#include "BLI_utildefines.h"

#include "BLI_math.h"
#include "BLI_task.h"

#include "BLT_translation.h"

#include "DNA_mesh_types.h"
#include "DNA_meshdata_types.h"
#include "DNA_object_types.h"
#include "DNA_screen_types.h"

#include "BKE_context.h"
#include "BKE_customdata.h"
#include "BKE_deform.h"
#include "BKE_editmesh.h"
#include "BKE_image.h"
#include "BKE_lib_id.h"
#include "BKE_lib_query.h"
#include "BKE_mesh.h"
#include "BKE_modifier.h"
#include "BKE_object.h"
#include "BKE_screen.h"
#include "BKE_texture.h"

#include "UI_interface.h"
#include "UI_resources.h"

#include "RNA_access.h"

#include "DEG_depsgraph.h"
#include "DEG_depsgraph_query.h"

#include "MEM_guardedalloc.h"

#include "MOD_ui_common.h"
#include "MOD_util.h"

#include "RE_shader_ext.h"

/* Displace */

static void initData(ModifierData *md)
{
  DisplaceModifierData *dmd = (DisplaceModifierData *)md;

  dmd->texture = NULL;
  dmd->strength = 1;
  dmd->direction = MOD_DISP_DIR_NOR;
  dmd->midlevel = 0.5;
  dmd->space = MOD_DISP_SPACE_LOCAL;
}

static void requiredDataMask(Object *UNUSED(ob),
                             ModifierData *md,
                             CustomData_MeshMasks *r_cddata_masks)
{
  DisplaceModifierData *dmd = (DisplaceModifierData *)md;

  /* ask for vertexgroups if we need them */
  if (dmd->defgrp_name[0] != '\0') {
    r_cddata_masks->vmask |= CD_MASK_MDEFORMVERT;
  }

  /* ask for UV coordinates if we need them */
  if (dmd->texmapping == MOD_DISP_MAP_UV) {
    r_cddata_masks->fmask |= CD_MASK_MTFACE;
  }

  if (dmd->direction == MOD_DISP_DIR_CLNOR) {
    r_cddata_masks->lmask |= CD_MASK_CUSTOMLOOPNORMAL;
  }
}

static bool dependsOnTime(ModifierData *md)
{
  DisplaceModifierData *dmd = (DisplaceModifierData *)md;

  if (dmd->texture) {
    return BKE_texture_dependsOnTime(dmd->texture);
  }
  else {
    return false;
  }
}

static bool dependsOnNormals(ModifierData *md)
{
  DisplaceModifierData *dmd = (DisplaceModifierData *)md;
  return ELEM(dmd->direction, MOD_DISP_DIR_NOR, MOD_DISP_DIR_CLNOR);
}

static void foreachObjectLink(ModifierData *md, Object *ob, ObjectWalkFunc walk, void *userData)
{
  DisplaceModifierData *dmd = (DisplaceModifierData *)md;

  walk(userData, ob, &dmd->map_object, IDWALK_CB_NOP);
}

static void foreachIDLink(ModifierData *md, Object *ob, IDWalkFunc walk, void *userData)
{
  DisplaceModifierData *dmd = (DisplaceModifierData *)md;

  walk(userData, ob, (ID **)&dmd->texture, IDWALK_CB_USER);

  foreachObjectLink(md, ob, (ObjectWalkFunc)walk, userData);
}

static void foreachTexLink(ModifierData *md, Object *ob, TexWalkFunc walk, void *userData)
{
  walk(userData, ob, md, "texture");
}

static bool isDisabled(const struct Scene *UNUSED(scene),
                       ModifierData *md,
                       bool UNUSED(useRenderParams))
{
  DisplaceModifierData *dmd = (DisplaceModifierData *)md;
  return ((!dmd->texture && dmd->direction == MOD_DISP_DIR_RGB_XYZ) || dmd->strength == 0.0f);
}

static void updateDepsgraph(ModifierData *md, const ModifierUpdateDepsgraphContext *ctx)
{
  DisplaceModifierData *dmd = (DisplaceModifierData *)md;
  bool need_transform_relation = false;

  if (dmd->space == MOD_DISP_SPACE_GLOBAL &&
      ELEM(dmd->direction, MOD_DISP_DIR_X, MOD_DISP_DIR_Y, MOD_DISP_DIR_Z, MOD_DISP_DIR_RGB_XYZ)) {
    need_transform_relation = true;
  }

  if (dmd->texture != NULL) {
    DEG_add_generic_id_relation(ctx->node, &dmd->texture->id, "Displace Modifier");

    if (dmd->map_object != NULL && dmd->texmapping == MOD_DISP_MAP_OBJECT) {
      MOD_depsgraph_update_object_bone_relation(
          ctx->node, dmd->map_object, dmd->map_bone, "Displace Modifier");
      need_transform_relation = true;
    }
    if (dmd->texmapping == MOD_DISP_MAP_GLOBAL) {
      need_transform_relation = true;
    }
  }

  if (need_transform_relation) {
    DEG_add_modifier_to_transform_relation(ctx->node, "Displace Modifier");
  }
}

typedef struct DisplaceUserdata {
  /*const*/ DisplaceModifierData *dmd;
  struct Scene *scene;
  struct ImagePool *pool;
  MDeformVert *dvert;
  float weight;
  int defgrp_index;
  int direction;
  bool use_global_direction;
  Tex *tex_target;
  float (*tex_co)[3];
  float (*vertexCos)[3];
  float local_mat[4][4];
  MVert *mvert;
  float (*vert_clnors)[3];
} DisplaceUserdata;

static void displaceModifier_do_task(void *__restrict userdata,
                                     const int iter,
                                     const TaskParallelTLS *__restrict UNUSED(tls))
{
  DisplaceUserdata *data = (DisplaceUserdata *)userdata;
  DisplaceModifierData *dmd = data->dmd;
  MDeformVert *dvert = data->dvert;
  const bool invert_vgroup = (dmd->flag & MOD_DISP_INVERT_VGROUP) != 0;
  float weight = data->weight;
  int defgrp_index = data->defgrp_index;
  int direction = data->direction;
  bool use_global_direction = data->use_global_direction;
  float(*tex_co)[3] = data->tex_co;
  float(*vertexCos)[3] = data->vertexCos;
  MVert *mvert = data->mvert;
  float(*vert_clnors)[3] = data->vert_clnors;

  const float delta_fixed = 1.0f -
                            dmd->midlevel; /* when no texture is used, we fallback to white */

  TexResult texres;
  float strength = dmd->strength;
  float delta;
  float local_vec[3];

  if (dvert) {
    weight = invert_vgroup ? 1.0f - BKE_defvert_find_weight(dvert + iter, defgrp_index) :
                             BKE_defvert_find_weight(dvert + iter, defgrp_index);
    if (weight == 0.0f) {
      return;
    }
  }

  if (data->tex_target) {
    texres.nor = NULL;
    BKE_texture_get_value_ex(
        data->scene, data->tex_target, tex_co[iter], &texres, data->pool, false);
    delta = texres.tin - dmd->midlevel;
  }
  else {
    delta = delta_fixed; /* (1.0f - dmd->midlevel) */ /* never changes */
  }

  if (dvert) {
    strength *= weight;
  }

  delta *= strength;
  CLAMP(delta, -10000, 10000);

  switch (direction) {
    case MOD_DISP_DIR_X:
      if (use_global_direction) {
        vertexCos[iter][0] += delta * data->local_mat[0][0];
        vertexCos[iter][1] += delta * data->local_mat[1][0];
        vertexCos[iter][2] += delta * data->local_mat[2][0];
      }
      else {
        vertexCos[iter][0] += delta;
      }
      break;
    case MOD_DISP_DIR_Y:
      if (use_global_direction) {
        vertexCos[iter][0] += delta * data->local_mat[0][1];
        vertexCos[iter][1] += delta * data->local_mat[1][1];
        vertexCos[iter][2] += delta * data->local_mat[2][1];
      }
      else {
        vertexCos[iter][1] += delta;
      }
      break;
    case MOD_DISP_DIR_Z:
      if (use_global_direction) {
        vertexCos[iter][0] += delta * data->local_mat[0][2];
        vertexCos[iter][1] += delta * data->local_mat[1][2];
        vertexCos[iter][2] += delta * data->local_mat[2][2];
      }
      else {
        vertexCos[iter][2] += delta;
      }
      break;
    case MOD_DISP_DIR_RGB_XYZ:
      local_vec[0] = texres.tr - dmd->midlevel;
      local_vec[1] = texres.tg - dmd->midlevel;
      local_vec[2] = texres.tb - dmd->midlevel;
      if (use_global_direction) {
        mul_transposed_mat3_m4_v3(data->local_mat, local_vec);
      }
      mul_v3_fl(local_vec, strength);
      add_v3_v3(vertexCos[iter], local_vec);
      break;
    case MOD_DISP_DIR_NOR:
      vertexCos[iter][0] += delta * (mvert[iter].no[0] / 32767.0f);
      vertexCos[iter][1] += delta * (mvert[iter].no[1] / 32767.0f);
      vertexCos[iter][2] += delta * (mvert[iter].no[2] / 32767.0f);
      break;
    case MOD_DISP_DIR_CLNOR:
      madd_v3_v3fl(vertexCos[iter], vert_clnors[iter], delta);
      break;
  }
}

static void displaceModifier_do(DisplaceModifierData *dmd,
                                const ModifierEvalContext *ctx,
                                Mesh *mesh,
                                float (*vertexCos)[3],
                                const int numVerts)
{
  Object *ob = ctx->object;
  MVert *mvert;
  MDeformVert *dvert;
  int direction = dmd->direction;
  int defgrp_index;
  float(*tex_co)[3];
  float weight = 1.0f; /* init value unused but some compilers may complain */
  float(*vert_clnors)[3] = NULL;
  float local_mat[4][4] = {{0}};
  const bool use_global_direction = dmd->space == MOD_DISP_SPACE_GLOBAL;

  if (dmd->texture == NULL && dmd->direction == MOD_DISP_DIR_RGB_XYZ) {
    return;
  }
  if (dmd->strength == 0.0f) {
    return;
  }

  mvert = mesh->mvert;
  MOD_get_vgroup(ob, mesh, dmd->defgrp_name, &dvert, &defgrp_index);

  if (defgrp_index >= 0 && dvert == NULL) {
    /* There is a vertex group, but it has no vertices. */
    return;
  }

  Tex *tex_target = dmd->texture;
  if (tex_target != NULL) {
    tex_co = MEM_calloc_arrayN((size_t)numVerts, sizeof(*tex_co), "displaceModifier_do tex_co");
    MOD_get_texture_coords((MappingInfoModifierData *)dmd, ctx, ob, mesh, vertexCos, tex_co);

    MOD_init_texture((MappingInfoModifierData *)dmd, ctx);
  }
  else {
    tex_co = NULL;
  }

  if (direction == MOD_DISP_DIR_CLNOR) {
    CustomData *ldata = &mesh->ldata;

    if (CustomData_has_layer(ldata, CD_CUSTOMLOOPNORMAL)) {
      float(*clnors)[3] = NULL;

      if ((mesh->runtime.cd_dirty_vert & CD_MASK_NORMAL) ||
          !CustomData_has_layer(ldata, CD_NORMAL)) {
        BKE_mesh_calc_normals_split(mesh);
      }

      clnors = CustomData_get_layer(ldata, CD_NORMAL);
      vert_clnors = MEM_malloc_arrayN(numVerts, sizeof(*vert_clnors), __func__);
      BKE_mesh_normals_loop_to_vertex(
          numVerts, mesh->mloop, mesh->totloop, (const float(*)[3])clnors, vert_clnors);
    }
    else {
      direction = MOD_DISP_DIR_NOR;
    }
  }
  else if (ELEM(direction, MOD_DISP_DIR_X, MOD_DISP_DIR_Y, MOD_DISP_DIR_Z, MOD_DISP_DIR_RGB_XYZ) &&
           use_global_direction) {
    copy_m4_m4(local_mat, ob->obmat);
  }

  DisplaceUserdata data = {NULL};
  data.scene = DEG_get_evaluated_scene(ctx->depsgraph);
  data.dmd = dmd;
  data.dvert = dvert;
  data.weight = weight;
  data.defgrp_index = defgrp_index;
  data.direction = direction;
  data.use_global_direction = use_global_direction;
  data.tex_target = tex_target;
  data.tex_co = tex_co;
  data.vertexCos = vertexCos;
  copy_m4_m4(data.local_mat, local_mat);
  data.mvert = mvert;
  data.vert_clnors = vert_clnors;
  if (tex_target != NULL) {
    data.pool = BKE_image_pool_new();
    BKE_texture_fetch_images_for_pool(tex_target, data.pool);
  }
  TaskParallelSettings settings;
  BLI_parallel_range_settings_defaults(&settings);
  settings.use_threading = (numVerts > 512);
  BLI_task_parallel_range(0, numVerts, &data, displaceModifier_do_task, &settings);

  if (data.pool != NULL) {
    BKE_image_pool_free(data.pool);
  }

  if (tex_co) {
    MEM_freeN(tex_co);
  }

  if (vert_clnors) {
    MEM_freeN(vert_clnors);
  }
}

static void deformVerts(ModifierData *md,
                        const ModifierEvalContext *ctx,
                        Mesh *mesh,
                        float (*vertexCos)[3],
                        int numVerts)
{
  Mesh *mesh_src = MOD_deform_mesh_eval_get(ctx->object, NULL, mesh, NULL, numVerts, false, false);

  displaceModifier_do((DisplaceModifierData *)md, ctx, mesh_src, vertexCos, numVerts);

  if (!ELEM(mesh_src, NULL, mesh)) {
    BKE_id_free(NULL, mesh_src);
  }
}

static void deformVertsEM(ModifierData *md,
                          const ModifierEvalContext *ctx,
                          struct BMEditMesh *editData,
                          Mesh *mesh,
                          float (*vertexCos)[3],
                          int numVerts)
{
  Mesh *mesh_src = MOD_deform_mesh_eval_get(
      ctx->object, editData, mesh, NULL, numVerts, false, false);

  /* TODO(Campbell): use edit-mode data only (remove this line). */
  if (mesh_src != NULL) {
    BKE_mesh_wrapper_ensure_mdata(mesh_src);
  }

  displaceModifier_do((DisplaceModifierData *)md, ctx, mesh_src, vertexCos, numVerts);

  if (!ELEM(mesh_src, NULL, mesh)) {
    BKE_id_free(NULL, mesh_src);
  }
}

static void panel_draw(const bContext *C, Panel *panel)
{
<<<<<<< HEAD
  uiLayout *sub, *row, *col;
=======
  uiLayout *col;
>>>>>>> 9b099c86
  uiLayout *layout = panel->layout;

  PointerRNA ptr;
  PointerRNA ob_ptr;
  modifier_panel_get_property_pointers(C, panel, &ob_ptr, &ptr);
<<<<<<< HEAD
  modifier_panel_buttons(C, panel);

  PointerRNA texture_ptr = RNA_pointer_get(&ptr, "texture");
  bool has_texture = !RNA_pointer_is_null(&texture_ptr);
  bool has_vertex_group = RNA_string_length(&ptr, "vertex_group") != 0;
=======

  PointerRNA texture_ptr = RNA_pointer_get(&ptr, "texture");
  bool has_texture = !RNA_pointer_is_null(&texture_ptr);
>>>>>>> 9b099c86
  int texture_coords = RNA_enum_get(&ptr, "texture_coords");

  uiLayoutSetPropSep(layout, true);

  uiTemplateID(layout, C, &ptr, "texture", "texture.new", NULL, NULL, 0, ICON_NONE, NULL);

  col = uiLayoutColumn(layout, false);
  uiLayoutSetActive(col, has_texture);
  uiItemR(col, &ptr, "texture_coords", 0, IFACE_("Coordinates"), ICON_NONE);
  if (texture_coords == MOD_DISP_MAP_OBJECT) {
    uiItemR(col, &ptr, "texture_coords_object", 0, NULL, ICON_NONE);
    PointerRNA texture_coords_obj_ptr = RNA_pointer_get(&ptr, "texture_coords_object");
    if (!RNA_pointer_is_null(&texture_coords_obj_ptr) &&
        (RNA_enum_get(&texture_coords_obj_ptr, "type") == OB_ARMATURE)) {
      PointerRNA texture_coords_obj_data_ptr = RNA_pointer_get(&texture_coords_obj_ptr, "data");
      uiItemPointerR(layout,
                     &ptr,
                     "texture_coords_bone",
                     &texture_coords_obj_data_ptr,
                     "bones",
                     IFACE_("Bone"),
                     ICON_NONE);
    }
  }
  else if (texture_coords == MOD_DISP_MAP_UV && RNA_enum_get(&ob_ptr, "type") == OB_MESH) {
    uiItemR(col, &ptr, "uv_layer", 0, NULL, ICON_NONE);
  }

  uiItemS(layout);

  col = uiLayoutColumn(layout, false);
  uiItemR(col, &ptr, "direction", 0, 0, ICON_NONE);
  if (ELEM(RNA_enum_get(&ptr, "direction"),
           MOD_DISP_DIR_X,
           MOD_DISP_DIR_Y,
           MOD_DISP_DIR_Z,
           MOD_DISP_DIR_RGB_XYZ)) {
    uiItemR(col, &ptr, "space", 0, NULL, ICON_NONE);
  }

  uiItemS(layout);

  col = uiLayoutColumn(layout, false);
  uiItemR(col, &ptr, "strength", 0, NULL, ICON_NONE);
  uiItemR(col, &ptr, "mid_level", 0, NULL, ICON_NONE);

<<<<<<< HEAD
  row = uiLayoutRow(col, true);
  uiItemPointerR(row, &ptr, "vertex_group", &ob_ptr, "vertex_groups", NULL, ICON_NONE);
  sub = uiLayoutColumn(row, true);
  uiLayoutSetActive(sub, has_vertex_group);
  uiLayoutSetPropSep(sub, false);
  uiItemR(sub, &ptr, "invert_vertex_group", 0, "", ICON_ARROW_LEFTRIGHT);
=======
  modifier_vgroup_ui(col, &ptr, &ob_ptr, "vertex_group", "invert_vertex_group", NULL);
>>>>>>> 9b099c86

  modifier_panel_end(layout, &ptr);
}

static void panelRegister(ARegionType *region_type)
{
  modifier_panel_register(region_type, eModifierType_Displace, panel_draw);
}

ModifierTypeInfo modifierType_Displace = {
    /* name */ "Displace",
    /* structName */ "DisplaceModifierData",
    /* structSize */ sizeof(DisplaceModifierData),
    /* type */ eModifierTypeType_OnlyDeform,
    /* flags */ eModifierTypeFlag_AcceptsMesh | eModifierTypeFlag_SupportsEditmode,

    /* copyData */ BKE_modifier_copydata_generic,

    /* deformVerts */ deformVerts,
    /* deformMatrices */ NULL,
    /* deformVertsEM */ deformVertsEM,
    /* deformMatricesEM */ NULL,
    /* modifyMesh */ NULL,
    /* modifyHair */ NULL,
    /* modifyPointCloud */ NULL,
    /* modifyVolume */ NULL,

    /* initData */ initData,
    /* requiredDataMask */ requiredDataMask,
    /* freeData */ NULL,
    /* isDisabled */ isDisabled,
    /* updateDepsgraph */ updateDepsgraph,
    /* dependsOnTime */ dependsOnTime,
    /* dependsOnNormals */ dependsOnNormals,
    /* foreachObjectLink */ foreachObjectLink,
    /* foreachIDLink */ foreachIDLink,
    /* foreachTexLink */ foreachTexLink,
    /* freeRuntimeData */ NULL,
    /* panelRegister */ panelRegister,
};<|MERGE_RESOLUTION|>--- conflicted
+++ resolved
@@ -432,27 +432,15 @@
 
 static void panel_draw(const bContext *C, Panel *panel)
 {
-<<<<<<< HEAD
-  uiLayout *sub, *row, *col;
-=======
   uiLayout *col;
->>>>>>> 9b099c86
   uiLayout *layout = panel->layout;
 
   PointerRNA ptr;
   PointerRNA ob_ptr;
   modifier_panel_get_property_pointers(C, panel, &ob_ptr, &ptr);
-<<<<<<< HEAD
-  modifier_panel_buttons(C, panel);
 
   PointerRNA texture_ptr = RNA_pointer_get(&ptr, "texture");
   bool has_texture = !RNA_pointer_is_null(&texture_ptr);
-  bool has_vertex_group = RNA_string_length(&ptr, "vertex_group") != 0;
-=======
-
-  PointerRNA texture_ptr = RNA_pointer_get(&ptr, "texture");
-  bool has_texture = !RNA_pointer_is_null(&texture_ptr);
->>>>>>> 9b099c86
   int texture_coords = RNA_enum_get(&ptr, "texture_coords");
 
   uiLayoutSetPropSep(layout, true);
@@ -499,16 +487,7 @@
   uiItemR(col, &ptr, "strength", 0, NULL, ICON_NONE);
   uiItemR(col, &ptr, "mid_level", 0, NULL, ICON_NONE);
 
-<<<<<<< HEAD
-  row = uiLayoutRow(col, true);
-  uiItemPointerR(row, &ptr, "vertex_group", &ob_ptr, "vertex_groups", NULL, ICON_NONE);
-  sub = uiLayoutColumn(row, true);
-  uiLayoutSetActive(sub, has_vertex_group);
-  uiLayoutSetPropSep(sub, false);
-  uiItemR(sub, &ptr, "invert_vertex_group", 0, "", ICON_ARROW_LEFTRIGHT);
-=======
   modifier_vgroup_ui(col, &ptr, &ob_ptr, "vertex_group", "invert_vertex_group", NULL);
->>>>>>> 9b099c86
 
   modifier_panel_end(layout, &ptr);
 }
