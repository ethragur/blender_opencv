--- conflicted
+++ resolved
@@ -373,36 +373,21 @@
   /* add vcols before displacement - allows lookup based on position */
 
   if (omd->flag & MOD_OCEAN_GENERATE_FOAM) {
-<<<<<<< HEAD
-    if (CustomData_number_of_layers(&result->ldata, CD_PROP_BYTE_COLOR) < MAX_MCOL) {
-      const int polys_num = result->totpoly;
-      const int loops_num = result->totloop;
-      MLoop *mloops = result->mloop;
-      MLoopCol *mloopcols = CustomData_add_layer_named(
-          &result->ldata, CD_PROP_BYTE_COLOR, CD_SET_DEFAULT, NULL, loops_num, omd->foamlayername);
-
-      MLoopCol *mloopcols_spray = NULL;
-      if (omd->flag & MOD_OCEAN_GENERATE_SPRAY) {
-        mloopcols_spray = CustomData_add_layer_named(&result->ldata,
-                                                     CD_PROP_BYTE_COLOR,
-                                                     CD_SET_DEFAULT,
-                                                     NULL,
-                                                     loops_num,
-                                                     omd->spraylayername);
-      }
-=======
     const int polys_num = result->totpoly;
     const int loops_num = result->totloop;
     MLoop *mloops = result->mloop;
     MLoopCol *mloopcols = CustomData_add_layer_named(
-        &result->ldata, CD_PROP_BYTE_COLOR, CD_CALLOC, NULL, loops_num, omd->foamlayername);
+        &result->ldata, CD_PROP_BYTE_COLOR, CD_SET_DEFAULT, NULL, loops_num, omd->foamlayername);
 
     MLoopCol *mloopcols_spray = NULL;
     if (omd->flag & MOD_OCEAN_GENERATE_SPRAY) {
-      mloopcols_spray = CustomData_add_layer_named(
-          &result->ldata, CD_PROP_BYTE_COLOR, CD_CALLOC, NULL, loops_num, omd->spraylayername);
-    }
->>>>>>> a6ba8e5f
+      mloopcols_spray = CustomData_add_layer_named(&result->ldata,
+                                                   CD_PROP_BYTE_COLOR,
+                                                   CD_SET_DEFAULT,
+                                                   NULL,
+                                                   loops_num,
+                                                   omd->spraylayername);
+    }
 
     if (mloopcols) { /* unlikely to fail */
       MPoly *mpolys = result->mpoly;
@@ -456,47 +441,46 @@
         }
       }
     }
-  }
-
-  /* displace the geometry */
-
-  /* NOTE: tried to parallelized that one and previous foam loop,
-   * but gives 20% slower results... odd. */
-  {
-    const int verts_num = result->totvert;
-
-    for (i = 0; i < verts_num; i++) {
-      float *vco = mverts[i].co;
-      const float u = OCEAN_CO(size_co_inv, vco[0]);
-      const float v = OCEAN_CO(size_co_inv, vco[1]);
-
-      if (omd->oceancache && omd->cached == true) {
-        BKE_ocean_cache_eval_uv(omd->oceancache, &ocr, cfra_for_cache, u, v);
+
+    /* displace the geometry */
+
+    /* NOTE: tried to parallelized that one and previous foam loop,
+     * but gives 20% slower results... odd. */
+    {
+      const int verts_num = result->totvert;
+
+      for (i = 0; i < verts_num; i++) {
+        float *vco = mverts[i].co;
+        const float u = OCEAN_CO(size_co_inv, vco[0]);
+        const float v = OCEAN_CO(size_co_inv, vco[1]);
+
+        if (omd->oceancache && omd->cached == true) {
+          BKE_ocean_cache_eval_uv(omd->oceancache, &ocr, cfra_for_cache, u, v);
+        }
+        else {
+          BKE_ocean_eval_uv(omd->ocean, &ocr, u, v);
+        }
+
+        vco[2] += ocr.disp[1];
+
+        if (omd->chop_amount > 0.0f) {
+          vco[0] += ocr.disp[0];
+          vco[1] += ocr.disp[2];
+        }
       }
-      else {
-        BKE_ocean_eval_uv(omd->ocean, &ocr, u, v);
-      }
-
-      vco[2] += ocr.disp[1];
-
-      if (omd->chop_amount > 0.0f) {
-        vco[0] += ocr.disp[0];
-        vco[1] += ocr.disp[2];
-      }
-    }
-  }
-
-  BKE_mesh_tag_coords_changed(mesh);
-
-  if (allocated_ocean) {
-    BKE_ocean_free(omd->ocean);
-    omd->ocean = NULL;
-  }
+    }
+
+    BKE_mesh_tag_coords_changed(mesh);
+
+    if (allocated_ocean) {
+      BKE_ocean_free(omd->ocean);
+      omd->ocean = NULL;
+    }
 
 #  undef OCEAN_CO
 
-  return result;
-}
+    return result;
+  }
 #else  /* WITH_OCEANSIM */
 static Mesh *doOcean(ModifierData *UNUSED(md), const ModifierEvalContext *UNUSED(ctx), Mesh *mesh)
 {
@@ -504,249 +488,249 @@
 }
 #endif /* WITH_OCEANSIM */
 
-static Mesh *modifyMesh(ModifierData *md, const ModifierEvalContext *ctx, Mesh *mesh)
-{
-  return doOcean(md, ctx, mesh);
-}
-// #define WITH_OCEANSIM
-static void panel_draw(const bContext *UNUSED(C), Panel *panel)
-{
-  uiLayout *layout = panel->layout;
-#ifdef WITH_OCEANSIM
-  uiLayout *col, *sub;
-
-  PointerRNA ob_ptr;
-  PointerRNA *ptr = modifier_panel_get_property_pointers(panel, &ob_ptr);
-
-  uiLayoutSetPropSep(layout, true);
-
-  col = uiLayoutColumn(layout, false);
-  uiItemR(col, ptr, "geometry_mode", 0, NULL, ICON_NONE);
-  if (RNA_enum_get(ptr, "geometry_mode") == MOD_OCEAN_GEOM_GENERATE) {
+  static Mesh *modifyMesh(ModifierData * md, const ModifierEvalContext *ctx, Mesh *mesh)
+  {
+    return doOcean(md, ctx, mesh);
+  }
+  // #define WITH_OCEANSIM
+  static void panel_draw(const bContext *UNUSED(C), Panel *panel)
+  {
+    uiLayout *layout = panel->layout;
+#ifdef WITH_OCEANSIM
+    uiLayout *col, *sub;
+
+    PointerRNA ob_ptr;
+    PointerRNA *ptr = modifier_panel_get_property_pointers(panel, &ob_ptr);
+
+    uiLayoutSetPropSep(layout, true);
+
+    col = uiLayoutColumn(layout, false);
+    uiItemR(col, ptr, "geometry_mode", 0, NULL, ICON_NONE);
+    if (RNA_enum_get(ptr, "geometry_mode") == MOD_OCEAN_GEOM_GENERATE) {
+      sub = uiLayoutColumn(col, true);
+      uiItemR(sub, ptr, "repeat_x", 0, IFACE_("Repeat X"), ICON_NONE);
+      uiItemR(sub, ptr, "repeat_y", 0, IFACE_("Y"), ICON_NONE);
+    }
+
     sub = uiLayoutColumn(col, true);
-    uiItemR(sub, ptr, "repeat_x", 0, IFACE_("Repeat X"), ICON_NONE);
-    uiItemR(sub, ptr, "repeat_y", 0, IFACE_("Y"), ICON_NONE);
-  }
-
-  sub = uiLayoutColumn(col, true);
-  uiItemR(sub, ptr, "viewport_resolution", 0, IFACE_("Resolution Viewport"), ICON_NONE);
-  uiItemR(sub, ptr, "resolution", 0, IFACE_("Render"), ICON_NONE);
-
-  uiItemR(col, ptr, "time", 0, NULL, ICON_NONE);
-
-  uiItemR(col, ptr, "depth", 0, NULL, ICON_NONE);
-  uiItemR(col, ptr, "size", 0, NULL, ICON_NONE);
-  uiItemR(col, ptr, "spatial_size", 0, NULL, ICON_NONE);
-
-  uiItemR(col, ptr, "random_seed", 0, NULL, ICON_NONE);
-
-  uiItemR(col, ptr, "use_normals", 0, NULL, ICON_NONE);
-
-  modifier_panel_end(layout, ptr);
+    uiItemR(sub, ptr, "viewport_resolution", 0, IFACE_("Resolution Viewport"), ICON_NONE);
+    uiItemR(sub, ptr, "resolution", 0, IFACE_("Render"), ICON_NONE);
+
+    uiItemR(col, ptr, "time", 0, NULL, ICON_NONE);
+
+    uiItemR(col, ptr, "depth", 0, NULL, ICON_NONE);
+    uiItemR(col, ptr, "size", 0, NULL, ICON_NONE);
+    uiItemR(col, ptr, "spatial_size", 0, NULL, ICON_NONE);
+
+    uiItemR(col, ptr, "random_seed", 0, NULL, ICON_NONE);
+
+    uiItemR(col, ptr, "use_normals", 0, NULL, ICON_NONE);
+
+    modifier_panel_end(layout, ptr);
 
 #else  /* WITH_OCEANSIM */
   uiItemL(layout, TIP_("Built without Ocean modifier"), ICON_NONE);
 #endif /* WITH_OCEANSIM */
-}
-
-#ifdef WITH_OCEANSIM
-static void waves_panel_draw(const bContext *UNUSED(C), Panel *panel)
-{
-  uiLayout *col, *sub;
-  uiLayout *layout = panel->layout;
-
-  PointerRNA *ptr = modifier_panel_get_property_pointers(panel, NULL);
-
-  uiLayoutSetPropSep(layout, true);
-
-  col = uiLayoutColumn(layout, false);
-  uiItemR(col, ptr, "wave_scale", 0, IFACE_("Scale"), ICON_NONE);
-  uiItemR(col, ptr, "wave_scale_min", 0, NULL, ICON_NONE);
-  uiItemR(col, ptr, "choppiness", 0, NULL, ICON_NONE);
-  uiItemR(col, ptr, "wind_velocity", 0, NULL, ICON_NONE);
-
-  uiItemS(layout);
-
-  col = uiLayoutColumn(layout, false);
-  uiItemR(col, ptr, "wave_alignment", UI_ITEM_R_SLIDER, IFACE_("Alignment"), ICON_NONE);
-  sub = uiLayoutColumn(col, false);
-  uiLayoutSetActive(sub, RNA_float_get(ptr, "wave_alignment") > 0.0f);
-  uiItemR(sub, ptr, "wave_direction", 0, IFACE_("Direction"), ICON_NONE);
-  uiItemR(sub, ptr, "damping", 0, NULL, ICON_NONE);
-}
-
-static void foam_panel_draw_header(const bContext *UNUSED(C), Panel *panel)
-{
-  uiLayout *layout = panel->layout;
-
-  PointerRNA *ptr = modifier_panel_get_property_pointers(panel, NULL);
-
-  uiItemR(layout, ptr, "use_foam", 0, IFACE_("Foam"), ICON_NONE);
-}
-
-static void foam_panel_draw(const bContext *UNUSED(C), Panel *panel)
-{
-  uiLayout *col;
-  uiLayout *layout = panel->layout;
-
-  PointerRNA *ptr = modifier_panel_get_property_pointers(panel, NULL);
-
-  bool use_foam = RNA_boolean_get(ptr, "use_foam");
-
-  uiLayoutSetPropSep(layout, true);
-
-  col = uiLayoutColumn(layout, false);
-  uiLayoutSetActive(col, use_foam);
-  uiItemR(col, ptr, "foam_layer_name", 0, IFACE_("Data Layer"), ICON_NONE);
-  uiItemR(col, ptr, "foam_coverage", 0, IFACE_("Coverage"), ICON_NONE);
-}
-
-static void spray_panel_draw_header(const bContext *UNUSED(C), Panel *panel)
-{
-  uiLayout *row;
-  uiLayout *layout = panel->layout;
-
-  PointerRNA *ptr = modifier_panel_get_property_pointers(panel, NULL);
-
-  bool use_foam = RNA_boolean_get(ptr, "use_foam");
-
-  row = uiLayoutRow(layout, false);
-  uiLayoutSetActive(row, use_foam);
-  uiItemR(row, ptr, "use_spray", 0, IFACE_("Spray"), ICON_NONE);
-}
-
-static void spray_panel_draw(const bContext *UNUSED(C), Panel *panel)
-{
-  uiLayout *col;
-  uiLayout *layout = panel->layout;
-
-  PointerRNA *ptr = modifier_panel_get_property_pointers(panel, NULL);
-
-  bool use_foam = RNA_boolean_get(ptr, "use_foam");
-  bool use_spray = RNA_boolean_get(ptr, "use_spray");
-
-  uiLayoutSetPropSep(layout, true);
-
-  col = uiLayoutColumn(layout, false);
-  uiLayoutSetActive(col, use_foam && use_spray);
-  uiItemR(col, ptr, "spray_layer_name", 0, IFACE_("Data Layer"), ICON_NONE);
-  uiItemR(col, ptr, "invert_spray", 0, IFACE_("Invert"), ICON_NONE);
-}
-
-static void spectrum_panel_draw(const bContext *UNUSED(C), Panel *panel)
-{
-  uiLayout *col;
-  uiLayout *layout = panel->layout;
-
-  PointerRNA *ptr = modifier_panel_get_property_pointers(panel, NULL);
-
-  int spectrum = RNA_enum_get(ptr, "spectrum");
-
-  uiLayoutSetPropSep(layout, true);
-
-  col = uiLayoutColumn(layout, false);
-  uiItemR(col, ptr, "spectrum", 0, NULL, ICON_NONE);
-  if (ELEM(spectrum, MOD_OCEAN_SPECTRUM_TEXEL_MARSEN_ARSLOE, MOD_OCEAN_SPECTRUM_JONSWAP)) {
-    uiItemR(col, ptr, "sharpen_peak_jonswap", UI_ITEM_R_SLIDER, NULL, ICON_NONE);
-    uiItemR(col, ptr, "fetch_jonswap", 0, NULL, ICON_NONE);
-  }
-}
-
-static void bake_panel_draw(const bContext *UNUSED(C), Panel *panel)
-{
-  uiLayout *col;
-  uiLayout *layout = panel->layout;
-
-  PointerRNA *ptr = modifier_panel_get_property_pointers(panel, NULL);
-
-  uiLayoutSetPropSep(layout, true);
-
-  bool is_cached = RNA_boolean_get(ptr, "is_cached");
-  bool use_foam = RNA_boolean_get(ptr, "use_foam");
-
-  if (is_cached) {
-    PointerRNA op_ptr;
-    uiItemFullO(layout,
-                "OBJECT_OT_ocean_bake",
-                IFACE_("Delete Bake"),
-                ICON_NONE,
-                NULL,
-                WM_OP_EXEC_DEFAULT,
-                0,
-                &op_ptr);
-    RNA_boolean_set(&op_ptr, "free", true);
-  }
-  else {
-    uiItemO(layout, NULL, ICON_NONE, "OBJECT_OT_ocean_bake");
-  }
-
-  uiItemR(layout, ptr, "filepath", 0, NULL, ICON_NONE);
-
-  col = uiLayoutColumn(layout, true);
-  uiLayoutSetEnabled(col, !is_cached);
-  uiItemR(col, ptr, "frame_start", 0, IFACE_("Frame Start"), ICON_NONE);
-  uiItemR(col, ptr, "frame_end", 0, IFACE_("End"), ICON_NONE);
-
-  col = uiLayoutColumn(layout, false);
-  uiLayoutSetActive(col, use_foam);
-  uiItemR(col, ptr, "bake_foam_fade", 0, NULL, ICON_NONE);
-}
-#endif /* WITH_OCEANSIM */
-
-static void panelRegister(ARegionType *region_type)
-{
-  PanelType *panel_type = modifier_panel_register(region_type, eModifierType_Ocean, panel_draw);
-#ifdef WITH_OCEANSIM
-  modifier_subpanel_register(region_type, "waves", "Waves", NULL, waves_panel_draw, panel_type);
-  PanelType *foam_panel = modifier_subpanel_register(
-      region_type, "foam", "", foam_panel_draw_header, foam_panel_draw, panel_type);
-  modifier_subpanel_register(
-      region_type, "spray", "", spray_panel_draw_header, spray_panel_draw, foam_panel);
-  modifier_subpanel_register(
-      region_type, "spectrum", "Spectrum", NULL, spectrum_panel_draw, panel_type);
-  modifier_subpanel_register(region_type, "bake", "Bake", NULL, bake_panel_draw, panel_type);
+  }
+
+#ifdef WITH_OCEANSIM
+  static void waves_panel_draw(const bContext *UNUSED(C), Panel *panel)
+  {
+    uiLayout *col, *sub;
+    uiLayout *layout = panel->layout;
+
+    PointerRNA *ptr = modifier_panel_get_property_pointers(panel, NULL);
+
+    uiLayoutSetPropSep(layout, true);
+
+    col = uiLayoutColumn(layout, false);
+    uiItemR(col, ptr, "wave_scale", 0, IFACE_("Scale"), ICON_NONE);
+    uiItemR(col, ptr, "wave_scale_min", 0, NULL, ICON_NONE);
+    uiItemR(col, ptr, "choppiness", 0, NULL, ICON_NONE);
+    uiItemR(col, ptr, "wind_velocity", 0, NULL, ICON_NONE);
+
+    uiItemS(layout);
+
+    col = uiLayoutColumn(layout, false);
+    uiItemR(col, ptr, "wave_alignment", UI_ITEM_R_SLIDER, IFACE_("Alignment"), ICON_NONE);
+    sub = uiLayoutColumn(col, false);
+    uiLayoutSetActive(sub, RNA_float_get(ptr, "wave_alignment") > 0.0f);
+    uiItemR(sub, ptr, "wave_direction", 0, IFACE_("Direction"), ICON_NONE);
+    uiItemR(sub, ptr, "damping", 0, NULL, ICON_NONE);
+  }
+
+  static void foam_panel_draw_header(const bContext *UNUSED(C), Panel *panel)
+  {
+    uiLayout *layout = panel->layout;
+
+    PointerRNA *ptr = modifier_panel_get_property_pointers(panel, NULL);
+
+    uiItemR(layout, ptr, "use_foam", 0, IFACE_("Foam"), ICON_NONE);
+  }
+
+  static void foam_panel_draw(const bContext *UNUSED(C), Panel *panel)
+  {
+    uiLayout *col;
+    uiLayout *layout = panel->layout;
+
+    PointerRNA *ptr = modifier_panel_get_property_pointers(panel, NULL);
+
+    bool use_foam = RNA_boolean_get(ptr, "use_foam");
+
+    uiLayoutSetPropSep(layout, true);
+
+    col = uiLayoutColumn(layout, false);
+    uiLayoutSetActive(col, use_foam);
+    uiItemR(col, ptr, "foam_layer_name", 0, IFACE_("Data Layer"), ICON_NONE);
+    uiItemR(col, ptr, "foam_coverage", 0, IFACE_("Coverage"), ICON_NONE);
+  }
+
+  static void spray_panel_draw_header(const bContext *UNUSED(C), Panel *panel)
+  {
+    uiLayout *row;
+    uiLayout *layout = panel->layout;
+
+    PointerRNA *ptr = modifier_panel_get_property_pointers(panel, NULL);
+
+    bool use_foam = RNA_boolean_get(ptr, "use_foam");
+
+    row = uiLayoutRow(layout, false);
+    uiLayoutSetActive(row, use_foam);
+    uiItemR(row, ptr, "use_spray", 0, IFACE_("Spray"), ICON_NONE);
+  }
+
+  static void spray_panel_draw(const bContext *UNUSED(C), Panel *panel)
+  {
+    uiLayout *col;
+    uiLayout *layout = panel->layout;
+
+    PointerRNA *ptr = modifier_panel_get_property_pointers(panel, NULL);
+
+    bool use_foam = RNA_boolean_get(ptr, "use_foam");
+    bool use_spray = RNA_boolean_get(ptr, "use_spray");
+
+    uiLayoutSetPropSep(layout, true);
+
+    col = uiLayoutColumn(layout, false);
+    uiLayoutSetActive(col, use_foam && use_spray);
+    uiItemR(col, ptr, "spray_layer_name", 0, IFACE_("Data Layer"), ICON_NONE);
+    uiItemR(col, ptr, "invert_spray", 0, IFACE_("Invert"), ICON_NONE);
+  }
+
+  static void spectrum_panel_draw(const bContext *UNUSED(C), Panel *panel)
+  {
+    uiLayout *col;
+    uiLayout *layout = panel->layout;
+
+    PointerRNA *ptr = modifier_panel_get_property_pointers(panel, NULL);
+
+    int spectrum = RNA_enum_get(ptr, "spectrum");
+
+    uiLayoutSetPropSep(layout, true);
+
+    col = uiLayoutColumn(layout, false);
+    uiItemR(col, ptr, "spectrum", 0, NULL, ICON_NONE);
+    if (ELEM(spectrum, MOD_OCEAN_SPECTRUM_TEXEL_MARSEN_ARSLOE, MOD_OCEAN_SPECTRUM_JONSWAP)) {
+      uiItemR(col, ptr, "sharpen_peak_jonswap", UI_ITEM_R_SLIDER, NULL, ICON_NONE);
+      uiItemR(col, ptr, "fetch_jonswap", 0, NULL, ICON_NONE);
+    }
+  }
+
+  static void bake_panel_draw(const bContext *UNUSED(C), Panel *panel)
+  {
+    uiLayout *col;
+    uiLayout *layout = panel->layout;
+
+    PointerRNA *ptr = modifier_panel_get_property_pointers(panel, NULL);
+
+    uiLayoutSetPropSep(layout, true);
+
+    bool is_cached = RNA_boolean_get(ptr, "is_cached");
+    bool use_foam = RNA_boolean_get(ptr, "use_foam");
+
+    if (is_cached) {
+      PointerRNA op_ptr;
+      uiItemFullO(layout,
+                  "OBJECT_OT_ocean_bake",
+                  IFACE_("Delete Bake"),
+                  ICON_NONE,
+                  NULL,
+                  WM_OP_EXEC_DEFAULT,
+                  0,
+                  &op_ptr);
+      RNA_boolean_set(&op_ptr, "free", true);
+    }
+    else {
+      uiItemO(layout, NULL, ICON_NONE, "OBJECT_OT_ocean_bake");
+    }
+
+    uiItemR(layout, ptr, "filepath", 0, NULL, ICON_NONE);
+
+    col = uiLayoutColumn(layout, true);
+    uiLayoutSetEnabled(col, !is_cached);
+    uiItemR(col, ptr, "frame_start", 0, IFACE_("Frame Start"), ICON_NONE);
+    uiItemR(col, ptr, "frame_end", 0, IFACE_("End"), ICON_NONE);
+
+    col = uiLayoutColumn(layout, false);
+    uiLayoutSetActive(col, use_foam);
+    uiItemR(col, ptr, "bake_foam_fade", 0, NULL, ICON_NONE);
+  }
+#endif /* WITH_OCEANSIM */
+
+  static void panelRegister(ARegionType * region_type)
+  {
+    PanelType *panel_type = modifier_panel_register(region_type, eModifierType_Ocean, panel_draw);
+#ifdef WITH_OCEANSIM
+    modifier_subpanel_register(region_type, "waves", "Waves", NULL, waves_panel_draw, panel_type);
+    PanelType *foam_panel = modifier_subpanel_register(
+        region_type, "foam", "", foam_panel_draw_header, foam_panel_draw, panel_type);
+    modifier_subpanel_register(
+        region_type, "spray", "", spray_panel_draw_header, spray_panel_draw, foam_panel);
+    modifier_subpanel_register(
+        region_type, "spectrum", "Spectrum", NULL, spectrum_panel_draw, panel_type);
+    modifier_subpanel_register(region_type, "bake", "Bake", NULL, bake_panel_draw, panel_type);
 #else
   UNUSED_VARS(panel_type);
 #endif /* WITH_OCEANSIM */
-}
-
-static void blendRead(BlendDataReader *UNUSED(reader), ModifierData *md)
-{
-  OceanModifierData *omd = (OceanModifierData *)md;
-  omd->oceancache = NULL;
-  omd->ocean = NULL;
-}
-
-ModifierTypeInfo modifierType_Ocean = {
-    /* name */ N_("Ocean"),
-    /* structName */ "OceanModifierData",
-    /* structSize */ sizeof(OceanModifierData),
-    /* srna */ &RNA_OceanModifier,
-    /* type */ eModifierTypeType_Constructive,
-    /* flags */ eModifierTypeFlag_AcceptsMesh | eModifierTypeFlag_SupportsEditmode |
-        eModifierTypeFlag_EnableInEditmode,
-    /* icon */ ICON_MOD_OCEAN,
-
-    /* copyData */ copyData,
-    /* deformMatrices_DM */ NULL,
-
-    /* deformMatrices */ NULL,
-    /* deformVertsEM */ NULL,
-    /* deformMatricesEM */ NULL,
-    /* modifyMesh */ modifyMesh,
-    /* modifyGeometrySet */ NULL,
-
-    /* initData */ initData,
-    /* requiredDataMask */ requiredDataMask,
-    /* freeData */ freeData,
-    /* isDisabled */ NULL,
-    /* updateDepsgraph */ NULL,
-    /* dependsOnTime */ NULL,
-    /* dependsOnNormals */ dependsOnNormals,
-    /* foreachIDLink */ NULL,
-    /* foreachTexLink */ NULL,
-    /* freeRuntimeData */ NULL,
-    /* panelRegister */ panelRegister,
-    /* blendWrite */ NULL,
-    /* blendRead */ blendRead,
-};+  }
+
+  static void blendRead(BlendDataReader * UNUSED(reader), ModifierData * md)
+  {
+    OceanModifierData *omd = (OceanModifierData *)md;
+    omd->oceancache = NULL;
+    omd->ocean = NULL;
+  }
+
+  ModifierTypeInfo modifierType_Ocean = {
+      /* name */ N_("Ocean"),
+      /* structName */ "OceanModifierData",
+      /* structSize */ sizeof(OceanModifierData),
+      /* srna */ &RNA_OceanModifier,
+      /* type */ eModifierTypeType_Constructive,
+      /* flags */ eModifierTypeFlag_AcceptsMesh | eModifierTypeFlag_SupportsEditmode |
+          eModifierTypeFlag_EnableInEditmode,
+      /* icon */ ICON_MOD_OCEAN,
+
+      /* copyData */ copyData,
+      /* deformMatrices_DM */ NULL,
+
+      /* deformMatrices */ NULL,
+      /* deformVertsEM */ NULL,
+      /* deformMatricesEM */ NULL,
+      /* modifyMesh */ modifyMesh,
+      /* modifyGeometrySet */ NULL,
+
+      /* initData */ initData,
+      /* requiredDataMask */ requiredDataMask,
+      /* freeData */ freeData,
+      /* isDisabled */ NULL,
+      /* updateDepsgraph */ NULL,
+      /* dependsOnTime */ NULL,
+      /* dependsOnNormals */ dependsOnNormals,
+      /* foreachIDLink */ NULL,
+      /* foreachTexLink */ NULL,
+      /* freeRuntimeData */ NULL,
+      /* panelRegister */ panelRegister,
+      /* blendWrite */ NULL,
+      /* blendRead */ blendRead,
+  };