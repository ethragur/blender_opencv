--- conflicted
+++ resolved
@@ -121,13 +121,8 @@
 using namespace blender::fn::lazy_function_graph_types;
 using namespace blender::fn::multi_function_types;
 using namespace blender::nodes::derived_node_tree_types;
-<<<<<<< HEAD
 using blender::nodes::geo_eval_log::GeometryAttributeInfo;
 using blender::nodes::geo_eval_log::NamedAttributeUsage;
-=======
-using geo_log::eNamedAttrUsage;
-using geo_log::GeometryAttributeInfo;
->>>>>>> f37a37ca
 
 static void initData(ModifierData *md)
 {
@@ -1677,7 +1672,6 @@
   if (nmd->runtime_eval_log == nullptr) {
     return;
   }
-<<<<<<< HEAD
   Map<std::string, NamedAttributeUsage> usage_by_attribute;
   // const geo_log::ModifierLog &log = *static_cast<geo_log::ModifierLog *>(nmd->runtime_eval_log);
   // log.foreach_node_log([&](const geo_log::NodeLog &node_log) {
@@ -1686,16 +1680,6 @@
   //                                         used_attribute.usage) |= used_attribute.usage;
   //   }
   // });
-=======
-  const geo_log::ModifierLog &log = *static_cast<geo_log::ModifierLog *>(nmd->runtime_eval_log);
-  Map<std::string, eNamedAttrUsage> usage_by_attribute;
-  log.foreach_node_log([&](const geo_log::NodeLog &node_log) {
-    for (const geo_log::UsedNamedAttribute &used_attribute : node_log.used_named_attributes()) {
-      usage_by_attribute.lookup_or_add_as(used_attribute.name,
-                                          used_attribute.usage) |= used_attribute.usage;
-    }
-  });
->>>>>>> f37a37ca
 
   if (usage_by_attribute.is_empty()) {
     uiItemL(layout, IFACE_("No named attributes used"), ICON_INFO);
@@ -1704,7 +1688,7 @@
 
   struct NameWithUsage {
     StringRefNull name;
-    eNamedAttrUsage usage;
+    NamedAttributeUsage usage;
   };
 
   Vector<NameWithUsage> sorted_used_attribute;
@@ -1719,20 +1703,20 @@
 
   for (const NameWithUsage &attribute : sorted_used_attribute) {
     const StringRefNull attribute_name = attribute.name;
-    const eNamedAttrUsage usage = attribute.usage;
+    const NamedAttributeUsage usage = attribute.usage;
 
     /* #uiLayoutRowWithHeading doesn't seem to work in this case. */
     uiLayout *split = uiLayoutSplit(layout, 0.4f, false);
 
     std::stringstream ss;
     Vector<std::string> usages;
-    if ((usage & eNamedAttrUsage::Read) != eNamedAttrUsage::None) {
+    if ((usage & NamedAttributeUsage::Read) != NamedAttributeUsage::None) {
       usages.append(TIP_("Read"));
     }
-    if ((usage & eNamedAttrUsage::Write) != eNamedAttrUsage::None) {
+    if ((usage & NamedAttributeUsage::Write) != NamedAttributeUsage::None) {
       usages.append(TIP_("Write"));
     }
-    if ((usage & eNamedAttrUsage::Remove) != eNamedAttrUsage::None) {
+    if ((usage & NamedAttributeUsage::Remove) != NamedAttributeUsage::None) {
       usages.append(TIP_("Remove"));
     }
     for (const int i : usages.index_range()) {
