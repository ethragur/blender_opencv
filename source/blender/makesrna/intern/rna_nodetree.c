/*
 * This program is free software; you can redistribute it and/or
 * modify it under the terms of the GNU General Public License
 * as published by the Free Software Foundation; either version 2
 * of the License, or (at your option) any later version.
 *
 * This program is distributed in the hope that it will be useful,
 * but WITHOUT ANY WARRANTY; without even the implied warranty of
 * MERCHANTABILITY or FITNESS FOR A PARTICULAR PURPOSE.  See the
 * GNU General Public License for more details.
 *
 * You should have received a copy of the GNU General Public License
 * along with this program; if not, write to the Free Software Foundation,
 * Inc., 51 Franklin Street, Fifth Floor, Boston, MA 02110-1301, USA.
 */

/** \file
 * \ingroup RNA
 */

#include <limits.h>
#include <stdlib.h>
#include <string.h>

#include "BLI_math.h"
#include "BLI_utildefines.h"

#include "BLT_translation.h"

#include "DNA_material_types.h"
#include "DNA_mesh_types.h"
#include "DNA_modifier_types.h"
#include "DNA_node_types.h"
#include "DNA_object_types.h"
#include "DNA_particle_types.h"
#include "DNA_text_types.h"
#include "DNA_texture_types.h"

#include "BKE_animsys.h"
#include "BKE_attribute.h"
#include "BKE_cryptomatte.h"
#include "BKE_image.h"
#include "BKE_node.h"
#include "BKE_texture.h"

#include "RNA_access.h"
#include "RNA_define.h"
#include "RNA_enum_types.h"

#include "rna_internal.h"
#include "rna_internal_types.h"

#include "IMB_imbuf.h"
#include "IMB_imbuf_types.h"

#include "WM_types.h"

#include "MEM_guardedalloc.h"

#include "RE_texture.h"

#include "DEG_depsgraph.h"
#include "DEG_depsgraph_query.h"

const EnumPropertyItem rna_enum_node_socket_in_out_items[] = {
    {SOCK_IN, "IN", 0, "Input", ""}, {SOCK_OUT, "OUT", 0, "Output", ""}, {0, NULL, 0, NULL, NULL}};

static const EnumPropertyItem node_socket_data_type_items[] = {
    {SOCK_FLOAT, "FLOAT", 0, "Float", ""},
    {SOCK_INT, "INT", 0, "Integer", ""},
    {SOCK_BOOLEAN, "BOOLEAN", 0, "Boolean", ""},
    {SOCK_VECTOR, "VECTOR", 0, "Vector", ""},
    {SOCK_STRING, "STRING", 0, "String", ""},
    {SOCK_RGBA, "RGBA", 0, "Color", ""},
    {SOCK_OBJECT, "OBJECT", 0, "Object", ""},
    {SOCK_IMAGE, "IMAGE", 0, "Image", ""},
    {SOCK_GEOMETRY, "GEOMETRY", 0, "Geometry", ""},
    {SOCK_COLLECTION, "COLLECTION", 0, "Collection", ""},
    {SOCK_TEXTURE, "TEXTURE", 0, "Texture", ""},
    {SOCK_MATERIAL, "MATERIAL", 0, "Material", ""},
    {0, NULL, 0, NULL, NULL},
};

#ifndef RNA_RUNTIME
static const EnumPropertyItem rna_enum_node_socket_display_shape_items[] = {
    {SOCK_DISPLAY_SHAPE_CIRCLE, "CIRCLE", 0, "Circle", ""},
    {SOCK_DISPLAY_SHAPE_SQUARE, "SQUARE", 0, "Square", ""},
    {SOCK_DISPLAY_SHAPE_DIAMOND, "DIAMOND", 0, "Diamond", ""},
    {SOCK_DISPLAY_SHAPE_CIRCLE_DOT, "CIRCLE_DOT", 0, "Circle with inner dot", ""},
    {SOCK_DISPLAY_SHAPE_SQUARE_DOT, "SQUARE_DOT", 0, "Square with inner dot", ""},
    {SOCK_DISPLAY_SHAPE_DIAMOND_DOT, "DIAMOND_DOT", 0, "Diamond with inner dot", ""},
    {0, NULL, 0, NULL, NULL}};

static const EnumPropertyItem node_socket_type_items[] = {
    {SOCK_CUSTOM, "CUSTOM", 0, "Custom", ""},
    {SOCK_FLOAT, "VALUE", 0, "Value", ""},
    {SOCK_INT, "INT", 0, "Integer", ""},
    {SOCK_BOOLEAN, "BOOLEAN", 0, "Boolean", ""},
    {SOCK_VECTOR, "VECTOR", 0, "Vector", ""},
    {SOCK_STRING, "STRING", 0, "String", ""},
    {SOCK_RGBA, "RGBA", 0, "RGBA", ""},
    {SOCK_SHADER, "SHADER", 0, "Shader", ""},
    {SOCK_OBJECT, "OBJECT", 0, "Object", ""},
    {SOCK_IMAGE, "IMAGE", 0, "Image", ""},
    {SOCK_GEOMETRY, "GEOMETRY", 0, "Geometry", ""},
    {SOCK_COLLECTION, "COLLECTION", 0, "Collection", ""},
    {SOCK_TEXTURE, "TEXTURE", 0, "Texture", ""},
    {SOCK_MATERIAL, "MATERIAL", 0, "Material", ""},
    {0, NULL, 0, NULL, NULL},
};

static const EnumPropertyItem node_quality_items[] = {
    {NTREE_QUALITY_HIGH, "HIGH", 0, "High", "High quality"},
    {NTREE_QUALITY_MEDIUM, "MEDIUM", 0, "Medium", "Medium quality"},
    {NTREE_QUALITY_LOW, "LOW", 0, "Low", "Low quality"},
    {0, NULL, 0, NULL, NULL},
};

static const EnumPropertyItem node_chunksize_items[] = {
    {NTREE_CHUNKSIZE_32, "32", 0, "32x32", "Chunksize of 32x32"},
    {NTREE_CHUNKSIZE_64, "64", 0, "64x64", "Chunksize of 64x64"},
    {NTREE_CHUNKSIZE_128, "128", 0, "128x128", "Chunksize of 128x128"},
    {NTREE_CHUNKSIZE_256, "256", 0, "256x256", "Chunksize of 256x256"},
    {NTREE_CHUNKSIZE_512, "512", 0, "512x512", "Chunksize of 512x512"},
    {NTREE_CHUNKSIZE_1024, "1024", 0, "1024x1024", "Chunksize of 1024x1024"},
    {0, NULL, 0, NULL, NULL},
};
#endif

static const EnumPropertyItem rna_enum_execution_mode_items[] = {
    {NTREE_EXECUTION_MODE_TILED,
     "TILED",
     0,
     "Tiled",
     "Compositing is tiled, having as priority to display first tiles as fast as possible"},
    {NTREE_EXECUTION_MODE_FULL_FRAME,
     "FULL_FRAME",
     0,
     "Full Frame",
     "Composites full image result as fast as possible"},
    {0, NULL, 0, NULL, NULL},
};

const EnumPropertyItem rna_enum_mapping_type_items[] = {
    {NODE_MAPPING_TYPE_POINT, "POINT", 0, "Point", "Transform a point"},
    {NODE_MAPPING_TYPE_TEXTURE,
     "TEXTURE",
     0,
     "Texture",
     "Transform a texture by inverse mapping the texture coordinate"},
    {NODE_MAPPING_TYPE_VECTOR,
     "VECTOR",
     0,
     "Vector",
     "Transform a direction vector. Location is ignored"},
    {NODE_MAPPING_TYPE_NORMAL,
     "NORMAL",
     0,
     "Normal",
     "Transform a unit normal vector. Location is ignored"},
    {0, NULL, 0, NULL, NULL},
};

static const EnumPropertyItem rna_enum_vector_rotate_type_items[] = {
    {NODE_VECTOR_ROTATE_TYPE_AXIS,
     "AXIS_ANGLE",
     0,
     "Axis Angle",
     "Rotate a point using axis angle"},
    {NODE_VECTOR_ROTATE_TYPE_AXIS_X, "X_AXIS", 0, "X Axis", "Rotate a point using X axis"},
    {NODE_VECTOR_ROTATE_TYPE_AXIS_Y, "Y_AXIS", 0, "Y Axis", "Rotate a point using Y axis"},
    {NODE_VECTOR_ROTATE_TYPE_AXIS_Z, "Z_AXIS", 0, "Z Axis", "Rotate a point using Z axis"},
    {NODE_VECTOR_ROTATE_TYPE_EULER_XYZ, "EULER_XYZ", 0, "Euler", "Rotate a point using XYZ order"},
    {0, NULL, 0, NULL, NULL},
};

const EnumPropertyItem rna_enum_node_math_items[] = {
    {0, "", 0, N_("Functions"), ""},
    {NODE_MATH_ADD, "ADD", 0, "Add", "A + B"},
    {NODE_MATH_SUBTRACT, "SUBTRACT", 0, "Subtract", "A - B"},
    {NODE_MATH_MULTIPLY, "MULTIPLY", 0, "Multiply", "A * B"},
    {NODE_MATH_DIVIDE, "DIVIDE", 0, "Divide", "A / B"},
    {NODE_MATH_MULTIPLY_ADD, "MULTIPLY_ADD", 0, "Multiply Add", "A * B + C"},
    {0, "", ICON_NONE, NULL, NULL},
    {NODE_MATH_POWER, "POWER", 0, "Power", "A power B"},
    {NODE_MATH_LOGARITHM, "LOGARITHM", 0, "Logarithm", "Logarithm A base B"},
    {NODE_MATH_SQRT, "SQRT", 0, "Square Root", "Square root of A"},
    {NODE_MATH_INV_SQRT, "INVERSE_SQRT", 0, "Inverse Square Root", "1 / Square root of A"},
    {NODE_MATH_ABSOLUTE, "ABSOLUTE", 0, "Absolute", "Magnitude of A"},
    {NODE_MATH_EXPONENT, "EXPONENT", 0, "Exponent", "exp(A)"},
    {0, "", 0, N_("Comparison"), ""},
    {NODE_MATH_MINIMUM, "MINIMUM", 0, "Minimum", "The minimum from A and B"},
    {NODE_MATH_MAXIMUM, "MAXIMUM", 0, "Maximum", "The maximum from A and B"},
    {NODE_MATH_LESS_THAN, "LESS_THAN", 0, "Less Than", "1 if A < B else 0"},
    {NODE_MATH_GREATER_THAN, "GREATER_THAN", 0, "Greater Than", "1 if A > B else 0"},
    {NODE_MATH_SIGN, "SIGN", 0, "Sign", "Returns the sign of A"},
    {NODE_MATH_COMPARE, "COMPARE", 0, "Compare", "1 if (A == B) within tolerance C else 0"},
    {NODE_MATH_SMOOTH_MIN,
     "SMOOTH_MIN",
     0,
     "Smooth Minimum",
     "The minimum from A and B with smoothing C"},
    {NODE_MATH_SMOOTH_MAX,
     "SMOOTH_MAX",
     0,
     "Smooth Maximum",
     "The maximum from A and B with smoothing C"},
    {0, "", 0, N_("Rounding"), ""},
    {NODE_MATH_ROUND,
     "ROUND",
     0,
     "Round",
     "Round A to the nearest integer. Round upward if the fraction part is 0.5"},
    {NODE_MATH_FLOOR, "FLOOR", 0, "Floor", "The largest integer smaller than or equal A"},
    {NODE_MATH_CEIL, "CEIL", 0, "Ceil", "The smallest integer greater than or equal A"},
    {NODE_MATH_TRUNC, "TRUNC", 0, "Truncate", "The integer part of A, removing fractional digits"},
    {0, "", ICON_NONE, NULL, NULL},
    {NODE_MATH_FRACTION, "FRACT", 0, "Fraction", "The fraction part of A"},
    {NODE_MATH_MODULO, "MODULO", 0, "Modulo", "Modulo using fmod(A,B)"},
    {NODE_MATH_WRAP, "WRAP", 0, "Wrap", "Wrap value to range, wrap(A,B)"},
    {NODE_MATH_SNAP, "SNAP", 0, "Snap", "Snap to increment, snap(A,B)"},
    {NODE_MATH_PINGPONG,
     "PINGPONG",
     0,
     "Ping-Pong",
     "Wraps a value and reverses every other cycle (A,B)"},
    {0, "", 0, N_("Trigonometric"), ""},
    {NODE_MATH_SINE, "SINE", 0, "Sine", "sin(A)"},
    {NODE_MATH_COSINE, "COSINE", 0, "Cosine", "cos(A)"},
    {NODE_MATH_TANGENT, "TANGENT", 0, "Tangent", "tan(A)"},
    {0, "", ICON_NONE, NULL, NULL},
    {NODE_MATH_ARCSINE, "ARCSINE", 0, "Arcsine", "arcsin(A)"},
    {NODE_MATH_ARCCOSINE, "ARCCOSINE", 0, "Arccosine", "arccos(A)"},
    {NODE_MATH_ARCTANGENT, "ARCTANGENT", 0, "Arctangent", "arctan(A)"},
    {NODE_MATH_ARCTAN2, "ARCTAN2", 0, "Arctan2", "The signed angle arctan(A / B)"},
    {0, "", ICON_NONE, NULL, NULL},
    {NODE_MATH_SINH, "SINH", 0, "Hyperbolic Sine", "sinh(A)"},
    {NODE_MATH_COSH, "COSH", 0, "Hyperbolic Cosine", "cosh(A)"},
    {NODE_MATH_TANH, "TANH", 0, "Hyperbolic Tangent", "tanh(A)"},
    {0, "", 0, N_("Conversion"), ""},
    {NODE_MATH_RADIANS, "RADIANS", 0, "To Radians", "Convert from degrees to radians"},
    {NODE_MATH_DEGREES, "DEGREES", 0, "To Degrees", "Convert from radians to degrees"},
    {0, NULL, 0, NULL, NULL},
};

const EnumPropertyItem rna_enum_node_vec_math_items[] = {
    {NODE_VECTOR_MATH_ADD, "ADD", 0, "Add", "A + B"},
    {NODE_VECTOR_MATH_SUBTRACT, "SUBTRACT", 0, "Subtract", "A - B"},
    {NODE_VECTOR_MATH_MULTIPLY, "MULTIPLY", 0, "Multiply", "Entry-wise multiply"},
    {NODE_VECTOR_MATH_DIVIDE, "DIVIDE", 0, "Divide", "Entry-wise divide"},
    {NODE_VECTOR_MATH_MULTIPLY_ADD, "MULTIPLY_ADD", 0, "Multiply Add", "A * B + C"},
    {0, "", ICON_NONE, NULL, NULL},
    {NODE_VECTOR_MATH_CROSS_PRODUCT, "CROSS_PRODUCT", 0, "Cross Product", "A cross B"},
    {NODE_VECTOR_MATH_PROJECT, "PROJECT", 0, "Project", "Project A onto B"},
    {NODE_VECTOR_MATH_REFLECT,
     "REFLECT",
     0,
     "Reflect",
     "Reflect A around the normal B. B doesn't need to be normalized"},
    {NODE_VECTOR_MATH_REFRACT,
     "REFRACT",
     0,
     "Refract",
     "For a given incident vector A, surface normal B and ratio of indices of refraction, Ior, "
     "refract returns the refraction vector, R"},
    {NODE_VECTOR_MATH_FACEFORWARD,
     "FACEFORWARD",
     0,
     "Faceforward",
     "Orients a vector A to point away from a surface B as defined by its normal C. "
     "Returns (dot(B, C) < 0) ? A : -A"},
    {NODE_VECTOR_MATH_DOT_PRODUCT, "DOT_PRODUCT", 0, "Dot Product", "A dot B"},
    {0, "", ICON_NONE, NULL, NULL},
    {NODE_VECTOR_MATH_DISTANCE, "DISTANCE", 0, "Distance", "Distance between A and B"},
    {NODE_VECTOR_MATH_LENGTH, "LENGTH", 0, "Length", "Length of A"},
    {NODE_VECTOR_MATH_SCALE, "SCALE", 0, "Scale", "A multiplied by Scale"},
    {NODE_VECTOR_MATH_NORMALIZE, "NORMALIZE", 0, "Normalize", "Normalize A"},
    {0, "", ICON_NONE, NULL, NULL},
    {NODE_VECTOR_MATH_ABSOLUTE, "ABSOLUTE", 0, "Absolute", "Entry-wise absolute"},
    {NODE_VECTOR_MATH_MINIMUM, "MINIMUM", 0, "Minimum", "Entry-wise minimum"},
    {NODE_VECTOR_MATH_MAXIMUM, "MAXIMUM", 0, "Maximum", "Entry-wise maximum"},
    {NODE_VECTOR_MATH_FLOOR, "FLOOR", 0, "Floor", "Entry-wise floor"},
    {NODE_VECTOR_MATH_CEIL, "CEIL", 0, "Ceil", "Entry-wise ceil"},
    {NODE_VECTOR_MATH_FRACTION, "FRACTION", 0, "Fraction", "The fraction part of A entry-wise"},
    {NODE_VECTOR_MATH_MODULO, "MODULO", 0, "Modulo", "Entry-wise modulo using fmod(A,B)"},
    {NODE_VECTOR_MATH_WRAP, "WRAP", 0, "Wrap", "Entry-wise wrap(A,B)"},
    {NODE_VECTOR_MATH_SNAP,
     "SNAP",
     0,
     "Snap",
     "Round A to the largest integer multiple of B less than or equal A"},
    {0, "", ICON_NONE, NULL, NULL},
    {NODE_VECTOR_MATH_SINE, "SINE", 0, "Sine", "Entry-wise sin(A)"},
    {NODE_VECTOR_MATH_COSINE, "COSINE", 0, "Cosine", "Entry-wise cos(A)"},
    {NODE_VECTOR_MATH_TANGENT, "TANGENT", 0, "Tangent", "Entry-wise tan(A)"},
    {0, NULL, 0, NULL, NULL},
};

const EnumPropertyItem rna_enum_node_boolean_math_items[] = {
    {NODE_BOOLEAN_MATH_AND, "AND", 0, "And", "Outputs true only when both inputs are true"},
    {NODE_BOOLEAN_MATH_OR, "OR", 0, "Or", "Outputs or when at least one of the inputs is true"},
    {NODE_BOOLEAN_MATH_NOT, "NOT", 0, "Not", "Outputs the opposite of the input"},
    {0, NULL, 0, NULL, NULL},
};

const EnumPropertyItem rna_enum_node_float_compare_items[] = {
    {NODE_FLOAT_COMPARE_LESS_THAN,
     "LESS_THAN",
     0,
     "Less Than",
     "True when the first input is smaller than second input"},
    {NODE_FLOAT_COMPARE_LESS_EQUAL,
     "LESS_EQUAL",
     0,
     "Less Than or Equal",
     "True when the first input is smaller than the second input or equal"},
    {NODE_FLOAT_COMPARE_GREATER_THAN,
     "GREATER_THAN",
     0,
     "Greater Than",
     "True when the first input is greater than the second input"},
    {NODE_FLOAT_COMPARE_GREATER_EQUAL,
     "GREATER_EQUAL",
     0,
     "Greater Than or Equal",
     "True when the first input is greater than the second input or equal"},
    {NODE_FLOAT_COMPARE_EQUAL,
     "EQUAL",
     0,
     "Equal",
     "True when both inputs are approximately equal"},
    {NODE_FLOAT_COMPARE_NOT_EQUAL,
     "NOT_EQUAL",
     0,
     "Not Equal",
     "True when both inputs are not approximately equal"},
    {0, NULL, 0, NULL, NULL},
};

const EnumPropertyItem rna_enum_node_float_to_int_items[] = {
    {FN_NODE_FLOAT_TO_INT_ROUND,
     "ROUND",
     0,
     "Round",
     "Round the float up or down to the nearest integer"},
    {FN_NODE_FLOAT_TO_INT_FLOOR,
     "FLOOR",
     0,
     "Floor",
     "Round the float down to the next smallest integer"},
    {FN_NODE_FLOAT_TO_INT_CEIL,
     "CEILING",
     0,
     "Ceiling",
     "Round the float up to the next largest integer"},
    {FN_NODE_FLOAT_TO_INT_TRUNCATE,
     "TRUNCATE",
     0,
     "Truncate",
     "Round the float to the closest integer in the direction of zero (floor if positive; ceiling "
     "if negative)"},
    {0, NULL, 0, NULL, NULL},
};

const EnumPropertyItem rna_enum_node_map_range_items[] = {
    {NODE_MAP_RANGE_LINEAR,
     "LINEAR",
     0,
     "Linear",
     "Linear interpolation between From Min and From Max values"},
    {NODE_MAP_RANGE_STEPPED,
     "STEPPED",
     0,
     "Stepped Linear",
     "Stepped linear interpolation between From Min and From Max values"},
    {NODE_MAP_RANGE_SMOOTHSTEP,
     "SMOOTHSTEP",
     0,
     "Smooth Step",
     "Smooth Hermite edge interpolation between From Min and From Max values"},
    {NODE_MAP_RANGE_SMOOTHERSTEP,
     "SMOOTHERSTEP",
     0,
     "Smoother Step",
     "Smoother Hermite edge interpolation between From Min and From Max values"},
    {0, NULL, 0, NULL, NULL},
};

const EnumPropertyItem rna_enum_node_clamp_items[] = {
    {NODE_CLAMP_MINMAX, "MINMAX", 0, "Min Max", "Constrain value between min and max"},
    {NODE_CLAMP_RANGE,
     "RANGE",
     0,
     "Range",
     "Constrain value between min and max, swapping arguments when min > max"},
    {0, NULL, 0, NULL, NULL},
};

static const EnumPropertyItem rna_enum_node_tex_dimensions_items[] = {
    {1, "1D", 0, "1D", "Use the scalar value W as input"},
    {2, "2D", 0, "2D", "Use the 2D vector (x, y) as input. The z component is ignored"},
    {3, "3D", 0, "3D", "Use the 3D vector (x, y, z) as input"},
    {4, "4D", 0, "4D", "Use the 4D vector (x, y, z, w) as input"},
    {0, NULL, 0, NULL, NULL},
};

const EnumPropertyItem rna_enum_node_filter_items[] = {
    {0, "SOFTEN", 0, "Soften", ""},
    {1, "SHARPEN", 0, "Sharpen", ""},
    {2, "LAPLACE", 0, "Laplace", ""},
    {3, "SOBEL", 0, "Sobel", ""},
    {4, "PREWITT", 0, "Prewitt", ""},
    {5, "KIRSCH", 0, "Kirsch", ""},
    {6, "SHADOW", 0, "Shadow", ""},
    {0, NULL, 0, NULL, NULL},
};

static const EnumPropertyItem rna_node_geometry_attribute_randomize_operation_items[] = {
    {GEO_NODE_ATTRIBUTE_RANDOMIZE_REPLACE_CREATE,
     "REPLACE_CREATE",
     ICON_NONE,
     "Replace/Create",
     "Replace the value and data type of an existing attribute, or create a new one"},
    {GEO_NODE_ATTRIBUTE_RANDOMIZE_ADD,
     "ADD",
     ICON_NONE,
     "Add",
     "Add the random values to the existing attribute values"},
    {GEO_NODE_ATTRIBUTE_RANDOMIZE_SUBTRACT,
     "SUBTRACT",
     ICON_NONE,
     "Subtract",
     "Subtract random values from the existing attribute values"},
    {GEO_NODE_ATTRIBUTE_RANDOMIZE_MULTIPLY,
     "MULTIPLY",
     ICON_NONE,
     "Multiply",
     "Multiply the existing attribute values with the random values"},
    {0, NULL, 0, NULL, NULL},
};

static const EnumPropertyItem rna_node_geometry_curve_handle_type_items[] = {
    {GEO_NODE_CURVE_HANDLE_FREE,
     "FREE",
     ICON_HANDLE_FREE,
     "Free",
     "The handle can be moved anywhere, and doesn't influence the point's other handle"},
    {GEO_NODE_CURVE_HANDLE_AUTO,
     "AUTO",
     ICON_HANDLE_AUTO,
     "Auto",
     "The location is automatically calculated to be smooth"},
    {GEO_NODE_CURVE_HANDLE_VECTOR,
     "VECTOR",
     ICON_HANDLE_VECTOR,
     "Vector",
     "The location is calculated to point to the next/previous control point"},
    {GEO_NODE_CURVE_HANDLE_ALIGN,
     "ALIGN",
     ICON_HANDLE_ALIGNED,
     "Align",
     "The location is constrained to point in the opposite direction as the other handle"},
    {0, NULL, 0, NULL, NULL}};

static const EnumPropertyItem rna_node_geometry_curve_handle_side_items[] = {
    {GEO_NODE_CURVE_HANDLE_LEFT, "LEFT", ICON_NONE, "Left", "Use the left handles"},
    {GEO_NODE_CURVE_HANDLE_RIGHT, "RIGHT", ICON_NONE, "Right", "Use the right handles"},
    {0, NULL, 0, NULL, NULL}};

#ifndef RNA_RUNTIME
static const EnumPropertyItem node_sampler_type_items[] = {
    {0, "NEAREST", 0, "Nearest", ""},
    {1, "BILINEAR", 0, "Bilinear", ""},
    {2, "BICUBIC", 0, "Bicubic", ""},
    {0, NULL, 0, NULL, NULL},
};

static const EnumPropertyItem prop_shader_output_target_items[] = {
    {SHD_OUTPUT_ALL,
     "ALL",
     0,
     "All",
     "Use shaders for all renderers and viewports, unless there exists a more specific output"},
    {SHD_OUTPUT_EEVEE, "EEVEE", 0, "Eevee", "Use shaders for Eevee renderer"},
    {SHD_OUTPUT_CYCLES, "CYCLES", 0, "Cycles", "Use shaders for Cycles renderer"},
    {0, NULL, 0, NULL, NULL},
};

static const EnumPropertyItem node_cryptomatte_layer_name_items[] = {
    {0, "CryptoObject", 0, "Object", "Use Object layer"},
    {1, "CryptoMaterial", 0, "Material", "Use Material layer"},
    {2, "CryptoAsset", 0, "Asset", "Use Asset layer"},
    {0, NULL, 0, NULL, NULL},
};

static EnumPropertyItem rna_node_geometry_mesh_circle_fill_type_items[] = {
    {GEO_NODE_MESH_CIRCLE_FILL_NONE, "NONE", 0, "None", ""},
    {GEO_NODE_MESH_CIRCLE_FILL_NGON, "NGON", 0, "N-Gon", ""},
    {GEO_NODE_MESH_CIRCLE_FILL_TRIANGLE_FAN, "TRIANGLE_FAN", 0, "Triangles", ""},
    {0, NULL, 0, NULL, NULL},
};
#endif

#define ITEM_ATTRIBUTE \
  { \
    GEO_NODE_ATTRIBUTE_INPUT_ATTRIBUTE, "ATTRIBUTE", 0, "Attribute", "" \
  }
#define ITEM_FLOAT \
  { \
    GEO_NODE_ATTRIBUTE_INPUT_FLOAT, "FLOAT", 0, "Float", "" \
  }
#define ITEM_VECTOR \
  { \
    GEO_NODE_ATTRIBUTE_INPUT_VECTOR, "VECTOR", 0, "Vector", "" \
  }
#define ITEM_COLOR \
  { \
    GEO_NODE_ATTRIBUTE_INPUT_COLOR, "COLOR", 0, "Color", "" \
  }
#define ITEM_INTEGER \
  { \
    GEO_NODE_ATTRIBUTE_INPUT_INTEGER, "INTEGER", 0, "Integer", "" \
  }
#define ITEM_BOOLEAN \
  { \
    GEO_NODE_ATTRIBUTE_INPUT_BOOLEAN, "BOOLEAN", 0, "Boolean", "" \
  }

/* Used in both runtime and static code. */
static const EnumPropertyItem rna_node_geometry_attribute_input_type_items_any[] = {
    ITEM_ATTRIBUTE,
    ITEM_FLOAT,
    ITEM_VECTOR,
    ITEM_COLOR,
    ITEM_INTEGER,
    ITEM_BOOLEAN,
    {0, NULL, 0, NULL, NULL},
};

#ifndef RNA_RUNTIME

static const EnumPropertyItem rna_node_geometry_attribute_input_type_items_vector[] = {
    ITEM_ATTRIBUTE,
    ITEM_VECTOR,
    {0, NULL, 0, NULL, NULL},
};
static const EnumPropertyItem rna_node_geometry_attribute_input_type_items_float_vector[] = {
    ITEM_ATTRIBUTE,
    ITEM_FLOAT,
    ITEM_VECTOR,
    {0, NULL, 0, NULL, NULL},
};
static const EnumPropertyItem rna_node_geometry_attribute_input_type_items_float[] = {
    ITEM_ATTRIBUTE,
    ITEM_FLOAT,
    {0, NULL, 0, NULL, NULL},
};
static const EnumPropertyItem rna_node_geometry_attribute_input_type_items_int[] = {
    ITEM_ATTRIBUTE,
    ITEM_INTEGER,
    {0, NULL, 0, NULL, NULL},
};
static const EnumPropertyItem rna_node_geometry_attribute_input_type_items_no_boolean[] = {
    ITEM_ATTRIBUTE,
    ITEM_FLOAT,
    ITEM_VECTOR,
    ITEM_COLOR,
    {0, NULL, 0, NULL, NULL},
};

#endif

#undef ITEM_ATTRIBUTE
#undef ITEM_FLOAT
#undef ITEM_VECTOR
#undef ITEM_COLOR
#undef ITEM_BOOLEAN

#ifdef RNA_RUNTIME

#  include "BLI_linklist.h"
#  include "BLI_string.h"

#  include "BKE_context.h"
#  include "BKE_idprop.h"

#  include "BKE_global.h"

#  include "ED_node.h"
#  include "ED_render.h"

#  include "GPU_material.h"

#  include "NOD_common.h"
#  include "NOD_composite.h"
#  include "NOD_geometry.h"
#  include "NOD_shader.h"
#  include "NOD_socket.h"

#  include "RE_engine.h"
#  include "RE_pipeline.h"

#  include "DNA_scene_types.h"
#  include "WM_api.h"

static void rna_Node_socket_update(Main *bmain, Scene *UNUSED(scene), PointerRNA *ptr);

int rna_node_tree_type_to_enum(bNodeTreeType *typeinfo)
{
  int i = 0, result = -1;
  NODE_TREE_TYPES_BEGIN (nt) {
    if (nt == typeinfo) {
      result = i;
      break;
    }
    i++;
  }
  NODE_TREE_TYPES_END;
  return result;
}

int rna_node_tree_idname_to_enum(const char *idname)
{
  int i = 0, result = -1;
  NODE_TREE_TYPES_BEGIN (nt) {
    if (STREQ(nt->idname, idname)) {
      result = i;
      break;
    }
    i++;
  }
  NODE_TREE_TYPES_END;
  return result;
}

bNodeTreeType *rna_node_tree_type_from_enum(int value)
{
  int i = 0;
  bNodeTreeType *result = NULL;
  NODE_TREE_TYPES_BEGIN (nt) {
    if (i == value) {
      result = nt;
      break;
    }
    i++;
  }
  NODE_TREE_TYPES_END;
  return result;
}

const EnumPropertyItem *rna_node_tree_type_itemf(void *data,
                                                 bool (*poll)(void *data, bNodeTreeType *),
                                                 bool *r_free)
{
  EnumPropertyItem tmp = {0};
  EnumPropertyItem *item = NULL;
  int totitem = 0, i = 0;

  NODE_TREE_TYPES_BEGIN (nt) {
    if (poll && !poll(data, nt)) {
      i++;
      continue;
    }

    tmp.value = i;
    tmp.identifier = nt->idname;
    tmp.icon = nt->ui_icon;
    tmp.name = nt->ui_name;
    tmp.description = nt->ui_description;

    RNA_enum_item_add(&item, &totitem, &tmp);

    i++;
  }
  NODE_TREE_TYPES_END;

  if (totitem == 0) {
    *r_free = false;
    return DummyRNA_NULL_items;
  }

  RNA_enum_item_end(&item, &totitem);
  *r_free = true;

  return item;
}

int rna_node_type_to_enum(bNodeType *typeinfo)
{
  int i = 0, result = -1;
  NODE_TYPES_BEGIN (ntype) {
    if (ntype == typeinfo) {
      result = i;
      break;
    }
    i++;
  }
  NODE_TYPES_END;
  return result;
}

int rna_node_idname_to_enum(const char *idname)
{
  int i = 0, result = -1;
  NODE_TYPES_BEGIN (ntype) {
    if (STREQ(ntype->idname, idname)) {
      result = i;
      break;
    }
    i++;
  }
  NODE_TYPES_END;
  return result;
}

bNodeType *rna_node_type_from_enum(int value)
{
  int i = 0;
  bNodeType *result = NULL;
  NODE_TYPES_BEGIN (ntype) {
    if (i == value) {
      result = ntype;
      break;
    }
    i++;
  }
  NODE_TYPES_END;
  return result;
}

const EnumPropertyItem *rna_node_type_itemf(void *data,
                                            bool (*poll)(void *data, bNodeType *),
                                            bool *r_free)
{
  EnumPropertyItem *item = NULL;
  EnumPropertyItem tmp = {0};
  int totitem = 0, i = 0;

  NODE_TYPES_BEGIN (ntype) {
    if (poll && !poll(data, ntype)) {
      i++;
      continue;
    }

    tmp.value = i;
    tmp.identifier = ntype->idname;
    tmp.icon = ntype->ui_icon;
    tmp.name = ntype->ui_name;
    tmp.description = ntype->ui_description;

    RNA_enum_item_add(&item, &totitem, &tmp);

    i++;
  }
  NODE_TYPES_END;

  if (totitem == 0) {
    *r_free = false;
    return DummyRNA_NULL_items;
  }

  RNA_enum_item_end(&item, &totitem);
  *r_free = true;

  return item;
}

int rna_node_socket_type_to_enum(bNodeSocketType *typeinfo)
{
  int i = 0, result = -1;
  NODE_SOCKET_TYPES_BEGIN (stype) {
    if (stype == typeinfo) {
      result = i;
      break;
    }
    i++;
  }
  NODE_SOCKET_TYPES_END;
  return result;
}

int rna_node_socket_idname_to_enum(const char *idname)
{
  int i = 0, result = -1;
  NODE_SOCKET_TYPES_BEGIN (stype) {
    if (STREQ(stype->idname, idname)) {
      result = i;
      break;
    }
    i++;
  }
  NODE_SOCKET_TYPES_END;
  return result;
}

bNodeSocketType *rna_node_socket_type_from_enum(int value)
{
  int i = 0;
  bNodeSocketType *result = NULL;
  NODE_SOCKET_TYPES_BEGIN (stype) {
    if (i == value) {
      result = stype;
      break;
    }
    i++;
  }
  NODE_SOCKET_TYPES_END;
  return result;
}

const EnumPropertyItem *rna_node_socket_type_itemf(void *data,
                                                   bool (*poll)(void *data, bNodeSocketType *),
                                                   bool *r_free)
{
  EnumPropertyItem *item = NULL;
  EnumPropertyItem tmp = {0};
  int totitem = 0, i = 0;
  StructRNA *srna;

  NODE_SOCKET_TYPES_BEGIN (stype) {
    if (poll && !poll(data, stype)) {
      i++;
      continue;
    }

    srna = stype->ext_socket.srna;
    tmp.value = i;
    tmp.identifier = stype->idname;
    tmp.icon = RNA_struct_ui_icon(srna);
    tmp.name = nodeSocketTypeLabel(stype);
    tmp.description = RNA_struct_ui_description(srna);

    RNA_enum_item_add(&item, &totitem, &tmp);

    i++;
  }
  NODE_SOCKET_TYPES_END;

  if (totitem == 0) {
    *r_free = false;
    return DummyRNA_NULL_items;
  }

  RNA_enum_item_end(&item, &totitem);
  *r_free = true;

  return item;
}

static const EnumPropertyItem *rna_node_static_type_itemf(bContext *UNUSED(C),
                                                          PointerRNA *ptr,
                                                          PropertyRNA *UNUSED(prop),
                                                          bool *r_free)
{
  EnumPropertyItem *item = NULL;
  EnumPropertyItem tmp;
  int totitem = 0;

  /* hack, don't want to add include path to RNA just for this, since in the future RNA types
   * for nodes should be defined locally at runtime anyway ...
   */

  tmp.value = NODE_CUSTOM;
  tmp.identifier = "CUSTOM";
  tmp.name = "Custom";
  tmp.description = "Custom Node";
  tmp.icon = ICON_NONE;
  RNA_enum_item_add(&item, &totitem, &tmp);

  tmp.value = NODE_CUSTOM_GROUP;
  tmp.identifier = "CUSTOM GROUP";
  tmp.name = "CustomGroup";
  tmp.description = "Custom Group Node";
  tmp.icon = ICON_NONE;
  RNA_enum_item_add(&item, &totitem, &tmp);

  tmp.value = NODE_UNDEFINED;
  tmp.identifier = "UNDEFINED";
  tmp.name = "UNDEFINED";
  tmp.description = "";
  tmp.icon = ICON_NONE;
  RNA_enum_item_add(&item, &totitem, &tmp);

#  define DefNode(Category, ID, DefFunc, EnumName, StructName, UIName, UIDesc) \
    if (STREQ(#Category, "Node")) { \
      tmp.value = ID; \
      tmp.identifier = EnumName; \
      tmp.name = UIName; \
      tmp.description = UIDesc; \
      tmp.icon = ICON_NONE; \
      RNA_enum_item_add(&item, &totitem, &tmp); \
    }
#  include "../../nodes/NOD_static_types.h"
#  undef DefNode

  if (RNA_struct_is_a(ptr->type, &RNA_ShaderNode)) {
#  define DefNode(Category, ID, DefFunc, EnumName, StructName, UIName, UIDesc) \
    if (STREQ(#Category, "ShaderNode")) { \
      tmp.value = ID; \
      tmp.identifier = EnumName; \
      tmp.name = UIName; \
      tmp.description = UIDesc; \
      tmp.icon = ICON_NONE; \
      RNA_enum_item_add(&item, &totitem, &tmp); \
    }
#  include "../../nodes/NOD_static_types.h"
#  undef DefNode
  }

  if (RNA_struct_is_a(ptr->type, &RNA_CompositorNode)) {
#  define DefNode(Category, ID, DefFunc, EnumName, StructName, UIName, UIDesc) \
    if (STREQ(#Category, "CompositorNode")) { \
      tmp.value = ID; \
      tmp.identifier = EnumName; \
      tmp.name = UIName; \
      tmp.description = UIDesc; \
      tmp.icon = ICON_NONE; \
      RNA_enum_item_add(&item, &totitem, &tmp); \
    }
#  include "../../nodes/NOD_static_types.h"
#  undef DefNode
  }

  if (RNA_struct_is_a(ptr->type, &RNA_TextureNode)) {
#  define DefNode(Category, ID, DefFunc, EnumName, StructName, UIName, UIDesc) \
    if (STREQ(#Category, "TextureNode")) { \
      tmp.value = ID; \
      tmp.identifier = EnumName; \
      tmp.name = UIName; \
      tmp.description = UIDesc; \
      tmp.icon = ICON_NONE; \
      RNA_enum_item_add(&item, &totitem, &tmp); \
    }
#  include "../../nodes/NOD_static_types.h"
#  undef DefNode
  }

  if (RNA_struct_is_a(ptr->type, &RNA_GeometryNode)) {
#  define DefNode(Category, ID, DefFunc, EnumName, StructName, UIName, UIDesc) \
    if (STREQ(#Category, "GeometryNode")) { \
      tmp.value = ID; \
      tmp.identifier = EnumName; \
      tmp.name = UIName; \
      tmp.description = UIDesc; \
      tmp.icon = ICON_NONE; \
      RNA_enum_item_add(&item, &totitem, &tmp); \
    }
#  include "../../nodes/NOD_static_types.h"
#  undef DefNode
  }

  if (RNA_struct_is_a(ptr->type, &RNA_FunctionNode)) {
#  define DefNode(Category, ID, DefFunc, EnumName, StructName, UIName, UIDesc) \
    if (STREQ(#Category, "FunctionNode")) { \
      tmp.value = ID; \
      tmp.identifier = EnumName; \
      tmp.name = UIName; \
      tmp.description = UIDesc; \
      tmp.icon = ICON_NONE; \
      RNA_enum_item_add(&item, &totitem, &tmp); \
    }
#  include "../../nodes/NOD_static_types.h"
#  undef DefNode
  }

  RNA_enum_item_end(&item, &totitem);
  *r_free = true;

  return item;
}

/* ******** Node Tree ******** */

static StructRNA *rna_NodeTree_refine(struct PointerRNA *ptr)
{
  bNodeTree *ntree = (bNodeTree *)ptr->data;

  if (ntree->typeinfo->rna_ext.srna) {
    return ntree->typeinfo->rna_ext.srna;
  }
  else {
    return &RNA_NodeTree;
  }
}

static bool rna_NodeTree_poll(const bContext *C, bNodeTreeType *ntreetype)
{
  extern FunctionRNA rna_NodeTree_poll_func;

  PointerRNA ptr;
  ParameterList list;
  FunctionRNA *func;
  void *ret;
  bool visible;

  RNA_pointer_create(NULL, ntreetype->rna_ext.srna, NULL, &ptr); /* dummy */
  func = &rna_NodeTree_poll_func; /* RNA_struct_find_function(&ptr, "poll"); */

  RNA_parameter_list_create(&list, &ptr, func);
  RNA_parameter_set_lookup(&list, "context", &C);
  ntreetype->rna_ext.call((bContext *)C, &ptr, func, &list);

  RNA_parameter_get_lookup(&list, "visible", &ret);
  visible = *(bool *)ret;

  RNA_parameter_list_free(&list);

  return visible;
}

static void rna_NodeTree_update_reg(bNodeTree *ntree)
{
  extern FunctionRNA rna_NodeTree_update_func;

  PointerRNA ptr;
  ParameterList list;
  FunctionRNA *func;

  RNA_id_pointer_create(&ntree->id, &ptr);
  func = &rna_NodeTree_update_func; /* RNA_struct_find_function(&ptr, "update"); */

  RNA_parameter_list_create(&list, &ptr, func);
  ntree->typeinfo->rna_ext.call(NULL, &ptr, func, &list);

  RNA_parameter_list_free(&list);
}

static void rna_NodeTree_get_from_context(
    const bContext *C, bNodeTreeType *ntreetype, bNodeTree **r_ntree, ID **r_id, ID **r_from)
{
  extern FunctionRNA rna_NodeTree_get_from_context_func;

  PointerRNA ptr;
  ParameterList list;
  FunctionRNA *func;
  void *ret1, *ret2, *ret3;

  RNA_pointer_create(NULL, ntreetype->rna_ext.srna, NULL, &ptr); /* dummy */
  /* RNA_struct_find_function(&ptr, "get_from_context"); */
  func = &rna_NodeTree_get_from_context_func;

  RNA_parameter_list_create(&list, &ptr, func);
  RNA_parameter_set_lookup(&list, "context", &C);
  ntreetype->rna_ext.call((bContext *)C, &ptr, func, &list);

  RNA_parameter_get_lookup(&list, "result_1", &ret1);
  RNA_parameter_get_lookup(&list, "result_2", &ret2);
  RNA_parameter_get_lookup(&list, "result_3", &ret3);
  *r_ntree = *(bNodeTree **)ret1;
  *r_id = *(ID **)ret2;
  *r_from = *(ID **)ret3;

  RNA_parameter_list_free(&list);
}

static bool rna_NodeTree_valid_socket_type(bNodeTreeType *ntreetype, bNodeSocketType *socket_type)
{
  extern FunctionRNA rna_NodeTree_valid_socket_type_func;

  PointerRNA ptr;
  ParameterList list;
  FunctionRNA *func;
  void *ret;
  bool valid;

  RNA_pointer_create(NULL, ntreetype->rna_ext.srna, NULL, &ptr); /* dummy */
  func = &rna_NodeTree_valid_socket_type_func;

  RNA_parameter_list_create(&list, &ptr, func);
  RNA_parameter_set_lookup(&list, "idname", &socket_type->idname);
  ntreetype->rna_ext.call(NULL, &ptr, func, &list);

  RNA_parameter_get_lookup(&list, "valid", &ret);
  valid = *(bool *)ret;

  RNA_parameter_list_free(&list);

  return valid;
}

static void rna_NodeTree_unregister(Main *UNUSED(bmain), StructRNA *type)
{
  bNodeTreeType *nt = RNA_struct_blender_type_get(type);

  if (!nt) {
    return;
  }

  RNA_struct_free_extension(type, &nt->rna_ext);
  RNA_struct_free(&BLENDER_RNA, type);

  ntreeTypeFreeLink(nt);

  /* update while blender is running */
  WM_main_add_notifier(NC_NODE | NA_EDITED, NULL);
}

static StructRNA *rna_NodeTree_register(Main *bmain,
                                        ReportList *reports,
                                        void *data,
                                        const char *identifier,
                                        StructValidateFunc validate,
                                        StructCallbackFunc call,
                                        StructFreeFunc free)
{
  bNodeTreeType *nt, dummynt;
  bNodeTree dummyntree;
  PointerRNA dummyptr;
  int have_function[4];

  /* setup dummy tree & tree type to store static properties in */
  memset(&dummynt, 0, sizeof(bNodeTreeType));
  memset(&dummyntree, 0, sizeof(bNodeTree));
  dummyntree.typeinfo = &dummynt;
  RNA_pointer_create(NULL, &RNA_NodeTree, &dummyntree, &dummyptr);

  /* validate the python class */
  if (validate(&dummyptr, data, have_function) != 0) {
    return NULL;
  }

  if (strlen(identifier) >= sizeof(dummynt.idname)) {
    BKE_reportf(reports,
                RPT_ERROR,
                "Registering node tree class: '%s' is too long, maximum length is %d",
                identifier,
                (int)sizeof(dummynt.idname));
    return NULL;
  }

  /* check if we have registered this tree type before, and remove it */
  nt = ntreeTypeFind(dummynt.idname);
  if (nt) {
    rna_NodeTree_unregister(bmain, nt->rna_ext.srna);
  }

  /* create a new node tree type */
  nt = MEM_mallocN(sizeof(bNodeTreeType), "node tree type");
  memcpy(nt, &dummynt, sizeof(dummynt));

  nt->type = NTREE_CUSTOM;

  nt->rna_ext.srna = RNA_def_struct_ptr(&BLENDER_RNA, nt->idname, &RNA_NodeTree);
  nt->rna_ext.data = data;
  nt->rna_ext.call = call;
  nt->rna_ext.free = free;
  RNA_struct_blender_type_set(nt->rna_ext.srna, nt);

  RNA_def_struct_ui_text(nt->rna_ext.srna, nt->ui_name, nt->ui_description);
  RNA_def_struct_ui_icon(nt->rna_ext.srna, nt->ui_icon);

  nt->poll = (have_function[0]) ? rna_NodeTree_poll : NULL;
  nt->update = (have_function[1]) ? rna_NodeTree_update_reg : NULL;
  nt->get_from_context = (have_function[2]) ? rna_NodeTree_get_from_context : NULL;
  nt->valid_socket_type = (have_function[3]) ? rna_NodeTree_valid_socket_type : NULL;

  ntreeTypeAdd(nt);

  /* update while blender is running */
  WM_main_add_notifier(NC_NODE | NA_EDITED, NULL);

  return nt->rna_ext.srna;
}

static bool rna_NodeTree_check(bNodeTree *ntree, ReportList *reports)
{
  if (!ntreeIsRegistered(ntree)) {
    if (reports) {
      BKE_reportf(reports,
                  RPT_ERROR,
                  "Node tree '%s' has undefined type %s",
                  ntree->id.name + 2,
                  ntree->idname);
    }
    return false;
  }
  else {
    return true;
  }
}

static void rna_NodeTree_update(Main *bmain, Scene *UNUSED(scene), PointerRNA *ptr)
{
  bNodeTree *ntree = (bNodeTree *)ptr->owner_id;

  WM_main_add_notifier(NC_NODE | NA_EDITED, NULL);
  WM_main_add_notifier(NC_SCENE | ND_NODES, &ntree->id);

  ED_node_tag_update_nodetree(bmain, ntree, NULL);
}

static bNode *rna_NodeTree_node_new(bNodeTree *ntree,
                                    bContext *C,
                                    ReportList *reports,
                                    const char *type)
{
  bNodeType *ntype;
  bNode *node;

  if (!rna_NodeTree_check(ntree, reports)) {
    return NULL;
  }

  ntype = nodeTypeFind(type);
  if (!ntype) {
    BKE_reportf(reports, RPT_ERROR, "Node type %s undefined", type);
    return NULL;
  }

  const char *disabled_hint = NULL;
  if (ntype->poll && !ntype->poll(ntype, ntree, &disabled_hint)) {
    if (disabled_hint) {
      BKE_reportf(reports,
                  RPT_ERROR,
                  "Cannot add node of type %s to node tree '%s'\n  %s",
                  type,
                  ntree->id.name + 2,
                  disabled_hint);
      return NULL;
    }
    else {
      BKE_reportf(reports,
                  RPT_ERROR,
                  "Cannot add node of type %s to node tree '%s'",
                  type,
                  ntree->id.name + 2);
      return NULL;
    }
  }

  node = nodeAddNode(C, ntree, type);
  BLI_assert(node && node->typeinfo);

  if (ntree->type == NTREE_TEXTURE) {
    ntreeTexCheckCyclics(ntree);
  }

  ntreeUpdateTree(CTX_data_main(C), ntree);
  nodeUpdate(ntree, node);
  WM_main_add_notifier(NC_NODE | NA_EDITED, ntree);

  return node;
}

static void rna_NodeTree_node_remove(bNodeTree *ntree,
                                     Main *bmain,
                                     ReportList *reports,
                                     PointerRNA *node_ptr)
{
  bNode *node = node_ptr->data;

  if (!rna_NodeTree_check(ntree, reports)) {
    return;
  }

  if (BLI_findindex(&ntree->nodes, node) == -1) {
    BKE_reportf(reports, RPT_ERROR, "Unable to locate node '%s' in node tree", node->name);
    return;
  }

  nodeRemoveNode(bmain, ntree, node, true);

  RNA_POINTER_INVALIDATE(node_ptr);

  ntreeUpdateTree(bmain, ntree); /* update group node socket links */
  WM_main_add_notifier(NC_NODE | NA_EDITED, ntree);
}

static void rna_NodeTree_node_clear(bNodeTree *ntree, Main *bmain, ReportList *reports)
{
  bNode *node = ntree->nodes.first;

  if (!rna_NodeTree_check(ntree, reports)) {
    return;
  }

  while (node) {
    bNode *next_node = node->next;

    nodeRemoveNode(bmain, ntree, node, true);

    node = next_node;
  }

  ntreeUpdateTree(bmain, ntree);

  WM_main_add_notifier(NC_NODE | NA_EDITED, ntree);
}

static PointerRNA rna_NodeTree_active_node_get(PointerRNA *ptr)
{
  bNodeTree *ntree = (bNodeTree *)ptr->data;
  bNode *node = nodeGetActive(ntree);
  return rna_pointer_inherit_refine(ptr, &RNA_Node, node);
}

static void rna_NodeTree_active_node_set(PointerRNA *ptr,
                                         const PointerRNA value,
                                         struct ReportList *UNUSED(reports))
{
  bNodeTree *ntree = (bNodeTree *)ptr->data;
  bNode *node = (bNode *)value.data;

  if (node && BLI_findindex(&ntree->nodes, node) != -1) {
    nodeSetActive(ntree, node);
  }
  else {
    nodeClearActive(ntree);
  }
}

static bNodeLink *rna_NodeTree_link_new(bNodeTree *ntree,
                                        Main *bmain,
                                        ReportList *reports,
                                        bNodeSocket *fromsock,
                                        bNodeSocket *tosock,
                                        bool verify_limits)
{
  bNodeLink *ret;
  bNode *fromnode = NULL, *tonode = NULL;

  if (!rna_NodeTree_check(ntree, reports)) {
    return NULL;
  }

  nodeFindNode(ntree, fromsock, &fromnode, NULL);
  nodeFindNode(ntree, tosock, &tonode, NULL);
  /* check validity of the sockets:
   * if sockets from different trees are passed in this will fail!
   */
  if (!fromnode || !tonode) {
    return NULL;
  }

  if (&fromsock->in_out == &tosock->in_out) {
    BKE_report(reports, RPT_ERROR, "Same input/output direction of sockets");
    return NULL;
  }

  if (verify_limits) {
    /* remove other socket links if limit is exceeded */
    if (nodeCountSocketLinks(ntree, fromsock) + 1 > nodeSocketLinkLimit(fromsock)) {
      nodeRemSocketLinks(ntree, fromsock);
    }
    if (nodeCountSocketLinks(ntree, tosock) + 1 > nodeSocketLinkLimit(tosock)) {
      nodeRemSocketLinks(ntree, tosock);
    }
    if (tosock->flag & SOCK_MULTI_INPUT) {
      LISTBASE_FOREACH_MUTABLE (bNodeLink *, link, &ntree->links) {
        if (link->fromsock == fromsock && link->tosock == tosock) {
          nodeRemLink(ntree, link);
        }
      }
    }
  }

  ret = nodeAddLink(ntree, fromnode, fromsock, tonode, tosock);

  if (ret) {

    /* not an issue from the UI, clear hidden from API to keep valid state. */
    fromsock->flag &= ~SOCK_HIDDEN;
    tosock->flag &= ~SOCK_HIDDEN;

    if (tonode) {
      nodeUpdate(ntree, tonode);
    }

    ntreeUpdateTree(bmain, ntree);

    ED_node_tag_update_nodetree(bmain, ntree, ret->tonode);
    WM_main_add_notifier(NC_NODE | NA_EDITED, ntree);
  }
  return ret;
}

static void rna_NodeTree_link_remove(bNodeTree *ntree,
                                     Main *bmain,
                                     ReportList *reports,
                                     PointerRNA *link_ptr)
{
  bNodeLink *link = link_ptr->data;

  if (!rna_NodeTree_check(ntree, reports)) {
    return;
  }

  if (BLI_findindex(&ntree->links, link) == -1) {
    BKE_report(reports, RPT_ERROR, "Unable to locate link in node tree");
    return;
  }

  nodeRemLink(ntree, link);
  RNA_POINTER_INVALIDATE(link_ptr);

  ntreeUpdateTree(bmain, ntree);
  WM_main_add_notifier(NC_NODE | NA_EDITED, ntree);
}

static void rna_NodeTree_link_clear(bNodeTree *ntree, Main *bmain, ReportList *reports)
{
  bNodeLink *link = ntree->links.first;

  if (!rna_NodeTree_check(ntree, reports)) {
    return;
  }

  while (link) {
    bNodeLink *next_link = link->next;

    nodeRemLink(ntree, link);

    link = next_link;
  }
  ntreeUpdateTree(bmain, ntree);

  WM_main_add_notifier(NC_NODE | NA_EDITED, ntree);
}

static int rna_NodeTree_active_input_get(PointerRNA *ptr)
{
  bNodeTree *ntree = (bNodeTree *)ptr->data;
  int index = 0;
  LISTBASE_FOREACH_INDEX (bNodeSocket *, socket, &ntree->inputs, index) {
    if (socket->flag & SELECT) {
      return index;
    }
  }
  return -1;
}

static void rna_NodeTree_active_input_set(PointerRNA *ptr, int value)
{
  bNodeTree *ntree = (bNodeTree *)ptr->data;

  int index = 0;
  LISTBASE_FOREACH_INDEX (bNodeSocket *, socket, &ntree->inputs, index) {
    SET_FLAG_FROM_TEST(socket->flag, index == value, SELECT);
  }
}

static int rna_NodeTree_active_output_get(PointerRNA *ptr)
{
  bNodeTree *ntree = (bNodeTree *)ptr->data;
  int index = 0;
  LISTBASE_FOREACH_INDEX (bNodeSocket *, socket, &ntree->outputs, index) {
    if (socket->flag & SELECT) {
      return index;
    }
  }
  return -1;
}

static void rna_NodeTree_active_output_set(PointerRNA *ptr, int value)
{
  bNodeTree *ntree = (bNodeTree *)ptr->data;

  int index = 0;
  LISTBASE_FOREACH_INDEX (bNodeSocket *, socket, &ntree->outputs, index) {
    SET_FLAG_FROM_TEST(socket->flag, index == value, SELECT);
  }
}

static bNodeSocket *rna_NodeTree_inputs_new(
    bNodeTree *ntree, Main *bmain, ReportList *reports, const char *type, const char *name)
{
  if (!rna_NodeTree_check(ntree, reports)) {
    return NULL;
  }

  bNodeSocket *sock = ntreeAddSocketInterface(ntree, SOCK_IN, type, name);

  ntreeUpdateTree(bmain, ntree);
  WM_main_add_notifier(NC_NODE | NA_EDITED, ntree);

  return sock;
}

static bNodeSocket *rna_NodeTree_outputs_new(
    bNodeTree *ntree, Main *bmain, ReportList *reports, const char *type, const char *name)
{
  if (!rna_NodeTree_check(ntree, reports)) {
    return NULL;
  }

  bNodeSocket *sock = ntreeAddSocketInterface(ntree, SOCK_OUT, type, name);

  ntreeUpdateTree(bmain, ntree);
  WM_main_add_notifier(NC_NODE | NA_EDITED, ntree);

  return sock;
}

static void rna_NodeTree_socket_remove(bNodeTree *ntree,
                                       Main *bmain,
                                       ReportList *reports,
                                       bNodeSocket *sock)
{
  if (!rna_NodeTree_check(ntree, reports)) {
    return;
  }

  if (BLI_findindex(&ntree->inputs, sock) == -1 && BLI_findindex(&ntree->outputs, sock) == -1) {
    BKE_reportf(reports, RPT_ERROR, "Unable to locate socket '%s' in node", sock->identifier);
  }
  else {
    ntreeRemoveSocketInterface(ntree, sock);

    ntreeUpdateTree(bmain, ntree);
    DEG_id_tag_update(&ntree->id, 0);
    WM_main_add_notifier(NC_NODE | NA_EDITED, ntree);
  }
}

static void rna_NodeTree_inputs_clear(bNodeTree *ntree, Main *bmain, ReportList *reports)
{
  if (!rna_NodeTree_check(ntree, reports)) {
    return;
  }

  LISTBASE_FOREACH_MUTABLE (bNodeSocket *, socket, &ntree->inputs) {
    ntreeRemoveSocketInterface(ntree, socket);
  }

  ntreeUpdateTree(bmain, ntree);
  WM_main_add_notifier(NC_NODE | NA_EDITED, ntree);
}

static void rna_NodeTree_outputs_clear(bNodeTree *ntree, Main *bmain, ReportList *reports)
{
  if (!rna_NodeTree_check(ntree, reports)) {
    return;
  }

  LISTBASE_FOREACH_MUTABLE (bNodeSocket *, socket, &ntree->outputs) {
    ntreeRemoveSocketInterface(ntree, socket);
  }

  ntreeUpdateTree(bmain, ntree);
  WM_main_add_notifier(NC_NODE | NA_EDITED, ntree);
}

static void rna_NodeTree_inputs_move(bNodeTree *ntree, Main *bmain, int from_index, int to_index)
{
  if (from_index == to_index) {
    return;
  }
  if (from_index < 0 || to_index < 0) {
    return;
  }

  bNodeSocket *sock = BLI_findlink(&ntree->inputs, from_index);
  if (to_index < from_index) {
    bNodeSocket *nextsock = BLI_findlink(&ntree->inputs, to_index);
    if (nextsock) {
      BLI_remlink(&ntree->inputs, sock);
      BLI_insertlinkbefore(&ntree->inputs, nextsock, sock);
    }
  }
  else {
    bNodeSocket *prevsock = BLI_findlink(&ntree->inputs, to_index);
    if (prevsock) {
      BLI_remlink(&ntree->inputs, sock);
      BLI_insertlinkafter(&ntree->inputs, prevsock, sock);
    }
  }

  ntree->update |= NTREE_UPDATE_GROUP_IN;

  ntreeUpdateTree(bmain, ntree);
  WM_main_add_notifier(NC_NODE | NA_EDITED, ntree);
}

static void rna_NodeTree_outputs_move(bNodeTree *ntree, Main *bmain, int from_index, int to_index)
{
  if (from_index == to_index) {
    return;
  }
  if (from_index < 0 || to_index < 0) {
    return;
  }

  bNodeSocket *sock = BLI_findlink(&ntree->outputs, from_index);
  if (to_index < from_index) {
    bNodeSocket *nextsock = BLI_findlink(&ntree->outputs, to_index);
    if (nextsock) {
      BLI_remlink(&ntree->outputs, sock);
      BLI_insertlinkbefore(&ntree->outputs, nextsock, sock);
    }
  }
  else {
    bNodeSocket *prevsock = BLI_findlink(&ntree->outputs, to_index);
    if (prevsock) {
      BLI_remlink(&ntree->outputs, sock);
      BLI_insertlinkafter(&ntree->outputs, prevsock, sock);
    }
  }

  ntree->update |= NTREE_UPDATE_GROUP_OUT;

  ntreeUpdateTree(bmain, ntree);
  WM_main_add_notifier(NC_NODE | NA_EDITED, ntree);
}

static void rna_NodeTree_interface_update(bNodeTree *ntree, bContext *C)
{
  Main *bmain = CTX_data_main(C);

  ntree->update |= NTREE_UPDATE_GROUP;
  ntreeUpdateTree(bmain, ntree);

  ED_node_tag_update_nodetree(bmain, ntree, NULL);
}

/* ******** NodeLink ******** */

static bool rna_NodeLink_is_hidden_get(PointerRNA *ptr)
{
  bNodeLink *link = ptr->data;
  return nodeLinkIsHidden(link);
}

/* ******** Node ******** */

static StructRNA *rna_Node_refine(struct PointerRNA *ptr)
{
  bNode *node = (bNode *)ptr->data;

  if (node->typeinfo->rna_ext.srna) {
    return node->typeinfo->rna_ext.srna;
  }
  else {
    return ptr->type;
  }
}

static char *rna_Node_path(PointerRNA *ptr)
{
  bNode *node = (bNode *)ptr->data;
  char name_esc[sizeof(node->name) * 2];

  BLI_str_escape(name_esc, node->name, sizeof(name_esc));
  return BLI_sprintfN("nodes[\"%s\"]", name_esc);
}

char *rna_Node_ImageUser_path(PointerRNA *ptr)
{
  bNodeTree *ntree = (bNodeTree *)ptr->owner_id;
  bNode *node;
  char name_esc[sizeof(node->name) * 2];

  for (node = ntree->nodes.first; node; node = node->next) {
    if (node->type == SH_NODE_TEX_ENVIRONMENT) {
      NodeTexEnvironment *data = node->storage;
      if (&data->iuser != ptr->data) {
        continue;
      }
    }
    else if (node->type == SH_NODE_TEX_IMAGE) {
      NodeTexImage *data = node->storage;
      if (&data->iuser != ptr->data) {
        continue;
      }
    }
    else {
      continue;
    }

    BLI_str_escape(name_esc, node->name, sizeof(name_esc));
    return BLI_sprintfN("nodes[\"%s\"].image_user", name_esc);
  }

  return NULL;
}

static bool rna_Node_poll(bNodeType *ntype, bNodeTree *ntree, const char **UNUSED(r_disabled_hint))
{
  extern FunctionRNA rna_Node_poll_func;

  PointerRNA ptr;
  ParameterList list;
  FunctionRNA *func;
  void *ret;
  bool visible;

  RNA_pointer_create(NULL, ntype->rna_ext.srna, NULL, &ptr); /* dummy */
  func = &rna_Node_poll_func; /* RNA_struct_find_function(&ptr, "poll"); */

  RNA_parameter_list_create(&list, &ptr, func);
  RNA_parameter_set_lookup(&list, "node_tree", &ntree);
  ntype->rna_ext.call(NULL, &ptr, func, &list);

  RNA_parameter_get_lookup(&list, "visible", &ret);
  visible = *(bool *)ret;

  RNA_parameter_list_free(&list);

  return visible;
}

static bool rna_Node_poll_instance(bNode *node,
                                   bNodeTree *ntree,
                                   const char **UNUSED(disabled_info))
{
  extern FunctionRNA rna_Node_poll_instance_func;

  PointerRNA ptr;
  ParameterList list;
  FunctionRNA *func;
  void *ret;
  bool visible;

  RNA_pointer_create(NULL, node->typeinfo->rna_ext.srna, node, &ptr); /* dummy */
  func = &rna_Node_poll_instance_func; /* RNA_struct_find_function(&ptr, "poll_instance"); */

  RNA_parameter_list_create(&list, &ptr, func);
  RNA_parameter_set_lookup(&list, "node_tree", &ntree);
  node->typeinfo->rna_ext.call(NULL, &ptr, func, &list);

  RNA_parameter_get_lookup(&list, "visible", &ret);
  visible = *(bool *)ret;

  RNA_parameter_list_free(&list);

  return visible;
}

static bool rna_Node_poll_instance_default(bNode *node,
                                           bNodeTree *ntree,
                                           const char **disabled_info)
{
  /* use the basic poll function */
  return rna_Node_poll(node->typeinfo, ntree, disabled_info);
}

static void rna_Node_update_reg(bNodeTree *ntree, bNode *node)
{
  extern FunctionRNA rna_Node_update_func;

  PointerRNA ptr;
  ParameterList list;
  FunctionRNA *func;

  RNA_pointer_create((ID *)ntree, node->typeinfo->rna_ext.srna, node, &ptr);
  func = &rna_Node_update_func; /* RNA_struct_find_function(&ptr, "update"); */

  RNA_parameter_list_create(&list, &ptr, func);
  node->typeinfo->rna_ext.call(NULL, &ptr, func, &list);

  RNA_parameter_list_free(&list);
}

static void rna_Node_insert_link(bNodeTree *ntree, bNode *node, bNodeLink *link)
{
  extern FunctionRNA rna_Node_insert_link_func;

  PointerRNA ptr;
  ParameterList list;
  FunctionRNA *func;

  RNA_pointer_create((ID *)ntree, node->typeinfo->rna_ext.srna, node, &ptr);
  func = &rna_Node_insert_link_func;

  RNA_parameter_list_create(&list, &ptr, func);
  RNA_parameter_set_lookup(&list, "link", &link);
  node->typeinfo->rna_ext.call(NULL, &ptr, func, &list);

  RNA_parameter_list_free(&list);
}

static void rna_Node_init(const bContext *C, PointerRNA *ptr)
{
  extern FunctionRNA rna_Node_init_func;

  bNode *node = (bNode *)ptr->data;
  ParameterList list;
  FunctionRNA *func;

  func = &rna_Node_init_func; /* RNA_struct_find_function(&ptr, "init"); */

  RNA_parameter_list_create(&list, ptr, func);
  node->typeinfo->rna_ext.call((bContext *)C, ptr, func, &list);

  RNA_parameter_list_free(&list);
}

static void rna_Node_copy(PointerRNA *ptr, const struct bNode *copynode)
{
  extern FunctionRNA rna_Node_copy_func;

  bNode *node = (bNode *)ptr->data;
  ParameterList list;
  FunctionRNA *func;

  func = &rna_Node_copy_func; /* RNA_struct_find_function(&ptr, "copy"); */

  RNA_parameter_list_create(&list, ptr, func);
  RNA_parameter_set_lookup(&list, "node", &copynode);
  node->typeinfo->rna_ext.call(NULL, ptr, func, &list);

  RNA_parameter_list_free(&list);
}

static void rna_Node_free(PointerRNA *ptr)
{
  extern FunctionRNA rna_Node_free_func;

  bNode *node = (bNode *)ptr->data;
  ParameterList list;
  FunctionRNA *func;

  func = &rna_Node_free_func; /* RNA_struct_find_function(&ptr, "free"); */

  RNA_parameter_list_create(&list, ptr, func);
  node->typeinfo->rna_ext.call(NULL, ptr, func, &list);

  RNA_parameter_list_free(&list);
}

static void rna_Node_draw_buttons(struct uiLayout *layout, bContext *C, PointerRNA *ptr)
{
  extern FunctionRNA rna_Node_draw_buttons_func;

  bNode *node = (bNode *)ptr->data;
  ParameterList list;
  FunctionRNA *func;

  func = &rna_Node_draw_buttons_func; /* RNA_struct_find_function(&ptr, "draw_buttons"); */

  RNA_parameter_list_create(&list, ptr, func);
  RNA_parameter_set_lookup(&list, "context", &C);
  RNA_parameter_set_lookup(&list, "layout", &layout);
  node->typeinfo->rna_ext.call(C, ptr, func, &list);

  RNA_parameter_list_free(&list);
}

static void rna_Node_draw_buttons_ext(struct uiLayout *layout, bContext *C, PointerRNA *ptr)
{
  extern FunctionRNA rna_Node_draw_buttons_ext_func;

  bNode *node = (bNode *)ptr->data;
  ParameterList list;
  FunctionRNA *func;

  func = &rna_Node_draw_buttons_ext_func; /* RNA_struct_find_function(&ptr, "draw_buttons_ext"); */

  RNA_parameter_list_create(&list, ptr, func);
  RNA_parameter_set_lookup(&list, "context", &C);
  RNA_parameter_set_lookup(&list, "layout", &layout);
  node->typeinfo->rna_ext.call(C, ptr, func, &list);

  RNA_parameter_list_free(&list);
}

static void rna_Node_draw_label(bNodeTree *ntree, bNode *node, char *label, int maxlen)
{
  extern FunctionRNA rna_Node_draw_label_func;

  PointerRNA ptr;
  ParameterList list;
  FunctionRNA *func;
  void *ret;
  char *rlabel;

  func = &rna_Node_draw_label_func; /* RNA_struct_find_function(&ptr, "draw_label"); */

  RNA_pointer_create(&ntree->id, &RNA_Node, node, &ptr);
  RNA_parameter_list_create(&list, &ptr, func);
  node->typeinfo->rna_ext.call(NULL, &ptr, func, &list);

  RNA_parameter_get_lookup(&list, "label", &ret);
  rlabel = (char *)ret;
  BLI_strncpy(label, rlabel != NULL ? rlabel : "", maxlen);

  RNA_parameter_list_free(&list);
}

static bool rna_Node_is_registered_node_type(StructRNA *type)
{
  return (RNA_struct_blender_type_get(type) != NULL);
}

static void rna_Node_is_registered_node_type_runtime(bContext *UNUSED(C),
                                                     ReportList *UNUSED(reports),
                                                     PointerRNA *ptr,
                                                     ParameterList *parms)
{
  int result = (RNA_struct_blender_type_get(ptr->type) != NULL);
  RNA_parameter_set_lookup(parms, "result", &result);
}

static void rna_Node_unregister(Main *UNUSED(bmain), StructRNA *type)
{
  bNodeType *nt = RNA_struct_blender_type_get(type);

  if (!nt) {
    return;
  }

  RNA_struct_free_extension(type, &nt->rna_ext);
  RNA_struct_free(&BLENDER_RNA, type);

  /* this also frees the allocated nt pointer, no MEM_free call needed! */
  nodeUnregisterType(nt);

  /* update while blender is running */
  WM_main_add_notifier(NC_NODE | NA_EDITED, NULL);
}

/* Generic internal registration function.
 * Can be used to implement callbacks for registerable RNA node subtypes.
 */
static bNodeType *rna_Node_register_base(Main *bmain,
                                         ReportList *reports,
                                         StructRNA *basetype,
                                         void *data,
                                         const char *identifier,
                                         StructValidateFunc validate,
                                         StructCallbackFunc call,
                                         StructFreeFunc free)
{
  bNodeType *nt, dummynt;
  bNode dummynode;
  PointerRNA dummyptr;
  FunctionRNA *func;
  PropertyRNA *parm;
  int have_function[10];

  /* setup dummy node & node type to store static properties in */
  memset(&dummynt, 0, sizeof(bNodeType));
  /* this does some additional initialization of default values */
  node_type_base_custom(&dummynt, identifier, "", 0, 0);

  memset(&dummynode, 0, sizeof(bNode));
  dummynode.typeinfo = &dummynt;
  RNA_pointer_create(NULL, basetype, &dummynode, &dummyptr);

  /* validate the python class */
  if (validate(&dummyptr, data, have_function) != 0) {
    return NULL;
  }

  if (strlen(identifier) >= sizeof(dummynt.idname)) {
    BKE_reportf(reports,
                RPT_ERROR,
                "Registering node class: '%s' is too long, maximum length is %d",
                identifier,
                (int)sizeof(dummynt.idname));
    return NULL;
  }

  /* check if we have registered this node type before, and remove it */
  nt = nodeTypeFind(dummynt.idname);
  if (nt) {
    rna_Node_unregister(bmain, nt->rna_ext.srna);
  }

  /* create a new node type */
  nt = MEM_mallocN(sizeof(bNodeType), "node type");
  memcpy(nt, &dummynt, sizeof(dummynt));
  nt->free_self = (void (*)(bNodeType *))MEM_freeN;

  nt->rna_ext.srna = RNA_def_struct_ptr(&BLENDER_RNA, nt->idname, basetype);
  nt->rna_ext.data = data;
  nt->rna_ext.call = call;
  nt->rna_ext.free = free;
  RNA_struct_blender_type_set(nt->rna_ext.srna, nt);

  RNA_def_struct_ui_text(nt->rna_ext.srna, nt->ui_name, nt->ui_description);
  RNA_def_struct_ui_icon(nt->rna_ext.srna, nt->ui_icon);

  func = RNA_def_function_runtime(
      nt->rna_ext.srna, "is_registered_node_type", rna_Node_is_registered_node_type_runtime);
  RNA_def_function_ui_description(func, "True if a registered node type");
  RNA_def_function_flag(func, FUNC_NO_SELF | FUNC_USE_SELF_TYPE);
  parm = RNA_def_boolean(func, "result", false, "Result", "");
  RNA_def_function_return(func, parm);

  /* XXX bad level call! needed to initialize the basic draw functions ... */
  ED_init_custom_node_type(nt);

  nt->poll = (have_function[0]) ? rna_Node_poll : NULL;
  nt->poll_instance = (have_function[1]) ? rna_Node_poll_instance : rna_Node_poll_instance_default;
  nt->updatefunc = (have_function[2]) ? rna_Node_update_reg : NULL;
  nt->insert_link = (have_function[3]) ? rna_Node_insert_link : NULL;
  nt->initfunc_api = (have_function[4]) ? rna_Node_init : NULL;
  nt->copyfunc_api = (have_function[5]) ? rna_Node_copy : NULL;
  nt->freefunc_api = (have_function[6]) ? rna_Node_free : NULL;
  nt->draw_buttons = (have_function[7]) ? rna_Node_draw_buttons : NULL;
  nt->draw_buttons_ex = (have_function[8]) ? rna_Node_draw_buttons_ext : NULL;
  nt->labelfunc = (have_function[9]) ? rna_Node_draw_label : NULL;

  /* sanitize size values in case not all have been registered */
  if (nt->maxwidth < nt->minwidth) {
    nt->maxwidth = nt->minwidth;
  }
  if (nt->maxheight < nt->minheight) {
    nt->maxheight = nt->minheight;
  }
  CLAMP(nt->width, nt->minwidth, nt->maxwidth);
  CLAMP(nt->height, nt->minheight, nt->maxheight);

  return nt;
}

static StructRNA *rna_Node_register(Main *bmain,
                                    ReportList *reports,
                                    void *data,
                                    const char *identifier,
                                    StructValidateFunc validate,
                                    StructCallbackFunc call,
                                    StructFreeFunc free)
{
  bNodeType *nt = rna_Node_register_base(
      bmain, reports, &RNA_Node, data, identifier, validate, call, free);
  if (!nt) {
    return NULL;
  }

  nodeRegisterType(nt);

  /* update while blender is running */
  WM_main_add_notifier(NC_NODE | NA_EDITED, NULL);

  return nt->rna_ext.srna;
}

static const EnumPropertyItem *itemf_function_check(
    const EnumPropertyItem *original_item_array,
    bool (*value_supported)(const EnumPropertyItem *item))
{
  EnumPropertyItem *item_array = NULL;
  int items_len = 0;

  for (const EnumPropertyItem *item = original_item_array; item->identifier != NULL; item++) {
    if (value_supported(item)) {
      RNA_enum_item_add(&item_array, &items_len, item);
    }
  }

  RNA_enum_item_end(&item_array, &items_len);
  return item_array;
}

static bool switch_type_supported(const EnumPropertyItem *item)
{
  return ELEM(item->value,
              SOCK_FLOAT,
              SOCK_INT,
              SOCK_BOOLEAN,
              SOCK_VECTOR,
              SOCK_STRING,
              SOCK_RGBA,
              SOCK_GEOMETRY,
              SOCK_OBJECT,
              SOCK_COLLECTION,
              SOCK_TEXTURE,
              SOCK_MATERIAL);
}

static const EnumPropertyItem *rna_GeometryNodeSwitch_type_itemf(bContext *UNUSED(C),
                                                                 PointerRNA *UNUSED(ptr),
                                                                 PropertyRNA *UNUSED(prop),
                                                                 bool *r_free)
{
  *r_free = true;
  return itemf_function_check(node_socket_data_type_items, switch_type_supported);
}

static bool attribute_clamp_type_supported(const EnumPropertyItem *item)
{
  return ELEM(item->value, CD_PROP_FLOAT, CD_PROP_FLOAT3, CD_PROP_INT32, CD_PROP_COLOR);
}
static const EnumPropertyItem *rna_GeometryNodeAttributeClamp_type_itemf(bContext *UNUSED(C),
                                                                         PointerRNA *UNUSED(ptr),
                                                                         PropertyRNA *UNUSED(prop),
                                                                         bool *r_free)
{
  *r_free = true;
  return itemf_function_check(rna_enum_attribute_type_items, attribute_clamp_type_supported);
}

static bool attribute_random_type_supported(const EnumPropertyItem *item)
{
  return ELEM(item->value, CD_PROP_FLOAT, CD_PROP_FLOAT3, CD_PROP_BOOL, CD_PROP_INT32);
}
static const EnumPropertyItem *rna_GeometryNodeAttributeRandom_type_itemf(
    bContext *UNUSED(C), PointerRNA *UNUSED(ptr), PropertyRNA *UNUSED(prop), bool *r_free)
{
  *r_free = true;
  return itemf_function_check(rna_enum_attribute_type_items, attribute_random_type_supported);
}

static const EnumPropertyItem *rna_GeometryNodeAttributeRandomize_operation_itemf(
    bContext *UNUSED(C), PointerRNA *ptr, PropertyRNA *UNUSED(prop), bool *r_free)
{
  bNode *node = ptr->data;
  const NodeAttributeRandomize *node_storage = (NodeAttributeRandomize *)node->storage;
  const CustomDataType data_type = (CustomDataType)node_storage->data_type;

  EnumPropertyItem *item_array = NULL;
  int items_len = 0;
  for (const EnumPropertyItem *item = rna_node_geometry_attribute_randomize_operation_items;
       item->identifier != NULL;
       item++) {
    if (data_type == CD_PROP_BOOL) {
      if (item->value == GEO_NODE_ATTRIBUTE_RANDOMIZE_REPLACE_CREATE) {
        RNA_enum_item_add(&item_array, &items_len, item);
      }
    }
    else {
      RNA_enum_item_add(&item_array, &items_len, item);
    }
  }
  RNA_enum_item_end(&item_array, &items_len);

  *r_free = true;
  return item_array;
}

static void rna_GeometryNodeAttributeRandomize_data_type_update(Main *bmain,
                                                                Scene *scene,
                                                                PointerRNA *ptr)
{
  bNode *node = ptr->data;
  NodeAttributeRandomize *node_storage = (NodeAttributeRandomize *)node->storage;

  /* The boolean data type has no extra operations besides,
   * replace, so make sure the enum value is set properly. */
  if (node_storage->data_type == CD_PROP_BOOL) {
    node_storage->operation = GEO_NODE_ATTRIBUTE_RANDOMIZE_REPLACE_CREATE;
  }

  rna_Node_socket_update(bmain, scene, ptr);
}

static bool attribute_convert_type_supported(const EnumPropertyItem *item)
{
  return ELEM(item->value,
              CD_AUTO_FROM_NAME,
              CD_PROP_FLOAT,
              CD_PROP_FLOAT2,
              CD_PROP_FLOAT3,
              CD_PROP_COLOR,
              CD_PROP_BOOL,
              CD_PROP_INT32);
}
static const EnumPropertyItem *rna_GeometryNodeAttributeConvert_type_itemf(
    bContext *UNUSED(C), PointerRNA *UNUSED(ptr), PropertyRNA *UNUSED(prop), bool *r_free)
{
  *r_free = true;
  return itemf_function_check(rna_enum_attribute_type_with_auto_items,
                              attribute_convert_type_supported);
}

static bool attribute_fill_type_supported(const EnumPropertyItem *item)
{
  return ELEM(
      item->value, CD_PROP_FLOAT, CD_PROP_FLOAT3, CD_PROP_COLOR, CD_PROP_BOOL, CD_PROP_INT32);
}
static const EnumPropertyItem *rna_GeometryNodeAttributeFill_type_itemf(bContext *UNUSED(C),
                                                                        PointerRNA *UNUSED(ptr),
                                                                        PropertyRNA *UNUSED(prop),
                                                                        bool *r_free)
{
  *r_free = true;
  return itemf_function_check(rna_enum_attribute_type_items, attribute_fill_type_supported);
}

/**
 * This bit of ugly code makes sure the float / attribute option shows up instead of
 * vector / attribute if the node uses an operation that uses a float for input B or C.
 */
static const EnumPropertyItem *rna_GeometryNodeAttributeVectorMath_input_type_b_itemf(
    bContext *UNUSED(C), PointerRNA *ptr, PropertyRNA *UNUSED(prop), bool *r_free)
{
  bNode *node = ptr->data;
  NodeAttributeVectorMath *node_storage = (NodeAttributeVectorMath *)node->storage;

  EnumPropertyItem *item_array = NULL;
  int items_len = 0;
  for (const EnumPropertyItem *item = rna_node_geometry_attribute_input_type_items_any;
       item->identifier != NULL;
       item++) {
    if (item->value == GEO_NODE_ATTRIBUTE_INPUT_ATTRIBUTE) {
      RNA_enum_item_add(&item_array, &items_len, item);
    }
    else if (item->value == GEO_NODE_ATTRIBUTE_INPUT_FLOAT) {
      if (node_storage->operation == NODE_VECTOR_MATH_SCALE) {
        RNA_enum_item_add(&item_array, &items_len, item);
      }
    }
    else if (item->value == GEO_NODE_ATTRIBUTE_INPUT_VECTOR) {
      if (node_storage->operation != NODE_VECTOR_MATH_SCALE) {
        RNA_enum_item_add(&item_array, &items_len, item);
      }
    }
  }
  RNA_enum_item_end(&item_array, &items_len);

  *r_free = true;
  return item_array;
}

static const EnumPropertyItem *rna_GeometryNodeAttributeVectorMath_input_type_c_itemf(
    bContext *UNUSED(C), PointerRNA *ptr, PropertyRNA *UNUSED(prop), bool *r_free)
{
  bNode *node = ptr->data;
  NodeAttributeVectorMath *node_storage = (NodeAttributeVectorMath *)node->storage;

  EnumPropertyItem *item_array = NULL;
  int items_len = 0;
  for (const EnumPropertyItem *item = rna_node_geometry_attribute_input_type_items_any;
       item->identifier != NULL;
       item++) {
    if (item->value == GEO_NODE_ATTRIBUTE_INPUT_ATTRIBUTE) {
      RNA_enum_item_add(&item_array, &items_len, item);
    }
    else if (item->value == GEO_NODE_ATTRIBUTE_INPUT_FLOAT) {
      if (node_storage->operation == NODE_VECTOR_MATH_REFRACT) {
        RNA_enum_item_add(&item_array, &items_len, item);
      }
    }
    else if (item->value == GEO_NODE_ATTRIBUTE_INPUT_VECTOR) {
      if (node_storage->operation != NODE_VECTOR_MATH_REFRACT) {
        RNA_enum_item_add(&item_array, &items_len, item);
      }
    }
  }
  RNA_enum_item_end(&item_array, &items_len);

  *r_free = true;
  return item_array;
}

static void rna_GeometryNodeAttributeVectorMath_operation_update(Main *bmain,
                                                                 Scene *scene,
                                                                 PointerRNA *ptr)
{
  bNode *node = ptr->data;
  NodeAttributeVectorMath *node_storage = (NodeAttributeVectorMath *)node->storage;

  const NodeVectorMathOperation operation = (NodeVectorMathOperation)node_storage->operation;

  /* The scale operation can't use a vector input, so reset
   * the input type enum in case it's set to vector. */
  if (operation == NODE_VECTOR_MATH_SCALE) {
    if (node_storage->input_type_b == GEO_NODE_ATTRIBUTE_INPUT_VECTOR) {
      node_storage->input_type_b = GEO_NODE_ATTRIBUTE_INPUT_FLOAT;
    }
  }

  /* Scale is also the only operation that uses the float input type, so a
   * a check is also necessary for the other direction. */
  if (operation != NODE_VECTOR_MATH_SCALE) {
    if (node_storage->input_type_b == GEO_NODE_ATTRIBUTE_INPUT_FLOAT) {
      node_storage->input_type_b = GEO_NODE_ATTRIBUTE_INPUT_VECTOR;
    }
  }

  rna_Node_socket_update(bmain, scene, ptr);
}

static bool attribute_map_range_type_supported(const EnumPropertyItem *item)
{
  return ELEM(item->value, CD_PROP_FLOAT, CD_PROP_FLOAT3);
}
static const EnumPropertyItem *rna_GeometryNodeAttributeMapRange_type_itemf(
    bContext *UNUSED(C), PointerRNA *UNUSED(ptr), PropertyRNA *UNUSED(prop), bool *r_free)
{
  *r_free = true;
  return itemf_function_check(rna_enum_attribute_type_items, attribute_map_range_type_supported);
}

static bool attribute_curve_map_type_supported(const EnumPropertyItem *item)
{
  return ELEM(item->value, CD_PROP_FLOAT, CD_PROP_FLOAT3, CD_PROP_COLOR);
}
static const EnumPropertyItem *rna_GeometryNodeAttributeCurveMap_type_itemf(
    bContext *UNUSED(C), PointerRNA *UNUSED(ptr), PropertyRNA *UNUSED(prop), bool *r_free)
{
  *r_free = true;
  return itemf_function_check(rna_enum_attribute_type_items, attribute_curve_map_type_supported);
}

static StructRNA *rna_ShaderNode_register(Main *bmain,
                                          ReportList *reports,
                                          void *data,
                                          const char *identifier,
                                          StructValidateFunc validate,
                                          StructCallbackFunc call,
                                          StructFreeFunc free)
{
  bNodeType *nt = rna_Node_register_base(
      bmain, reports, &RNA_ShaderNode, data, identifier, validate, call, free);
  if (!nt) {
    return NULL;
  }

  nodeRegisterType(nt);

  /* update while blender is running */
  WM_main_add_notifier(NC_NODE | NA_EDITED, NULL);

  return nt->rna_ext.srna;
}

static StructRNA *rna_CompositorNode_register(Main *bmain,
                                              ReportList *reports,
                                              void *data,
                                              const char *identifier,
                                              StructValidateFunc validate,
                                              StructCallbackFunc call,
                                              StructFreeFunc free)
{
  bNodeType *nt = rna_Node_register_base(
      bmain, reports, &RNA_CompositorNode, data, identifier, validate, call, free);
  if (!nt) {
    return NULL;
  }

  nodeRegisterType(nt);

  /* update while blender is running */
  WM_main_add_notifier(NC_NODE | NA_EDITED, NULL);

  return nt->rna_ext.srna;
}

static StructRNA *rna_TextureNode_register(Main *bmain,
                                           ReportList *reports,
                                           void *data,
                                           const char *identifier,
                                           StructValidateFunc validate,
                                           StructCallbackFunc call,
                                           StructFreeFunc free)
{
  bNodeType *nt = rna_Node_register_base(
      bmain, reports, &RNA_TextureNode, data, identifier, validate, call, free);
  if (!nt) {
    return NULL;
  }

  nodeRegisterType(nt);

  /* update while blender is running */
  WM_main_add_notifier(NC_NODE | NA_EDITED, NULL);

  return nt->rna_ext.srna;
}

static StructRNA *rna_GeometryNode_register(Main *bmain,
                                            ReportList *reports,
                                            void *data,
                                            const char *identifier,
                                            StructValidateFunc validate,
                                            StructCallbackFunc call,
                                            StructFreeFunc free)
{
  bNodeType *nt = rna_Node_register_base(
      bmain, reports, &RNA_GeometryNode, data, identifier, validate, call, free);
  if (!nt) {
    return NULL;
  }

  nodeRegisterType(nt);

  /* update while blender is running */
  WM_main_add_notifier(NC_NODE | NA_EDITED, NULL);

  return nt->rna_ext.srna;
}

static StructRNA *rna_FunctionNode_register(Main *bmain,
                                            ReportList *reports,
                                            void *data,
                                            const char *identifier,
                                            StructValidateFunc validate,
                                            StructCallbackFunc call,
                                            StructFreeFunc free)
{
  bNodeType *nt = rna_Node_register_base(
      bmain, reports, &RNA_FunctionNode, data, identifier, validate, call, free);
  if (!nt) {
    return NULL;
  }

  nodeRegisterType(nt);

  /* update while blender is running */
  WM_main_add_notifier(NC_NODE | NA_EDITED, NULL);

  return nt->rna_ext.srna;
}

static IDProperty **rna_Node_idprops(PointerRNA *ptr)
{
  bNode *node = ptr->data;
  return &node->prop;
}

static void rna_Node_parent_set(PointerRNA *ptr,
                                PointerRNA value,
                                struct ReportList *UNUSED(reports))
{
  bNode *node = ptr->data;
  bNode *parent = value.data;

  if (parent) {
    /* XXX only Frame node allowed for now,
     * in the future should have a poll function or so to test possible attachment.
     */
    if (parent->type != NODE_FRAME) {
      return;
    }

    /* make sure parent is not attached to the node */
    if (nodeAttachNodeCheck(parent, node)) {
      return;
    }
  }

  nodeDetachNode(node);
  if (parent) {
    nodeAttachNode(node, parent);
  }
}

static bool rna_Node_parent_poll(PointerRNA *ptr, PointerRNA value)
{
  bNode *node = ptr->data;
  bNode *parent = value.data;

  /* XXX only Frame node allowed for now,
   * in the future should have a poll function or so to test possible attachment.
   */
  if (parent->type != NODE_FRAME) {
    return false;
  }

  /* make sure parent is not attached to the node */
  if (nodeAttachNodeCheck(parent, node)) {
    return false;
  }

  return true;
}

static void rna_Node_update(Main *bmain, Scene *UNUSED(scene), PointerRNA *ptr)
{
  bNodeTree *ntree = (bNodeTree *)ptr->owner_id;
  bNode *node = (bNode *)ptr->data;
  ED_node_tag_update_nodetree(bmain, ntree, node);
}

static void rna_Node_update_relations(Main *bmain, Scene *scene, PointerRNA *ptr)
{
  rna_Node_update(bmain, scene, ptr);
  DEG_relations_tag_update(bmain);
}

static void rna_Node_socket_value_update(ID *id, bNode *node, bContext *C)
{
  ED_node_tag_update_nodetree(CTX_data_main(C), (bNodeTree *)id, node);
}

static void rna_Node_select_set(PointerRNA *ptr, bool value)
{
  bNode *node = (bNode *)ptr->data;
  nodeSetSelected(node, value);
}

static void rna_Node_name_set(PointerRNA *ptr, const char *value)
{
  bNodeTree *ntree = (bNodeTree *)ptr->owner_id;
  bNode *node = (bNode *)ptr->data;
  char oldname[sizeof(node->name)];

  /* make a copy of the old name first */
  BLI_strncpy(oldname, node->name, sizeof(node->name));
  /* set new name */
  BLI_strncpy_utf8(node->name, value, sizeof(node->name));

  nodeUniqueName(ntree, node);

  /* fix all the animation data which may link to this */
  BKE_animdata_fix_paths_rename_all(NULL, "nodes", oldname, node->name);
}

static bNodeSocket *rna_Node_inputs_new(ID *id,
                                        bNode *node,
                                        Main *bmain,
                                        ReportList *reports,
                                        const char *type,
                                        const char *name,
                                        const char *identifier)
{

  if (ELEM(node->type, NODE_GROUP_INPUT, NODE_FRAME)) {
    BKE_report(reports, RPT_ERROR, "Unable to create socket");
    return NULL;
  }
  /* Adding an input to a group node is not working,
   * simpler to add it to its underlying nodetree. */
  if (ELEM(node->type, NODE_GROUP, NODE_CUSTOM_GROUP) && node->id != NULL) {
    return rna_NodeTree_inputs_new((bNodeTree *)node->id, bmain, reports, type, name);
  }

  bNodeTree *ntree = (bNodeTree *)id;
  bNodeSocket *sock;

  sock = nodeAddSocket(ntree, node, SOCK_IN, type, identifier, name);

  if (sock == NULL) {
    BKE_report(reports, RPT_ERROR, "Unable to create socket");
  }
  else {
    ntreeUpdateTree(bmain, ntree);
    WM_main_add_notifier(NC_NODE | NA_EDITED, ntree);
  }

  return sock;
}

static bNodeSocket *rna_Node_outputs_new(ID *id,
                                         bNode *node,
                                         Main *bmain,
                                         ReportList *reports,
                                         const char *type,
                                         const char *name,
                                         const char *identifier)
{
  if (ELEM(node->type, NODE_GROUP_OUTPUT, NODE_FRAME)) {
    BKE_report(reports, RPT_ERROR, "Unable to create socket");
    return NULL;
  }
  /* Adding an output to a group node is not working,
   * simpler to add it to its underlying nodetree. */
  if (ELEM(node->type, NODE_GROUP, NODE_CUSTOM_GROUP) && node->id != NULL) {
    return rna_NodeTree_outputs_new((bNodeTree *)node->id, bmain, reports, type, name);
  }

  bNodeTree *ntree = (bNodeTree *)id;
  bNodeSocket *sock;

  sock = nodeAddSocket(ntree, node, SOCK_OUT, type, identifier, name);

  if (sock == NULL) {
    BKE_report(reports, RPT_ERROR, "Unable to create socket");
  }
  else {
    ntreeUpdateTree(bmain, ntree);
    WM_main_add_notifier(NC_NODE | NA_EDITED, ntree);
  }

  return sock;
}

static void rna_Node_socket_remove(
    ID *id, bNode *node, Main *bmain, ReportList *reports, bNodeSocket *sock)
{
  bNodeTree *ntree = (bNodeTree *)id;

  if (BLI_findindex(&node->inputs, sock) == -1 && BLI_findindex(&node->outputs, sock) == -1) {
    BKE_reportf(reports, RPT_ERROR, "Unable to locate socket '%s' in node", sock->identifier);
  }
  else {
    nodeRemoveSocket(ntree, node, sock);

    ntreeUpdateTree(bmain, ntree);
    WM_main_add_notifier(NC_NODE | NA_EDITED, ntree);
  }
}

static void rna_Node_inputs_clear(ID *id, bNode *node, Main *bmain)
{
  bNodeTree *ntree = (bNodeTree *)id;
  bNodeSocket *sock, *nextsock;

  for (sock = node->inputs.first; sock; sock = nextsock) {
    nextsock = sock->next;
    nodeRemoveSocket(ntree, node, sock);
  }

  ntreeUpdateTree(bmain, ntree);
  WM_main_add_notifier(NC_NODE | NA_EDITED, ntree);
}

static void rna_Node_outputs_clear(ID *id, bNode *node, Main *bmain)
{
  bNodeTree *ntree = (bNodeTree *)id;
  bNodeSocket *sock, *nextsock;

  for (sock = node->outputs.first; sock; sock = nextsock) {
    nextsock = sock->next;
    nodeRemoveSocket(ntree, node, sock);
  }

  ntreeUpdateTree(bmain, ntree);
  WM_main_add_notifier(NC_NODE | NA_EDITED, ntree);
}

static void rna_Node_inputs_move(ID *id, bNode *node, Main *bmain, int from_index, int to_index)
{
  bNodeTree *ntree = (bNodeTree *)id;
  bNodeSocket *sock;

  if (from_index == to_index) {
    return;
  }
  if (from_index < 0 || to_index < 0) {
    return;
  }

  sock = BLI_findlink(&node->inputs, from_index);
  if (to_index < from_index) {
    bNodeSocket *nextsock = BLI_findlink(&node->inputs, to_index);
    if (nextsock) {
      BLI_remlink(&node->inputs, sock);
      BLI_insertlinkbefore(&node->inputs, nextsock, sock);
    }
  }
  else {
    bNodeSocket *prevsock = BLI_findlink(&node->inputs, to_index);
    if (prevsock) {
      BLI_remlink(&node->inputs, sock);
      BLI_insertlinkafter(&node->inputs, prevsock, sock);
    }
  }

  ntreeUpdateTree(bmain, ntree);
  WM_main_add_notifier(NC_NODE | NA_EDITED, ntree);
}

static void rna_Node_outputs_move(ID *id, bNode *node, Main *bmain, int from_index, int to_index)
{
  bNodeTree *ntree = (bNodeTree *)id;
  bNodeSocket *sock;

  if (from_index == to_index) {
    return;
  }
  if (from_index < 0 || to_index < 0) {
    return;
  }

  sock = BLI_findlink(&node->outputs, from_index);
  if (to_index < from_index) {
    bNodeSocket *nextsock = BLI_findlink(&node->outputs, to_index);
    if (nextsock) {
      BLI_remlink(&node->outputs, sock);
      BLI_insertlinkbefore(&node->outputs, nextsock, sock);
    }
  }
  else {
    bNodeSocket *prevsock = BLI_findlink(&node->outputs, to_index);
    if (prevsock) {
      BLI_remlink(&node->outputs, sock);
      BLI_insertlinkafter(&node->outputs, prevsock, sock);
    }
  }

  ntreeUpdateTree(bmain, ntree);
  WM_main_add_notifier(NC_NODE | NA_EDITED, ntree);
}

static void rna_Node_width_range(
    PointerRNA *ptr, float *min, float *max, float *softmin, float *softmax)
{
  bNode *node = ptr->data;
  *min = *softmin = node->typeinfo->minwidth;
  *max = *softmax = node->typeinfo->maxwidth;
}

static void rna_Node_height_range(
    PointerRNA *ptr, float *min, float *max, float *softmin, float *softmax)
{
  bNode *node = ptr->data;
  *min = *softmin = node->typeinfo->minheight;
  *max = *softmax = node->typeinfo->maxheight;
}

static void rna_Node_dimensions_get(PointerRNA *ptr, float *value)
{
  bNode *node = ptr->data;
  value[0] = node->totr.xmax - node->totr.xmin;
  value[1] = node->totr.ymax - node->totr.ymin;
}

/* ******** Node Socket ******** */

static void rna_NodeSocket_draw(
    bContext *C, struct uiLayout *layout, PointerRNA *ptr, PointerRNA *node_ptr, const char *text)
{
  extern FunctionRNA rna_NodeSocket_draw_func;

  bNodeSocket *sock = (bNodeSocket *)ptr->data;
  ParameterList list;
  FunctionRNA *func;

  func = &rna_NodeSocket_draw_func; /* RNA_struct_find_function(&ptr, "draw"); */

  RNA_parameter_list_create(&list, ptr, func);
  RNA_parameter_set_lookup(&list, "context", &C);
  RNA_parameter_set_lookup(&list, "layout", &layout);
  RNA_parameter_set_lookup(&list, "node", node_ptr);
  RNA_parameter_set_lookup(&list, "text", &text);
  sock->typeinfo->ext_socket.call(C, ptr, func, &list);

  RNA_parameter_list_free(&list);
}

static void rna_NodeSocket_draw_color(bContext *C,
                                      PointerRNA *ptr,
                                      PointerRNA *node_ptr,
                                      float *r_color)
{
  extern FunctionRNA rna_NodeSocket_draw_color_func;

  bNodeSocket *sock = (bNodeSocket *)ptr->data;
  ParameterList list;
  FunctionRNA *func;
  void *ret;

  func = &rna_NodeSocket_draw_color_func; /* RNA_struct_find_function(&ptr, "draw_color"); */

  RNA_parameter_list_create(&list, ptr, func);
  RNA_parameter_set_lookup(&list, "context", &C);
  RNA_parameter_set_lookup(&list, "node", node_ptr);
  sock->typeinfo->ext_socket.call(C, ptr, func, &list);

  RNA_parameter_get_lookup(&list, "color", &ret);
  copy_v4_v4(r_color, (float *)ret);

  RNA_parameter_list_free(&list);
}

static void rna_NodeSocket_unregister(Main *UNUSED(bmain), StructRNA *type)
{
  bNodeSocketType *st = RNA_struct_blender_type_get(type);
  if (!st) {
    return;
  }

  RNA_struct_free_extension(type, &st->ext_socket);
  RNA_struct_free(&BLENDER_RNA, type);

  nodeUnregisterSocketType(st);

  /* update while blender is running */
  WM_main_add_notifier(NC_NODE | NA_EDITED, NULL);
}

static StructRNA *rna_NodeSocket_register(Main *UNUSED(bmain),
                                          ReportList *reports,
                                          void *data,
                                          const char *identifier,
                                          StructValidateFunc validate,
                                          StructCallbackFunc call,
                                          StructFreeFunc free)
{
  bNodeSocketType *st, dummyst;
  bNodeSocket dummysock;
  PointerRNA dummyptr;
  int have_function[2];

  /* setup dummy socket & socket type to store static properties in */
  memset(&dummyst, 0, sizeof(bNodeSocketType));

  memset(&dummysock, 0, sizeof(bNodeSocket));
  dummysock.typeinfo = &dummyst;
  RNA_pointer_create(NULL, &RNA_NodeSocket, &dummysock, &dummyptr);

  /* validate the python class */
  if (validate(&dummyptr, data, have_function) != 0) {
    return NULL;
  }

  if (strlen(identifier) >= sizeof(dummyst.idname)) {
    BKE_reportf(reports,
                RPT_ERROR,
                "Registering node socket class: '%s' is too long, maximum length is %d",
                identifier,
                (int)sizeof(dummyst.idname));
    return NULL;
  }

  /* check if we have registered this socket type before */
  st = nodeSocketTypeFind(dummyst.idname);
  if (!st) {
    /* create a new node socket type */
    st = MEM_mallocN(sizeof(bNodeSocketType), "node socket type");
    memcpy(st, &dummyst, sizeof(dummyst));

    nodeRegisterSocketType(st);
  }

  st->free_self = (void (*)(bNodeSocketType * stype)) MEM_freeN;

  /* if RNA type is already registered, unregister first */
  if (st->ext_socket.srna) {
    StructRNA *srna = st->ext_socket.srna;
    RNA_struct_free_extension(srna, &st->ext_socket);
    RNA_struct_free(&BLENDER_RNA, srna);
  }
  st->ext_socket.srna = RNA_def_struct_ptr(&BLENDER_RNA, st->idname, &RNA_NodeSocket);
  st->ext_socket.data = data;
  st->ext_socket.call = call;
  st->ext_socket.free = free;
  RNA_struct_blender_type_set(st->ext_socket.srna, st);

  /* XXX bad level call! needed to initialize the basic draw functions ... */
  ED_init_custom_node_socket_type(st);

  st->draw = (have_function[0]) ? rna_NodeSocket_draw : NULL;
  st->draw_color = (have_function[1]) ? rna_NodeSocket_draw_color : NULL;

  /* update while blender is running */
  WM_main_add_notifier(NC_NODE | NA_EDITED, NULL);

  return st->ext_socket.srna;
}

static StructRNA *rna_NodeSocket_refine(PointerRNA *ptr)
{
  bNodeSocket *sock = (bNodeSocket *)ptr->data;

  if (sock->typeinfo->ext_socket.srna) {
    return sock->typeinfo->ext_socket.srna;
  }
  else {
    return &RNA_NodeSocket;
  }
}

static char *rna_NodeSocket_path(PointerRNA *ptr)
{
  bNodeTree *ntree = (bNodeTree *)ptr->owner_id;
  bNodeSocket *sock = (bNodeSocket *)ptr->data;
  bNode *node;
  int socketindex;
  char name_esc[sizeof(node->name) * 2];

  if (!nodeFindNode(ntree, sock, &node, &socketindex)) {
    return NULL;
  }

  BLI_str_escape(name_esc, node->name, sizeof(name_esc));

  if (sock->in_out == SOCK_IN) {
    return BLI_sprintfN("nodes[\"%s\"].inputs[%d]", name_esc, socketindex);
  }
  else {
    return BLI_sprintfN("nodes[\"%s\"].outputs[%d]", name_esc, socketindex);
  }
}

static IDProperty **rna_NodeSocket_idprops(PointerRNA *ptr)
{
  bNodeSocket *sock = ptr->data;
  return &sock->prop;
}

static PointerRNA rna_NodeSocket_node_get(PointerRNA *ptr)
{
  bNodeTree *ntree = (bNodeTree *)ptr->owner_id;
  bNodeSocket *sock = (bNodeSocket *)ptr->data;
  bNode *node;
  PointerRNA r_ptr;

  nodeFindNode(ntree, sock, &node, NULL);

  RNA_pointer_create((ID *)ntree, &RNA_Node, node, &r_ptr);
  return r_ptr;
}

static void rna_NodeSocket_type_set(PointerRNA *ptr, int value)
{
  bNodeTree *ntree = (bNodeTree *)ptr->owner_id;
  bNodeSocket *sock = (bNodeSocket *)ptr->data;
  bNode *node;
  nodeFindNode(ntree, sock, &node, NULL);
  nodeModifySocketTypeStatic(ntree, node, sock, value, 0);
}

static void rna_NodeSocket_update(Main *bmain, Scene *UNUSED(scene), PointerRNA *ptr)
{
  bNodeTree *ntree = (bNodeTree *)ptr->owner_id;
  bNodeSocket *sock = (bNodeSocket *)ptr->data;
  bNode *node;
  if (nodeFindNode(ntree, sock, &node, NULL)) {
    ED_node_tag_update_nodetree(bmain, ntree, node);
  }
}

static bool rna_NodeSocket_is_output_get(PointerRNA *ptr)
{
  bNodeSocket *sock = ptr->data;
  return sock->in_out == SOCK_OUT;
}

static void rna_NodeSocket_link_limit_set(PointerRNA *ptr, int value)
{
  /* Does not have any effect if the link limit is defined in the socket type. */
  bNodeSocket *sock = ptr->data;
  sock->limit = (value == 0 ? 0xFFF : value);
}

static void rna_NodeSocket_hide_set(PointerRNA *ptr, bool value)
{
  bNodeSocket *sock = (bNodeSocket *)ptr->data;

  /* don't hide linked sockets */
  if (sock->flag & SOCK_IN_USE) {
    return;
  }

  if (value) {
    sock->flag |= SOCK_HIDDEN;
  }
  else {
    sock->flag &= ~SOCK_HIDDEN;
  }
}

static void rna_NodeSocketInterface_draw(bContext *C, struct uiLayout *layout, PointerRNA *ptr)
{
  extern FunctionRNA rna_NodeSocketInterface_draw_func;

  bNodeSocket *stemp = (bNodeSocket *)ptr->data;
  ParameterList list;
  FunctionRNA *func;

  if (!stemp->typeinfo) {
    return;
  }

  func = &rna_NodeSocketInterface_draw_func; /* RNA_struct_find_function(&ptr, "draw"); */

  RNA_parameter_list_create(&list, ptr, func);
  RNA_parameter_set_lookup(&list, "context", &C);
  RNA_parameter_set_lookup(&list, "layout", &layout);
  stemp->typeinfo->ext_interface.call(C, ptr, func, &list);

  RNA_parameter_list_free(&list);
}

static void rna_NodeSocketInterface_draw_color(bContext *C, PointerRNA *ptr, float *r_color)
{
  extern FunctionRNA rna_NodeSocketInterface_draw_color_func;

  bNodeSocket *sock = (bNodeSocket *)ptr->data;
  ParameterList list;
  FunctionRNA *func;
  void *ret;

  if (!sock->typeinfo) {
    return;
  }

  func =
      &rna_NodeSocketInterface_draw_color_func; /* RNA_struct_find_function(&ptr, "draw_color"); */

  RNA_parameter_list_create(&list, ptr, func);
  RNA_parameter_set_lookup(&list, "context", &C);
  sock->typeinfo->ext_interface.call(C, ptr, func, &list);

  RNA_parameter_get_lookup(&list, "color", &ret);
  copy_v4_v4(r_color, (float *)ret);

  RNA_parameter_list_free(&list);
}

static void rna_NodeSocketInterface_register_properties(bNodeTree *ntree,
                                                        bNodeSocket *stemp,
                                                        StructRNA *data_srna)
{
  extern FunctionRNA rna_NodeSocketInterface_register_properties_func;

  PointerRNA ptr;
  ParameterList list;
  FunctionRNA *func;

  if (!stemp->typeinfo) {
    return;
  }

  RNA_pointer_create((ID *)ntree, &RNA_NodeSocketInterface, stemp, &ptr);
  /* RNA_struct_find_function(&ptr, "register_properties"); */
  func = &rna_NodeSocketInterface_register_properties_func;

  RNA_parameter_list_create(&list, &ptr, func);
  RNA_parameter_set_lookup(&list, "data_rna_type", &data_srna);
  stemp->typeinfo->ext_interface.call(NULL, &ptr, func, &list);

  RNA_parameter_list_free(&list);
}

static void rna_NodeSocketInterface_init_socket(
    bNodeTree *ntree, bNodeSocket *stemp, bNode *node, bNodeSocket *sock, const char *data_path)
{
  extern FunctionRNA rna_NodeSocketInterface_init_socket_func;

  PointerRNA ptr, node_ptr, sock_ptr;
  ParameterList list;
  FunctionRNA *func;

  if (!stemp->typeinfo) {
    return;
  }

  RNA_pointer_create((ID *)ntree, &RNA_NodeSocketInterface, stemp, &ptr);
  RNA_pointer_create((ID *)ntree, &RNA_Node, node, &node_ptr);
  RNA_pointer_create((ID *)ntree, &RNA_NodeSocket, sock, &sock_ptr);
  /* RNA_struct_find_function(&ptr, "init_socket"); */
  func = &rna_NodeSocketInterface_init_socket_func;

  RNA_parameter_list_create(&list, &ptr, func);
  RNA_parameter_set_lookup(&list, "node", &node_ptr);
  RNA_parameter_set_lookup(&list, "socket", &sock_ptr);
  RNA_parameter_set_lookup(&list, "data_path", &data_path);
  stemp->typeinfo->ext_interface.call(NULL, &ptr, func, &list);

  RNA_parameter_list_free(&list);
}

static void rna_NodeSocketInterface_from_socket(bNodeTree *ntree,
                                                bNodeSocket *stemp,
                                                bNode *node,
                                                bNodeSocket *sock)
{
  extern FunctionRNA rna_NodeSocketInterface_from_socket_func;

  PointerRNA ptr, node_ptr, sock_ptr;
  ParameterList list;
  FunctionRNA *func;

  if (!stemp->typeinfo) {
    return;
  }

  RNA_pointer_create((ID *)ntree, &RNA_NodeSocketInterface, stemp, &ptr);
  RNA_pointer_create((ID *)ntree, &RNA_Node, node, &node_ptr);
  RNA_pointer_create((ID *)ntree, &RNA_NodeSocket, sock, &sock_ptr);
  /* RNA_struct_find_function(&ptr, "from_socket"); */
  func = &rna_NodeSocketInterface_from_socket_func;

  RNA_parameter_list_create(&list, &ptr, func);
  RNA_parameter_set_lookup(&list, "node", &node_ptr);
  RNA_parameter_set_lookup(&list, "socket", &sock_ptr);
  stemp->typeinfo->ext_interface.call(NULL, &ptr, func, &list);

  RNA_parameter_list_free(&list);
}

static void rna_NodeSocketInterface_unregister(Main *UNUSED(bmain), StructRNA *type)
{
  bNodeSocketType *st = RNA_struct_blender_type_get(type);
  if (!st) {
    return;
  }

  RNA_struct_free_extension(type, &st->ext_interface);

  RNA_struct_free(&BLENDER_RNA, type);

  /* update while blender is running */
  WM_main_add_notifier(NC_NODE | NA_EDITED, NULL);
}

static StructRNA *rna_NodeSocketInterface_register(Main *UNUSED(bmain),
                                                   ReportList *UNUSED(reports),
                                                   void *data,
                                                   const char *identifier,
                                                   StructValidateFunc validate,
                                                   StructCallbackFunc call,
                                                   StructFreeFunc free)
{
  bNodeSocketType *st, dummyst;
  bNodeSocket dummysock;
  PointerRNA dummyptr;
  int have_function[5];

  /* setup dummy socket & socket type to store static properties in */
  memset(&dummyst, 0, sizeof(bNodeSocketType));

  memset(&dummysock, 0, sizeof(bNodeSocket));
  dummysock.typeinfo = &dummyst;
  RNA_pointer_create(NULL, &RNA_NodeSocketInterface, &dummysock, &dummyptr);

  /* validate the python class */
  if (validate(&dummyptr, data, have_function) != 0) {
    return NULL;
  }

  /* check if we have registered this socket type before */
  st = nodeSocketTypeFind(dummyst.idname);
  if (st) {
    /* basic socket type registered by a socket class before. */
  }
  else {
    /* create a new node socket type */
    st = MEM_mallocN(sizeof(bNodeSocketType), "node socket type");
    memcpy(st, &dummyst, sizeof(dummyst));

    nodeRegisterSocketType(st);
  }

  st->free_self = (void (*)(bNodeSocketType * stype)) MEM_freeN;

  /* if RNA type is already registered, unregister first */
  if (st->ext_interface.srna) {
    StructRNA *srna = st->ext_interface.srna;
    RNA_struct_free_extension(srna, &st->ext_interface);
    RNA_struct_free(&BLENDER_RNA, srna);
  }
  st->ext_interface.srna = RNA_def_struct_ptr(&BLENDER_RNA, identifier, &RNA_NodeSocketInterface);
  st->ext_interface.data = data;
  st->ext_interface.call = call;
  st->ext_interface.free = free;
  RNA_struct_blender_type_set(st->ext_interface.srna, st);

  st->interface_draw = (have_function[0]) ? rna_NodeSocketInterface_draw : NULL;
  st->interface_draw_color = (have_function[1]) ? rna_NodeSocketInterface_draw_color : NULL;
  st->interface_register_properties = (have_function[2]) ?
                                          rna_NodeSocketInterface_register_properties :
                                          NULL;
  st->interface_init_socket = (have_function[3]) ? rna_NodeSocketInterface_init_socket : NULL;
  st->interface_from_socket = (have_function[4]) ? rna_NodeSocketInterface_from_socket : NULL;

  /* update while blender is running */
  WM_main_add_notifier(NC_NODE | NA_EDITED, NULL);

  return st->ext_interface.srna;
}

static StructRNA *rna_NodeSocketInterface_refine(PointerRNA *ptr)
{
  bNodeSocket *sock = (bNodeSocket *)ptr->data;

  if (sock->typeinfo && sock->typeinfo->ext_interface.srna) {
    return sock->typeinfo->ext_interface.srna;
  }
  else {
    return &RNA_NodeSocketInterface;
  }
}

static char *rna_NodeSocketInterface_path(PointerRNA *ptr)
{
  bNodeTree *ntree = (bNodeTree *)ptr->owner_id;
  bNodeSocket *sock = (bNodeSocket *)ptr->data;
  int socketindex;

  socketindex = BLI_findindex(&ntree->inputs, sock);
  if (socketindex != -1) {
    return BLI_sprintfN("inputs[%d]", socketindex);
  }

  socketindex = BLI_findindex(&ntree->outputs, sock);
  if (socketindex != -1) {
    return BLI_sprintfN("outputs[%d]", socketindex);
  }

  return NULL;
}

static IDProperty **rna_NodeSocketInterface_idprops(PointerRNA *ptr)
{
  bNodeSocket *sock = ptr->data;
  return &sock->prop;
}

static void rna_NodeSocketInterface_update(Main *bmain, Scene *UNUSED(scene), PointerRNA *ptr)
{
  bNodeTree *ntree = (bNodeTree *)ptr->owner_id;
  bNodeSocket *stemp = ptr->data;

  if (!stemp->typeinfo) {
    return;
  }

  ntree->update |= NTREE_UPDATE_GROUP;
  ntreeUpdateTree(bmain, ntree);

  ED_node_tag_update_nodetree(bmain, ntree, NULL);
}

/* ******** Standard Node Socket Base Types ******** */

static void rna_NodeSocketStandard_draw(ID *id,
                                        bNodeSocket *sock,
                                        struct bContext *C,
                                        struct uiLayout *layout,
                                        PointerRNA *nodeptr,
                                        const char *text)
{
  PointerRNA ptr;
  RNA_pointer_create(id, &RNA_NodeSocket, sock, &ptr);
  sock->typeinfo->draw(C, layout, &ptr, nodeptr, text);
}

static void rna_NodeSocketStandard_draw_color(
    ID *id, bNodeSocket *sock, struct bContext *C, PointerRNA *nodeptr, float r_color[4])
{
  PointerRNA ptr;
  RNA_pointer_create(id, &RNA_NodeSocket, sock, &ptr);
  sock->typeinfo->draw_color(C, &ptr, nodeptr, r_color);
}

static void rna_NodeSocketInterfaceStandard_draw(ID *id,
                                                 bNodeSocket *sock,
                                                 struct bContext *C,
                                                 struct uiLayout *layout)
{
  PointerRNA ptr;
  RNA_pointer_create(id, &RNA_NodeSocketInterface, sock, &ptr);
  sock->typeinfo->interface_draw(C, layout, &ptr);
}

static void rna_NodeSocketInterfaceStandard_draw_color(ID *id,
                                                       bNodeSocket *sock,
                                                       struct bContext *C,
                                                       float r_color[4])
{
  PointerRNA ptr;
  RNA_pointer_create(id, &RNA_NodeSocketInterface, sock, &ptr);
  sock->typeinfo->interface_draw_color(C, &ptr, r_color);
}

static void rna_NodeSocketStandard_float_range(
    PointerRNA *ptr, float *min, float *max, float *softmin, float *softmax)
{
  bNodeSocket *sock = ptr->data;
  bNodeSocketValueFloat *dval = sock->default_value;
  int subtype = sock->typeinfo->subtype;

  if (dval->max < dval->min) {
    dval->max = dval->min;
  }

  *min = (subtype == PROP_UNSIGNED ? 0.0f : -FLT_MAX);
  *max = FLT_MAX;
  *softmin = dval->min;
  *softmax = dval->max;
}

static void rna_NodeSocketStandard_int_range(
    PointerRNA *ptr, int *min, int *max, int *softmin, int *softmax)
{
  bNodeSocket *sock = ptr->data;
  bNodeSocketValueInt *dval = sock->default_value;
  int subtype = sock->typeinfo->subtype;

  if (dval->max < dval->min) {
    dval->max = dval->min;
  }

  *min = (subtype == PROP_UNSIGNED ? 0 : INT_MIN);
  *max = INT_MAX;
  *softmin = dval->min;
  *softmax = dval->max;
}

static void rna_NodeSocketStandard_vector_range(
    PointerRNA *ptr, float *min, float *max, float *softmin, float *softmax)
{
  bNodeSocket *sock = ptr->data;
  bNodeSocketValueVector *dval = sock->default_value;

  if (dval->max < dval->min) {
    dval->max = dval->min;
  }

  *min = -FLT_MAX;
  *max = FLT_MAX;
  *softmin = dval->min;
  *softmax = dval->max;
}

/* using a context update function here, to avoid searching the node if possible */
static void rna_NodeSocketStandard_value_update(struct bContext *C, PointerRNA *ptr)
{
  bNode *node;

  /* default update */
  rna_NodeSocket_update(CTX_data_main(C), CTX_data_scene(C), ptr);

  /* try to use node from context, faster */
  node = CTX_data_pointer_get(C, "node").data;
  if (!node) {
    bNodeTree *ntree = (bNodeTree *)ptr->owner_id;
    bNodeSocket *sock = ptr->data;

    /* fall back to searching node in the tree */
    nodeFindNode(ntree, sock, &node, NULL);
  }
}

static void rna_NodeSocketStandard_value_and_relation_update(struct bContext *C, PointerRNA *ptr)
{
  rna_NodeSocketStandard_value_update(C, ptr);
  bNodeTree *ntree = (bNodeTree *)ptr->owner_id;
  Main *bmain = CTX_data_main(C);
  ntreeUpdateTree(bmain, ntree);
  DEG_relations_tag_update(bmain);
}

/* ******** Node Types ******** */

static void rna_NodeInternalSocketTemplate_name_get(PointerRNA *ptr, char *value)
{
  bNodeSocketTemplate *stemp = ptr->data;
  strcpy(value, stemp->name);
}

static int rna_NodeInternalSocketTemplate_name_length(PointerRNA *ptr)
{
  bNodeSocketTemplate *stemp = ptr->data;
  return strlen(stemp->name);
}

static void rna_NodeInternalSocketTemplate_identifier_get(PointerRNA *ptr, char *value)
{
  bNodeSocketTemplate *stemp = ptr->data;
  strcpy(value, stemp->identifier);
}

static int rna_NodeInternalSocketTemplate_identifier_length(PointerRNA *ptr)
{
  bNodeSocketTemplate *stemp = ptr->data;
  return strlen(stemp->identifier);
}

static int rna_NodeInternalSocketTemplate_type_get(PointerRNA *ptr)
{
  bNodeSocketTemplate *stemp = ptr->data;
  return stemp->type;
}

static PointerRNA rna_NodeInternal_input_template(StructRNA *srna, int index)
{
  bNodeType *ntype = RNA_struct_blender_type_get(srna);
  if (ntype && ntype->inputs) {
    bNodeSocketTemplate *stemp = ntype->inputs;
    int i = 0;
    while (i < index && stemp->type >= 0) {
      i++;
      stemp++;
    }
    if (i == index && stemp->type >= 0) {
      PointerRNA ptr;
      RNA_pointer_create(NULL, &RNA_NodeInternalSocketTemplate, stemp, &ptr);
      return ptr;
    }
  }
  return PointerRNA_NULL;
}

static PointerRNA rna_NodeInternal_output_template(StructRNA *srna, int index)
{
  bNodeType *ntype = RNA_struct_blender_type_get(srna);
  if (ntype && ntype->outputs) {
    bNodeSocketTemplate *stemp = ntype->outputs;
    int i = 0;
    while (i < index && stemp->type >= 0) {
      i++;
      stemp++;
    }
    if (i == index && stemp->type >= 0) {
      PointerRNA ptr;
      RNA_pointer_create(NULL, &RNA_NodeInternalSocketTemplate, stemp, &ptr);
      return ptr;
    }
  }
  return PointerRNA_NULL;
}

static bool rna_NodeInternal_poll(StructRNA *srna, bNodeTree *ntree)
{
  bNodeType *ntype = RNA_struct_blender_type_get(srna);
  const char *disabled_hint;
  return ntype && (!ntype->poll || ntype->poll(ntype, ntree, &disabled_hint));
}

static bool rna_NodeInternal_poll_instance(bNode *node, bNodeTree *ntree)
{
  bNodeType *ntype = node->typeinfo;
  const char *disabled_hint;
  if (ntype->poll_instance) {
    return ntype->poll_instance(node, ntree, &disabled_hint);
  }
  else {
    /* fall back to basic poll function */
    return !ntype->poll || ntype->poll(ntype, ntree, &disabled_hint);
  }
}

static void rna_NodeInternal_update(ID *id, bNode *node)
{
  bNodeTree *ntree = (bNodeTree *)id;
  if (node->typeinfo->updatefunc) {
    node->typeinfo->updatefunc(ntree, node);
  }
}

static void rna_NodeInternal_draw_buttons(ID *id,
                                          bNode *node,
                                          struct bContext *C,
                                          struct uiLayout *layout)
{
  if (node->typeinfo->draw_buttons) {
    PointerRNA ptr;
    RNA_pointer_create(id, &RNA_Node, node, &ptr);
    node->typeinfo->draw_buttons(layout, C, &ptr);
  }
}

static void rna_NodeInternal_draw_buttons_ext(ID *id,
                                              bNode *node,
                                              struct bContext *C,
                                              struct uiLayout *layout)
{
  if (node->typeinfo->draw_buttons_ex) {
    PointerRNA ptr;
    RNA_pointer_create(id, &RNA_Node, node, &ptr);
    node->typeinfo->draw_buttons_ex(layout, C, &ptr);
  }
  else if (node->typeinfo->draw_buttons) {
    PointerRNA ptr;
    RNA_pointer_create(id, &RNA_Node, node, &ptr);
    node->typeinfo->draw_buttons(layout, C, &ptr);
  }
}

static StructRNA *rna_NodeCustomGroup_register(Main *bmain,
                                               ReportList *reports,
                                               void *data,
                                               const char *identifier,
                                               StructValidateFunc validate,
                                               StructCallbackFunc call,
                                               StructFreeFunc free)
{
  bNodeType *nt = rna_Node_register_base(
      bmain, reports, &RNA_NodeCustomGroup, data, identifier, validate, call, free);
  if (!nt) {
    return NULL;
  }

  /* this updates the group node instance from the tree's interface */
  nt->group_update_func = node_group_update;

  nodeRegisterType(nt);

  /* update while blender is running */
  WM_main_add_notifier(NC_NODE | NA_EDITED, NULL);

  return nt->rna_ext.srna;
}

static StructRNA *rna_GeometryNodeCustomGroup_register(Main *bmain,
                                                       ReportList *reports,
                                                       void *data,
                                                       const char *identifier,
                                                       StructValidateFunc validate,
                                                       StructCallbackFunc call,
                                                       StructFreeFunc free)
{
  bNodeType *nt = rna_Node_register_base(
      bmain, reports, &RNA_GeometryNodeCustomGroup, data, identifier, validate, call, free);

  if (!nt) {
    return NULL;
  }

  nt->group_update_func = node_group_update;
  nt->type = NODE_CUSTOM_GROUP;

  register_node_type_geo_custom_group(nt);

  nodeRegisterType(nt);

  WM_main_add_notifier(NC_NODE | NA_EDITED, NULL);

  return nt->rna_ext.srna;
}

void register_node_type_geo_custom_group(bNodeType *ntype);

static StructRNA *rna_ShaderNodeCustomGroup_register(Main *bmain,
                                                     ReportList *reports,
                                                     void *data,
                                                     const char *identifier,
                                                     StructValidateFunc validate,
                                                     StructCallbackFunc call,
                                                     StructFreeFunc free)
{
  bNodeType *nt = rna_Node_register_base(
      bmain, reports, &RNA_ShaderNodeCustomGroup, data, identifier, validate, call, free);

  if (!nt) {
    return NULL;
  }

  nt->group_update_func = node_group_update;
  nt->type = NODE_CUSTOM_GROUP;

  register_node_type_sh_custom_group(nt);

  nodeRegisterType(nt);

  WM_main_add_notifier(NC_NODE | NA_EDITED, NULL);

  return nt->rna_ext.srna;
}

static StructRNA *rna_CompositorNodeCustomGroup_register(Main *bmain,
                                                         ReportList *reports,
                                                         void *data,
                                                         const char *identifier,
                                                         StructValidateFunc validate,
                                                         StructCallbackFunc call,
                                                         StructFreeFunc free)
{
  bNodeType *nt = rna_Node_register_base(
      bmain, reports, &RNA_CompositorNodeCustomGroup, data, identifier, validate, call, free);
  if (!nt) {
    return NULL;
  }

  nt->group_update_func = node_group_update;
  nt->type = NODE_CUSTOM_GROUP;

  register_node_type_cmp_custom_group(nt);

  nodeRegisterType(nt);

  WM_main_add_notifier(NC_NODE | NA_EDITED, NULL);

  return nt->rna_ext.srna;
}

static void rna_CompositorNode_tag_need_exec(bNode *node)
{
  node->need_exec = true;
}

static void rna_Node_tex_image_update(Main *bmain, Scene *UNUSED(scene), PointerRNA *ptr)
{
  bNodeTree *ntree = (bNodeTree *)ptr->owner_id;
  bNode *node = (bNode *)ptr->data;

  ED_node_tag_update_nodetree(bmain, ntree, node);
  WM_main_add_notifier(NC_IMAGE, NULL);
}

static void rna_NodeGroup_update(Main *bmain, Scene *UNUSED(scene), PointerRNA *ptr)
{
  bNodeTree *ntree = (bNodeTree *)ptr->owner_id;
  bNode *node = (bNode *)ptr->data;

  if (node->id) {
    ntreeUpdateTree(bmain, (bNodeTree *)node->id);
  }

  ED_node_tag_update_nodetree(bmain, ntree, node);
  DEG_relations_tag_update(bmain);
}

static void rna_NodeGroup_node_tree_set(PointerRNA *ptr,
                                        const PointerRNA value,
                                        struct ReportList *UNUSED(reports))
{
  bNodeTree *ntree = (bNodeTree *)ptr->owner_id;
  bNode *node = ptr->data;
  bNodeTree *ngroup = value.data;

  const char *disabled_hint = NULL;
  if (nodeGroupPoll(ntree, ngroup, &disabled_hint)) {
    if (node->id) {
      id_us_min(node->id);
    }
    if (ngroup) {
      id_us_plus(&ngroup->id);
    }

    node->id = &ngroup->id;
  }
}

static bool rna_NodeGroup_node_tree_poll(PointerRNA *ptr, const PointerRNA value)
{
  bNodeTree *ntree = (bNodeTree *)ptr->owner_id;
  bNodeTree *ngroup = value.data;

  /* only allow node trees of the same type as the group node's tree */
  if (ngroup->type != ntree->type) {
    return false;
  }

  const char *disabled_hint = NULL;
  return nodeGroupPoll(ntree, ngroup, &disabled_hint);
}

static StructRNA *rna_NodeGroup_interface_typef(PointerRNA *ptr)
{
  bNode *node = ptr->data;
  bNodeTree *ngroup = (bNodeTree *)node->id;

  if (ngroup) {
    StructRNA *srna = ntreeInterfaceTypeGet(ngroup, true);
    if (srna) {
      return srna;
    }
  }
  return &RNA_PropertyGroup;
}

static StructRNA *rna_NodeGroupInputOutput_interface_typef(PointerRNA *ptr)
{
  bNodeTree *ntree = (bNodeTree *)ptr->owner_id;

  if (ntree) {
    StructRNA *srna = ntreeInterfaceTypeGet(ntree, true);
    if (srna) {
      return srna;
    }
  }
  return &RNA_PropertyGroup;
}

static void rna_distance_matte_t1_set(PointerRNA *ptr, float value)
{
  bNode *node = (bNode *)ptr->data;
  NodeChroma *chroma = node->storage;

  chroma->t1 = value;
}

static void rna_distance_matte_t2_set(PointerRNA *ptr, float value)
{
  bNode *node = (bNode *)ptr->data;
  NodeChroma *chroma = node->storage;

  chroma->t2 = value;
}

static void rna_difference_matte_t1_set(PointerRNA *ptr, float value)
{
  bNode *node = (bNode *)ptr->data;
  NodeChroma *chroma = node->storage;

  chroma->t1 = value;
}

static void rna_difference_matte_t2_set(PointerRNA *ptr, float value)
{
  bNode *node = (bNode *)ptr->data;
  NodeChroma *chroma = node->storage;

  chroma->t2 = value;
}

/* Button Set Funcs for Matte Nodes */
static void rna_Matte_t1_set(PointerRNA *ptr, float value)
{
  bNode *node = (bNode *)ptr->data;
  NodeChroma *chroma = node->storage;

  chroma->t1 = value;

  if (value < chroma->t2) {
    chroma->t2 = value;
  }
}

static void rna_Matte_t2_set(PointerRNA *ptr, float value)
{
  bNode *node = (bNode *)ptr->data;
  NodeChroma *chroma = node->storage;

  if (value > chroma->t1) {
    value = chroma->t1;
  }

  chroma->t2 = value;
}

static void rna_Node_scene_set(PointerRNA *ptr,
                               PointerRNA value,
                               struct ReportList *UNUSED(reports))
{
  bNode *node = (bNode *)ptr->data;

  if (node->id) {
    id_us_min(node->id);
    node->id = NULL;
  }

  node->id = value.data;

  id_us_plus(node->id);
}

static void rna_Node_image_layer_update(Main *bmain, Scene *scene, PointerRNA *ptr)
{
  bNode *node = (bNode *)ptr->data;
  Image *ima = (Image *)node->id;
  ImageUser *iuser = node->storage;

  if (node->type == CMP_NODE_CRYPTOMATTE && node->custom1 != CMP_CRYPTOMATTE_SRC_IMAGE) {
    return;
  }

  BKE_image_multilayer_index(ima->rr, iuser);
  BKE_image_signal(bmain, ima, iuser, IMA_SIGNAL_SRC_CHANGE);

  rna_Node_update(bmain, scene, ptr);

  if (scene->nodetree != NULL) {
    ntreeCompositUpdateRLayers(scene->nodetree);
  }
}

static const EnumPropertyItem *renderresult_layers_add_enum(RenderLayer *rl)
{
  EnumPropertyItem *item = NULL;
  EnumPropertyItem tmp = {0};
  int i = 0, totitem = 0;

  while (rl) {
    tmp.identifier = rl->name;
    /* Little trick: using space char instead empty string
     * makes the item selectable in the drop-down. */
    if (rl->name[0] == '\0') {
      tmp.name = " ";
    }
    else {
      tmp.name = rl->name;
    }
    tmp.value = i++;
    RNA_enum_item_add(&item, &totitem, &tmp);
    rl = rl->next;
  }

  RNA_enum_item_end(&item, &totitem);

  return item;
}

static const EnumPropertyItem *rna_Node_image_layer_itemf(bContext *UNUSED(C),
                                                          PointerRNA *ptr,
                                                          PropertyRNA *UNUSED(prop),
                                                          bool *r_free)
{
  bNode *node = (bNode *)ptr->data;
  Image *ima = (Image *)node->id;
  const EnumPropertyItem *item = NULL;
  RenderLayer *rl;

  if (node->type == CMP_NODE_CRYPTOMATTE && node->custom1 != CMP_CRYPTOMATTE_SRC_IMAGE) {
    return DummyRNA_NULL_items;
  }

  if (ima == NULL || ima->rr == NULL) {
    *r_free = false;
    return DummyRNA_NULL_items;
  }

  rl = ima->rr->layers.first;
  item = renderresult_layers_add_enum(rl);

  *r_free = true;

  return item;
}

static bool rna_Node_image_has_layers_get(PointerRNA *ptr)
{
  bNode *node = (bNode *)ptr->data;
  Image *ima = (Image *)node->id;

  if (node->type == CMP_NODE_CRYPTOMATTE && node->custom1 != CMP_CRYPTOMATTE_SRC_IMAGE) {
    return false;
  }

  if (!ima || !(ima->rr)) {
    return false;
  }

  return RE_layers_have_name(ima->rr);
}

static bool rna_Node_image_has_views_get(PointerRNA *ptr)
{
  bNode *node = (bNode *)ptr->data;
  Image *ima = (Image *)node->id;

  if (node->type == CMP_NODE_CRYPTOMATTE && node->custom1 != CMP_CRYPTOMATTE_SRC_IMAGE) {
    return false;
  }

  if (!ima || !(ima->rr)) {
    return false;
  }

  return BLI_listbase_count_at_most(&ima->rr->views, 2) > 1;
}

static const EnumPropertyItem *renderresult_views_add_enum(RenderView *rv)
{
  EnumPropertyItem *item = NULL;
  EnumPropertyItem tmp = {0, "ALL", 0, "All", ""};
  int i = 1, totitem = 0;

  /* option to use all views */
  RNA_enum_item_add(&item, &totitem, &tmp);

  while (rv) {
    tmp.identifier = rv->name;
    /* Little trick: using space char instead empty string
     * makes the item selectable in the drop-down. */
    if (rv->name[0] == '\0') {
      tmp.name = " ";
    }
    else {
      tmp.name = rv->name;
    }
    tmp.value = i++;
    RNA_enum_item_add(&item, &totitem, &tmp);
    rv = rv->next;
  }

  RNA_enum_item_end(&item, &totitem);

  return item;
}

static const EnumPropertyItem *rna_Node_image_view_itemf(bContext *UNUSED(C),
                                                         PointerRNA *ptr,
                                                         PropertyRNA *UNUSED(prop),
                                                         bool *r_free)
{
  bNode *node = (bNode *)ptr->data;
  Image *ima = (Image *)node->id;
  const EnumPropertyItem *item = NULL;
  RenderView *rv;

  if (node->type == CMP_NODE_CRYPTOMATTE && node->custom1 != CMP_CRYPTOMATTE_SRC_IMAGE) {
    return DummyRNA_NULL_items;
  }

  if (ima == NULL || ima->rr == NULL) {
    *r_free = false;
    return DummyRNA_NULL_items;
  }

  rv = ima->rr->views.first;
  item = renderresult_views_add_enum(rv);

  *r_free = true;

  return item;
}

static const EnumPropertyItem *rna_Node_view_layer_itemf(bContext *UNUSED(C),
                                                         PointerRNA *ptr,
                                                         PropertyRNA *UNUSED(prop),
                                                         bool *r_free)
{
  bNode *node = (bNode *)ptr->data;
  Scene *sce = (Scene *)node->id;
  const EnumPropertyItem *item = NULL;
  RenderLayer *rl;

  if (sce == NULL) {
    *r_free = false;
    return DummyRNA_NULL_items;
  }

  rl = sce->view_layers.first;
  item = renderresult_layers_add_enum(rl);

  *r_free = true;

  return item;
}

static void rna_Node_view_layer_update(Main *bmain, Scene *scene, PointerRNA *ptr)
{
  rna_Node_update(bmain, scene, ptr);
  if (scene->nodetree != NULL) {
    ntreeCompositUpdateRLayers(scene->nodetree);
  }
}

static const EnumPropertyItem *rna_Node_channel_itemf(bContext *UNUSED(C),
                                                      PointerRNA *ptr,
                                                      PropertyRNA *UNUSED(prop),
                                                      bool *r_free)
{
  bNode *node = (bNode *)ptr->data;
  EnumPropertyItem *item = NULL;
  EnumPropertyItem tmp = {0};
  int totitem = 0;

  switch (node->custom1) {
    case CMP_NODE_CHANNEL_MATTE_CS_RGB:
      tmp.identifier = "R";
      tmp.name = "R";
      tmp.value = 1;
      RNA_enum_item_add(&item, &totitem, &tmp);
      tmp.identifier = "G";
      tmp.name = "G";
      tmp.value = 2;
      RNA_enum_item_add(&item, &totitem, &tmp);
      tmp.identifier = "B";
      tmp.name = "B";
      tmp.value = 3;
      RNA_enum_item_add(&item, &totitem, &tmp);
      break;
    case CMP_NODE_CHANNEL_MATTE_CS_HSV:
      tmp.identifier = "H";
      tmp.name = "H";
      tmp.value = 1;
      RNA_enum_item_add(&item, &totitem, &tmp);
      tmp.identifier = "S";
      tmp.name = "S";
      tmp.value = 2;
      RNA_enum_item_add(&item, &totitem, &tmp);
      tmp.identifier = "V";
      tmp.name = "V";
      tmp.value = 3;
      RNA_enum_item_add(&item, &totitem, &tmp);
      break;
    case CMP_NODE_CHANNEL_MATTE_CS_YUV:
      tmp.identifier = "Y";
      tmp.name = "Y";
      tmp.value = 1;
      RNA_enum_item_add(&item, &totitem, &tmp);
      tmp.identifier = "G";
      tmp.name = "U";
      tmp.value = 2;
      RNA_enum_item_add(&item, &totitem, &tmp);
      tmp.identifier = "V";
      tmp.name = "V";
      tmp.value = 3;
      RNA_enum_item_add(&item, &totitem, &tmp);
      break;
    case CMP_NODE_CHANNEL_MATTE_CS_YCC:
      tmp.identifier = "Y";
      tmp.name = "Y";
      tmp.value = 1;
      RNA_enum_item_add(&item, &totitem, &tmp);
      tmp.identifier = "CB";
      tmp.name = "Cr";
      tmp.value = 2;
      RNA_enum_item_add(&item, &totitem, &tmp);
      tmp.identifier = "CR";
      tmp.name = "Cb";
      tmp.value = 3;
      RNA_enum_item_add(&item, &totitem, &tmp);
      break;
    default:
      return DummyRNA_NULL_items;
  }

  RNA_enum_item_end(&item, &totitem);
  *r_free = true;

  return item;
}

static void rna_Image_Node_update_id(Main *UNUSED(bmain), Scene *UNUSED(scene), PointerRNA *ptr)
{
  bNodeTree *ntree = (bNodeTree *)ptr->owner_id;
  bNode *node = (bNode *)ptr->data;

  node->update |= NODE_UPDATE_ID;
  nodeUpdate(ntree, node); /* to update image node sockets */
}

static void rna_NodeOutputFile_slots_begin(CollectionPropertyIterator *iter, PointerRNA *ptr)
{
  bNode *node = ptr->data;
  rna_iterator_listbase_begin(iter, &node->inputs, NULL);
}

static PointerRNA rna_NodeOutputFile_slot_file_get(CollectionPropertyIterator *iter)
{
  PointerRNA ptr;
  bNodeSocket *sock = rna_iterator_listbase_get(iter);
  RNA_pointer_create(iter->parent.owner_id, &RNA_NodeOutputFileSlotFile, sock->storage, &ptr);
  return ptr;
}

static void rna_NodeColorBalance_update_lgg(Main *bmain, Scene *scene, PointerRNA *ptr)
{
  ntreeCompositColorBalanceSyncFromLGG((bNodeTree *)ptr->owner_id, ptr->data);
  rna_Node_update(bmain, scene, ptr);
}

static void rna_NodeColorBalance_update_cdl(Main *bmain, Scene *scene, PointerRNA *ptr)
{
  ntreeCompositColorBalanceSyncFromCDL((bNodeTree *)ptr->owner_id, ptr->data);
  rna_Node_update(bmain, scene, ptr);
}

static void rna_NodeCryptomatte_source_set(PointerRNA *ptr, int value)
{
  bNode *node = (bNode *)ptr->data;
  if (node->id && node->custom1 != value) {
    id_us_min((ID *)node->id);
    node->id = NULL;
  }
  node->custom1 = value;
}

static int rna_NodeCryptomatte_layer_name_get(PointerRNA *ptr)
{
  int index = 0;
  bNode *node = (bNode *)ptr->data;
  NodeCryptomatte *storage = node->storage;
  LISTBASE_FOREACH_INDEX (CryptomatteLayer *, layer, &storage->runtime.layers, index) {
    if (STREQLEN(storage->layer_name, layer->name, sizeof(storage->layer_name))) {
      return index;
    }
  }
  return 0;
}

static void rna_NodeCryptomatte_layer_name_set(PointerRNA *ptr, int new_value)
{
  bNode *node = (bNode *)ptr->data;
  NodeCryptomatte *storage = node->storage;

  CryptomatteLayer *layer = BLI_findlink(&storage->runtime.layers, new_value);
  if (layer) {
    STRNCPY(storage->layer_name, layer->name);
  }
}

static const EnumPropertyItem *rna_NodeCryptomatte_layer_name_itemf(bContext *C,
                                                                    PointerRNA *ptr,
                                                                    PropertyRNA *UNUSED(prop),
                                                                    bool *r_free)
{
  bNode *node = (bNode *)ptr->data;
  NodeCryptomatte *storage = node->storage;
  EnumPropertyItem *item = NULL;
  EnumPropertyItem template = {0, "", 0, "", ""};
  int totitem = 0;

  ntreeCompositCryptomatteUpdateLayerNames(CTX_data_scene(C), node);
  int layer_index;
  LISTBASE_FOREACH_INDEX (CryptomatteLayer *, layer, &storage->runtime.layers, layer_index) {
    template.value = layer_index;
    template.identifier = layer->name;
    template.name = layer->name;
    RNA_enum_item_add(&item, &totitem, &template);
  }

  RNA_enum_item_end(&item, &totitem);
  *r_free = true;

  return item;
}

static PointerRNA rna_NodeCryptomatte_scene_get(PointerRNA *ptr)
{
  bNode *node = (bNode *)ptr->data;

  Scene *scene = (node->custom1 == CMP_CRYPTOMATTE_SRC_RENDER) ? (Scene *)node->id : NULL;
  return rna_pointer_inherit_refine(ptr, &RNA_Scene, scene);
}

static void rna_NodeCryptomatte_scene_set(PointerRNA *ptr,
                                          PointerRNA value,
                                          struct ReportList *reports)
{
  bNode *node = (bNode *)ptr->data;

  if (node->custom1 == CMP_CRYPTOMATTE_SRC_RENDER) {
    rna_Node_scene_set(ptr, value, reports);
  }
}

static PointerRNA rna_NodeCryptomatte_image_get(PointerRNA *ptr)
{
  bNode *node = (bNode *)ptr->data;

  Image *image = (node->custom1 == CMP_CRYPTOMATTE_SRC_IMAGE) ? (Image *)node->id : NULL;
  return rna_pointer_inherit_refine(ptr, &RNA_Image, image);
}

static void rna_NodeCryptomatte_image_set(PointerRNA *ptr,
                                          PointerRNA value,
                                          struct ReportList *UNUSED(reports))
{
  bNode *node = (bNode *)ptr->data;

  if (node->custom1 == CMP_CRYPTOMATTE_SRC_IMAGE) {
    if (node->id)
      id_us_min((ID *)node->id);
    if (value.data)
      id_us_plus((ID *)value.data);

    node->id = value.data;
  }
}

static bool rna_NodeCryptomatte_image_poll(PointerRNA *UNUSED(ptr), PointerRNA value)
{
  Image *image = (Image *)value.owner_id;
  return image->type == IMA_TYPE_MULTILAYER;
}

static void rna_NodeCryptomatte_matte_get(PointerRNA *ptr, char *value)
{
  bNode *node = (bNode *)ptr->data;
  NodeCryptomatte *nc = node->storage;
  char *matte_id = BKE_cryptomatte_entries_to_matte_id(nc);
  strcpy(value, matte_id);
  MEM_freeN(matte_id);
}

static int rna_NodeCryptomatte_matte_length(PointerRNA *ptr)
{
  bNode *node = (bNode *)ptr->data;
  NodeCryptomatte *nc = node->storage;
  char *matte_id = BKE_cryptomatte_entries_to_matte_id(nc);
  int result = strlen(matte_id);
  MEM_freeN(matte_id);
  return result;
}

static void rna_NodeCryptomatte_matte_set(PointerRNA *ptr, const char *value)
{
  bNode *node = (bNode *)ptr->data;
  NodeCryptomatte *nc = node->storage;
  BKE_cryptomatte_matte_id_to_entries(nc, value);
}

static void rna_NodeCryptomatte_update_add(Main *bmain, Scene *scene, PointerRNA *ptr)
{
  ntreeCompositCryptomatteSyncFromAdd(scene, ptr->data);
  rna_Node_update(bmain, scene, ptr);
}

static void rna_NodeCryptomatte_update_remove(Main *bmain, Scene *scene, PointerRNA *ptr)
{
  ntreeCompositCryptomatteSyncFromRemove(ptr->data);
  rna_Node_update(bmain, scene, ptr);
}

/* ******** Node Socket Types ******** */

static PointerRNA rna_NodeOutputFile_slot_layer_get(CollectionPropertyIterator *iter)
{
  PointerRNA ptr;
  bNodeSocket *sock = rna_iterator_listbase_get(iter);
  RNA_pointer_create(iter->parent.owner_id, &RNA_NodeOutputFileSlotLayer, sock->storage, &ptr);
  return ptr;
}

static int rna_NodeOutputFileSocket_find_node(bNodeTree *ntree,
                                              NodeImageMultiFileSocket *data,
                                              bNode **nodep,
                                              bNodeSocket **sockp)
{
  bNode *node;
  bNodeSocket *sock;

  for (node = ntree->nodes.first; node; node = node->next) {
    for (sock = node->inputs.first; sock; sock = sock->next) {
      NodeImageMultiFileSocket *sockdata = sock->storage;
      if (sockdata == data) {
        *nodep = node;
        *sockp = sock;
        return 1;
      }
    }
  }

  *nodep = NULL;
  *sockp = NULL;
  return 0;
}

static void rna_NodeOutputFileSlotFile_path_set(PointerRNA *ptr, const char *value)
{
  bNodeTree *ntree = (bNodeTree *)ptr->owner_id;
  NodeImageMultiFileSocket *sockdata = ptr->data;
  bNode *node;
  bNodeSocket *sock;

  if (rna_NodeOutputFileSocket_find_node(ntree, sockdata, &node, &sock)) {
    ntreeCompositOutputFileSetPath(node, sock, value);
  }
}

static void rna_NodeOutputFileSlotLayer_name_set(PointerRNA *ptr, const char *value)
{
  bNodeTree *ntree = (bNodeTree *)ptr->owner_id;
  NodeImageMultiFileSocket *sockdata = ptr->data;
  bNode *node;
  bNodeSocket *sock;

  if (rna_NodeOutputFileSocket_find_node(ntree, sockdata, &node, &sock)) {
    ntreeCompositOutputFileSetLayer(node, sock, value);
  }
}

static bNodeSocket *rna_NodeOutputFile_slots_new(
    ID *id, bNode *node, bContext *C, ReportList *UNUSED(reports), const char *name)
{
  bNodeTree *ntree = (bNodeTree *)id;
  Scene *scene = CTX_data_scene(C);
  ImageFormatData *im_format = NULL;
  bNodeSocket *sock;
  if (scene) {
    im_format = &scene->r.im_format;
  }

  sock = ntreeCompositOutputFileAddSocket(ntree, node, name, im_format);

  ntreeUpdateTree(CTX_data_main(C), ntree);
  WM_main_add_notifier(NC_NODE | NA_EDITED, ntree);

  return sock;
}

static void rna_ShaderNodeTexIES_mode_set(PointerRNA *ptr, int value)
{
  bNode *node = (bNode *)ptr->data;
  NodeShaderTexIES *nss = node->storage;

  if (nss->mode != value) {
    nss->mode = value;
    nss->filepath[0] = '\0';

    /* replace text datablock by filepath */
    if (node->id) {
      Text *text = (Text *)node->id;

      if (value == NODE_IES_EXTERNAL && text->filepath) {
        BLI_strncpy(nss->filepath, text->filepath, sizeof(nss->filepath));
        BLI_path_rel(nss->filepath, BKE_main_blendfile_path_from_global());
      }

      id_us_min(node->id);
      node->id = NULL;
    }
  }
}

static void rna_ShaderNodeScript_mode_set(PointerRNA *ptr, int value)
{
  bNode *node = (bNode *)ptr->data;
  NodeShaderScript *nss = node->storage;

  if (nss->mode != value) {
    nss->mode = value;
    nss->filepath[0] = '\0';
    nss->flag &= ~NODE_SCRIPT_AUTO_UPDATE;

    /* replace text data-block by filepath */
    if (node->id) {
      Text *text = (Text *)node->id;

      if (value == NODE_SCRIPT_EXTERNAL && text->filepath) {
        BLI_strncpy(nss->filepath, text->filepath, sizeof(nss->filepath));
        BLI_path_rel(nss->filepath, BKE_main_blendfile_path_from_global());
      }

      id_us_min(node->id);
      node->id = NULL;
    }

    /* remove any bytecode */
    if (nss->bytecode) {
      MEM_freeN(nss->bytecode);
      nss->bytecode = NULL;
    }

    nss->bytecode_hash[0] = '\0';
  }
}

static void rna_ShaderNodeScript_bytecode_get(PointerRNA *ptr, char *value)
{
  bNode *node = (bNode *)ptr->data;
  NodeShaderScript *nss = node->storage;

  strcpy(value, (nss->bytecode) ? nss->bytecode : "");
}

static int rna_ShaderNodeScript_bytecode_length(PointerRNA *ptr)
{
  bNode *node = (bNode *)ptr->data;
  NodeShaderScript *nss = node->storage;

  return (nss->bytecode) ? strlen(nss->bytecode) : 0;
}

static void rna_ShaderNodeScript_bytecode_set(PointerRNA *ptr, const char *value)
{
  bNode *node = (bNode *)ptr->data;
  NodeShaderScript *nss = node->storage;

  if (nss->bytecode) {
    MEM_freeN(nss->bytecode);
  }

  if (value && value[0]) {
    nss->bytecode = BLI_strdup(value);
  }
  else {
    nss->bytecode = NULL;
  }
}

static void rna_ShaderNodeScript_update(Main *bmain, Scene *scene, PointerRNA *ptr)
{
  bNodeTree *ntree = (bNodeTree *)ptr->owner_id;
  bNode *node = (bNode *)ptr->data;
  RenderEngineType *engine_type = RE_engines_find(scene->r.engine);

  if (engine_type && engine_type->update_script_node) {
    /* auto update node */
    RenderEngine *engine = RE_engine_create(engine_type);
    engine_type->update_script_node(engine, ntree, node);
    RE_engine_free(engine);
  }

  ED_node_tag_update_nodetree(bmain, ntree, node);
}

static void rna_ShaderNode_socket_update(Main *bmain, Scene *scene, PointerRNA *ptr)
{
  bNodeTree *ntree = (bNodeTree *)ptr->owner_id;
  bNode *node = (bNode *)ptr->data;

  nodeUpdate(ntree, node);
  rna_Node_update(bmain, scene, ptr);
}

static void rna_Node_socket_update(Main *bmain, Scene *scene, PointerRNA *ptr)
{
  bNodeTree *ntree = (bNodeTree *)ptr->owner_id;
  bNode *node = (bNode *)ptr->data;

  nodeUpdate(ntree, node);
  rna_Node_update(bmain, scene, ptr);
}

static void rna_GeometryNode_socket_update(Main *bmain, Scene *scene, PointerRNA *ptr)
{
  bNodeTree *ntree = (bNodeTree *)ptr->owner_id;
  bNode *node = (bNode *)ptr->data;

  nodeUpdate(ntree, node);
  rna_Node_update(bmain, scene, ptr);
}

static void rna_CompositorNodeScale_update(Main *bmain, Scene *scene, PointerRNA *ptr)
{
  bNodeTree *ntree = (bNodeTree *)ptr->owner_id;
  bNode *node = (bNode *)ptr->data;

  nodeUpdate(ntree, node);
  rna_Node_update(bmain, scene, ptr);
}

static PointerRNA rna_ShaderNodePointDensity_psys_get(PointerRNA *ptr)
{
  bNode *node = ptr->data;
  NodeShaderTexPointDensity *shader_point_density = node->storage;
  Object *ob = (Object *)node->id;
  ParticleSystem *psys = NULL;
  PointerRNA value;

  if (ob && shader_point_density->particle_system) {
    psys = BLI_findlink(&ob->particlesystem, shader_point_density->particle_system - 1);
  }

  RNA_pointer_create(&ob->id, &RNA_ParticleSystem, psys, &value);
  return value;
}

static void rna_ShaderNodePointDensity_psys_set(PointerRNA *ptr,
                                                PointerRNA value,
                                                struct ReportList *UNUSED(reports))
{
  bNode *node = ptr->data;
  NodeShaderTexPointDensity *shader_point_density = node->storage;
  Object *ob = (Object *)node->id;

  if (ob && value.owner_id == &ob->id) {
    shader_point_density->particle_system = BLI_findindex(&ob->particlesystem, value.data) + 1;
  }
  else {
    shader_point_density->particle_system = 0;
  }
}

static int point_density_particle_color_source_from_shader(
    NodeShaderTexPointDensity *shader_point_density)
{
  switch (shader_point_density->color_source) {
    case SHD_POINTDENSITY_COLOR_PARTAGE:
      return TEX_PD_COLOR_PARTAGE;
    case SHD_POINTDENSITY_COLOR_PARTSPEED:
      return TEX_PD_COLOR_PARTSPEED;
    case SHD_POINTDENSITY_COLOR_PARTVEL:
      return TEX_PD_COLOR_PARTVEL;
    default:
      BLI_assert_msg(0, "Unknown color source");
      return TEX_PD_COLOR_CONSTANT;
  }
}

static int point_density_vertex_color_source_from_shader(
    NodeShaderTexPointDensity *shader_point_density)
{
  switch (shader_point_density->ob_color_source) {
    case SHD_POINTDENSITY_COLOR_VERTCOL:
      return TEX_PD_COLOR_VERTCOL;
    case SHD_POINTDENSITY_COLOR_VERTWEIGHT:
      return TEX_PD_COLOR_VERTWEIGHT;
    case SHD_POINTDENSITY_COLOR_VERTNOR:
      return TEX_PD_COLOR_VERTNOR;
    default:
      BLI_assert_msg(0, "Unknown color source");
      return TEX_PD_COLOR_CONSTANT;
  }
}

void rna_ShaderNodePointDensity_density_cache(bNode *self, Depsgraph *depsgraph)
{
  NodeShaderTexPointDensity *shader_point_density = self->storage;
  PointDensity *pd = &shader_point_density->pd;

  if (depsgraph == NULL) {
    return;
  }

  /* Make sure there's no cached data. */
  BKE_texture_pointdensity_free_data(pd);
  RE_point_density_free(pd);

  /* Create PointDensity structure from node for sampling. */
  BKE_texture_pointdensity_init_data(pd);
  pd->object = (Object *)self->id;
  pd->radius = shader_point_density->radius;
  if (shader_point_density->point_source == SHD_POINTDENSITY_SOURCE_PSYS) {
    pd->source = TEX_PD_PSYS;
    pd->psys = shader_point_density->particle_system;
    pd->psys_cache_space = TEX_PD_OBJECTSPACE;
    pd->color_source = point_density_particle_color_source_from_shader(shader_point_density);
  }
  else {
    BLI_assert(shader_point_density->point_source == SHD_POINTDENSITY_SOURCE_OBJECT);
    pd->source = TEX_PD_OBJECT;
    pd->ob_cache_space = TEX_PD_OBJECTSPACE;
    pd->ob_color_source = point_density_vertex_color_source_from_shader(shader_point_density);
    BLI_strncpy(pd->vertex_attribute_name,
                shader_point_density->vertex_attribute_name,
                sizeof(pd->vertex_attribute_name));
  }

  /* Store resolution, so it can be changed in the UI. */
  shader_point_density->cached_resolution = shader_point_density->resolution;

  /* Single-threaded sampling of the voxel domain. */
  RE_point_density_cache(depsgraph, pd);
}

void rna_ShaderNodePointDensity_density_calc(bNode *self,
                                             Depsgraph *depsgraph,
                                             int *length,
                                             float **values)
{
  NodeShaderTexPointDensity *shader_point_density = self->storage;
  PointDensity *pd = &shader_point_density->pd;
  const int resolution = shader_point_density->cached_resolution;

  if (depsgraph == NULL) {
    *length = 0;
    return;
  }

  /* TODO(sergey): Will likely overflow, but how to pass size_t via RNA? */
  *length = 4 * resolution * resolution * resolution;

  if (*values == NULL) {
    *values = MEM_mallocN(sizeof(float) * (*length), "point density dynamic array");
  }

  /* Single-threaded sampling of the voxel domain. */
  RE_point_density_sample(depsgraph, pd, resolution, *values);

  /* We're done, time to clean up. */
  BKE_texture_pointdensity_free_data(pd);
  memset(pd, 0, sizeof(*pd));
  shader_point_density->cached_resolution = 0.0f;
}

void rna_ShaderNodePointDensity_density_minmax(bNode *self,
                                               Depsgraph *depsgraph,
                                               float r_min[3],
                                               float r_max[3])
{
  NodeShaderTexPointDensity *shader_point_density = self->storage;
  PointDensity *pd = &shader_point_density->pd;

  if (depsgraph == NULL) {
    zero_v3(r_min);
    zero_v3(r_max);
    return;
  }

  RE_point_density_minmax(depsgraph, pd, r_min, r_max);
}

bool rna_NodeSocketMaterial_default_value_poll(PointerRNA *UNUSED(ptr), PointerRNA value)
{
  /* Do not show grease pencil materials for now. */
  Material *ma = (Material *)value.data;
  return ma->gp_style == NULL;
}

#else

static const EnumPropertyItem prop_image_layer_items[] = {
    {0, "PLACEHOLDER", 0, "Placeholder", ""},
    {0, NULL, 0, NULL, NULL},
};

static const EnumPropertyItem prop_image_view_items[] = {
    {0, "ALL", 0, "All", ""},
    {0, NULL, 0, NULL, NULL},
};

static const EnumPropertyItem prop_view_layer_items[] = {
    {0, "PLACEHOLDER", 0, "Placeholder", ""},
    {0, NULL, 0, NULL, NULL},
};

static const EnumPropertyItem prop_tri_channel_items[] = {
    {1, "R", 0, "R", ""},
    {2, "G", 0, "G", ""},
    {3, "B", 0, "B", ""},
    {0, NULL, 0, NULL, NULL},
};

static const EnumPropertyItem node_flip_items[] = {
    {0, "X", 0, "Flip X", ""},
    {1, "Y", 0, "Flip Y", ""},
    {2, "XY", 0, "Flip X & Y", ""},
    {0, NULL, 0, NULL, NULL},
};

static const EnumPropertyItem node_ycc_items[] = {
    {0, "ITUBT601", 0, "ITU 601", ""},
    {1, "ITUBT709", 0, "ITU 709", ""},
    {2, "JFIF", 0, "Jpeg", ""},
    {0, NULL, 0, NULL, NULL},
};

static const EnumPropertyItem node_glossy_items[] = {
    {SHD_GLOSSY_SHARP, "SHARP", 0, "Sharp", ""},
    {SHD_GLOSSY_BECKMANN, "BECKMANN", 0, "Beckmann", ""},
    {SHD_GLOSSY_GGX, "GGX", 0, "GGX", ""},
    {SHD_GLOSSY_ASHIKHMIN_SHIRLEY, "ASHIKHMIN_SHIRLEY", 0, "Ashikhmin-Shirley", ""},
    {SHD_GLOSSY_MULTI_GGX, "MULTI_GGX", 0, "Multiscatter GGX", ""},
    {0, NULL, 0, NULL, NULL},
};

static const EnumPropertyItem node_anisotropic_items[] = {
    {SHD_GLOSSY_BECKMANN, "BECKMANN", 0, "Beckmann", ""},
    {SHD_GLOSSY_GGX, "GGX", 0, "GGX", ""},
    {SHD_GLOSSY_MULTI_GGX, "MULTI_GGX", 0, "Multiscatter GGX", ""},
    {SHD_GLOSSY_ASHIKHMIN_SHIRLEY, "ASHIKHMIN_SHIRLEY", 0, "Ashikhmin-Shirley", ""},
    {0, NULL, 0, NULL, NULL},
};

static const EnumPropertyItem node_glass_items[] = {
    {SHD_GLOSSY_SHARP, "SHARP", 0, "Sharp", ""},
    {SHD_GLOSSY_BECKMANN, "BECKMANN", 0, "Beckmann", ""},
    {SHD_GLOSSY_GGX, "GGX", 0, "GGX", ""},
    {SHD_GLOSSY_MULTI_GGX, "MULTI_GGX", 0, "Multiscatter GGX", ""},
    {0, NULL, 0, NULL, NULL},
};

static const EnumPropertyItem node_refraction_items[] = {
    {SHD_GLOSSY_SHARP, "SHARP", 0, "Sharp", ""},
    {SHD_GLOSSY_BECKMANN, "BECKMANN", 0, "Beckmann", ""},
    {SHD_GLOSSY_GGX, "GGX", 0, "GGX", ""},
    {0, NULL, 0, NULL, NULL},
};

static const EnumPropertyItem node_toon_items[] = {
    {SHD_TOON_DIFFUSE, "DIFFUSE", 0, "Diffuse", ""},
    {SHD_TOON_GLOSSY, "GLOSSY", 0, "Glossy", ""},
    {0, NULL, 0, NULL, NULL},
};

static const EnumPropertyItem node_hair_items[] = {
    {SHD_HAIR_REFLECTION, "Reflection", 0, "Reflection", ""},
    {SHD_HAIR_TRANSMISSION, "Transmission", 0, "Transmission", ""},
    {0, NULL, 0, NULL, NULL},
};

static const EnumPropertyItem node_principled_hair_items[] = {
    {SHD_PRINCIPLED_HAIR_DIRECT_ABSORPTION,
     "ABSORPTION",
     0,
     "Absorption Coefficient",
     "Directly set the absorption coefficient \"sigma_a\" (this is not the most intuitive way to "
     "color hair)"},
    {SHD_PRINCIPLED_HAIR_PIGMENT_CONCENTRATION,
     "MELANIN",
     0,
     "Melanin Concentration",
     "Define the melanin concentrations below to get the most realistic-looking hair "
     "(you can get the concentrations for different types of hair online)"},
    {SHD_PRINCIPLED_HAIR_REFLECTANCE,
     "COLOR",
     0,
     "Direct Coloring",
     "Choose the color of your preference, and the shader will approximate the absorption "
     "coefficient to render lookalike hair"},
    {0, NULL, 0, NULL, NULL},
};

static const EnumPropertyItem node_script_mode_items[] = {
    {NODE_SCRIPT_INTERNAL, "INTERNAL", 0, "Internal", "Use internal text data-block"},
    {NODE_SCRIPT_EXTERNAL, "EXTERNAL", 0, "External", "Use external .osl or .oso file"},
    {0, NULL, 0, NULL, NULL},
};

static EnumPropertyItem node_ies_mode_items[] = {
    {NODE_IES_INTERNAL, "INTERNAL", 0, "Internal", "Use internal text data-block"},
    {NODE_IES_EXTERNAL, "EXTERNAL", 0, "External", "Use external .ies file"},
    {0, NULL, 0, NULL, NULL},
};

static const EnumPropertyItem node_principled_distribution_items[] = {
    {SHD_GLOSSY_GGX, "GGX", 0, "GGX", ""},
    {SHD_GLOSSY_MULTI_GGX, "MULTI_GGX", 0, "Multiscatter GGX", ""},
    {0, NULL, 0, NULL, NULL},
};

static const EnumPropertyItem node_subsurface_method_items[] = {
    {SHD_SUBSURFACE_BURLEY,
     "BURLEY",
     0,
     "Christensen-Burley",
     "Approximation to physically based volume scattering"},
    {SHD_SUBSURFACE_RANDOM_WALK,
     "RANDOM_WALK",
     0,
     "Random Walk",
     "Volumetric approximation to physically based volume scattering"},
    {0, NULL, 0, NULL, NULL}};

/* -- Common nodes ---------------------------------------------------------- */

static void def_group_input(StructRNA *srna)
{
  PropertyRNA *prop;

  prop = RNA_def_property(srna, "interface", PROP_POINTER, PROP_NONE);
  RNA_def_property_pointer_funcs(
      prop, NULL, NULL, "rna_NodeGroupInputOutput_interface_typef", NULL);
  RNA_def_property_struct_type(prop, "PropertyGroup");
  RNA_def_property_flag(prop, PROP_IDPROPERTY);
  RNA_def_property_ui_text(prop, "Interface", "Interface socket data");
}

static void def_group_output(StructRNA *srna)
{
  PropertyRNA *prop;

  prop = RNA_def_property(srna, "interface", PROP_POINTER, PROP_NONE);
  RNA_def_property_pointer_funcs(
      prop, NULL, NULL, "rna_NodeGroupInputOutput_interface_typef", NULL);
  RNA_def_property_struct_type(prop, "PropertyGroup");
  RNA_def_property_flag(prop, PROP_IDPROPERTY);
  RNA_def_property_ui_text(prop, "Interface", "Interface socket data");

  prop = RNA_def_property(srna, "is_active_output", PROP_BOOLEAN, PROP_NONE);
  RNA_def_property_boolean_sdna(prop, NULL, "flag", NODE_DO_OUTPUT);
  RNA_def_property_ui_text(
      prop, "Active Output", "True if this node is used as the active group output");
  RNA_def_property_update(prop, NC_NODE | NA_EDITED, "rna_Node_update");
}

static void def_group(StructRNA *srna)
{
  PropertyRNA *prop;

  prop = RNA_def_property(srna, "node_tree", PROP_POINTER, PROP_NONE);
  RNA_def_property_pointer_sdna(prop, NULL, "id");
  RNA_def_property_struct_type(prop, "NodeTree");
  RNA_def_property_pointer_funcs(
      prop, NULL, "rna_NodeGroup_node_tree_set", NULL, "rna_NodeGroup_node_tree_poll");
  RNA_def_property_flag(prop, PROP_EDITABLE);
  RNA_def_property_override_flag(prop, PROPOVERRIDE_OVERRIDABLE_LIBRARY);
  RNA_def_property_ui_text(prop, "Node Tree", "");
  RNA_def_property_update(prop, NC_NODE | NA_EDITED, "rna_NodeGroup_update");

  prop = RNA_def_property(srna, "interface", PROP_POINTER, PROP_NONE);
  RNA_def_property_pointer_funcs(prop, NULL, NULL, "rna_NodeGroup_interface_typef", NULL);
  RNA_def_property_struct_type(prop, "PropertyGroup");
  RNA_def_property_flag(prop, PROP_IDPROPERTY);
  RNA_def_property_ui_text(prop, "Interface", "Interface socket data");
}

static void def_custom_group(BlenderRNA *brna,
                             const char *struct_name,
                             const char *base_name,
                             const char *ui_name,
                             const char *ui_desc,
                             const char *reg_func)
{
  StructRNA *srna;

  srna = RNA_def_struct(brna, struct_name, base_name);
  RNA_def_struct_ui_text(srna, ui_name, ui_desc);
  RNA_def_struct_sdna(srna, "bNode");

  RNA_def_struct_register_funcs(srna, reg_func, "rna_Node_unregister", NULL);

  def_group(srna);
}

static void def_frame(StructRNA *srna)
{
  PropertyRNA *prop;

  prop = RNA_def_property(srna, "text", PROP_POINTER, PROP_NONE);
  RNA_def_property_pointer_sdna(prop, NULL, "id");
  RNA_def_property_struct_type(prop, "Text");
  RNA_def_property_flag(prop, PROP_EDITABLE | PROP_ID_REFCOUNT);
  RNA_def_property_ui_text(prop, "Text", "");
  RNA_def_property_update(prop, NC_NODE | NA_EDITED, "rna_Node_update");

  RNA_def_struct_sdna_from(srna, "NodeFrame", "storage");
  RNA_def_struct_translation_context(srna, BLT_I18NCONTEXT_ID_NODETREE);

  prop = RNA_def_property(srna, "shrink", PROP_BOOLEAN, PROP_NONE);
  RNA_def_property_boolean_sdna(prop, NULL, "flag", NODE_FRAME_SHRINK);
  RNA_def_property_ui_text(prop, "Shrink", "Shrink the frame to minimal bounding box");
  RNA_def_property_update(prop, NC_NODE | ND_DISPLAY, NULL);

  prop = RNA_def_property(srna, "label_size", PROP_INT, PROP_NONE);
  RNA_def_property_int_sdna(prop, NULL, "label_size");
  RNA_def_property_range(prop, 8, 64);
  RNA_def_property_ui_text(prop, "Label Font Size", "Font size to use for displaying the label");
  RNA_def_property_update(prop, NC_NODE | ND_DISPLAY, NULL);
}

static void def_clamp(StructRNA *srna)
{
  PropertyRNA *prop;

  prop = RNA_def_property(srna, "clamp_type", PROP_ENUM, PROP_NONE);
  RNA_def_property_enum_sdna(prop, NULL, "custom1");
  RNA_def_property_enum_items(prop, rna_enum_node_clamp_items);
  RNA_def_property_ui_text(prop, "Clamp Type", "");
  RNA_def_property_update(prop, NC_NODE | NA_EDITED, "rna_ShaderNode_socket_update");
}

static void def_map_range(StructRNA *srna)
{
  PropertyRNA *prop;

  prop = RNA_def_property(srna, "clamp", PROP_BOOLEAN, PROP_NONE);
  RNA_def_property_boolean_sdna(prop, NULL, "custom1", 1);
  RNA_def_property_ui_text(prop, "Clamp", "Clamp the result to the target range [To Min, To Max]");
  RNA_def_property_update(prop, NC_NODE | NA_EDITED, "rna_Node_update");

  prop = RNA_def_property(srna, "interpolation_type", PROP_ENUM, PROP_NONE);
  RNA_def_property_enum_sdna(prop, NULL, "custom2");
  RNA_def_property_enum_items(prop, rna_enum_node_map_range_items);
  RNA_def_property_ui_text(prop, "Interpolation Type", "");
  RNA_def_property_update(prop, NC_NODE | NA_EDITED, "rna_ShaderNode_socket_update");
}

static void def_math(StructRNA *srna)
{
  PropertyRNA *prop;

  prop = RNA_def_property(srna, "operation", PROP_ENUM, PROP_NONE);
  RNA_def_property_enum_sdna(prop, NULL, "custom1");
  RNA_def_property_enum_items(prop, rna_enum_node_math_items);
  RNA_def_property_ui_text(prop, "Operation", "");
  RNA_def_property_update(prop, NC_NODE | NA_EDITED, "rna_ShaderNode_socket_update");

  prop = RNA_def_property(srna, "use_clamp", PROP_BOOLEAN, PROP_NONE);
  RNA_def_property_boolean_sdna(prop, NULL, "custom2", SHD_MATH_CLAMP);
  RNA_def_property_ui_text(prop, "Clamp", "Clamp result of the node to 0.0 to 1.0 range");
  RNA_def_property_update(prop, NC_NODE | NA_EDITED, "rna_Node_update");
}

static void def_boolean_math(StructRNA *srna)
{
  PropertyRNA *prop;

  prop = RNA_def_property(srna, "operation", PROP_ENUM, PROP_NONE);
  RNA_def_property_enum_sdna(prop, NULL, "custom1");
  RNA_def_property_enum_items(prop, rna_enum_node_boolean_math_items);
  RNA_def_property_ui_text(prop, "Operation", "");
  RNA_def_property_update(prop, NC_NODE | NA_EDITED, "rna_Node_socket_update");
}

static void def_float_compare(StructRNA *srna)
{
  PropertyRNA *prop;

  prop = RNA_def_property(srna, "operation", PROP_ENUM, PROP_NONE);
  RNA_def_property_enum_sdna(prop, NULL, "custom1");
  RNA_def_property_enum_items(prop, rna_enum_node_float_compare_items);
  RNA_def_property_ui_text(prop, "Operation", "");
  RNA_def_property_update(prop, NC_NODE | NA_EDITED, "rna_Node_socket_update");
}

static void def_float_to_int(StructRNA *srna)
{
  PropertyRNA *prop;

  prop = RNA_def_property(srna, "rounding_mode", PROP_ENUM, PROP_NONE);
  RNA_def_property_enum_sdna(prop, NULL, "custom1");
  RNA_def_property_enum_items(prop, rna_enum_node_float_to_int_items);
  RNA_def_property_ui_text(
      prop, "Rounding Mode", "Method used to convert the float to an integer");
  RNA_def_property_update(prop, NC_NODE | NA_EDITED, "rna_Node_update");
}

static void def_vector_math(StructRNA *srna)
{
  PropertyRNA *prop;

  prop = RNA_def_property(srna, "operation", PROP_ENUM, PROP_NONE);
  RNA_def_property_enum_sdna(prop, NULL, "custom1");
  RNA_def_property_enum_items(prop, rna_enum_node_vec_math_items);
  RNA_def_property_ui_text(prop, "Operation", "");
  RNA_def_property_update(prop, NC_NODE | NA_EDITED, "rna_ShaderNode_socket_update");
}

static void def_rgb_curve(StructRNA *srna)
{
  PropertyRNA *prop;

  prop = RNA_def_property(srna, "mapping", PROP_POINTER, PROP_NONE);
  RNA_def_property_pointer_sdna(prop, NULL, "storage");
  RNA_def_property_struct_type(prop, "CurveMapping");
  RNA_def_property_ui_text(prop, "Mapping", "");
  RNA_def_property_update(prop, NC_NODE | NA_EDITED, "rna_Node_update");
}

static void def_vector_curve(StructRNA *srna)
{
  PropertyRNA *prop;

  prop = RNA_def_property(srna, "mapping", PROP_POINTER, PROP_NONE);
  RNA_def_property_pointer_sdna(prop, NULL, "storage");
  RNA_def_property_struct_type(prop, "CurveMapping");
  RNA_def_property_ui_text(prop, "Mapping", "");
  RNA_def_property_update(prop, NC_NODE | NA_EDITED, "rna_Node_update");
}

static void def_time(StructRNA *srna)
{
  PropertyRNA *prop;

  prop = RNA_def_property(srna, "curve", PROP_POINTER, PROP_NONE);
  RNA_def_property_pointer_sdna(prop, NULL, "storage");
  RNA_def_property_struct_type(prop, "CurveMapping");
  RNA_def_property_ui_text(prop, "Curve", "");
  RNA_def_property_update(prop, NC_NODE | NA_EDITED, "rna_Node_update");

  prop = RNA_def_property(srna, "frame_start", PROP_INT, PROP_NONE);
  RNA_def_property_int_sdna(prop, NULL, "custom1");
  RNA_def_property_ui_text(prop, "Start Frame", "");
  RNA_def_property_update(prop, NC_NODE | NA_EDITED, "rna_Node_update");

  prop = RNA_def_property(srna, "frame_end", PROP_INT, PROP_NONE);
  RNA_def_property_int_sdna(prop, NULL, "custom2");
  RNA_def_property_ui_text(prop, "End Frame", "");
  RNA_def_property_update(prop, NC_NODE | NA_EDITED, "rna_Node_update");
}

static void def_colorramp(StructRNA *srna)
{
  PropertyRNA *prop;

  prop = RNA_def_property(srna, "color_ramp", PROP_POINTER, PROP_NONE);
  RNA_def_property_pointer_sdna(prop, NULL, "storage");
  RNA_def_property_struct_type(prop, "ColorRamp");
  RNA_def_property_ui_text(prop, "Color Ramp", "");
  RNA_def_property_update(prop, NC_NODE | NA_EDITED, "rna_Node_update");
}

static void def_mix_rgb(StructRNA *srna)
{
  PropertyRNA *prop;

  prop = RNA_def_property(srna, "blend_type", PROP_ENUM, PROP_NONE);
  RNA_def_property_enum_sdna(prop, NULL, "custom1");
  RNA_def_property_enum_items(prop, rna_enum_ramp_blend_items);
  RNA_def_property_ui_text(prop, "Blending Mode", "");
  RNA_def_property_update(prop, NC_NODE | NA_EDITED, "rna_Node_update");

  prop = RNA_def_property(srna, "use_alpha", PROP_BOOLEAN, PROP_NONE);
  RNA_def_property_boolean_sdna(prop, NULL, "custom2", SHD_MIXRGB_USE_ALPHA);
  RNA_def_property_ui_text(prop, "Alpha", "Include alpha of second input in this operation");
  RNA_def_property_update(prop, NC_NODE | NA_EDITED, "rna_Node_update");

  prop = RNA_def_property(srna, "use_clamp", PROP_BOOLEAN, PROP_NONE);
  RNA_def_property_boolean_sdna(prop, NULL, "custom2", SHD_MIXRGB_CLAMP);
  RNA_def_property_ui_text(prop, "Clamp", "Clamp result of the node to 0.0 to 1.0 range");
  RNA_def_property_update(prop, NC_NODE | NA_EDITED, "rna_Node_update");
}

static void def_texture(StructRNA *srna)
{
  PropertyRNA *prop;

  prop = RNA_def_property(srna, "texture", PROP_POINTER, PROP_NONE);
  RNA_def_property_pointer_sdna(prop, NULL, "id");
  RNA_def_property_struct_type(prop, "Texture");
  RNA_def_property_flag(prop, PROP_EDITABLE);
  RNA_def_property_override_flag(prop, PROPOVERRIDE_OVERRIDABLE_LIBRARY);
  RNA_def_property_ui_text(prop, "Texture", "");
  RNA_def_property_update(prop, NC_NODE | NA_EDITED, "rna_Node_update");

  prop = RNA_def_property(srna, "node_output", PROP_INT, PROP_NONE);
  RNA_def_property_int_sdna(prop, NULL, "custom1");
  RNA_def_property_ui_text(
      prop, "Node Output", "For node-based textures, which output node to use");
  RNA_def_property_update(prop, NC_NODE | NA_EDITED, "rna_Node_update");
}

static void def_fn_input_vector(StructRNA *srna)
{
  PropertyRNA *prop;

  RNA_def_struct_sdna_from(srna, "NodeInputVector", "storage");

  prop = RNA_def_property(srna, "vector", PROP_FLOAT, PROP_XYZ);
  RNA_def_property_array(prop, 3);
  RNA_def_property_float_sdna(prop, NULL, "vector");
  RNA_def_property_ui_text(prop, "Vector", "");
  RNA_def_property_update(prop, NC_NODE | NA_EDITED, "rna_Node_update");
}

static void def_fn_input_string(StructRNA *srna)
{
  PropertyRNA *prop;

  RNA_def_struct_sdna_from(srna, "NodeInputString", "storage");

  prop = RNA_def_property(srna, "string", PROP_STRING, PROP_NONE);
  RNA_def_property_ui_text(prop, "String", "");
  RNA_def_property_update(prop, NC_NODE | NA_EDITED, "rna_Node_update");
}

/* -- Shader Nodes ---------------------------------------------------------- */

static void def_sh_output(StructRNA *srna)
{
  PropertyRNA *prop;

  prop = RNA_def_property(srna, "is_active_output", PROP_BOOLEAN, PROP_NONE);
  RNA_def_property_boolean_sdna(prop, NULL, "flag", NODE_DO_OUTPUT);
  RNA_def_property_ui_text(
      prop, "Active Output", "True if this node is used as the active output");
  RNA_def_property_update(prop, NC_NODE | NA_EDITED, "rna_Node_update");

  prop = RNA_def_property(srna, "target", PROP_ENUM, PROP_NONE);
  RNA_def_property_enum_sdna(prop, NULL, "custom1");
  RNA_def_property_enum_items(prop, prop_shader_output_target_items);
  RNA_def_property_ui_text(
      prop, "Target", "Which renderer and viewport shading types to use the shaders for");
  RNA_def_property_update(prop, NC_NODE | NA_EDITED, "rna_Node_update");
}

static void def_sh_output_linestyle(StructRNA *srna)
{
  def_sh_output(srna);
  def_mix_rgb(srna);
}

static void def_sh_mapping(StructRNA *srna)
{
  PropertyRNA *prop;

  prop = RNA_def_property(srna, "vector_type", PROP_ENUM, PROP_NONE);
  RNA_def_property_enum_sdna(prop, NULL, "custom1");
  RNA_def_property_enum_items(prop, rna_enum_mapping_type_items);
  RNA_def_property_ui_text(prop, "Type", "Type of vector that the mapping transforms");
  RNA_def_property_update(prop, NC_NODE | NA_EDITED, "rna_ShaderNode_socket_update");
}

static void def_sh_vector_rotate(StructRNA *srna)
{
  PropertyRNA *prop;

  prop = RNA_def_property(srna, "rotation_type", PROP_ENUM, PROP_NONE);
  RNA_def_property_enum_sdna(prop, NULL, "custom1");
  RNA_def_property_enum_items(prop, rna_enum_vector_rotate_type_items);
  RNA_def_property_ui_text(prop, "Type", "Type of rotation");
  RNA_def_property_update(prop, NC_NODE | NA_EDITED, "rna_ShaderNode_socket_update");

  prop = RNA_def_property(srna, "invert", PROP_BOOLEAN, PROP_NONE);
  RNA_def_property_boolean_sdna(prop, NULL, "custom2", 0);
  RNA_def_property_ui_text(prop, "Invert", "Invert angle");
  RNA_def_property_update(prop, NC_NODE | NA_EDITED, "rna_Node_update");
}

static void def_sh_attribute(StructRNA *srna)
{
  static const EnumPropertyItem prop_attribute_type[] = {
      {SHD_ATTRIBUTE_GEOMETRY,
       "GEOMETRY",
       0,
       "Geometry",
       "The attribute is associated with the object geometry, and its value "
       "varies from vertex to vertex, or within the object volume"},
      {SHD_ATTRIBUTE_OBJECT,
       "OBJECT",
       0,
       "Object",
       "The attribute is associated with the object or mesh data-block itself, "
       "and its value is uniform"},
      {SHD_ATTRIBUTE_INSTANCER,
       "INSTANCER",
       0,
       "Instancer",
       "The attribute is associated with the instancer particle system or object, "
       "falling back to the Object mode if the attribute isn't found, or the object "
       "is not instanced"},
      {0, NULL, 0, NULL, NULL},
  };
  PropertyRNA *prop;

  RNA_def_struct_sdna_from(srna, "NodeShaderAttribute", "storage");

  prop = RNA_def_property(srna, "attribute_type", PROP_ENUM, PROP_NONE);
  RNA_def_property_enum_sdna(prop, NULL, "type");
  RNA_def_property_enum_items(prop, prop_attribute_type);
  RNA_def_property_ui_text(prop, "Attribute Type", "General type of the attribute");
  RNA_def_property_update(prop, NC_NODE | NA_EDITED, "rna_Node_update");

  prop = RNA_def_property(srna, "attribute_name", PROP_STRING, PROP_NONE);
  RNA_def_property_string_sdna(prop, NULL, "name");
  RNA_def_property_ui_text(prop, "Attribute Name", "");
  RNA_def_property_update(prop, NC_NODE | NA_EDITED, "rna_Node_update");
}

static void def_sh_tex(StructRNA *srna)
{
  PropertyRNA *prop;

  prop = RNA_def_property(srna, "texture_mapping", PROP_POINTER, PROP_NONE);
  RNA_def_property_pointer_sdna(prop, NULL, "base.tex_mapping");
  RNA_def_property_flag(prop, PROP_NEVER_NULL);
  RNA_def_property_ui_text(prop, "Texture Mapping", "Texture coordinate mapping settings");

  prop = RNA_def_property(srna, "color_mapping", PROP_POINTER, PROP_NONE);
  RNA_def_property_pointer_sdna(prop, NULL, "base.color_mapping");
  RNA_def_property_flag(prop, PROP_NEVER_NULL);
  RNA_def_property_ui_text(prop, "Color Mapping", "Color mapping settings");
}

static void def_sh_tex_sky(StructRNA *srna)
{
  static const EnumPropertyItem prop_sky_type[] = {
      {SHD_SKY_PREETHAM, "PREETHAM", 0, "Preetham", "Preetham 1999"},
      {SHD_SKY_HOSEK, "HOSEK_WILKIE", 0, "Hosek / Wilkie", "Hosek / Wilkie 2012"},
      {SHD_SKY_NISHITA, "NISHITA", 0, "Nishita", "Nishita 1993 improved"},
      {0, NULL, 0, NULL, NULL},
  };
  static float default_dir[3] = {0.0f, 0.0f, 1.0f};

  PropertyRNA *prop;

  RNA_def_struct_sdna_from(srna, "NodeTexSky", "storage");
  def_sh_tex(srna);

  prop = RNA_def_property(srna, "sky_type", PROP_ENUM, PROP_NONE);
  RNA_def_property_enum_sdna(prop, NULL, "sky_model");
  RNA_def_property_enum_items(prop, prop_sky_type);
  RNA_def_property_ui_text(prop, "Sky Type", "Which sky model should be used");
  RNA_def_property_update(prop, 0, "rna_ShaderNode_socket_update");

  prop = RNA_def_property(srna, "sun_direction", PROP_FLOAT, PROP_DIRECTION);
  RNA_def_property_ui_text(prop, "Sun Direction", "Direction from where the sun is shining");
  RNA_def_property_array(prop, 3);
  RNA_def_property_float_array_default(prop, default_dir);
  RNA_def_property_update(prop, NC_NODE | NA_EDITED, "rna_Node_update");

  prop = RNA_def_property(srna, "turbidity", PROP_FLOAT, PROP_NONE);
  RNA_def_property_range(prop, 1.0f, 10.0f);
  RNA_def_property_ui_range(prop, 1.0f, 10.0f, 10, 3);
  RNA_def_property_ui_text(prop, "Turbidity", "Atmospheric turbidity");
  RNA_def_property_update(prop, NC_NODE | NA_EDITED, "rna_Node_update");

  prop = RNA_def_property(srna, "ground_albedo", PROP_FLOAT, PROP_FACTOR);
  RNA_def_property_range(prop, 0.0f, 1.0f);
  RNA_def_property_ui_text(
      prop, "Ground Albedo", "Ground color that is subtly reflected in the sky");
  RNA_def_property_update(prop, NC_NODE | NA_EDITED, "rna_Node_update");

  prop = RNA_def_property(srna, "sun_disc", PROP_BOOLEAN, PROP_NONE);
  RNA_def_property_ui_text(prop, "Sun Disc", "Include the sun itself in the output");
  RNA_def_property_boolean_sdna(prop, NULL, "sun_disc", 1);
  RNA_def_property_boolean_default(prop, true);
  RNA_def_property_update(prop, 0, "rna_ShaderNode_socket_update");

  prop = RNA_def_property(srna, "sun_size", PROP_FLOAT, PROP_ANGLE);
  RNA_def_property_ui_text(prop, "Sun Size", "Size of sun disc");
  RNA_def_property_range(prop, 0.0f, M_PI_2);
  RNA_def_property_float_default(prop, DEG2RADF(0.545));
  RNA_def_property_update(prop, NC_NODE | NA_EDITED, "rna_Node_update");

  prop = RNA_def_property(srna, "sun_intensity", PROP_FLOAT, PROP_NONE);
  RNA_def_property_ui_text(prop, "Sun Intensity", "Strength of sun");
  RNA_def_property_range(prop, 0.0f, 1000.0f);
  RNA_def_property_float_default(prop, 1.0f);
  RNA_def_property_update(prop, NC_NODE | NA_EDITED, "rna_Node_update");

  prop = RNA_def_property(srna, "sun_elevation", PROP_FLOAT, PROP_ANGLE);
  RNA_def_property_ui_text(prop, "Sun Elevation", "Sun angle from horizon");
  RNA_def_property_range(prop, -M_PI_2, M_PI_2);
  RNA_def_property_float_default(prop, M_PI_2);
  RNA_def_property_update(prop, NC_NODE | NA_EDITED, "rna_Node_update");

  prop = RNA_def_property(srna, "sun_rotation", PROP_FLOAT, PROP_ANGLE);
  RNA_def_property_ui_text(prop, "Sun Rotation", "Rotation of sun around zenith");
  RNA_def_property_float_default(prop, 0.0f);
  RNA_def_property_update(prop, NC_NODE | NA_EDITED, "rna_Node_update");

  prop = RNA_def_property(srna, "altitude", PROP_FLOAT, PROP_DISTANCE);
  RNA_def_property_ui_text(prop, "Altitude", "Height from sea level");
  RNA_def_property_range(prop, 0.0f, 60000.0f);
  RNA_def_property_ui_range(prop, 0.0f, 60000.0f, 10, 1);
  RNA_def_property_float_default(prop, 0.0f);
  RNA_def_property_update(prop, NC_NODE | NA_EDITED, "rna_Node_update");

  prop = RNA_def_property(srna, "air_density", PROP_FLOAT, PROP_FACTOR);
  RNA_def_property_ui_text(prop, "Air", "Density of air molecules");
  RNA_def_property_range(prop, 0.0f, 10.0f);
  RNA_def_property_float_default(prop, 1.0f);
  RNA_def_property_update(prop, NC_NODE | NA_EDITED, "rna_Node_update");

  prop = RNA_def_property(srna, "dust_density", PROP_FLOAT, PROP_FACTOR);
  RNA_def_property_ui_text(prop, "Dust", "Density of dust molecules and water droplets");
  RNA_def_property_range(prop, 0.0f, 10.0f);
  RNA_def_property_float_default(prop, 1.0f);
  RNA_def_property_update(prop, NC_NODE | NA_EDITED, "rna_Node_update");

  prop = RNA_def_property(srna, "ozone_density", PROP_FLOAT, PROP_FACTOR);
  RNA_def_property_ui_text(prop, "Ozone", "Density of ozone layer");
  RNA_def_property_range(prop, 0.0f, 10.0f);
  RNA_def_property_float_default(prop, 1.0f);
  RNA_def_property_update(prop, NC_NODE | NA_EDITED, "rna_Node_update");
}

static const EnumPropertyItem sh_tex_prop_interpolation_items[] = {
    {SHD_INTERP_LINEAR, "Linear", 0, "Linear", "Linear interpolation"},
    {SHD_INTERP_CLOSEST, "Closest", 0, "Closest", "No interpolation (sample closest texel)"},
    {SHD_INTERP_CUBIC, "Cubic", 0, "Cubic", "Cubic interpolation"},
    {SHD_INTERP_SMART, "Smart", 0, "Smart", "Bicubic when magnifying, else bilinear (OSL only)"},
    {0, NULL, 0, NULL, NULL},
};

static void def_sh_tex_environment(StructRNA *srna)
{
  static const EnumPropertyItem prop_projection_items[] = {
      {SHD_PROJ_EQUIRECTANGULAR,
       "EQUIRECTANGULAR",
       0,
       "Equirectangular",
       "Equirectangular or latitude-longitude projection"},
      {SHD_PROJ_MIRROR_BALL,
       "MIRROR_BALL",
       0,
       "Mirror Ball",
       "Projection from an orthographic photo of a mirror ball"},
      {0, NULL, 0, NULL, NULL},
  };

  PropertyRNA *prop;

  prop = RNA_def_property(srna, "image", PROP_POINTER, PROP_NONE);
  RNA_def_property_pointer_sdna(prop, NULL, "id");
  RNA_def_property_struct_type(prop, "Image");
  RNA_def_property_flag(prop, PROP_EDITABLE);
  RNA_def_property_override_flag(prop, PROPOVERRIDE_OVERRIDABLE_LIBRARY);
  RNA_def_property_ui_text(prop, "Image", "");
  RNA_def_property_update(prop, NC_NODE | NA_EDITED, "rna_Node_tex_image_update");

  RNA_def_struct_sdna_from(srna, "NodeTexEnvironment", "storage");
  def_sh_tex(srna);

  prop = RNA_def_property(srna, "projection", PROP_ENUM, PROP_NONE);
  RNA_def_property_enum_items(prop, prop_projection_items);
  RNA_def_property_ui_text(prop, "Projection", "Projection of the input image");
  RNA_def_property_update(prop, 0, "rna_Node_update");

  prop = RNA_def_property(srna, "interpolation", PROP_ENUM, PROP_NONE);
  RNA_def_property_enum_items(prop, sh_tex_prop_interpolation_items);
  RNA_def_property_ui_text(prop, "Interpolation", "Texture interpolation");
  RNA_def_property_update(prop, 0, "rna_Node_update");

  prop = RNA_def_property(srna, "image_user", PROP_POINTER, PROP_NONE);
  RNA_def_property_flag(prop, PROP_NEVER_NULL);
  RNA_def_property_pointer_sdna(prop, NULL, "iuser");
  RNA_def_property_ui_text(
      prop,
      "Image User",
      "Parameters defining which layer, pass and frame of the image is displayed");
  RNA_def_property_update(prop, 0, "rna_Node_update");
}

static void def_sh_tex_image(StructRNA *srna)
{
  static const EnumPropertyItem prop_projection_items[] = {
      {SHD_PROJ_FLAT,
       "FLAT",
       0,
       "Flat",
       "Image is projected flat using the X and Y coordinates of the texture vector"},
      {SHD_PROJ_BOX,
       "BOX",
       0,
       "Box",
       "Image is projected using different components for each side of the object space bounding "
       "box"},
      {SHD_PROJ_SPHERE,
       "SPHERE",
       0,
       "Sphere",
       "Image is projected spherically using the Z axis as central"},
      {SHD_PROJ_TUBE,
       "TUBE",
       0,
       "Tube",
       "Image is projected from the tube using the Z axis as central"},
      {0, NULL, 0, NULL, NULL},
  };

  static const EnumPropertyItem prop_image_extension[] = {
      {SHD_IMAGE_EXTENSION_REPEAT,
       "REPEAT",
       0,
       "Repeat",
       "Cause the image to repeat horizontally and vertically"},
      {SHD_IMAGE_EXTENSION_EXTEND,
       "EXTEND",
       0,
       "Extend",
       "Extend by repeating edge pixels of the image"},
      {SHD_IMAGE_EXTENSION_CLIP,
       "CLIP",
       0,
       "Clip",
       "Clip to image size and set exterior pixels as transparent"},
      {0, NULL, 0, NULL, NULL},
  };

  PropertyRNA *prop;

  prop = RNA_def_property(srna, "image", PROP_POINTER, PROP_NONE);
  RNA_def_property_pointer_sdna(prop, NULL, "id");
  RNA_def_property_struct_type(prop, "Image");
  RNA_def_property_flag(prop, PROP_EDITABLE);
  RNA_def_property_override_flag(prop, PROPOVERRIDE_OVERRIDABLE_LIBRARY);
  RNA_def_property_ui_text(prop, "Image", "");
  RNA_def_property_update(prop, NC_NODE | NA_EDITED, "rna_Node_tex_image_update");

  RNA_def_struct_sdna_from(srna, "NodeTexImage", "storage");
  def_sh_tex(srna);

  prop = RNA_def_property(srna, "projection", PROP_ENUM, PROP_NONE);
  RNA_def_property_enum_items(prop, prop_projection_items);
  RNA_def_property_ui_text(
      prop, "Projection", "Method to project 2D image on object with a 3D texture vector");
  RNA_def_property_update(prop, 0, "rna_Node_update");

  prop = RNA_def_property(srna, "interpolation", PROP_ENUM, PROP_NONE);
  RNA_def_property_enum_items(prop, sh_tex_prop_interpolation_items);
  RNA_def_property_ui_text(prop, "Interpolation", "Texture interpolation");
  RNA_def_property_update(prop, 0, "rna_Node_update");

  prop = RNA_def_property(srna, "projection_blend", PROP_FLOAT, PROP_FACTOR);
  RNA_def_property_ui_text(
      prop, "Projection Blend", "For box projection, amount of blend to use between sides");
  RNA_def_property_update(prop, 0, "rna_Node_update");

  prop = RNA_def_property(srna, "extension", PROP_ENUM, PROP_NONE);
  RNA_def_property_enum_items(prop, prop_image_extension);
  RNA_def_property_ui_text(
      prop, "Extension", "How the image is extrapolated past its original bounds");
  RNA_def_property_update(prop, 0, "rna_Node_update");

  prop = RNA_def_property(srna, "image_user", PROP_POINTER, PROP_NONE);
  RNA_def_property_flag(prop, PROP_NEVER_NULL);
  RNA_def_property_pointer_sdna(prop, NULL, "iuser");
  RNA_def_property_ui_text(
      prop,
      "Image User",
      "Parameters defining which layer, pass and frame of the image is displayed");
  RNA_def_property_update(prop, 0, "rna_Node_update");
}

static void def_sh_tex_gradient(StructRNA *srna)
{
  static const EnumPropertyItem prop_gradient_type[] = {
      {SHD_BLEND_LINEAR, "LINEAR", 0, "Linear", "Create a linear progression"},
      {SHD_BLEND_QUADRATIC, "QUADRATIC", 0, "Quadratic", "Create a quadratic progression"},
      {SHD_BLEND_EASING,
       "EASING",
       0,
       "Easing",
       "Create a progression easing from one step to the next"},
      {SHD_BLEND_DIAGONAL, "DIAGONAL", 0, "Diagonal", "Create a diagonal progression"},
      {SHD_BLEND_SPHERICAL, "SPHERICAL", 0, "Spherical", "Create a spherical progression"},
      {SHD_BLEND_QUADRATIC_SPHERE,
       "QUADRATIC_SPHERE",
       0,
       "Quadratic Sphere",
       "Create a quadratic progression in the shape of a sphere"},
      {SHD_BLEND_RADIAL, "RADIAL", 0, "Radial", "Create a radial progression"},
      {0, NULL, 0, NULL, NULL},
  };

  PropertyRNA *prop;

  RNA_def_struct_sdna_from(srna, "NodeTexGradient", "storage");
  def_sh_tex(srna);

  prop = RNA_def_property(srna, "gradient_type", PROP_ENUM, PROP_NONE);
  RNA_def_property_enum_items(prop, prop_gradient_type);
  RNA_def_property_ui_text(prop, "Gradient Type", "Style of the color blending");
  RNA_def_property_update(prop, 0, "rna_Node_update");
}

static void def_sh_tex_noise(StructRNA *srna)
{
  PropertyRNA *prop;

  RNA_def_struct_sdna_from(srna, "NodeTexNoise", "storage");
  def_sh_tex(srna);

  prop = RNA_def_property(srna, "noise_dimensions", PROP_ENUM, PROP_NONE);
  RNA_def_property_enum_sdna(prop, NULL, "dimensions");
  RNA_def_property_enum_items(prop, rna_enum_node_tex_dimensions_items);
  RNA_def_property_ui_text(
      prop, "Dimensions", "The dimensions of the space to evaluate the noise in");
  RNA_def_property_update(prop, 0, "rna_ShaderNode_socket_update");
}

static void def_sh_tex_checker(StructRNA *srna)
{
  RNA_def_struct_sdna_from(srna, "NodeTexChecker", "storage");
  def_sh_tex(srna);
}

static void def_sh_tex_brick(StructRNA *srna)
{
  PropertyRNA *prop;

  RNA_def_struct_sdna_from(srna, "NodeTexBrick", "storage");
  def_sh_tex(srna);

  prop = RNA_def_property(srna, "offset_frequency", PROP_INT, PROP_NONE);
  RNA_def_property_int_sdna(prop, NULL, "offset_freq");
  RNA_def_property_int_default(prop, 2);
  RNA_def_property_range(prop, 1, 99);
  RNA_def_property_ui_text(prop, "Offset Frequency", "");
  RNA_def_property_update(prop, 0, "rna_Node_update");

  prop = RNA_def_property(srna, "squash_frequency", PROP_INT, PROP_NONE);
  RNA_def_property_int_sdna(prop, NULL, "squash_freq");
  RNA_def_property_int_default(prop, 2);
  RNA_def_property_range(prop, 1, 99);
  RNA_def_property_ui_text(prop, "Squash Frequency", "");
  RNA_def_property_update(prop, 0, "rna_Node_update");

  prop = RNA_def_property(srna, "offset", PROP_FLOAT, PROP_NONE);
  RNA_def_property_float_sdna(prop, NULL, "offset");
  RNA_def_property_float_default(prop, 0.5f);
  RNA_def_property_range(prop, 0.0f, 1.0f);
  RNA_def_property_ui_text(prop, "Offset Amount", "");
  RNA_def_property_update(prop, 0, "rna_Node_update");

  prop = RNA_def_property(srna, "squash", PROP_FLOAT, PROP_NONE);
  RNA_def_property_float_sdna(prop, NULL, "squash");
  RNA_def_property_float_default(prop, 1.0f);
  RNA_def_property_range(prop, 0.0f, 99.0f);
  RNA_def_property_ui_text(prop, "Squash Amount", "");
  RNA_def_property_update(prop, 0, "rna_Node_update");
}

static void def_sh_tex_magic(StructRNA *srna)
{
  PropertyRNA *prop;

  RNA_def_struct_sdna_from(srna, "NodeTexMagic", "storage");
  def_sh_tex(srna);

  prop = RNA_def_property(srna, "turbulence_depth", PROP_INT, PROP_NONE);
  RNA_def_property_int_sdna(prop, NULL, "depth");
  RNA_def_property_range(prop, 0, 10);
  RNA_def_property_ui_text(prop, "Depth", "Level of detail in the added turbulent noise");
  RNA_def_property_update(prop, 0, "rna_Node_update");
}

static void def_sh_tex_musgrave(StructRNA *srna)
{
  static const EnumPropertyItem prop_musgrave_type[] = {
      {SHD_MUSGRAVE_MULTIFRACTAL, "MULTIFRACTAL", 0, "Multifractal", ""},
      {SHD_MUSGRAVE_RIDGED_MULTIFRACTAL, "RIDGED_MULTIFRACTAL", 0, "Ridged Multifractal", ""},
      {SHD_MUSGRAVE_HYBRID_MULTIFRACTAL, "HYBRID_MULTIFRACTAL", 0, "Hybrid Multifractal", ""},
      {SHD_MUSGRAVE_FBM, "FBM", 0, "fBM", ""},
      {SHD_MUSGRAVE_HETERO_TERRAIN, "HETERO_TERRAIN", 0, "Hetero Terrain", ""},
      {0, NULL, 0, NULL, NULL},
  };

  PropertyRNA *prop;

  RNA_def_struct_sdna_from(srna, "NodeTexMusgrave", "storage");
  def_sh_tex(srna);

  prop = RNA_def_property(srna, "musgrave_dimensions", PROP_ENUM, PROP_NONE);
  RNA_def_property_enum_sdna(prop, NULL, "dimensions");
  RNA_def_property_enum_items(prop, rna_enum_node_tex_dimensions_items);
  RNA_def_property_ui_text(prop, "Dimensions", "");
  RNA_def_property_update(prop, 0, "rna_ShaderNode_socket_update");

  prop = RNA_def_property(srna, "musgrave_type", PROP_ENUM, PROP_NONE);
  RNA_def_property_enum_sdna(prop, NULL, "musgrave_type");
  RNA_def_property_enum_items(prop, prop_musgrave_type);
  RNA_def_property_ui_text(prop, "Type", "");
  RNA_def_property_update(prop, 0, "rna_ShaderNode_socket_update");
}

static void def_sh_tex_voronoi(StructRNA *srna)
{
  static EnumPropertyItem prop_distance_items[] = {
      {SHD_VORONOI_EUCLIDEAN, "EUCLIDEAN", 0, "Euclidean", "Euclidean distance"},
      {SHD_VORONOI_MANHATTAN, "MANHATTAN", 0, "Manhattan", "Manhattan distance"},
      {SHD_VORONOI_CHEBYCHEV, "CHEBYCHEV", 0, "Chebychev", "Chebychev distance"},
      {SHD_VORONOI_MINKOWSKI, "MINKOWSKI", 0, "Minkowski", "Minkowski distance"},
      {0, NULL, 0, NULL, NULL}};

  static EnumPropertyItem prop_feature_items[] = {
      {SHD_VORONOI_F1,
       "F1",
       0,
       "F1",
       "Computes the distance to the closest point as well as its position and color"},
      {SHD_VORONOI_F2,
       "F2",
       0,
       "F2",
       "Computes the distance to the second closest point as well as its position and color"},
      {SHD_VORONOI_SMOOTH_F1,
       "SMOOTH_F1",
       0,
       "Smooth F1",
       "Smoothed version of F1. Weighted sum of neighbor voronoi cells"},
      {SHD_VORONOI_DISTANCE_TO_EDGE,
       "DISTANCE_TO_EDGE",
       0,
       "Distance to Edge",
       "Computes the distance to the edge of the voronoi cell"},
      {SHD_VORONOI_N_SPHERE_RADIUS,
       "N_SPHERE_RADIUS",
       0,
       "N-Sphere Radius",
       "Computes the radius of the n-sphere inscribed in the voronoi cell"},
      {0, NULL, 0, NULL, NULL}};

  PropertyRNA *prop;

  RNA_def_struct_sdna_from(srna, "NodeTexVoronoi", "storage");
  def_sh_tex(srna);

  prop = RNA_def_property(srna, "voronoi_dimensions", PROP_ENUM, PROP_NONE);
  RNA_def_property_enum_sdna(prop, NULL, "dimensions");
  RNA_def_property_enum_items(prop, rna_enum_node_tex_dimensions_items);
  RNA_def_property_ui_text(prop, "Dimensions", "");
  RNA_def_property_update(prop, 0, "rna_ShaderNode_socket_update");

  prop = RNA_def_property(srna, "distance", PROP_ENUM, PROP_NONE);
  RNA_def_property_enum_sdna(prop, NULL, "distance");
  RNA_def_property_enum_items(prop, prop_distance_items);
  RNA_def_property_ui_text(prop, "Distance Metric", "");
  RNA_def_property_update(prop, 0, "rna_ShaderNode_socket_update");

  prop = RNA_def_property(srna, "feature", PROP_ENUM, PROP_NONE);
  RNA_def_property_enum_sdna(prop, NULL, "feature");
  RNA_def_property_enum_items(prop, prop_feature_items);
  RNA_def_property_ui_text(prop, "Feature Output", "");
  RNA_def_property_update(prop, 0, "rna_ShaderNode_socket_update");
}

static void def_sh_tex_wave(StructRNA *srna)
{
  static const EnumPropertyItem prop_wave_type_items[] = {
      {SHD_WAVE_BANDS, "BANDS", 0, "Bands", "Use standard wave texture in bands"},
      {SHD_WAVE_RINGS, "RINGS", 0, "Rings", "Use wave texture in rings"},
      {0, NULL, 0, NULL, NULL},
  };

  static EnumPropertyItem prop_wave_bands_direction_items[] = {
      {SHD_WAVE_BANDS_DIRECTION_X, "X", 0, "X", "Bands across X axis"},
      {SHD_WAVE_BANDS_DIRECTION_Y, "Y", 0, "Y", "Bands across Y axis"},
      {SHD_WAVE_BANDS_DIRECTION_Z, "Z", 0, "Z", "Bands across Z axis"},
      {SHD_WAVE_BANDS_DIRECTION_DIAGONAL, "DIAGONAL", 0, "Diagonal", "Bands across diagonal axis"},
      {0, NULL, 0, NULL, NULL},
  };

  static EnumPropertyItem prop_wave_rings_direction_items[] = {
      {SHD_WAVE_RINGS_DIRECTION_X, "X", 0, "X", "Rings along X axis"},
      {SHD_WAVE_RINGS_DIRECTION_Y, "Y", 0, "Y", "Rings along Y axis"},
      {SHD_WAVE_RINGS_DIRECTION_Z, "Z", 0, "Z", "Rings along Z axis"},
      {SHD_WAVE_RINGS_DIRECTION_SPHERICAL,
       "SPHERICAL",
       0,
       "Spherical",
       "Rings along spherical distance"},
      {0, NULL, 0, NULL, NULL},
  };

  static const EnumPropertyItem prop_wave_profile_items[] = {
      {SHD_WAVE_PROFILE_SIN, "SIN", 0, "Sine", "Use a standard sine profile"},
      {SHD_WAVE_PROFILE_SAW, "SAW", 0, "Saw", "Use a sawtooth profile"},
      {SHD_WAVE_PROFILE_TRI, "TRI", 0, "Triangle", "Use a triangle profile"},
      {0, NULL, 0, NULL, NULL},
  };

  PropertyRNA *prop;

  RNA_def_struct_sdna_from(srna, "NodeTexWave", "storage");
  def_sh_tex(srna);

  prop = RNA_def_property(srna, "wave_type", PROP_ENUM, PROP_NONE);
  RNA_def_property_enum_sdna(prop, NULL, "wave_type");
  RNA_def_property_enum_items(prop, prop_wave_type_items);
  RNA_def_property_ui_text(prop, "Wave Type", "");
  RNA_def_property_update(prop, 0, "rna_Node_update");

  prop = RNA_def_property(srna, "bands_direction", PROP_ENUM, PROP_NONE);
  RNA_def_property_enum_sdna(prop, NULL, "bands_direction");
  RNA_def_property_enum_items(prop, prop_wave_bands_direction_items);
  RNA_def_property_ui_text(prop, "Bands Direction", "");
  RNA_def_property_update(prop, 0, "rna_Node_update");

  prop = RNA_def_property(srna, "rings_direction", PROP_ENUM, PROP_NONE);
  RNA_def_property_enum_sdna(prop, NULL, "rings_direction");
  RNA_def_property_enum_items(prop, prop_wave_rings_direction_items);
  RNA_def_property_ui_text(prop, "Rings Direction", "");
  RNA_def_property_update(prop, 0, "rna_Node_update");

  prop = RNA_def_property(srna, "wave_profile", PROP_ENUM, PROP_NONE);
  RNA_def_property_enum_sdna(prop, NULL, "wave_profile");
  RNA_def_property_enum_items(prop, prop_wave_profile_items);
  RNA_def_property_ui_text(prop, "Wave Profile", "");
  RNA_def_property_update(prop, 0, "rna_Node_update");
}

static void def_sh_tex_white_noise(StructRNA *srna)
{
  PropertyRNA *prop;

  prop = RNA_def_property(srna, "noise_dimensions", PROP_ENUM, PROP_NONE);
  RNA_def_property_enum_sdna(prop, NULL, "custom1");
  RNA_def_property_enum_items(prop, rna_enum_node_tex_dimensions_items);
  RNA_def_property_ui_text(
      prop, "Dimensions", "The dimensions of the space to evaluate the noise in");
  RNA_def_property_update(prop, NC_NODE | NA_EDITED, "rna_ShaderNode_socket_update");
}

static void def_sh_tex_coord(StructRNA *srna)
{
  PropertyRNA *prop;

  prop = RNA_def_property(srna, "object", PROP_POINTER, PROP_NONE);
  RNA_def_property_pointer_sdna(prop, NULL, "id");
  RNA_def_property_struct_type(prop, "Object");
  RNA_def_property_flag(prop, PROP_EDITABLE | PROP_ID_REFCOUNT);
  RNA_def_property_override_flag(prop, PROPOVERRIDE_OVERRIDABLE_LIBRARY);
  RNA_def_property_ui_text(
      prop, "Object", "Use coordinates from this object (for object texture coordinates output)");
  RNA_def_property_update(prop, NC_NODE | NA_EDITED, "rna_Node_update_relations");

  prop = RNA_def_property(srna, "from_instancer", PROP_BOOLEAN, PROP_NONE);
  RNA_def_property_boolean_sdna(prop, NULL, "custom1", 1);
  RNA_def_property_ui_text(
      prop, "From Instancer", "Use the parent of the instance object if possible");
  RNA_def_property_update(prop, NC_NODE | NA_EDITED, "rna_Node_update");
}

static void def_sh_vect_transform(StructRNA *srna)
{
  static const EnumPropertyItem prop_vect_type_items[] = {
      {SHD_VECT_TRANSFORM_TYPE_POINT, "POINT", 0, "Point", "Transform a point"},
      {SHD_VECT_TRANSFORM_TYPE_VECTOR, "VECTOR", 0, "Vector", "Transform a direction vector"},
      {SHD_VECT_TRANSFORM_TYPE_NORMAL,
       "NORMAL",
       0,
       "Normal",
       "Transform a normal vector with unit length"},
      {0, NULL, 0, NULL, NULL},
  };

  static const EnumPropertyItem prop_vect_space_items[] = {
      {SHD_VECT_TRANSFORM_SPACE_WORLD, "WORLD", 0, "World", ""},
      {SHD_VECT_TRANSFORM_SPACE_OBJECT, "OBJECT", 0, "Object", ""},
      {SHD_VECT_TRANSFORM_SPACE_CAMERA, "CAMERA", 0, "Camera", ""},
      {0, NULL, 0, NULL, NULL},
  };

  PropertyRNA *prop;

  RNA_def_struct_sdna_from(srna, "NodeShaderVectTransform", "storage");

  prop = RNA_def_property(srna, "vector_type", PROP_ENUM, PROP_NONE);
  RNA_def_property_enum_sdna(prop, NULL, "type");
  RNA_def_property_enum_items(prop, prop_vect_type_items);
  RNA_def_property_ui_text(prop, "Type", "");
  RNA_def_property_update(prop, 0, "rna_Node_update");

  prop = RNA_def_property(srna, "convert_from", PROP_ENUM, PROP_NONE);
  RNA_def_property_enum_items(prop, prop_vect_space_items);
  RNA_def_property_ui_text(prop, "Convert From", "Space to convert from");
  RNA_def_property_update(prop, 0, "rna_Node_update");

  prop = RNA_def_property(srna, "convert_to", PROP_ENUM, PROP_NONE);
  RNA_def_property_enum_items(prop, prop_vect_space_items);
  RNA_def_property_ui_text(prop, "Convert To", "Space to convert to");
  RNA_def_property_update(prop, 0, "rna_Node_update");
}

static void def_sh_tex_wireframe(StructRNA *srna)
{
  PropertyRNA *prop;

  prop = RNA_def_property(srna, "use_pixel_size", PROP_BOOLEAN, PROP_NONE);
  RNA_def_property_boolean_sdna(prop, NULL, "custom1", 1);
  RNA_def_property_ui_text(prop, "Pixel Size", "Use screen pixel size instead of world units");
  RNA_def_property_update(prop, NC_NODE | NA_EDITED, "rna_Node_update");
}

static void def_sh_tex_pointdensity(StructRNA *srna)
{
  PropertyRNA *prop;

  FunctionRNA *func;
  PropertyRNA *parm;

  static const EnumPropertyItem point_source_items[] = {
      {SHD_POINTDENSITY_SOURCE_PSYS,
       "PARTICLE_SYSTEM",
       0,
       "Particle System",
       "Generate point density from a particle system"},
      {SHD_POINTDENSITY_SOURCE_OBJECT,
       "OBJECT",
       0,
       "Object Vertices",
       "Generate point density from an object's vertices"},
      {0, NULL, 0, NULL, NULL},
  };

  static const EnumPropertyItem prop_interpolation_items[] = {
      {SHD_INTERP_CLOSEST, "Closest", 0, "Closest", "No interpolation (sample closest texel)"},
      {SHD_INTERP_LINEAR, "Linear", 0, "Linear", "Linear interpolation"},
      {SHD_INTERP_CUBIC, "Cubic", 0, "Cubic", "Cubic interpolation"},
      {0, NULL, 0, NULL, NULL},
  };

  static const EnumPropertyItem space_items[] = {
      {SHD_POINTDENSITY_SPACE_OBJECT, "OBJECT", 0, "Object Space", ""},
      {SHD_POINTDENSITY_SPACE_WORLD, "WORLD", 0, "World Space", ""},
      {0, NULL, 0, NULL, NULL},
  };

  static const EnumPropertyItem particle_color_source_items[] = {
      {SHD_POINTDENSITY_COLOR_PARTAGE,
       "PARTICLE_AGE",
       0,
       "Particle Age",
       "Lifetime mapped as 0.0 to 1.0 intensity"},
      {SHD_POINTDENSITY_COLOR_PARTSPEED,
       "PARTICLE_SPEED",
       0,
       "Particle Speed",
       "Particle speed (absolute magnitude of velocity) mapped as 0.0 to 1.0 intensity"},
      {SHD_POINTDENSITY_COLOR_PARTVEL,
       "PARTICLE_VELOCITY",
       0,
       "Particle Velocity",
       "XYZ velocity mapped to RGB colors"},
      {0, NULL, 0, NULL, NULL},
  };

  static const EnumPropertyItem vertex_color_source_items[] = {
      {SHD_POINTDENSITY_COLOR_VERTCOL, "VERTEX_COLOR", 0, "Vertex Color", "Vertex color layer"},
      {SHD_POINTDENSITY_COLOR_VERTWEIGHT,
       "VERTEX_WEIGHT",
       0,
       "Vertex Weight",
       "Vertex group weight"},
      {SHD_POINTDENSITY_COLOR_VERTNOR,
       "VERTEX_NORMAL",
       0,
       "Vertex Normal",
       "XYZ normal vector mapped to RGB colors"},
      {0, NULL, 0, NULL, NULL},
  };

  prop = RNA_def_property(srna, "object", PROP_POINTER, PROP_NONE);
  RNA_def_property_pointer_sdna(prop, NULL, "id");
  RNA_def_property_struct_type(prop, "Object");
  RNA_def_property_flag(prop, PROP_EDITABLE | PROP_ID_REFCOUNT);
  RNA_def_property_override_flag(prop, PROPOVERRIDE_OVERRIDABLE_LIBRARY);
  RNA_def_property_ui_text(prop, "Object", "Object to take point data from");
  RNA_def_property_update(prop, NC_NODE | NA_EDITED, "rna_Node_update");

  RNA_def_struct_sdna_from(srna, "NodeShaderTexPointDensity", "storage");

  prop = RNA_def_property(srna, "point_source", PROP_ENUM, PROP_NONE);
  RNA_def_property_enum_items(prop, point_source_items);
  RNA_def_property_ui_text(prop, "Point Source", "Point data to use as renderable point density");
  RNA_def_property_update(prop, NC_NODE | NA_EDITED, "rna_Node_update");

  prop = RNA_def_property(srna, "particle_system", PROP_POINTER, PROP_NONE);
  RNA_def_property_ui_text(prop, "Particle System", "Particle System to render as points");
  RNA_def_property_struct_type(prop, "ParticleSystem");
  RNA_def_property_pointer_funcs(prop,
                                 "rna_ShaderNodePointDensity_psys_get",
                                 "rna_ShaderNodePointDensity_psys_set",
                                 NULL,
                                 NULL);
  RNA_def_property_flag(prop, PROP_EDITABLE);
  RNA_def_property_update(prop, NC_NODE | NA_EDITED, "rna_Node_update");

  prop = RNA_def_property(srna, "resolution", PROP_INT, PROP_NONE);
  RNA_def_property_range(prop, 1, 32768);
  RNA_def_property_ui_text(
      prop, "Resolution", "Resolution used by the texture holding the point density");
  RNA_def_property_update(prop, NC_NODE | NA_EDITED, "rna_Node_update");

  prop = RNA_def_property(srna, "radius", PROP_FLOAT, PROP_NONE);
  RNA_def_property_float_sdna(prop, NULL, "radius");
  RNA_def_property_range(prop, 0.001, FLT_MAX);
  RNA_def_property_ui_text(
      prop, "Radius", "Radius from the shaded sample to look for points within");
  RNA_def_property_update(prop, NC_NODE | NA_EDITED, "rna_Node_update");

  prop = RNA_def_property(srna, "space", PROP_ENUM, PROP_NONE);
  RNA_def_property_enum_items(prop, space_items);
  RNA_def_property_ui_text(prop, "Space", "Coordinate system to calculate voxels in");
  RNA_def_property_update(prop, 0, "rna_Node_update");

  prop = RNA_def_property(srna, "interpolation", PROP_ENUM, PROP_NONE);
  RNA_def_property_enum_items(prop, prop_interpolation_items);
  RNA_def_property_ui_text(prop, "Interpolation", "Texture interpolation");
  RNA_def_property_update(prop, 0, "rna_Node_update");

  prop = RNA_def_property(srna, "particle_color_source", PROP_ENUM, PROP_NONE);
  RNA_def_property_enum_sdna(prop, NULL, "color_source");
  RNA_def_property_enum_items(prop, particle_color_source_items);
  RNA_def_property_ui_text(prop, "Color Source", "Data to derive color results from");
  RNA_def_property_update(prop, 0, "rna_Node_update");

  prop = RNA_def_property(srna, "vertex_color_source", PROP_ENUM, PROP_NONE);
  RNA_def_property_enum_sdna(prop, NULL, "ob_color_source");
  RNA_def_property_enum_items(prop, vertex_color_source_items);
  RNA_def_property_ui_text(prop, "Color Source", "Data to derive color results from");
  RNA_def_property_update(prop, 0, "rna_Node_update");

  prop = RNA_def_property(srna, "vertex_attribute_name", PROP_STRING, PROP_NONE);
  RNA_def_property_ui_text(prop, "Vertex Attribute Name", "Vertex attribute to use for color");
  RNA_def_property_update(prop, NC_NODE | NA_EDITED, "rna_Node_update");

  func = RNA_def_function(srna, "cache_point_density", "rna_ShaderNodePointDensity_density_cache");
  RNA_def_function_ui_description(func, "Cache point density data for later calculation");
  RNA_def_pointer(func, "depsgraph", "Depsgraph", "", "");

  func = RNA_def_function(srna, "calc_point_density", "rna_ShaderNodePointDensity_density_calc");
  RNA_def_function_ui_description(func, "Calculate point density");
  RNA_def_pointer(func, "depsgraph", "Depsgraph", "", "");
  /* TODO: See how array size of 0 works, this shouldn't be used. */
  parm = RNA_def_float_array(func, "rgba_values", 1, NULL, 0, 0, "", "RGBA Values", 0, 0);
  RNA_def_parameter_flags(parm, PROP_DYNAMIC, 0);
  RNA_def_function_output(func, parm);

  func = RNA_def_function(
      srna, "calc_point_density_minmax", "rna_ShaderNodePointDensity_density_minmax");
  RNA_def_function_ui_description(func, "Calculate point density");
  RNA_def_pointer(func, "depsgraph", "Depsgraph", "", "");
  parm = RNA_def_property(func, "min", PROP_FLOAT, PROP_COORDS);
  RNA_def_property_array(parm, 3);
  RNA_def_parameter_flags(parm, PROP_THICK_WRAP, 0);
  RNA_def_function_output(func, parm);
  parm = RNA_def_property(func, "max", PROP_FLOAT, PROP_COORDS);
  RNA_def_property_array(parm, 3);
  RNA_def_parameter_flags(parm, PROP_THICK_WRAP, 0);
  RNA_def_function_output(func, parm);
}

static void def_glossy(StructRNA *srna)
{
  PropertyRNA *prop;

  prop = RNA_def_property(srna, "distribution", PROP_ENUM, PROP_NONE);
  RNA_def_property_enum_sdna(prop, NULL, "custom1");
  RNA_def_property_enum_items(prop, node_glossy_items);
  RNA_def_property_ui_text(prop, "Distribution", "");
  RNA_def_property_update(prop, NC_NODE | NA_EDITED, "rna_Node_update");
}

static void def_glass(StructRNA *srna)
{
  PropertyRNA *prop;

  prop = RNA_def_property(srna, "distribution", PROP_ENUM, PROP_NONE);
  RNA_def_property_enum_sdna(prop, NULL, "custom1");
  RNA_def_property_enum_items(prop, node_glass_items);
  RNA_def_property_ui_text(prop, "Distribution", "");
  RNA_def_property_update(prop, NC_NODE | NA_EDITED, "rna_Node_update");
}

static void def_principled(StructRNA *srna)
{
  PropertyRNA *prop;

  prop = RNA_def_property(srna, "distribution", PROP_ENUM, PROP_NONE);
  RNA_def_property_enum_sdna(prop, NULL, "custom1");
  RNA_def_property_enum_items(prop, node_principled_distribution_items);
  RNA_def_property_ui_text(prop, "Distribution", "");
  RNA_def_property_update(prop, NC_NODE | NA_EDITED, "rna_ShaderNode_socket_update");

  prop = RNA_def_property(srna, "subsurface_method", PROP_ENUM, PROP_NONE);
  RNA_def_property_enum_sdna(prop, NULL, "custom2");
  RNA_def_property_enum_items(prop, node_subsurface_method_items);
  RNA_def_property_ui_text(
      prop, "Subsurface Method", "Method for rendering subsurface scattering");
  RNA_def_property_update(prop, NC_NODE | NA_EDITED, "rna_ShaderNode_socket_update");
}

static void def_refraction(StructRNA *srna)
{
  PropertyRNA *prop;

  prop = RNA_def_property(srna, "distribution", PROP_ENUM, PROP_NONE);
  RNA_def_property_enum_sdna(prop, NULL, "custom1");
  RNA_def_property_enum_items(prop, node_refraction_items);
  RNA_def_property_ui_text(prop, "Distribution", "");
  RNA_def_property_update(prop, NC_NODE | NA_EDITED, "rna_Node_update");
}

static void def_anisotropic(StructRNA *srna)
{
  PropertyRNA *prop;

  prop = RNA_def_property(srna, "distribution", PROP_ENUM, PROP_NONE);
  RNA_def_property_enum_sdna(prop, NULL, "custom1");
  RNA_def_property_enum_items(prop, node_anisotropic_items);
  RNA_def_property_ui_text(prop, "Distribution", "");
  RNA_def_property_update(prop, NC_NODE | NA_EDITED, "rna_Node_update");
}

static void def_toon(StructRNA *srna)
{
  PropertyRNA *prop;

  prop = RNA_def_property(srna, "component", PROP_ENUM, PROP_NONE);
  RNA_def_property_enum_sdna(prop, NULL, "custom1");
  RNA_def_property_enum_items(prop, node_toon_items);
  RNA_def_property_ui_text(prop, "Component", "");
  RNA_def_property_update(prop, NC_NODE | NA_EDITED, "rna_Node_update");
}

static void def_sh_bump(StructRNA *srna)
{
  PropertyRNA *prop;

  prop = RNA_def_property(srna, "invert", PROP_BOOLEAN, PROP_NONE);
  RNA_def_property_boolean_sdna(prop, NULL, "custom1", 1);
  RNA_def_property_ui_text(
      prop, "Invert", "Invert the bump mapping direction to push into the surface instead of out");
  RNA_def_property_update(prop, NC_NODE | NA_EDITED, "rna_Node_update");
}

static void def_hair(StructRNA *srna)
{
  PropertyRNA *prop;

  prop = RNA_def_property(srna, "component", PROP_ENUM, PROP_NONE);
  RNA_def_property_enum_sdna(prop, NULL, "custom1");
  RNA_def_property_enum_items(prop, node_hair_items);
  RNA_def_property_ui_text(prop, "Component", "");
  RNA_def_property_update(prop, NC_NODE | NA_EDITED, "rna_Node_update");
}

/* RNA initialization for the custom property. */
static void def_hair_principled(StructRNA *srna)
{
  PropertyRNA *prop;

  prop = RNA_def_property(srna, "parametrization", PROP_ENUM, PROP_NONE);
  RNA_def_property_enum_sdna(prop, NULL, "custom1");
  RNA_def_property_ui_text(
      prop, "Color Parametrization", "Select the shader's color parametrization");
  RNA_def_property_enum_items(prop, node_principled_hair_items);
  RNA_def_property_enum_default(prop, SHD_PRINCIPLED_HAIR_REFLECTANCE);
  /* Upon editing, update both the node data AND the UI representation */
  /* (This effectively shows/hides the relevant sockets) */
  RNA_def_property_update(prop, NC_NODE | NA_EDITED, "rna_ShaderNode_socket_update");
}

static void def_sh_uvmap(StructRNA *srna)
{
  PropertyRNA *prop;

  prop = RNA_def_property(srna, "from_instancer", PROP_BOOLEAN, PROP_NONE);
  RNA_def_property_boolean_sdna(prop, NULL, "custom1", 1);
  RNA_def_property_ui_text(
      prop, "From Instancer", "Use the parent of the instance object if possible");
  RNA_def_property_update(prop, NC_NODE | NA_EDITED, "rna_Node_update");

  RNA_def_struct_sdna_from(srna, "NodeShaderUVMap", "storage");

  prop = RNA_def_property(srna, "uv_map", PROP_STRING, PROP_NONE);
  RNA_def_property_ui_text(prop, "UV Map", "UV coordinates to be used for mapping");
  RNA_def_property_update(prop, NC_NODE | NA_EDITED, "rna_Node_update");

  RNA_def_struct_sdna_from(srna, "bNode", NULL);
}

static void def_sh_vertex_color(StructRNA *srna)
{
  PropertyRNA *prop;

  RNA_def_struct_sdna_from(srna, "NodeShaderVertexColor", "storage");

  prop = RNA_def_property(srna, "layer_name", PROP_STRING, PROP_NONE);
  RNA_def_property_ui_text(prop, "Vertex Color", "Vertex Color");
  RNA_def_property_update(prop, NC_NODE | NA_EDITED, "rna_Node_update");

  RNA_def_struct_sdna_from(srna, "bNode", NULL);
}

static void def_sh_uvalongstroke(StructRNA *srna)
{
  PropertyRNA *prop;

  prop = RNA_def_property(srna, "use_tips", PROP_BOOLEAN, PROP_NONE);
  RNA_def_property_boolean_sdna(prop, NULL, "custom1", 1);
  RNA_def_property_ui_text(
      prop, "Use Tips", "Lower half of the texture is for tips of the stroke");
  RNA_def_property_update(prop, NC_NODE | NA_EDITED, "rna_Node_update");
}

static void def_sh_normal_map(StructRNA *srna)
{
  static const EnumPropertyItem prop_space_items[] = {
      {SHD_SPACE_TANGENT, "TANGENT", 0, "Tangent Space", "Tangent space normal mapping"},
      {SHD_SPACE_OBJECT, "OBJECT", 0, "Object Space", "Object space normal mapping"},
      {SHD_SPACE_WORLD, "WORLD", 0, "World Space", "World space normal mapping"},
      {SHD_SPACE_BLENDER_OBJECT,
       "BLENDER_OBJECT",
       0,
       "Blender Object Space",
       "Object space normal mapping, compatible with Blender render baking"},
      {SHD_SPACE_BLENDER_WORLD,
       "BLENDER_WORLD",
       0,
       "Blender World Space",
       "World space normal mapping, compatible with Blender render baking"},
      {0, NULL, 0, NULL, NULL},
  };

  PropertyRNA *prop;

  RNA_def_struct_sdna_from(srna, "NodeShaderNormalMap", "storage");

  prop = RNA_def_property(srna, "space", PROP_ENUM, PROP_NONE);
  RNA_def_property_enum_items(prop, prop_space_items);
  RNA_def_property_ui_text(prop, "Space", "Space of the input normal");
  RNA_def_property_update(prop, 0, "rna_Node_update");

  prop = RNA_def_property(srna, "uv_map", PROP_STRING, PROP_NONE);
  RNA_def_property_ui_text(prop, "UV Map", "UV Map for tangent space maps");
  RNA_def_property_update(prop, NC_NODE | NA_EDITED, "rna_Node_update");

  RNA_def_struct_sdna_from(srna, "bNode", NULL);
}

static void def_sh_displacement(StructRNA *srna)
{
  static const EnumPropertyItem prop_space_items[] = {
      {SHD_SPACE_OBJECT,
       "OBJECT",
       0,
       "Object Space",
       "Displacement is in object space, affected by object scale"},
      {SHD_SPACE_WORLD,
       "WORLD",
       0,
       "World Space",
       "Displacement is in world space, not affected by object scale"},
      {0, NULL, 0, NULL, NULL},
  };

  PropertyRNA *prop;

  prop = RNA_def_property(srna, "space", PROP_ENUM, PROP_NONE);
  RNA_def_property_enum_sdna(prop, NULL, "custom1");
  RNA_def_property_enum_items(prop, prop_space_items);
  RNA_def_property_ui_text(prop, "Space", "Space of the input height");
  RNA_def_property_update(prop, 0, "rna_Node_update");

  RNA_def_struct_sdna_from(srna, "bNode", NULL);
}

static void def_sh_vector_displacement(StructRNA *srna)
{
  static const EnumPropertyItem prop_space_items[] = {
      {SHD_SPACE_TANGENT,
       "TANGENT",
       0,
       "Tangent Space",
       "Tangent space vector displacement mapping"},
      {SHD_SPACE_OBJECT, "OBJECT", 0, "Object Space", "Object space vector displacement mapping"},
      {SHD_SPACE_WORLD, "WORLD", 0, "World Space", "World space vector displacement mapping"},
      {0, NULL, 0, NULL, NULL},
  };

  PropertyRNA *prop;

  prop = RNA_def_property(srna, "space", PROP_ENUM, PROP_NONE);
  RNA_def_property_enum_sdna(prop, NULL, "custom1");
  RNA_def_property_enum_items(prop, prop_space_items);
  RNA_def_property_ui_text(prop, "Space", "Space of the input height");
  RNA_def_property_update(prop, 0, "rna_Node_update");

  RNA_def_struct_sdna_from(srna, "bNode", NULL);
}

static void def_sh_tangent(StructRNA *srna)
{
  static const EnumPropertyItem prop_direction_type_items[] = {
      {SHD_TANGENT_RADIAL, "RADIAL", 0, "Radial", "Radial tangent around the X, Y or Z axis"},
      {SHD_TANGENT_UVMAP, "UV_MAP", 0, "UV Map", "Tangent from UV map"},
      {0, NULL, 0, NULL, NULL},
  };

  static const EnumPropertyItem prop_axis_items[] = {
      {SHD_TANGENT_AXIS_X, "X", 0, "X", "X axis"},
      {SHD_TANGENT_AXIS_Y, "Y", 0, "Y", "Y axis"},
      {SHD_TANGENT_AXIS_Z, "Z", 0, "Z", "Z axis"},
      {0, NULL, 0, NULL, NULL},
  };

  PropertyRNA *prop;

  RNA_def_struct_sdna_from(srna, "NodeShaderTangent", "storage");

  prop = RNA_def_property(srna, "direction_type", PROP_ENUM, PROP_NONE);
  RNA_def_property_enum_items(prop, prop_direction_type_items);
  RNA_def_property_ui_text(prop, "Direction", "Method to use for the tangent");
  RNA_def_property_update(prop, 0, "rna_Node_update");

  prop = RNA_def_property(srna, "axis", PROP_ENUM, PROP_NONE);
  RNA_def_property_enum_items(prop, prop_axis_items);
  RNA_def_property_ui_text(prop, "Axis", "Axis for radial tangents");
  RNA_def_property_update(prop, 0, "rna_Node_update");

  prop = RNA_def_property(srna, "uv_map", PROP_STRING, PROP_NONE);
  RNA_def_property_ui_text(prop, "UV Map", "UV Map for tangent generated from UV");
  RNA_def_property_update(prop, NC_NODE | NA_EDITED, "rna_Node_update");

  RNA_def_struct_sdna_from(srna, "bNode", NULL);
}

static void def_sh_bevel(StructRNA *srna)
{
  PropertyRNA *prop;

  prop = RNA_def_property(srna, "samples", PROP_INT, PROP_UNSIGNED);
  RNA_def_property_int_sdna(prop, NULL, "custom1");
  RNA_def_property_range(prop, 2, 128);
  RNA_def_property_ui_range(prop, 2, 16, 1, 1);
  RNA_def_property_ui_text(prop, "Samples", "Number of rays to trace per shader evaluation");
  RNA_def_property_update(prop, 0, "rna_Node_update");
}

static void def_sh_ambient_occlusion(StructRNA *srna)
{
  PropertyRNA *prop;

  prop = RNA_def_property(srna, "samples", PROP_INT, PROP_UNSIGNED);
  RNA_def_property_int_sdna(prop, NULL, "custom1");
  RNA_def_property_range(prop, 1, 128);
  RNA_def_property_ui_text(prop, "Samples", "Number of rays to trace per shader evaluation");
  RNA_def_property_update(prop, 0, "rna_Node_update");

  prop = RNA_def_property(srna, "inside", PROP_BOOLEAN, PROP_NONE);
  RNA_def_property_boolean_sdna(prop, NULL, "custom2", SHD_AO_INSIDE);
  RNA_def_property_ui_text(prop, "Inside", "Trace rays towards the inside of the object");
  RNA_def_property_update(prop, NC_NODE | NA_EDITED, "rna_Node_update");

  prop = RNA_def_property(srna, "only_local", PROP_BOOLEAN, PROP_NONE);
  RNA_def_property_boolean_sdna(prop, NULL, "custom2", SHD_AO_LOCAL);
  RNA_def_property_ui_text(
      prop, "Only Local", "Only consider the object itself when computing AO");
  RNA_def_property_update(prop, NC_NODE | NA_EDITED, "rna_Node_update");
}

static void def_sh_subsurface(StructRNA *srna)
{
  static const EnumPropertyItem prop_subsurface_falloff_items[] = {
      {SHD_SUBSURFACE_CUBIC, "CUBIC", 0, "Cubic", "Simple cubic falloff function"},
      {SHD_SUBSURFACE_GAUSSIAN,
       "GAUSSIAN",
       0,
       "Gaussian",
       "Normal distribution, multiple can be combined to fit more complex profiles"},
      {SHD_SUBSURFACE_BURLEY,
       "BURLEY",
       0,
       "Christensen-Burley",
       "Approximation to physically based volume scattering"},
      {SHD_SUBSURFACE_RANDOM_WALK,
       "RANDOM_WALK",
       0,
       "Random Walk",
       "Volumetric approximation to physically based volume scattering"},
      {0, NULL, 0, NULL, NULL},
  };

  PropertyRNA *prop;

  prop = RNA_def_property(srna, "falloff", PROP_ENUM, PROP_NONE);
  RNA_def_property_enum_sdna(prop, NULL, "custom1");
  RNA_def_property_enum_items(prop, prop_subsurface_falloff_items);
  RNA_def_property_ui_text(prop,
                           "Falloff",
                           "Function to determine how much light nearby points contribute based "
                           "on their distance to the shading point");
  RNA_def_property_update(prop, NC_NODE | NA_EDITED, "rna_ShaderNode_socket_update");
}

static void def_sh_tex_ies(StructRNA *srna)
{
  PropertyRNA *prop;

  prop = RNA_def_property(srna, "ies", PROP_POINTER, PROP_NONE);
  RNA_def_property_pointer_sdna(prop, NULL, "id");
  RNA_def_property_struct_type(prop, "Text");
  RNA_def_property_flag(prop, PROP_EDITABLE | PROP_ID_REFCOUNT);
  RNA_def_property_ui_text(prop, "IES Text", "Internal IES file");
  RNA_def_property_update(prop, NC_NODE | NA_EDITED, "rna_Node_update");

  RNA_def_struct_sdna_from(srna, "NodeShaderTexIES", "storage");

  prop = RNA_def_property(srna, "filepath", PROP_STRING, PROP_FILEPATH);
  RNA_def_property_ui_text(prop, "File Path", "IES light path");
  RNA_def_property_update(prop, NC_NODE | NA_EDITED, "rna_Node_update");

  prop = RNA_def_property(srna, "mode", PROP_ENUM, PROP_NONE);
  RNA_def_property_enum_funcs(prop, NULL, "rna_ShaderNodeTexIES_mode_set", NULL);
  RNA_def_property_enum_items(prop, node_ies_mode_items);
  RNA_def_property_ui_text(
      prop, "Source", "Whether the IES file is loaded from disk or from a text data-block");
  RNA_def_property_update(prop, NC_NODE | NA_EDITED, "rna_Node_update");

  RNA_def_struct_sdna_from(srna, "bNode", NULL);
}

static void def_sh_output_aov(StructRNA *srna)
{
  PropertyRNA *prop;

  RNA_def_struct_sdna_from(srna, "NodeShaderOutputAOV", "storage");

  prop = RNA_def_property(srna, "name", PROP_STRING, PROP_NONE);
  RNA_def_property_ui_text(prop, "Name", "Name of the AOV that this output writes to");
  RNA_def_property_update(prop, NC_NODE | NA_EDITED, "rna_Node_update");

  RNA_def_struct_sdna_from(srna, "bNode", NULL);
}

static void def_sh_script(StructRNA *srna)
{
  PropertyRNA *prop;

  prop = RNA_def_property(srna, "script", PROP_POINTER, PROP_NONE);
  RNA_def_property_pointer_sdna(prop, NULL, "id");
  RNA_def_property_struct_type(prop, "Text");
  RNA_def_property_flag(prop, PROP_EDITABLE | PROP_ID_REFCOUNT);
  RNA_def_property_ui_text(prop, "Script", "Internal shader script to define the shader");
  RNA_def_property_update(prop, NC_NODE | NA_EDITED, "rna_ShaderNodeScript_update");

  RNA_def_struct_sdna_from(srna, "NodeShaderScript", "storage");

  prop = RNA_def_property(srna, "filepath", PROP_STRING, PROP_FILEPATH);
  RNA_def_property_ui_text(prop, "File Path", "Shader script path");
  RNA_def_property_update(prop, NC_NODE | NA_EDITED, "rna_ShaderNodeScript_update");

  prop = RNA_def_property(srna, "mode", PROP_ENUM, PROP_NONE);
  RNA_def_property_enum_funcs(prop, NULL, "rna_ShaderNodeScript_mode_set", NULL);
  RNA_def_property_enum_items(prop, node_script_mode_items);
  RNA_def_property_ui_text(prop, "Script Source", "");
  RNA_def_property_update(prop, NC_NODE | NA_EDITED, "rna_Node_update");

  prop = RNA_def_property(srna, "use_auto_update", PROP_BOOLEAN, PROP_NONE);
  RNA_def_property_boolean_sdna(prop, NULL, "flag", NODE_SCRIPT_AUTO_UPDATE);
  RNA_def_property_ui_text(
      prop,
      "Auto Update",
      "Automatically update the shader when the .osl file changes (external scripts only)");

  prop = RNA_def_property(srna, "bytecode", PROP_STRING, PROP_NONE);
  RNA_def_property_string_funcs(prop,
                                "rna_ShaderNodeScript_bytecode_get",
                                "rna_ShaderNodeScript_bytecode_length",
                                "rna_ShaderNodeScript_bytecode_set");
  RNA_def_property_ui_text(prop, "Bytecode", "Compile bytecode for shader script node");
  RNA_def_property_update(prop, NC_NODE | NA_EDITED, "rna_Node_update");

  prop = RNA_def_property(srna, "bytecode_hash", PROP_STRING, PROP_NONE);
  RNA_def_property_ui_text(
      prop, "Bytecode Hash", "Hash of compile bytecode, for quick equality checking");
  RNA_def_property_update(prop, NC_NODE | NA_EDITED, "rna_Node_update");

  /* needs to be reset to avoid bad pointer type in API functions below */
  RNA_def_struct_sdna_from(srna, "bNode", NULL);

  /* API functions */

#  if 0 /* XXX TODO: use general node api for this. */
  func = RNA_def_function(srna, "find_socket", "rna_ShaderNodeScript_find_socket");
  RNA_def_function_ui_description(func, "Find a socket by name");
  parm = RNA_def_string(func, "name", NULL, 0, "Socket name", "");
  RNA_def_parameter_flags(parm, 0, PARM_REQUIRED);
  /*parm =*/RNA_def_boolean(func, "is_output", false, "Output", "Whether the socket is an output");
  parm = RNA_def_pointer(func, "result", "NodeSocket", "", "");
  RNA_def_function_return(func, parm);

  func = RNA_def_function(srna, "add_socket", "rna_ShaderNodeScript_add_socket");
  RNA_def_function_ui_description(func, "Add a socket socket");
  RNA_def_function_flag(func, FUNC_USE_SELF_ID);
  parm = RNA_def_string(func, "name", NULL, 0, "Name", "");
  RNA_def_parameter_flags(parm, 0, PARM_REQUIRED);
  parm = RNA_def_enum(func, "type", node_socket_type_items, SOCK_FLOAT, "Type", "");
  RNA_def_parameter_flags(parm, 0, PARM_REQUIRED);
  /*parm =*/RNA_def_boolean(func, "is_output", false, "Output", "Whether the socket is an output");
  parm = RNA_def_pointer(func, "result", "NodeSocket", "", "");
  RNA_def_function_return(func, parm);

  func = RNA_def_function(srna, "remove_socket", "rna_ShaderNodeScript_remove_socket");
  RNA_def_function_ui_description(func, "Remove a socket socket");
  RNA_def_function_flag(func, FUNC_USE_SELF_ID);
  parm = RNA_def_pointer(func, "sock", "NodeSocket", "Socket", "");
  RNA_def_parameter_flags(parm, PROP_NEVER_NULL, PARM_REQUIRED);
#  endif
}

/* -- Compositor Nodes ------------------------------------------------------ */

static void def_cmp_alpha_over(StructRNA *srna)
{
  PropertyRNA *prop;

  /* XXX: Tooltip */
  prop = RNA_def_property(srna, "use_premultiply", PROP_BOOLEAN, PROP_NONE);
  RNA_def_property_boolean_sdna(prop, NULL, "custom1", 1);
  RNA_def_property_ui_text(prop, "Convert Premultiplied", "");
  RNA_def_property_update(prop, NC_NODE | NA_EDITED, "rna_Node_update");

  RNA_def_struct_sdna_from(srna, "NodeTwoFloats", "storage");

  prop = RNA_def_property(srna, "premul", PROP_FLOAT, PROP_FACTOR);
  RNA_def_property_float_sdna(prop, NULL, "x");
  RNA_def_property_range(prop, 0.0f, 1.0f);
  RNA_def_property_ui_text(prop, "Premultiplied", "Mix Factor");
  RNA_def_property_update(prop, NC_NODE | NA_EDITED, "rna_Node_update");
}

static void def_cmp_blur(StructRNA *srna)
{
  PropertyRNA *prop;

  static const EnumPropertyItem filter_type_items[] = {
      {R_FILTER_BOX, "FLAT", 0, "Flat", ""},
      {R_FILTER_TENT, "TENT", 0, "Tent", ""},
      {R_FILTER_QUAD, "QUAD", 0, "Quadratic", ""},
      {R_FILTER_CUBIC, "CUBIC", 0, "Cubic", ""},
      {R_FILTER_GAUSS, "GAUSS", 0, "Gaussian", ""},
      {R_FILTER_FAST_GAUSS, "FAST_GAUSS", 0, "Fast Gaussian", ""},
      {R_FILTER_CATROM, "CATROM", 0, "Catrom", ""},
      {R_FILTER_MITCH, "MITCH", 0, "Mitch", ""},
      {0, NULL, 0, NULL, NULL},
  };

  static const EnumPropertyItem aspect_correction_type_items[] = {
      {CMP_NODE_BLUR_ASPECT_NONE, "NONE", 0, "None", ""},
      {CMP_NODE_BLUR_ASPECT_Y, "Y", 0, "Y", ""},
      {CMP_NODE_BLUR_ASPECT_X, "X", 0, "X", ""},
      {0, NULL, 0, NULL, NULL},
  };

  /* duplicated in def_cmp_bokehblur */
  prop = RNA_def_property(srna, "use_variable_size", PROP_BOOLEAN, PROP_NONE);
  RNA_def_property_boolean_sdna(prop, NULL, "custom1", CMP_NODEFLAG_BLUR_VARIABLE_SIZE);
  RNA_def_property_ui_text(
      prop, "Variable Size", "Support variable blur per pixel when using an image for size input");
  RNA_def_property_update(prop, NC_NODE | NA_EDITED, "rna_Node_update");

  prop = RNA_def_property(srna, "use_extended_bounds", PROP_BOOLEAN, PROP_NONE);
  RNA_def_property_boolean_sdna(prop, NULL, "custom1", CMP_NODEFLAG_BLUR_EXTEND_BOUNDS);
  RNA_def_property_ui_text(
      prop, "Extend Bounds", "Extend bounds of the input image to fully fit blurred image");
  RNA_def_property_update(prop, NC_NODE | NA_EDITED, "rna_Node_update");

  RNA_def_struct_sdna_from(srna, "NodeBlurData", "storage");

  prop = RNA_def_property(srna, "size_x", PROP_INT, PROP_NONE);
  RNA_def_property_int_sdna(prop, NULL, "sizex");
  RNA_def_property_range(prop, 0, 2048);
  RNA_def_property_ui_text(prop, "Size X", "");
  RNA_def_property_update(prop, NC_NODE | NA_EDITED, "rna_Node_update");

  prop = RNA_def_property(srna, "size_y", PROP_INT, PROP_NONE);
  RNA_def_property_int_sdna(prop, NULL, "sizey");
  RNA_def_property_range(prop, 0, 2048);
  RNA_def_property_ui_text(prop, "Size Y", "");
  RNA_def_property_update(prop, NC_NODE | NA_EDITED, "rna_Node_update");

  prop = RNA_def_property(srna, "use_relative", PROP_BOOLEAN, PROP_NONE);
  RNA_def_property_boolean_sdna(prop, NULL, "relative", 1);
  RNA_def_property_ui_text(
      prop, "Relative", "Use relative (percent) values to define blur radius");
  RNA_def_property_update(prop, NC_NODE | NA_EDITED, "rna_Node_update");

  prop = RNA_def_property(srna, "aspect_correction", PROP_ENUM, PROP_NONE);
  RNA_def_property_enum_sdna(prop, NULL, "aspect");
  RNA_def_property_enum_items(prop, aspect_correction_type_items);
  RNA_def_property_ui_text(prop, "Aspect Correction", "Type of aspect correction to use");
  RNA_def_property_update(prop, NC_NODE | NA_EDITED, "rna_Node_update");

  prop = RNA_def_property(srna, "factor", PROP_FLOAT, PROP_NONE);
  RNA_def_property_float_sdna(prop, NULL, "fac");
  RNA_def_property_range(prop, 0.0f, 2.0f);
  RNA_def_property_ui_text(prop, "Factor", "");
  RNA_def_property_update(prop, NC_NODE | NA_EDITED, "rna_Node_update");

  prop = RNA_def_property(srna, "factor_x", PROP_FLOAT, PROP_PERCENTAGE);
  RNA_def_property_float_sdna(prop, NULL, "percentx");
  RNA_def_property_range(prop, 0.0f, 100.0f);
  RNA_def_property_ui_text(prop, "Relative Size X", "");
  RNA_def_property_update(prop, NC_NODE | NA_EDITED, "rna_Node_update");

  prop = RNA_def_property(srna, "factor_y", PROP_FLOAT, PROP_PERCENTAGE);
  RNA_def_property_float_sdna(prop, NULL, "percenty");
  RNA_def_property_range(prop, 0.0f, 100.0f);
  RNA_def_property_ui_text(prop, "Relative Size Y", "");
  RNA_def_property_update(prop, NC_NODE | NA_EDITED, "rna_Node_update");

  prop = RNA_def_property(srna, "filter_type", PROP_ENUM, PROP_NONE);
  RNA_def_property_enum_sdna(prop, NULL, "filtertype");
  RNA_def_property_enum_items(prop, filter_type_items);
  RNA_def_property_ui_text(prop, "Filter Type", "");
  RNA_def_property_update(prop, NC_NODE | NA_EDITED, "rna_Node_update");

  prop = RNA_def_property(srna, "use_bokeh", PROP_BOOLEAN, PROP_NONE);
  RNA_def_property_boolean_sdna(prop, NULL, "bokeh", 1);
  RNA_def_property_ui_text(prop, "Bokeh", "Use circular filter (slower)");
  RNA_def_property_update(prop, NC_NODE | NA_EDITED, "rna_Node_update");

  prop = RNA_def_property(srna, "use_gamma_correction", PROP_BOOLEAN, PROP_NONE);
  RNA_def_property_boolean_sdna(prop, NULL, "gamma", 1);
  RNA_def_property_ui_text(prop, "Gamma", "Apply filter on gamma corrected values");
  RNA_def_property_update(prop, NC_NODE | NA_EDITED, "rna_Node_update");
}

static void def_cmp_filter(StructRNA *srna)
{
  PropertyRNA *prop;

  prop = RNA_def_property(srna, "filter_type", PROP_ENUM, PROP_NONE);
  RNA_def_property_enum_sdna(prop, NULL, "custom1");
  RNA_def_property_enum_items(prop, rna_enum_node_filter_items);
  RNA_def_property_ui_text(prop, "Filter Type", "");
  RNA_def_property_update(prop, NC_NODE | NA_EDITED, "rna_Node_update");
}

static void def_cmp_map_value(StructRNA *srna)
{
  PropertyRNA *prop;

  RNA_def_struct_sdna_from(srna, "TexMapping", "storage");

  prop = RNA_def_property(srna, "offset", PROP_FLOAT, PROP_NONE);
  RNA_def_property_float_sdna(prop, NULL, "loc");
  RNA_def_property_array(prop, 1);
  RNA_def_property_range(prop, -1000.0f, 1000.0f);
  RNA_def_property_ui_text(prop, "Offset", "");
  RNA_def_property_update(prop, NC_NODE | NA_EDITED, "rna_Node_update");

  prop = RNA_def_property(srna, "size", PROP_FLOAT, PROP_NONE);
  RNA_def_property_float_sdna(prop, NULL, "size");
  RNA_def_property_array(prop, 1);
  RNA_def_property_range(prop, -1000.0f, 1000.0f);
  RNA_def_property_ui_text(prop, "Size", "");
  RNA_def_property_update(prop, NC_NODE | NA_EDITED, "rna_Node_update");

  prop = RNA_def_property(srna, "use_min", PROP_BOOLEAN, PROP_NONE);
  RNA_def_property_boolean_sdna(prop, NULL, "flag", TEXMAP_CLIP_MIN);
  RNA_def_property_ui_text(prop, "Use Minimum", "");
  RNA_def_property_update(prop, NC_NODE | NA_EDITED, "rna_Node_update");

  prop = RNA_def_property(srna, "use_max", PROP_BOOLEAN, PROP_NONE);
  RNA_def_property_boolean_sdna(prop, NULL, "flag", TEXMAP_CLIP_MAX);
  RNA_def_property_ui_text(prop, "Use Maximum", "");
  RNA_def_property_update(prop, NC_NODE | NA_EDITED, "rna_Node_update");

  prop = RNA_def_property(srna, "min", PROP_FLOAT, PROP_NONE);
  RNA_def_property_float_sdna(prop, NULL, "min");
  RNA_def_property_array(prop, 1);
  RNA_def_property_range(prop, -1000.0f, 1000.0f);
  RNA_def_property_ui_text(prop, "Minimum", "");
  RNA_def_property_update(prop, NC_NODE | NA_EDITED, "rna_Node_update");

  prop = RNA_def_property(srna, "max", PROP_FLOAT, PROP_NONE);
  RNA_def_property_float_sdna(prop, NULL, "max");
  RNA_def_property_array(prop, 1);
  RNA_def_property_range(prop, -1000.0f, 1000.0f);
  RNA_def_property_ui_text(prop, "Maximum", "");
  RNA_def_property_update(prop, NC_NODE | NA_EDITED, "rna_Node_update");
}

static void def_cmp_map_range(StructRNA *srna)
{
  PropertyRNA *prop;

  prop = RNA_def_property(srna, "use_clamp", PROP_BOOLEAN, PROP_NONE);
  RNA_def_property_boolean_sdna(prop, NULL, "custom1", 1);
  RNA_def_property_ui_text(prop, "Clamp", "Clamp result of the node to 0.0 to 1.0 range");
  RNA_def_property_update(prop, NC_NODE | NA_EDITED, "rna_Node_update");
}

static void def_cmp_vector_blur(StructRNA *srna)
{
  PropertyRNA *prop;

  RNA_def_struct_sdna_from(srna, "NodeBlurData", "storage");

  prop = RNA_def_property(srna, "samples", PROP_INT, PROP_NONE);
  RNA_def_property_int_sdna(prop, NULL, "samples");
  RNA_def_property_range(prop, 1, 256);
  RNA_def_property_ui_text(prop, "Samples", "");
  RNA_def_property_update(prop, NC_NODE | NA_EDITED, "rna_Node_update");

  prop = RNA_def_property(srna, "speed_min", PROP_INT, PROP_NONE);
  RNA_def_property_int_sdna(prop, NULL, "minspeed");
  RNA_def_property_range(prop, 0, 1024);
  RNA_def_property_ui_text(
      prop,
      "Min Speed",
      "Minimum speed for a pixel to be blurred (used to separate background from foreground)");
  RNA_def_property_update(prop, NC_NODE | NA_EDITED, "rna_Node_update");

  prop = RNA_def_property(srna, "speed_max", PROP_INT, PROP_NONE);
  RNA_def_property_int_sdna(prop, NULL, "maxspeed");
  RNA_def_property_range(prop, 0, 1024);
  RNA_def_property_ui_text(prop, "Max Speed", "Maximum speed, or zero for none");
  RNA_def_property_update(prop, NC_NODE | NA_EDITED, "rna_Node_update");

  prop = RNA_def_property(srna, "factor", PROP_FLOAT, PROP_NONE);
  RNA_def_property_float_sdna(prop, NULL, "fac");
  RNA_def_property_range(prop, 0.0, 20.0);
  RNA_def_property_ui_range(prop, 0.0, 2.0, 1.0, 2);
  RNA_def_property_ui_text(
      prop,
      "Blur Factor",
      "Scaling factor for motion vectors (actually, 'shutter speed', in frames)");
  RNA_def_property_update(prop, NC_NODE | NA_EDITED, "rna_Node_update");

  prop = RNA_def_property(srna, "use_curved", PROP_BOOLEAN, PROP_NONE);
  RNA_def_property_boolean_sdna(prop, NULL, "curved", 1);
  RNA_def_property_ui_text(
      prop, "Curved", "Interpolate between frames in a Bezier curve, rather than linearly");
  RNA_def_property_update(prop, NC_NODE | NA_EDITED, "rna_Node_update");
}

static void def_cmp_set_alpha(StructRNA *srna)
{
  PropertyRNA *prop;

  static const EnumPropertyItem mode_items[] = {
      {CMP_NODE_SETALPHA_MODE_APPLY,
       "APPLY",
       0,
       "Apply Mask",
       "Multiply the input image's RGBA channels by the alpha input value"},
      {CMP_NODE_SETALPHA_MODE_REPLACE_ALPHA,
       "REPLACE_ALPHA",
       0,
       "Replace Alpha",
       "Replace the input image's alpha channels by the alpha input value"},
      {0, NULL, 0, NULL, NULL},
  };

  RNA_def_struct_sdna_from(srna, "NodeSetAlpha", "storage");

  prop = RNA_def_property(srna, "mode", PROP_ENUM, PROP_NONE);
  RNA_def_property_enum_items(prop, mode_items);
  RNA_def_property_ui_text(prop, "Mode", "");
  RNA_def_property_update(prop, NC_NODE | NA_EDITED, "rna_Node_update");
}

static void def_cmp_levels(StructRNA *srna)
{
  PropertyRNA *prop;

  static const EnumPropertyItem channel_items[] = {
      {1, "COMBINED_RGB", 0, "C", "Combined RGB"},
      {2, "RED", 0, "R", "Red Channel"},
      {3, "GREEN", 0, "G", "Green Channel"},
      {4, "BLUE", 0, "B", "Blue Channel"},
      {5, "LUMINANCE", 0, "L", "Luminance Channel"},
      {0, NULL, 0, NULL, NULL},
  };

  prop = RNA_def_property(srna, "channel", PROP_ENUM, PROP_NONE);
  RNA_def_property_enum_sdna(prop, NULL, "custom1");
  RNA_def_property_enum_items(prop, channel_items);
  RNA_def_property_ui_text(prop, "Channel", "");
  RNA_def_property_update(prop, NC_NODE | NA_EDITED, "rna_Node_update");
}

static void def_node_image_user(StructRNA *srna)
{
  PropertyRNA *prop;

  prop = RNA_def_property(srna, "frame_duration", PROP_INT, PROP_NONE);
  RNA_def_property_int_sdna(prop, NULL, "frames");
  RNA_def_property_range(prop, 0, MAXFRAMEF);
  RNA_def_property_ui_text(
      prop, "Frames", "Number of images of a movie to use"); /* copied from the rna_image.c */
  RNA_def_property_update(prop, NC_NODE | NA_EDITED, "rna_Node_update");

  prop = RNA_def_property(srna, "frame_start", PROP_INT, PROP_NONE);
  RNA_def_property_int_sdna(prop, NULL, "sfra");
  RNA_def_property_range(prop, MINAFRAMEF, MAXFRAMEF);
  /* copied from the rna_image.c */
  RNA_def_property_ui_text(
      prop,
      "Start Frame",
      "Global starting frame of the movie/sequence, assuming first picture has a #1");
  RNA_def_property_update(prop, NC_NODE | NA_EDITED, "rna_Node_update");

  prop = RNA_def_property(srna, "frame_offset", PROP_INT, PROP_NONE);
  RNA_def_property_int_sdna(prop, NULL, "offset");
  RNA_def_property_range(prop, MINAFRAMEF, MAXFRAMEF);
  /* copied from the rna_image.c */
  RNA_def_property_ui_text(
      prop, "Offset", "Offset the number of the frame to use in the animation");
  RNA_def_property_update(prop, NC_NODE | NA_EDITED, "rna_Node_update");

  prop = RNA_def_property(srna, "use_cyclic", PROP_BOOLEAN, PROP_NONE);
  RNA_def_property_boolean_sdna(prop, NULL, "cycl", 1);
  RNA_def_property_ui_text(
      prop, "Cyclic", "Cycle the images in the movie"); /* copied from the rna_image.c */
  RNA_def_property_update(prop, NC_NODE | NA_EDITED, "rna_Node_update");

  prop = RNA_def_property(srna, "use_auto_refresh", PROP_BOOLEAN, PROP_NONE);
  RNA_def_property_boolean_sdna(prop, NULL, "flag", IMA_ANIM_ALWAYS);
  /* copied from the rna_image.c */
  RNA_def_property_ui_text(prop, "Auto-Refresh", "Always refresh image on frame changes");
  RNA_def_property_update(prop, NC_NODE | NA_EDITED, "rna_Node_update");

  prop = RNA_def_property(srna, "layer", PROP_ENUM, PROP_NONE);
  RNA_def_property_enum_sdna(prop, NULL, "layer");
  RNA_def_property_enum_items(prop, prop_image_layer_items);
  RNA_def_property_enum_funcs(prop, NULL, NULL, "rna_Node_image_layer_itemf");
  RNA_def_property_flag(prop, PROP_ENUM_NO_TRANSLATE);
  RNA_def_property_ui_text(prop, "Layer", "");
  RNA_def_property_update(prop, NC_NODE | NA_EDITED, "rna_Node_image_layer_update");

  prop = RNA_def_property(srna, "has_layers", PROP_BOOLEAN, PROP_NONE);
  RNA_def_property_boolean_funcs(prop, "rna_Node_image_has_layers_get", NULL);
  RNA_def_property_clear_flag(prop, PROP_EDITABLE);
  RNA_def_property_ui_text(prop, "Has Layers", "True if this image has any named layer");

  prop = RNA_def_property(srna, "view", PROP_ENUM, PROP_NONE);
  RNA_def_property_enum_sdna(prop, NULL, "view");
  RNA_def_property_enum_items(prop, prop_image_view_items);
  RNA_def_property_enum_funcs(prop, NULL, NULL, "rna_Node_image_view_itemf");
  RNA_def_property_flag(prop, PROP_ENUM_NO_TRANSLATE);
  RNA_def_property_ui_text(prop, "View", "");
  RNA_def_property_update(prop, NC_NODE | NA_EDITED, "rna_Node_update");

  prop = RNA_def_property(srna, "has_views", PROP_BOOLEAN, PROP_NONE);
  RNA_def_property_boolean_funcs(prop, "rna_Node_image_has_views_get", NULL);
  RNA_def_property_clear_flag(prop, PROP_EDITABLE);
  RNA_def_property_ui_text(prop, "Has View", "True if this image has multiple views");
}

static void def_cmp_image(StructRNA *srna)
{
  PropertyRNA *prop;

#  if 0
  static const EnumPropertyItem type_items[] = {
      {IMA_SRC_FILE, "IMAGE", 0, "Image", ""},
      {IMA_SRC_MOVIE, "MOVIE", "Movie", ""},
      {IMA_SRC_SEQUENCE, "SEQUENCE", "Sequence", ""},
      {IMA_SRC_GENERATED, "GENERATED", "Generated", ""},
      {0, NULL, 0, NULL, NULL},
  };
#  endif

  prop = RNA_def_property(srna, "image", PROP_POINTER, PROP_NONE);
  RNA_def_property_pointer_sdna(prop, NULL, "id");
  RNA_def_property_struct_type(prop, "Image");
  RNA_def_property_flag(prop, PROP_EDITABLE);
  RNA_def_property_override_flag(prop, PROPOVERRIDE_OVERRIDABLE_LIBRARY);
  RNA_def_property_ui_text(prop, "Image", "");
  RNA_def_property_update(prop, NC_NODE | NA_EDITED, "rna_Image_Node_update_id");

  prop = RNA_def_property(srna, "use_straight_alpha_output", PROP_BOOLEAN, PROP_NONE);
  RNA_def_property_boolean_sdna(prop, NULL, "custom1", CMP_NODE_IMAGE_USE_STRAIGHT_OUTPUT);
  RNA_def_property_ui_text(prop,
                           "Straight Alpha Output",
                           "Put node output buffer to straight alpha instead of premultiplied");
  RNA_def_property_update(prop, NC_NODE | NA_EDITED, "rna_Node_update");

  /* NOTE: Image user properties used in the UI are redefined in def_node_image_user,
   * to trigger correct updates of the node editor. RNA design problem that prevents
   * updates from nested structs. */
  RNA_def_struct_sdna_from(srna, "ImageUser", "storage");
  def_node_image_user(srna);
}

static void def_cmp_render_layers(StructRNA *srna)
{
  PropertyRNA *prop;

  prop = RNA_def_property(srna, "scene", PROP_POINTER, PROP_NONE);
  RNA_def_property_pointer_sdna(prop, NULL, "id");
  RNA_def_property_pointer_funcs(prop, NULL, "rna_Node_scene_set", NULL, NULL);
  RNA_def_property_struct_type(prop, "Scene");
  RNA_def_property_flag(prop, PROP_EDITABLE | PROP_ID_REFCOUNT);
  RNA_def_property_override_flag(prop, PROPOVERRIDE_OVERRIDABLE_LIBRARY);
  RNA_def_property_ui_text(prop, "Scene", "");
  RNA_def_property_update(prop, NC_NODE | NA_EDITED, "rna_Node_view_layer_update");

  prop = RNA_def_property(srna, "layer", PROP_ENUM, PROP_NONE);
  RNA_def_property_enum_sdna(prop, NULL, "custom1");
  RNA_def_property_enum_items(prop, prop_view_layer_items);
  RNA_def_property_enum_funcs(prop, NULL, NULL, "rna_Node_view_layer_itemf");
  RNA_def_property_flag(prop, PROP_ENUM_NO_TRANSLATE);
  RNA_def_property_ui_text(prop, "Layer", "");
  RNA_def_property_update(prop, NC_NODE | NA_EDITED, "rna_Node_view_layer_update");
}

static void rna_def_cmp_output_file_slot_file(BlenderRNA *brna)
{
  StructRNA *srna;
  PropertyRNA *prop;

  srna = RNA_def_struct(brna, "NodeOutputFileSlotFile", NULL);
  RNA_def_struct_sdna(srna, "NodeImageMultiFileSocket");
  RNA_def_struct_ui_text(
      srna, "Output File Slot", "Single layer file slot of the file output node");

  prop = RNA_def_property(srna, "use_node_format", PROP_BOOLEAN, PROP_NONE);
  RNA_def_property_boolean_sdna(prop, NULL, "use_node_format", 1);
  RNA_def_property_ui_text(prop, "Use Node Format", "");
  RNA_def_property_update(prop, NC_NODE | NA_EDITED, NULL);

  prop = RNA_def_property(srna, "save_as_render", PROP_BOOLEAN, PROP_NONE);
  RNA_def_property_boolean_sdna(prop, NULL, "save_as_render", 1);
  RNA_def_property_ui_text(
      prop, "Save as Render", "Apply render part of display transform when saving byte image");
  RNA_def_property_update(prop, NC_NODE | NA_EDITED, NULL);

  prop = RNA_def_property(srna, "format", PROP_POINTER, PROP_NONE);
  RNA_def_property_struct_type(prop, "ImageFormatSettings");

  prop = RNA_def_property(srna, "path", PROP_STRING, PROP_NONE);
  RNA_def_property_string_sdna(prop, NULL, "path");
  RNA_def_property_string_funcs(prop, NULL, NULL, "rna_NodeOutputFileSlotFile_path_set");
  RNA_def_struct_name_property(srna, prop);
  RNA_def_property_ui_text(prop, "Path", "Subpath used for this slot");
  RNA_def_property_update(prop, NC_NODE | NA_EDITED, NULL);
}
static void rna_def_cmp_output_file_slot_layer(BlenderRNA *brna)
{
  StructRNA *srna;
  PropertyRNA *prop;

  srna = RNA_def_struct(brna, "NodeOutputFileSlotLayer", NULL);
  RNA_def_struct_sdna(srna, "NodeImageMultiFileSocket");
  RNA_def_struct_ui_text(
      srna, "Output File Layer Slot", "Multilayer slot of the file output node");

  prop = RNA_def_property(srna, "name", PROP_STRING, PROP_NONE);
  RNA_def_property_string_sdna(prop, NULL, "layer");
  RNA_def_property_string_funcs(prop, NULL, NULL, "rna_NodeOutputFileSlotLayer_name_set");
  RNA_def_struct_name_property(srna, prop);
  RNA_def_property_ui_text(prop, "Name", "OpenEXR layer name used for this slot");
  RNA_def_property_update(prop, NC_NODE | NA_EDITED, NULL);
}
static void rna_def_cmp_output_file_slots_api(BlenderRNA *brna,
                                              PropertyRNA *cprop,
                                              const char *struct_name)
{
  StructRNA *srna;
  PropertyRNA *parm;
  FunctionRNA *func;

  RNA_def_property_srna(cprop, struct_name);
  srna = RNA_def_struct(brna, struct_name, NULL);
  RNA_def_struct_sdna(srna, "bNode");
  RNA_def_struct_ui_text(srna, "File Output Slots", "Collection of File Output node slots");

  func = RNA_def_function(srna, "new", "rna_NodeOutputFile_slots_new");
  RNA_def_function_ui_description(func, "Add a file slot to this node");
  RNA_def_function_flag(func, FUNC_USE_SELF_ID | FUNC_USE_REPORTS | FUNC_USE_CONTEXT);
  parm = RNA_def_string(func, "name", NULL, MAX_NAME, "Name", "");
  RNA_def_parameter_flags(parm, 0, PARM_REQUIRED);
  /* return value */
  parm = RNA_def_pointer(func, "socket", "NodeSocket", "", "New socket");
  RNA_def_function_return(func, parm);

  /* NOTE: methods below can use the standard node socket API functions,
   * included here for completeness. */

  func = RNA_def_function(srna, "remove", "rna_Node_socket_remove");
  RNA_def_function_ui_description(func, "Remove a file slot from this node");
  RNA_def_function_flag(func, FUNC_USE_SELF_ID | FUNC_USE_MAIN | FUNC_USE_REPORTS);
  parm = RNA_def_pointer(func, "socket", "NodeSocket", "", "The socket to remove");
  RNA_def_parameter_flags(parm, 0, PARM_REQUIRED);

  func = RNA_def_function(srna, "clear", "rna_Node_inputs_clear");
  RNA_def_function_ui_description(func, "Remove all file slots from this node");
  RNA_def_function_flag(func, FUNC_USE_SELF_ID | FUNC_USE_MAIN);

  func = RNA_def_function(srna, "move", "rna_Node_inputs_move");
  RNA_def_function_ui_description(func, "Move a file slot to another position");
  RNA_def_function_flag(func, FUNC_USE_SELF_ID | FUNC_USE_MAIN);
  parm = RNA_def_int(
      func, "from_index", -1, 0, INT_MAX, "From Index", "Index of the socket to move", 0, 10000);
  RNA_def_parameter_flags(parm, 0, PARM_REQUIRED);
  parm = RNA_def_int(
      func, "to_index", -1, 0, INT_MAX, "To Index", "Target index for the socket", 0, 10000);
  RNA_def_parameter_flags(parm, 0, PARM_REQUIRED);
}
static void def_cmp_output_file(BlenderRNA *brna, StructRNA *srna)
{
  PropertyRNA *prop;

  RNA_def_struct_sdna_from(srna, "NodeImageMultiFile", "storage");

  prop = RNA_def_property(srna, "base_path", PROP_STRING, PROP_FILEPATH);
  RNA_def_property_string_sdna(prop, NULL, "base_path");
  RNA_def_property_ui_text(prop, "Base Path", "Base output path for the image");
  RNA_def_property_update(prop, NC_NODE | NA_EDITED, "rna_Node_update");

  prop = RNA_def_property(srna, "active_input_index", PROP_INT, PROP_NONE);
  RNA_def_property_int_sdna(prop, NULL, "active_input");
  RNA_def_property_ui_text(prop, "Active Input Index", "Active input index in details view list");
  RNA_def_property_update(prop, NC_NODE | NA_EDITED, "rna_Node_update");

  prop = RNA_def_property(srna, "format", PROP_POINTER, PROP_NONE);
  RNA_def_property_struct_type(prop, "ImageFormatSettings");

  /* XXX using two different collections here for the same basic DNA list!
   * Details of the output slots depend on whether the node is in Multilayer EXR mode.
   */

  prop = RNA_def_property(srna, "file_slots", PROP_COLLECTION, PROP_NONE);
  RNA_def_property_collection_funcs(prop,
                                    "rna_NodeOutputFile_slots_begin",
                                    "rna_iterator_listbase_next",
                                    "rna_iterator_listbase_end",
                                    "rna_NodeOutputFile_slot_file_get",
                                    NULL,
                                    NULL,
                                    NULL,
                                    NULL);
  RNA_def_property_struct_type(prop, "NodeOutputFileSlotFile");
  RNA_def_property_ui_text(prop, "File Slots", "");
  rna_def_cmp_output_file_slots_api(brna, prop, "CompositorNodeOutputFileFileSlots");

  prop = RNA_def_property(srna, "layer_slots", PROP_COLLECTION, PROP_NONE);
  RNA_def_property_collection_funcs(prop,
                                    "rna_NodeOutputFile_slots_begin",
                                    "rna_iterator_listbase_next",
                                    "rna_iterator_listbase_end",
                                    "rna_NodeOutputFile_slot_layer_get",
                                    NULL,
                                    NULL,
                                    NULL,
                                    NULL);
  RNA_def_property_struct_type(prop, "NodeOutputFileSlotLayer");
  RNA_def_property_ui_text(prop, "EXR Layer Slots", "");
  rna_def_cmp_output_file_slots_api(brna, prop, "CompositorNodeOutputFileLayerSlots");
}

static void def_cmp_dilate_erode(StructRNA *srna)
{
  PropertyRNA *prop;

  static const EnumPropertyItem mode_items[] = {
      {CMP_NODE_DILATEERODE_STEP, "STEP", 0, "Step", ""},
      {CMP_NODE_DILATEERODE_DISTANCE_THRESH, "THRESHOLD", 0, "Threshold", ""},
      {CMP_NODE_DILATEERODE_DISTANCE, "DISTANCE", 0, "Distance", ""},
      {CMP_NODE_DILATEERODE_DISTANCE_FEATHER, "FEATHER", 0, "Feather", ""},
      {0, NULL, 0, NULL, NULL},
  };

  prop = RNA_def_property(srna, "mode", PROP_ENUM, PROP_NONE);
  RNA_def_property_enum_sdna(prop, NULL, "custom1");
  RNA_def_property_enum_items(prop, mode_items);
  RNA_def_property_ui_text(prop, "Mode", "Growing/shrinking mode");
  RNA_def_property_update(prop, NC_NODE | NA_EDITED, "rna_Node_update");

  prop = RNA_def_property(srna, "distance", PROP_INT, PROP_NONE);
  RNA_def_property_int_sdna(prop, NULL, "custom2");
  RNA_def_property_range(prop, -5000, 5000);
  RNA_def_property_ui_range(prop, -100, 100, 1, -1);
  RNA_def_property_ui_text(prop, "Distance", "Distance to grow/shrink (number of iterations)");
  RNA_def_property_update(prop, NC_NODE | NA_EDITED, "rna_Node_update");

  /* CMP_NODE_DILATEERODE_DISTANCE_THRESH only */
  prop = RNA_def_property(srna, "edge", PROP_FLOAT, PROP_NONE);
  RNA_def_property_float_sdna(prop, NULL, "custom3");
  RNA_def_property_range(prop, -100, 100);
  RNA_def_property_ui_text(prop, "Edge", "Edge to inset");
  RNA_def_property_update(prop, NC_NODE | NA_EDITED, "rna_Node_update");

  RNA_def_struct_sdna_from(srna, "NodeDilateErode", "storage");

  /* CMP_NODE_DILATEERODE_DISTANCE_FEATHER only */
  prop = RNA_def_property(srna, "falloff", PROP_ENUM, PROP_NONE);
  RNA_def_property_enum_sdna(prop, NULL, "falloff");
  RNA_def_property_enum_items(prop, rna_enum_proportional_falloff_curve_only_items);
  RNA_def_property_ui_text(prop, "Falloff", "Falloff type the feather");
  RNA_def_property_translation_context(prop, BLT_I18NCONTEXT_ID_CURVE); /* Abusing id_curve :/ */
  RNA_def_property_update(prop, NC_NODE | NA_EDITED, "rna_Node_update");
}

static void def_cmp_inpaint(StructRNA *srna)
{
  PropertyRNA *prop;

#  if 0
  prop = RNA_def_property(srna, "type", PROP_ENUM, PROP_NONE);

  RNA_def_property_enum_sdna(prop, NULL, "custom1");
  RNA_def_property_enum_items(prop, type_items);
  RNA_def_property_ui_text(prop, "Type", "Type of inpaint algorithm");
  RNA_def_property_update(prop, NC_NODE | NA_EDITED, "rna_Node_update");
#  endif

  prop = RNA_def_property(srna, "distance", PROP_INT, PROP_NONE);
  RNA_def_property_int_sdna(prop, NULL, "custom2");
  RNA_def_property_range(prop, 0, 10000);
  RNA_def_property_ui_text(prop, "Distance", "Distance to inpaint (number of iterations)");
  RNA_def_property_update(prop, NC_NODE | NA_EDITED, "rna_Node_update");
}

static void def_cmp_despeckle(StructRNA *srna)
{
  PropertyRNA *prop;

  prop = RNA_def_property(srna, "threshold", PROP_FLOAT, PROP_NONE);
  RNA_def_property_float_sdna(prop, NULL, "custom3");
  RNA_def_property_range(prop, 0.0, 1.0f);
  RNA_def_property_ui_text(prop, "Threshold", "Threshold for detecting pixels to despeckle");
  RNA_def_property_update(prop, NC_NODE | NA_EDITED, "rna_Node_update");

  prop = RNA_def_property(srna, "threshold_neighbor", PROP_FLOAT, PROP_NONE);
  RNA_def_property_float_sdna(prop, NULL, "custom4");
  RNA_def_property_range(prop, 0.0, 1.0f);
  RNA_def_property_ui_text(
      prop, "Neighbor", "Threshold for the number of neighbor pixels that must match");
  RNA_def_property_update(prop, NC_NODE | NA_EDITED, "rna_Node_update");
}

static void def_cmp_scale(StructRNA *srna)
{
  PropertyRNA *prop;

  static const EnumPropertyItem space_items[] = {
      {CMP_SCALE_RELATIVE, "RELATIVE", 0, "Relative", ""},
      {CMP_SCALE_ABSOLUTE, "ABSOLUTE", 0, "Absolute", ""},
      {CMP_SCALE_SCENEPERCENT, "SCENE_SIZE", 0, "Scene Size", ""},
      {CMP_SCALE_RENDERPERCENT, "RENDER_SIZE", 0, "Render Size", ""},
      {0, NULL, 0, NULL, NULL},
  };

  /* matching bgpic_camera_frame_items[] */
  static const EnumPropertyItem space_frame_items[] = {
      {0, "STRETCH", 0, "Stretch", ""},
      {CMP_SCALE_RENDERSIZE_FRAME_ASPECT, "FIT", 0, "Fit", ""},
      {CMP_SCALE_RENDERSIZE_FRAME_ASPECT | CMP_SCALE_RENDERSIZE_FRAME_CROP, "CROP", 0, "Crop", ""},
      {0, NULL, 0, NULL, NULL},
  };

  prop = RNA_def_property(srna, "space", PROP_ENUM, PROP_NONE);
  RNA_def_property_enum_sdna(prop, NULL, "custom1");
  RNA_def_property_enum_items(prop, space_items);
  RNA_def_property_ui_text(prop, "Space", "Coordinate space to scale relative to");
  RNA_def_property_update(prop, NC_NODE | NA_EDITED, "rna_CompositorNodeScale_update");

  /* expose 2 flags as a enum of 3 items */
  prop = RNA_def_property(srna, "frame_method", PROP_ENUM, PROP_NONE);
  RNA_def_property_enum_bitflag_sdna(prop, NULL, "custom2");
  RNA_def_property_enum_items(prop, space_frame_items);
  RNA_def_property_ui_text(prop, "Frame Method", "How the image fits in the camera frame");
  RNA_def_property_update(prop, NC_NODE | NA_EDITED, "rna_Node_update");

  prop = RNA_def_property(srna, "offset_x", PROP_FLOAT, PROP_NONE);
  RNA_def_property_float_sdna(prop, NULL, "custom3");
  RNA_def_property_ui_text(prop, "X Offset", "Offset image horizontally (factor of image size)");
  RNA_def_property_update(prop, NC_NODE | NA_EDITED, "rna_Node_update");

  prop = RNA_def_property(srna, "offset_y", PROP_FLOAT, PROP_NONE);
  RNA_def_property_float_sdna(prop, NULL, "custom4");
  RNA_def_property_ui_text(prop, "Y Offset", "Offset image vertically (factor of image size)");
  RNA_def_property_update(prop, NC_NODE | NA_EDITED, "rna_Node_update");
}

static void def_cmp_rotate(StructRNA *srna)
{
  PropertyRNA *prop;

  prop = RNA_def_property(srna, "filter_type", PROP_ENUM, PROP_NONE);
  RNA_def_property_enum_sdna(prop, NULL, "custom1");
  RNA_def_property_enum_items(prop, node_sampler_type_items);
  RNA_def_property_ui_text(prop, "Filter", "Method to use to filter rotation");
  RNA_def_property_update(prop, NC_NODE | NA_EDITED, "rna_Node_update");
}

static void def_cmp_diff_matte(StructRNA *srna)
{
  PropertyRNA *prop;

  RNA_def_struct_sdna_from(srna, "NodeChroma", "storage");

  prop = RNA_def_property(srna, "tolerance", PROP_FLOAT, PROP_NONE);
  RNA_def_property_float_sdna(prop, NULL, "t1");
  RNA_def_property_float_funcs(prop, NULL, "rna_difference_matte_t1_set", NULL);
  RNA_def_property_range(prop, 0.0f, 1.0f);
  RNA_def_property_ui_text(prop, "Tolerance", "Color distances below this threshold are keyed");
  RNA_def_property_update(prop, NC_NODE | NA_EDITED, "rna_Node_update");

  prop = RNA_def_property(srna, "falloff", PROP_FLOAT, PROP_NONE);
  RNA_def_property_float_sdna(prop, NULL, "t2");
  RNA_def_property_float_funcs(prop, NULL, "rna_difference_matte_t2_set", NULL);
  RNA_def_property_range(prop, 0.0f, 1.0f);
  RNA_def_property_ui_text(
      prop, "Falloff", "Color distances below this additional threshold are partially keyed");
  RNA_def_property_update(prop, NC_NODE | NA_EDITED, "rna_Node_update");
}

static void def_cmp_color_matte(StructRNA *srna)
{
  PropertyRNA *prop;

  RNA_def_struct_sdna_from(srna, "NodeChroma", "storage");

  prop = RNA_def_property(srna, "color_hue", PROP_FLOAT, PROP_NONE);
  RNA_def_property_float_sdna(prop, NULL, "t1");
  RNA_def_property_range(prop, 0.0f, 1.0f);
  RNA_def_property_ui_text(prop, "H", "Hue tolerance for colors to be considered a keying color");
  RNA_def_property_update(prop, NC_NODE | NA_EDITED, "rna_Node_update");

  prop = RNA_def_property(srna, "color_saturation", PROP_FLOAT, PROP_NONE);
  RNA_def_property_float_sdna(prop, NULL, "t2");
  RNA_def_property_range(prop, 0.0f, 1.0f);
  RNA_def_property_ui_text(prop, "S", "Saturation tolerance for the color");
  RNA_def_property_update(prop, NC_NODE | NA_EDITED, "rna_Node_update");

  prop = RNA_def_property(srna, "color_value", PROP_FLOAT, PROP_NONE);
  RNA_def_property_float_sdna(prop, NULL, "t3");
  RNA_def_property_range(prop, 0.0f, 1.0f);
  RNA_def_property_ui_text(prop, "V", "Value tolerance for the color");
  RNA_def_property_update(prop, NC_NODE | NA_EDITED, "rna_Node_update");
}

static void def_cmp_distance_matte(StructRNA *srna)
{
  PropertyRNA *prop;

  static const EnumPropertyItem color_space_items[] = {
      {1, "RGB", 0, "RGB", "RGB color space"},
      {2, "YCC", 0, "YCC", "YCbCr suppression"},
      {0, NULL, 0, NULL, NULL},
  };

  RNA_def_struct_sdna_from(srna, "NodeChroma", "storage");

  prop = RNA_def_property(srna, "channel", PROP_ENUM, PROP_NONE);
  RNA_def_property_enum_sdna(prop, NULL, "channel");
  RNA_def_property_enum_items(prop, color_space_items);
  RNA_def_property_ui_text(prop, "Channel", "");
  RNA_def_property_update(prop, NC_NODE | NA_EDITED, "rna_Node_update");

  prop = RNA_def_property(srna, "tolerance", PROP_FLOAT, PROP_NONE);
  RNA_def_property_float_sdna(prop, NULL, "t1");
  RNA_def_property_float_funcs(prop, NULL, "rna_distance_matte_t1_set", NULL);
  RNA_def_property_range(prop, 0.0f, 1.0f);
  RNA_def_property_ui_text(prop, "Tolerance", "Color distances below this threshold are keyed");
  RNA_def_property_update(prop, NC_NODE | NA_EDITED, "rna_Node_update");

  prop = RNA_def_property(srna, "falloff", PROP_FLOAT, PROP_NONE);
  RNA_def_property_float_sdna(prop, NULL, "t2");
  RNA_def_property_float_funcs(prop, NULL, "rna_distance_matte_t2_set", NULL);
  RNA_def_property_range(prop, 0.0f, 1.0f);
  RNA_def_property_ui_text(
      prop, "Falloff", "Color distances below this additional threshold are partially keyed");
  RNA_def_property_update(prop, NC_NODE | NA_EDITED, "rna_Node_update");
}

static void def_cmp_color_spill(StructRNA *srna)
{
  PropertyRNA *prop;

  static const EnumPropertyItem channel_items[] = {
      {1, "R", 0, "R", "Red spill suppression"},
      {2, "G", 0, "G", "Green spill suppression"},
      {3, "B", 0, "B", "Blue spill suppression"},
      {0, NULL, 0, NULL, NULL},
  };

  static const EnumPropertyItem limit_channel_items[] = {
      {0, "R", 0, "R", "Limit by red"},
      {1, "G", 0, "G", "Limit by green"},
      {2, "B", 0, "B", "Limit by blue"},
      {0, NULL, 0, NULL, NULL},
  };

  static const EnumPropertyItem algorithm_items[] = {
      {0, "SIMPLE", 0, "Simple", "Simple limit algorithm"},
      {1, "AVERAGE", 0, "Average", "Average limit algorithm"},
      {0, NULL, 0, NULL, NULL},
  };

  prop = RNA_def_property(srna, "channel", PROP_ENUM, PROP_NONE);
  RNA_def_property_enum_sdna(prop, NULL, "custom1");
  RNA_def_property_enum_items(prop, channel_items);
  RNA_def_property_ui_text(prop, "Channel", "");
  RNA_def_property_update(prop, NC_NODE | NA_EDITED, "rna_Node_update");

  prop = RNA_def_property(srna, "limit_method", PROP_ENUM, PROP_NONE);
  RNA_def_property_enum_sdna(prop, NULL, "custom2");
  RNA_def_property_enum_items(prop, algorithm_items);
  RNA_def_property_ui_text(prop, "Algorithm", "");
  RNA_def_property_update(prop, NC_NODE | NA_EDITED, "rna_Node_update");

  RNA_def_struct_sdna_from(srna, "NodeColorspill", "storage");

  prop = RNA_def_property(srna, "limit_channel", PROP_ENUM, PROP_NONE);
  RNA_def_property_enum_sdna(prop, NULL, "limchan");
  RNA_def_property_enum_items(prop, limit_channel_items);
  RNA_def_property_ui_text(prop, "Limit Channel", "");
  RNA_def_property_update(prop, NC_NODE | NA_EDITED, "rna_Node_update");

  prop = RNA_def_property(srna, "ratio", PROP_FLOAT, PROP_NONE);
  RNA_def_property_float_sdna(prop, NULL, "limscale");
  RNA_def_property_range(prop, 0.5f, 1.5f);
  RNA_def_property_ui_text(prop, "Ratio", "Scale limit by value");
  RNA_def_property_update(prop, NC_NODE | NA_EDITED, "rna_Node_update");

  prop = RNA_def_property(srna, "use_unspill", PROP_BOOLEAN, PROP_NONE);
  RNA_def_property_boolean_sdna(prop, NULL, "unspill", 0);
  RNA_def_property_ui_text(prop, "Unspill", "Compensate all channels (differently) by hand");
  RNA_def_property_update(prop, NC_NODE | NA_EDITED, "rna_Node_update");

  prop = RNA_def_property(srna, "unspill_red", PROP_FLOAT, PROP_NONE);
  RNA_def_property_float_sdna(prop, NULL, "uspillr");
  RNA_def_property_range(prop, 0.0f, 1.5f);
  RNA_def_property_ui_text(prop, "R", "Red spillmap scale");
  RNA_def_property_update(prop, NC_NODE | NA_EDITED, "rna_Node_update");

  prop = RNA_def_property(srna, "unspill_green", PROP_FLOAT, PROP_NONE);
  RNA_def_property_float_sdna(prop, NULL, "uspillg");
  RNA_def_property_range(prop, 0.0f, 1.5f);
  RNA_def_property_ui_text(prop, "G", "Green spillmap scale");
  RNA_def_property_update(prop, NC_NODE | NA_EDITED, "rna_Node_update");

  prop = RNA_def_property(srna, "unspill_blue", PROP_FLOAT, PROP_NONE);
  RNA_def_property_float_sdna(prop, NULL, "uspillb");
  RNA_def_property_range(prop, 0.0f, 1.5f);
  RNA_def_property_ui_text(prop, "B", "Blue spillmap scale");
  RNA_def_property_update(prop, NC_NODE | NA_EDITED, "rna_Node_update");
}

static void def_cmp_luma_matte(StructRNA *srna)
{
  PropertyRNA *prop;

  RNA_def_struct_sdna_from(srna, "NodeChroma", "storage");

  prop = RNA_def_property(srna, "limit_max", PROP_FLOAT, PROP_NONE);
  RNA_def_property_float_sdna(prop, NULL, "t1");
  RNA_def_property_float_funcs(prop, NULL, "rna_Matte_t1_set", NULL);
  RNA_def_property_ui_range(prop, 0, 1, 0.1f, 3);
  RNA_def_property_ui_text(prop, "High", "Values higher than this setting are 100% opaque");
  RNA_def_property_update(prop, NC_NODE | NA_EDITED, "rna_Node_update");

  prop = RNA_def_property(srna, "limit_min", PROP_FLOAT, PROP_NONE);
  RNA_def_property_float_sdna(prop, NULL, "t2");
  RNA_def_property_float_funcs(prop, NULL, "rna_Matte_t2_set", NULL);
  RNA_def_property_ui_range(prop, 0, 1, 0.1f, 3);
  RNA_def_property_ui_text(prop, "Low", "Values lower than this setting are 100% keyed");
  RNA_def_property_update(prop, NC_NODE | NA_EDITED, "rna_Node_update");
}

static void def_cmp_brightcontrast(StructRNA *srna)
{
  PropertyRNA *prop;

  prop = RNA_def_property(srna, "use_premultiply", PROP_BOOLEAN, PROP_NONE);
  RNA_def_property_boolean_sdna(prop, NULL, "custom1", 1);
  RNA_def_property_ui_text(prop, "Convert Premultiplied", "Keep output image premultiplied alpha");
  RNA_def_property_update(prop, NC_NODE | NA_EDITED, "rna_Node_update");
}

static void def_cmp_chroma_matte(StructRNA *srna)
{
  PropertyRNA *prop;

  RNA_def_struct_sdna_from(srna, "NodeChroma", "storage");

  prop = RNA_def_property(srna, "tolerance", PROP_FLOAT, PROP_ANGLE);
  RNA_def_property_float_sdna(prop, NULL, "t1");
  RNA_def_property_float_funcs(prop, NULL, "rna_Matte_t1_set", NULL);
  RNA_def_property_range(prop, DEG2RADF(1.0f), DEG2RADF(80.0f));
  RNA_def_property_ui_text(
      prop, "Acceptance", "Tolerance for a color to be considered a keying color");
  RNA_def_property_update(prop, NC_NODE | NA_EDITED, "rna_Node_update");

  prop = RNA_def_property(srna, "threshold", PROP_FLOAT, PROP_ANGLE);
  RNA_def_property_float_sdna(prop, NULL, "t2");
  RNA_def_property_float_funcs(prop, NULL, "rna_Matte_t2_set", NULL);
  RNA_def_property_range(prop, 0.0f, DEG2RADF(30.0f));
  RNA_def_property_ui_text(
      prop, "Cutoff", "Tolerance below which colors will be considered as exact matches");
  RNA_def_property_update(prop, NC_NODE | NA_EDITED, "rna_Node_update");

  prop = RNA_def_property(srna, "lift", PROP_FLOAT, PROP_NONE);
  RNA_def_property_float_sdna(prop, NULL, "fsize");
  RNA_def_property_range(prop, 0.0f, 1.0f);
  RNA_def_property_ui_text(prop, "Lift", "Alpha lift");
  RNA_def_property_update(prop, NC_NODE | NA_EDITED, "rna_Node_update");

  prop = RNA_def_property(srna, "gain", PROP_FLOAT, PROP_NONE);
  RNA_def_property_float_sdna(prop, NULL, "fstrength");
  RNA_def_property_range(prop, 0.0f, 1.0f);
  RNA_def_property_ui_text(prop, "Falloff", "Alpha falloff");
  RNA_def_property_update(prop, NC_NODE | NA_EDITED, "rna_Node_update");

  prop = RNA_def_property(srna, "shadow_adjust", PROP_FLOAT, PROP_NONE);
  RNA_def_property_float_sdna(prop, NULL, "t3");
  RNA_def_property_range(prop, 0.0f, 1.0f);
  RNA_def_property_ui_text(
      prop, "Shadow Adjust", "Adjusts the brightness of any shadows captured");
  RNA_def_property_update(prop, NC_NODE | NA_EDITED, "rna_Node_update");
}

static void def_cmp_channel_matte(StructRNA *srna)
{
  PropertyRNA *prop;

  static const EnumPropertyItem color_space_items[] = {
      {CMP_NODE_CHANNEL_MATTE_CS_RGB, "RGB", 0, "RGB", "RGB color space"},
      {CMP_NODE_CHANNEL_MATTE_CS_HSV, "HSV", 0, "HSV", "HSV color space"},
      {CMP_NODE_CHANNEL_MATTE_CS_YUV, "YUV", 0, "YUV", "YUV color space"},
      {CMP_NODE_CHANNEL_MATTE_CS_YCC, "YCC", 0, "YCbCr", "YCbCr color space"},
      {0, NULL, 0, NULL, NULL},
  };

  static const EnumPropertyItem algorithm_items[] = {
      {0, "SINGLE", 0, "Single", "Limit by single channel"},
      {1, "MAX", 0, "Max", "Limit by maximum of other channels"},
      {0, NULL, 0, NULL, NULL},
  };

  prop = RNA_def_property(srna, "color_space", PROP_ENUM, PROP_NONE);
  RNA_def_property_enum_sdna(prop, NULL, "custom1");
  RNA_def_property_enum_items(prop, color_space_items);
  RNA_def_property_ui_text(prop, "Color Space", "");
  RNA_def_property_update(prop, NC_NODE | NA_EDITED, "rna_Node_update");

  prop = RNA_def_property(srna, "matte_channel", PROP_ENUM, PROP_NONE);
  RNA_def_property_enum_sdna(prop, NULL, "custom2");
  RNA_def_property_enum_items(prop, prop_tri_channel_items);
  RNA_def_property_enum_funcs(prop, NULL, NULL, "rna_Node_channel_itemf");
  RNA_def_property_ui_text(prop, "Channel", "Channel used to determine matte");
  RNA_def_property_update(prop, NC_NODE | NA_EDITED, "rna_Node_update");

  RNA_def_struct_sdna_from(srna, "NodeChroma", "storage");

  prop = RNA_def_property(srna, "limit_method", PROP_ENUM, PROP_NONE);
  RNA_def_property_enum_sdna(prop, NULL, "algorithm");
  RNA_def_property_enum_items(prop, algorithm_items);
  RNA_def_property_ui_text(prop, "Algorithm", "Algorithm to use to limit channel");
  RNA_def_property_update(prop, NC_NODE | NA_EDITED, "rna_Node_update");

  prop = RNA_def_property(srna, "limit_channel", PROP_ENUM, PROP_NONE);
  RNA_def_property_enum_sdna(prop, NULL, "channel");
  RNA_def_property_enum_items(prop, prop_tri_channel_items);
  RNA_def_property_enum_funcs(prop, NULL, NULL, "rna_Node_channel_itemf");
  RNA_def_property_ui_text(prop, "Limit Channel", "Limit by this channel's value");
  RNA_def_property_update(prop, NC_NODE | NA_EDITED, "rna_Node_update");

  prop = RNA_def_property(srna, "limit_max", PROP_FLOAT, PROP_NONE);
  RNA_def_property_float_sdna(prop, NULL, "t1");
  RNA_def_property_float_funcs(prop, NULL, "rna_Matte_t1_set", NULL);
  RNA_def_property_ui_range(prop, 0, 1, 0.1f, 3);
  RNA_def_property_ui_text(prop, "High", "Values higher than this setting are 100% opaque");
  RNA_def_property_update(prop, NC_NODE | NA_EDITED, "rna_Node_update");

  prop = RNA_def_property(srna, "limit_min", PROP_FLOAT, PROP_NONE);
  RNA_def_property_float_sdna(prop, NULL, "t2");
  RNA_def_property_float_funcs(prop, NULL, "rna_Matte_t2_set", NULL);
  RNA_def_property_ui_range(prop, 0, 1, 0.1f, 3);
  RNA_def_property_ui_text(prop, "Low", "Values lower than this setting are 100% keyed");
  RNA_def_property_update(prop, NC_NODE | NA_EDITED, "rna_Node_update");
}

static void def_cmp_flip(StructRNA *srna)
{
  PropertyRNA *prop;

  prop = RNA_def_property(srna, "axis", PROP_ENUM, PROP_NONE);
  RNA_def_property_enum_sdna(prop, NULL, "custom1");
  RNA_def_property_enum_items(prop, node_flip_items);
  RNA_def_property_ui_text(prop, "Axis", "");
  RNA_def_property_update(prop, NC_NODE | NA_EDITED, "rna_Node_update");
}

static void def_cmp_splitviewer(StructRNA *srna)
{
  PropertyRNA *prop;

  prop = RNA_def_property(srna, "axis", PROP_ENUM, PROP_NONE);
  RNA_def_property_enum_sdna(prop, NULL, "custom2");
  RNA_def_property_enum_items(prop, rna_enum_axis_xy_items);
  RNA_def_property_ui_text(prop, "Axis", "");
  RNA_def_property_update(prop, NC_NODE | NA_EDITED, "rna_Node_update");

  prop = RNA_def_property(srna, "factor", PROP_INT, PROP_FACTOR);
  RNA_def_property_int_sdna(prop, NULL, "custom1");
  RNA_def_property_range(prop, 0, 100);
  RNA_def_property_ui_text(prop, "Factor", "");
  RNA_def_property_update(prop, NC_NODE | NA_EDITED, "rna_Node_update");
}

static void def_cmp_id_mask(StructRNA *srna)
{
  PropertyRNA *prop;

  prop = RNA_def_property(srna, "index", PROP_INT, PROP_NONE);
  RNA_def_property_int_sdna(prop, NULL, "custom1");
  RNA_def_property_range(prop, 0, 32767);
  RNA_def_property_ui_text(prop, "Index", "Pass index number to convert to alpha");
  RNA_def_property_update(prop, NC_NODE | NA_EDITED, "rna_Node_update");

  prop = RNA_def_property(srna, "use_antialiasing", PROP_BOOLEAN, PROP_NONE);
  RNA_def_property_boolean_sdna(prop, NULL, "custom2", 0);
  RNA_def_property_ui_text(prop, "Anti-Aliasing", "Apply an anti-aliasing filter to the mask");
  RNA_def_property_update(prop, NC_NODE | NA_EDITED, "rna_Node_update");
}

static void def_cmp_double_edge_mask(StructRNA *srna)
{
  PropertyRNA *prop;

  static const EnumPropertyItem BufEdgeMode_items[] = {
      {0, "BLEED_OUT", 0, "Bleed Out", "Allow mask pixels to bleed along edges"},
      {1, "KEEP_IN", 0, "Keep In", "Restrict mask pixels from touching edges"},
      {0, NULL, 0, NULL, NULL},
  };

  static const EnumPropertyItem InnerEdgeMode_items[] = {
      {0, "ALL", 0, "All", "All pixels on inner mask edge are considered during mask calculation"},
      {1,
       "ADJACENT_ONLY",
       0,
       "Adjacent Only",
       "Only inner mask pixels adjacent to outer mask pixels are considered during mask "
       "calculation"},
      {0, NULL, 0, NULL, NULL},
  };

  prop = RNA_def_property(srna, "inner_mode", PROP_ENUM, PROP_NONE);
  RNA_def_property_enum_sdna(prop, NULL, "custom1");
  RNA_def_property_enum_items(prop, InnerEdgeMode_items);
  RNA_def_property_ui_text(prop, "Inner Edge Mode", "");
  RNA_def_property_update(prop, NC_NODE | NA_EDITED, "rna_Node_update");

  prop = RNA_def_property(srna, "edge_mode", PROP_ENUM, PROP_NONE);
  RNA_def_property_enum_sdna(prop, NULL, "custom2");
  RNA_def_property_enum_items(prop, BufEdgeMode_items);
  RNA_def_property_ui_text(prop, "Buffer Edge Mode", "");
  RNA_def_property_update(prop, NC_NODE | NA_EDITED, "rna_Node_update");
}

static void def_cmp_map_uv(StructRNA *srna)
{
  PropertyRNA *prop;

  prop = RNA_def_property(srna, "alpha", PROP_INT, PROP_FACTOR);
  RNA_def_property_int_sdna(prop, NULL, "custom1");
  RNA_def_property_range(prop, 0, 100);
  RNA_def_property_ui_text(prop, "Alpha", "");
  RNA_def_property_update(prop, NC_NODE | NA_EDITED, "rna_Node_update");
}

static void def_cmp_defocus(StructRNA *srna)
{
  PropertyRNA *prop;

  static const EnumPropertyItem bokeh_items[] = {
      {8, "OCTAGON", 0, "Octagonal", "8 sides"},
      {7, "HEPTAGON", 0, "Heptagonal", "7 sides"},
      {6, "HEXAGON", 0, "Hexagonal", "6 sides"},
      {5, "PENTAGON", 0, "Pentagonal", "5 sides"},
      {4, "SQUARE", 0, "Square", "4 sides"},
      {3, "TRIANGLE", 0, "Triangular", "3 sides"},
      {0, "CIRCLE", 0, "Circular", ""},
      {0, NULL, 0, NULL, NULL},
  };

  prop = RNA_def_property(srna, "scene", PROP_POINTER, PROP_NONE);
  RNA_def_property_pointer_sdna(prop, NULL, "id");
  RNA_def_property_pointer_funcs(prop, NULL, "rna_Node_scene_set", NULL, NULL);
  RNA_def_property_struct_type(prop, "Scene");
  RNA_def_property_flag(prop, PROP_EDITABLE | PROP_ID_REFCOUNT);
  RNA_def_property_override_flag(prop, PROPOVERRIDE_OVERRIDABLE_LIBRARY);
  RNA_def_property_ui_text(
      prop, "Scene", "Scene from which to select the active camera (render scene if undefined)");
  RNA_def_property_update(prop, NC_NODE | NA_EDITED, "rna_Node_update");

  RNA_def_struct_sdna_from(srna, "NodeDefocus", "storage");

  prop = RNA_def_property(srna, "bokeh", PROP_ENUM, PROP_NONE);
  RNA_def_property_enum_sdna(prop, NULL, "bktype");
  RNA_def_property_enum_items(prop, bokeh_items);
  RNA_def_property_ui_text(prop, "Bokeh Type", "");
  RNA_def_property_update(prop, NC_NODE | NA_EDITED, "rna_Node_update");

  prop = RNA_def_property(srna, "angle", PROP_FLOAT, PROP_ANGLE);
  RNA_def_property_float_sdna(prop, NULL, "rotation");
  RNA_def_property_range(prop, 0.0f, DEG2RADF(90.0f));
  RNA_def_property_ui_text(prop, "Angle", "Bokeh shape rotation offset");
  RNA_def_property_update(prop, NC_NODE | NA_EDITED, "rna_Node_update");

  prop = RNA_def_property(srna, "use_gamma_correction", PROP_BOOLEAN, PROP_NONE);
  RNA_def_property_boolean_sdna(prop, NULL, "gamco", 1);
  RNA_def_property_ui_text(
      prop, "Gamma Correction", "Enable gamma correction before and after main process");
  RNA_def_property_update(prop, NC_NODE | NA_EDITED, "rna_Node_update");

  /* TODO */
  prop = RNA_def_property(srna, "f_stop", PROP_FLOAT, PROP_NONE);
  RNA_def_property_float_sdna(prop, NULL, "fstop");
  RNA_def_property_range(prop, 0.0f, 128.0f);
  RNA_def_property_ui_text(
      prop,
      "F-Stop",
      "Amount of focal blur, 128 (infinity) is perfect focus, half the value doubles "
      "the blur radius");
  RNA_def_property_update(prop, NC_NODE | NA_EDITED, "rna_Node_update");

  prop = RNA_def_property(srna, "blur_max", PROP_FLOAT, PROP_NONE);
  RNA_def_property_float_sdna(prop, NULL, "maxblur");
  RNA_def_property_range(prop, 0.0f, 10000.0f);
  RNA_def_property_ui_text(prop, "Max Blur", "Blur limit, maximum CoC radius");
  RNA_def_property_update(prop, NC_NODE | NA_EDITED, "rna_Node_update");

  prop = RNA_def_property(srna, "threshold", PROP_FLOAT, PROP_NONE);
  RNA_def_property_float_sdna(prop, NULL, "bthresh");
  RNA_def_property_range(prop, 0.0f, 100.0f);
  RNA_def_property_ui_text(
      prop,
      "Threshold",
      "CoC radius threshold, prevents background bleed on in-focus midground, 0 is disabled");
  RNA_def_property_update(prop, NC_NODE | NA_EDITED, "rna_Node_update");

  prop = RNA_def_property(srna, "use_preview", PROP_BOOLEAN, PROP_NONE);
  RNA_def_property_boolean_sdna(prop, NULL, "preview", 1);
  RNA_def_property_ui_text(prop, "Preview", "Enable low quality mode, useful for preview");
  RNA_def_property_update(prop, NC_NODE | NA_EDITED, "rna_Node_update");

  prop = RNA_def_property(srna, "use_zbuffer", PROP_BOOLEAN, PROP_NONE);
  RNA_def_property_boolean_negative_sdna(prop, NULL, "no_zbuf", 1);
  RNA_def_property_ui_text(prop,
                           "Use Z-Buffer",
                           "Disable when using an image as input instead of actual z-buffer "
                           "(auto enabled if node not image based, eg. time node)");
  RNA_def_property_update(prop, NC_NODE | NA_EDITED, "rna_Node_update");

  prop = RNA_def_property(srna, "z_scale", PROP_FLOAT, PROP_NONE);
  RNA_def_property_float_sdna(prop, NULL, "scale");
  RNA_def_property_range(prop, 0.0f, 1000.0f);
  RNA_def_property_ui_text(
      prop,
      "Z-Scale",
      "Scale the Z input when not using a z-buffer, controls maximum blur designated "
      "by the color white or input value 1");
  RNA_def_property_update(prop, NC_NODE | NA_EDITED, "rna_Node_update");
}

static void def_cmp_invert(StructRNA *srna)
{
  PropertyRNA *prop;

  prop = RNA_def_property(srna, "invert_rgb", PROP_BOOLEAN, PROP_NONE);
  RNA_def_property_boolean_sdna(prop, NULL, "custom1", CMP_CHAN_RGB);
  RNA_def_property_ui_text(prop, "RGB", "");
  RNA_def_property_update(prop, NC_NODE | NA_EDITED, "rna_Node_update");

  prop = RNA_def_property(srna, "invert_alpha", PROP_BOOLEAN, PROP_NONE);
  RNA_def_property_boolean_sdna(prop, NULL, "custom1", CMP_CHAN_A);
  RNA_def_property_ui_text(prop, "Alpha", "");
  RNA_def_property_update(prop, NC_NODE | NA_EDITED, "rna_Node_update");
}

static void def_cmp_crop(StructRNA *srna)
{
  PropertyRNA *prop;

  prop = RNA_def_property(srna, "use_crop_size", PROP_BOOLEAN, PROP_NONE);
  RNA_def_property_boolean_sdna(prop, NULL, "custom1", 1);
  RNA_def_property_ui_text(prop, "Crop Image Size", "Whether to crop the size of the input image");
  RNA_def_property_update(prop, NC_NODE | NA_EDITED, "rna_Node_update");

  prop = RNA_def_property(srna, "relative", PROP_BOOLEAN, PROP_NONE);
  RNA_def_property_boolean_sdna(prop, NULL, "custom2", 1);
  RNA_def_property_ui_text(prop, "Relative", "Use relative values to crop image");
  RNA_def_property_update(prop, NC_NODE | NA_EDITED, "rna_Node_update");

  RNA_def_struct_sdna_from(srna, "NodeTwoXYs", "storage");

  prop = RNA_def_property(srna, "min_x", PROP_INT, PROP_NONE);
  RNA_def_property_int_sdna(prop, NULL, "x1");
  RNA_def_property_range(prop, 0, 10000);
  RNA_def_property_ui_text(prop, "X1", "");
  RNA_def_property_update(prop, NC_NODE | NA_EDITED, "rna_Node_update");

  prop = RNA_def_property(srna, "max_x", PROP_INT, PROP_NONE);
  RNA_def_property_int_sdna(prop, NULL, "x2");
  RNA_def_property_range(prop, 0, 10000);
  RNA_def_property_ui_text(prop, "X2", "");
  RNA_def_property_update(prop, NC_NODE | NA_EDITED, "rna_Node_update");

  prop = RNA_def_property(srna, "min_y", PROP_INT, PROP_NONE);
  RNA_def_property_int_sdna(prop, NULL, "y1");
  RNA_def_property_range(prop, 0, 10000);
  RNA_def_property_ui_text(prop, "Y1", "");
  RNA_def_property_update(prop, NC_NODE | NA_EDITED, "rna_Node_update");

  prop = RNA_def_property(srna, "max_y", PROP_INT, PROP_NONE);
  RNA_def_property_int_sdna(prop, NULL, "y2");
  RNA_def_property_range(prop, 0, 10000);
  RNA_def_property_ui_text(prop, "Y2", "");
  RNA_def_property_update(prop, NC_NODE | NA_EDITED, "rna_Node_update");

  prop = RNA_def_property(srna, "rel_min_x", PROP_FLOAT, PROP_NONE);
  RNA_def_property_float_sdna(prop, NULL, "fac_x1");
  RNA_def_property_range(prop, 0.0, 1.0);
  RNA_def_property_ui_text(prop, "X1", "");
  RNA_def_property_update(prop, NC_NODE | NA_EDITED, "rna_Node_update");

  prop = RNA_def_property(srna, "rel_max_x", PROP_FLOAT, PROP_NONE);
  RNA_def_property_float_sdna(prop, NULL, "fac_x2");
  RNA_def_property_range(prop, 0.0, 1.0);
  RNA_def_property_ui_text(prop, "X2", "");
  RNA_def_property_update(prop, NC_NODE | NA_EDITED, "rna_Node_update");

  prop = RNA_def_property(srna, "rel_min_y", PROP_FLOAT, PROP_NONE);
  RNA_def_property_float_sdna(prop, NULL, "fac_y1");
  RNA_def_property_range(prop, 0.0, 1.0);
  RNA_def_property_ui_text(prop, "Y1", "");
  RNA_def_property_update(prop, NC_NODE | NA_EDITED, "rna_Node_update");

  prop = RNA_def_property(srna, "rel_max_y", PROP_FLOAT, PROP_NONE);
  RNA_def_property_float_sdna(prop, NULL, "fac_y2");
  RNA_def_property_range(prop, 0.0, 1.0);
  RNA_def_property_ui_text(prop, "Y2", "");
  RNA_def_property_update(prop, NC_NODE | NA_EDITED, "rna_Node_update");
}

static void def_cmp_dblur(StructRNA *srna)
{
  PropertyRNA *prop;

  RNA_def_struct_sdna_from(srna, "NodeDBlurData", "storage");

  prop = RNA_def_property(srna, "iterations", PROP_INT, PROP_NONE);
  RNA_def_property_int_sdna(prop, NULL, "iter");
  RNA_def_property_range(prop, 1, 32);
  RNA_def_property_ui_text(prop, "Iterations", "");
  RNA_def_property_update(prop, NC_NODE | NA_EDITED, "rna_Node_update");

  prop = RNA_def_property(srna, "use_wrap", PROP_BOOLEAN, PROP_NONE);
  RNA_def_property_boolean_sdna(prop, NULL, "wrap", 1);
  RNA_def_property_ui_text(prop, "Wrap", "");
  RNA_def_property_update(prop, NC_NODE | NA_EDITED, "rna_Node_update");

  prop = RNA_def_property(srna, "center_x", PROP_FLOAT, PROP_NONE);
  RNA_def_property_float_sdna(prop, NULL, "center_x");
  RNA_def_property_range(prop, 0.0f, 1.0f);
  RNA_def_property_ui_text(prop, "Center X", "");
  RNA_def_property_update(prop, NC_NODE | NA_EDITED, "rna_Node_update");

  prop = RNA_def_property(srna, "center_y", PROP_FLOAT, PROP_NONE);
  RNA_def_property_float_sdna(prop, NULL, "center_y");
  RNA_def_property_range(prop, 0.0f, 1.0f);
  RNA_def_property_ui_text(prop, "Center Y", "");
  RNA_def_property_update(prop, NC_NODE | NA_EDITED, "rna_Node_update");

  prop = RNA_def_property(srna, "distance", PROP_FLOAT, PROP_NONE);
  RNA_def_property_float_sdna(prop, NULL, "distance");
  RNA_def_property_range(prop, -1.0f, 1.0f);
  RNA_def_property_ui_text(prop, "Distance", "");
  RNA_def_property_update(prop, NC_NODE | NA_EDITED, "rna_Node_update");

  prop = RNA_def_property(srna, "angle", PROP_FLOAT, PROP_ANGLE);
  RNA_def_property_float_sdna(prop, NULL, "angle");
  RNA_def_property_range(prop, 0.0f, DEG2RADF(360.0f));
  RNA_def_property_ui_text(prop, "Angle", "");
  RNA_def_property_update(prop, NC_NODE | NA_EDITED, "rna_Node_update");

  prop = RNA_def_property(srna, "spin", PROP_FLOAT, PROP_ANGLE);
  RNA_def_property_float_sdna(prop, NULL, "spin");
  RNA_def_property_range(prop, DEG2RADF(-360.0f), DEG2RADF(360.0f));
  RNA_def_property_ui_text(prop, "Spin", "");
  RNA_def_property_update(prop, NC_NODE | NA_EDITED, "rna_Node_update");

  prop = RNA_def_property(srna, "zoom", PROP_FLOAT, PROP_NONE);
  RNA_def_property_float_sdna(prop, NULL, "zoom");
  RNA_def_property_range(prop, 0.0f, 100.0f);
  RNA_def_property_ui_text(prop, "Zoom", "");
  RNA_def_property_update(prop, NC_NODE | NA_EDITED, "rna_Node_update");
}

static void def_cmp_bilateral_blur(StructRNA *srna)
{
  PropertyRNA *prop;

  RNA_def_struct_sdna_from(srna, "NodeBilateralBlurData", "storage");

  prop = RNA_def_property(srna, "iterations", PROP_INT, PROP_NONE);
  RNA_def_property_int_sdna(prop, NULL, "iter");
  RNA_def_property_range(prop, 1, 128);
  RNA_def_property_ui_text(prop, "Iterations", "");
  RNA_def_property_update(prop, NC_NODE | NA_EDITED, "rna_Node_update");

  prop = RNA_def_property(srna, "sigma_color", PROP_FLOAT, PROP_NONE);
  RNA_def_property_float_sdna(prop, NULL, "sigma_color");
  RNA_def_property_range(prop, 0.01f, 3.0f);
  RNA_def_property_ui_text(prop, "Color Sigma", "");
  RNA_def_property_update(prop, NC_NODE | NA_EDITED, "rna_Node_update");

  prop = RNA_def_property(srna, "sigma_space", PROP_FLOAT, PROP_NONE);
  RNA_def_property_float_sdna(prop, NULL, "sigma_space");
  RNA_def_property_range(prop, 0.01f, 30.0f);
  RNA_def_property_ui_text(prop, "Space Sigma", "");
  RNA_def_property_update(prop, NC_NODE | NA_EDITED, "rna_Node_update");
}

static void def_cmp_premul_key(StructRNA *srna)
{
  PropertyRNA *prop;

  static const EnumPropertyItem type_items[] = {
      {0, "STRAIGHT_TO_PREMUL", 0, "To Premultiplied", "Convert straight to premultiplied"},
      {1, "PREMUL_TO_STRAIGHT", 0, "To Straight", "Convert premultiplied to straight"},
      {0, NULL, 0, NULL, NULL},
  };

  prop = RNA_def_property(srna, "mapping", PROP_ENUM, PROP_NONE);
  RNA_def_property_enum_sdna(prop, NULL, "custom1");
  RNA_def_property_enum_items(prop, type_items);
  RNA_def_property_ui_text(
      prop, "Mapping", "Conversion between premultiplied alpha and key alpha");
  RNA_def_property_update(prop, NC_NODE | NA_EDITED, "rna_Node_update");
}

static void def_cmp_glare(StructRNA *srna)
{
  PropertyRNA *prop;

  static const EnumPropertyItem type_items[] = {
      {3, "GHOSTS", 0, "Ghosts", ""},
      {2, "STREAKS", 0, "Streaks", ""},
      {1, "FOG_GLOW", 0, "Fog Glow", ""},
      {0, "SIMPLE_STAR", 0, "Simple Star", ""},
      {0, NULL, 0, NULL, NULL},
  };

  static const EnumPropertyItem quality_items[] = {
      {0, "HIGH", 0, "High", ""},
      {1, "MEDIUM", 0, "Medium", ""},
      {2, "LOW", 0, "Low", ""},
      {0, NULL, 0, NULL, NULL},
  };

  RNA_def_struct_sdna_from(srna, "NodeGlare", "storage");

  prop = RNA_def_property(srna, "glare_type", PROP_ENUM, PROP_NONE);
  RNA_def_property_enum_sdna(prop, NULL, "type");
  RNA_def_property_enum_items(prop, type_items);
  RNA_def_property_ui_text(prop, "Glare Type", "");
  RNA_def_property_update(prop, NC_NODE | NA_EDITED, "rna_Node_update");

  prop = RNA_def_property(srna, "quality", PROP_ENUM, PROP_NONE);
  RNA_def_property_enum_sdna(prop, NULL, "quality");
  RNA_def_property_enum_items(prop, quality_items);
  RNA_def_property_ui_text(
      prop,
      "Quality",
      "If not set to high quality, the effect will be applied to a low-res copy "
      "of the source image");
  RNA_def_property_update(prop, NC_NODE | NA_EDITED, "rna_Node_update");

  prop = RNA_def_property(srna, "iterations", PROP_INT, PROP_NONE);
  RNA_def_property_int_sdna(prop, NULL, "iter");
  RNA_def_property_range(prop, 2, 5);
  RNA_def_property_ui_text(prop, "Iterations", "");
  RNA_def_property_update(prop, NC_NODE | NA_EDITED, "rna_Node_update");

  prop = RNA_def_property(srna, "color_modulation", PROP_FLOAT, PROP_NONE);
  RNA_def_property_float_sdna(prop, NULL, "colmod");
  RNA_def_property_range(prop, 0.0f, 1.0f);
  RNA_def_property_ui_text(
      prop,
      "Color Modulation",
      "Amount of Color Modulation, modulates colors of streaks and ghosts for "
      "a spectral dispersion effect");
  RNA_def_property_update(prop, NC_NODE | NA_EDITED, "rna_Node_update");

  prop = RNA_def_property(srna, "mix", PROP_FLOAT, PROP_NONE);
  RNA_def_property_float_sdna(prop, NULL, "mix");
  RNA_def_property_range(prop, -1.0f, 1.0f);
  RNA_def_property_ui_text(
      prop, "Mix", "-1 is original image only, 0 is exact 50/50 mix, 1 is processed image only");
  RNA_def_property_update(prop, NC_NODE | NA_EDITED, "rna_Node_update");

  prop = RNA_def_property(srna, "threshold", PROP_FLOAT, PROP_NONE);
  RNA_def_property_float_sdna(prop, NULL, "threshold");
  RNA_def_property_range(prop, 0.0f, 1000.0f);
  RNA_def_property_ui_text(
      prop,
      "Threshold",
      "The glare filter will only be applied to pixels brighter than this value");
  RNA_def_property_update(prop, NC_NODE | NA_EDITED, "rna_Node_update");

  prop = RNA_def_property(srna, "streaks", PROP_INT, PROP_NONE);
  RNA_def_property_int_sdna(prop, NULL, "streaks");
  RNA_def_property_range(prop, 1, 16);
  RNA_def_property_ui_text(prop, "Streaks", "Total number of streaks");
  RNA_def_property_update(prop, NC_NODE | NA_EDITED, "rna_Node_update");

  prop = RNA_def_property(srna, "angle_offset", PROP_FLOAT, PROP_ANGLE);
  RNA_def_property_float_sdna(prop, NULL, "angle_ofs");
  RNA_def_property_range(prop, 0.0f, DEG2RADF(180.0f));
  RNA_def_property_ui_text(prop, "Angle Offset", "Streak angle offset");
  RNA_def_property_update(prop, NC_NODE | NA_EDITED, "rna_Node_update");

  prop = RNA_def_property(srna, "fade", PROP_FLOAT, PROP_NONE);
  RNA_def_property_float_sdna(prop, NULL, "fade");
  RNA_def_property_range(prop, 0.75f, 1.0f);
  RNA_def_property_ui_text(prop, "Fade", "Streak fade-out factor");
  RNA_def_property_update(prop, NC_NODE | NA_EDITED, "rna_Node_update");

  prop = RNA_def_property(srna, "use_rotate_45", PROP_BOOLEAN, PROP_NONE);
  RNA_def_property_boolean_sdna(prop, NULL, "star_45", 0);
  RNA_def_property_ui_text(prop, "Rotate 45", "Simple star filter: add 45 degree rotation offset");
  RNA_def_property_update(prop, NC_NODE | NA_EDITED, "rna_Node_update");

  prop = RNA_def_property(srna, "size", PROP_INT, PROP_NONE);
  RNA_def_property_int_sdna(prop, NULL, "size");
  RNA_def_property_range(prop, 6, 9);
  RNA_def_property_ui_text(
      prop,
      "Size",
      "Glow/glare size (not actual size; relative to initial size of bright area of pixels)");
  RNA_def_property_update(prop, NC_NODE | NA_EDITED, "rna_Node_update");

  /* TODO */
}

static void def_cmp_tonemap(StructRNA *srna)
{
  PropertyRNA *prop;

  static const EnumPropertyItem type_items[] = {
      {1, "RD_PHOTORECEPTOR", 0, "R/D Photoreceptor", ""},
      {0, "RH_SIMPLE", 0, "Rh Simple", ""},
      {0, NULL, 0, NULL, NULL},
  };

  RNA_def_struct_sdna_from(srna, "NodeTonemap", "storage");

  prop = RNA_def_property(srna, "tonemap_type", PROP_ENUM, PROP_NONE);
  RNA_def_property_enum_sdna(prop, NULL, "type");
  RNA_def_property_enum_items(prop, type_items);
  RNA_def_property_ui_text(prop, "Tonemap Type", "");
  RNA_def_property_update(prop, NC_NODE | NA_EDITED, "rna_Node_update");

  prop = RNA_def_property(srna, "key", PROP_FLOAT, PROP_NONE);
  RNA_def_property_float_sdna(prop, NULL, "key");
  RNA_def_property_range(prop, 0.0f, 1.0f);
  RNA_def_property_ui_text(prop, "Key", "The value the average luminance is mapped to");
  RNA_def_property_update(prop, NC_NODE | NA_EDITED, "rna_Node_update");

  prop = RNA_def_property(srna, "offset", PROP_FLOAT, PROP_NONE);
  RNA_def_property_float_sdna(prop, NULL, "offset");
  RNA_def_property_range(prop, 0.001f, 10.0f);
  RNA_def_property_ui_text(
      prop,
      "Offset",
      "Normally always 1, but can be used as an extra control to alter the brightness curve");
  RNA_def_property_update(prop, NC_NODE | NA_EDITED, "rna_Node_update");

  prop = RNA_def_property(srna, "gamma", PROP_FLOAT, PROP_NONE);
  RNA_def_property_float_sdna(prop, NULL, "gamma");
  RNA_def_property_range(prop, 0.001f, 3.0f);
  RNA_def_property_ui_text(prop, "Gamma", "If not used, set to 1");
  RNA_def_property_update(prop, NC_NODE | NA_EDITED, "rna_Node_update");

  prop = RNA_def_property(srna, "intensity", PROP_FLOAT, PROP_NONE);
  RNA_def_property_float_sdna(prop, NULL, "f");
  RNA_def_property_range(prop, -8.0f, 8.0f);
  RNA_def_property_ui_text(
      prop, "Intensity", "If less than zero, darkens image; otherwise, makes it brighter");
  RNA_def_property_update(prop, NC_NODE | NA_EDITED, "rna_Node_update");

  prop = RNA_def_property(srna, "contrast", PROP_FLOAT, PROP_NONE);
  RNA_def_property_float_sdna(prop, NULL, "m");
  RNA_def_property_range(prop, 0.0f, 1.0f);
  RNA_def_property_ui_text(prop, "Contrast", "Set to 0 to use estimate from input image");
  RNA_def_property_update(prop, NC_NODE | NA_EDITED, "rna_Node_update");

  prop = RNA_def_property(srna, "adaptation", PROP_FLOAT, PROP_NONE);
  RNA_def_property_float_sdna(prop, NULL, "a");
  RNA_def_property_range(prop, 0.0f, 1.0f);
  RNA_def_property_ui_text(prop, "Adaptation", "If 0, global; if 1, based on pixel intensity");
  RNA_def_property_update(prop, NC_NODE | NA_EDITED, "rna_Node_update");

  prop = RNA_def_property(srna, "correction", PROP_FLOAT, PROP_NONE);
  RNA_def_property_float_sdna(prop, NULL, "c");
  RNA_def_property_range(prop, 0.0f, 1.0f);
  RNA_def_property_ui_text(
      prop, "Color Correction", "If 0, same for all channels; if 1, each independent");
  RNA_def_property_update(prop, NC_NODE | NA_EDITED, "rna_Node_update");
}

static void def_cmp_lensdist(StructRNA *srna)
{
  PropertyRNA *prop;

  RNA_def_struct_sdna_from(srna, "NodeLensDist", "storage");

  prop = RNA_def_property(srna, "use_projector", PROP_BOOLEAN, PROP_NONE);
  RNA_def_property_boolean_sdna(prop, NULL, "proj", 1);
  RNA_def_property_ui_text(
      prop,
      "Projector",
      "Enable/disable projector mode (the effect is applied in horizontal direction only)");
  RNA_def_property_update(prop, NC_NODE | NA_EDITED, "rna_Node_update");

  prop = RNA_def_property(srna, "use_jitter", PROP_BOOLEAN, PROP_NONE);
  RNA_def_property_boolean_sdna(prop, NULL, "jit", 1);
  RNA_def_property_ui_text(prop, "Jitter", "Enable/disable jittering (faster, but also noisier)");
  RNA_def_property_update(prop, NC_NODE | NA_EDITED, "rna_Node_update");

  prop = RNA_def_property(srna, "use_fit", PROP_BOOLEAN, PROP_NONE);
  RNA_def_property_boolean_sdna(prop, NULL, "fit", 1);
  RNA_def_property_ui_text(
      prop,
      "Fit",
      "For positive distortion factor only: scale image such that black areas are not visible");
  RNA_def_property_update(prop, NC_NODE | NA_EDITED, "rna_Node_update");
}

static void def_cmp_colorbalance(StructRNA *srna)
{
  PropertyRNA *prop;
  static float default_1[3] = {1.0f, 1.0f, 1.0f};

  static const EnumPropertyItem type_items[] = {
      {0, "LIFT_GAMMA_GAIN", 0, "Lift/Gamma/Gain", ""},
      {1,
       "OFFSET_POWER_SLOPE",
       0,
       "Offset/Power/Slope (ASC-CDL)",
       "ASC-CDL standard color correction"},
      {0, NULL, 0, NULL, NULL},
  };

  prop = RNA_def_property(srna, "correction_method", PROP_ENUM, PROP_NONE);
  RNA_def_property_enum_sdna(prop, NULL, "custom1");
  RNA_def_property_enum_items(prop, type_items);
  RNA_def_property_ui_text(prop, "Correction Formula", "");
  RNA_def_property_update(prop, NC_NODE | NA_EDITED, "rna_Node_update");

  RNA_def_struct_sdna_from(srna, "NodeColorBalance", "storage");

  prop = RNA_def_property(srna, "lift", PROP_FLOAT, PROP_COLOR_GAMMA);
  RNA_def_property_float_sdna(prop, NULL, "lift");
  RNA_def_property_array(prop, 3);
  RNA_def_property_float_array_default(prop, default_1);
  RNA_def_property_ui_range(prop, 0, 2, 0.1, 3);
  RNA_def_property_ui_text(prop, "Lift", "Correction for shadows");
  RNA_def_property_update(prop, NC_NODE | NA_EDITED, "rna_NodeColorBalance_update_lgg");

  prop = RNA_def_property(srna, "gamma", PROP_FLOAT, PROP_COLOR_GAMMA);
  RNA_def_property_float_sdna(prop, NULL, "gamma");
  RNA_def_property_array(prop, 3);
  RNA_def_property_float_array_default(prop, default_1);
  RNA_def_property_ui_range(prop, 0, 2, 0.1, 3);
  RNA_def_property_ui_text(prop, "Gamma", "Correction for midtones");
  RNA_def_property_update(prop, NC_NODE | NA_EDITED, "rna_NodeColorBalance_update_lgg");

  prop = RNA_def_property(srna, "gain", PROP_FLOAT, PROP_COLOR_GAMMA);
  RNA_def_property_float_sdna(prop, NULL, "gain");
  RNA_def_property_array(prop, 3);
  RNA_def_property_float_array_default(prop, default_1);
  RNA_def_property_ui_range(prop, 0, 2, 0.1, 3);
  RNA_def_property_ui_text(prop, "Gain", "Correction for highlights");
  RNA_def_property_update(prop, NC_NODE | NA_EDITED, "rna_NodeColorBalance_update_lgg");

  prop = RNA_def_property(srna, "offset", PROP_FLOAT, PROP_COLOR_GAMMA);
  RNA_def_property_float_sdna(prop, NULL, "offset");
  RNA_def_property_array(prop, 3);
  RNA_def_property_ui_range(prop, 0, 1, 0.1, 3);
  RNA_def_property_ui_text(prop, "Offset", "Correction for entire tonal range");
  RNA_def_property_update(prop, NC_NODE | NA_EDITED, "rna_NodeColorBalance_update_cdl");

  prop = RNA_def_property(srna, "power", PROP_FLOAT, PROP_COLOR_GAMMA);
  RNA_def_property_float_sdna(prop, NULL, "power");
  RNA_def_property_array(prop, 3);
  RNA_def_property_float_array_default(prop, default_1);
  RNA_def_property_range(prop, 0.0f, FLT_MAX);
  RNA_def_property_ui_range(prop, 0, 2, 0.1, 3);
  RNA_def_property_ui_text(prop, "Power", "Correction for midtones");
  RNA_def_property_update(prop, NC_NODE | NA_EDITED, "rna_NodeColorBalance_update_cdl");

  prop = RNA_def_property(srna, "slope", PROP_FLOAT, PROP_COLOR_GAMMA);
  RNA_def_property_float_sdna(prop, NULL, "slope");
  RNA_def_property_array(prop, 3);
  RNA_def_property_float_array_default(prop, default_1);
  RNA_def_property_range(prop, 0.0f, FLT_MAX);
  RNA_def_property_ui_range(prop, 0, 2, 0.1, 3);
  RNA_def_property_ui_text(prop, "Slope", "Correction for highlights");
  RNA_def_property_update(prop, NC_NODE | NA_EDITED, "rna_NodeColorBalance_update_cdl");

  prop = RNA_def_property(srna, "offset_basis", PROP_FLOAT, PROP_NONE);
  RNA_def_property_range(prop, -FLT_MAX, FLT_MAX);
  RNA_def_property_ui_range(prop, -1.0, 1.0, 1.0, 2);
  RNA_def_property_ui_text(prop, "Basis", "Support negative color by using this as the RGB basis");
  RNA_def_property_update(prop, NC_NODE | NA_EDITED, "rna_NodeColorBalance_update_cdl");
}

static void def_cmp_huecorrect(StructRNA *srna)
{
  PropertyRNA *prop;

  prop = RNA_def_property(srna, "mapping", PROP_POINTER, PROP_NONE);
  RNA_def_property_pointer_sdna(prop, NULL, "storage");
  RNA_def_property_struct_type(prop, "CurveMapping");
  RNA_def_property_ui_text(prop, "Mapping", "");
  RNA_def_property_update(prop, NC_NODE | NA_EDITED, "rna_Node_update");
}

static void def_cmp_zcombine(StructRNA *srna)
{
  PropertyRNA *prop;

  prop = RNA_def_property(srna, "use_alpha", PROP_BOOLEAN, PROP_NONE);
  RNA_def_property_boolean_sdna(prop, NULL, "custom1", 0);
  RNA_def_property_ui_text(
      prop, "Use Alpha", "Take alpha channel into account when doing the Z operation");
  RNA_def_property_update(prop, NC_NODE | NA_EDITED, "rna_Node_update");

  prop = RNA_def_property(srna, "use_antialias_z", PROP_BOOLEAN, PROP_NONE);
  RNA_def_property_boolean_negative_sdna(prop, NULL, "custom2", 0);
  RNA_def_property_ui_text(
      prop,
      "Anti-Alias Z",
      "Anti-alias the z-buffer to try to avoid artifacts, mostly useful for Blender renders");
  RNA_def_property_update(prop, NC_NODE | NA_EDITED, "rna_Node_update");
}

static void def_cmp_ycc(StructRNA *srna)
{
  PropertyRNA *prop;

  prop = RNA_def_property(srna, "mode", PROP_ENUM, PROP_NONE);
  RNA_def_property_enum_sdna(prop, NULL, "custom1");
  RNA_def_property_enum_items(prop, node_ycc_items);
  RNA_def_property_ui_text(prop, "Mode", "");
  RNA_def_property_update(prop, NC_NODE | NA_EDITED, "rna_Node_update");
}

static void def_cmp_movieclip(StructRNA *srna)
{
  PropertyRNA *prop;

  prop = RNA_def_property(srna, "clip", PROP_POINTER, PROP_NONE);
  RNA_def_property_pointer_sdna(prop, NULL, "id");
  RNA_def_property_struct_type(prop, "MovieClip");
  RNA_def_property_flag(prop, PROP_EDITABLE);
  RNA_def_property_ui_text(prop, "Movie Clip", "");
  RNA_def_property_update(prop, NC_NODE | NA_EDITED, "rna_Node_update");

  RNA_def_struct_sdna_from(srna, "MovieClipUser", "storage");
}

static void def_cmp_stabilize2d(StructRNA *srna)
{
  PropertyRNA *prop;

  prop = RNA_def_property(srna, "clip", PROP_POINTER, PROP_NONE);
  RNA_def_property_pointer_sdna(prop, NULL, "id");
  RNA_def_property_struct_type(prop, "MovieClip");
  RNA_def_property_flag(prop, PROP_EDITABLE);
  RNA_def_property_ui_text(prop, "Movie Clip", "");
  RNA_def_property_update(prop, NC_NODE | NA_EDITED, "rna_Node_update");

  prop = RNA_def_property(srna, "filter_type", PROP_ENUM, PROP_NONE);
  RNA_def_property_enum_sdna(prop, NULL, "custom1");
  RNA_def_property_enum_items(prop, node_sampler_type_items);
  RNA_def_property_ui_text(prop, "Filter", "Method to use to filter stabilization");
  RNA_def_property_update(prop, NC_NODE | NA_EDITED, "rna_Node_update");

  prop = RNA_def_property(srna, "invert", PROP_BOOLEAN, PROP_NONE);
  RNA_def_property_boolean_sdna(prop, NULL, "custom2", CMP_NODEFLAG_STABILIZE_INVERSE);
  RNA_def_property_ui_text(
      prop, "Invert", "Invert stabilization to re-introduce motion to the frame");
  RNA_def_property_update(prop, NC_NODE | NA_EDITED, "rna_Node_update");
}

static void def_cmp_moviedistortion(StructRNA *srna)
{
  PropertyRNA *prop;

  static const EnumPropertyItem distortion_type_items[] = {
      {0, "UNDISTORT", 0, "Undistort", ""},
      {1, "DISTORT", 0, "Distort", ""},
      {0, NULL, 0, NULL, NULL},
  };

  prop = RNA_def_property(srna, "clip", PROP_POINTER, PROP_NONE);
  RNA_def_property_pointer_sdna(prop, NULL, "id");
  RNA_def_property_struct_type(prop, "MovieClip");
  RNA_def_property_flag(prop, PROP_EDITABLE);
  RNA_def_property_ui_text(prop, "Movie Clip", "");
  RNA_def_property_update(prop, NC_NODE | NA_EDITED, "rna_Node_update");

  prop = RNA_def_property(srna, "distortion_type", PROP_ENUM, PROP_NONE);
  RNA_def_property_enum_sdna(prop, NULL, "custom1");
  RNA_def_property_enum_items(prop, distortion_type_items);
  RNA_def_property_ui_text(prop, "Distortion", "Distortion to use to filter image");
  RNA_def_property_update(prop, NC_NODE | NA_EDITED, "rna_Node_update");
}

static void def_cmp_mask(StructRNA *srna)
{
  PropertyRNA *prop;

  static const EnumPropertyItem aspect_type_items[] = {
      {0, "SCENE", 0, "Scene Size", ""},
      {CMP_NODEFLAG_MASK_FIXED, "FIXED", 0, "Fixed", "Use pixel size for the buffer"},
      {CMP_NODEFLAG_MASK_FIXED_SCENE,
       "FIXED_SCENE",
       0,
       "Fixed/Scene",
       "Pixel size scaled by scene percentage"},
      {0, NULL, 0, NULL, NULL},
  };

  prop = RNA_def_property(srna, "mask", PROP_POINTER, PROP_NONE);
  RNA_def_property_pointer_sdna(prop, NULL, "id");
  RNA_def_property_struct_type(prop, "Mask");
  RNA_def_property_flag(prop, PROP_EDITABLE);
  RNA_def_property_ui_text(prop, "Mask", "");

  prop = RNA_def_property(srna, "use_feather", PROP_BOOLEAN, PROP_NONE);
  RNA_def_property_boolean_negative_sdna(prop, NULL, "custom1", CMP_NODEFLAG_MASK_NO_FEATHER);
  RNA_def_property_ui_text(prop, "Feather", "Use feather information from the mask");
  RNA_def_property_update(prop, NC_NODE | NA_EDITED, "rna_Node_update");

  prop = RNA_def_property(srna, "use_motion_blur", PROP_BOOLEAN, PROP_NONE);
  RNA_def_property_boolean_sdna(prop, NULL, "custom1", CMP_NODEFLAG_MASK_MOTION_BLUR);
  RNA_def_property_ui_text(prop, "Motion Blur", "Use multi-sampled motion blur of the mask");
  RNA_def_property_update(prop, NC_NODE | NA_EDITED, "rna_Node_update");

  prop = RNA_def_property(srna, "motion_blur_samples", PROP_INT, PROP_NONE);
  RNA_def_property_int_sdna(prop, NULL, "custom2");
  RNA_def_property_range(prop, 1, CMP_NODE_MASK_MBLUR_SAMPLES_MAX);
  RNA_def_property_ui_text(prop, "Samples", "Number of motion blur samples");
  RNA_def_property_update(prop, NC_NODE | NA_EDITED, "rna_Node_update");

  prop = RNA_def_property(srna, "motion_blur_shutter", PROP_FLOAT, PROP_NONE);
  RNA_def_property_float_sdna(prop, NULL, "custom3");
  RNA_def_property_range(prop, 0.0, 1.0f);
  RNA_def_property_ui_text(prop, "Shutter", "Exposure for motion blur as a factor of FPS");
  RNA_def_property_update(prop, NC_NODE | NA_EDITED, "rna_Node_update");

  prop = RNA_def_property(srna, "size_source", PROP_ENUM, PROP_NONE);
  RNA_def_property_enum_bitflag_sdna(prop, NULL, "custom1");
  RNA_def_property_enum_items(prop, aspect_type_items);
  RNA_def_property_ui_text(
      prop, "Size Source", "Where to get the mask size from for aspect/size information");
  RNA_def_property_update(prop, NC_NODE | NA_EDITED, "rna_Node_update");

  RNA_def_struct_sdna_from(srna, "NodeMask", "storage");

  prop = RNA_def_property(srna, "size_x", PROP_INT, PROP_NONE);
  RNA_def_property_range(prop, 1.0f, 10000.0f);
  RNA_def_property_ui_text(prop, "X", "");
  RNA_def_property_update(prop, NC_NODE | NA_EDITED, "rna_Node_update");

  prop = RNA_def_property(srna, "size_y", PROP_INT, PROP_NONE);
  RNA_def_property_range(prop, 1.0f, 10000.0f);
  RNA_def_property_ui_text(prop, "Y", "");
  RNA_def_property_update(prop, NC_NODE | NA_EDITED, "rna_Node_update");
}

static void dev_cmd_transform(StructRNA *srna)
{
  PropertyRNA *prop;

  prop = RNA_def_property(srna, "filter_type", PROP_ENUM, PROP_NONE);
  RNA_def_property_enum_sdna(prop, NULL, "custom1");
  RNA_def_property_enum_items(prop, node_sampler_type_items);
  RNA_def_property_ui_text(prop, "Filter", "Method to use to filter transform");
  RNA_def_property_update(prop, NC_NODE | NA_EDITED, "rna_Node_update");
}

/* -- Compositor Nodes ------------------------------------------------------ */

static const EnumPropertyItem node_masktype_items[] = {
    {0, "ADD", 0, "Add", ""},
    {1, "SUBTRACT", 0, "Subtract", ""},
    {2, "MULTIPLY", 0, "Multiply", ""},
    {3, "NOT", 0, "Not", ""},
    {0, NULL, 0, NULL, NULL},
};

static void def_cmp_boxmask(StructRNA *srna)
{
  PropertyRNA *prop;

  prop = RNA_def_property(srna, "mask_type", PROP_ENUM, PROP_NONE);
  RNA_def_property_enum_sdna(prop, NULL, "custom1");
  RNA_def_property_enum_items(prop, node_masktype_items);
  RNA_def_property_ui_text(prop, "Mask Type", "");
  RNA_def_property_update(prop, NC_NODE | NA_EDITED, "rna_Node_update");

  RNA_def_struct_sdna_from(srna, "NodeBoxMask", "storage");

  prop = RNA_def_property(srna, "x", PROP_FLOAT, PROP_NONE);
  RNA_def_property_float_sdna(prop, NULL, "x");
  RNA_def_property_float_default(prop, 0.5f);
  RNA_def_property_range(prop, -1.0f, 2.0f);
  RNA_def_property_ui_text(prop, "X", "X position of the middle of the box");
  RNA_def_property_update(prop, NC_NODE | NA_EDITED, "rna_Node_update");

  prop = RNA_def_property(srna, "y", PROP_FLOAT, PROP_NONE);
  RNA_def_property_float_sdna(prop, NULL, "y");
  RNA_def_property_float_default(prop, 0.5f);
  RNA_def_property_range(prop, -1.0f, 2.0f);
  RNA_def_property_ui_text(prop, "Y", "Y position of the middle of the box");
  RNA_def_property_update(prop, NC_NODE | NA_EDITED, "rna_Node_update");

  prop = RNA_def_property(srna, "width", PROP_FLOAT, PROP_NONE);
  RNA_def_property_float_sdna(prop, NULL, "width");
  RNA_def_property_float_default(prop, 0.3f);
  RNA_def_property_range(prop, 0.0f, 2.0f);
  RNA_def_property_ui_text(prop, "Width", "Width of the box");
  RNA_def_property_update(prop, NC_NODE | NA_EDITED, "rna_Node_update");

  prop = RNA_def_property(srna, "height", PROP_FLOAT, PROP_NONE);
  RNA_def_property_float_sdna(prop, NULL, "height");
  RNA_def_property_float_default(prop, 0.2f);
  RNA_def_property_range(prop, 0.0f, 2.0f);
  RNA_def_property_ui_text(prop, "Height", "Height of the box");
  RNA_def_property_update(prop, NC_NODE | NA_EDITED, "rna_Node_update");

  prop = RNA_def_property(srna, "rotation", PROP_FLOAT, PROP_ANGLE);
  RNA_def_property_float_sdna(prop, NULL, "rotation");
  RNA_def_property_float_default(prop, 0.0f);
  RNA_def_property_range(prop, DEG2RADF(-1800.0f), DEG2RADF(1800.0f));
  RNA_def_property_ui_text(prop, "Rotation", "Rotation angle of the box");
  RNA_def_property_update(prop, NC_NODE | NA_EDITED, "rna_Node_update");
}

static void def_cmp_ellipsemask(StructRNA *srna)
{
  PropertyRNA *prop;
  prop = RNA_def_property(srna, "mask_type", PROP_ENUM, PROP_NONE);
  RNA_def_property_enum_sdna(prop, NULL, "custom1");
  RNA_def_property_enum_items(prop, node_masktype_items);
  RNA_def_property_ui_text(prop, "Mask Type", "");
  RNA_def_property_update(prop, NC_NODE | NA_EDITED, "rna_Node_update");

  RNA_def_struct_sdna_from(srna, "NodeEllipseMask", "storage");

  prop = RNA_def_property(srna, "x", PROP_FLOAT, PROP_NONE);
  RNA_def_property_float_sdna(prop, NULL, "x");
  RNA_def_property_float_default(prop, 0.5f);
  RNA_def_property_range(prop, -1.0f, 2.0f);
  RNA_def_property_ui_text(prop, "X", "X position of the middle of the ellipse");
  RNA_def_property_update(prop, NC_NODE | NA_EDITED, "rna_Node_update");

  prop = RNA_def_property(srna, "y", PROP_FLOAT, PROP_NONE);
  RNA_def_property_float_sdna(prop, NULL, "y");
  RNA_def_property_float_default(prop, 0.5f);
  RNA_def_property_range(prop, -1.0f, 2.0f);
  RNA_def_property_ui_text(prop, "Y", "Y position of the middle of the ellipse");
  RNA_def_property_update(prop, NC_NODE | NA_EDITED, "rna_Node_update");

  prop = RNA_def_property(srna, "width", PROP_FLOAT, PROP_NONE);
  RNA_def_property_float_sdna(prop, NULL, "width");
  RNA_def_property_float_default(prop, 0.3f);
  RNA_def_property_range(prop, 0.0f, 2.0f);
  RNA_def_property_ui_text(prop, "Width", "Width of the ellipse");
  RNA_def_property_update(prop, NC_NODE | NA_EDITED, "rna_Node_update");

  prop = RNA_def_property(srna, "height", PROP_FLOAT, PROP_NONE);
  RNA_def_property_float_sdna(prop, NULL, "height");
  RNA_def_property_float_default(prop, 0.2f);
  RNA_def_property_range(prop, 0.0f, 2.0f);
  RNA_def_property_ui_text(prop, "Height", "Height of the ellipse");
  RNA_def_property_update(prop, NC_NODE | NA_EDITED, "rna_Node_update");

  prop = RNA_def_property(srna, "rotation", PROP_FLOAT, PROP_ANGLE);
  RNA_def_property_float_sdna(prop, NULL, "rotation");
  RNA_def_property_float_default(prop, 0.0f);
  RNA_def_property_range(prop, DEG2RADF(-1800.0f), DEG2RADF(1800.0f));
  RNA_def_property_ui_text(prop, "Rotation", "Rotation angle of the ellipse");
  RNA_def_property_update(prop, NC_NODE | NA_EDITED, "rna_Node_update");
}

static void def_cmp_bokehblur(StructRNA *srna)
{
  PropertyRNA *prop;

  /* duplicated in def_cmp_blur */
  prop = RNA_def_property(srna, "use_variable_size", PROP_BOOLEAN, PROP_NONE);
  RNA_def_property_boolean_sdna(prop, NULL, "custom1", CMP_NODEFLAG_BLUR_VARIABLE_SIZE);
  RNA_def_property_ui_text(
      prop, "Variable Size", "Support variable blur per pixel when using an image for size input");
  RNA_def_property_update(prop, NC_NODE | NA_EDITED, "rna_Node_update");

  prop = RNA_def_property(srna, "use_extended_bounds", PROP_BOOLEAN, PROP_NONE);
  RNA_def_property_boolean_sdna(prop, NULL, "custom1", CMP_NODEFLAG_BLUR_EXTEND_BOUNDS);
  RNA_def_property_ui_text(
      prop, "Extend Bounds", "Extend bounds of the input image to fully fit blurred image");
  RNA_def_property_update(prop, NC_NODE | NA_EDITED, "rna_Node_update");

#  if 0
  prop = RNA_def_property(srna, "f_stop", PROP_FLOAT, PROP_NONE);
  RNA_def_property_float_sdna(prop, NULL, "custom3");
  RNA_def_property_range(prop, 0.0f, 128.0f);
  RNA_def_property_ui_text(
      prop,
      "F-Stop",
      "Amount of focal blur, 128 (infinity) is perfect focus, half the value doubles "
      "the blur radius");
  RNA_def_property_update(prop, NC_NODE | NA_EDITED, "rna_Node_update");
#  endif

  prop = RNA_def_property(srna, "blur_max", PROP_FLOAT, PROP_NONE);
  RNA_def_property_float_sdna(prop, NULL, "custom4");
  RNA_def_property_range(prop, 0.0f, 10000.0f);
  RNA_def_property_ui_text(prop, "Max Blur", "Blur limit, maximum CoC radius");
  RNA_def_property_update(prop, NC_NODE | NA_EDITED, "rna_Node_update");
}

static void def_cmp_bokehimage(StructRNA *srna)
{
  PropertyRNA *prop;

  RNA_def_struct_sdna_from(srna, "NodeBokehImage", "storage");

  prop = RNA_def_property(srna, "angle", PROP_FLOAT, PROP_ANGLE);
  RNA_def_property_float_sdna(prop, NULL, "angle");
  RNA_def_property_float_default(prop, 0.0f);
  RNA_def_property_range(prop, DEG2RADF(-720.0f), DEG2RADF(720.0f));
  RNA_def_property_ui_text(prop, "Angle", "Angle of the bokeh");
  RNA_def_property_update(prop, NC_NODE | NA_EDITED, "rna_Node_update");

  prop = RNA_def_property(srna, "flaps", PROP_INT, PROP_NONE);
  RNA_def_property_int_sdna(prop, NULL, "flaps");
  RNA_def_property_int_default(prop, 5);
  RNA_def_property_range(prop, 3, 24);
  RNA_def_property_ui_text(prop, "Flaps", "Number of flaps");
  RNA_def_property_update(prop, NC_NODE | NA_EDITED, "rna_Node_update");

  prop = RNA_def_property(srna, "rounding", PROP_FLOAT, PROP_NONE);
  RNA_def_property_float_sdna(prop, NULL, "rounding");
  RNA_def_property_float_default(prop, 0.0f);
  RNA_def_property_range(prop, -0.0f, 1.0f);
  RNA_def_property_ui_text(prop, "Rounding", "Level of rounding of the bokeh");
  RNA_def_property_update(prop, NC_NODE | NA_EDITED, "rna_Node_update");

  prop = RNA_def_property(srna, "catadioptric", PROP_FLOAT, PROP_NONE);
  RNA_def_property_float_sdna(prop, NULL, "catadioptric");
  RNA_def_property_float_default(prop, 0.0f);
  RNA_def_property_range(prop, -0.0f, 1.0f);
  RNA_def_property_ui_text(prop, "Catadioptric", "Level of catadioptric of the bokeh");
  RNA_def_property_update(prop, NC_NODE | NA_EDITED, "rna_Node_update");

  prop = RNA_def_property(srna, "shift", PROP_FLOAT, PROP_NONE);
  RNA_def_property_float_sdna(prop, NULL, "lensshift");
  RNA_def_property_float_default(prop, 0.0f);
  RNA_def_property_range(prop, -1.0f, 1.0f);
  RNA_def_property_ui_text(prop, "Lens Shift", "Shift of the lens components");
  RNA_def_property_update(prop, NC_NODE | NA_EDITED, "rna_Node_update");
}

static void def_cmp_switch(StructRNA *srna)
{
  PropertyRNA *prop;

  prop = RNA_def_property(srna, "check", PROP_BOOLEAN, PROP_NONE);
  RNA_def_property_boolean_sdna(prop, NULL, "custom1", 0);
  RNA_def_property_ui_text(prop, "Switch", "Off: first socket, On: second socket");
  RNA_def_property_update(prop, NC_NODE | NA_EDITED, "rna_Node_update");
}

static void def_cmp_switch_view(StructRNA *UNUSED(srna))
{
}

static void def_cmp_colorcorrection(StructRNA *srna)
{
  PropertyRNA *prop;
  prop = RNA_def_property(srna, "red", PROP_BOOLEAN, PROP_NONE);
  RNA_def_property_boolean_sdna(prop, NULL, "custom1", 1);
  RNA_def_property_boolean_default(prop, true);
  RNA_def_property_ui_text(prop, "Red", "Red channel active");
  RNA_def_property_update(prop, NC_NODE | NA_EDITED, "rna_Node_update");

  prop = RNA_def_property(srna, "green", PROP_BOOLEAN, PROP_NONE);
  RNA_def_property_boolean_sdna(prop, NULL, "custom1", 2);
  RNA_def_property_boolean_default(prop, true);
  RNA_def_property_ui_text(prop, "Green", "Green channel active");
  RNA_def_property_update(prop, NC_NODE | NA_EDITED, "rna_Node_update");

  prop = RNA_def_property(srna, "blue", PROP_BOOLEAN, PROP_NONE);
  RNA_def_property_boolean_sdna(prop, NULL, "custom1", 4);
  RNA_def_property_boolean_default(prop, true);
  RNA_def_property_ui_text(prop, "Blue", "Blue channel active");
  RNA_def_property_update(prop, NC_NODE | NA_EDITED, "rna_Node_update");

  RNA_def_struct_sdna_from(srna, "NodeColorCorrection", "storage");

  prop = RNA_def_property(srna, "midtones_start", PROP_FLOAT, PROP_NONE);
  RNA_def_property_float_sdna(prop, NULL, "startmidtones");
  RNA_def_property_float_default(prop, 0.2f);
  RNA_def_property_range(prop, 0, 1);
  RNA_def_property_ui_text(prop, "Midtones Start", "Start of midtones");
  RNA_def_property_update(prop, NC_NODE | NA_EDITED, "rna_Node_update");

  prop = RNA_def_property(srna, "midtones_end", PROP_FLOAT, PROP_NONE);
  RNA_def_property_float_sdna(prop, NULL, "endmidtones");
  RNA_def_property_float_default(prop, 0.7f);
  RNA_def_property_range(prop, 0, 1);
  RNA_def_property_ui_text(prop, "Midtones End", "End of midtones");
  RNA_def_property_update(prop, NC_NODE | NA_EDITED, "rna_Node_update");

  prop = RNA_def_property(srna, "master_saturation", PROP_FLOAT, PROP_NONE);
  RNA_def_property_float_sdna(prop, NULL, "master.saturation");
  RNA_def_property_float_default(prop, 1.0f);
  RNA_def_property_range(prop, 0, 4);
  RNA_def_property_ui_text(prop, "Master Saturation", "Master saturation");
  RNA_def_property_update(prop, NC_NODE | NA_EDITED, "rna_Node_update");

  prop = RNA_def_property(srna, "master_contrast", PROP_FLOAT, PROP_NONE);
  RNA_def_property_float_sdna(prop, NULL, "master.contrast");
  RNA_def_property_float_default(prop, 1.0f);
  RNA_def_property_range(prop, 0, 4);
  RNA_def_property_ui_text(prop, "Master Contrast", "Master contrast");
  RNA_def_property_update(prop, NC_NODE | NA_EDITED, "rna_Node_update");

  prop = RNA_def_property(srna, "master_gamma", PROP_FLOAT, PROP_NONE);
  RNA_def_property_float_sdna(prop, NULL, "master.gamma");
  RNA_def_property_float_default(prop, 1.0f);
  RNA_def_property_range(prop, 0, 4);
  RNA_def_property_ui_text(prop, "Master Gamma", "Master gamma");
  RNA_def_property_update(prop, NC_NODE | NA_EDITED, "rna_Node_update");

  prop = RNA_def_property(srna, "master_gain", PROP_FLOAT, PROP_NONE);
  RNA_def_property_float_sdna(prop, NULL, "master.gain");
  RNA_def_property_float_default(prop, 1.0f);
  RNA_def_property_range(prop, 0, 4);
  RNA_def_property_ui_text(prop, "Master Gain", "Master gain");
  RNA_def_property_update(prop, NC_NODE | NA_EDITED, "rna_Node_update");

  prop = RNA_def_property(srna, "master_lift", PROP_FLOAT, PROP_NONE);
  RNA_def_property_float_sdna(prop, NULL, "master.lift");
  RNA_def_property_float_default(prop, 0.0f);
  RNA_def_property_range(prop, -1, 1);
  RNA_def_property_ui_text(prop, "Master Lift", "Master lift");
  RNA_def_property_update(prop, NC_NODE | NA_EDITED, "rna_Node_update");

  //
  prop = RNA_def_property(srna, "shadows_saturation", PROP_FLOAT, PROP_NONE);
  RNA_def_property_float_sdna(prop, NULL, "shadows.saturation");
  RNA_def_property_float_default(prop, 1.0f);
  RNA_def_property_range(prop, 0, 4);
  RNA_def_property_ui_text(prop, "Shadows Saturation", "Shadows saturation");
  RNA_def_property_update(prop, NC_NODE | NA_EDITED, "rna_Node_update");

  prop = RNA_def_property(srna, "shadows_contrast", PROP_FLOAT, PROP_NONE);
  RNA_def_property_float_sdna(prop, NULL, "shadows.contrast");
  RNA_def_property_float_default(prop, 1.0f);
  RNA_def_property_range(prop, 0, 4);
  RNA_def_property_ui_text(prop, "Shadows Contrast", "Shadows contrast");
  RNA_def_property_update(prop, NC_NODE | NA_EDITED, "rna_Node_update");

  prop = RNA_def_property(srna, "shadows_gamma", PROP_FLOAT, PROP_NONE);
  RNA_def_property_float_sdna(prop, NULL, "shadows.gamma");
  RNA_def_property_float_default(prop, 1.0f);
  RNA_def_property_range(prop, 0, 4);
  RNA_def_property_ui_text(prop, "Shadows Gamma", "Shadows gamma");
  RNA_def_property_update(prop, NC_NODE | NA_EDITED, "rna_Node_update");

  prop = RNA_def_property(srna, "shadows_gain", PROP_FLOAT, PROP_NONE);
  RNA_def_property_float_sdna(prop, NULL, "shadows.gain");
  RNA_def_property_float_default(prop, 1.0f);
  RNA_def_property_range(prop, 0, 4);
  RNA_def_property_ui_text(prop, "Shadows Gain", "Shadows gain");
  RNA_def_property_update(prop, NC_NODE | NA_EDITED, "rna_Node_update");

  prop = RNA_def_property(srna, "shadows_lift", PROP_FLOAT, PROP_NONE);
  RNA_def_property_float_sdna(prop, NULL, "shadows.lift");
  RNA_def_property_float_default(prop, 0.0f);
  RNA_def_property_range(prop, -1, 1);
  RNA_def_property_ui_text(prop, "Shadows Lift", "Shadows lift");
  RNA_def_property_update(prop, NC_NODE | NA_EDITED, "rna_Node_update");
  //
  prop = RNA_def_property(srna, "midtones_saturation", PROP_FLOAT, PROP_NONE);
  RNA_def_property_float_sdna(prop, NULL, "midtones.saturation");
  RNA_def_property_float_default(prop, 1.0f);
  RNA_def_property_range(prop, 0, 4);
  RNA_def_property_ui_text(prop, "Midtones Saturation", "Midtones saturation");
  RNA_def_property_update(prop, NC_NODE | NA_EDITED, "rna_Node_update");

  prop = RNA_def_property(srna, "midtones_contrast", PROP_FLOAT, PROP_NONE);
  RNA_def_property_float_sdna(prop, NULL, "midtones.contrast");
  RNA_def_property_float_default(prop, 1.0f);
  RNA_def_property_range(prop, 0, 4);
  RNA_def_property_ui_text(prop, "Midtones Contrast", "Midtones contrast");
  RNA_def_property_update(prop, NC_NODE | NA_EDITED, "rna_Node_update");

  prop = RNA_def_property(srna, "midtones_gamma", PROP_FLOAT, PROP_NONE);
  RNA_def_property_float_sdna(prop, NULL, "midtones.gamma");
  RNA_def_property_float_default(prop, 1.0f);
  RNA_def_property_range(prop, 0, 4);
  RNA_def_property_ui_text(prop, "Midtones Gamma", "Midtones gamma");
  RNA_def_property_update(prop, NC_NODE | NA_EDITED, "rna_Node_update");

  prop = RNA_def_property(srna, "midtones_gain", PROP_FLOAT, PROP_NONE);
  RNA_def_property_float_sdna(prop, NULL, "midtones.gain");
  RNA_def_property_float_default(prop, 1.0f);
  RNA_def_property_range(prop, 0, 4);
  RNA_def_property_ui_text(prop, "Midtones Gain", "Midtones gain");
  RNA_def_property_update(prop, NC_NODE | NA_EDITED, "rna_Node_update");

  prop = RNA_def_property(srna, "midtones_lift", PROP_FLOAT, PROP_NONE);
  RNA_def_property_float_sdna(prop, NULL, "midtones.lift");
  RNA_def_property_float_default(prop, 0.0f);
  RNA_def_property_range(prop, -1, 1);
  RNA_def_property_ui_text(prop, "Midtones Lift", "Midtones lift");
  RNA_def_property_update(prop, NC_NODE | NA_EDITED, "rna_Node_update");
  //
  prop = RNA_def_property(srna, "highlights_saturation", PROP_FLOAT, PROP_NONE);
  RNA_def_property_float_sdna(prop, NULL, "highlights.saturation");
  RNA_def_property_float_default(prop, 1.0f);
  RNA_def_property_range(prop, 0, 4);
  RNA_def_property_ui_text(prop, "Highlights Saturation", "Highlights saturation");
  RNA_def_property_update(prop, NC_NODE | NA_EDITED, "rna_Node_update");

  prop = RNA_def_property(srna, "highlights_contrast", PROP_FLOAT, PROP_NONE);
  RNA_def_property_float_sdna(prop, NULL, "highlights.contrast");
  RNA_def_property_float_default(prop, 1.0f);
  RNA_def_property_range(prop, 0, 4);
  RNA_def_property_ui_text(prop, "Highlights Contrast", "Highlights contrast");
  RNA_def_property_update(prop, NC_NODE | NA_EDITED, "rna_Node_update");

  prop = RNA_def_property(srna, "highlights_gamma", PROP_FLOAT, PROP_NONE);
  RNA_def_property_float_sdna(prop, NULL, "highlights.gamma");
  RNA_def_property_float_default(prop, 1.0f);
  RNA_def_property_range(prop, 0, 4);
  RNA_def_property_ui_text(prop, "Highlights Gamma", "Highlights gamma");
  RNA_def_property_update(prop, NC_NODE | NA_EDITED, "rna_Node_update");

  prop = RNA_def_property(srna, "highlights_gain", PROP_FLOAT, PROP_NONE);
  RNA_def_property_float_sdna(prop, NULL, "highlights.gain");
  RNA_def_property_float_default(prop, 1.0f);
  RNA_def_property_range(prop, 0, 4);
  RNA_def_property_ui_text(prop, "Highlights Gain", "Highlights gain");
  RNA_def_property_update(prop, NC_NODE | NA_EDITED, "rna_Node_update");

  prop = RNA_def_property(srna, "highlights_lift", PROP_FLOAT, PROP_NONE);
  RNA_def_property_float_sdna(prop, NULL, "highlights.lift");
  RNA_def_property_float_default(prop, 0.0f);
  RNA_def_property_range(prop, -1, 1);
  RNA_def_property_ui_text(prop, "Highlights Lift", "Highlights lift");
  RNA_def_property_update(prop, NC_NODE | NA_EDITED, "rna_Node_update");
}

static void def_cmp_viewer(StructRNA *srna)
{
  PropertyRNA *prop;
  static const EnumPropertyItem tileorder_items[] = {
      {0, "CENTEROUT", 0, "Center", "Expand from center"},
      {1, "RANDOM", 0, "Random", "Random tiles"},
      {2, "BOTTOMUP", 0, "Bottom Up", "Expand from bottom"},
      {3, "RULE_OF_THIRDS", 0, "Rule of Thirds", "Expand from 9 places"},
      {0, NULL, 0, NULL, NULL},
  };

  prop = RNA_def_property(srna, "tile_order", PROP_ENUM, PROP_NONE);
  RNA_def_property_enum_sdna(prop, NULL, "custom1");
  RNA_def_property_enum_items(prop, tileorder_items);
  RNA_def_property_ui_text(prop, "Tile Order", "Tile order");
  RNA_def_property_update(prop, NC_NODE | NA_EDITED, "rna_Node_update");

  prop = RNA_def_property(srna, "center_x", PROP_FLOAT, PROP_NONE);
  RNA_def_property_float_sdna(prop, NULL, "custom3");
  RNA_def_property_float_default(prop, 0.5f);
  RNA_def_property_range(prop, 0.0f, 1.0f);
  RNA_def_property_ui_text(prop, "X", "");
  RNA_def_property_update(prop, NC_NODE | NA_EDITED, "rna_Node_update");

  prop = RNA_def_property(srna, "center_y", PROP_FLOAT, PROP_NONE);
  RNA_def_property_float_sdna(prop, NULL, "custom4");
  RNA_def_property_float_default(prop, 0.5f);
  RNA_def_property_range(prop, 0.0f, 1.0f);
  RNA_def_property_ui_text(prop, "Y", "");
  RNA_def_property_update(prop, NC_NODE | NA_EDITED, "rna_Node_update");

  prop = RNA_def_property(srna, "use_alpha", PROP_BOOLEAN, PROP_NONE);
  RNA_def_property_boolean_negative_sdna(prop, NULL, "custom2", CMP_NODE_OUTPUT_IGNORE_ALPHA);
  RNA_def_property_ui_text(
      prop,
      "Use Alpha",
      "Colors are treated alpha premultiplied, or colors output straight (alpha gets set to 1)");
  RNA_def_property_update(prop, NC_NODE | NA_EDITED, "rna_Node_update");
}

static void def_cmp_composite(StructRNA *srna)
{
  PropertyRNA *prop;

  prop = RNA_def_property(srna, "use_alpha", PROP_BOOLEAN, PROP_NONE);
  RNA_def_property_boolean_negative_sdna(prop, NULL, "custom2", CMP_NODE_OUTPUT_IGNORE_ALPHA);
  RNA_def_property_ui_text(
      prop,
      "Use Alpha",
      "Colors are treated alpha premultiplied, or colors output straight (alpha gets set to 1)");
  RNA_def_property_update(prop, NC_NODE | NA_EDITED, "rna_Node_update");
}

static void def_cmp_keyingscreen(StructRNA *srna)
{
  PropertyRNA *prop;

  prop = RNA_def_property(srna, "clip", PROP_POINTER, PROP_NONE);
  RNA_def_property_pointer_sdna(prop, NULL, "id");
  RNA_def_property_struct_type(prop, "MovieClip");
  RNA_def_property_flag(prop, PROP_EDITABLE);
  RNA_def_property_ui_text(prop, "Movie Clip", "");
  RNA_def_property_update(prop, NC_NODE | NA_EDITED, "rna_Node_update");

  RNA_def_struct_sdna_from(srna, "NodeKeyingScreenData", "storage");

  prop = RNA_def_property(srna, "tracking_object", PROP_STRING, PROP_NONE);
  RNA_def_property_string_sdna(prop, NULL, "tracking_object");
  RNA_def_property_ui_text(prop, "Tracking Object", "");
  RNA_def_property_update(prop, NC_NODE | NA_EDITED, "rna_Node_update");
}

static void def_cmp_keying(StructRNA *srna)
{
  PropertyRNA *prop;

  RNA_def_struct_sdna_from(srna, "NodeKeyingData", "storage");

  prop = RNA_def_property(srna, "screen_balance", PROP_FLOAT, PROP_FACTOR);
  RNA_def_property_float_sdna(prop, NULL, "screen_balance");
  RNA_def_property_range(prop, 0.0f, 1.0f);
  RNA_def_property_ui_text(
      prop,
      "Screen Balance",
      "Balance between two non-primary channels primary channel is comparing against");
  RNA_def_property_update(prop, NC_NODE | NA_EDITED, "rna_Node_update");

  prop = RNA_def_property(srna, "despill_factor", PROP_FLOAT, PROP_FACTOR);
  RNA_def_property_float_sdna(prop, NULL, "despill_factor");
  RNA_def_property_range(prop, 0.0f, 1.0f);
  RNA_def_property_ui_text(prop, "Despill Factor", "Factor of despilling screen color from image");
  RNA_def_property_update(prop, NC_NODE | NA_EDITED, "rna_Node_update");

  prop = RNA_def_property(srna, "despill_balance", PROP_FLOAT, PROP_FACTOR);
  RNA_def_property_float_sdna(prop, NULL, "despill_balance");
  RNA_def_property_range(prop, 0.0f, 1.0f);
  RNA_def_property_ui_text(
      prop,
      "Despill Balance",
      "Balance between non-key colors used to detect amount of key color to be removed");
  RNA_def_property_update(prop, NC_NODE | NA_EDITED, "rna_Node_update");

  prop = RNA_def_property(srna, "clip_black", PROP_FLOAT, PROP_FACTOR);
  RNA_def_property_float_sdna(prop, NULL, "clip_black");
  RNA_def_property_range(prop, 0.0f, 1.0f);
  RNA_def_property_ui_text(
      prop,
      "Clip Black",
      "Value of non-scaled matte pixel which considers as fully background pixel");
  RNA_def_property_update(prop, NC_NODE | NA_EDITED, "rna_Node_update");

  prop = RNA_def_property(srna, "clip_white", PROP_FLOAT, PROP_FACTOR);
  RNA_def_property_float_sdna(prop, NULL, "clip_white");
  RNA_def_property_range(prop, 0.0f, 1.0f);
  RNA_def_property_ui_text(
      prop,
      "Clip White",
      "Value of non-scaled matte pixel which considers as fully foreground pixel");
  RNA_def_property_update(prop, NC_NODE | NA_EDITED, "rna_Node_update");

  prop = RNA_def_property(srna, "blur_pre", PROP_INT, PROP_NONE);
  RNA_def_property_int_sdna(prop, NULL, "blur_pre");
  RNA_def_property_range(prop, 0, 2048);
  RNA_def_property_ui_text(
      prop, "Pre Blur", "Chroma pre-blur size which applies before running keyer");
  RNA_def_property_update(prop, NC_NODE | NA_EDITED, "rna_Node_update");

  prop = RNA_def_property(srna, "blur_post", PROP_INT, PROP_NONE);
  RNA_def_property_int_sdna(prop, NULL, "blur_post");
  RNA_def_property_range(prop, 0, 2048);
  RNA_def_property_ui_text(
      prop, "Post Blur", "Matte blur size which applies after clipping and dilate/eroding");
  RNA_def_property_update(prop, NC_NODE | NA_EDITED, "rna_Node_update");

  prop = RNA_def_property(srna, "dilate_distance", PROP_INT, PROP_NONE);
  RNA_def_property_int_sdna(prop, NULL, "dilate_distance");
  RNA_def_property_range(prop, -100, 100);
  RNA_def_property_ui_text(prop, "Dilate/Erode", "Matte dilate/erode side");
  RNA_def_property_update(prop, NC_NODE | NA_EDITED, "rna_Node_update");

  prop = RNA_def_property(srna, "edge_kernel_radius", PROP_INT, PROP_NONE);
  RNA_def_property_int_sdna(prop, NULL, "edge_kernel_radius");
  RNA_def_property_range(prop, 0, 100);
  RNA_def_property_ui_text(
      prop, "Edge Kernel Radius", "Radius of kernel used to detect whether pixel belongs to edge");
  RNA_def_property_update(prop, NC_NODE | NA_EDITED, "rna_Node_update");

  prop = RNA_def_property(srna, "edge_kernel_tolerance", PROP_FLOAT, PROP_FACTOR);
  RNA_def_property_float_sdna(prop, NULL, "edge_kernel_tolerance");
  RNA_def_property_range(prop, 0.0f, 1.0f);
  RNA_def_property_ui_text(
      prop,
      "Edge Kernel Tolerance",
      "Tolerance to pixels inside kernel which are treating as belonging to the same plane");
  RNA_def_property_update(prop, NC_NODE | NA_EDITED, "rna_Node_update");

  prop = RNA_def_property(srna, "feather_falloff", PROP_ENUM, PROP_NONE);
  RNA_def_property_enum_sdna(prop, NULL, "feather_falloff");
  RNA_def_property_enum_items(prop, rna_enum_proportional_falloff_curve_only_items);
  RNA_def_property_ui_text(prop, "Feather Falloff", "Falloff type the feather");
  RNA_def_property_translation_context(prop, BLT_I18NCONTEXT_ID_CURVE); /* Abusing id_curve :/ */
  RNA_def_property_update(prop, NC_NODE | NA_EDITED, "rna_Node_update");

  prop = RNA_def_property(srna, "feather_distance", PROP_INT, PROP_NONE);
  RNA_def_property_int_sdna(prop, NULL, "feather_distance");
  RNA_def_property_range(prop, -100, 100);
  RNA_def_property_ui_text(prop, "Feather Distance", "Distance to grow/shrink the feather");
  RNA_def_property_update(prop, NC_NODE | NA_EDITED, "rna_Node_update");
}

static void def_cmp_trackpos(StructRNA *srna)
{
  PropertyRNA *prop;

  static const EnumPropertyItem position_items[] = {
      {CMP_TRACKPOS_ABSOLUTE, "ABSOLUTE", 0, "Absolute", "Output absolute position of a marker"},
      {CMP_TRACKPOS_RELATIVE_START,
       "RELATIVE_START",
       0,
       "Relative Start",
       "Output position of a marker relative to first marker of a track"},
      {CMP_TRACKPOS_RELATIVE_FRAME,
       "RELATIVE_FRAME",
       0,
       "Relative Frame",
       "Output position of a marker relative to marker at given frame number"},
      {CMP_TRACKPOS_ABSOLUTE_FRAME,
       "ABSOLUTE_FRAME",
       0,
       "Absolute Frame",
       "Output absolute position of a marker at given frame number"},
      {0, NULL, 0, NULL, NULL},
  };

  prop = RNA_def_property(srna, "clip", PROP_POINTER, PROP_NONE);
  RNA_def_property_pointer_sdna(prop, NULL, "id");
  RNA_def_property_struct_type(prop, "MovieClip");
  RNA_def_property_flag(prop, PROP_EDITABLE);
  RNA_def_property_ui_text(prop, "Movie Clip", "");
  RNA_def_property_update(prop, NC_NODE | NA_EDITED, "rna_Node_update");

  prop = RNA_def_property(srna, "position", PROP_ENUM, PROP_NONE);
  RNA_def_property_enum_sdna(prop, NULL, "custom1");
  RNA_def_property_enum_items(prop, position_items);
  RNA_def_property_ui_text(prop, "Position", "Which marker position to use for output");
  RNA_def_property_update(prop, NC_NODE | NA_EDITED, "rna_Node_update");

  prop = RNA_def_property(srna, "frame_relative", PROP_INT, PROP_NONE);
  RNA_def_property_int_sdna(prop, NULL, "custom2");
  RNA_def_property_ui_text(prop, "Frame", "Frame to be used for relative position");
  RNA_def_property_update(prop, NC_NODE | NA_EDITED, "rna_Node_update");

  RNA_def_struct_sdna_from(srna, "NodeTrackPosData", "storage");

  prop = RNA_def_property(srna, "tracking_object", PROP_STRING, PROP_NONE);
  RNA_def_property_string_sdna(prop, NULL, "tracking_object");
  RNA_def_property_ui_text(prop, "Tracking Object", "");
  RNA_def_property_update(prop, NC_NODE | NA_EDITED, "rna_Node_update");

  prop = RNA_def_property(srna, "track_name", PROP_STRING, PROP_NONE);
  RNA_def_property_string_sdna(prop, NULL, "track_name");
  RNA_def_property_ui_text(prop, "Track", "");
  RNA_def_property_update(prop, NC_NODE | NA_EDITED, "rna_Node_update");
}

static void def_cmp_translate(StructRNA *srna)
{
  static const EnumPropertyItem translate_items[] = {
      {CMP_NODE_WRAP_NONE, "NONE", 0, "None", "No wrapping on X and Y"},
      {CMP_NODE_WRAP_X, "XAXIS", 0, "X Axis", "Wrap all pixels on the X axis"},
      {CMP_NODE_WRAP_Y, "YAXIS", 0, "Y Axis", "Wrap all pixels on the Y axis"},
      {CMP_NODE_WRAP_XY, "BOTH", 0, "Both Axes", "Wrap all pixels on both axes"},
      {0, NULL, 0, NULL, NULL},
  };

  PropertyRNA *prop;

  RNA_def_struct_sdna_from(srna, "NodeTranslateData", "storage");

  prop = RNA_def_property(srna, "use_relative", PROP_BOOLEAN, PROP_NONE);
  RNA_def_property_boolean_sdna(prop, NULL, "relative", 1);
  RNA_def_property_ui_text(
      prop,
      "Relative",
      "Use relative (fraction of input image size) values to define translation");
  RNA_def_property_update(prop, NC_NODE | NA_EDITED, "rna_Node_update");

  prop = RNA_def_property(srna, "wrap_axis", PROP_ENUM, PROP_NONE);
  RNA_def_property_enum_sdna(prop, NULL, "wrap_axis");
  RNA_def_property_enum_items(prop, translate_items);
  RNA_def_property_ui_text(prop, "Wrapping", "Wrap image on a specific axis");
  RNA_def_property_update(prop, NC_NODE | NA_EDITED, "rna_Node_update");
}

static void def_cmp_planetrackdeform(StructRNA *srna)
{
  PropertyRNA *prop;

  prop = RNA_def_property(srna, "clip", PROP_POINTER, PROP_NONE);
  RNA_def_property_pointer_sdna(prop, NULL, "id");
  RNA_def_property_struct_type(prop, "MovieClip");
  RNA_def_property_flag(prop, PROP_EDITABLE);
  RNA_def_property_ui_text(prop, "Movie Clip", "");
  RNA_def_property_update(prop, NC_NODE | NA_EDITED, "rna_Node_update");

  RNA_def_struct_sdna_from(srna, "NodePlaneTrackDeformData", "storage");

  prop = RNA_def_property(srna, "tracking_object", PROP_STRING, PROP_NONE);
  RNA_def_property_string_sdna(prop, NULL, "tracking_object");
  RNA_def_property_ui_text(prop, "Tracking Object", "");
  RNA_def_property_update(prop, NC_NODE | NA_EDITED, "rna_Node_update");

  prop = RNA_def_property(srna, "plane_track_name", PROP_STRING, PROP_NONE);
  RNA_def_property_string_sdna(prop, NULL, "plane_track_name");
  RNA_def_property_ui_text(prop, "Plane Track", "");
  RNA_def_property_update(prop, NC_NODE | NA_EDITED, "rna_Node_update");

  prop = RNA_def_property(srna, "use_motion_blur", PROP_BOOLEAN, PROP_NONE);
  RNA_def_property_boolean_sdna(prop, NULL, "flag", CMP_NODEFLAG_PLANETRACKDEFORM_MOTION_BLUR);
  RNA_def_property_ui_text(prop, "Motion Blur", "Use multi-sampled motion blur of the mask");
  RNA_def_property_update(prop, NC_NODE | NA_EDITED, "rna_Node_update");

  prop = RNA_def_property(srna, "motion_blur_samples", PROP_INT, PROP_NONE);
  RNA_def_property_range(prop, 1, CMP_NODE_PLANETRACKDEFORM_MBLUR_SAMPLES_MAX);
  RNA_def_property_ui_text(prop, "Samples", "Number of motion blur samples");
  RNA_def_property_update(prop, NC_NODE | NA_EDITED, "rna_Node_update");

  prop = RNA_def_property(srna, "motion_blur_shutter", PROP_FLOAT, PROP_NONE);
  RNA_def_property_range(prop, 0.0, 1.0f);
  RNA_def_property_ui_text(prop, "Shutter", "Exposure for motion blur as a factor of FPS");
  RNA_def_property_update(prop, NC_NODE | NA_EDITED, "rna_Node_update");
}

static void def_cmp_sunbeams(StructRNA *srna)
{
  PropertyRNA *prop;

  RNA_def_struct_sdna_from(srna, "NodeSunBeams", "storage");

  prop = RNA_def_property(srna, "source", PROP_FLOAT, PROP_NONE);
  RNA_def_property_float_sdna(prop, NULL, "source");
  RNA_def_property_range(prop, -100.0f, 100.0f);
  RNA_def_property_ui_range(prop, -10.0f, 10.0f, 10, 3);
  RNA_def_property_ui_text(
      prop, "Source", "Source point of rays as a factor of the image width and height");
  RNA_def_property_update(prop, NC_NODE | NA_EDITED, "rna_Node_update");

  prop = RNA_def_property(srna, "ray_length", PROP_FLOAT, PROP_UNSIGNED);
  RNA_def_property_float_sdna(prop, NULL, "ray_length");
  RNA_def_property_range(prop, 0.0f, 100.0f);
  RNA_def_property_ui_range(prop, 0.0f, 1.0f, 10, 3);
  RNA_def_property_ui_text(prop, "Ray Length", "Length of rays as a factor of the image size");
  RNA_def_property_update(prop, NC_NODE | NA_EDITED, "rna_Node_update");
}

static void def_cmp_cryptomatte_entry(BlenderRNA *brna)
{
  StructRNA *srna;
  PropertyRNA *prop;

  srna = RNA_def_struct(brna, "CryptomatteEntry", NULL);
  RNA_def_struct_sdna(srna, "CryptomatteEntry");

  prop = RNA_def_property(srna, "encoded_hash", PROP_FLOAT, PROP_NONE);
  RNA_def_property_clear_flag(prop, PROP_EDITABLE);
  RNA_def_property_float_sdna(prop, NULL, "encoded_hash");

  prop = RNA_def_property(srna, "name", PROP_STRING, PROP_NONE);
  RNA_def_property_clear_flag(prop, PROP_EDITABLE);
  RNA_def_property_ui_text(prop, "Name", "");
  RNA_def_struct_name_property(srna, prop);
}

static void def_cmp_cryptomatte_common(StructRNA *srna)
{
  PropertyRNA *prop;
  static float default_1[3] = {1.0f, 1.0f, 1.0f};

  prop = RNA_def_property(srna, "matte_id", PROP_STRING, PROP_NONE);
  RNA_def_property_string_funcs(prop,
                                "rna_NodeCryptomatte_matte_get",
                                "rna_NodeCryptomatte_matte_length",
                                "rna_NodeCryptomatte_matte_set");
  RNA_def_property_ui_text(
      prop, "Matte Objects", "List of object and material crypto IDs to include in matte");
  RNA_def_property_update(prop, NC_NODE | NA_EDITED, "rna_Node_update");

  prop = RNA_def_property(srna, "add", PROP_FLOAT, PROP_COLOR);
  RNA_def_property_float_sdna(prop, NULL, "runtime.add");
  RNA_def_property_float_array_default(prop, default_1);
  RNA_def_property_range(prop, -FLT_MAX, FLT_MAX);
  RNA_def_property_ui_text(
      prop, "Add", "Add object or material to matte, by picking a color from the Pick output");
  RNA_def_property_update(prop, NC_NODE | NA_EDITED, "rna_NodeCryptomatte_update_add");

  prop = RNA_def_property(srna, "remove", PROP_FLOAT, PROP_COLOR);
  RNA_def_property_float_sdna(prop, NULL, "runtime.remove");
  RNA_def_property_float_array_default(prop, default_1);
  RNA_def_property_range(prop, -FLT_MAX, FLT_MAX);
  RNA_def_property_ui_text(
      prop,
      "Remove",
      "Remove object or material from matte, by picking a color from the Pick output");
  RNA_def_property_update(prop, NC_NODE | NA_EDITED, "rna_NodeCryptomatte_update_remove");
}

static void def_cmp_cryptomatte_legacy(StructRNA *srna)
{
  RNA_def_struct_sdna_from(srna, "NodeCryptomatte", "storage");
  def_cmp_cryptomatte_common(srna);
}

static void def_cmp_cryptomatte(StructRNA *srna)
{
  PropertyRNA *prop;

  static const EnumPropertyItem cryptomatte_source_items[] = {
      {CMP_CRYPTOMATTE_SRC_RENDER, "RENDER", 0, "Render", "Use Cryptomatte passes from a render"},
      {CMP_CRYPTOMATTE_SRC_IMAGE, "IMAGE", 0, "Image", "Use Cryptomatte passes from an image"},
      {0, NULL, 0, NULL, NULL}};

  prop = RNA_def_property(srna, "source", PROP_ENUM, PROP_NONE);
  RNA_def_property_enum_sdna(prop, NULL, "custom1");
  RNA_def_property_enum_items(prop, cryptomatte_source_items);
  RNA_def_property_enum_funcs(prop, NULL, "rna_NodeCryptomatte_source_set", NULL);
  RNA_def_property_ui_text(prop, "Source", "Where the Cryptomatte passes are loaded from");

  prop = RNA_def_property(srna, "scene", PROP_POINTER, PROP_NONE);
  RNA_def_property_pointer_funcs(
      prop, "rna_NodeCryptomatte_scene_get", "rna_NodeCryptomatte_scene_set", NULL, NULL);
  RNA_def_property_struct_type(prop, "Scene");
  RNA_def_property_flag(prop, PROP_EDITABLE | PROP_ID_REFCOUNT);
  RNA_def_property_ui_text(prop, "Scene", "");
  RNA_def_property_update(prop, NC_NODE | NA_EDITED, "rna_Node_update");

  prop = RNA_def_property(srna, "image", PROP_POINTER, PROP_NONE);
  RNA_def_property_pointer_funcs(prop,
                                 "rna_NodeCryptomatte_image_get",
                                 "rna_NodeCryptomatte_image_set",
                                 NULL,
                                 "rna_NodeCryptomatte_image_poll");
  RNA_def_property_struct_type(prop, "Image");
  RNA_def_property_flag(prop, PROP_EDITABLE);
  RNA_def_property_ui_text(prop, "Image", "");
  RNA_def_property_update(prop, NC_NODE | NA_EDITED, "rna_Node_update");

  RNA_def_struct_sdna_from(srna, "NodeCryptomatte", "storage");
  def_cmp_cryptomatte_common(srna);

  prop = RNA_def_property(srna, "layer_name", PROP_ENUM, PROP_NONE);
  RNA_def_property_enum_items(prop, node_cryptomatte_layer_name_items);
  RNA_def_property_enum_funcs(prop,
                              "rna_NodeCryptomatte_layer_name_get",
                              "rna_NodeCryptomatte_layer_name_set",
                              "rna_NodeCryptomatte_layer_name_itemf");
  RNA_def_property_ui_text(prop, "Cryptomatte Layer", "What Cryptomatte layer is used");
  RNA_def_property_update(prop, NC_NODE | NA_EDITED, "rna_Node_update");

  prop = RNA_def_property(srna, "entries", PROP_COLLECTION, PROP_NONE);
  RNA_def_property_collection_sdna(prop, NULL, "entries", NULL);
  RNA_def_property_struct_type(prop, "CryptomatteEntry");
  RNA_def_property_ui_text(prop, "Mattes", "");
  RNA_def_property_clear_flag(prop, PROP_EDITABLE);

  /* Included here instead of defining image_user as a property of the node,
   * see def_cmp_image for details.
   * As mentioned in DNA_node_types.h, iuser is the first member of the Cryptomatte
   * storage type, so we can cast node->storage to ImageUser.
   * That is required since we can't define the properties from storage->iuser directly... */
  RNA_def_struct_sdna_from(srna, "ImageUser", "storage");
  def_node_image_user(srna);
}

static void def_cmp_denoise(StructRNA *srna)
{
  PropertyRNA *prop;

  RNA_def_struct_sdna_from(srna, "NodeDenoise", "storage");

  prop = RNA_def_property(srna, "use_hdr", PROP_BOOLEAN, PROP_NONE);
  RNA_def_property_boolean_sdna(prop, NULL, "hdr", 0);
  RNA_def_property_ui_text(prop, "HDR", "Process HDR images");
  RNA_def_property_update(prop, NC_NODE | NA_EDITED, "rna_Node_update");
}

static void def_cmp_antialiasing(StructRNA *srna)
{
  PropertyRNA *prop;

  RNA_def_struct_sdna_from(srna, "NodeAntiAliasingData", "storage");

  prop = RNA_def_property(srna, "threshold", PROP_FLOAT, PROP_FACTOR);
  RNA_def_property_float_sdna(prop, NULL, "threshold");
  RNA_def_property_ui_range(prop, 0.0f, 1.0f, 0.1, 3);
  RNA_def_property_ui_text(
      prop,
      "Threshold",
      "Threshold to detect edges (smaller threshold makes more sensitive detection)");
  RNA_def_property_update(prop, NC_NODE | NA_EDITED, "rna_Node_update");

  prop = RNA_def_property(srna, "contrast_limit", PROP_FLOAT, PROP_FACTOR);
  RNA_def_property_float_sdna(prop, NULL, "contrast_limit");
  RNA_def_property_range(prop, 0.0f, 1.0f);
  RNA_def_property_ui_range(prop, 0.0f, 1.0f, 0.1, 3);
  RNA_def_property_ui_text(
      prop,
      "Contrast Limit",
      "How much to eliminate spurious edges to avoid artifacts (the larger value makes less "
      "active; the value 2.0, for example, means discard a detected edge if there is a "
      "neighboring edge that has 2.0 times bigger contrast than the current one)");
  RNA_def_property_update(prop, NC_NODE | NA_EDITED, "rna_Node_update");

  prop = RNA_def_property(srna, "corner_rounding", PROP_FLOAT, PROP_FACTOR);
  RNA_def_property_float_sdna(prop, NULL, "corner_rounding");
  RNA_def_property_range(prop, 0.0f, 1.0f);
  RNA_def_property_ui_range(prop, 0.0f, 1.0f, 0.1, 3);
  RNA_def_property_ui_text(prop, "Corner Rounding", "How much sharp corners will be rounded");
  RNA_def_property_update(prop, NC_NODE | NA_EDITED, "rna_Node_update");
}

/* -- Texture Nodes --------------------------------------------------------- */

static void def_tex_output(StructRNA *srna)
{
  PropertyRNA *prop;

  RNA_def_struct_sdna_from(srna, "TexNodeOutput", "storage");

  prop = RNA_def_property(srna, "filepath", PROP_STRING, PROP_NONE);
  RNA_def_property_string_sdna(prop, NULL, "name");
  RNA_def_property_ui_text(prop, "Output Name", "");
  RNA_def_property_update(prop, NC_NODE | NA_EDITED, "rna_Node_update");
}

static void def_tex_image(StructRNA *srna)
{
  PropertyRNA *prop;

  prop = RNA_def_property(srna, "image", PROP_POINTER, PROP_NONE);
  RNA_def_property_pointer_sdna(prop, NULL, "id");
  RNA_def_property_struct_type(prop, "Image");
  RNA_def_property_flag(prop, PROP_EDITABLE);
  RNA_def_property_ui_text(prop, "Image", "");
  RNA_def_property_update(prop, NC_NODE | NA_EDITED, "rna_Node_update");

  prop = RNA_def_property(srna, "image_user", PROP_POINTER, PROP_NONE);
  RNA_def_property_pointer_sdna(prop, NULL, "storage");
  RNA_def_property_struct_type(prop, "ImageUser");
  RNA_def_property_ui_text(
      prop, "Image User", "Parameters defining the image duration, offset and related settings");
  RNA_def_property_update(prop, NC_NODE | NA_EDITED, "rna_Node_update");
}

static void def_tex_bricks(StructRNA *srna)
{
  PropertyRNA *prop;

  prop = RNA_def_property(srna, "offset", PROP_FLOAT, PROP_NONE);
  RNA_def_property_float_sdna(prop, NULL, "custom3");
  RNA_def_property_range(prop, 0.0f, 1.0f);
  RNA_def_property_ui_text(prop, "Offset Amount", "");
  RNA_def_property_update(prop, NC_NODE | NA_EDITED, "rna_Node_update");

  prop = RNA_def_property(srna, "offset_frequency", PROP_INT, PROP_NONE);
  RNA_def_property_int_sdna(prop, NULL, "custom1");
  RNA_def_property_range(prop, 2, 99);
  RNA_def_property_ui_text(prop, "Offset Frequency", "Offset every N rows");
  RNA_def_property_update(prop, NC_NODE | NA_EDITED, "rna_Node_update");

  prop = RNA_def_property(srna, "squash", PROP_FLOAT, PROP_NONE);
  RNA_def_property_float_sdna(prop, NULL, "custom4");
  RNA_def_property_range(prop, 0.0f, 99.0f);
  RNA_def_property_ui_text(prop, "Squash Amount", "");
  RNA_def_property_update(prop, NC_NODE | NA_EDITED, "rna_Node_update");

  prop = RNA_def_property(srna, "squash_frequency", PROP_INT, PROP_NONE);
  RNA_def_property_int_sdna(prop, NULL, "custom2");
  RNA_def_property_range(prop, 2, 99);
  RNA_def_property_ui_text(prop, "Squash Frequency", "Squash every N rows");
  RNA_def_property_update(prop, NC_NODE | NA_EDITED, "rna_Node_update");
}

/* -- Geometry Nodes --------------------------------------------------------- */

static void def_geo_boolean(StructRNA *srna)
{
  PropertyRNA *prop;

  static const EnumPropertyItem rna_node_geometry_boolean_method_items[] = {
      {GEO_NODE_BOOLEAN_INTERSECT,
       "INTERSECT",
       0,
       "Intersect",
       "Keep the part of the mesh that is common between all operands"},
      {GEO_NODE_BOOLEAN_UNION, "UNION", 0, "Union", "Combine meshes in an additive way"},
      {GEO_NODE_BOOLEAN_DIFFERENCE,
       "DIFFERENCE",
       0,
       "Difference",
       "Combine meshes in a subtractive way"},
      {0, NULL, 0, NULL, NULL},
  };

  prop = RNA_def_property(srna, "operation", PROP_ENUM, PROP_NONE);
  RNA_def_property_enum_sdna(prop, NULL, "custom1");
  RNA_def_property_enum_items(prop, rna_node_geometry_boolean_method_items);
  RNA_def_property_enum_default(prop, GEO_NODE_BOOLEAN_INTERSECT);
  RNA_def_property_ui_text(prop, "Operation", "");
  RNA_def_property_update(prop, NC_NODE | NA_EDITED, "rna_Node_socket_update");
}

static void def_geo_curve_primitive_bezier_segment(StructRNA *srna)
{
  static const EnumPropertyItem mode_items[] = {

      {GEO_NODE_CURVE_PRIMITIVE_BEZIER_SEGMENT_POSITION,
       "POSITION",
       ICON_NONE,
       "Position",
       "The start and end handles are fixed positions"},
      {GEO_NODE_CURVE_PRIMITIVE_BEZIER_SEGMENT_OFFSET,
       "OFFSET",
       ICON_NONE,
       "Offset",
       "The start and end handles are offsets from the spline's control points"},
      {0, NULL, 0, NULL, NULL},
  };

  PropertyRNA *prop;

  RNA_def_struct_sdna_from(srna, "NodeGeometryCurvePrimitiveBezierSegment", "storage");

  prop = RNA_def_property(srna, "mode", PROP_ENUM, PROP_NONE);
  RNA_def_property_enum_items(prop, mode_items);
  RNA_def_property_ui_text(prop, "Mode", "Method used to determine control handles");
  RNA_def_property_update(prop, NC_NODE | NA_EDITED, "rna_Node_socket_update");
}

static void def_geo_triangulate(StructRNA *srna)
{
  PropertyRNA *prop;

  static const EnumPropertyItem rna_node_geometry_triangulate_quad_method_items[] = {
      {GEO_NODE_TRIANGULATE_QUAD_BEAUTY,
       "BEAUTY",
       0,
       "Beauty",
       "Split the quads in nice triangles, slower method"},
      {GEO_NODE_TRIANGULATE_QUAD_FIXED,
       "FIXED",
       0,
       "Fixed",
       "Split the quads on the first and third vertices"},
      {GEO_NODE_TRIANGULATE_QUAD_ALTERNATE,
       "FIXED_ALTERNATE",
       0,
       "Fixed Alternate",
       "Split the quads on the 2nd and 4th vertices"},
      {GEO_NODE_TRIANGULATE_QUAD_SHORTEDGE,
       "SHORTEST_DIAGONAL",
       0,
       "Shortest Diagonal",
       "Split the quads based on the distance between the vertices"},
      {0, NULL, 0, NULL, NULL},
  };

  static const EnumPropertyItem rna_node_geometry_triangulate_ngon_method_items[] = {
      {GEO_NODE_TRIANGULATE_NGON_BEAUTY,
       "BEAUTY",
       0,
       "Beauty",
       "Arrange the new triangles evenly (slow)"},
      {GEO_NODE_TRIANGULATE_NGON_EARCLIP,
       "CLIP",
       0,
       "Clip",
       "Split the polygons with an ear clipping algorithm"},
      {0, NULL, 0, NULL, NULL},
  };

  prop = RNA_def_property(srna, "quad_method", PROP_ENUM, PROP_NONE);
  RNA_def_property_enum_sdna(prop, NULL, "custom1");
  RNA_def_property_enum_items(prop, rna_node_geometry_triangulate_quad_method_items);
  RNA_def_property_enum_default(prop, GEO_NODE_TRIANGULATE_QUAD_SHORTEDGE);
  RNA_def_property_ui_text(prop, "Quad Method", "Method for splitting the quads into triangles");
  RNA_def_property_update(prop, NC_NODE | NA_EDITED, "rna_Node_update");

  prop = RNA_def_property(srna, "ngon_method", PROP_ENUM, PROP_NONE);
  RNA_def_property_enum_sdna(prop, NULL, "custom2");
  RNA_def_property_enum_items(prop, rna_node_geometry_triangulate_ngon_method_items);
  RNA_def_property_enum_default(prop, GEO_NODE_TRIANGULATE_NGON_BEAUTY);
  RNA_def_property_ui_text(prop, "N-gon Method", "Method for splitting the n-gons into triangles");
  RNA_def_property_update(prop, NC_NODE | NA_EDITED, "rna_Node_update");
}

static void def_geo_attribute_randomize(StructRNA *srna)
{
  PropertyRNA *prop;

  RNA_def_struct_sdna_from(srna, "NodeAttributeRandomize", "storage");

  prop = RNA_def_property(srna, "data_type", PROP_ENUM, PROP_NONE);
  RNA_def_property_enum_sdna(prop, NULL, "data_type");
  RNA_def_property_enum_items(prop, rna_enum_attribute_type_items);
  RNA_def_property_enum_funcs(prop, NULL, NULL, "rna_GeometryNodeAttributeRandom_type_itemf");
  RNA_def_property_enum_default(prop, CD_PROP_FLOAT);
  RNA_def_property_ui_text(prop, "Data Type", "Type of data stored in attribute");
  RNA_def_property_update(
      prop, NC_NODE | NA_EDITED, "rna_GeometryNodeAttributeRandomize_data_type_update");

  prop = RNA_def_property(srna, "operation", PROP_ENUM, PROP_NONE);
  RNA_def_property_enum_sdna(prop, NULL, "operation");
  RNA_def_property_enum_items(prop, rna_node_geometry_attribute_randomize_operation_items);
  RNA_def_property_enum_funcs(
      prop, NULL, NULL, "rna_GeometryNodeAttributeRandomize_operation_itemf");
  RNA_def_property_enum_default(prop, GEO_NODE_ATTRIBUTE_RANDOMIZE_REPLACE_CREATE);
  RNA_def_property_ui_text(prop, "Operation", "");
  RNA_def_property_update(prop, NC_NODE | NA_EDITED, "rna_Node_socket_update");
}

static void def_geo_attribute_fill(StructRNA *srna)
{
  PropertyRNA *prop;

  prop = RNA_def_property(srna, "data_type", PROP_ENUM, PROP_NONE);
  RNA_def_property_enum_sdna(prop, NULL, "custom1");
  RNA_def_property_enum_items(prop, rna_enum_attribute_type_items);
  RNA_def_property_enum_funcs(prop, NULL, NULL, "rna_GeometryNodeAttributeFill_type_itemf");
  RNA_def_property_enum_default(prop, CD_PROP_FLOAT);
  RNA_def_property_ui_text(prop, "Data Type", "Type of data stored in attribute");
  RNA_def_property_update(prop, NC_NODE | NA_EDITED, "rna_GeometryNode_socket_update");

  prop = RNA_def_property(srna, "domain", PROP_ENUM, PROP_NONE);
  RNA_def_property_enum_sdna(prop, NULL, "custom2");
  RNA_def_property_enum_items(prop, rna_enum_attribute_domain_with_auto_items);
  RNA_def_property_enum_default(prop, ATTR_DOMAIN_AUTO);
  RNA_def_property_ui_text(prop, "Domain", "");
  RNA_def_property_update(prop, NC_NODE | NA_EDITED, "rna_Node_update");
}

static void def_geo_attribute_convert(StructRNA *srna)
{
  PropertyRNA *prop;

  RNA_def_struct_sdna_from(srna, "NodeAttributeConvert", "storage");

  prop = RNA_def_property(srna, "data_type", PROP_ENUM, PROP_NONE);
  RNA_def_property_enum_items(prop, rna_enum_attribute_type_with_auto_items);
  RNA_def_property_enum_funcs(prop, NULL, NULL, "rna_GeometryNodeAttributeConvert_type_itemf");
  RNA_def_property_enum_default(prop, CD_AUTO_FROM_NAME);
  RNA_def_property_ui_text(prop, "Data Type", "The data type to save the result attribute with");
  RNA_def_property_update(prop, NC_NODE | NA_EDITED, "rna_GeometryNode_socket_update");

  prop = RNA_def_property(srna, "domain", PROP_ENUM, PROP_NONE);
  RNA_def_property_enum_items(prop, rna_enum_attribute_domain_with_auto_items);
  RNA_def_property_enum_default(prop, ATTR_DOMAIN_AUTO);
  RNA_def_property_ui_text(prop, "Domain", "The geometry domain to save the result attribute in");
  RNA_def_property_update(prop, NC_NODE | NA_EDITED, "rna_Node_update");
}

static void def_geo_attribute_math(StructRNA *srna)
{
  PropertyRNA *prop;

  RNA_def_struct_sdna_from(srna, "NodeAttributeMath", "storage");

  prop = RNA_def_property(srna, "operation", PROP_ENUM, PROP_NONE);
  RNA_def_property_enum_sdna(prop, NULL, "operation");
  RNA_def_property_enum_items(prop, rna_enum_node_math_items);
  RNA_def_property_enum_default(prop, NODE_MATH_ADD);
  RNA_def_property_ui_text(prop, "Operation", "");
  RNA_def_property_update(prop, NC_NODE | NA_EDITED, "rna_Node_socket_update");

  prop = RNA_def_property(srna, "input_type_a", PROP_ENUM, PROP_NONE);
  RNA_def_property_enum_bitflag_sdna(prop, NULL, "input_type_a");
  RNA_def_property_enum_items(prop, rna_node_geometry_attribute_input_type_items_float);
  RNA_def_property_ui_text(prop, "Input Type A", "");
  RNA_def_property_update(prop, NC_NODE | NA_EDITED, "rna_Node_socket_update");

  prop = RNA_def_property(srna, "input_type_b", PROP_ENUM, PROP_NONE);
  RNA_def_property_enum_bitflag_sdna(prop, NULL, "input_type_b");
  RNA_def_property_enum_items(prop, rna_node_geometry_attribute_input_type_items_float);
  RNA_def_property_ui_text(prop, "Input Type B", "");
  RNA_def_property_update(prop, NC_NODE | NA_EDITED, "rna_Node_socket_update");

  prop = RNA_def_property(srna, "input_type_c", PROP_ENUM, PROP_NONE);
  RNA_def_property_enum_bitflag_sdna(prop, NULL, "input_type_c");
  RNA_def_property_enum_items(prop, rna_node_geometry_attribute_input_type_items_float);
  RNA_def_property_ui_text(prop, "Input Type C", "");
  RNA_def_property_update(prop, NC_NODE | NA_EDITED, "rna_Node_socket_update");
}

static void def_geo_attribute_vector_math(StructRNA *srna)
{
  PropertyRNA *prop;

  RNA_def_struct_sdna_from(srna, "NodeAttributeVectorMath", "storage");

  prop = RNA_def_property(srna, "operation", PROP_ENUM, PROP_NONE);
  RNA_def_property_enum_sdna(prop, NULL, "operation");
  RNA_def_property_enum_items(prop, rna_enum_node_vec_math_items);
  RNA_def_property_ui_text(prop, "Operation", "");
  RNA_def_property_update(
      prop, NC_NODE | NA_EDITED, "rna_GeometryNodeAttributeVectorMath_operation_update");

  prop = RNA_def_property(srna, "input_type_a", PROP_ENUM, PROP_NONE);
  RNA_def_property_enum_bitflag_sdna(prop, NULL, "input_type_a");
  RNA_def_property_enum_items(prop, rna_node_geometry_attribute_input_type_items_vector);
  RNA_def_property_ui_text(prop, "Input Type A", "");
  RNA_def_property_update(prop, NC_NODE | NA_EDITED, "rna_Node_socket_update");

  prop = RNA_def_property(srna, "input_type_b", PROP_ENUM, PROP_NONE);
  RNA_def_property_enum_bitflag_sdna(prop, NULL, "input_type_b");
  RNA_def_property_enum_items(prop, rna_node_geometry_attribute_input_type_items_any);
  RNA_def_property_enum_funcs(
      prop, NULL, NULL, "rna_GeometryNodeAttributeVectorMath_input_type_b_itemf");
  RNA_def_property_ui_text(prop, "Input Type B", "");
  RNA_def_property_update(prop, NC_NODE | NA_EDITED, "rna_Node_socket_update");

  prop = RNA_def_property(srna, "input_type_c", PROP_ENUM, PROP_NONE);
  RNA_def_property_enum_bitflag_sdna(prop, NULL, "input_type_c");
  RNA_def_property_enum_items(prop, rna_node_geometry_attribute_input_type_items_any);
  RNA_def_property_enum_funcs(
      prop, NULL, NULL, "rna_GeometryNodeAttributeVectorMath_input_type_c_itemf");
  RNA_def_property_ui_text(prop, "Input Type C", "");
  RNA_def_property_update(prop, NC_NODE | NA_EDITED, "rna_Node_socket_update");
}

static void def_geo_attribute_map_range(StructRNA *srna)
{
  PropertyRNA *prop;

  RNA_def_struct_sdna_from(srna, "NodeAttributeMapRange", "storage");

  prop = RNA_def_property(srna, "data_type", PROP_ENUM, PROP_NONE);
  RNA_def_property_enum_bitflag_sdna(prop, NULL, "data_type");
  RNA_def_property_enum_items(prop, rna_enum_attribute_type_items);
  RNA_def_property_enum_funcs(prop, NULL, NULL, "rna_GeometryNodeAttributeMapRange_type_itemf");
  RNA_def_property_ui_text(prop, "Data Type", "");
  RNA_def_property_update(prop, NC_NODE | NA_EDITED, "rna_Node_socket_update");

  prop = RNA_def_property(srna, "interpolation_type", PROP_ENUM, PROP_NONE);
  RNA_def_property_enum_sdna(prop, NULL, "interpolation_type");
  RNA_def_property_enum_items(prop, rna_enum_node_map_range_items);
  RNA_def_property_ui_text(prop, "Interpolation Type", "");
  RNA_def_property_update(prop, NC_NODE | NA_EDITED, "rna_ShaderNode_socket_update");
}

static void def_geo_point_instance(StructRNA *srna)
{
  static const EnumPropertyItem instance_type_items[] = {
      {GEO_NODE_POINT_INSTANCE_TYPE_OBJECT,
       "OBJECT",
       ICON_NONE,
       "Object",
       "Instance an individual object on all points"},
      {GEO_NODE_POINT_INSTANCE_TYPE_COLLECTION,
       "COLLECTION",
       ICON_NONE,
       "Collection",
       "Instance an entire collection on all points"},
      {0, NULL, 0, NULL, NULL},
  };

  PropertyRNA *prop;
  RNA_def_struct_sdna_from(srna, "NodeGeometryPointInstance", "storage");

  prop = RNA_def_property(srna, "instance_type", PROP_ENUM, PROP_NONE);
  RNA_def_property_enum_sdna(prop, NULL, "instance_type");
  RNA_def_property_enum_items(prop, instance_type_items);
  RNA_def_property_enum_default(prop, GEO_NODE_POINT_INSTANCE_TYPE_OBJECT);
  RNA_def_property_ui_text(prop, "Instance Type", "");
  RNA_def_property_update(prop, NC_NODE | NA_EDITED, "rna_Node_socket_update");

  prop = RNA_def_property(srna, "use_whole_collection", PROP_BOOLEAN, PROP_NONE);
  RNA_def_property_boolean_sdna(prop, NULL, "flag", GEO_NODE_POINT_INSTANCE_WHOLE_COLLECTION);
  RNA_def_property_ui_text(prop, "Whole Collection", "Instance entire collection on each point");
  RNA_def_property_update(prop, 0, "rna_Node_socket_update");
}

static void def_geo_attribute_mix(StructRNA *srna)
{
  PropertyRNA *prop;

  RNA_def_struct_sdna_from(srna, "NodeAttributeMix", "storage");

  prop = RNA_def_property(srna, "blend_type", PROP_ENUM, PROP_NONE);
  RNA_def_property_enum_items(prop, rna_enum_ramp_blend_items);
  RNA_def_property_enum_default(prop, MA_RAMP_BLEND);
  RNA_def_property_ui_text(prop, "Blending Mode", "");
  RNA_def_property_update(prop, NC_NODE | NA_EDITED, "rna_Node_update");

  prop = RNA_def_property(srna, "input_type_factor", PROP_ENUM, PROP_NONE);
  RNA_def_property_enum_items(prop, rna_node_geometry_attribute_input_type_items_float);
  RNA_def_property_ui_text(prop, "Input Type Factor", "");
  RNA_def_property_update(prop, NC_NODE | NA_EDITED, "rna_Node_socket_update");

  prop = RNA_def_property(srna, "input_type_a", PROP_ENUM, PROP_NONE);
  RNA_def_property_enum_items(prop, rna_node_geometry_attribute_input_type_items_no_boolean);
  RNA_def_property_ui_text(prop, "Input Type A", "");
  RNA_def_property_update(prop, NC_NODE | NA_EDITED, "rna_Node_socket_update");

  prop = RNA_def_property(srna, "input_type_b", PROP_ENUM, PROP_NONE);
  RNA_def_property_enum_items(prop, rna_node_geometry_attribute_input_type_items_no_boolean);
  RNA_def_property_ui_text(prop, "Input Type B", "");
  RNA_def_property_update(prop, NC_NODE | NA_EDITED, "rna_Node_socket_update");
}

static void def_geo_attribute_clamp(StructRNA *srna)
{
  PropertyRNA *prop;

  RNA_def_struct_sdna_from(srna, "NodeAttributeClamp", "storage");

  prop = RNA_def_property(srna, "data_type", PROP_ENUM, PROP_NONE);
  RNA_def_property_enum_bitflag_sdna(prop, NULL, "data_type");
  RNA_def_property_enum_items(prop, rna_enum_attribute_type_items);
  RNA_def_property_enum_funcs(prop, NULL, NULL, "rna_GeometryNodeAttributeClamp_type_itemf");
  RNA_def_property_ui_text(prop, "Data Type", "");
  RNA_def_property_update(prop, NC_NODE | NA_EDITED, "rna_Node_socket_update");

  prop = RNA_def_property(srna, "operation", PROP_ENUM, PROP_NONE);
  RNA_def_property_enum_items(prop, rna_enum_node_clamp_items);
  RNA_def_property_enum_default(prop, NODE_CLAMP_MINMAX);
  RNA_def_property_ui_text(prop, "Operation", "");
  RNA_def_property_update(prop, NC_NODE | NA_EDITED, "rna_Node_update");
}

static void def_geo_attribute_attribute_compare(StructRNA *srna)
{
  PropertyRNA *prop;

  RNA_def_struct_sdna_from(srna, "NodeAttributeCompare", "storage");

  prop = RNA_def_property(srna, "operation", PROP_ENUM, PROP_NONE);
  RNA_def_property_enum_items(prop, rna_enum_node_float_compare_items);
  RNA_def_property_enum_default(prop, NODE_FLOAT_COMPARE_GREATER_THAN);
  RNA_def_property_ui_text(prop, "Operation", "");
  RNA_def_property_update(prop, NC_NODE | NA_EDITED, "rna_Node_socket_update");

  prop = RNA_def_property(srna, "input_type_a", PROP_ENUM, PROP_NONE);
  RNA_def_property_enum_items(prop, rna_node_geometry_attribute_input_type_items_no_boolean);
  RNA_def_property_ui_text(prop, "Input Type A", "");
  RNA_def_property_update(prop, NC_NODE | NA_EDITED, "rna_Node_socket_update");

  prop = RNA_def_property(srna, "input_type_b", PROP_ENUM, PROP_NONE);
  RNA_def_property_enum_items(prop, rna_node_geometry_attribute_input_type_items_no_boolean);
  RNA_def_property_ui_text(prop, "Input Type B", "");
  RNA_def_property_update(prop, NC_NODE | NA_EDITED, "rna_Node_socket_update");
}

static void def_geo_point_distribute(StructRNA *srna)
{
  PropertyRNA *prop;

  static const EnumPropertyItem rna_node_geometry_point_distribute_method_items[] = {
      {GEO_NODE_POINT_DISTRIBUTE_RANDOM,
       "RANDOM",
       0,
       "Random",
       "Distribute points randomly on the surface"},
      {GEO_NODE_POINT_DISTRIBUTE_POISSON,
       "POISSON",
       0,
       "Poisson Disk",
       "Distribute the points randomly on the surface while taking a minimum distance between "
       "points into account"},
      {0, NULL, 0, NULL, NULL},
  };

  prop = RNA_def_property(srna, "distribute_method", PROP_ENUM, PROP_NONE);
  RNA_def_property_enum_sdna(prop, NULL, "custom1");
  RNA_def_property_enum_items(prop, rna_node_geometry_point_distribute_method_items);
  RNA_def_property_enum_default(prop, GEO_NODE_POINT_DISTRIBUTE_RANDOM);
  RNA_def_property_ui_text(prop, "Distribution Method", "Method to use for scattering points");
  RNA_def_property_update(prop, NC_NODE | NA_EDITED, "rna_Node_socket_update");
}

static void def_geo_attribute_color_ramp(StructRNA *srna)
{
  PropertyRNA *prop;

  RNA_def_struct_sdna_from(srna, "NodeAttributeColorRamp", "storage");

  prop = RNA_def_property(srna, "color_ramp", PROP_POINTER, PROP_NONE);
  RNA_def_property_struct_type(prop, "ColorRamp");
  RNA_def_property_ui_text(prop, "Color Ramp", "");
  RNA_def_property_update(prop, NC_NODE | NA_EDITED, "rna_Node_update");
}

static void def_geo_attribute_curve_map(StructRNA *srna)
{
  PropertyRNA *prop;

  RNA_def_struct_sdna_from(srna, "NodeAttributeCurveMap", "storage");

  prop = RNA_def_property(srna, "data_type", PROP_ENUM, PROP_NONE);
  RNA_def_property_enum_sdna(prop, NULL, "data_type");
  RNA_def_property_enum_items(prop, rna_enum_attribute_type_items);
  RNA_def_property_enum_funcs(prop, NULL, NULL, "rna_GeometryNodeAttributeCurveMap_type_itemf");
  RNA_def_property_ui_text(prop, "Data Type", "");
  RNA_def_property_update(prop, NC_NODE | NA_EDITED, "rna_Node_socket_update");

  prop = RNA_def_property(srna, "curve_vec", PROP_POINTER, PROP_NONE);
  RNA_def_property_struct_type(prop, "CurveMapping");
  RNA_def_property_ui_text(prop, "Mapping", "");
  RNA_def_property_update(prop, NC_NODE | NA_EDITED, "rna_Node_update");

  prop = RNA_def_property(srna, "curve_rgb", PROP_POINTER, PROP_NONE);
  RNA_def_property_struct_type(prop, "CurveMapping");
  RNA_def_property_ui_text(prop, "Mapping", "");
  RNA_def_property_update(prop, NC_NODE | NA_EDITED, "rna_Node_update");
}

static void def_geo_attribute_vector_rotate(StructRNA *srna)
{
  static const EnumPropertyItem rotate_mode_items[] = {
      {GEO_NODE_VECTOR_ROTATE_TYPE_AXIS,
       "AXIS_ANGLE",
       0,
       "Axis Angle",
       "Rotate a point using axis angle"},
      {GEO_NODE_VECTOR_ROTATE_TYPE_AXIS_X, "X_AXIS", 0, "X Axis", "Rotate a point using X axis"},
      {GEO_NODE_VECTOR_ROTATE_TYPE_AXIS_Y, "Y_AXIS", 0, "Y Axis", "Rotate a point using Y axis"},
      {GEO_NODE_VECTOR_ROTATE_TYPE_AXIS_Z, "Z_AXIS", 0, "Z Axis", "Rotate a point using Z axis"},
      {GEO_NODE_VECTOR_ROTATE_TYPE_EULER_XYZ,
       "EULER_XYZ",
       0,
       "Euler",
       "Rotate a point using XYZ order"},
      {0, NULL, 0, NULL, NULL},
  };

  PropertyRNA *prop;

  RNA_def_struct_sdna_from(srna, "NodeAttributeVectorRotate", "storage");

  prop = RNA_def_property(srna, "rotation_mode", PROP_ENUM, PROP_NONE);
  RNA_def_property_enum_sdna(prop, NULL, "mode");
  RNA_def_property_enum_items(prop, rotate_mode_items);
  RNA_def_property_ui_text(prop, "Mode", "Type of rotation");
  RNA_def_property_update(prop, NC_NODE | NA_EDITED, "rna_ShaderNode_socket_update");

  prop = RNA_def_property(srna, "input_type_vector", PROP_ENUM, PROP_NONE);
  RNA_def_property_enum_items(prop, rna_node_geometry_attribute_input_type_items_vector);
  RNA_def_property_ui_text(prop, "Input Type Vector", "");
  RNA_def_property_update(prop, NC_NODE | NA_EDITED, "rna_Node_socket_update");

  prop = RNA_def_property(srna, "input_type_center", PROP_ENUM, PROP_NONE);
  RNA_def_property_enum_items(prop, rna_node_geometry_attribute_input_type_items_vector);
  RNA_def_property_ui_text(prop, "Input Type Center", "");
  RNA_def_property_update(prop, NC_NODE | NA_EDITED, "rna_Node_socket_update");

  prop = RNA_def_property(srna, "input_type_axis", PROP_ENUM, PROP_NONE);
  RNA_def_property_enum_items(prop, rna_node_geometry_attribute_input_type_items_vector);
  RNA_def_property_ui_text(prop, "Input Type Axis", "");
  RNA_def_property_update(prop, NC_NODE | NA_EDITED, "rna_Node_socket_update");

  prop = RNA_def_property(srna, "input_type_angle", PROP_ENUM, PROP_NONE);
  RNA_def_property_enum_items(prop, rna_node_geometry_attribute_input_type_items_float);
  RNA_def_property_ui_text(prop, "Input Type Angle", "");
  RNA_def_property_update(prop, NC_NODE | NA_EDITED, "rna_Node_socket_update");

  prop = RNA_def_property(srna, "input_type_rotation", PROP_ENUM, PROP_NONE);
  RNA_def_property_enum_items(prop, rna_node_geometry_attribute_input_type_items_vector);
  RNA_def_property_ui_text(prop, "Input Type Rotation", "");
  RNA_def_property_update(prop, NC_NODE | NA_EDITED, "rna_Node_socket_update");
}

static void def_geo_curve_spline_type(StructRNA *srna)
<<<<<<< HEAD
{
  static const EnumPropertyItem type_items[] = {
      {GEO_NODE_SPLINE_TYPE_BEZIER, "BEZIER", ICON_NONE, "Bezier", "Set the splines to Bezier"},
      {GEO_NODE_SPLINE_TYPE_NURBS, "NURBS", ICON_NONE, "NURBS", "Set the splines to NURBS"},
      {GEO_NODE_SPLINE_TYPE_POLY, "POLY", ICON_NONE, "Poly", "Set the splines to Poly"},
      {0, NULL, 0, NULL, NULL}};

  PropertyRNA *prop;
  RNA_def_struct_sdna_from(srna, "NodeGeometryCurveSplineType", "storage");

  prop = RNA_def_property(srna, "spline_type", PROP_ENUM, PROP_NONE);
  RNA_def_property_enum_sdna(prop, NULL, "spline_type");
  RNA_def_property_enum_items(prop, type_items);
  RNA_def_property_update(prop, NC_NODE | NA_EDITED, "rna_Node_socket_update");
}

static void def_geo_curve_set_handles(StructRNA *srna)
=======
>>>>>>> 4c26bb02
{
  static const EnumPropertyItem type_items[] = {
      {GEO_NODE_SPLINE_TYPE_BEZIER, "BEZIER", ICON_NONE, "Bezier", "Set the splines to Bezier"},
      {GEO_NODE_SPLINE_TYPE_NURBS, "NURBS", ICON_NONE, "NURBS", "Set the splines to NURBS"},
      {GEO_NODE_SPLINE_TYPE_POLY, "POLY", ICON_NONE, "Poly", "Set the splines to Poly"},
      {0, NULL, 0, NULL, NULL}};

  PropertyRNA *prop;
  RNA_def_struct_sdna_from(srna, "NodeGeometryCurveSplineType", "storage");

  prop = RNA_def_property(srna, "spline_type", PROP_ENUM, PROP_NONE);
  RNA_def_property_enum_sdna(prop, NULL, "spline_type");
  RNA_def_property_enum_items(prop, type_items);
  RNA_def_property_update(prop, NC_NODE | NA_EDITED, "rna_Node_socket_update");
}

static void def_geo_curve_set_handles(StructRNA *srna)
{
  PropertyRNA *prop;

  RNA_def_struct_sdna_from(srna, "NodeGeometryCurveSetHandles", "storage");

  prop = RNA_def_property(srna, "handle_type", PROP_ENUM, PROP_NONE);
  RNA_def_property_enum_sdna(prop, NULL, "handle_type");
  RNA_def_property_enum_items(prop, rna_node_geometry_curve_handle_type_items);
  RNA_def_property_update(prop, NC_NODE | NA_EDITED, "rna_Node_socket_update");

  prop = RNA_def_property(srna, "mode", PROP_ENUM, PROP_NONE);
  RNA_def_property_enum_items(prop, rna_node_geometry_curve_handle_side_items);
  RNA_def_property_ui_text(prop, "Mode", "Whether to update left and right handles");
  RNA_def_property_flag(prop, PROP_ENUM_FLAG);
  RNA_def_property_update(prop, NC_NODE | NA_EDITED, "rna_Node_socket_update");
}

static void def_geo_curve_select_handles(StructRNA *srna)
{
  PropertyRNA *prop;

  RNA_def_struct_sdna_from(srna, "NodeGeometryCurveSelectHandles", "storage");

  prop = RNA_def_property(srna, "handle_type", PROP_ENUM, PROP_NONE);
  RNA_def_property_enum_sdna(prop, NULL, "handle_type");
  RNA_def_property_enum_items(prop, rna_node_geometry_curve_handle_type_items);
  RNA_def_property_update(prop, NC_NODE | NA_EDITED, "rna_Node_socket_update");

  prop = RNA_def_property(srna, "mode", PROP_ENUM, PROP_NONE);
  RNA_def_property_enum_items(prop, rna_node_geometry_curve_handle_side_items);
  RNA_def_property_ui_text(prop, "Mode", "Whether to check the type of left and right handles");
  RNA_def_property_flag(prop, PROP_ENUM_FLAG);
  RNA_def_property_update(prop, NC_NODE | NA_EDITED, "rna_Node_socket_update");
}

static void def_geo_curve_primitive_circle(StructRNA *srna)
{
  static const EnumPropertyItem mode_items[] = {
      {GEO_NODE_CURVE_PRIMITIVE_CIRCLE_TYPE_POINTS,
       "POINTS",
       ICON_NONE,
       "Points",
       "Define the radius and location with three points"},
      {GEO_NODE_CURVE_PRIMITIVE_CIRCLE_TYPE_RADIUS,
       "RADIUS",
       ICON_NONE,
       "Radius",
       "Define the radius with a float"},
      {0, NULL, 0, NULL, NULL},
  };

  PropertyRNA *prop;

  RNA_def_struct_sdna_from(srna, "NodeGeometryCurvePrimitiveCircle", "storage");

  prop = RNA_def_property(srna, "mode", PROP_ENUM, PROP_NONE);
  RNA_def_property_enum_items(prop, mode_items);
  RNA_def_property_ui_text(prop, "Mode", "Method used to determine radius and placement");
  RNA_def_property_update(prop, NC_NODE | NA_EDITED, "rna_Node_socket_update");
}

static void def_geo_curve_primitive_line(StructRNA *srna)
{
  static const EnumPropertyItem mode_items[] = {
      {GEO_NODE_CURVE_PRIMITIVE_LINE_MODE_POINTS,
       "POINTS",
       ICON_NONE,
       "Points",
       "Define the start and end points of the line"},
      {GEO_NODE_CURVE_PRIMITIVE_LINE_MODE_DIRECTION,
       "DIRECTION",
       ICON_NONE,
       "Direction",
       "Define a line with a start point, direction and length"},
      {0, NULL, 0, NULL, NULL},
  };

  PropertyRNA *prop;

  RNA_def_struct_sdna_from(srna, "NodeGeometryCurvePrimitiveLine", "storage");

  prop = RNA_def_property(srna, "mode", PROP_ENUM, PROP_NONE);
  RNA_def_property_enum_items(prop, mode_items);
  RNA_def_property_ui_text(prop, "Mode", "Method used to determine radius and placement");
  RNA_def_property_update(prop, NC_NODE | NA_EDITED, "rna_Node_socket_update");
}

static void def_geo_point_rotate(StructRNA *srna)
{
  static const EnumPropertyItem type_items[] = {
      {GEO_NODE_POINT_ROTATE_TYPE_AXIS_ANGLE,
       "AXIS_ANGLE",
       ICON_NONE,
       "Axis Angle",
       "Rotate around an axis by an angle"},
      {GEO_NODE_POINT_ROTATE_TYPE_EULER,
       "EULER",
       ICON_NONE,
       "Euler",
       "Rotate around the X, Y, and Z axes"},
      {0, NULL, 0, NULL, NULL},
  };

  static const EnumPropertyItem space_items[] = {
      {GEO_NODE_POINT_ROTATE_SPACE_OBJECT,
       "OBJECT",
       ICON_NONE,
       "Object",
       "Rotate points in the local space of the object"},
      {GEO_NODE_POINT_ROTATE_SPACE_POINT,
       "POINT",
       ICON_NONE,
       "Point",
       "Rotate every point in its local space (as defined by the 'rotation' attribute)"},
      {0, NULL, 0, NULL, NULL},
  };

  PropertyRNA *prop;

  RNA_def_struct_sdna_from(srna, "NodeGeometryRotatePoints", "storage");

  prop = RNA_def_property(srna, "type", PROP_ENUM, PROP_NONE);
  RNA_def_property_enum_items(prop, type_items);
  RNA_def_property_ui_text(prop, "Type", "Method used to describe the rotation");
  RNA_def_property_update(prop, NC_NODE | NA_EDITED, "rna_Node_socket_update");

  prop = RNA_def_property(srna, "space", PROP_ENUM, PROP_NONE);
  RNA_def_property_enum_items(prop, space_items);
  RNA_def_property_ui_text(prop, "Space", "Base orientation of the points");
  RNA_def_property_update(prop, NC_NODE | NA_EDITED, "rna_Node_update");

  prop = RNA_def_property(srna, "input_type_axis", PROP_ENUM, PROP_NONE);
  RNA_def_property_enum_items(prop, rna_node_geometry_attribute_input_type_items_vector);
  RNA_def_property_ui_text(prop, "Input Type Axis", "");
  RNA_def_property_update(prop, NC_NODE | NA_EDITED, "rna_Node_socket_update");

  prop = RNA_def_property(srna, "input_type_angle", PROP_ENUM, PROP_NONE);
  RNA_def_property_enum_items(prop, rna_node_geometry_attribute_input_type_items_float);
  RNA_def_property_ui_text(prop, "Input Type Angle", "");
  RNA_def_property_update(prop, NC_NODE | NA_EDITED, "rna_Node_socket_update");

  prop = RNA_def_property(srna, "input_type_rotation", PROP_ENUM, PROP_NONE);
  RNA_def_property_enum_items(prop, rna_node_geometry_attribute_input_type_items_vector);
  RNA_def_property_ui_text(prop, "Input Type Rotation", "");
  RNA_def_property_update(prop, NC_NODE | NA_EDITED, "rna_Node_socket_update");
}

static void def_geo_align_rotation_to_vector(StructRNA *srna)
{
  static const EnumPropertyItem axis_items[] = {
      {GEO_NODE_ALIGN_ROTATION_TO_VECTOR_AXIS_X,
       "X",
       ICON_NONE,
       "X",
       "Align the X axis with the vector"},
      {GEO_NODE_ALIGN_ROTATION_TO_VECTOR_AXIS_Y,
       "Y",
       ICON_NONE,
       "Y",
       "Align the Y axis with the vector"},
      {GEO_NODE_ALIGN_ROTATION_TO_VECTOR_AXIS_Z,
       "Z",
       ICON_NONE,
       "Z",
       "Align the Z axis with the vector"},
      {0, NULL, 0, NULL, NULL},
  };

  static const EnumPropertyItem pivot_axis_items[] = {
      {GEO_NODE_ALIGN_ROTATION_TO_VECTOR_PIVOT_AXIS_AUTO,
       "AUTO",
       ICON_NONE,
       "Auto",
       "Automatically detect the best rotation axis to rotate towards the vector"},
      {GEO_NODE_ALIGN_ROTATION_TO_VECTOR_PIVOT_AXIS_X,
       "X",
       ICON_NONE,
       "X",
       "Rotate around the local X axis"},
      {GEO_NODE_ALIGN_ROTATION_TO_VECTOR_PIVOT_AXIS_Y,
       "Y",
       ICON_NONE,
       "Y",
       "Rotate around the local Y axis"},
      {GEO_NODE_ALIGN_ROTATION_TO_VECTOR_PIVOT_AXIS_Z,
       "Z",
       ICON_NONE,
       "Z",
       "Rotate around the local Z axis"},
      {0, NULL, 0, NULL, NULL},
  };

  PropertyRNA *prop;

  RNA_def_struct_sdna_from(srna, "NodeGeometryAlignRotationToVector", "storage");

  prop = RNA_def_property(srna, "axis", PROP_ENUM, PROP_NONE);
  RNA_def_property_enum_items(prop, axis_items);
  RNA_def_property_ui_text(prop, "Axis", "Axis to align to the vector");
  RNA_def_property_update(prop, NC_NODE | NA_EDITED, "rna_Node_update");

  prop = RNA_def_property(srna, "pivot_axis", PROP_ENUM, PROP_NONE);
  RNA_def_property_enum_items(prop, pivot_axis_items);
  RNA_def_property_ui_text(prop, "Pivot Axis", "Axis to rotate around");
  RNA_def_property_update(prop, NC_NODE | NA_EDITED, "rna_Node_update");

  prop = RNA_def_property(srna, "input_type_factor", PROP_ENUM, PROP_NONE);
  RNA_def_property_enum_items(prop, rna_node_geometry_attribute_input_type_items_float);
  RNA_def_property_ui_text(prop, "Input Type Factor", "");
  RNA_def_property_update(prop, NC_NODE | NA_EDITED, "rna_Node_socket_update");

  prop = RNA_def_property(srna, "input_type_vector", PROP_ENUM, PROP_NONE);
  RNA_def_property_enum_items(prop, rna_node_geometry_attribute_input_type_items_vector);
  RNA_def_property_ui_text(prop, "Input Type Vector", "");
  RNA_def_property_update(prop, NC_NODE | NA_EDITED, "rna_Node_socket_update");
}

static void def_geo_point_scale(StructRNA *srna)
{
  PropertyRNA *prop;

  RNA_def_struct_sdna_from(srna, "NodeGeometryPointScale", "storage");

  prop = RNA_def_property(srna, "input_type", PROP_ENUM, PROP_NONE);
  RNA_def_property_enum_items(prop, rna_node_geometry_attribute_input_type_items_float_vector);
  RNA_def_property_ui_text(prop, "Input Type", "");
  RNA_def_property_update(prop, NC_NODE | NA_EDITED, "rna_Node_socket_update");
}

static void def_geo_point_translate(StructRNA *srna)
{
  PropertyRNA *prop;

  RNA_def_struct_sdna_from(srna, "NodeGeometryPointTranslate", "storage");

  prop = RNA_def_property(srna, "input_type", PROP_ENUM, PROP_NONE);
  RNA_def_property_enum_items(prop, rna_node_geometry_attribute_input_type_items_vector);
  RNA_def_property_ui_text(prop, "Input Type", "");
  RNA_def_property_update(prop, NC_NODE | NA_EDITED, "rna_Node_socket_update");
}

static void def_geo_object_info(StructRNA *srna)
{
  PropertyRNA *prop;

  static const EnumPropertyItem rna_node_geometry_object_info_transform_space_items[] = {
      {GEO_NODE_TRANSFORM_SPACE_ORIGINAL,
       "ORIGINAL",
       0,
       "Original",
       "Output the geometry relative to the input object transform, and the location, rotation "
       "and "
       "scale relative to the world origin"},
      {GEO_NODE_TRANSFORM_SPACE_RELATIVE,
       "RELATIVE",
       0,
       "Relative",
       "Bring the input object geometry, location, rotation and scale into the modified object, "
       "maintaining the relative position between the two objects in the scene"},
      {0, NULL, 0, NULL, NULL},
  };

  RNA_def_struct_sdna_from(srna, "NodeGeometryObjectInfo", "storage");

  prop = RNA_def_property(srna, "transform_space", PROP_ENUM, PROP_NONE);
  RNA_def_property_enum_items(prop, rna_node_geometry_object_info_transform_space_items);
  RNA_def_property_ui_text(
      prop, "Transform Space", "The transformation of the vector and geometry outputs");
  RNA_def_property_update(prop, NC_NODE | NA_EDITED, "rna_Node_update");
}

static void def_geo_points_to_volume(StructRNA *srna)
{
  PropertyRNA *prop;

  static EnumPropertyItem resolution_mode_items[] = {
      {GEO_NODE_POINTS_TO_VOLUME_RESOLUTION_MODE_AMOUNT,
       "VOXEL_AMOUNT",
       0,
       "Amount",
       "Specify the approximate number of voxels along the diagonal"},
      {GEO_NODE_POINTS_TO_VOLUME_RESOLUTION_MODE_SIZE,
       "VOXEL_SIZE",
       0,
       "Size",
       "Specify the voxel side length"},
      {0, NULL, 0, NULL, NULL},
  };

  RNA_def_struct_sdna_from(srna, "NodeGeometryPointsToVolume", "storage");

  prop = RNA_def_property(srna, "resolution_mode", PROP_ENUM, PROP_NONE);
  RNA_def_property_enum_items(prop, resolution_mode_items);
  RNA_def_property_ui_text(prop, "Resolution Mode", "How the voxel size is specified");
  RNA_def_property_update(prop, NC_NODE | NA_EDITED, "rna_Node_socket_update");

  prop = RNA_def_property(srna, "input_type_radius", PROP_ENUM, PROP_NONE);
  RNA_def_property_enum_items(prop, rna_node_geometry_attribute_input_type_items_float);
  RNA_def_property_ui_text(prop, "Radius Input Type", "");
  RNA_def_property_update(prop, NC_NODE | NA_EDITED, "rna_Node_socket_update");
}

static void def_geo_collection_info(StructRNA *srna)
{
  PropertyRNA *prop;

  static const EnumPropertyItem rna_node_geometry_collection_info_transform_space_items[] = {
      {GEO_NODE_TRANSFORM_SPACE_ORIGINAL,
       "ORIGINAL",
       0,
       "Original",
       "Output the geometry relative to the collection offset"},
      {GEO_NODE_TRANSFORM_SPACE_RELATIVE,
       "RELATIVE",
       0,
       "Relative",
       "Bring the input collection geometry into the modified object, maintaining the relative "
       "position between the objects in the scene"},
      {0, NULL, 0, NULL, NULL},
  };

  RNA_def_struct_sdna_from(srna, "NodeGeometryCollectionInfo", "storage");

  prop = RNA_def_property(srna, "transform_space", PROP_ENUM, PROP_NONE);
  RNA_def_property_enum_items(prop, rna_node_geometry_collection_info_transform_space_items);
  RNA_def_property_ui_text(prop, "Transform Space", "The transformation of the geometry output");
  RNA_def_property_update(prop, NC_NODE | NA_EDITED, "rna_Node_update");
}

static void def_geo_attribute_proximity(StructRNA *srna)
{
  static const EnumPropertyItem target_geometry_element[] = {
      {GEO_NODE_ATTRIBUTE_PROXIMITY_TARGET_GEOMETRY_ELEMENT_POINTS,
       "POINTS",
       ICON_NONE,
       "Points",
       "Calculate proximity to the target's points (usually faster than the other two modes)"},
      {GEO_NODE_ATTRIBUTE_PROXIMITY_TARGET_GEOMETRY_ELEMENT_EDGES,
       "EDGES",
       ICON_NONE,
       "Edges",
       "Calculate proximity to the target's edges"},
      {GEO_NODE_ATTRIBUTE_PROXIMITY_TARGET_GEOMETRY_ELEMENT_FACES,
       "FACES",
       ICON_NONE,
       "Faces",
       "Calculate proximity to the target's faces"},
      {0, NULL, 0, NULL, NULL},
  };

  PropertyRNA *prop;

  RNA_def_struct_sdna_from(srna, "NodeGeometryAttributeProximity", "storage");

  prop = RNA_def_property(srna, "target_geometry_element", PROP_ENUM, PROP_NONE);
  RNA_def_property_enum_items(prop, target_geometry_element);
  RNA_def_property_enum_default(prop, GEO_NODE_ATTRIBUTE_PROXIMITY_TARGET_GEOMETRY_ELEMENT_FACES);
  RNA_def_property_ui_text(
      prop, "Target Geometry", "Element of the target geometry to calculate the distance from");
  RNA_def_property_update(prop, NC_NODE | NA_EDITED, "rna_Node_socket_update");
}

static void def_geo_volume_to_mesh(StructRNA *srna)
{
  PropertyRNA *prop;

  static EnumPropertyItem resolution_mode_items[] = {
      {VOLUME_TO_MESH_RESOLUTION_MODE_GRID,
       "GRID",
       0,
       "Grid",
       "Use resolution of the volume grid"},
      {VOLUME_TO_MESH_RESOLUTION_MODE_VOXEL_AMOUNT,
       "VOXEL_AMOUNT",
       0,
       "Voxel Amount",
       "Desired number of voxels along one axis"},
      {VOLUME_TO_MESH_RESOLUTION_MODE_VOXEL_SIZE,
       "VOXEL_SIZE",
       0,
       "Voxel Size",
       "Desired voxel side length"},
      {0, NULL, 0, NULL, NULL},
  };

  RNA_def_struct_sdna_from(srna, "NodeGeometryVolumeToMesh", "storage");

  prop = RNA_def_property(srna, "resolution_mode", PROP_ENUM, PROP_NONE);
  RNA_def_property_enum_items(prop, resolution_mode_items);
  RNA_def_property_ui_text(prop, "Resolution Mode", "How the voxel size is specified");
  RNA_def_property_update(prop, NC_NODE | NA_EDITED, "rna_Node_socket_update");
}

static void def_geo_attribute_combine_xyz(StructRNA *srna)
{
  PropertyRNA *prop;

  RNA_def_struct_sdna_from(srna, "NodeAttributeCombineXYZ", "storage");

  prop = RNA_def_property(srna, "input_type_x", PROP_ENUM, PROP_NONE);
  RNA_def_property_enum_items(prop, rna_node_geometry_attribute_input_type_items_float);
  RNA_def_property_ui_text(prop, "Input Type X", "");
  RNA_def_property_update(prop, NC_NODE | NA_EDITED, "rna_Node_socket_update");

  prop = RNA_def_property(srna, "input_type_y", PROP_ENUM, PROP_NONE);
  RNA_def_property_enum_items(prop, rna_node_geometry_attribute_input_type_items_float);
  RNA_def_property_ui_text(prop, "Input Type Y", "");
  RNA_def_property_update(prop, NC_NODE | NA_EDITED, "rna_Node_socket_update");

  prop = RNA_def_property(srna, "input_type_z", PROP_ENUM, PROP_NONE);
  RNA_def_property_enum_items(prop, rna_node_geometry_attribute_input_type_items_float);
  RNA_def_property_ui_text(prop, "Input Type Z", "");
  RNA_def_property_update(prop, NC_NODE | NA_EDITED, "rna_Node_socket_update");
}

static void def_geo_attribute_separate_xyz(StructRNA *srna)
{
  PropertyRNA *prop;

  RNA_def_struct_sdna_from(srna, "NodeAttributeSeparateXYZ", "storage");

  prop = RNA_def_property(srna, "input_type", PROP_ENUM, PROP_NONE);
  RNA_def_property_enum_items(prop, rna_node_geometry_attribute_input_type_items_vector);
  RNA_def_property_ui_text(prop, "Input Type", "");
  RNA_def_property_update(prop, NC_NODE | NA_EDITED, "rna_Node_socket_update");
}

static void def_geo_mesh_circle(StructRNA *srna)
{
  PropertyRNA *prop;

  RNA_def_struct_sdna_from(srna, "NodeGeometryMeshCircle", "storage");

  prop = RNA_def_property(srna, "fill_type", PROP_ENUM, PROP_NONE);
  RNA_def_property_enum_items(prop, rna_node_geometry_mesh_circle_fill_type_items);
  RNA_def_property_ui_text(prop, "Fill Type", "");
  RNA_def_property_update(prop, NC_NODE | NA_EDITED, "rna_Node_update");
}

static void def_geo_mesh_cylinder(StructRNA *srna)
{
  PropertyRNA *prop;

  RNA_def_struct_sdna_from(srna, "NodeGeometryMeshCylinder", "storage");

  prop = RNA_def_property(srna, "fill_type", PROP_ENUM, PROP_NONE);
  RNA_def_property_enum_items(prop, rna_node_geometry_mesh_circle_fill_type_items);
  RNA_def_property_ui_text(prop, "Fill Type", "");
  RNA_def_property_update(prop, NC_NODE | NA_EDITED, "rna_Node_update");
}

static void def_geo_mesh_cone(StructRNA *srna)
{
  PropertyRNA *prop;

  RNA_def_struct_sdna_from(srna, "NodeGeometryMeshCone", "storage");

  prop = RNA_def_property(srna, "fill_type", PROP_ENUM, PROP_NONE);
  RNA_def_property_enum_items(prop, rna_node_geometry_mesh_circle_fill_type_items);
  RNA_def_property_ui_text(prop, "Fill Type", "");
  RNA_def_property_update(prop, NC_NODE | NA_EDITED, "rna_Node_update");
}

static void def_geo_mesh_line(StructRNA *srna)
{
  PropertyRNA *prop;

  static EnumPropertyItem mode_items[] = {
      {GEO_NODE_MESH_LINE_MODE_OFFSET,
       "OFFSET",
       0,
       "Offset",
       "Specify the offset from one vertex to the next"},
      {GEO_NODE_MESH_LINE_MODE_END_POINTS,
       "END_POINTS",
       0,
       "End Points",
       "Specify the line's start and end points"},
      {0, NULL, 0, NULL, NULL},
  };

  static EnumPropertyItem count_mode_items[] = {
      {GEO_NODE_MESH_LINE_COUNT_TOTAL,
       "TOTAL",
       0,
       "Count",
       "Specify the total number of vertices"},
      {GEO_NODE_MESH_LINE_COUNT_RESOLUTION,
       "RESOLUTION",
       0,
       "Resolution",
       "Specify the distance between vertices"},
      {0, NULL, 0, NULL, NULL},
  };

  RNA_def_struct_sdna_from(srna, "NodeGeometryMeshLine", "storage");

  prop = RNA_def_property(srna, "mode", PROP_ENUM, PROP_NONE);
  RNA_def_property_enum_items(prop, mode_items);
  RNA_def_property_ui_text(prop, "Mode", "");
  RNA_def_property_update(prop, NC_NODE | NA_EDITED, "rna_Node_socket_update");

  prop = RNA_def_property(srna, "count_mode", PROP_ENUM, PROP_NONE);
  RNA_def_property_enum_items(prop, count_mode_items);
  RNA_def_property_ui_text(prop, "Count Mode", "");
  RNA_def_property_update(prop, NC_NODE | NA_EDITED, "rna_Node_socket_update");
}

static void def_geo_switch(StructRNA *srna)
{
  PropertyRNA *prop;

  RNA_def_struct_sdna_from(srna, "NodeSwitch", "storage");
  prop = RNA_def_property(srna, "input_type", PROP_ENUM, PROP_NONE);
  RNA_def_property_enum_sdna(prop, NULL, "input_type");
  RNA_def_property_enum_items(prop, node_socket_data_type_items);
  RNA_def_property_enum_funcs(prop, NULL, NULL, "rna_GeometryNodeSwitch_type_itemf");
  RNA_def_property_ui_text(prop, "Input Type", "");
  RNA_def_property_update(prop, NC_NODE | NA_EDITED, "rna_Node_socket_update");
}

static void def_geo_curve_primitive_quadrilateral(StructRNA *srna)
{
  PropertyRNA *prop;

  static EnumPropertyItem mode_items[] = {
      {GEO_NODE_CURVE_PRIMITIVE_QUAD_MODE_RECTANGLE,
       "RECTANGLE",
       0,
       "Rectangle",
       "Create a rectangle"},
      {GEO_NODE_CURVE_PRIMITIVE_QUAD_MODE_PARALLELOGRAM,
       "PARALLELOGRAM",
       0,
       "Parallelogram",
       "Create a parallelogram"},
      {GEO_NODE_CURVE_PRIMITIVE_QUAD_MODE_TRAPEZOID,
       "TRAPEZOID",
       0,
       "Trapezoid",
       "Create a trapezoid"},
      {GEO_NODE_CURVE_PRIMITIVE_QUAD_MODE_KITE, "KITE", 0, "Kite", "Create a Kite / Dart"},
      {GEO_NODE_CURVE_PRIMITIVE_QUAD_MODE_POINTS,
       "POINTS",
       0,
       "Points",
       "Create a quadrilateral from four points"},
      {0, NULL, 0, NULL, NULL},
  };

  RNA_def_struct_sdna_from(srna, "NodeGeometryCurvePrimitiveQuad", "storage");

  prop = RNA_def_property(srna, "mode", PROP_ENUM, PROP_NONE);
  RNA_def_property_enum_sdna(prop, NULL, "mode");
  RNA_def_property_enum_items(prop, mode_items);
  RNA_def_property_enum_default(prop, GEO_NODE_CURVE_PRIMITIVE_QUAD_MODE_RECTANGLE);
  RNA_def_property_ui_text(prop, "Mode", "");
  RNA_def_property_update(prop, NC_NODE | NA_EDITED, "rna_Node_socket_update");
}

static void def_geo_curve_resample(StructRNA *srna)
{
  PropertyRNA *prop;

  static EnumPropertyItem mode_items[] = {
      {GEO_NODE_CURVE_SAMPLE_COUNT,
       "COUNT",
       0,
       "Count",
       "Sample the specified number of points along each spline"},
      {GEO_NODE_CURVE_SAMPLE_LENGTH,
       "LENGTH",
       0,
       "Length",
       "Calculate the number of samples by splitting each spline into segments with the specified "
       "length"},
      {0, NULL, 0, NULL, NULL},
  };

  RNA_def_struct_sdna_from(srna, "NodeGeometryCurveResample", "storage");

  prop = RNA_def_property(srna, "mode", PROP_ENUM, PROP_NONE);
  RNA_def_property_enum_items(prop, mode_items);
  RNA_def_property_ui_text(prop, "Mode", "How to specify the amount of samples");
  RNA_def_property_update(prop, NC_NODE | NA_EDITED, "rna_Node_socket_update");
}

static void def_geo_curve_subdivide(StructRNA *srna)
{
  PropertyRNA *prop;

  RNA_def_struct_sdna_from(srna, "NodeGeometryCurveSubdivide", "storage");

  prop = RNA_def_property(srna, "cuts_type", PROP_ENUM, PROP_NONE);
  RNA_def_property_enum_items(prop, rna_node_geometry_attribute_input_type_items_int);
  RNA_def_property_ui_text(prop, "Cuts Type", "");
  RNA_def_property_update(prop, NC_NODE | NA_EDITED, "rna_Node_socket_update");
}

static void def_geo_curve_to_points(StructRNA *srna)
{
  PropertyRNA *prop;

  static EnumPropertyItem mode_items[] = {
      {GEO_NODE_CURVE_SAMPLE_EVALUATED,
       "EVALUATED",
       0,
       "Evaluated",
       "Create points from the curve's evaluated points, based on the resolution attribute for "
       "NURBS and Bezier splines"},
      {GEO_NODE_CURVE_SAMPLE_COUNT,
       "COUNT",
       0,
       "Count",
       "Sample each spline by evenly distributing the specified number of points"},
      {GEO_NODE_CURVE_SAMPLE_LENGTH,
       "LENGTH",
       0,
       "Length",
       "Sample each spline by splitting it into segments with the specified length"},
      {0, NULL, 0, NULL, NULL},
  };

  RNA_def_struct_sdna_from(srna, "NodeGeometryCurveToPoints", "storage");

  prop = RNA_def_property(srna, "mode", PROP_ENUM, PROP_NONE);
  RNA_def_property_enum_items(prop, mode_items);
  RNA_def_property_ui_text(prop, "Mode", "How to generate points from the input curve");
  RNA_def_property_update(prop, NC_NODE | NA_EDITED, "rna_Node_socket_update");
}

static void def_geo_curve_trim(StructRNA *srna)
{
  PropertyRNA *prop;

  static EnumPropertyItem mode_items[] = {
      {GEO_NODE_CURVE_INTERPOLATE_FACTOR,
       "FACTOR",
       0,
       "Factor",
       "Find the endpoint positions using a factor of each spline's length"},
      {GEO_NODE_CURVE_INTERPOLATE_LENGTH,
       "LENGTH",
       0,
       "Length",
       "Find the endpoint positions using a length from the start of each spline"},
      {0, NULL, 0, NULL, NULL},
  };

  RNA_def_struct_sdna_from(srna, "NodeGeometryCurveTrim", "storage");

  prop = RNA_def_property(srna, "mode", PROP_ENUM, PROP_NONE);
  RNA_def_property_enum_items(prop, mode_items);
  RNA_def_property_ui_text(prop, "Mode", "How to find endpoint positions for the trimmed spline");
  RNA_def_property_update(prop, NC_NODE | NA_EDITED, "rna_Node_socket_update");
}

static void def_geo_attribute_transfer(StructRNA *srna)
{
  static EnumPropertyItem mapping_items[] = {
      {GEO_NODE_ATTRIBUTE_TRANSFER_NEAREST_FACE_INTERPOLATED,
       "NEAREST_FACE_INTERPOLATED",
       0,
       "Nearest Face Interpolated",
       "Transfer the attribute from the nearest face on a surface (loose points and edges are "
       "ignored)"},
      {GEO_NODE_ATTRIBUTE_TRANSFER_NEAREST,
       "NEAREST",
       0,
       "Nearest",
       "Transfer the element from the nearest element (using face and edge centers for the "
       "distance computation)"},
      {0, NULL, 0, NULL, NULL},
  };

  PropertyRNA *prop;

  RNA_def_struct_sdna_from(srna, "NodeGeometryAttributeTransfer", "storage");

  prop = RNA_def_property(srna, "domain", PROP_ENUM, PROP_NONE);
  RNA_def_property_enum_items(prop, rna_enum_attribute_domain_with_auto_items);
  RNA_def_property_enum_default(prop, ATTR_DOMAIN_AUTO);
  RNA_def_property_ui_text(prop, "Domain", "The geometry domain to save the result attribute in");
  RNA_def_property_update(prop, NC_NODE | NA_EDITED, "rna_Node_update");

  prop = RNA_def_property(srna, "mapping", PROP_ENUM, PROP_NONE);
  RNA_def_property_enum_items(prop, mapping_items);
  RNA_def_property_ui_text(prop, "Mapping", "Mapping between geometries");
  RNA_def_property_update(prop, NC_NODE | NA_EDITED, "rna_Node_update");
}

static void def_geo_input_material(StructRNA *srna)
{
  PropertyRNA *prop;

  prop = RNA_def_property(srna, "material", PROP_POINTER, PROP_NONE);
  RNA_def_property_pointer_sdna(prop, NULL, "id");
  RNA_def_property_struct_type(prop, "Material");
  RNA_def_property_flag(prop, PROP_EDITABLE);
  RNA_def_property_override_flag(prop, PROPOVERRIDE_OVERRIDABLE_LIBRARY);
  RNA_def_property_ui_text(prop, "Material", "");
  RNA_def_property_update(prop, NC_NODE | NA_EDITED, "rna_Node_update");
}

static void def_geo_raycast(StructRNA *srna)
{
  static EnumPropertyItem mapping_items[] = {
      {GEO_NODE_RAYCAST_INTERPOLATED,
       "INTERPOLATED",
       0,
       "Interpolated",
       "Interpolate the attribute from the corners of the hit face"},
      {GEO_NODE_RAYCAST_NEAREST,
       "NEAREST",
       0,
       "Nearest",
       "Use the attribute value of the closest mesh element"},
      {0, NULL, 0, NULL, NULL},
  };

  PropertyRNA *prop;

  RNA_def_struct_sdna_from(srna, "NodeGeometryRaycast", "storage");

  prop = RNA_def_property(srna, "mapping", PROP_ENUM, PROP_NONE);
  RNA_def_property_enum_items(prop, mapping_items);
  RNA_def_property_ui_text(prop, "Mapping", "Mapping from the target geometry to hit points");
  RNA_def_property_update(prop, NC_NODE | NA_EDITED, "rna_Node_update");

  prop = RNA_def_property(srna, "input_type_ray_direction", PROP_ENUM, PROP_NONE);
  RNA_def_property_enum_items(prop, rna_node_geometry_attribute_input_type_items_vector);
  RNA_def_property_ui_text(prop, "Input Type Ray Direction", "");
  RNA_def_property_update(prop, NC_NODE | NA_EDITED, "rna_Node_socket_update");

  prop = RNA_def_property(srna, "input_type_ray_length", PROP_ENUM, PROP_NONE);
  RNA_def_property_enum_items(prop, rna_node_geometry_attribute_input_type_items_float);
  RNA_def_property_ui_text(prop, "Input Type Ray Length", "");
  RNA_def_property_update(prop, NC_NODE | NA_EDITED, "rna_Node_socket_update");
}

/* -------------------------------------------------------------------------- */

static void rna_def_shader_node(BlenderRNA *brna)
{
  StructRNA *srna;

  srna = RNA_def_struct(brna, "ShaderNode", "NodeInternal");
  RNA_def_struct_ui_text(srna, "Shader Node", "Material shader node");
  RNA_def_struct_sdna(srna, "bNode");
  RNA_def_struct_register_funcs(srna, "rna_ShaderNode_register", "rna_Node_unregister", NULL);
}

static void rna_def_compositor_node(BlenderRNA *brna)
{
  StructRNA *srna;
  FunctionRNA *func;

  srna = RNA_def_struct(brna, "CompositorNode", "NodeInternal");
  RNA_def_struct_ui_text(srna, "Compositor Node", "");
  RNA_def_struct_sdna(srna, "bNode");
  RNA_def_struct_register_funcs(srna, "rna_CompositorNode_register", "rna_Node_unregister", NULL);

  /* compositor node need_exec flag */
  func = RNA_def_function(srna, "tag_need_exec", "rna_CompositorNode_tag_need_exec");
  RNA_def_function_ui_description(func, "Tag the node for compositor update");

  def_cmp_cryptomatte_entry(brna);
}

static void rna_def_texture_node(BlenderRNA *brna)
{
  StructRNA *srna;

  srna = RNA_def_struct(brna, "TextureNode", "NodeInternal");
  RNA_def_struct_ui_text(srna, "Texture Node", "");
  RNA_def_struct_sdna(srna, "bNode");
  RNA_def_struct_register_funcs(srna, "rna_TextureNode_register", "rna_Node_unregister", NULL);
}

static void rna_def_geometry_node(BlenderRNA *brna)
{
  StructRNA *srna;

  srna = RNA_def_struct(brna, "GeometryNode", "NodeInternal");
  RNA_def_struct_ui_text(srna, "Geometry Node", "");
  RNA_def_struct_sdna(srna, "bNode");
  RNA_def_struct_register_funcs(srna, "rna_GeometryNode_register", "rna_Node_unregister", NULL);
}

static void rna_def_function_node(BlenderRNA *brna)
{
  StructRNA *srna;

  srna = RNA_def_struct(brna, "FunctionNode", "NodeInternal");
  RNA_def_struct_ui_text(srna, "Function Node", "");
  RNA_def_struct_sdna(srna, "bNode");
  RNA_def_struct_register_funcs(srna, "rna_FunctionNode_register", "rna_Node_unregister", NULL);
}

/* -------------------------------------------------------------------------- */

static void rna_def_node_socket(BlenderRNA *brna)
{
  StructRNA *srna;
  PropertyRNA *prop;
  PropertyRNA *parm;
  FunctionRNA *func;

  static float default_draw_color[] = {0.0f, 0.0f, 0.0f, 1.0f};

  srna = RNA_def_struct(brna, "NodeSocket", NULL);
  RNA_def_struct_ui_text(srna, "Node Socket", "Input or output socket of a node");
  RNA_def_struct_sdna(srna, "bNodeSocket");
  RNA_def_struct_refine_func(srna, "rna_NodeSocket_refine");
  RNA_def_struct_ui_icon(srna, ICON_NONE);
  RNA_def_struct_path_func(srna, "rna_NodeSocket_path");
  RNA_def_struct_register_funcs(
      srna, "rna_NodeSocket_register", "rna_NodeSocket_unregister", NULL);
  RNA_def_struct_idprops_func(srna, "rna_NodeSocket_idprops");

  prop = RNA_def_property(srna, "name", PROP_STRING, PROP_NONE);
  RNA_def_property_ui_text(prop, "Name", "Socket name");
  RNA_def_struct_name_property(srna, prop);
  RNA_def_property_update(prop, NC_NODE | NA_EDITED, "rna_NodeSocket_update");

  prop = RNA_def_property(srna, "label", PROP_STRING, PROP_NONE);
  RNA_def_property_string_sdna(prop, NULL, "label");
  RNA_def_property_clear_flag(prop, PROP_EDITABLE);
  RNA_def_property_ui_text(prop, "Label", "Custom dynamic defined socket label");

  prop = RNA_def_property(srna, "identifier", PROP_STRING, PROP_NONE);
  RNA_def_property_string_sdna(prop, NULL, "identifier");
  RNA_def_property_clear_flag(prop, PROP_EDITABLE);
  RNA_def_property_ui_text(prop, "Identifier", "Unique identifier for mapping sockets");

  prop = RNA_def_property(srna, "description", PROP_STRING, PROP_NONE);
  RNA_def_property_string_sdna(prop, NULL, "description");
  RNA_def_property_ui_text(prop, "Tooltip", "Socket tooltip");
  RNA_def_property_update(prop, NC_NODE | NA_EDITED, "rna_NodeSocket_update");

  prop = RNA_def_property(srna, "is_output", PROP_BOOLEAN, PROP_NONE);
  RNA_def_property_boolean_funcs(prop, "rna_NodeSocket_is_output_get", NULL);
  RNA_def_property_clear_flag(prop, PROP_EDITABLE);
  RNA_def_property_ui_text(prop, "Is Output", "True if the socket is an output, otherwise input");

  prop = RNA_def_property(srna, "hide", PROP_BOOLEAN, PROP_NONE);
  RNA_def_property_boolean_sdna(prop, NULL, "flag", SOCK_HIDDEN);
  RNA_def_property_boolean_funcs(prop, NULL, "rna_NodeSocket_hide_set");
  RNA_def_property_ui_text(prop, "Hide", "Hide the socket");
  RNA_def_property_update(prop, NC_NODE | ND_DISPLAY, NULL);

  prop = RNA_def_property(srna, "enabled", PROP_BOOLEAN, PROP_NONE);
  RNA_def_property_boolean_negative_sdna(prop, NULL, "flag", SOCK_UNAVAIL);
  RNA_def_property_ui_text(prop, "Enabled", "Enable the socket");
  RNA_def_property_update(prop, NC_NODE | ND_DISPLAY, NULL);

  prop = RNA_def_property(srna, "link_limit", PROP_INT, PROP_NONE);
  RNA_def_property_int_sdna(prop, NULL, "limit");
  RNA_def_property_int_funcs(prop, NULL, "rna_NodeSocket_link_limit_set", NULL);
  RNA_def_property_range(prop, 1, 0xFFF);
  RNA_def_property_ui_text(prop, "Link Limit", "Max number of links allowed for this socket");
  RNA_def_property_update(prop, NC_NODE | NA_EDITED, NULL);

  prop = RNA_def_property(srna, "is_linked", PROP_BOOLEAN, PROP_NONE);
  RNA_def_property_boolean_sdna(prop, NULL, "flag", SOCK_IN_USE);
  RNA_def_property_clear_flag(prop, PROP_EDITABLE);
  RNA_def_property_ui_text(prop, "Linked", "True if the socket is connected");

  prop = RNA_def_property(srna, "is_multi_input", PROP_BOOLEAN, PROP_NONE);
  RNA_def_property_boolean_sdna(prop, NULL, "flag", SOCK_MULTI_INPUT);
  RNA_def_property_clear_flag(prop, PROP_EDITABLE);
  RNA_def_property_ui_text(
      prop, "Multi Input", "True if the socket can accept multiple ordered input links");

  prop = RNA_def_property(srna, "show_expanded", PROP_BOOLEAN, PROP_NONE);
  RNA_def_property_flag(prop, PROP_NO_DEG_UPDATE);
  RNA_def_property_boolean_negative_sdna(prop, NULL, "flag", SOCK_COLLAPSED);
  RNA_def_property_ui_text(prop, "Expanded", "Socket links are expanded in the user interface");
  RNA_def_property_update(prop, NC_NODE | NA_EDITED, NULL);

  prop = RNA_def_property(srna, "hide_value", PROP_BOOLEAN, PROP_NONE);
  RNA_def_property_boolean_sdna(prop, NULL, "flag", SOCK_HIDE_VALUE);
  RNA_def_property_ui_text(prop, "Hide Value", "Hide the socket input value");
  RNA_def_property_update(prop, NC_NODE | ND_DISPLAY, NULL);

  prop = RNA_def_property(srna, "node", PROP_POINTER, PROP_NONE);
  RNA_def_property_pointer_funcs(prop, "rna_NodeSocket_node_get", NULL, NULL, NULL);
  RNA_def_property_struct_type(prop, "Node");
  RNA_def_property_clear_flag(prop, PROP_EDITABLE);
  RNA_def_property_flag(prop, PROP_PTR_NO_OWNERSHIP);
  RNA_def_property_override_flag(prop, PROPOVERRIDE_NO_COMPARISON);
  RNA_def_property_ui_text(prop, "Node", "Node owning this socket");

  /* NOTE: The type property is used by standard sockets.
   * Ideally should be defined only for the registered subclass,
   * but to use the existing DNA is added in the base type here.
   * Future socket types can ignore or override this if needed. */

  prop = RNA_def_property(srna, "type", PROP_ENUM, PROP_NONE);
  RNA_def_property_enum_sdna(prop, NULL, "type");
  RNA_def_property_enum_items(prop, node_socket_type_items);
  RNA_def_property_enum_default(prop, SOCK_FLOAT);
  RNA_def_property_enum_funcs(prop, NULL, "rna_NodeSocket_type_set", NULL);
  RNA_def_property_ui_text(prop, "Type", "Data type");
  RNA_def_property_update(prop, NC_NODE | NA_EDITED, "rna_NodeSocket_update");

  prop = RNA_def_property(srna, "display_shape", PROP_ENUM, PROP_NONE);
  RNA_def_property_enum_sdna(prop, NULL, "display_shape");
  RNA_def_property_enum_items(prop, rna_enum_node_socket_display_shape_items);
  RNA_def_property_enum_default(prop, SOCK_DISPLAY_SHAPE_CIRCLE);
  RNA_def_property_ui_text(prop, "Shape", "Socket shape");
  RNA_def_property_update(prop, NC_NODE | NA_EDITED, "rna_NodeSocket_update");

  /* registration */
  prop = RNA_def_property(srna, "bl_idname", PROP_STRING, PROP_NONE);
  RNA_def_property_string_sdna(prop, NULL, "typeinfo->idname");
  RNA_def_property_flag(prop, PROP_REGISTER);
  RNA_def_property_ui_text(prop, "ID Name", "");

  prop = RNA_def_property(srna, "bl_label", PROP_STRING, PROP_NONE);
  RNA_def_property_string_sdna(prop, NULL, "typeinfo->label");
  RNA_def_property_flag(prop, PROP_REGISTER_OPTIONAL);
  RNA_def_property_ui_text(prop, "Type Label", "Label to display for the socket type in the UI");

  /* draw socket */
  func = RNA_def_function(srna, "draw", NULL);
  RNA_def_function_ui_description(func, "Draw socket");
  RNA_def_function_flag(func, FUNC_REGISTER);
  parm = RNA_def_pointer(func, "context", "Context", "", "");
  RNA_def_parameter_flags(parm, PROP_NEVER_NULL, PARM_REQUIRED);
  parm = RNA_def_property(func, "layout", PROP_POINTER, PROP_NONE);
  RNA_def_property_struct_type(parm, "UILayout");
  RNA_def_property_ui_text(parm, "Layout", "Layout in the UI");
  RNA_def_parameter_flags(parm, PROP_NEVER_NULL, PARM_REQUIRED);
  parm = RNA_def_property(func, "node", PROP_POINTER, PROP_NONE);
  RNA_def_property_struct_type(parm, "Node");
  RNA_def_property_ui_text(parm, "Node", "Node the socket belongs to");
  RNA_def_parameter_flags(parm, PROP_NEVER_NULL, PARM_REQUIRED | PARM_RNAPTR);
  parm = RNA_def_property(func, "text", PROP_STRING, PROP_NONE);
  RNA_def_property_ui_text(parm, "Text", "Text label to draw alongside properties");
  // RNA_def_property_string_default(parm, "");
  RNA_def_parameter_flags(parm, 0, PARM_REQUIRED);

  func = RNA_def_function(srna, "draw_color", NULL);
  RNA_def_function_ui_description(func, "Color of the socket icon");
  RNA_def_function_flag(func, FUNC_REGISTER);
  parm = RNA_def_pointer(func, "context", "Context", "", "");
  RNA_def_parameter_flags(parm, PROP_NEVER_NULL, PARM_REQUIRED);
  parm = RNA_def_property(func, "node", PROP_POINTER, PROP_NONE);
  RNA_def_property_struct_type(parm, "Node");
  RNA_def_property_ui_text(parm, "Node", "Node the socket belongs to");
  RNA_def_parameter_flags(parm, PROP_NEVER_NULL, PARM_REQUIRED | PARM_RNAPTR);
  parm = RNA_def_float_array(
      func, "color", 4, default_draw_color, 0.0f, 1.0f, "Color", "", 0.0f, 1.0f);
  RNA_def_function_output(func, parm);
}

static void rna_def_node_socket_interface(BlenderRNA *brna)
{
  StructRNA *srna;
  PropertyRNA *prop;
  PropertyRNA *parm;
  FunctionRNA *func;

  static float default_draw_color[] = {0.0f, 0.0f, 0.0f, 1.0f};

  srna = RNA_def_struct(brna, "NodeSocketInterface", NULL);
  RNA_def_struct_ui_text(srna, "Node Socket Template", "Parameters to define node sockets");
  /* XXX Using bNodeSocket DNA for templates is a compatibility hack.
   * This allows to keep the inputs/outputs lists in bNodeTree working for earlier versions
   * and at the same time use them for socket templates in groups.
   */
  RNA_def_struct_sdna(srna, "bNodeSocket");
  RNA_def_struct_refine_func(srna, "rna_NodeSocketInterface_refine");
  RNA_def_struct_path_func(srna, "rna_NodeSocketInterface_path");
  RNA_def_struct_idprops_func(srna, "rna_NodeSocketInterface_idprops");
  RNA_def_struct_register_funcs(
      srna, "rna_NodeSocketInterface_register", "rna_NodeSocketInterface_unregister", NULL);

  prop = RNA_def_property(srna, "name", PROP_STRING, PROP_NONE);
  RNA_def_property_ui_text(prop, "Name", "Socket name");
  RNA_def_struct_name_property(srna, prop);
  RNA_def_property_update(prop, NC_NODE | NA_EDITED, "rna_NodeSocketInterface_update");

  prop = RNA_def_property(srna, "identifier", PROP_STRING, PROP_NONE);
  RNA_def_property_string_sdna(prop, NULL, "identifier");
  RNA_def_property_clear_flag(prop, PROP_EDITABLE);
  RNA_def_property_ui_text(prop, "Identifier", "Unique identifier for mapping sockets");

  prop = RNA_def_property(srna, "description", PROP_STRING, PROP_NONE);
  RNA_def_property_string_sdna(prop, NULL, "description");
  RNA_def_property_ui_text(prop, "Tooltip", "Socket tooltip");
  RNA_def_property_update(prop, NC_NODE | NA_EDITED, "rna_NodeSocketInterface_update");

  prop = RNA_def_property(srna, "is_output", PROP_BOOLEAN, PROP_NONE);
  RNA_def_property_boolean_funcs(prop, "rna_NodeSocket_is_output_get", NULL);
  RNA_def_property_clear_flag(prop, PROP_EDITABLE);
  RNA_def_property_ui_text(prop, "Is Output", "True if the socket is an output, otherwise input");

  prop = RNA_def_property(srna, "hide_value", PROP_BOOLEAN, PROP_NONE);
  RNA_def_property_boolean_sdna(prop, NULL, "flag", SOCK_HIDE_VALUE);
  RNA_def_property_clear_flag(prop, PROP_ANIMATABLE);
  RNA_def_property_ui_text(
      prop, "Hide Value", "Hide the socket input value even when the socket is not connected");
  RNA_def_property_update(prop, NC_NODE | NA_EDITED, "rna_NodeSocketInterface_update");

  /* registration */
  prop = RNA_def_property(srna, "bl_socket_idname", PROP_STRING, PROP_NONE);
  RNA_def_property_string_sdna(prop, NULL, "typeinfo->idname");
  RNA_def_property_flag(prop, PROP_REGISTER);
  RNA_def_property_ui_text(prop, "ID Name", "");

  prop = RNA_def_property(srna, "bl_label", PROP_STRING, PROP_NONE);
  RNA_def_property_string_sdna(prop, NULL, "typeinfo->label");
  RNA_def_property_flag(prop, PROP_REGISTER_OPTIONAL);
  RNA_def_property_ui_text(prop, "Type Label", "Label to display for the socket type in the UI");

  func = RNA_def_function(srna, "draw", NULL);
  RNA_def_function_ui_description(func, "Draw template settings");
  RNA_def_function_flag(func, FUNC_REGISTER_OPTIONAL);
  parm = RNA_def_pointer(func, "context", "Context", "", "");
  RNA_def_parameter_flags(parm, PROP_NEVER_NULL, PARM_REQUIRED);
  parm = RNA_def_property(func, "layout", PROP_POINTER, PROP_NONE);
  RNA_def_property_struct_type(parm, "UILayout");
  RNA_def_property_ui_text(parm, "Layout", "Layout in the UI");
  RNA_def_parameter_flags(parm, PROP_NEVER_NULL, PARM_REQUIRED);

  func = RNA_def_function(srna, "draw_color", NULL);
  RNA_def_function_ui_description(func, "Color of the socket icon");
  RNA_def_function_flag(func, FUNC_REGISTER);
  parm = RNA_def_pointer(func, "context", "Context", "", "");
  RNA_def_parameter_flags(parm, PROP_NEVER_NULL, PARM_REQUIRED);
  parm = RNA_def_float_array(
      func, "color", 4, default_draw_color, 0.0f, 1.0f, "Color", "", 0.0f, 1.0f);
  RNA_def_function_output(func, parm);

  func = RNA_def_function(srna, "register_properties", NULL);
  RNA_def_function_ui_description(func, "Define RNA properties of a socket");
  RNA_def_function_flag(func, FUNC_REGISTER_OPTIONAL | FUNC_ALLOW_WRITE);
  parm = RNA_def_pointer(
      func, "data_rna_type", "Struct", "Data RNA Type", "RNA type for special socket properties");
  RNA_def_parameter_flags(parm, 0, PARM_REQUIRED);

  func = RNA_def_function(srna, "init_socket", NULL);
  RNA_def_function_ui_description(func, "Initialize a node socket instance");
  RNA_def_function_flag(func, FUNC_REGISTER_OPTIONAL | FUNC_ALLOW_WRITE);
  parm = RNA_def_pointer(func, "node", "Node", "Node", "Node of the socket to initialize");
  RNA_def_parameter_flags(parm, PROP_NEVER_NULL, PARM_REQUIRED | PARM_RNAPTR);
  parm = RNA_def_pointer(func, "socket", "NodeSocket", "Socket", "Socket to initialize");
  RNA_def_parameter_flags(parm, PROP_NEVER_NULL, PARM_REQUIRED | PARM_RNAPTR);
  parm = RNA_def_string(
      func, "data_path", NULL, 0, "Data Path", "Path to specialized socket data");
  RNA_def_parameter_flags(parm, 0, PARM_REQUIRED);

  func = RNA_def_function(srna, "from_socket", NULL);
  RNA_def_function_ui_description(func, "Setup template parameters from an existing socket");
  RNA_def_function_flag(func, FUNC_REGISTER_OPTIONAL | FUNC_ALLOW_WRITE);
  parm = RNA_def_pointer(func, "node", "Node", "Node", "Node of the original socket");
  RNA_def_parameter_flags(parm, PROP_NEVER_NULL, PARM_REQUIRED | PARM_RNAPTR);
  parm = RNA_def_pointer(func, "socket", "NodeSocket", "Socket", "Original socket");
  RNA_def_parameter_flags(parm, PROP_NEVER_NULL, PARM_REQUIRED | PARM_RNAPTR);
}

static void rna_def_node_socket_float(BlenderRNA *brna,
                                      const char *idname,
                                      const char *interface_idname,
                                      PropertySubType subtype)
{
  StructRNA *srna;
  PropertyRNA *prop;
  float value_default;

  /* choose sensible common default based on subtype */
  switch (subtype) {
    case PROP_FACTOR:
      value_default = 1.0f;
      break;
    case PROP_PERCENTAGE:
      value_default = 100.0f;
      break;
    default:
      value_default = 0.0f;
      break;
  }

  srna = RNA_def_struct(brna, idname, "NodeSocketStandard");
  RNA_def_struct_ui_text(srna, "Float Node Socket", "Floating-point number socket of a node");
  RNA_def_struct_sdna(srna, "bNodeSocket");

  RNA_def_struct_sdna_from(srna, "bNodeSocketValueFloat", "default_value");

  prop = RNA_def_property(srna, "default_value", PROP_FLOAT, subtype);
  RNA_def_property_float_sdna(prop, NULL, "value");
  RNA_def_property_float_funcs(prop, NULL, NULL, "rna_NodeSocketStandard_float_range");
  RNA_def_property_ui_text(prop, "Default Value", "Input value used for unconnected socket");
  RNA_def_property_update(prop, NC_NODE | NA_EDITED, "rna_NodeSocketStandard_value_update");
  RNA_def_property_flag(prop, PROP_CONTEXT_UPDATE);

  RNA_def_struct_sdna_from(srna, "bNodeSocket", NULL);

  /* socket interface */
  srna = RNA_def_struct(brna, interface_idname, "NodeSocketInterfaceStandard");
  RNA_def_struct_ui_text(
      srna, "Float Node Socket Interface", "Floating-point number socket of a node");
  RNA_def_struct_sdna(srna, "bNodeSocket");

  RNA_def_struct_sdna_from(srna, "bNodeSocketValueFloat", "default_value");

  prop = RNA_def_property(srna, "default_value", PROP_FLOAT, subtype);
  RNA_def_property_float_sdna(prop, NULL, "value");
  RNA_def_property_float_default(prop, value_default);
  RNA_def_property_clear_flag(prop, PROP_ANIMATABLE);
  RNA_def_property_float_funcs(prop, NULL, NULL, "rna_NodeSocketStandard_float_range");
  RNA_def_property_ui_text(prop, "Default Value", "Input value used for unconnected socket");
  RNA_def_property_update(prop, NC_NODE | NA_EDITED, "rna_NodeSocketInterface_update");

  prop = RNA_def_property(srna, "min_value", PROP_FLOAT, PROP_NONE);
  RNA_def_property_float_sdna(prop, NULL, "min");
  RNA_def_property_clear_flag(prop, PROP_ANIMATABLE);
  RNA_def_property_ui_text(prop, "Minimum Value", "Minimum value");
  RNA_def_property_update(prop, NC_NODE | NA_EDITED, "rna_NodeSocketInterface_update");

  prop = RNA_def_property(srna, "max_value", PROP_FLOAT, PROP_NONE);
  RNA_def_property_float_sdna(prop, NULL, "max");
  RNA_def_property_clear_flag(prop, PROP_ANIMATABLE);
  RNA_def_property_ui_text(prop, "Maximum Value", "Maximum value");
  RNA_def_property_update(prop, NC_NODE | NA_EDITED, "rna_NodeSocketInterface_update");

  RNA_def_struct_sdna_from(srna, "bNodeSocket", NULL);
}

static void rna_def_node_socket_int(BlenderRNA *brna,
                                    const char *identifier,
                                    const char *interface_idname,
                                    PropertySubType subtype)
{
  StructRNA *srna;
  PropertyRNA *prop;
  int value_default;

  /* choose sensible common default based on subtype */
  switch (subtype) {
    case PROP_FACTOR:
      value_default = 1;
      break;
    case PROP_PERCENTAGE:
      value_default = 100;
      break;
    default:
      value_default = 0;
      break;
  }

  srna = RNA_def_struct(brna, identifier, "NodeSocketStandard");
  RNA_def_struct_ui_text(srna, "Integer Node Socket", "Integer number socket of a node");
  RNA_def_struct_sdna(srna, "bNodeSocket");

  RNA_def_struct_sdna_from(srna, "bNodeSocketValueInt", "default_value");

  prop = RNA_def_property(srna, "default_value", PROP_INT, subtype);
  RNA_def_property_int_sdna(prop, NULL, "value");
  RNA_def_property_int_default(prop, value_default);
  RNA_def_property_int_funcs(prop, NULL, NULL, "rna_NodeSocketStandard_int_range");
  RNA_def_property_ui_text(prop, "Default Value", "Input value used for unconnected socket");
  RNA_def_property_update(prop, NC_NODE | NA_EDITED, "rna_NodeSocketStandard_value_update");
  RNA_def_property_flag(prop, PROP_CONTEXT_UPDATE);

  RNA_def_struct_sdna_from(srna, "bNodeSocket", NULL);

  /* socket interface */
  srna = RNA_def_struct(brna, interface_idname, "NodeSocketInterfaceStandard");
  RNA_def_struct_ui_text(srna, "Integer Node Socket Interface", "Integer number socket of a node");
  RNA_def_struct_sdna(srna, "bNodeSocket");

  RNA_def_struct_sdna_from(srna, "bNodeSocketValueInt", "default_value");

  prop = RNA_def_property(srna, "default_value", PROP_INT, subtype);
  RNA_def_property_int_sdna(prop, NULL, "value");
  RNA_def_property_clear_flag(prop, PROP_ANIMATABLE);
  RNA_def_property_int_funcs(prop, NULL, NULL, "rna_NodeSocketStandard_int_range");
  RNA_def_property_ui_text(prop, "Default Value", "Input value used for unconnected socket");
  RNA_def_property_update(prop, NC_NODE | NA_EDITED, "rna_NodeSocketInterface_update");

  prop = RNA_def_property(srna, "min_value", PROP_INT, PROP_NONE);
  RNA_def_property_int_sdna(prop, NULL, "min");
  RNA_def_property_clear_flag(prop, PROP_ANIMATABLE);
  RNA_def_property_ui_text(prop, "Minimum Value", "Minimum value");
  RNA_def_property_update(prop, NC_NODE | NA_EDITED, "rna_NodeSocketInterface_update");

  prop = RNA_def_property(srna, "max_value", PROP_INT, PROP_NONE);
  RNA_def_property_int_sdna(prop, NULL, "max");
  RNA_def_property_clear_flag(prop, PROP_ANIMATABLE);
  RNA_def_property_ui_text(prop, "Maximum Value", "Maximum value");
  RNA_def_property_update(prop, NC_NODE | NA_EDITED, "rna_NodeSocketInterface_update");

  RNA_def_struct_sdna_from(srna, "bNodeSocket", NULL);
}

static void rna_def_node_socket_bool(BlenderRNA *brna,
                                     const char *identifier,
                                     const char *interface_idname)
{
  StructRNA *srna;
  PropertyRNA *prop;

  srna = RNA_def_struct(brna, identifier, "NodeSocketStandard");
  RNA_def_struct_ui_text(srna, "Boolean Node Socket", "Boolean value socket of a node");
  RNA_def_struct_sdna(srna, "bNodeSocket");

  RNA_def_struct_sdna_from(srna, "bNodeSocketValueBoolean", "default_value");

  prop = RNA_def_property(srna, "default_value", PROP_BOOLEAN, PROP_NONE);
  RNA_def_property_boolean_sdna(prop, NULL, "value", 1);
  RNA_def_property_ui_text(prop, "Default Value", "Input value used for unconnected socket");
  RNA_def_property_update(prop, NC_NODE | NA_EDITED, "rna_NodeSocketStandard_value_update");
  RNA_def_property_flag(prop, PROP_CONTEXT_UPDATE);

  RNA_def_struct_sdna_from(srna, "bNodeSocket", NULL);

  /* socket interface */
  srna = RNA_def_struct(brna, interface_idname, "NodeSocketInterfaceStandard");
  RNA_def_struct_ui_text(srna, "Boolean Node Socket Interface", "Boolean value socket of a node");
  RNA_def_struct_sdna(srna, "bNodeSocket");

  RNA_def_struct_sdna_from(srna, "bNodeSocketValueBoolean", "default_value");

  prop = RNA_def_property(srna, "default_value", PROP_BOOLEAN, PROP_NONE);
  RNA_def_property_boolean_sdna(prop, NULL, "value", 1);
  RNA_def_property_clear_flag(prop, PROP_ANIMATABLE);
  RNA_def_property_ui_text(prop, "Default Value", "Input value used for unconnected socket");
  RNA_def_property_update(prop, NC_NODE | NA_EDITED, "rna_NodeSocketInterface_update");

  RNA_def_struct_sdna_from(srna, "bNodeSocket", NULL);
}

static void rna_def_node_socket_vector(BlenderRNA *brna,
                                       const char *identifier,
                                       const char *interface_idname,
                                       PropertySubType subtype)
{
  StructRNA *srna;
  PropertyRNA *prop;
  const float *value_default;

  /* choose sensible common default based on subtype */
  switch (subtype) {
    case PROP_DIRECTION: {
      static const float default_direction[3] = {0.0f, 0.0f, 1.0f};
      value_default = default_direction;
      break;
    }
    default: {
      static const float default_vector[3] = {0.0f, 0.0f, 0.0f};
      value_default = default_vector;
      break;
    }
  }

  srna = RNA_def_struct(brna, identifier, "NodeSocketStandard");
  RNA_def_struct_ui_text(srna, "Vector Node Socket", "3D vector socket of a node");
  RNA_def_struct_sdna(srna, "bNodeSocket");

  RNA_def_struct_sdna_from(srna, "bNodeSocketValueVector", "default_value");

  prop = RNA_def_property(srna, "default_value", PROP_FLOAT, subtype);
  RNA_def_property_float_sdna(prop, NULL, "value");
  RNA_def_property_float_array_default(prop, value_default);
  RNA_def_property_float_funcs(prop, NULL, NULL, "rna_NodeSocketStandard_vector_range");
  RNA_def_property_ui_text(prop, "Default Value", "Input value used for unconnected socket");
  RNA_def_property_update(prop, NC_NODE | NA_EDITED, "rna_NodeSocketStandard_value_update");
  RNA_def_property_flag(prop, PROP_CONTEXT_UPDATE);

  RNA_def_struct_sdna_from(srna, "bNodeSocket", NULL);

  /* socket interface */
  srna = RNA_def_struct(brna, interface_idname, "NodeSocketInterfaceStandard");
  RNA_def_struct_ui_text(srna, "Vector Node Socket Interface", "3D vector socket of a node");
  RNA_def_struct_sdna(srna, "bNodeSocket");

  RNA_def_struct_sdna_from(srna, "bNodeSocketValueVector", "default_value");

  prop = RNA_def_property(srna, "default_value", PROP_FLOAT, subtype);
  RNA_def_property_float_sdna(prop, NULL, "value");
  RNA_def_property_clear_flag(prop, PROP_ANIMATABLE);
  RNA_def_property_float_funcs(prop, NULL, NULL, "rna_NodeSocketStandard_vector_range");
  RNA_def_property_ui_text(prop, "Default Value", "Input value used for unconnected socket");
  RNA_def_property_update(prop, NC_NODE | NA_EDITED, "rna_NodeSocketInterface_update");

  prop = RNA_def_property(srna, "min_value", PROP_FLOAT, PROP_NONE);
  RNA_def_property_float_sdna(prop, NULL, "min");
  RNA_def_property_clear_flag(prop, PROP_ANIMATABLE);
  RNA_def_property_ui_text(prop, "Minimum Value", "Minimum value");
  RNA_def_property_update(prop, NC_NODE | NA_EDITED, "rna_NodeSocketInterface_update");

  prop = RNA_def_property(srna, "max_value", PROP_FLOAT, PROP_NONE);
  RNA_def_property_float_sdna(prop, NULL, "max");
  RNA_def_property_clear_flag(prop, PROP_ANIMATABLE);
  RNA_def_property_ui_text(prop, "Maximum Value", "Maximum value");
  RNA_def_property_update(prop, NC_NODE | NA_EDITED, "rna_NodeSocketInterface_update");

  RNA_def_struct_sdna_from(srna, "bNodeSocket", NULL);
}

static void rna_def_node_socket_color(BlenderRNA *brna,
                                      const char *identifier,
                                      const char *interface_idname)
{
  StructRNA *srna;
  PropertyRNA *prop;

  srna = RNA_def_struct(brna, identifier, "NodeSocketStandard");
  RNA_def_struct_ui_text(srna, "Color Node Socket", "RGBA color socket of a node");
  RNA_def_struct_sdna(srna, "bNodeSocket");

  RNA_def_struct_sdna_from(srna, "bNodeSocketValueRGBA", "default_value");

  prop = RNA_def_property(srna, "default_value", PROP_FLOAT, PROP_COLOR);
  RNA_def_property_float_sdna(prop, NULL, "value");
  RNA_def_property_ui_text(prop, "Default Value", "Input value used for unconnected socket");
  RNA_def_property_update(prop, NC_NODE | NA_EDITED, "rna_NodeSocketStandard_value_update");
  RNA_def_property_flag(prop, PROP_CONTEXT_UPDATE);

  RNA_def_struct_sdna_from(srna, "bNodeSocket", NULL);

  /* socket interface */
  srna = RNA_def_struct(brna, interface_idname, "NodeSocketInterfaceStandard");
  RNA_def_struct_ui_text(srna, "Color Node Socket Interface", "RGBA color socket of a node");
  RNA_def_struct_sdna(srna, "bNodeSocket");

  RNA_def_struct_sdna_from(srna, "bNodeSocketValueRGBA", "default_value");

  prop = RNA_def_property(srna, "default_value", PROP_FLOAT, PROP_COLOR);
  RNA_def_property_float_sdna(prop, NULL, "value");
  RNA_def_property_clear_flag(prop, PROP_ANIMATABLE);
  RNA_def_property_ui_text(prop, "Default Value", "Input value used for unconnected socket");
  RNA_def_property_update(prop, NC_NODE | NA_EDITED, "rna_NodeSocketInterface_update");

  RNA_def_struct_sdna_from(srna, "bNodeSocket", NULL);
}

static void rna_def_node_socket_string(BlenderRNA *brna,
                                       const char *identifier,
                                       const char *interface_idname)
{
  StructRNA *srna;
  PropertyRNA *prop;

  srna = RNA_def_struct(brna, identifier, "NodeSocketStandard");
  RNA_def_struct_ui_text(srna, "String Node Socket", "String socket of a node");
  RNA_def_struct_sdna(srna, "bNodeSocket");

  RNA_def_struct_sdna_from(srna, "bNodeSocketValueString", "default_value");

  prop = RNA_def_property(srna, "default_value", PROP_STRING, PROP_NONE);
  RNA_def_property_string_sdna(prop, NULL, "value");
  RNA_def_property_ui_text(prop, "Default Value", "Input value used for unconnected socket");
  RNA_def_property_update(prop, NC_NODE | NA_EDITED, "rna_NodeSocketStandard_value_update");
  RNA_def_property_flag(prop, PROP_CONTEXT_UPDATE);

  RNA_def_struct_sdna_from(srna, "bNodeSocket", NULL);

  /* socket interface */
  srna = RNA_def_struct(brna, interface_idname, "NodeSocketInterfaceStandard");
  RNA_def_struct_ui_text(srna, "String Node Socket Interface", "String socket of a node");
  RNA_def_struct_sdna(srna, "bNodeSocket");

  RNA_def_struct_sdna_from(srna, "bNodeSocketValueString", "default_value");

  prop = RNA_def_property(srna, "default_value", PROP_STRING, PROP_NONE);
  RNA_def_property_string_sdna(prop, NULL, "value");
  RNA_def_property_clear_flag(prop, PROP_ANIMATABLE);
  RNA_def_property_ui_text(prop, "Default Value", "Input value used for unconnected socket");
  RNA_def_property_update(prop, NC_NODE | NA_EDITED, "rna_NodeSocketInterface_update");

  RNA_def_struct_sdna_from(srna, "bNodeSocket", NULL);
}

static void rna_def_node_socket_shader(BlenderRNA *brna,
                                       const char *identifier,
                                       const char *interface_idname)
{
  StructRNA *srna;

  srna = RNA_def_struct(brna, identifier, "NodeSocketStandard");
  RNA_def_struct_ui_text(srna, "Shader Node Socket", "Shader socket of a node");
  RNA_def_struct_sdna(srna, "bNodeSocket");

  /* socket interface */
  srna = RNA_def_struct(brna, interface_idname, "NodeSocketInterfaceStandard");
  RNA_def_struct_ui_text(srna, "Shader Node Socket Interface", "Shader socket of a node");
  RNA_def_struct_sdna(srna, "bNodeSocket");
}

static void rna_def_node_socket_virtual(BlenderRNA *brna, const char *identifier)
{
  StructRNA *srna;

  srna = RNA_def_struct(brna, identifier, "NodeSocketStandard");
  RNA_def_struct_ui_text(srna, "Virtual Node Socket", "Virtual socket of a node");
  RNA_def_struct_sdna(srna, "bNodeSocket");
}

static void rna_def_node_socket_object(BlenderRNA *brna,
                                       const char *identifier,
                                       const char *interface_idname)
{
  StructRNA *srna;
  PropertyRNA *prop;

  srna = RNA_def_struct(brna, identifier, "NodeSocketStandard");
  RNA_def_struct_ui_text(srna, "Object Node Socket", "Object socket of a node");
  RNA_def_struct_sdna(srna, "bNodeSocket");

  RNA_def_struct_sdna_from(srna, "bNodeSocketValueObject", "default_value");

  prop = RNA_def_property(srna, "default_value", PROP_POINTER, PROP_NONE);
  RNA_def_property_pointer_sdna(prop, NULL, "value");
  RNA_def_property_struct_type(prop, "Object");
  RNA_def_property_ui_text(prop, "Default Value", "Input value used for unconnected socket");
  RNA_def_property_update(
      prop, NC_NODE | NA_EDITED, "rna_NodeSocketStandard_value_and_relation_update");
  RNA_def_property_flag(prop, PROP_EDITABLE | PROP_ID_REFCOUNT | PROP_CONTEXT_UPDATE);

  /* socket interface */
  srna = RNA_def_struct(brna, interface_idname, "NodeSocketInterfaceStandard");
  RNA_def_struct_ui_text(srna, "Object Node Socket Interface", "Object socket of a node");
  RNA_def_struct_sdna(srna, "bNodeSocket");

  RNA_def_struct_sdna_from(srna, "bNodeSocketValueObject", "default_value");

  prop = RNA_def_property(srna, "default_value", PROP_POINTER, PROP_NONE);
  RNA_def_property_pointer_sdna(prop, NULL, "value");
  RNA_def_property_struct_type(prop, "Object");
  RNA_def_property_ui_text(prop, "Default Value", "Input value used for unconnected socket");
  RNA_def_property_update(prop, NC_NODE | NA_EDITED, "rna_NodeSocketInterface_update");
}

static void rna_def_node_socket_image(BlenderRNA *brna,
                                      const char *identifier,
                                      const char *interface_idname)
{
  StructRNA *srna;
  PropertyRNA *prop;

  srna = RNA_def_struct(brna, identifier, "NodeSocketStandard");
  RNA_def_struct_ui_text(srna, "Image Node Socket", "Image socket of a node");
  RNA_def_struct_sdna(srna, "bNodeSocket");

  RNA_def_struct_sdna_from(srna, "bNodeSocketValueImage", "default_value");

  prop = RNA_def_property(srna, "default_value", PROP_POINTER, PROP_NONE);
  RNA_def_property_pointer_sdna(prop, NULL, "value");
  RNA_def_property_struct_type(prop, "Image");
  RNA_def_property_ui_text(prop, "Default Value", "Input value used for unconnected socket");
  RNA_def_property_update(
      prop, NC_NODE | NA_EDITED, "rna_NodeSocketStandard_value_and_relation_update");
  RNA_def_property_flag(prop, PROP_EDITABLE | PROP_ID_REFCOUNT | PROP_CONTEXT_UPDATE);

  /* socket interface */
  srna = RNA_def_struct(brna, interface_idname, "NodeSocketInterfaceStandard");
  RNA_def_struct_ui_text(srna, "Image Node Socket Interface", "Image socket of a node");
  RNA_def_struct_sdna(srna, "bNodeSocket");

  RNA_def_struct_sdna_from(srna, "bNodeSocketValueImage", "default_value");

  prop = RNA_def_property(srna, "default_value", PROP_POINTER, PROP_NONE);
  RNA_def_property_pointer_sdna(prop, NULL, "value");
  RNA_def_property_struct_type(prop, "Image");
  RNA_def_property_ui_text(prop, "Default Value", "Input value used for unconnected socket");
  RNA_def_property_update(prop, NC_NODE | NA_EDITED, "rna_NodeSocketInterface_update");
}

static void rna_def_node_socket_geometry(BlenderRNA *brna,
                                         const char *identifier,
                                         const char *interface_idname)
{
  StructRNA *srna;

  srna = RNA_def_struct(brna, identifier, "NodeSocketStandard");
  RNA_def_struct_ui_text(srna, "Geometry Node Socket", "Geometry socket of a node");
  RNA_def_struct_sdna(srna, "bNodeSocket");

  srna = RNA_def_struct(brna, interface_idname, "NodeSocketInterfaceStandard");
  RNA_def_struct_ui_text(srna, "Geometry Node Socket Interface", "Geometry socket of a node");
  RNA_def_struct_sdna(srna, "bNodeSocket");
}

static void rna_def_node_socket_collection(BlenderRNA *brna,
                                           const char *identifier,
                                           const char *interface_idname)
{
  StructRNA *srna;
  PropertyRNA *prop;

  srna = RNA_def_struct(brna, identifier, "NodeSocketStandard");
  RNA_def_struct_ui_text(srna, "Collection Node Socket", "Collection socket of a node");
  RNA_def_struct_sdna(srna, "bNodeSocket");

  RNA_def_struct_sdna_from(srna, "bNodeSocketValueCollection", "default_value");

  prop = RNA_def_property(srna, "default_value", PROP_POINTER, PROP_NONE);
  RNA_def_property_pointer_sdna(prop, NULL, "value");
  RNA_def_property_struct_type(prop, "Collection");
  RNA_def_property_ui_text(prop, "Default Value", "Input value used for unconnected socket");
  RNA_def_property_update(
      prop, NC_NODE | NA_EDITED, "rna_NodeSocketStandard_value_and_relation_update");
  RNA_def_property_flag(prop, PROP_EDITABLE | PROP_ID_REFCOUNT | PROP_CONTEXT_UPDATE);

  /* socket interface */
  srna = RNA_def_struct(brna, interface_idname, "NodeSocketInterfaceStandard");
  RNA_def_struct_ui_text(srna, "Collection Node Socket Interface", "Collection socket of a node");
  RNA_def_struct_sdna(srna, "bNodeSocket");

  RNA_def_struct_sdna_from(srna, "bNodeSocketValueCollection", "default_value");

  prop = RNA_def_property(srna, "default_value", PROP_POINTER, PROP_NONE);
  RNA_def_property_pointer_sdna(prop, NULL, "value");
  RNA_def_property_struct_type(prop, "Collection");
  RNA_def_property_ui_text(prop, "Default Value", "Input value used for unconnected socket");
  RNA_def_property_update(prop, NC_NODE | NA_EDITED, "rna_NodeSocketInterface_update");
}

static void rna_def_node_socket_texture(BlenderRNA *brna,
                                        const char *identifier,
                                        const char *interface_idname)
{
  StructRNA *srna;
  PropertyRNA *prop;

  srna = RNA_def_struct(brna, identifier, "NodeSocketStandard");
  RNA_def_struct_ui_text(srna, "Texture Node Socket", "Texture socket of a node");
  RNA_def_struct_sdna(srna, "bNodeSocket");

  RNA_def_struct_sdna_from(srna, "bNodeSocketValueTexture", "default_value");

  prop = RNA_def_property(srna, "default_value", PROP_POINTER, PROP_NONE);
  RNA_def_property_pointer_sdna(prop, NULL, "value");
  RNA_def_property_struct_type(prop, "Texture");
  RNA_def_property_ui_text(prop, "Default Value", "Input value used for unconnected socket");
  RNA_def_property_update(
      prop, NC_NODE | NA_EDITED, "rna_NodeSocketStandard_value_and_relation_update");
  RNA_def_property_flag(prop, PROP_EDITABLE | PROP_ID_REFCOUNT | PROP_CONTEXT_UPDATE);

  /* socket interface */
  srna = RNA_def_struct(brna, interface_idname, "NodeSocketInterfaceStandard");
  RNA_def_struct_ui_text(srna, "Texture Node Socket Interface", "Texture socket of a node");
  RNA_def_struct_sdna(srna, "bNodeSocket");

  RNA_def_struct_sdna_from(srna, "bNodeSocketValueTexture", "default_value");

  prop = RNA_def_property(srna, "default_value", PROP_POINTER, PROP_NONE);
  RNA_def_property_pointer_sdna(prop, NULL, "value");
  RNA_def_property_struct_type(prop, "Texture");
  RNA_def_property_ui_text(prop, "Default Value", "Input value used for unconnected socket");
  RNA_def_property_update(prop, NC_NODE | NA_EDITED, "rna_NodeSocketInterface_update");
}

static void rna_def_node_socket_material(BlenderRNA *brna,
                                         const char *identifier,
                                         const char *interface_idname)
{
  StructRNA *srna;
  PropertyRNA *prop;

  srna = RNA_def_struct(brna, identifier, "NodeSocketStandard");
  RNA_def_struct_ui_text(srna, "Material Node Socket", "Material socket of a node");
  RNA_def_struct_sdna(srna, "bNodeSocket");

  RNA_def_struct_sdna_from(srna, "bNodeSocketValueMaterial", "default_value");

  prop = RNA_def_property(srna, "default_value", PROP_POINTER, PROP_NONE);
  RNA_def_property_pointer_sdna(prop, NULL, "value");
  RNA_def_property_struct_type(prop, "Material");
  RNA_def_property_pointer_funcs(
      prop, NULL, NULL, NULL, "rna_NodeSocketMaterial_default_value_poll");
  RNA_def_property_ui_text(prop, "Default Value", "Input value used for unconnected socket");
  RNA_def_property_update(
      prop, NC_NODE | NA_EDITED, "rna_NodeSocketStandard_value_and_relation_update");
  RNA_def_property_flag(prop, PROP_EDITABLE | PROP_ID_REFCOUNT | PROP_CONTEXT_UPDATE);

  /* socket interface */
  srna = RNA_def_struct(brna, interface_idname, "NodeSocketInterfaceStandard");
  RNA_def_struct_ui_text(srna, "Material Node Socket Interface", "Material socket of a node");
  RNA_def_struct_sdna(srna, "bNodeSocket");

  RNA_def_struct_sdna_from(srna, "bNodeSocketValueMaterial", "default_value");

  prop = RNA_def_property(srna, "default_value", PROP_POINTER, PROP_NONE);
  RNA_def_property_pointer_sdna(prop, NULL, "value");
  RNA_def_property_struct_type(prop, "Material");
  RNA_def_property_pointer_funcs(
      prop, NULL, NULL, NULL, "rna_NodeSocketMaterial_default_value_poll");
  RNA_def_property_ui_text(prop, "Default Value", "Input value used for unconnected socket");
  RNA_def_property_update(prop, NC_NODE | NA_EDITED, "rna_NodeSocketInterface_update");
}

static void rna_def_node_socket_standard_types(BlenderRNA *brna)
{
  /* XXX Workaround: Registered functions are not exposed in python by bpy,
   * it expects them to be registered from python and use the native implementation.
   * However, the standard socket types below are not registering these functions from python,
   * so in order to call them in py scripts we need to overload and
   * replace them with plain C callbacks.
   * These types provide a usable basis for socket types defined in C.
   */

  StructRNA *srna;
  PropertyRNA *parm, *prop;
  FunctionRNA *func;

  static float default_draw_color[] = {0.0f, 0.0f, 0.0f, 1.0f};

  srna = RNA_def_struct(brna, "NodeSocketStandard", "NodeSocket");
  RNA_def_struct_sdna(srna, "bNodeSocket");

  /* draw socket */
  func = RNA_def_function(srna, "draw", "rna_NodeSocketStandard_draw");
  RNA_def_function_flag(func, FUNC_USE_SELF_ID);
  RNA_def_function_ui_description(func, "Draw socket");
  parm = RNA_def_pointer(func, "context", "Context", "", "");
  RNA_def_parameter_flags(parm, PROP_NEVER_NULL, PARM_REQUIRED);
  parm = RNA_def_property(func, "layout", PROP_POINTER, PROP_NONE);
  RNA_def_property_struct_type(parm, "UILayout");
  RNA_def_property_ui_text(parm, "Layout", "Layout in the UI");
  RNA_def_parameter_flags(parm, PROP_NEVER_NULL, PARM_REQUIRED);
  parm = RNA_def_property(func, "node", PROP_POINTER, PROP_NONE);
  RNA_def_property_struct_type(parm, "Node");
  RNA_def_property_ui_text(parm, "Node", "Node the socket belongs to");
  RNA_def_parameter_flags(parm, PROP_NEVER_NULL, PARM_REQUIRED | PARM_RNAPTR);
  parm = RNA_def_property(func, "text", PROP_STRING, PROP_NONE);
  RNA_def_property_ui_text(parm, "Text", "Text label to draw alongside properties");
  // RNA_def_property_string_default(parm, "");
  RNA_def_parameter_flags(parm, 0, PARM_REQUIRED);

  func = RNA_def_function(srna, "draw_color", "rna_NodeSocketStandard_draw_color");
  RNA_def_function_flag(func, FUNC_USE_SELF_ID);
  RNA_def_function_ui_description(func, "Color of the socket icon");
  parm = RNA_def_pointer(func, "context", "Context", "", "");
  RNA_def_parameter_flags(parm, PROP_NEVER_NULL, PARM_REQUIRED);
  parm = RNA_def_property(func, "node", PROP_POINTER, PROP_NONE);
  RNA_def_property_struct_type(parm, "Node");
  RNA_def_property_ui_text(parm, "Node", "Node the socket belongs to");
  RNA_def_parameter_flags(parm, PROP_NEVER_NULL, PARM_REQUIRED | PARM_RNAPTR);
  parm = RNA_def_float_array(
      func, "color", 4, default_draw_color, 0.0f, 1.0f, "Color", "", 0.0f, 1.0f);
  RNA_def_function_output(func, parm);

  srna = RNA_def_struct(brna, "NodeSocketInterfaceStandard", "NodeSocketInterface");
  RNA_def_struct_sdna(srna, "bNodeSocket");

  /* for easier type comparison in python */
  prop = RNA_def_property(srna, "type", PROP_ENUM, PROP_NONE);
  RNA_def_property_enum_sdna(prop, NULL, "typeinfo->type");
  RNA_def_property_enum_items(prop, node_socket_type_items);
  RNA_def_property_enum_default(prop, SOCK_FLOAT);
  RNA_def_property_clear_flag(prop, PROP_EDITABLE);
  RNA_def_property_ui_text(prop, "Type", "Data type");

  func = RNA_def_function(srna, "draw", "rna_NodeSocketInterfaceStandard_draw");
  RNA_def_function_flag(func, FUNC_USE_SELF_ID);
  RNA_def_function_ui_description(func, "Draw template settings");
  parm = RNA_def_pointer(func, "context", "Context", "", "");
  RNA_def_parameter_flags(parm, PROP_NEVER_NULL, PARM_REQUIRED);
  parm = RNA_def_property(func, "layout", PROP_POINTER, PROP_NONE);
  RNA_def_property_struct_type(parm, "UILayout");
  RNA_def_property_ui_text(parm, "Layout", "Layout in the UI");
  RNA_def_parameter_flags(parm, PROP_NEVER_NULL, PARM_REQUIRED);

  func = RNA_def_function(srna, "draw_color", "rna_NodeSocketInterfaceStandard_draw_color");
  RNA_def_function_flag(func, FUNC_USE_SELF_ID);
  RNA_def_function_ui_description(func, "Color of the socket icon");
  parm = RNA_def_pointer(func, "context", "Context", "", "");
  RNA_def_parameter_flags(parm, PROP_NEVER_NULL, PARM_REQUIRED);
  parm = RNA_def_float_array(
      func, "color", 4, default_draw_color, 0.0f, 1.0f, "Color", "", 0.0f, 1.0f);
  RNA_def_function_output(func, parm);

  /* XXX These types should eventually be registered at runtime.
   * Then use the nodeStaticSocketType and nodeStaticSocketInterfaceType functions
   * to get the idname strings from int type and subtype
   * (see node_socket.cc, register_standard_node_socket_types).
   */

  rna_def_node_socket_float(brna, "NodeSocketFloat", "NodeSocketInterfaceFloat", PROP_NONE);
  rna_def_node_socket_float(
      brna, "NodeSocketFloatUnsigned", "NodeSocketInterfaceFloatUnsigned", PROP_UNSIGNED);
  rna_def_node_socket_float(
      brna, "NodeSocketFloatPercentage", "NodeSocketInterfaceFloatPercentage", PROP_PERCENTAGE);
  rna_def_node_socket_float(
      brna, "NodeSocketFloatFactor", "NodeSocketInterfaceFloatFactor", PROP_FACTOR);
  rna_def_node_socket_float(
      brna, "NodeSocketFloatAngle", "NodeSocketInterfaceFloatAngle", PROP_ANGLE);
  rna_def_node_socket_float(
      brna, "NodeSocketFloatTime", "NodeSocketInterfaceFloatTime", PROP_TIME);
  rna_def_node_socket_float(brna,
                            "NodeSocketFloatTimeAbsolute",
                            "NodeSocketInterfaceFloatTimeAbsolute",
                            PROP_TIME_ABSOLUTE);
  rna_def_node_socket_float(
      brna, "NodeSocketFloatDistance", "NodeSocketInterfaceFloatDistance", PROP_DISTANCE);

  rna_def_node_socket_int(brna, "NodeSocketInt", "NodeSocketInterfaceInt", PROP_NONE);
  rna_def_node_socket_int(
      brna, "NodeSocketIntUnsigned", "NodeSocketInterfaceIntUnsigned", PROP_UNSIGNED);
  rna_def_node_socket_int(
      brna, "NodeSocketIntPercentage", "NodeSocketInterfaceIntPercentage", PROP_PERCENTAGE);
  rna_def_node_socket_int(
      brna, "NodeSocketIntFactor", "NodeSocketInterfaceIntFactor", PROP_FACTOR);

  rna_def_node_socket_bool(brna, "NodeSocketBool", "NodeSocketInterfaceBool");

  rna_def_node_socket_vector(brna, "NodeSocketVector", "NodeSocketInterfaceVector", PROP_NONE);
  rna_def_node_socket_vector(brna,
                             "NodeSocketVectorTranslation",
                             "NodeSocketInterfaceVectorTranslation",
                             PROP_TRANSLATION);
  rna_def_node_socket_vector(
      brna, "NodeSocketVectorDirection", "NodeSocketInterfaceVectorDirection", PROP_DIRECTION);
  rna_def_node_socket_vector(
      brna, "NodeSocketVectorVelocity", "NodeSocketInterfaceVectorVelocity", PROP_VELOCITY);
  rna_def_node_socket_vector(brna,
                             "NodeSocketVectorAcceleration",
                             "NodeSocketInterfaceVectorAcceleration",
                             PROP_ACCELERATION);
  rna_def_node_socket_vector(
      brna, "NodeSocketVectorEuler", "NodeSocketInterfaceVectorEuler", PROP_EULER);
  rna_def_node_socket_vector(
      brna, "NodeSocketVectorXYZ", "NodeSocketInterfaceVectorXYZ", PROP_XYZ);

  rna_def_node_socket_color(brna, "NodeSocketColor", "NodeSocketInterfaceColor");

  rna_def_node_socket_string(brna, "NodeSocketString", "NodeSocketInterfaceString");

  rna_def_node_socket_shader(brna, "NodeSocketShader", "NodeSocketInterfaceShader");

  rna_def_node_socket_virtual(brna, "NodeSocketVirtual");

  rna_def_node_socket_object(brna, "NodeSocketObject", "NodeSocketInterfaceObject");

  rna_def_node_socket_image(brna, "NodeSocketImage", "NodeSocketInterfaceImage");

  rna_def_node_socket_geometry(brna, "NodeSocketGeometry", "NodeSocketInterfaceGeometry");

  rna_def_node_socket_collection(brna, "NodeSocketCollection", "NodeSocketInterfaceCollection");

  rna_def_node_socket_texture(brna, "NodeSocketTexture", "NodeSocketInterfaceTexture");

  rna_def_node_socket_material(brna, "NodeSocketMaterial", "NodeSocketInterfaceMaterial");
}

static void rna_def_internal_node(BlenderRNA *brna)
{
  StructRNA *srna;
  PropertyRNA *prop, *parm;
  FunctionRNA *func;

  srna = RNA_def_struct(brna, "NodeInternalSocketTemplate", NULL);
  RNA_def_struct_ui_text(srna, "Socket Template", "Type and default value of a node socket");

  prop = RNA_def_property(srna, "name", PROP_STRING, PROP_NONE);
  RNA_def_property_string_funcs(prop,
                                "rna_NodeInternalSocketTemplate_name_get",
                                "rna_NodeInternalSocketTemplate_name_length",
                                NULL);
  RNA_def_property_ui_text(prop, "Name", "Name of the socket");
  RNA_def_property_clear_flag(prop, PROP_EDITABLE);

  prop = RNA_def_property(srna, "identifier", PROP_STRING, PROP_NONE);
  RNA_def_property_string_funcs(prop,
                                "rna_NodeInternalSocketTemplate_identifier_get",
                                "rna_NodeInternalSocketTemplate_identifier_length",
                                NULL);
  RNA_def_property_ui_text(prop, "Identifier", "Identifier of the socket");
  RNA_def_property_clear_flag(prop, PROP_EDITABLE);

  prop = RNA_def_property(srna, "type", PROP_ENUM, PROP_NONE);
  RNA_def_property_enum_funcs(prop, "rna_NodeInternalSocketTemplate_type_get", NULL, NULL);
  RNA_def_property_enum_items(prop, node_socket_type_items);
  RNA_def_property_ui_text(prop, "Type", "Data type of the socket");
  RNA_def_property_clear_flag(prop, PROP_EDITABLE);

  /* XXX Workaround: Registered functions are not exposed in python by bpy,
   * it expects them to be registered from python and use the native implementation.
   *
   * However, the standard node types are not registering these functions from python,
   * so in order to call them in py scripts we need to overload and
   * replace them with plain C callbacks.
   * This type provides a usable basis for node types defined in C.
   */

  srna = RNA_def_struct(brna, "NodeInternal", "Node");
  RNA_def_struct_sdna(srna, "bNode");

  /* poll */
  func = RNA_def_function(srna, "poll", "rna_NodeInternal_poll");
  RNA_def_function_ui_description(
      func, "If non-null output is returned, the node type can be added to the tree");
  RNA_def_function_flag(func, FUNC_NO_SELF | FUNC_USE_SELF_TYPE);
  RNA_def_function_return(func, RNA_def_boolean(func, "visible", false, "", ""));
  parm = RNA_def_pointer(func, "node_tree", "NodeTree", "Node Tree", "");
  RNA_def_parameter_flags(parm, 0, PARM_REQUIRED);

  func = RNA_def_function(srna, "poll_instance", "rna_NodeInternal_poll_instance");
  RNA_def_function_ui_description(
      func, "If non-null output is returned, the node can be added to the tree");
  RNA_def_function_return(func, RNA_def_boolean(func, "visible", false, "", ""));
  parm = RNA_def_pointer(func, "node_tree", "NodeTree", "Node Tree", "");
  RNA_def_parameter_flags(parm, 0, PARM_REQUIRED);

  /* update */
  func = RNA_def_function(srna, "update", "rna_NodeInternal_update");
  RNA_def_function_ui_description(
      func, "Update on node graph topology changes (adding or removing nodes and links)");
  RNA_def_function_flag(func, FUNC_USE_SELF_ID | FUNC_ALLOW_WRITE);

  /* draw buttons */
  func = RNA_def_function(srna, "draw_buttons", "rna_NodeInternal_draw_buttons");
  RNA_def_function_ui_description(func, "Draw node buttons");
  RNA_def_function_flag(func, FUNC_USE_SELF_ID);
  parm = RNA_def_pointer(func, "context", "Context", "", "");
  RNA_def_parameter_flags(parm, PROP_NEVER_NULL, PARM_REQUIRED);
  parm = RNA_def_property(func, "layout", PROP_POINTER, PROP_NONE);
  RNA_def_property_struct_type(parm, "UILayout");
  RNA_def_property_ui_text(parm, "Layout", "Layout in the UI");
  RNA_def_parameter_flags(parm, PROP_NEVER_NULL, PARM_REQUIRED);

  /* draw buttons extended */
  func = RNA_def_function(srna, "draw_buttons_ext", "rna_NodeInternal_draw_buttons_ext");
  RNA_def_function_ui_description(func, "Draw node buttons in the sidebar");
  RNA_def_function_flag(func, FUNC_USE_SELF_ID);
  parm = RNA_def_pointer(func, "context", "Context", "", "");
  RNA_def_parameter_flags(parm, PROP_NEVER_NULL, PARM_REQUIRED);
  parm = RNA_def_property(func, "layout", PROP_POINTER, PROP_NONE);
  RNA_def_property_struct_type(parm, "UILayout");
  RNA_def_property_ui_text(parm, "Layout", "Layout in the UI");
  RNA_def_parameter_flags(parm, PROP_NEVER_NULL, PARM_REQUIRED);
}

static void rna_def_node_sockets_api(BlenderRNA *brna, PropertyRNA *cprop, int in_out)
{
  StructRNA *srna;
  PropertyRNA *parm;
  FunctionRNA *func;
  const char *structtype = (in_out == SOCK_IN ? "NodeInputs" : "NodeOutputs");
  const char *uiname = (in_out == SOCK_IN ? "Node Inputs" : "Node Outputs");
  const char *newfunc = (in_out == SOCK_IN ? "rna_Node_inputs_new" : "rna_Node_outputs_new");
  const char *clearfunc = (in_out == SOCK_IN ? "rna_Node_inputs_clear" : "rna_Node_outputs_clear");
  const char *movefunc = (in_out == SOCK_IN ? "rna_Node_inputs_move" : "rna_Node_outputs_move");

  RNA_def_property_srna(cprop, structtype);
  srna = RNA_def_struct(brna, structtype, NULL);
  RNA_def_struct_sdna(srna, "bNode");
  RNA_def_struct_ui_text(srna, uiname, "Collection of Node Sockets");

  func = RNA_def_function(srna, "new", newfunc);
  RNA_def_function_ui_description(func, "Add a socket to this node");
  RNA_def_function_flag(func, FUNC_USE_SELF_ID | FUNC_USE_MAIN | FUNC_USE_REPORTS);
  parm = RNA_def_string(func, "type", NULL, MAX_NAME, "Type", "Data type");
  RNA_def_parameter_flags(parm, 0, PARM_REQUIRED);
  parm = RNA_def_string(func, "name", NULL, MAX_NAME, "Name", "");
  RNA_def_parameter_flags(parm, 0, PARM_REQUIRED);
  RNA_def_string(func, "identifier", NULL, MAX_NAME, "Identifier", "Unique socket identifier");
  /* return value */
  parm = RNA_def_pointer(func, "socket", "NodeSocket", "", "New socket");
  RNA_def_function_return(func, parm);

  func = RNA_def_function(srna, "remove", "rna_Node_socket_remove");
  RNA_def_function_ui_description(func, "Remove a socket from this node");
  RNA_def_function_flag(func, FUNC_USE_SELF_ID | FUNC_USE_MAIN | FUNC_USE_REPORTS);
  parm = RNA_def_pointer(func, "socket", "NodeSocket", "", "The socket to remove");
  RNA_def_parameter_flags(parm, 0, PARM_REQUIRED);

  func = RNA_def_function(srna, "clear", clearfunc);
  RNA_def_function_ui_description(func, "Remove all sockets from this node");
  RNA_def_function_flag(func, FUNC_USE_SELF_ID | FUNC_USE_MAIN);

  func = RNA_def_function(srna, "move", movefunc);
  RNA_def_function_ui_description(func, "Move a socket to another position");
  RNA_def_function_flag(func, FUNC_USE_SELF_ID | FUNC_USE_MAIN);
  parm = RNA_def_int(
      func, "from_index", -1, 0, INT_MAX, "From Index", "Index of the socket to move", 0, 10000);
  RNA_def_parameter_flags(parm, 0, PARM_REQUIRED);
  parm = RNA_def_int(
      func, "to_index", -1, 0, INT_MAX, "To Index", "Target index for the socket", 0, 10000);
  RNA_def_parameter_flags(parm, 0, PARM_REQUIRED);
}

static void rna_def_node(BlenderRNA *brna)
{
  StructRNA *srna;
  PropertyRNA *prop;
  FunctionRNA *func;
  PropertyRNA *parm;

  static const EnumPropertyItem dummy_static_type_items[] = {
      {NODE_CUSTOM, "CUSTOM", 0, "Custom", "Custom Node"},
      {0, NULL, 0, NULL, NULL},
  };

  srna = RNA_def_struct(brna, "Node", NULL);
  RNA_def_struct_ui_text(srna, "Node", "Node in a node tree");
  RNA_def_struct_sdna(srna, "bNode");
  RNA_def_struct_ui_icon(srna, ICON_NODE);
  RNA_def_struct_refine_func(srna, "rna_Node_refine");
  RNA_def_struct_path_func(srna, "rna_Node_path");
  RNA_def_struct_register_funcs(srna, "rna_Node_register", "rna_Node_unregister", NULL);
  RNA_def_struct_idprops_func(srna, "rna_Node_idprops");

  prop = RNA_def_property(srna, "type", PROP_ENUM, PROP_NONE);
  RNA_def_property_enum_sdna(prop, NULL, "type");
  RNA_def_property_enum_items(prop, dummy_static_type_items);
  RNA_def_property_enum_funcs(prop, NULL, NULL, "rna_node_static_type_itemf");
  RNA_def_property_enum_default(prop, NODE_CUSTOM);
  RNA_def_property_clear_flag(prop, PROP_EDITABLE);
  RNA_def_property_ui_text(
      prop,
      "Type",
      "Node type (deprecated, use bl_static_type or bl_idname for the actual identifier string)");

  prop = RNA_def_property(srna, "location", PROP_FLOAT, PROP_XYZ);
  RNA_def_property_float_sdna(prop, NULL, "locx");
  RNA_def_property_array(prop, 2);
  RNA_def_property_range(prop, -100000.0f, 100000.0f);
  RNA_def_property_ui_text(prop, "Location", "");
  RNA_def_property_update(prop, NC_NODE, "rna_Node_update");

  prop = RNA_def_property(srna, "width", PROP_FLOAT, PROP_XYZ);
  RNA_def_property_float_sdna(prop, NULL, "width");
  RNA_def_property_float_funcs(prop, NULL, NULL, "rna_Node_width_range");
  RNA_def_property_ui_text(prop, "Width", "Width of the node");
  RNA_def_property_update(prop, NC_NODE | ND_DISPLAY, NULL);

  prop = RNA_def_property(srna, "width_hidden", PROP_FLOAT, PROP_XYZ);
  RNA_def_property_float_sdna(prop, NULL, "miniwidth");
  RNA_def_property_float_funcs(prop, NULL, NULL, "rna_Node_width_range");
  RNA_def_property_ui_text(prop, "Width Hidden", "Width of the node in hidden state");
  RNA_def_property_update(prop, NC_NODE | ND_DISPLAY, NULL);

  prop = RNA_def_property(srna, "height", PROP_FLOAT, PROP_XYZ);
  RNA_def_property_float_sdna(prop, NULL, "height");
  RNA_def_property_float_funcs(prop, NULL, NULL, "rna_Node_height_range");
  RNA_def_property_ui_text(prop, "Height", "Height of the node");
  RNA_def_property_update(prop, NC_NODE | ND_DISPLAY, NULL);

  prop = RNA_def_property(srna, "dimensions", PROP_FLOAT, PROP_XYZ_LENGTH);
  RNA_def_property_array(prop, 2);
  RNA_def_property_float_funcs(prop, "rna_Node_dimensions_get", NULL, NULL);
  RNA_def_property_ui_text(prop, "Dimensions", "Absolute bounding box dimensions of the node");
  RNA_def_property_clear_flag(prop, PROP_EDITABLE);

  prop = RNA_def_property(srna, "name", PROP_STRING, PROP_NONE);
  RNA_def_property_ui_text(prop, "Name", "Unique node identifier");
  RNA_def_struct_name_property(srna, prop);
  RNA_def_property_string_funcs(prop, NULL, NULL, "rna_Node_name_set");
  RNA_def_property_update(prop, NC_NODE | NA_EDITED, "rna_Node_update");

  prop = RNA_def_property(srna, "label", PROP_STRING, PROP_NONE);
  RNA_def_property_string_sdna(prop, NULL, "label");
  RNA_def_property_ui_text(prop, "Label", "Optional custom node label");
  RNA_def_property_update(prop, NC_NODE | ND_DISPLAY, NULL);

  prop = RNA_def_property(srna, "inputs", PROP_COLLECTION, PROP_NONE);
  RNA_def_property_collection_sdna(prop, NULL, "inputs", NULL);
  RNA_def_property_struct_type(prop, "NodeSocket");
  RNA_def_property_ui_text(prop, "Inputs", "");
  rna_def_node_sockets_api(brna, prop, SOCK_IN);

  prop = RNA_def_property(srna, "outputs", PROP_COLLECTION, PROP_NONE);
  RNA_def_property_collection_sdna(prop, NULL, "outputs", NULL);
  RNA_def_property_struct_type(prop, "NodeSocket");
  RNA_def_property_ui_text(prop, "Outputs", "");
  rna_def_node_sockets_api(brna, prop, SOCK_OUT);

  prop = RNA_def_property(srna, "internal_links", PROP_COLLECTION, PROP_NONE);
  RNA_def_property_collection_sdna(prop, NULL, "internal_links", NULL);
  RNA_def_property_struct_type(prop, "NodeLink");
  RNA_def_property_ui_text(
      prop, "Internal Links", "Internal input-to-output connections for muting");

  prop = RNA_def_property(srna, "parent", PROP_POINTER, PROP_NONE);
  RNA_def_property_pointer_sdna(prop, NULL, "parent");
  RNA_def_property_pointer_funcs(prop, NULL, "rna_Node_parent_set", NULL, "rna_Node_parent_poll");
  RNA_def_property_flag(prop, PROP_EDITABLE);
  RNA_def_property_flag(prop, PROP_PTR_NO_OWNERSHIP);
  RNA_def_property_override_flag(prop, PROPOVERRIDE_NO_COMPARISON);
  RNA_def_property_struct_type(prop, "Node");
  RNA_def_property_ui_text(prop, "Parent", "Parent this node is attached to");

  prop = RNA_def_property(srna, "use_custom_color", PROP_BOOLEAN, PROP_NONE);
  RNA_def_property_boolean_sdna(prop, NULL, "flag", NODE_CUSTOM_COLOR);
  RNA_def_property_clear_flag(prop, PROP_ANIMATABLE);
  RNA_def_property_ui_text(prop, "Custom Color", "Use custom color for the node");
  RNA_def_property_update(prop, NC_NODE | ND_DISPLAY, NULL);

  prop = RNA_def_property(srna, "color", PROP_FLOAT, PROP_COLOR);
  RNA_def_property_array(prop, 3);
  RNA_def_property_range(prop, 0.0f, 1.0f);
  RNA_def_property_ui_text(prop, "Color", "Custom color of the node body");
  RNA_def_property_update(prop, NC_NODE | ND_DISPLAY, NULL);

  prop = RNA_def_property(srna, "select", PROP_BOOLEAN, PROP_NONE);
  RNA_def_property_boolean_sdna(prop, NULL, "flag", SELECT);
  RNA_def_property_boolean_funcs(prop, NULL, "rna_Node_select_set");
  RNA_def_property_ui_text(prop, "Select", "Node selection state");
  RNA_def_property_update(prop, NC_NODE | NA_SELECTED, NULL);

  prop = RNA_def_property(srna, "show_options", PROP_BOOLEAN, PROP_NONE);
  RNA_def_property_boolean_sdna(prop, NULL, "flag", NODE_OPTIONS);
  RNA_def_property_ui_text(prop, "Show Options", "");
  RNA_def_property_update(prop, NC_NODE | ND_DISPLAY, NULL);

  prop = RNA_def_property(srna, "show_preview", PROP_BOOLEAN, PROP_NONE);
  RNA_def_property_boolean_sdna(prop, NULL, "flag", NODE_PREVIEW);
  RNA_def_property_ui_text(prop, "Show Preview", "");
  RNA_def_property_update(prop, NC_NODE | ND_DISPLAY, NULL);

  prop = RNA_def_property(srna, "hide", PROP_BOOLEAN, PROP_NONE);
  RNA_def_property_boolean_sdna(prop, NULL, "flag", NODE_HIDDEN);
  RNA_def_property_ui_text(prop, "Hide", "");
  RNA_def_property_update(prop, NC_NODE | ND_DISPLAY, NULL);

  prop = RNA_def_property(srna, "mute", PROP_BOOLEAN, PROP_NONE);
  RNA_def_property_boolean_sdna(prop, NULL, "flag", NODE_MUTED);
  RNA_def_property_ui_text(prop, "Mute", "");
  RNA_def_property_update(prop, 0, "rna_Node_update");

  prop = RNA_def_property(srna, "show_texture", PROP_BOOLEAN, PROP_NONE);
  RNA_def_property_boolean_sdna(prop, NULL, "flag", NODE_ACTIVE_TEXTURE);
  RNA_def_property_ui_text(prop, "Show Texture", "Display node in viewport textured shading mode");
  RNA_def_property_update(prop, 0, "rna_Node_update");

  /* generic property update function */
  func = RNA_def_function(srna, "socket_value_update", "rna_Node_socket_value_update");
  RNA_def_function_ui_description(func, "Update after property changes");
  RNA_def_function_flag(func, FUNC_USE_SELF_ID);
  parm = RNA_def_pointer(func, "context", "Context", "", "");
  RNA_def_parameter_flags(parm, PROP_NEVER_NULL, PARM_REQUIRED);

  func = RNA_def_function(srna, "is_registered_node_type", "rna_Node_is_registered_node_type");
  RNA_def_function_ui_description(func, "True if a registered node type");
  RNA_def_function_flag(func, FUNC_NO_SELF | FUNC_USE_SELF_TYPE);
  parm = RNA_def_boolean(func, "result", false, "Result", "");
  RNA_def_function_return(func, parm);

  /* registration */
  prop = RNA_def_property(srna, "bl_idname", PROP_STRING, PROP_NONE);
  RNA_def_property_string_sdna(prop, NULL, "typeinfo->idname");
  RNA_def_property_flag(prop, PROP_REGISTER);
  RNA_def_property_ui_text(prop, "ID Name", "");

  prop = RNA_def_property(srna, "bl_label", PROP_STRING, PROP_NONE);
  RNA_def_property_string_sdna(prop, NULL, "typeinfo->ui_name");
  RNA_def_property_flag(prop, PROP_REGISTER);
  RNA_def_property_ui_text(prop, "Label", "The node label");

  prop = RNA_def_property(srna, "bl_description", PROP_STRING, PROP_TRANSLATION);
  RNA_def_property_string_sdna(prop, NULL, "typeinfo->ui_description");
  RNA_def_property_flag(prop, PROP_REGISTER_OPTIONAL);

  prop = RNA_def_property(srna, "bl_icon", PROP_ENUM, PROP_NONE);
  RNA_def_property_enum_sdna(prop, NULL, "typeinfo->ui_icon");
  RNA_def_property_enum_items(prop, rna_enum_icon_items);
  RNA_def_property_enum_default(prop, ICON_NODE);
  RNA_def_property_flag(prop, PROP_REGISTER_OPTIONAL);
  RNA_def_property_ui_text(prop, "Icon", "The node icon");

  prop = RNA_def_property(srna, "bl_static_type", PROP_ENUM, PROP_NONE);
  RNA_def_property_enum_sdna(prop, NULL, "typeinfo->type");
  RNA_def_property_enum_items(prop, dummy_static_type_items);
  RNA_def_property_enum_funcs(prop, NULL, NULL, "rna_node_static_type_itemf");
  RNA_def_property_enum_default(prop, NODE_CUSTOM);
  RNA_def_property_flag(prop, PROP_REGISTER_OPTIONAL);
  RNA_def_property_ui_text(prop, "Static Type", "Node type (deprecated, use with care)");

  /* type-based size properties */
  prop = RNA_def_property(srna, "bl_width_default", PROP_FLOAT, PROP_UNSIGNED);
  RNA_def_property_float_sdna(prop, NULL, "typeinfo->width");
  RNA_def_property_flag(prop, PROP_REGISTER_OPTIONAL);

  prop = RNA_def_property(srna, "bl_width_min", PROP_FLOAT, PROP_UNSIGNED);
  RNA_def_property_float_sdna(prop, NULL, "typeinfo->minwidth");
  RNA_def_property_flag(prop, PROP_REGISTER_OPTIONAL);

  prop = RNA_def_property(srna, "bl_width_max", PROP_FLOAT, PROP_UNSIGNED);
  RNA_def_property_float_sdna(prop, NULL, "typeinfo->maxwidth");
  RNA_def_property_flag(prop, PROP_REGISTER_OPTIONAL);

  prop = RNA_def_property(srna, "bl_height_default", PROP_FLOAT, PROP_UNSIGNED);
  RNA_def_property_float_sdna(prop, NULL, "typeinfo->height");
  RNA_def_property_flag(prop, PROP_REGISTER_OPTIONAL);

  prop = RNA_def_property(srna, "bl_height_min", PROP_FLOAT, PROP_UNSIGNED);
  RNA_def_property_float_sdna(prop, NULL, "typeinfo->minheight");
  RNA_def_property_flag(prop, PROP_REGISTER_OPTIONAL);

  prop = RNA_def_property(srna, "bl_height_max", PROP_FLOAT, PROP_UNSIGNED);
  RNA_def_property_float_sdna(prop, NULL, "typeinfo->minheight");
  RNA_def_property_flag(prop, PROP_REGISTER_OPTIONAL);

  /* poll */
  func = RNA_def_function(srna, "poll", NULL);
  RNA_def_function_ui_description(
      func, "If non-null output is returned, the node type can be added to the tree");
  RNA_def_function_flag(func, FUNC_NO_SELF | FUNC_REGISTER);
  RNA_def_function_return(func, RNA_def_boolean(func, "visible", false, "", ""));
  parm = RNA_def_pointer(func, "node_tree", "NodeTree", "Node Tree", "");
  RNA_def_parameter_flags(parm, 0, PARM_REQUIRED);

  func = RNA_def_function(srna, "poll_instance", NULL);
  RNA_def_function_ui_description(
      func, "If non-null output is returned, the node can be added to the tree");
  RNA_def_function_flag(func, FUNC_REGISTER_OPTIONAL);
  RNA_def_function_return(func, RNA_def_boolean(func, "visible", false, "", ""));
  parm = RNA_def_pointer(func, "node_tree", "NodeTree", "Node Tree", "");
  RNA_def_parameter_flags(parm, 0, PARM_REQUIRED);

  /* update */
  func = RNA_def_function(srna, "update", NULL);
  RNA_def_function_ui_description(
      func, "Update on node graph topology changes (adding or removing nodes and links)");
  RNA_def_function_flag(func, FUNC_USE_SELF_ID | FUNC_REGISTER_OPTIONAL | FUNC_ALLOW_WRITE);

  /* insert_link */
  func = RNA_def_function(srna, "insert_link", NULL);
  RNA_def_function_ui_description(func, "Handle creation of a link to or from the node");
  RNA_def_function_flag(func, FUNC_USE_SELF_ID | FUNC_REGISTER_OPTIONAL | FUNC_ALLOW_WRITE);
  parm = RNA_def_pointer(func, "link", "NodeLink", "Link", "Node link that will be inserted");
  RNA_def_parameter_flags(parm, PROP_NEVER_NULL, PARM_REQUIRED);

  /* init */
  func = RNA_def_function(srna, "init", NULL);
  RNA_def_function_ui_description(func, "Initialize a new instance of this node");
  RNA_def_function_flag(func, FUNC_REGISTER_OPTIONAL | FUNC_ALLOW_WRITE);
  parm = RNA_def_pointer(func, "context", "Context", "", "");
  RNA_def_parameter_flags(parm, PROP_NEVER_NULL, PARM_REQUIRED);

  /* copy */
  func = RNA_def_function(srna, "copy", NULL);
  RNA_def_function_ui_description(func,
                                  "Initialize a new instance of this node from an existing node");
  RNA_def_function_flag(func, FUNC_REGISTER_OPTIONAL | FUNC_ALLOW_WRITE);
  parm = RNA_def_pointer(func, "node", "Node", "Node", "Existing node to copy");
  RNA_def_parameter_flags(parm, PROP_NEVER_NULL, PARM_REQUIRED);

  /* free */
  func = RNA_def_function(srna, "free", NULL);
  RNA_def_function_ui_description(func, "Clean up node on removal");
  RNA_def_function_flag(func, FUNC_REGISTER_OPTIONAL | FUNC_ALLOW_WRITE);

  /* draw buttons */
  func = RNA_def_function(srna, "draw_buttons", NULL);
  RNA_def_function_ui_description(func, "Draw node buttons");
  RNA_def_function_flag(func, FUNC_REGISTER_OPTIONAL);
  parm = RNA_def_pointer(func, "context", "Context", "", "");
  RNA_def_parameter_flags(parm, PROP_NEVER_NULL, PARM_REQUIRED);
  parm = RNA_def_property(func, "layout", PROP_POINTER, PROP_NONE);
  RNA_def_property_struct_type(parm, "UILayout");
  RNA_def_property_ui_text(parm, "Layout", "Layout in the UI");
  RNA_def_parameter_flags(parm, PROP_NEVER_NULL, PARM_REQUIRED);

  /* draw buttons extended */
  func = RNA_def_function(srna, "draw_buttons_ext", NULL);
  RNA_def_function_ui_description(func, "Draw node buttons in the sidebar");
  RNA_def_function_flag(func, FUNC_REGISTER_OPTIONAL);
  parm = RNA_def_pointer(func, "context", "Context", "", "");
  RNA_def_parameter_flags(parm, PROP_NEVER_NULL, PARM_REQUIRED);
  parm = RNA_def_property(func, "layout", PROP_POINTER, PROP_NONE);
  RNA_def_property_struct_type(parm, "UILayout");
  RNA_def_property_ui_text(parm, "Layout", "Layout in the UI");
  RNA_def_parameter_flags(parm, PROP_NEVER_NULL, PARM_REQUIRED);

  /* dynamic label */
  func = RNA_def_function(srna, "draw_label", NULL);
  RNA_def_function_ui_description(func, "Returns a dynamic label string");
  RNA_def_function_flag(func, FUNC_REGISTER_OPTIONAL);
  parm = RNA_def_string(func, "label", NULL, MAX_NAME, "Label", "");
  RNA_def_parameter_flags(parm, PROP_THICK_WRAP, 0); /* needed for string return value */
  RNA_def_function_output(func, parm);
}

static void rna_def_node_link(BlenderRNA *brna)
{
  StructRNA *srna;
  PropertyRNA *prop;

  srna = RNA_def_struct(brna, "NodeLink", NULL);
  RNA_def_struct_ui_text(srna, "NodeLink", "Link between nodes in a node tree");
  RNA_def_struct_sdna(srna, "bNodeLink");
  RNA_def_struct_ui_icon(srna, ICON_NODE);

  prop = RNA_def_property(srna, "is_valid", PROP_BOOLEAN, PROP_NONE);
  RNA_def_property_boolean_sdna(prop, NULL, "flag", NODE_LINK_VALID);
  RNA_def_struct_ui_text(srna, "Valid", "Link is valid");
  RNA_def_property_update(prop, NC_NODE | NA_EDITED, NULL);

  prop = RNA_def_property(srna, "is_muted", PROP_BOOLEAN, PROP_NONE);
  RNA_def_property_boolean_sdna(prop, NULL, "flag", NODE_LINK_MUTED);
  RNA_def_struct_ui_text(srna, "Muted", "Link is muted and can be ignored");
  RNA_def_property_update(prop, NC_NODE | NA_EDITED, NULL);

  prop = RNA_def_property(srna, "from_node", PROP_POINTER, PROP_NONE);
  RNA_def_property_pointer_sdna(prop, NULL, "fromnode");
  RNA_def_property_struct_type(prop, "Node");
  RNA_def_property_clear_flag(prop, PROP_EDITABLE);
  RNA_def_property_flag(prop, PROP_PTR_NO_OWNERSHIP);
  RNA_def_property_override_flag(prop, PROPOVERRIDE_NO_COMPARISON);
  RNA_def_property_ui_text(prop, "From node", "");

  prop = RNA_def_property(srna, "to_node", PROP_POINTER, PROP_NONE);
  RNA_def_property_pointer_sdna(prop, NULL, "tonode");
  RNA_def_property_struct_type(prop, "Node");
  RNA_def_property_clear_flag(prop, PROP_EDITABLE);
  RNA_def_property_flag(prop, PROP_PTR_NO_OWNERSHIP);
  RNA_def_property_override_flag(prop, PROPOVERRIDE_NO_COMPARISON);
  RNA_def_property_ui_text(prop, "To node", "");

  prop = RNA_def_property(srna, "from_socket", PROP_POINTER, PROP_NONE);
  RNA_def_property_pointer_sdna(prop, NULL, "fromsock");
  RNA_def_property_struct_type(prop, "NodeSocket");
  RNA_def_property_clear_flag(prop, PROP_EDITABLE);
  RNA_def_property_flag(prop, PROP_PTR_NO_OWNERSHIP);
  RNA_def_property_override_flag(prop, PROPOVERRIDE_NO_COMPARISON);
  RNA_def_property_ui_text(prop, "From socket", "");

  prop = RNA_def_property(srna, "to_socket", PROP_POINTER, PROP_NONE);
  RNA_def_property_pointer_sdna(prop, NULL, "tosock");
  RNA_def_property_struct_type(prop, "NodeSocket");
  RNA_def_property_clear_flag(prop, PROP_EDITABLE);
  RNA_def_property_flag(prop, PROP_PTR_NO_OWNERSHIP);
  RNA_def_property_override_flag(prop, PROPOVERRIDE_NO_COMPARISON);
  RNA_def_property_ui_text(prop, "To socket", "");

  prop = RNA_def_property(srna, "is_hidden", PROP_BOOLEAN, PROP_NONE);
  RNA_def_property_boolean_funcs(prop, "rna_NodeLink_is_hidden_get", NULL);
  RNA_def_property_clear_flag(prop, PROP_EDITABLE);
  RNA_def_property_flag(prop, PROP_PTR_NO_OWNERSHIP);
  RNA_def_property_override_flag(prop, PROPOVERRIDE_NO_COMPARISON);
  RNA_def_property_ui_text(prop, "Is Hidden", "Link is hidden due to invisible sockets");
}

static void rna_def_nodetree_nodes_api(BlenderRNA *brna, PropertyRNA *cprop)
{
  StructRNA *srna;
  PropertyRNA *parm, *prop;
  FunctionRNA *func;

  RNA_def_property_srna(cprop, "Nodes");
  srna = RNA_def_struct(brna, "Nodes", NULL);
  RNA_def_struct_sdna(srna, "bNodeTree");
  RNA_def_struct_ui_text(srna, "Nodes", "Collection of Nodes");

  func = RNA_def_function(srna, "new", "rna_NodeTree_node_new");
  RNA_def_function_ui_description(func, "Add a node to this node tree");
  RNA_def_function_flag(func, FUNC_USE_CONTEXT | FUNC_USE_REPORTS);
  /* XXX warning note should eventually be removed,
   * added this here to avoid frequent confusion with API changes from "type" to "bl_idname"
   */
  parm = RNA_def_string(
      func,
      "type",
      NULL,
      MAX_NAME,
      "Type",
      "Type of node to add (Warning: should be same as node.bl_idname, not node.type!)");
  RNA_def_parameter_flags(parm, 0, PARM_REQUIRED);
  /* return value */
  parm = RNA_def_pointer(func, "node", "Node", "", "New node");
  RNA_def_function_return(func, parm);

  func = RNA_def_function(srna, "remove", "rna_NodeTree_node_remove");
  RNA_def_function_ui_description(func, "Remove a node from this node tree");
  RNA_def_function_flag(func, FUNC_USE_MAIN | FUNC_USE_REPORTS);
  parm = RNA_def_pointer(func, "node", "Node", "", "The node to remove");
  RNA_def_parameter_flags(parm, PROP_NEVER_NULL, PARM_REQUIRED | PARM_RNAPTR);
  RNA_def_parameter_clear_flags(parm, PROP_THICK_WRAP, 0);

  func = RNA_def_function(srna, "clear", "rna_NodeTree_node_clear");
  RNA_def_function_ui_description(func, "Remove all nodes from this node tree");
  RNA_def_function_flag(func, FUNC_USE_MAIN | FUNC_USE_REPORTS);

  prop = RNA_def_property(srna, "active", PROP_POINTER, PROP_NONE);
  RNA_def_property_struct_type(prop, "Node");
  RNA_def_property_pointer_funcs(
      prop, "rna_NodeTree_active_node_get", "rna_NodeTree_active_node_set", NULL, NULL);
  RNA_def_property_flag(prop, PROP_EDITABLE | PROP_NEVER_UNLINK);
  RNA_def_property_ui_text(prop, "Active Node", "Active node in this tree");
  RNA_def_property_update(prop, NC_SCENE | ND_OB_ACTIVE, NULL);
}

static void rna_def_nodetree_link_api(BlenderRNA *brna, PropertyRNA *cprop)
{
  StructRNA *srna;
  PropertyRNA *parm;
  FunctionRNA *func;

  RNA_def_property_srna(cprop, "NodeLinks");
  srna = RNA_def_struct(brna, "NodeLinks", NULL);
  RNA_def_struct_sdna(srna, "bNodeTree");
  RNA_def_struct_ui_text(srna, "Node Links", "Collection of Node Links");

  func = RNA_def_function(srna, "new", "rna_NodeTree_link_new");
  RNA_def_function_ui_description(func, "Add a node link to this node tree");
  RNA_def_function_flag(func, FUNC_USE_MAIN | FUNC_USE_REPORTS);
  parm = RNA_def_pointer(func, "input", "NodeSocket", "", "The input socket");
  RNA_def_parameter_flags(parm, PROP_NEVER_NULL, PARM_REQUIRED);
  parm = RNA_def_pointer(func, "output", "NodeSocket", "", "The output socket");
  RNA_def_parameter_flags(parm, PROP_NEVER_NULL, PARM_REQUIRED);
  RNA_def_boolean(func,
                  "verify_limits",
                  true,
                  "Verify Limits",
                  "Remove existing links if connection limit is exceeded");
  /* return */
  parm = RNA_def_pointer(func, "link", "NodeLink", "", "New node link");
  RNA_def_function_return(func, parm);

  func = RNA_def_function(srna, "remove", "rna_NodeTree_link_remove");
  RNA_def_function_ui_description(func, "remove a node link from the node tree");
  RNA_def_function_flag(func, FUNC_USE_MAIN | FUNC_USE_REPORTS);
  parm = RNA_def_pointer(func, "link", "NodeLink", "", "The node link to remove");
  RNA_def_parameter_flags(parm, PROP_NEVER_NULL, PARM_REQUIRED | PARM_RNAPTR);
  RNA_def_parameter_clear_flags(parm, PROP_THICK_WRAP, 0);

  func = RNA_def_function(srna, "clear", "rna_NodeTree_link_clear");
  RNA_def_function_ui_description(func, "remove all node links from the node tree");
  RNA_def_function_flag(func, FUNC_USE_MAIN | FUNC_USE_REPORTS);
}

static void rna_def_node_tree_sockets_api(BlenderRNA *brna, PropertyRNA *cprop, int in_out)
{
  StructRNA *srna;
  PropertyRNA *parm;
  FunctionRNA *func;
  const char *structtype = (in_out == SOCK_IN ? "NodeTreeInputs" : "NodeTreeOutputs");
  const char *uiname = (in_out == SOCK_IN ? "Node Tree Inputs" : "Node Tree Outputs");
  const char *newfunc = (in_out == SOCK_IN ? "rna_NodeTree_inputs_new" :
                                             "rna_NodeTree_outputs_new");
  const char *clearfunc = (in_out == SOCK_IN ? "rna_NodeTree_inputs_clear" :
                                               "rna_NodeTree_outputs_clear");
  const char *movefunc = (in_out == SOCK_IN ? "rna_NodeTree_inputs_move" :
                                              "rna_NodeTree_outputs_move");

  RNA_def_property_srna(cprop, structtype);
  srna = RNA_def_struct(brna, structtype, NULL);
  RNA_def_struct_sdna(srna, "bNodeTree");
  RNA_def_struct_ui_text(srna, uiname, "Collection of Node Tree Sockets");

  func = RNA_def_function(srna, "new", newfunc);
  RNA_def_function_ui_description(func, "Add a socket to this node tree");
  RNA_def_function_flag(func, FUNC_USE_MAIN | FUNC_USE_REPORTS);
  parm = RNA_def_string(func, "type", NULL, MAX_NAME, "Type", "Data type");
  RNA_def_parameter_flags(parm, 0, PARM_REQUIRED);
  parm = RNA_def_string(func, "name", NULL, MAX_NAME, "Name", "");
  RNA_def_parameter_flags(parm, 0, PARM_REQUIRED);
  /* return value */
  parm = RNA_def_pointer(func, "socket", "NodeSocketInterface", "", "New socket");
  RNA_def_function_return(func, parm);

  func = RNA_def_function(srna, "remove", "rna_NodeTree_socket_remove");
  RNA_def_function_ui_description(func, "Remove a socket from this node tree");
  RNA_def_function_flag(func, FUNC_USE_MAIN | FUNC_USE_REPORTS);
  parm = RNA_def_pointer(func, "socket", "NodeSocketInterface", "", "The socket to remove");
  RNA_def_parameter_flags(parm, 0, PARM_REQUIRED);

  func = RNA_def_function(srna, "clear", clearfunc);
  RNA_def_function_ui_description(func, "Remove all sockets from this node tree");
  RNA_def_function_flag(func, FUNC_USE_MAIN | FUNC_USE_REPORTS);

  func = RNA_def_function(srna, "move", movefunc);
  RNA_def_function_ui_description(func, "Move a socket to another position");
  RNA_def_function_flag(func, FUNC_USE_MAIN);
  parm = RNA_def_int(
      func, "from_index", -1, 0, INT_MAX, "From Index", "Index of the socket to move", 0, 10000);
  RNA_def_parameter_flags(parm, 0, PARM_REQUIRED);
  parm = RNA_def_int(
      func, "to_index", -1, 0, INT_MAX, "To Index", "Target index for the socket", 0, 10000);
  RNA_def_parameter_flags(parm, 0, PARM_REQUIRED);
}

static void rna_def_nodetree(BlenderRNA *brna)
{
  StructRNA *srna;
  PropertyRNA *prop;
  FunctionRNA *func;
  PropertyRNA *parm;

  static const EnumPropertyItem static_type_items[] = {
      {NTREE_SHADER, "SHADER", ICON_MATERIAL, "Shader", "Shader nodes"},
      {NTREE_TEXTURE, "TEXTURE", ICON_TEXTURE, "Texture", "Texture nodes"},
      {NTREE_COMPOSIT, "COMPOSITING", ICON_RENDERLAYERS, "Compositing", "Compositing nodes"},
      {NTREE_GEOMETRY, "GEOMETRY", ICON_NODETREE, "Geometry", "Geometry nodes"},
      {0, NULL, 0, NULL, NULL},
  };

  srna = RNA_def_struct(brna, "NodeTree", "ID");
  RNA_def_struct_ui_text(
      srna,
      "Node Tree",
      "Node tree consisting of linked nodes used for shading, textures and compositing");
  RNA_def_struct_sdna(srna, "bNodeTree");
  RNA_def_struct_ui_icon(srna, ICON_NODETREE);
  RNA_def_struct_refine_func(srna, "rna_NodeTree_refine");
  RNA_def_struct_register_funcs(srna, "rna_NodeTree_register", "rna_NodeTree_unregister", NULL);

  prop = RNA_def_property(srna, "view_center", PROP_FLOAT, PROP_XYZ);
  RNA_def_property_array(prop, 2);
  RNA_def_property_float_sdna(prop, NULL, "view_center");
  RNA_def_property_clear_flag(prop, PROP_EDITABLE);

  /* AnimData */
  rna_def_animdata_common(srna);

  /* Nodes Collection */
  prop = RNA_def_property(srna, "nodes", PROP_COLLECTION, PROP_NONE);
  RNA_def_property_collection_sdna(prop, NULL, "nodes", NULL);
  RNA_def_property_struct_type(prop, "Node");
  RNA_def_property_ui_text(prop, "Nodes", "");
  rna_def_nodetree_nodes_api(brna, prop);

  /* NodeLinks Collection */
  prop = RNA_def_property(srna, "links", PROP_COLLECTION, PROP_NONE);
  RNA_def_property_collection_sdna(prop, NULL, "links", NULL);
  RNA_def_property_struct_type(prop, "NodeLink");
  RNA_def_property_ui_text(prop, "Links", "");
  rna_def_nodetree_link_api(brna, prop);

  /* Grease Pencil */
  prop = RNA_def_property(srna, "grease_pencil", PROP_POINTER, PROP_NONE);
  RNA_def_property_pointer_sdna(prop, NULL, "gpd");
  RNA_def_property_struct_type(prop, "GreasePencil");
  RNA_def_property_pointer_funcs(
      prop, NULL, NULL, NULL, "rna_GPencil_datablocks_annotations_poll");
  RNA_def_property_flag(prop, PROP_EDITABLE | PROP_ID_REFCOUNT);
  RNA_def_property_ui_text(prop, "Grease Pencil Data", "Grease Pencil data-block");
  RNA_def_property_update(prop, NC_NODE, NULL);

  prop = RNA_def_property(srna, "type", PROP_ENUM, PROP_NONE);
  RNA_def_property_clear_flag(prop, PROP_EDITABLE);
  RNA_def_property_enum_items(prop, static_type_items);
  RNA_def_property_ui_text(
      prop,
      "Type",
      "Node Tree type (deprecated, bl_idname is the actual node tree type identifier)");

  prop = RNA_def_property(srna, "inputs", PROP_COLLECTION, PROP_NONE);
  RNA_def_property_collection_sdna(prop, NULL, "inputs", NULL);
  RNA_def_property_struct_type(prop, "NodeSocketInterface");
  RNA_def_property_clear_flag(prop, PROP_EDITABLE);
  RNA_def_property_ui_text(prop, "Inputs", "Node tree inputs");
  rna_def_node_tree_sockets_api(brna, prop, SOCK_IN);

  prop = RNA_def_property(srna, "active_input", PROP_INT, PROP_UNSIGNED);
  RNA_def_property_int_funcs(
      prop, "rna_NodeTree_active_input_get", "rna_NodeTree_active_input_set", NULL);
  RNA_def_property_ui_text(prop, "Active Input", "Index of the active input");
  RNA_def_property_update(prop, NC_NODE, NULL);

  prop = RNA_def_property(srna, "outputs", PROP_COLLECTION, PROP_NONE);
  RNA_def_property_collection_sdna(prop, NULL, "outputs", NULL);
  RNA_def_property_struct_type(prop, "NodeSocketInterface");
  RNA_def_property_clear_flag(prop, PROP_EDITABLE);
  RNA_def_property_ui_text(prop, "Outputs", "Node tree outputs");
  rna_def_node_tree_sockets_api(brna, prop, SOCK_OUT);

  prop = RNA_def_property(srna, "active_output", PROP_INT, PROP_UNSIGNED);
  RNA_def_property_int_funcs(
      prop, "rna_NodeTree_active_output_get", "rna_NodeTree_active_output_set", NULL);
  RNA_def_property_ui_text(prop, "Active Output", "Index of the active output");
  RNA_def_property_update(prop, NC_NODE, NULL);

  /* exposed as a function for runtime interface type properties */
  func = RNA_def_function(srna, "interface_update", "rna_NodeTree_interface_update");
  RNA_def_function_ui_description(func, "Updated node group interface");
  parm = RNA_def_pointer(func, "context", "Context", "", "");
  RNA_def_parameter_flags(parm, PROP_NEVER_NULL, PARM_REQUIRED);

  /* registration */
  prop = RNA_def_property(srna, "bl_idname", PROP_STRING, PROP_NONE);
  RNA_def_property_string_sdna(prop, NULL, "typeinfo->idname");
  RNA_def_property_flag(prop, PROP_REGISTER);
  RNA_def_property_ui_text(prop, "ID Name", "");

  prop = RNA_def_property(srna, "bl_label", PROP_STRING, PROP_NONE);
  RNA_def_property_string_sdna(prop, NULL, "typeinfo->ui_name");
  RNA_def_property_flag(prop, PROP_REGISTER);
  RNA_def_property_ui_text(prop, "Label", "The node tree label");

  prop = RNA_def_property(srna, "bl_description", PROP_STRING, PROP_TRANSLATION);
  RNA_def_property_string_sdna(prop, NULL, "typeinfo->ui_description");
  RNA_def_property_flag(prop, PROP_REGISTER_OPTIONAL);

  prop = RNA_def_property(srna, "bl_icon", PROP_ENUM, PROP_NONE);
  RNA_def_property_enum_sdna(prop, NULL, "typeinfo->ui_icon");
  RNA_def_property_enum_items(prop, rna_enum_icon_items);
  RNA_def_property_enum_default(prop, ICON_NODETREE);
  RNA_def_property_flag(prop, PROP_REGISTER);
  RNA_def_property_ui_text(prop, "Icon", "The node tree icon");

  /* poll */
  func = RNA_def_function(srna, "poll", NULL);
  RNA_def_function_ui_description(func, "Check visibility in the editor");
  RNA_def_function_flag(func, FUNC_NO_SELF | FUNC_REGISTER_OPTIONAL);
  parm = RNA_def_pointer(func, "context", "Context", "", "");
  RNA_def_parameter_flags(parm, PROP_NEVER_NULL, PARM_REQUIRED);
  RNA_def_function_return(func, RNA_def_boolean(func, "visible", false, "", ""));

  /* update */
  func = RNA_def_function(srna, "update", NULL);
  RNA_def_function_ui_description(func, "Update on editor changes");
  RNA_def_function_flag(func, FUNC_REGISTER_OPTIONAL | FUNC_ALLOW_WRITE);

  /* get a node tree from context */
  func = RNA_def_function(srna, "get_from_context", NULL);
  RNA_def_function_ui_description(func, "Get a node tree from the context");
  RNA_def_function_flag(func, FUNC_NO_SELF | FUNC_REGISTER_OPTIONAL);
  parm = RNA_def_pointer(func, "context", "Context", "", "");
  RNA_def_parameter_flags(parm, PROP_NEVER_NULL, PARM_REQUIRED);
  parm = RNA_def_pointer(
      func, "result_1", "NodeTree", "Node Tree", "Active node tree from context");
  RNA_def_function_output(func, parm);
  parm = RNA_def_pointer(
      func, "result_2", "ID", "Owner ID", "ID data-block that owns the node tree");
  RNA_def_function_output(func, parm);
  parm = RNA_def_pointer(
      func, "result_3", "ID", "From ID", "Original ID data-block selected from the context");
  RNA_def_function_output(func, parm);

  /* Check for support of a socket type with a type identifier. */
  func = RNA_def_function(srna, "valid_socket_type", NULL);
  RNA_def_function_ui_description(func, "Check if the socket type is valid for the node tree");
  RNA_def_function_flag(func, FUNC_NO_SELF | FUNC_REGISTER_OPTIONAL);
  parm = RNA_def_string(
      func, "idname", "NodeSocket", MAX_NAME, "Socket Type", "Identifier of the socket type");
  RNA_def_parameter_flags(parm, PROP_NEVER_NULL, PARM_REQUIRED);
  RNA_def_function_return(func, RNA_def_boolean(func, "valid", false, "", ""));
}

static void rna_def_composite_nodetree(BlenderRNA *brna)
{
  StructRNA *srna;
  PropertyRNA *prop;

  srna = RNA_def_struct(brna, "CompositorNodeTree", "NodeTree");
  RNA_def_struct_ui_text(
      srna, "Compositor Node Tree", "Node tree consisting of linked nodes used for compositing");
  RNA_def_struct_sdna(srna, "bNodeTree");
  RNA_def_struct_ui_icon(srna, ICON_RENDERLAYERS);

  prop = RNA_def_property(srna, "execution_mode", PROP_ENUM, PROP_NONE);
  RNA_def_property_enum_sdna(prop, NULL, "execution_mode");
  RNA_def_property_enum_items(prop, rna_enum_execution_mode_items);
  RNA_def_property_ui_text(prop, "Execution Mode", "Set how compositing is executed");
  RNA_def_property_update(prop, NC_NODE | ND_DISPLAY, "rna_NodeTree_update");

  prop = RNA_def_property(srna, "render_quality", PROP_ENUM, PROP_NONE);
  RNA_def_property_enum_sdna(prop, NULL, "render_quality");
  RNA_def_property_enum_items(prop, node_quality_items);
  RNA_def_property_ui_text(prop, "Render Quality", "Quality when rendering");

  prop = RNA_def_property(srna, "edit_quality", PROP_ENUM, PROP_NONE);
  RNA_def_property_enum_sdna(prop, NULL, "edit_quality");
  RNA_def_property_enum_items(prop, node_quality_items);
  RNA_def_property_ui_text(prop, "Edit Quality", "Quality when editing");

  prop = RNA_def_property(srna, "chunk_size", PROP_ENUM, PROP_NONE);
  RNA_def_property_enum_sdna(prop, NULL, "chunksize");
  RNA_def_property_enum_items(prop, node_chunksize_items);
  RNA_def_property_ui_text(prop,
                           "Chunksize",
                           "Max size of a tile (smaller values gives better distribution "
                           "of multiple threads, but more overhead)");

  prop = RNA_def_property(srna, "use_opencl", PROP_BOOLEAN, PROP_NONE);
  RNA_def_property_boolean_sdna(prop, NULL, "flag", NTREE_COM_OPENCL);
  RNA_def_property_ui_text(prop, "OpenCL", "Enable GPU calculations");

  prop = RNA_def_property(srna, "use_groupnode_buffer", PROP_BOOLEAN, PROP_NONE);
  RNA_def_property_boolean_sdna(prop, NULL, "flag", NTREE_COM_GROUPNODE_BUFFER);
  RNA_def_property_ui_text(prop, "Buffer Groups", "Enable buffering of group nodes");

  prop = RNA_def_property(srna, "use_two_pass", PROP_BOOLEAN, PROP_NONE);
  RNA_def_property_boolean_sdna(prop, NULL, "flag", NTREE_TWO_PASS);
  RNA_def_property_ui_text(prop,
                           "Two Pass",
                           "Use two pass execution during editing: first calculate fast nodes, "
                           "second pass calculate all nodes");

  prop = RNA_def_property(srna, "use_viewer_border", PROP_BOOLEAN, PROP_NONE);
  RNA_def_property_boolean_sdna(prop, NULL, "flag", NTREE_VIEWER_BORDER);
  RNA_def_property_ui_text(
      prop, "Viewer Region", "Use boundaries for viewer nodes and composite backdrop");
  RNA_def_property_update(prop, NC_NODE | ND_DISPLAY, "rna_NodeTree_update");
}

static void rna_def_shader_nodetree(BlenderRNA *brna)
{
  StructRNA *srna;
  FunctionRNA *func;
  PropertyRNA *parm;

  srna = RNA_def_struct(brna, "ShaderNodeTree", "NodeTree");
  RNA_def_struct_ui_text(
      srna,
      "Shader Node Tree",
      "Node tree consisting of linked nodes used for materials (and other shading data-blocks)");
  RNA_def_struct_sdna(srna, "bNodeTree");
  RNA_def_struct_ui_icon(srna, ICON_MATERIAL);

  func = RNA_def_function(srna, "get_output_node", "ntreeShaderOutputNode");
  RNA_def_function_ui_description(func,
                                  "Return active shader output node for the specified target");
  parm = RNA_def_enum(
      func, "target", prop_shader_output_target_items, SHD_OUTPUT_ALL, "Target", "");
  RNA_def_parameter_flags(parm, 0, PARM_REQUIRED);
  parm = RNA_def_pointer(func, "node", "ShaderNode", "Node", "");
  RNA_def_function_return(func, parm);
}

static void rna_def_texture_nodetree(BlenderRNA *brna)
{
  StructRNA *srna;

  srna = RNA_def_struct(brna, "TextureNodeTree", "NodeTree");
  RNA_def_struct_ui_text(
      srna, "Texture Node Tree", "Node tree consisting of linked nodes used for textures");
  RNA_def_struct_sdna(srna, "bNodeTree");
  RNA_def_struct_ui_icon(srna, ICON_TEXTURE);
}

static void rna_def_geometry_nodetree(BlenderRNA *brna)
{
  StructRNA *srna;

  srna = RNA_def_struct(brna, "GeometryNodeTree", "NodeTree");
  RNA_def_struct_ui_text(
      srna, "Geometry Node Tree", "Node tree consisting of linked nodes used for geometries");
  RNA_def_struct_sdna(srna, "bNodeTree");
  RNA_def_struct_ui_icon(srna, ICON_NODETREE);
}

static StructRNA *define_specific_node(BlenderRNA *brna,
                                       const char *struct_name,
                                       const char *base_name,
                                       const char *ui_name,
                                       const char *ui_desc,
                                       void (*def_func)(StructRNA *))
{
  StructRNA *srna;
  FunctionRNA *func;
  PropertyRNA *parm;

  /* XXX hack, want to avoid "NodeInternal" prefix,
   * so use "Node" in NOD_static_types.h and replace here */
  if (STREQ(base_name, "Node")) {
    base_name = "NodeInternal";
  }

  srna = RNA_def_struct(brna, struct_name, base_name);
  RNA_def_struct_ui_text(srna, ui_name, ui_desc);
  RNA_def_struct_sdna(srna, "bNode");

  func = RNA_def_function(srna, "is_registered_node_type", "rna_Node_is_registered_node_type");
  RNA_def_function_ui_description(func, "True if a registered node type");
  RNA_def_function_flag(func, FUNC_NO_SELF | FUNC_USE_SELF_TYPE);
  parm = RNA_def_boolean(func, "result", false, "Result", "");
  RNA_def_function_return(func, parm);

  /* Exposes the socket template type lists in RNA for use in scripts
   * Only used in the C nodes and not exposed in the base class to
   * keep the namespace clean for py-nodes. */
  func = RNA_def_function(srna, "input_template", "rna_NodeInternal_input_template");
  RNA_def_function_ui_description(func, "Input socket template");
  RNA_def_function_flag(func, FUNC_NO_SELF | FUNC_USE_SELF_TYPE);
  parm = RNA_def_property(func, "index", PROP_INT, PROP_UNSIGNED);
  RNA_def_property_ui_text(parm, "Index", "");
  RNA_def_parameter_flags(parm, 0, PARM_REQUIRED);
  parm = RNA_def_property(func, "result", PROP_POINTER, PROP_NONE);
  RNA_def_property_struct_type(parm, "NodeInternalSocketTemplate");
  RNA_def_parameter_flags(parm, 0, PARM_RNAPTR);
  RNA_def_function_return(func, parm);

  func = RNA_def_function(srna, "output_template", "rna_NodeInternal_output_template");
  RNA_def_function_ui_description(func, "Output socket template");
  RNA_def_function_flag(func, FUNC_NO_SELF | FUNC_USE_SELF_TYPE);
  parm = RNA_def_property(func, "index", PROP_INT, PROP_UNSIGNED);
  RNA_def_property_ui_text(parm, "Index", "");
  RNA_def_parameter_flags(parm, 0, PARM_REQUIRED);
  parm = RNA_def_property(func, "result", PROP_POINTER, PROP_NONE);
  RNA_def_property_struct_type(parm, "NodeInternalSocketTemplate");
  RNA_def_parameter_flags(parm, 0, PARM_RNAPTR);
  RNA_def_function_return(func, parm);

  if (def_func) {
    def_func(srna);
  }

  return srna;
}

static void rna_def_node_instance_hash(BlenderRNA *brna)
{
  StructRNA *srna;

  srna = RNA_def_struct(brna, "NodeInstanceHash", NULL);
  RNA_def_struct_ui_text(srna, "Node Instance Hash", "Hash table containing node instance data");

  /* XXX This type is a stub for now, only used to store instance hash in the context.
   * Eventually could use a StructRNA pointer to define a specific data type
   * and expose lookup functions.
   */
}

void RNA_def_nodetree(BlenderRNA *brna)
{
  StructRNA *srna;

  rna_def_node_socket(brna);
  rna_def_node_socket_interface(brna);

  rna_def_node(brna);
  rna_def_node_link(brna);

  rna_def_internal_node(brna);
  rna_def_shader_node(brna);
  rna_def_compositor_node(brna);
  rna_def_texture_node(brna);
  rna_def_geometry_node(brna);
  rna_def_function_node(brna);

  rna_def_nodetree(brna);

  rna_def_node_socket_standard_types(brna);

  rna_def_composite_nodetree(brna);
  rna_def_shader_nodetree(brna);
  rna_def_texture_nodetree(brna);
  rna_def_geometry_nodetree(brna);

#  define DefNode(Category, ID, DefFunc, EnumName, StructName, UIName, UIDesc) \
    { \
      srna = define_specific_node( \
          brna, #Category #StructName, #Category, UIName, UIDesc, DefFunc); \
      if (ID == CMP_NODE_OUTPUT_FILE) { \
        /* needs brna argument, can't use NOD_static_types.h */ \
        def_cmp_output_file(brna, srna); \
      } \
    }

  /* hack, don't want to add include path to RNA just for this, since in the future RNA types
   * for nodes should be defined locally at runtime anyway ...
   */
#  include "../../nodes/NOD_static_types.h"

  /* Node group types need to be defined for shader, compositor, texture, geometry nodes
   * individually. Cannot use the static types header for this, since they share the same int id.
   */
  define_specific_node(brna, "ShaderNodeGroup", "ShaderNode", "Group", "", def_group);
  define_specific_node(brna, "CompositorNodeGroup", "CompositorNode", "Group", "", def_group);
  define_specific_node(brna, "TextureNodeGroup", "TextureNode", "Group", "", def_group);
  define_specific_node(brna, "GeometryNodeGroup", "GeometryNode", "Group", "", def_group);
  def_custom_group(brna,
                   "ShaderNodeCustomGroup",
                   "ShaderNode",
                   "Shader Custom Group",
                   "Custom Shader Group Node for Python nodes",
                   "rna_ShaderNodeCustomGroup_register");
  def_custom_group(brna,
                   "CompositorNodeCustomGroup",
                   "CompositorNode",
                   "Compositor Custom Group",
                   "Custom Compositor Group Node for Python nodes",
                   "rna_CompositorNodeCustomGroup_register");
  def_custom_group(brna,
                   "NodeCustomGroup",
                   "Node",
                   "Custom Group",
                   "Base node type for custom registered node group types",
                   "rna_NodeCustomGroup_register");
  def_custom_group(brna,
                   "GeometryNodeCustomGroup",
                   "GeometryNode",
                   "Geometry Custom Group",
                   "Custom Geometry Group Node for Python nodes",
                   "rna_GeometryNodeCustomGroup_register");

  /* special socket types */
  rna_def_cmp_output_file_slot_file(brna);
  rna_def_cmp_output_file_slot_layer(brna);

  rna_def_node_instance_hash(brna);
}

/* clean up macro definition */
#  undef NODE_DEFINE_SUBTYPES

#endif<|MERGE_RESOLUTION|>--- conflicted
+++ resolved
@@ -9470,26 +9470,6 @@
 }
 
 static void def_geo_curve_spline_type(StructRNA *srna)
-<<<<<<< HEAD
-{
-  static const EnumPropertyItem type_items[] = {
-      {GEO_NODE_SPLINE_TYPE_BEZIER, "BEZIER", ICON_NONE, "Bezier", "Set the splines to Bezier"},
-      {GEO_NODE_SPLINE_TYPE_NURBS, "NURBS", ICON_NONE, "NURBS", "Set the splines to NURBS"},
-      {GEO_NODE_SPLINE_TYPE_POLY, "POLY", ICON_NONE, "Poly", "Set the splines to Poly"},
-      {0, NULL, 0, NULL, NULL}};
-
-  PropertyRNA *prop;
-  RNA_def_struct_sdna_from(srna, "NodeGeometryCurveSplineType", "storage");
-
-  prop = RNA_def_property(srna, "spline_type", PROP_ENUM, PROP_NONE);
-  RNA_def_property_enum_sdna(prop, NULL, "spline_type");
-  RNA_def_property_enum_items(prop, type_items);
-  RNA_def_property_update(prop, NC_NODE | NA_EDITED, "rna_Node_socket_update");
-}
-
-static void def_geo_curve_set_handles(StructRNA *srna)
-=======
->>>>>>> 4c26bb02
 {
   static const EnumPropertyItem type_items[] = {
       {GEO_NODE_SPLINE_TYPE_BEZIER, "BEZIER", ICON_NONE, "Bezier", "Set the splines to Bezier"},
