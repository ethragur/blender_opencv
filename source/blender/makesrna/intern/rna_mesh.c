--- conflicted
+++ resolved
@@ -958,12 +958,8 @@
 {
   Mesh *me = rna_mesh(ptr);
   CustomDataLayer *layer = (CustomDataLayer *)ptr->data;
-<<<<<<< HEAD
-  rna_iterator_array_begin(iter, layer->data, sizeof(MFloatProperty), (me->edit_mesh) ? 0 : me->totvert, 0, NULL);
-=======
   rna_iterator_array_begin(
       iter, layer->data, sizeof(MFloatProperty), (me->edit_mesh) ? 0 : me->totvert, 0, NULL);
->>>>>>> db59f0b9
 }
 
 static int rna_MeshPaintMaskLayer_data_length(PointerRNA *ptr)
@@ -992,12 +988,8 @@
 {
   Mesh *me = rna_mesh(ptr);
   CustomDataLayer *layer = (CustomDataLayer *)ptr->data;
-<<<<<<< HEAD
-  rna_iterator_array_begin(iter, layer->data, sizeof(int), (me->edit_mesh) ? 0 : me->totpoly, 0, NULL);
-=======
   rna_iterator_array_begin(
       iter, layer->data, sizeof(int), (me->edit_mesh) ? 0 : me->totpoly, 0, NULL);
->>>>>>> db59f0b9
 }
 
 static int rna_MeshFaceMapLayer_data_length(PointerRNA *ptr)
