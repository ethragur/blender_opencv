/* SPDX-License-Identifier: GPL-2.0-or-later */

/** \file
 * \ingroup RNA
 */

#include <stdlib.h>

#include "RNA_access.h"
#include "RNA_define.h"
#include "RNA_enum_types.h"

#include "rna_internal.h"

#include "DNA_curves_types.h"
#include "DNA_customdata_types.h"
#include "DNA_mesh_types.h"
#include "DNA_meshdata_types.h"
#include "DNA_pointcloud_types.h"

#include "BKE_attribute.h"
#include "BKE_customdata.h"

#include "WM_types.h"

const EnumPropertyItem rna_enum_attribute_type_items[] = {
    {CD_PROP_FLOAT, "FLOAT", 0, "Float", "Floating-point value"},
    {CD_PROP_INT32, "INT", 0, "Integer", "32-bit integer"},
    {CD_PROP_FLOAT3, "FLOAT_VECTOR", 0, "Vector", "3D vector with floating-point values"},
    {CD_PROP_COLOR, "FLOAT_COLOR", 0, "Color", "RGBA color with floating-point values"},
    {CD_MLOOPCOL, "BYTE_COLOR", 0, "Byte Color", "RGBA color with 8-bit values"},
    {CD_PROP_STRING, "STRING", 0, "String", "Text string"},
    {CD_PROP_BOOL, "BOOLEAN", 0, "Boolean", "True or false"},
    {CD_PROP_FLOAT2, "FLOAT2", 0, "2D Vector", "2D vector with floating-point values"},
    {CD_PROP_INT8, "INT8", 0, "8-Bit Integer", "Smaller integer with a range from -128 to 127"},
    {0, NULL, 0, NULL, NULL},
};

const EnumPropertyItem rna_enum_attribute_type_with_auto_items[] = {
    {CD_AUTO_FROM_NAME, "AUTO", 0, "Auto", ""},
    {CD_PROP_FLOAT, "FLOAT", 0, "Float", "Floating-point value"},
    {CD_PROP_INT32, "INT", 0, "Integer", "32-bit integer"},
    {CD_PROP_FLOAT3, "FLOAT_VECTOR", 0, "Vector", "3D vector with floating-point values"},
    {CD_PROP_COLOR, "FLOAT_COLOR", 0, "Color", "RGBA color with floating-point values"},
    {CD_MLOOPCOL, "BYTE_COLOR", 0, "Byte Color", "RGBA color with 8-bit values"},
    {CD_PROP_STRING, "STRING", 0, "String", "Text string"},
    {CD_PROP_BOOL, "BOOLEAN", 0, "Boolean", "True or false"},
    {CD_PROP_FLOAT2, "FLOAT2", 0, "2D Vector", "2D vector with floating-point values"},
    {CD_PROP_INT8, "INT8", 0, "8-Bit Integer", "Smaller integer with a range from -128 to 127"},
    {0, NULL, 0, NULL, NULL},
};

const EnumPropertyItem rna_enum_attribute_domain_items[] = {
    /* Not implement yet */
    // {ATTR_DOMAIN_GEOMETRY, "GEOMETRY", 0, "Geometry", "Attribute on (whole) geometry"},
    {ATTR_DOMAIN_POINT, "POINT", 0, "Point", "Attribute on point"},
    {ATTR_DOMAIN_EDGE, "EDGE", 0, "Edge", "Attribute on mesh edge"},
    {ATTR_DOMAIN_FACE, "FACE", 0, "Face", "Attribute on mesh faces"},
    {ATTR_DOMAIN_CORNER, "CORNER", 0, "Face Corner", "Attribute on mesh face corner"},
    /* Not implement yet */
    // {ATTR_DOMAIN_GRIDS, "GRIDS", 0, "Grids", "Attribute on mesh multires grids"},
    {ATTR_DOMAIN_CURVE, "CURVE", 0, "Spline", "Attribute on spline"},
    {ATTR_DOMAIN_INSTANCE, "INSTANCE", 0, "Instance", "Attribute on instance"},
    {0, NULL, 0, NULL, NULL},
};

const EnumPropertyItem rna_enum_attribute_domain_without_corner_items[] = {
    {ATTR_DOMAIN_POINT, "POINT", 0, "Point", "Attribute on point"},
    {ATTR_DOMAIN_EDGE, "EDGE", 0, "Edge", "Attribute on mesh edge"},
    {ATTR_DOMAIN_FACE, "FACE", 0, "Face", "Attribute on mesh faces"},
    {ATTR_DOMAIN_CURVE, "CURVE", 0, "Spline", "Attribute on spline"},
    {ATTR_DOMAIN_INSTANCE, "INSTANCE", 0, "Instance", "Attribute on instance"},
    {0, NULL, 0, NULL, NULL},
};

const EnumPropertyItem rna_enum_attribute_domain_with_auto_items[] = {
    {ATTR_DOMAIN_AUTO, "AUTO", 0, "Auto", ""},
    {ATTR_DOMAIN_POINT, "POINT", 0, "Point", "Attribute on point"},
    {ATTR_DOMAIN_EDGE, "EDGE", 0, "Edge", "Attribute on mesh edge"},
    {ATTR_DOMAIN_FACE, "FACE", 0, "Face", "Attribute on mesh faces"},
    {ATTR_DOMAIN_CORNER, "CORNER", 0, "Face Corner", "Attribute on mesh face corner"},
    {ATTR_DOMAIN_CURVE, "CURVE", 0, "Spline", "Attribute on spline"},
    {ATTR_DOMAIN_INSTANCE, "INSTANCE", 0, "Instance", "Attribute on instance"},
    {0, NULL, 0, NULL, NULL},
};

#ifdef RNA_RUNTIME

#  include "BLI_math.h"

#  include "DEG_depsgraph.h"

#  include "BLT_translation.h"

#  include "WM_api.h"

/* Attribute */

static char *rna_Attribute_path(PointerRNA *ptr)
{
  CustomDataLayer *layer = ptr->data;
  return BLI_sprintfN("attributes['%s']", layer->name);
}

static StructRNA *srna_by_custom_data_layer_type(const CustomDataType type)
{
  switch (type) {
    case CD_PROP_FLOAT:
      return &RNA_FloatAttribute;
    case CD_PROP_INT32:
      return &RNA_IntAttribute;
    case CD_PROP_FLOAT3:
      return &RNA_FloatVectorAttribute;
    case CD_PROP_COLOR:
      return &RNA_FloatColorAttribute;
    case CD_MLOOPCOL:
      return &RNA_ByteColorAttribute;
    case CD_PROP_STRING:
      return &RNA_StringAttribute;
    case CD_PROP_BOOL:
      return &RNA_BoolAttribute;
    case CD_PROP_FLOAT2:
      return &RNA_Float2Attribute;
    case CD_PROP_INT8:
      return &RNA_ByteIntAttribute;
    default:
      return NULL;
  }
}

static StructRNA *rna_Attribute_refine(PointerRNA *ptr)
{
  CustomDataLayer *layer = ptr->data;
  return srna_by_custom_data_layer_type(layer->type);
}

static void rna_Attribute_name_set(PointerRNA *ptr, const char *value)
{
  BKE_id_attribute_rename(ptr->owner_id, ptr->data, value, NULL);
}

static bool rna_Attribute_active_render_get(PointerRNA *ptr)
{
  ID *id = ptr->owner_id;
  CustomDataLayer *layer = ptr->data;

  if (!BKE_id_attributes_supported(id)) {
    return false;
  }

  if (ELEM(layer->type, CD_PROP_COLOR, CD_MLOOPCOL)) {
    return layer == BKE_id_attributes_render_color_get(id);
  }

  if (GS(id->name) != ID_ME) {
    /* only meshes for now */
    return false;
  }

  Mesh *me = (Mesh *)id;
  AttributeDomain domain = BKE_id_attribute_domain(id, layer);
  CustomData *cdata = NULL;

  switch (domain) {
    case ATTR_DOMAIN_POINT:
      cdata = &me->vdata;
      break;
    case ATTR_DOMAIN_EDGE:
      cdata = &me->edata;
      break;
    case ATTR_DOMAIN_CORNER:
      cdata = &me->ldata;
      break;
    case ATTR_DOMAIN_FACE:
      cdata = &me->pdata;
      break;
    default:
      return false;
  }

  int idx = CustomData_get_layer_index(cdata, layer->type);

  if (idx == -1) {
    return false;
  }

  CustomDataLayer *base = cdata->layers + idx;

  return layer == base + base->active_rnd;
}

static void rna_Attribute_active_render_set(PointerRNA *ptr, bool value)
{
  ID *id = ptr->owner_id;
  CustomDataLayer *layer = ptr->data;

  if (!value) {
    return;  // do nothing;
  }

  if (!BKE_id_attributes_supported(id)) {
    return;
  }

  if (GS(id->name) != ID_ME) {
    /* only meshes for now */
    return;
  }

  if (ELEM(layer->type, CD_PROP_COLOR, CD_MLOOPCOL)) {
    BKE_id_attributes_render_color_set(id, layer);

    return;
  }

  Mesh *me = (Mesh *)id;
  AttributeDomain domain = BKE_id_attribute_domain(id, layer);
  CustomData *cdata;

  switch (domain) {
    case ATTR_DOMAIN_POINT:
      cdata = &me->vdata;
      break;
    case ATTR_DOMAIN_EDGE:
      cdata = &me->edata;
      break;
    case ATTR_DOMAIN_CORNER:
      cdata = &me->ldata;
      break;
    case ATTR_DOMAIN_FACE:
      cdata = &me->pdata;
      break;
    default:
      return;
  }

  int idx = CustomData_get_layer_index(cdata, layer->type);

  if (idx != -1) {
    CustomDataLayer *base = cdata->layers + idx;
    int newrender = layer - base;

    CustomData_set_layer_render(cdata, layer->type, newrender);
  }
}

static int rna_Attribute_name_editable(PointerRNA *ptr, const char **r_info)
{
  CustomDataLayer *layer = ptr->data;
  if (BKE_id_attribute_required(ptr->owner_id, layer)) {
    *r_info = N_("Can't modify name of required geometry attribute");
    return false;
  }

  return true;
}

static int rna_Attribute_type_get(PointerRNA *ptr)
{
  CustomDataLayer *layer = ptr->data;
  return layer->type;
}

const EnumPropertyItem *rna_enum_attribute_domain_itemf(ID *id,
                                                        bool include_instances,
                                                        bool *r_free)
{
  EnumPropertyItem *item = NULL;
  const EnumPropertyItem *domain_item = NULL;
  const ID_Type id_type = GS(id->name);
  int totitem = 0, a;

  static EnumPropertyItem mesh_vertex_domain_item = {
      ATTR_DOMAIN_POINT, "POINT", 0, "Vertex", "Attribute per point/vertex"};

  for (a = 0; rna_enum_attribute_domain_items[a].identifier; a++) {
    domain_item = &rna_enum_attribute_domain_items[a];

    if (id_type == ID_PT && !ELEM(domain_item->value, ATTR_DOMAIN_POINT)) {
      continue;
    }
    if (id_type == ID_CV && !ELEM(domain_item->value, ATTR_DOMAIN_POINT, ATTR_DOMAIN_CURVE)) {
      continue;
    }
    if (id_type == ID_ME && ELEM(domain_item->value, ATTR_DOMAIN_CURVE)) {
      continue;
    }
    if (!include_instances && domain_item->value == ATTR_DOMAIN_INSTANCE) {
      continue;
    }

    if (domain_item->value == ATTR_DOMAIN_POINT && id_type == ID_ME) {
      RNA_enum_item_add(&item, &totitem, &mesh_vertex_domain_item);
    }
    else {
      RNA_enum_item_add(&item, &totitem, domain_item);
    }
  }
  RNA_enum_item_end(&item, &totitem);

  *r_free = true;
  return item;
}

static const EnumPropertyItem *rna_Attribute_domain_itemf(bContext *UNUSED(C),
                                                          PointerRNA *ptr,
                                                          PropertyRNA *UNUSED(prop),
                                                          bool *r_free)
{
  return rna_enum_attribute_domain_itemf(ptr->owner_id, true, r_free);
}

static int rna_Attribute_domain_get(PointerRNA *ptr)
{
  return BKE_id_attribute_domain(ptr->owner_id, ptr->data);
}

static void rna_Attribute_data_begin(CollectionPropertyIterator *iter, PointerRNA *ptr)
{
  ID *id = ptr->owner_id;
  CustomDataLayer *layer = (CustomDataLayer *)ptr->data;

  int length = BKE_id_attribute_data_length(id, layer);
  size_t struct_size;

  switch (layer->type) {
    case CD_PROP_FLOAT:
      struct_size = sizeof(MFloatProperty);
      break;
    case CD_PROP_INT32:
      struct_size = sizeof(MIntProperty);
      break;
    case CD_PROP_FLOAT3:
      struct_size = sizeof(float[3]);
      break;
    case CD_PROP_COLOR:
      struct_size = sizeof(MPropCol);
      break;
    case CD_MLOOPCOL:
      struct_size = sizeof(MLoopCol);
      break;
    case CD_PROP_STRING:
      struct_size = sizeof(MStringProperty);
      break;
    case CD_PROP_BOOL:
      struct_size = sizeof(MBoolProperty);
      break;
    case CD_PROP_FLOAT2:
      struct_size = sizeof(float[2]);
      break;
    case CD_PROP_INT8:
      struct_size = sizeof(int8_t);
      break;
    default:
      struct_size = 0;
      length = 0;
      break;
  }

  rna_iterator_array_begin(iter, layer->data, struct_size, length, 0, NULL);
}

static int rna_Attribute_data_length(PointerRNA *ptr)
{
  ID *id = ptr->owner_id;
  CustomDataLayer *layer = (CustomDataLayer *)ptr->data;
  return BKE_id_attribute_data_length(id, layer);
}

static void rna_Attribute_update_data(Main *UNUSED(bmain), Scene *UNUSED(scene), PointerRNA *ptr)
{
  ID *id = ptr->owner_id;

  /* cheating way for importers to avoid slow updates */
  if (id->us > 0) {
    DEG_id_tag_update(id, 0);
    WM_main_add_notifier(NC_GEOM | ND_DATA, id);
  }
}

/* Color Attribute */

static void rna_ByteColorAttributeValue_color_get(PointerRNA *ptr, float *values)
{
  MLoopCol *mlcol = (MLoopCol *)ptr->data;
  srgb_to_linearrgb_uchar4(values, &mlcol->r);
}

static void rna_ByteColorAttributeValue_color_set(PointerRNA *ptr, const float *values)
{
  MLoopCol *mlcol = (MLoopCol *)ptr->data;
  linearrgb_to_srgb_uchar4(&mlcol->r, values);
}

/* Int8 Attribute. */

static int rna_ByteIntAttributeValue_get(PointerRNA *ptr)
{
  int8_t *value = (int8_t *)ptr->data;
  return (int)(*value);
}

static void rna_ByteIntAttributeValue_set(PointerRNA *ptr, const int new_value)
{
  int8_t *value = (int8_t *)ptr->data;
  if (new_value > INT8_MAX) {
    *value = INT8_MAX;
  }
  else if (new_value < INT8_MIN) {
    *value = INT8_MIN;
  }
  else {
    *value = (int8_t)new_value;
  }
}

/* Attribute Group */

static PointerRNA rna_AttributeGroup_new(
    ID *id, ReportList *reports, const char *name, const int type, const int domain)
{
  CustomDataLayer *layer = BKE_id_attribute_new(id, name, type, CD_MASK_PROP_ALL, domain, reports);
  DEG_id_tag_update(id, ID_RECALC_GEOMETRY);
  WM_main_add_notifier(NC_GEOM | ND_DATA, id);

  PointerRNA ptr;
  RNA_pointer_create(id, &RNA_Attribute, layer, &ptr);
  return ptr;
}

static void rna_AttributeGroup_remove(ID *id, ReportList *reports, PointerRNA *attribute_ptr)
{
  CustomDataLayer *layer = (CustomDataLayer *)attribute_ptr->data;
  BKE_id_attribute_remove(id, layer, reports);
  RNA_POINTER_INVALIDATE(attribute_ptr);

  DEG_id_tag_update(id, ID_RECALC_GEOMETRY);
  WM_main_add_notifier(NC_GEOM | ND_DATA, id);
}

static int rna_Attributes_layer_skip(CollectionPropertyIterator *UNUSED(iter), void *data)
{
  CustomDataLayer *layer = (CustomDataLayer *)data;
  return !(CD_TYPE_AS_MASK(layer->type) & CD_MASK_PROP_ALL);
}

static int rna_Attributes_noncolor_layer_skip(CollectionPropertyIterator *UNUSED(iter), void *data)
{
  CustomDataLayer *layer = (CustomDataLayer *)data;
<<<<<<< HEAD
  return !(CD_TYPE_AS_MASK(layer->type) & (CD_MASK_PROP_COLOR | CD_MASK_MLOOPCOL));
=======
  return !(CD_TYPE_AS_MASK(layer->type) & CD_MASK_COLOR_ALL) || (layer->flag & CD_FLAG_TEMPORARY);
>>>>>>> 4f961901
}

/* Attributes are spread over multiple domains in separate CustomData, we use repeated
 * array iterators to loop over all. */
static void rna_AttributeGroup_next_domain(ID *id,
                                           CollectionPropertyIterator *iter,
                                           int(skip)(CollectionPropertyIterator *iter, void *data))
{
  do {
    CustomDataLayer *prev_layers = (iter->internal.array.endptr == NULL) ?
                                       NULL :
                                       (CustomDataLayer *)iter->internal.array.endptr -
                                           iter->internal.array.length;
    CustomData *customdata = BKE_id_attributes_iterator_next_domain(id, prev_layers);
    if (customdata == NULL) {
      return;
    }
    rna_iterator_array_begin(
        iter, customdata->layers, sizeof(CustomDataLayer), customdata->totlayer, false, skip);
  } while (!iter->valid);
}

void rna_AttributeGroup_iterator_begin(CollectionPropertyIterator *iter, PointerRNA *ptr)
{
  memset(&iter->internal.array, 0, sizeof(iter->internal.array));
  rna_AttributeGroup_next_domain(ptr->owner_id, iter, rna_Attributes_layer_skip);
}

void rna_AttributeGroup_iterator_next(CollectionPropertyIterator *iter)
{
  rna_iterator_array_next(iter);

  if (!iter->valid) {
    ID *id = iter->parent.owner_id;
    rna_AttributeGroup_next_domain(id, iter, rna_Attributes_layer_skip);
  }
}

PointerRNA rna_AttributeGroup_iterator_get(CollectionPropertyIterator *iter)
{
  /* Refine to the proper type. */
  CustomDataLayer *layer = rna_iterator_array_get(iter);
  StructRNA *type = srna_by_custom_data_layer_type(layer->type);
  if (type == NULL) {
    return PointerRNA_NULL;
  }
  return rna_pointer_inherit_refine(&iter->parent, type, layer);
}

void rna_AttributeGroup_color_iterator_begin(CollectionPropertyIterator *iter, PointerRNA *ptr)
{
  memset(&iter->internal.array, 0, sizeof(iter->internal.array));
  rna_AttributeGroup_next_domain(ptr->owner_id, iter, rna_Attributes_noncolor_layer_skip);
}

void rna_AttributeGroup_color_iterator_next(CollectionPropertyIterator *iter)
{
  rna_iterator_array_next(iter);

  if (!iter->valid) {
    ID *id = iter->parent.owner_id;
    rna_AttributeGroup_next_domain(id, iter, rna_Attributes_noncolor_layer_skip);
  }
}

PointerRNA rna_AttributeGroup_color_iterator_get(CollectionPropertyIterator *iter)
{
  /* Refine to the proper type. */
  CustomDataLayer *layer = rna_iterator_array_get(iter);
  StructRNA *type = srna_by_custom_data_layer_type(layer->type);
  if (type == NULL) {
    return PointerRNA_NULL;
  }
  return rna_pointer_inherit_refine(&iter->parent, type, layer);
}

int rna_AttributeGroup_color_length(PointerRNA *ptr)
{
  return BKE_id_attributes_length(ptr->owner_id,
                                  ATTR_DOMAIN_MASK_POINT | ATTR_DOMAIN_MASK_CORNER,
                                  CD_MASK_PROP_COLOR | CD_MASK_MLOOPCOL);
}

int rna_AttributeGroup_length(PointerRNA *ptr)
{
  return BKE_id_attributes_length(ptr->owner_id, ATTR_DOMAIN_MASK_ALL, CD_MASK_PROP_ALL);
}

void rna_AttributeGroup_color_iterator_begin(CollectionPropertyIterator *iter, PointerRNA *ptr)
{
  memset(&iter->internal.array, 0, sizeof(iter->internal.array));
  rna_AttributeGroup_next_domain(ptr->owner_id, iter, rna_Attributes_noncolor_layer_skip);
}

void rna_AttributeGroup_color_iterator_next(CollectionPropertyIterator *iter)
{
  rna_iterator_array_next(iter);

  if (!iter->valid) {
    ID *id = iter->parent.owner_id;
    rna_AttributeGroup_next_domain(id, iter, rna_Attributes_noncolor_layer_skip);
  }
}

PointerRNA rna_AttributeGroup_color_iterator_get(CollectionPropertyIterator *iter)
{
  /* refine to the proper type */
  CustomDataLayer *layer = rna_iterator_array_get(iter);
  StructRNA *type = srna_by_custom_data_layer_type(layer->type);
  if (type == NULL) {
    return PointerRNA_NULL;
  }
  return rna_pointer_inherit_refine(&iter->parent, type, layer);
}

int rna_AttributeGroup_color_length(PointerRNA *ptr)
{
  return BKE_id_attributes_length(ptr->owner_id,
                                  ATTR_DOMAIN_MASK_POINT | ATTR_DOMAIN_MASK_CORNER,
                                  CD_MASK_PROP_COLOR | CD_MASK_MLOOPCOL);
}
static int rna_AttributeGroup_active_index_get(PointerRNA *ptr)
{
  int *active = BKE_id_attributes_active_index_p(ptr->owner_id);

  return active ? *active : 0;
}

static PointerRNA rna_AttributeGroup_active_get(PointerRNA *ptr)
{
  ID *id = ptr->owner_id;
  CustomDataLayer *layer = BKE_id_attributes_active_get(id);

  PointerRNA attribute_ptr;
  RNA_pointer_create(id, &RNA_Attribute, layer, &attribute_ptr);
  return attribute_ptr;
}

static void rna_AttributeGroup_active_set(PointerRNA *ptr,
                                          PointerRNA attribute_ptr,
                                          ReportList *UNUSED(reports))
{
  ID *id = ptr->owner_id;
  CustomDataLayer *layer = attribute_ptr.data;
  BKE_id_attributes_active_set(id, layer);
}

static void rna_AttributeGroup_active_index_set(PointerRNA *ptr, int value)
{
  *BKE_id_attributes_active_index_p(ptr->owner_id) = value;
}

static void rna_AttributeGroup_active_index_range(
    PointerRNA *ptr, int *min, int *max, int *softmin, int *softmax)
{
  *min = 0;
  *max = BKE_id_attributes_length(ptr->owner_id, ATTR_DOMAIN_MASK_ALL, CD_MASK_PROP_ALL);

  *softmin = *min;
  *softmax = *max;
}

static void rna_AttributeGroup_update_active(Main *bmain, Scene *scene, PointerRNA *ptr)
{
  rna_Attribute_update_data(bmain, scene, ptr);
}

static PointerRNA rna_AttributeGroup_active_color_get(PointerRNA *ptr)
{
  ID *id = ptr->owner_id;
  CustomDataLayer *layer = BKE_id_attributes_active_color_get(id);

  PointerRNA attribute_ptr;
  RNA_pointer_create(id, &RNA_Attribute, layer, &attribute_ptr);
  return attribute_ptr;
}

static void rna_AttributeGroup_active_color_set(PointerRNA *ptr,
                                                PointerRNA attribute_ptr,
                                                ReportList *UNUSED(reports))
{
  ID *id = ptr->owner_id;
  CustomDataLayer *layer = attribute_ptr.data;

  BKE_id_attributes_active_color_set(id, layer);
}

static int rna_AttributeGroup_active_color_index_get(PointerRNA *ptr)
{
<<<<<<< HEAD
  AttributeRef *ref = BKE_id_attributes_active_color_ref_p(ptr->owner_id);

  return ref ? BKE_id_attribute_index_from_ref(
                   ptr->owner_id, ref, ATTR_DOMAIN_MASK_ALL, CD_MASK_PROP_ALL) :
               0;
=======
  CustomDataLayer *layer = BKE_id_attributes_active_color_get(ptr->owner_id);

  return BKE_id_attribute_to_index(
      ptr->owner_id, layer, ATTR_DOMAIN_MASK_COLOR, CD_MASK_COLOR_ALL);
>>>>>>> 4f961901
}

static void rna_AttributeGroup_active_color_index_set(PointerRNA *ptr, int value)
{
<<<<<<< HEAD
  ID *id = ptr->owner_id;
  AttributeRef *ref = BKE_id_attributes_active_color_ref_p(ptr->owner_id);

  if (!ref ||
      !BKE_id_attribute_ref_from_index(id, value, ATTR_DOMAIN_MASK_ALL, CD_MASK_PROP_ALL, ref)) {
    fprintf(stderr, "%s: error setting active color index to %d\n", __func__, value);
  }
=======
  CustomDataLayer *layer = BKE_id_attribute_from_index(
      ptr->owner_id, value, ATTR_DOMAIN_MASK_COLOR, CD_MASK_COLOR_ALL);

  if (!layer) {
    fprintf(stderr, "%s: error setting active color index to %d\n", __func__, value);
    return;
  }

  BKE_id_attributes_active_color_set(ptr->owner_id, layer);
>>>>>>> 4f961901
}

static void rna_AttributeGroup_active_color_index_range(
    PointerRNA *ptr, int *min, int *max, int *softmin, int *softmax)
{
  *min = 0;
<<<<<<< HEAD
  *max = BKE_id_attributes_length(ptr->owner_id,
                                  ATTR_DOMAIN_MASK_POINT | ATTR_DOMAIN_MASK_CORNER,
                                  CD_MASK_PROP_COLOR | CD_MASK_MLOOPCOL);
=======
  *max = BKE_id_attributes_length(ptr->owner_id, ATTR_DOMAIN_MASK_COLOR, CD_MASK_COLOR_ALL);
>>>>>>> 4f961901

  *softmin = *min;
  *softmax = *max;
}

<<<<<<< HEAD
static void rna_AttributeGroup_update_active_color(Main *bmain, Scene *scene, PointerRNA *ptr)
{
  ID *id = ptr->owner_id;

  /* cheating way for importers to avoid slow updates */
=======
static void rna_AttributeGroup_update_active_color(Main *UNUSED(bmain),
                                                   Scene *UNUSED(scene),
                                                   PointerRNA *ptr)
{
  ID *id = ptr->owner_id;

  /* Cheating way for importers to avoid slow updates. */
>>>>>>> 4f961901
  if (id->us > 0) {
    DEG_id_tag_update(id, 0);
    WM_main_add_notifier(NC_GEOM | ND_DATA, id);
  }
}
<<<<<<< HEAD
=======

static int rna_AttributeGroup_render_color_index_get(PointerRNA *ptr)
{
  CustomDataLayer *layer = BKE_id_attributes_render_color_get(ptr->owner_id);

  return BKE_id_attribute_to_index(
      ptr->owner_id, layer, ATTR_DOMAIN_MASK_COLOR, CD_MASK_COLOR_ALL);
}

static void rna_AttributeGroup_render_color_index_set(PointerRNA *ptr, int value)
{
  CustomDataLayer *layer = BKE_id_attribute_from_index(
      ptr->owner_id, value, ATTR_DOMAIN_MASK_COLOR, CD_MASK_COLOR_ALL);

  if (!layer) {
    fprintf(stderr, "%s: error setting render color index to %d\n", __func__, value);
    return;
  }

  BKE_id_attributes_render_color_set(ptr->owner_id, layer);
}

static void rna_AttributeGroup_render_color_index_range(
    PointerRNA *ptr, int *min, int *max, int *softmin, int *softmax)
{
  *min = 0;
  *max = BKE_id_attributes_length(ptr->owner_id, ATTR_DOMAIN_MASK_COLOR, CD_MASK_COLOR_ALL);

  *softmin = *min;
  *softmax = *max;
}
>>>>>>> 4f961901
#else

static void rna_def_attribute_float(BlenderRNA *brna)
{
  StructRNA *srna;
  PropertyRNA *prop;

  srna = RNA_def_struct(brna, "FloatAttribute", "Attribute");
  RNA_def_struct_sdna(srna, "CustomDataLayer");
  RNA_def_struct_ui_text(srna, "Float Attribute", "Geometry attribute with floating-point values");

  prop = RNA_def_property(srna, "data", PROP_COLLECTION, PROP_NONE);
  RNA_def_property_struct_type(prop, "FloatAttributeValue");
  RNA_def_property_collection_funcs(prop,
                                    "rna_Attribute_data_begin",
                                    "rna_iterator_array_next",
                                    "rna_iterator_array_end",
                                    "rna_iterator_array_get",
                                    "rna_Attribute_data_length",
                                    NULL,
                                    NULL,
                                    NULL);

  srna = RNA_def_struct(brna, "FloatAttributeValue", NULL);
  RNA_def_struct_sdna(srna, "MFloatProperty");
  RNA_def_struct_ui_text(
      srna, "Float Attribute Value", "Floating-point value in geometry attribute");
  prop = RNA_def_property(srna, "value", PROP_FLOAT, PROP_NONE);
  RNA_def_property_float_sdna(prop, NULL, "f");
  RNA_def_property_update(prop, 0, "rna_Attribute_update_data");
}

static void rna_def_attribute_float_vector(BlenderRNA *brna)
{
  StructRNA *srna;
  PropertyRNA *prop;

  /* Float Vector Attribute */
  srna = RNA_def_struct(brna, "FloatVectorAttribute", "Attribute");
  RNA_def_struct_sdna(srna, "CustomDataLayer");
  RNA_def_struct_ui_text(
      srna, "Float Vector Attribute", "Vector geometry attribute, with floating-point values");

  prop = RNA_def_property(srna, "data", PROP_COLLECTION, PROP_NONE);
  RNA_def_property_struct_type(prop, "FloatVectorAttributeValue");
  RNA_def_property_collection_funcs(prop,
                                    "rna_Attribute_data_begin",
                                    "rna_iterator_array_next",
                                    "rna_iterator_array_end",
                                    "rna_iterator_array_get",
                                    "rna_Attribute_data_length",
                                    NULL,
                                    NULL,
                                    NULL);

  /* Float Vector Attribute Value */
  srna = RNA_def_struct(brna, "FloatVectorAttributeValue", NULL);
  RNA_def_struct_sdna(srna, "vec3f");
  RNA_def_struct_ui_text(
      srna, "Float Vector Attribute Value", "Vector value in geometry attribute");

  prop = RNA_def_property(srna, "vector", PROP_FLOAT, PROP_DIRECTION);
  RNA_def_property_ui_text(prop, "Vector", "3D vector");
  RNA_def_property_float_sdna(prop, NULL, "x");
  RNA_def_property_array(prop, 3);
  RNA_def_property_update(prop, 0, "rna_Attribute_update_data");
}

static void rna_def_attribute_float_color(BlenderRNA *brna)
{
  StructRNA *srna;
  PropertyRNA *prop;

  /* Float Color Attribute */
  srna = RNA_def_struct(brna, "FloatColorAttribute", "Attribute");
  RNA_def_struct_sdna(srna, "CustomDataLayer");
  RNA_def_struct_ui_text(
      srna, "Float Color Attribute", "Color geometry attribute, with floating-point values");

  prop = RNA_def_property(srna, "data", PROP_COLLECTION, PROP_NONE);
  RNA_def_property_struct_type(prop, "FloatColorAttributeValue");
  RNA_def_property_collection_funcs(prop,
                                    "rna_Attribute_data_begin",
                                    "rna_iterator_array_next",
                                    "rna_iterator_array_end",
                                    "rna_iterator_array_get",
                                    "rna_Attribute_data_length",
                                    NULL,
                                    NULL,
                                    NULL);

  /* Float Color Attribute Value */
  srna = RNA_def_struct(brna, "FloatColorAttributeValue", NULL);
  RNA_def_struct_sdna(srna, "MPropCol");
  RNA_def_struct_ui_text(srna, "Float Color Attribute Value", "Color value in geometry attribute");

  prop = RNA_def_property(srna, "color", PROP_FLOAT, PROP_COLOR);
  RNA_def_property_ui_text(prop, "Color", "RGBA color in scene linear color space");
  RNA_def_property_float_sdna(prop, NULL, "color");
  RNA_def_property_array(prop, 4);
  RNA_def_property_update(prop, 0, "rna_Attribute_update_data");
}

static void rna_def_attribute_byte_color(BlenderRNA *brna)
{
  StructRNA *srna;
  PropertyRNA *prop;

  /* Byte Color Attribute */
  srna = RNA_def_struct(brna, "ByteColorAttribute", "Attribute");
  RNA_def_struct_sdna(srna, "CustomDataLayer");
  RNA_def_struct_ui_text(
      srna, "Byte Color Attribute", "Color geometry attribute, with 8-bit values");

  prop = RNA_def_property(srna, "data", PROP_COLLECTION, PROP_NONE);
  RNA_def_property_struct_type(prop, "ByteColorAttributeValue");
  RNA_def_property_collection_funcs(prop,
                                    "rna_Attribute_data_begin",
                                    "rna_iterator_array_next",
                                    "rna_iterator_array_end",
                                    "rna_iterator_array_get",
                                    "rna_Attribute_data_length",
                                    NULL,
                                    NULL,
                                    NULL);

  /* Byte Color Attribute Value */
  srna = RNA_def_struct(brna, "ByteColorAttributeValue", NULL);
  RNA_def_struct_sdna(srna, "MLoopCol");
  RNA_def_struct_ui_text(srna, "Byte Color Attribute Value", "Color value in geometry attribute");

  prop = RNA_def_property(srna, "color", PROP_FLOAT, PROP_COLOR);
  RNA_def_property_array(prop, 4);
  RNA_def_property_range(prop, 0.0f, 1.0f);
  RNA_def_property_float_funcs(prop,
                               "rna_ByteColorAttributeValue_color_get",
                               "rna_ByteColorAttributeValue_color_set",
                               NULL);
  RNA_def_property_ui_text(prop, "Color", "RGBA color in scene linear color space");
  RNA_def_property_update(prop, 0, "rna_Attribute_update_data");
}

static void rna_def_attribute_int(BlenderRNA *brna)
{
  StructRNA *srna;
  PropertyRNA *prop;

  srna = RNA_def_struct(brna, "IntAttribute", "Attribute");
  RNA_def_struct_sdna(srna, "CustomDataLayer");
  RNA_def_struct_ui_text(srna, "Int Attribute", "Integer geometry attribute");

  prop = RNA_def_property(srna, "data", PROP_COLLECTION, PROP_NONE);
  RNA_def_property_struct_type(prop, "IntAttributeValue");
  RNA_def_property_collection_funcs(prop,
                                    "rna_Attribute_data_begin",
                                    "rna_iterator_array_next",
                                    "rna_iterator_array_end",
                                    "rna_iterator_array_get",
                                    "rna_Attribute_data_length",
                                    NULL,
                                    NULL,
                                    NULL);

  srna = RNA_def_struct(brna, "IntAttributeValue", NULL);
  RNA_def_struct_sdna(srna, "MIntProperty");
  RNA_def_struct_ui_text(srna, "Integer Attribute Value", "Integer value in geometry attribute");
  prop = RNA_def_property(srna, "value", PROP_INT, PROP_NONE);
  RNA_def_property_int_sdna(prop, NULL, "i");
  RNA_def_property_update(prop, 0, "rna_Attribute_update_data");
}

static void rna_def_attribute_string(BlenderRNA *brna)
{
  StructRNA *srna;
  PropertyRNA *prop;

  srna = RNA_def_struct(brna, "StringAttribute", "Attribute");
  RNA_def_struct_sdna(srna, "CustomDataLayer");
  RNA_def_struct_ui_text(srna, "String Attribute", "String geometry attribute");

  prop = RNA_def_property(srna, "data", PROP_COLLECTION, PROP_NONE);
  RNA_def_property_struct_type(prop, "StringAttributeValue");
  RNA_def_property_collection_funcs(prop,
                                    "rna_Attribute_data_begin",
                                    "rna_iterator_array_next",
                                    "rna_iterator_array_end",
                                    "rna_iterator_array_get",
                                    "rna_Attribute_data_length",
                                    NULL,
                                    NULL,
                                    NULL);

  srna = RNA_def_struct(brna, "StringAttributeValue", NULL);
  RNA_def_struct_sdna(srna, "MStringProperty");
  RNA_def_struct_ui_text(srna, "String Attribute Value", "String value in geometry attribute");
  prop = RNA_def_property(srna, "value", PROP_STRING, PROP_NONE);
  RNA_def_property_string_sdna(prop, NULL, "s");
  RNA_def_property_update(prop, 0, "rna_Attribute_update_data");
}

static void rna_def_attribute_bool(BlenderRNA *brna)
{
  StructRNA *srna;
  PropertyRNA *prop;

  srna = RNA_def_struct(brna, "BoolAttribute", "Attribute");
  RNA_def_struct_sdna(srna, "CustomDataLayer");
  RNA_def_struct_ui_text(srna, "Bool Attribute", "Bool geometry attribute");

  prop = RNA_def_property(srna, "data", PROP_COLLECTION, PROP_NONE);
  RNA_def_property_struct_type(prop, "BoolAttributeValue");
  RNA_def_property_collection_funcs(prop,
                                    "rna_Attribute_data_begin",
                                    "rna_iterator_array_next",
                                    "rna_iterator_array_end",
                                    "rna_iterator_array_get",
                                    "rna_Attribute_data_length",
                                    NULL,
                                    NULL,
                                    NULL);

  srna = RNA_def_struct(brna, "BoolAttributeValue", NULL);
  RNA_def_struct_sdna(srna, "MBoolProperty");
  RNA_def_struct_ui_text(srna, "Bool Attribute Value", "Bool value in geometry attribute");
  prop = RNA_def_property(srna, "value", PROP_BOOLEAN, PROP_NONE);
  RNA_def_property_boolean_sdna(prop, NULL, "b", 0x01);
}

static void rna_def_attribute_int8(BlenderRNA *brna)
{
  StructRNA *srna;
  PropertyRNA *prop;

  srna = RNA_def_struct(brna, "ByteIntAttribute", "Attribute");
  RNA_def_struct_sdna(srna, "CustomDataLayer");
  RNA_def_struct_ui_text(srna, "8-bit Int Attribute", "8-bit int geometry attribute");

  prop = RNA_def_property(srna, "data", PROP_COLLECTION, PROP_NONE);
  RNA_def_property_struct_type(prop, "ByteIntAttributeValue");
  RNA_def_property_collection_funcs(prop,
                                    "rna_Attribute_data_begin",
                                    "rna_iterator_array_next",
                                    "rna_iterator_array_end",
                                    "rna_iterator_array_get",
                                    "rna_Attribute_data_length",
                                    NULL,
                                    NULL,
                                    NULL);

  srna = RNA_def_struct(brna, "ByteIntAttributeValue", NULL);
  RNA_def_struct_sdna(srna, "MInt8Property");
  RNA_def_struct_ui_text(
      srna, "8-bit Integer Attribute Value", "8-bit value in geometry attribute");
  prop = RNA_def_property(srna, "value", PROP_INT, PROP_NONE);
  RNA_def_property_int_funcs(
      prop, "rna_ByteIntAttributeValue_get", "rna_ByteIntAttributeValue_set", NULL);
}

static void rna_def_attribute_float2(BlenderRNA *brna)
{
  StructRNA *srna;
  PropertyRNA *prop;

  /* Float2 Attribute */
  srna = RNA_def_struct(brna, "Float2Attribute", "Attribute");
  RNA_def_struct_sdna(srna, "CustomDataLayer");
  RNA_def_struct_ui_text(
      srna, "Float2 Attribute", "2D vector geometry attribute, with floating-point values");

  prop = RNA_def_property(srna, "data", PROP_COLLECTION, PROP_NONE);
  RNA_def_property_struct_type(prop, "Float2AttributeValue");
  RNA_def_property_collection_funcs(prop,
                                    "rna_Attribute_data_begin",
                                    "rna_iterator_array_next",
                                    "rna_iterator_array_end",
                                    "rna_iterator_array_get",
                                    "rna_Attribute_data_length",
                                    NULL,
                                    NULL,
                                    NULL);

  /* Float2 Attribute Value */
  srna = RNA_def_struct(brna, "Float2AttributeValue", NULL);
  RNA_def_struct_sdna(srna, "vec2f");
  RNA_def_struct_ui_text(srna, "Float2 Attribute Value", "2D Vector value in geometry attribute");

  prop = RNA_def_property(srna, "vector", PROP_FLOAT, PROP_DIRECTION);
  RNA_def_property_ui_text(prop, "Vector", "2D vector");
  RNA_def_property_float_sdna(prop, NULL, "x");
  RNA_def_property_array(prop, 2);
  RNA_def_property_update(prop, 0, "rna_Attribute_update_data");
}

static void rna_def_attribute(BlenderRNA *brna)
{
  PropertyRNA *prop;
  StructRNA *srna;

  srna = RNA_def_struct(brna, "Attribute", NULL);
  RNA_def_struct_sdna(srna, "CustomDataLayer");
  RNA_def_struct_ui_text(srna, "Attribute", "Geometry attribute");
  RNA_def_struct_path_func(srna, "rna_Attribute_path");
  RNA_def_struct_refine_func(srna, "rna_Attribute_refine");

  prop = RNA_def_property(srna, "name", PROP_STRING, PROP_NONE);
  RNA_def_property_string_funcs(prop, NULL, NULL, "rna_Attribute_name_set");
  RNA_def_property_editable_func(prop, "rna_Attribute_name_editable");
  RNA_def_property_ui_text(prop, "Name", "Name of the Attribute");
  RNA_def_struct_name_property(srna, prop);

  prop = RNA_def_property(srna, "data_type", PROP_ENUM, PROP_NONE);
  RNA_def_property_enum_sdna(prop, NULL, "type");
  RNA_def_property_enum_items(prop, rna_enum_attribute_type_items);
  RNA_def_property_enum_funcs(prop, "rna_Attribute_type_get", NULL, NULL);
  RNA_def_property_ui_text(prop, "Data Type", "Type of data stored in attribute");
  RNA_def_property_clear_flag(prop, PROP_EDITABLE);

  prop = RNA_def_property(srna, "temporary", PROP_BOOLEAN, PROP_NONE);
  RNA_def_property_boolean_sdna(prop, NULL, "flag", CD_FLAG_TEMPORARY);
  RNA_def_property_ui_text(prop, "Temporary", "Layer is temporary");
  RNA_def_property_clear_flag(prop, PROP_EDITABLE);

  prop = RNA_def_property(srna, "active_render", PROP_BOOLEAN, PROP_NONE);
  RNA_def_property_boolean_funcs(
      prop, "rna_Attribute_active_render_get", "rna_Attribute_active_render_set");
  RNA_def_property_ui_text(prop, "Active Render", "Active for render");

  prop = RNA_def_property(srna, "domain", PROP_ENUM, PROP_NONE);
  RNA_def_property_enum_items(prop, rna_enum_attribute_domain_items);
  RNA_def_property_enum_funcs(
      prop, "rna_Attribute_domain_get", NULL, "rna_Attribute_domain_itemf");
  RNA_def_property_ui_text(prop, "Domain", "Domain of the Attribute");
  RNA_def_property_clear_flag(prop, PROP_EDITABLE);

  /* types */
  rna_def_attribute_float(brna);
  rna_def_attribute_float_vector(brna);
  rna_def_attribute_float_color(brna);
  rna_def_attribute_byte_color(brna);
  rna_def_attribute_int(brna);
  rna_def_attribute_string(brna);
  rna_def_attribute_bool(brna);
  rna_def_attribute_float2(brna);
  rna_def_attribute_int8(brna);
}

/* Mesh/PointCloud/Hair.attributes */
static void rna_def_attribute_group(BlenderRNA *brna)
{
  StructRNA *srna;
  PropertyRNA *prop;
  FunctionRNA *func;
  PropertyRNA *parm;

  srna = RNA_def_struct(brna, "AttributeGroup", NULL);
  RNA_def_struct_ui_text(srna, "Attribute Group", "Group of geometry attributes");
  RNA_def_struct_sdna(srna, "ID");

  /* API */
  func = RNA_def_function(srna, "new", "rna_AttributeGroup_new");
  RNA_def_function_ui_description(func, "Add an attribute");
  RNA_def_function_flag(func, FUNC_USE_REPORTS);
  parm = RNA_def_string(func, "name", "Attribute", 0, "", "Attribute name");
  RNA_def_parameter_flags(parm, 0, PARM_REQUIRED);
  parm = RNA_def_enum(
      func, "type", rna_enum_attribute_type_items, CD_PROP_FLOAT, "Type", "Attribute type");
  RNA_def_parameter_flags(parm, 0, PARM_REQUIRED);
  parm = RNA_def_enum(func,
                      "domain",
                      rna_enum_attribute_domain_items,
                      ATTR_DOMAIN_POINT,
                      "Domain",
                      "Type of element that attribute is stored on");
  RNA_def_parameter_flags(parm, 0, PARM_REQUIRED);
  parm = RNA_def_pointer(func, "attribute", "Attribute", "", "New geometry attribute");
  RNA_def_parameter_flags(parm, 0, PARM_RNAPTR);
  RNA_def_function_return(func, parm);

  func = RNA_def_function(srna, "remove", "rna_AttributeGroup_remove");
  RNA_def_function_ui_description(func, "Remove an attribute");
  RNA_def_function_flag(func, FUNC_USE_REPORTS);
  parm = RNA_def_pointer(func, "attribute", "Attribute", "", "Geometry Attribute");
  RNA_def_parameter_flags(parm, PROP_NEVER_NULL, PARM_REQUIRED | PARM_RNAPTR);
  RNA_def_parameter_clear_flags(parm, PROP_THICK_WRAP, 0);

  /* Active */
  prop = RNA_def_property(srna, "active", PROP_POINTER, PROP_NONE);
  RNA_def_property_struct_type(prop, "Attribute");
  RNA_def_property_pointer_funcs(
      prop, "rna_AttributeGroup_active_get", "rna_AttributeGroup_active_set", NULL, NULL);
  RNA_def_property_flag(prop, PROP_EDITABLE | PROP_NEVER_UNLINK);
  RNA_def_property_ui_text(prop, "Active Attribute", "Active attribute");
  RNA_def_property_update(prop, 0, "rna_AttributeGroup_update_active");

  prop = RNA_def_property(srna, "active_index", PROP_INT, PROP_NONE);
  RNA_def_property_clear_flag(prop, PROP_ANIMATABLE);
  RNA_def_property_int_funcs(prop,
                             "rna_AttributeGroup_active_index_get",
                             "rna_AttributeGroup_active_index_set",
                             "rna_AttributeGroup_active_index_range");
  RNA_def_property_update(prop, 0, "rna_AttributeGroup_update_active");

  prop = RNA_def_property(srna, "active_color", PROP_POINTER, PROP_NONE);
  RNA_def_property_struct_type(prop, "Attribute");
  RNA_def_property_pointer_funcs(prop,
                                 "rna_AttributeGroup_active_color_get",
                                 "rna_AttributeGroup_active_color_set",
                                 NULL,
                                 NULL);
  RNA_def_property_flag(prop, PROP_EDITABLE | PROP_NEVER_UNLINK);
  RNA_def_property_ui_text(prop, "Active Color", "Active color attribute");
  RNA_def_property_update(prop, 0, "rna_AttributeGroup_update_active_color");

  prop = RNA_def_property(srna, "active_color_index", PROP_INT, PROP_NONE);
  RNA_def_property_clear_flag(prop, PROP_ANIMATABLE);
  RNA_def_property_int_funcs(prop,
                             "rna_AttributeGroup_active_color_index_get",
                             "rna_AttributeGroup_active_color_index_set",
                             "rna_AttributeGroup_active_color_index_range");
  RNA_def_property_update(prop, 0, "rna_AttributeGroup_update_active_color");
<<<<<<< HEAD
=======

  prop = RNA_def_property(srna, "render_color_index", PROP_INT, PROP_NONE);
  RNA_def_property_clear_flag(prop, PROP_ANIMATABLE);
  RNA_def_property_int_funcs(prop,
                             "rna_AttributeGroup_render_color_index_get",
                             "rna_AttributeGroup_render_color_index_set",
                             "rna_AttributeGroup_render_color_index_range");
  RNA_def_property_update(prop, 0, "rna_AttributeGroup_update_active_color");
>>>>>>> 4f961901
}

void rna_def_attributes_common(StructRNA *srna)
{
  PropertyRNA *prop;

  /* Attributes */
  prop = RNA_def_property(srna, "attributes", PROP_COLLECTION, PROP_NONE);
  RNA_def_property_collection_funcs(prop,
                                    "rna_AttributeGroup_iterator_begin",
                                    "rna_AttributeGroup_iterator_next",
                                    "rna_iterator_array_end",
                                    "rna_AttributeGroup_iterator_get",
                                    "rna_AttributeGroup_length",
                                    NULL,
                                    NULL,
                                    NULL);
  RNA_def_property_struct_type(prop, "Attribute");
  RNA_def_property_ui_text(prop, "Attributes", "Geometry attributes");
  RNA_def_property_srna(prop, "AttributeGroup");

  prop = RNA_def_property(srna, "color_attributes", PROP_COLLECTION, PROP_NONE);
  RNA_def_property_collection_funcs(prop,
                                    "rna_AttributeGroup_color_iterator_begin",
                                    "rna_AttributeGroup_color_iterator_next",
                                    "rna_iterator_array_end",
                                    "rna_AttributeGroup_color_iterator_get",
                                    "rna_AttributeGroup_color_length",
                                    NULL,
                                    NULL,
                                    NULL);
  RNA_def_property_struct_type(prop, "Attribute");
  RNA_def_property_ui_text(prop, "Color Attributes", "Geometry color attributes");
  RNA_def_property_srna(prop, "AttributeGroup");
}

void RNA_def_attribute(BlenderRNA *brna)
{
  rna_def_attribute(brna);
  rna_def_attribute_group(brna);
}
#endif<|MERGE_RESOLUTION|>--- conflicted
+++ resolved
@@ -137,111 +137,6 @@
 static void rna_Attribute_name_set(PointerRNA *ptr, const char *value)
 {
   BKE_id_attribute_rename(ptr->owner_id, ptr->data, value, NULL);
-}
-
-static bool rna_Attribute_active_render_get(PointerRNA *ptr)
-{
-  ID *id = ptr->owner_id;
-  CustomDataLayer *layer = ptr->data;
-
-  if (!BKE_id_attributes_supported(id)) {
-    return false;
-  }
-
-  if (ELEM(layer->type, CD_PROP_COLOR, CD_MLOOPCOL)) {
-    return layer == BKE_id_attributes_render_color_get(id);
-  }
-
-  if (GS(id->name) != ID_ME) {
-    /* only meshes for now */
-    return false;
-  }
-
-  Mesh *me = (Mesh *)id;
-  AttributeDomain domain = BKE_id_attribute_domain(id, layer);
-  CustomData *cdata = NULL;
-
-  switch (domain) {
-    case ATTR_DOMAIN_POINT:
-      cdata = &me->vdata;
-      break;
-    case ATTR_DOMAIN_EDGE:
-      cdata = &me->edata;
-      break;
-    case ATTR_DOMAIN_CORNER:
-      cdata = &me->ldata;
-      break;
-    case ATTR_DOMAIN_FACE:
-      cdata = &me->pdata;
-      break;
-    default:
-      return false;
-  }
-
-  int idx = CustomData_get_layer_index(cdata, layer->type);
-
-  if (idx == -1) {
-    return false;
-  }
-
-  CustomDataLayer *base = cdata->layers + idx;
-
-  return layer == base + base->active_rnd;
-}
-
-static void rna_Attribute_active_render_set(PointerRNA *ptr, bool value)
-{
-  ID *id = ptr->owner_id;
-  CustomDataLayer *layer = ptr->data;
-
-  if (!value) {
-    return;  // do nothing;
-  }
-
-  if (!BKE_id_attributes_supported(id)) {
-    return;
-  }
-
-  if (GS(id->name) != ID_ME) {
-    /* only meshes for now */
-    return;
-  }
-
-  if (ELEM(layer->type, CD_PROP_COLOR, CD_MLOOPCOL)) {
-    BKE_id_attributes_render_color_set(id, layer);
-
-    return;
-  }
-
-  Mesh *me = (Mesh *)id;
-  AttributeDomain domain = BKE_id_attribute_domain(id, layer);
-  CustomData *cdata;
-
-  switch (domain) {
-    case ATTR_DOMAIN_POINT:
-      cdata = &me->vdata;
-      break;
-    case ATTR_DOMAIN_EDGE:
-      cdata = &me->edata;
-      break;
-    case ATTR_DOMAIN_CORNER:
-      cdata = &me->ldata;
-      break;
-    case ATTR_DOMAIN_FACE:
-      cdata = &me->pdata;
-      break;
-    default:
-      return;
-  }
-
-  int idx = CustomData_get_layer_index(cdata, layer->type);
-
-  if (idx != -1) {
-    CustomDataLayer *base = cdata->layers + idx;
-    int newrender = layer - base;
-
-    CustomData_set_layer_render(cdata, layer->type, newrender);
-  }
 }
 
 static int rna_Attribute_name_editable(PointerRNA *ptr, const char **r_info)
@@ -419,7 +314,7 @@
 static PointerRNA rna_AttributeGroup_new(
     ID *id, ReportList *reports, const char *name, const int type, const int domain)
 {
-  CustomDataLayer *layer = BKE_id_attribute_new(id, name, type, CD_MASK_PROP_ALL, domain, reports);
+  CustomDataLayer *layer = BKE_id_attribute_new(id, name, type, domain, reports);
   DEG_id_tag_update(id, ID_RECALC_GEOMETRY);
   WM_main_add_notifier(NC_GEOM | ND_DATA, id);
 
@@ -447,11 +342,7 @@
 static int rna_Attributes_noncolor_layer_skip(CollectionPropertyIterator *UNUSED(iter), void *data)
 {
   CustomDataLayer *layer = (CustomDataLayer *)data;
-<<<<<<< HEAD
-  return !(CD_TYPE_AS_MASK(layer->type) & (CD_MASK_PROP_COLOR | CD_MASK_MLOOPCOL));
-=======
   return !(CD_TYPE_AS_MASK(layer->type) & CD_MASK_COLOR_ALL) || (layer->flag & CD_FLAG_TEMPORARY);
->>>>>>> 4f961901
 }
 
 /* Attributes are spread over multiple domains in separate CustomData, we use repeated
@@ -540,44 +431,9 @@
   return BKE_id_attributes_length(ptr->owner_id, ATTR_DOMAIN_MASK_ALL, CD_MASK_PROP_ALL);
 }
 
-void rna_AttributeGroup_color_iterator_begin(CollectionPropertyIterator *iter, PointerRNA *ptr)
-{
-  memset(&iter->internal.array, 0, sizeof(iter->internal.array));
-  rna_AttributeGroup_next_domain(ptr->owner_id, iter, rna_Attributes_noncolor_layer_skip);
-}
-
-void rna_AttributeGroup_color_iterator_next(CollectionPropertyIterator *iter)
-{
-  rna_iterator_array_next(iter);
-
-  if (!iter->valid) {
-    ID *id = iter->parent.owner_id;
-    rna_AttributeGroup_next_domain(id, iter, rna_Attributes_noncolor_layer_skip);
-  }
-}
-
-PointerRNA rna_AttributeGroup_color_iterator_get(CollectionPropertyIterator *iter)
-{
-  /* refine to the proper type */
-  CustomDataLayer *layer = rna_iterator_array_get(iter);
-  StructRNA *type = srna_by_custom_data_layer_type(layer->type);
-  if (type == NULL) {
-    return PointerRNA_NULL;
-  }
-  return rna_pointer_inherit_refine(&iter->parent, type, layer);
-}
-
-int rna_AttributeGroup_color_length(PointerRNA *ptr)
-{
-  return BKE_id_attributes_length(ptr->owner_id,
-                                  ATTR_DOMAIN_MASK_POINT | ATTR_DOMAIN_MASK_CORNER,
-                                  CD_MASK_PROP_COLOR | CD_MASK_MLOOPCOL);
-}
 static int rna_AttributeGroup_active_index_get(PointerRNA *ptr)
 {
-  int *active = BKE_id_attributes_active_index_p(ptr->owner_id);
-
-  return active ? *active : 0;
+  return *BKE_id_attributes_active_index_p(ptr->owner_id);
 }
 
 static PointerRNA rna_AttributeGroup_active_get(PointerRNA *ptr)
@@ -641,31 +497,14 @@
 
 static int rna_AttributeGroup_active_color_index_get(PointerRNA *ptr)
 {
-<<<<<<< HEAD
-  AttributeRef *ref = BKE_id_attributes_active_color_ref_p(ptr->owner_id);
-
-  return ref ? BKE_id_attribute_index_from_ref(
-                   ptr->owner_id, ref, ATTR_DOMAIN_MASK_ALL, CD_MASK_PROP_ALL) :
-               0;
-=======
   CustomDataLayer *layer = BKE_id_attributes_active_color_get(ptr->owner_id);
 
   return BKE_id_attribute_to_index(
       ptr->owner_id, layer, ATTR_DOMAIN_MASK_COLOR, CD_MASK_COLOR_ALL);
->>>>>>> 4f961901
 }
 
 static void rna_AttributeGroup_active_color_index_set(PointerRNA *ptr, int value)
 {
-<<<<<<< HEAD
-  ID *id = ptr->owner_id;
-  AttributeRef *ref = BKE_id_attributes_active_color_ref_p(ptr->owner_id);
-
-  if (!ref ||
-      !BKE_id_attribute_ref_from_index(id, value, ATTR_DOMAIN_MASK_ALL, CD_MASK_PROP_ALL, ref)) {
-    fprintf(stderr, "%s: error setting active color index to %d\n", __func__, value);
-  }
-=======
   CustomDataLayer *layer = BKE_id_attribute_from_index(
       ptr->owner_id, value, ATTR_DOMAIN_MASK_COLOR, CD_MASK_COLOR_ALL);
 
@@ -675,32 +514,18 @@
   }
 
   BKE_id_attributes_active_color_set(ptr->owner_id, layer);
->>>>>>> 4f961901
 }
 
 static void rna_AttributeGroup_active_color_index_range(
     PointerRNA *ptr, int *min, int *max, int *softmin, int *softmax)
 {
   *min = 0;
-<<<<<<< HEAD
-  *max = BKE_id_attributes_length(ptr->owner_id,
-                                  ATTR_DOMAIN_MASK_POINT | ATTR_DOMAIN_MASK_CORNER,
-                                  CD_MASK_PROP_COLOR | CD_MASK_MLOOPCOL);
-=======
   *max = BKE_id_attributes_length(ptr->owner_id, ATTR_DOMAIN_MASK_COLOR, CD_MASK_COLOR_ALL);
->>>>>>> 4f961901
 
   *softmin = *min;
   *softmax = *max;
 }
 
-<<<<<<< HEAD
-static void rna_AttributeGroup_update_active_color(Main *bmain, Scene *scene, PointerRNA *ptr)
-{
-  ID *id = ptr->owner_id;
-
-  /* cheating way for importers to avoid slow updates */
-=======
 static void rna_AttributeGroup_update_active_color(Main *UNUSED(bmain),
                                                    Scene *UNUSED(scene),
                                                    PointerRNA *ptr)
@@ -708,14 +533,11 @@
   ID *id = ptr->owner_id;
 
   /* Cheating way for importers to avoid slow updates. */
->>>>>>> 4f961901
   if (id->us > 0) {
     DEG_id_tag_update(id, 0);
     WM_main_add_notifier(NC_GEOM | ND_DATA, id);
   }
 }
-<<<<<<< HEAD
-=======
 
 static int rna_AttributeGroup_render_color_index_get(PointerRNA *ptr)
 {
@@ -747,7 +569,6 @@
   *softmin = *min;
   *softmax = *max;
 }
->>>>>>> 4f961901
 #else
 
 static void rna_def_attribute_float(BlenderRNA *brna)
@@ -1064,16 +885,6 @@
   RNA_def_property_enum_funcs(prop, "rna_Attribute_type_get", NULL, NULL);
   RNA_def_property_ui_text(prop, "Data Type", "Type of data stored in attribute");
   RNA_def_property_clear_flag(prop, PROP_EDITABLE);
-
-  prop = RNA_def_property(srna, "temporary", PROP_BOOLEAN, PROP_NONE);
-  RNA_def_property_boolean_sdna(prop, NULL, "flag", CD_FLAG_TEMPORARY);
-  RNA_def_property_ui_text(prop, "Temporary", "Layer is temporary");
-  RNA_def_property_clear_flag(prop, PROP_EDITABLE);
-
-  prop = RNA_def_property(srna, "active_render", PROP_BOOLEAN, PROP_NONE);
-  RNA_def_property_boolean_funcs(
-      prop, "rna_Attribute_active_render_get", "rna_Attribute_active_render_set");
-  RNA_def_property_ui_text(prop, "Active Render", "Active for render");
 
   prop = RNA_def_property(srna, "domain", PROP_ENUM, PROP_NONE);
   RNA_def_property_enum_items(prop, rna_enum_attribute_domain_items);
@@ -1168,8 +979,6 @@
                              "rna_AttributeGroup_active_color_index_set",
                              "rna_AttributeGroup_active_color_index_range");
   RNA_def_property_update(prop, 0, "rna_AttributeGroup_update_active_color");
-<<<<<<< HEAD
-=======
 
   prop = RNA_def_property(srna, "render_color_index", PROP_INT, PROP_NONE);
   RNA_def_property_clear_flag(prop, PROP_ANIMATABLE);
@@ -1178,7 +987,6 @@
                              "rna_AttributeGroup_render_color_index_set",
                              "rna_AttributeGroup_render_color_index_range");
   RNA_def_property_update(prop, 0, "rna_AttributeGroup_update_active_color");
->>>>>>> 4f961901
 }
 
 void rna_def_attributes_common(StructRNA *srna)
