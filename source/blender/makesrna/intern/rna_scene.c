/* SPDX-License-Identifier: GPL-2.0-or-later */

/** \file
 * \ingroup RNA
 */

#include <stdlib.h>

#include "DNA_brush_types.h"
#include "DNA_collection_types.h"
#include "DNA_gpencil_types.h"
#include "DNA_layer_types.h"
#include "DNA_linestyle_types.h"
#include "DNA_modifier_types.h"
#include "DNA_particle_types.h"
#include "DNA_rigidbody_types.h"
#include "DNA_scene_types.h"
#include "DNA_screen_types.h" /* TransformOrientation */
#include "DNA_userdef_types.h"
#include "DNA_view3d_types.h"
#include "DNA_world_types.h"

#include "IMB_colormanagement.h"
#include "IMB_imbuf_types.h"

#include "BLI_listbase.h"
#include "BLI_math.h"

#include "BLT_translation.h"

#include "BKE_armature.h"
#include "BKE_editmesh.h"
#include "BKE_idtype.h"
#include "BKE_paint.h"
#include "BKE_volume.h"

#include "ED_gpencil.h"
#include "ED_object.h"
#include "ED_uvedit.h"

#include "RNA_define.h"
#include "RNA_enum_types.h"

#include "rna_internal.h"

/* Include for Bake Options */
#include "RE_engine.h"
#include "RE_pipeline.h"

#ifdef WITH_FFMPEG
#  include "BKE_writeffmpeg.h"
#  include "ffmpeg_compat.h"
#  include <libavcodec/avcodec.h>
#  include <libavformat/avformat.h>
#endif

#include "ED_render.h"
#include "ED_transform.h"

#include "WM_api.h"
#include "WM_types.h"

#include "BLI_threads.h"

#include "DEG_depsgraph.h"

#ifdef WITH_OPENEXR
const EnumPropertyItem rna_enum_exr_codec_items[] = {
    {R_IMF_EXR_CODEC_NONE, "NONE", 0, "None", ""},
    {R_IMF_EXR_CODEC_PXR24, "PXR24", 0, "Pxr24 (lossy)", ""},
    {R_IMF_EXR_CODEC_ZIP, "ZIP", 0, "ZIP (lossless)", ""},
    {R_IMF_EXR_CODEC_PIZ, "PIZ", 0, "PIZ (lossless)", ""},
    {R_IMF_EXR_CODEC_RLE, "RLE", 0, "RLE (lossless)", ""},
    {R_IMF_EXR_CODEC_ZIPS, "ZIPS", 0, "ZIPS (lossless)", ""},
    {R_IMF_EXR_CODEC_B44, "B44", 0, "B44 (lossy)", ""},
    {R_IMF_EXR_CODEC_B44A, "B44A", 0, "B44A (lossy)", ""},
    {R_IMF_EXR_CODEC_DWAA, "DWAA", 0, "DWAA (lossy)", ""},
    {R_IMF_EXR_CODEC_DWAB, "DWAB", 0, "DWAB (lossy)", ""},
    {0, NULL, 0, NULL, NULL},
};
#endif

#ifndef RNA_RUNTIME
static const EnumPropertyItem uv_sculpt_relaxation_items[] = {
    {UV_SCULPT_TOOL_RELAX_LAPLACIAN,
     "LAPLACIAN",
     0,
     "Laplacian",
     "Use Laplacian method for relaxation"},
    {UV_SCULPT_TOOL_RELAX_HC, "HC", 0, "HC", "Use HC method for relaxation"},
    {0, NULL, 0, NULL, NULL},
};
#endif

const EnumPropertyItem rna_enum_snap_target_items[] = {
    {SCE_SNAP_TARGET_CLOSEST, "CLOSEST", 0, "Closest", "Snap closest point onto target"},
    {SCE_SNAP_TARGET_CENTER, "CENTER", 0, "Center", "Snap transformation center onto target"},
    {SCE_SNAP_TARGET_MEDIAN, "MEDIAN", 0, "Median", "Snap median onto target"},
    {SCE_SNAP_TARGET_ACTIVE, "ACTIVE", 0, "Active", "Snap active onto target"},
    {0, NULL, 0, NULL, NULL},
};

const EnumPropertyItem rna_enum_proportional_falloff_items[] = {
    {PROP_SMOOTH, "SMOOTH", ICON_SMOOTHCURVE, "Smooth", "Smooth falloff"},
    {PROP_SPHERE, "SPHERE", ICON_SPHERECURVE, "Sphere", "Spherical falloff"},
    {PROP_ROOT, "ROOT", ICON_ROOTCURVE, "Root", "Root falloff"},
    {PROP_INVSQUARE,
     "INVERSE_SQUARE",
     ICON_INVERSESQUARECURVE,
     "Inverse Square",
     "Inverse Square falloff"},
    {PROP_SHARP, "SHARP", ICON_SHARPCURVE, "Sharp", "Sharp falloff"},
    {PROP_LIN, "LINEAR", ICON_LINCURVE, "Linear", "Linear falloff"},
    {PROP_CONST, "CONSTANT", ICON_NOCURVE, "Constant", "Constant falloff"},
    {PROP_RANDOM, "RANDOM", ICON_RNDCURVE, "Random", "Random falloff"},
    {0, NULL, 0, NULL, NULL},
};

/* subset of the enum - only curves, missing random and const */
const EnumPropertyItem rna_enum_proportional_falloff_curve_only_items[] = {
    {PROP_SMOOTH, "SMOOTH", ICON_SMOOTHCURVE, "Smooth", "Smooth falloff"},
    {PROP_SPHERE, "SPHERE", ICON_SPHERECURVE, "Sphere", "Spherical falloff"},
    {PROP_ROOT, "ROOT", ICON_ROOTCURVE, "Root", "Root falloff"},
    {PROP_INVSQUARE, "INVERSE_SQUARE", ICON_ROOTCURVE, "Inverse Square", "Inverse Square falloff"},
    {PROP_SHARP, "SHARP", ICON_SHARPCURVE, "Sharp", "Sharp falloff"},
    {PROP_LIN, "LINEAR", ICON_LINCURVE, "Linear", "Linear falloff"},
    {0, NULL, 0, NULL, NULL},
};

/* keep for operators, not used here */
const EnumPropertyItem rna_enum_mesh_select_mode_items[] = {
    {SCE_SELECT_VERTEX, "VERT", ICON_VERTEXSEL, "Vertex", "Vertex selection mode"},
    {SCE_SELECT_EDGE, "EDGE", ICON_EDGESEL, "Edge", "Edge selection mode"},
    {SCE_SELECT_FACE, "FACE", ICON_FACESEL, "Face", "Face selection mode"},
    {0, NULL, 0, NULL, NULL},
};

const EnumPropertyItem rna_enum_mesh_select_mode_uv_items[] = {
    {UV_SELECT_VERTEX, "VERTEX", ICON_UV_VERTEXSEL, "Vertex", "Vertex selection mode"},
    {UV_SELECT_EDGE, "EDGE", ICON_UV_EDGESEL, "Edge", "Edge selection mode"},
    {UV_SELECT_FACE, "FACE", ICON_UV_FACESEL, "Face", "Face selection mode"},
    {UV_SELECT_ISLAND, "ISLAND", ICON_UV_ISLANDSEL, "Island", "Island selection mode"},
    {0, NULL, 0, NULL, NULL},
};

const EnumPropertyItem rna_enum_snap_element_items[] = {
    {SCE_SNAP_MODE_INCREMENT,
     "INCREMENT",
     ICON_SNAP_INCREMENT,
     "Increment",
     "Snap to increments of grid"},
    {SCE_SNAP_MODE_VERTEX, "VERTEX", ICON_SNAP_VERTEX, "Vertex", "Snap to vertices"},
    {SCE_SNAP_MODE_EDGE, "EDGE", ICON_SNAP_EDGE, "Edge", "Snap to edges"},
    {SCE_SNAP_MODE_FACE, "FACE", ICON_SNAP_FACE, "Face", "Snap to faces"},
    {SCE_SNAP_MODE_VOLUME, "VOLUME", ICON_SNAP_VOLUME, "Volume", "Snap to volume"},
    {SCE_SNAP_MODE_EDGE_MIDPOINT,
     "EDGE_MIDPOINT",
     ICON_SNAP_MIDPOINT,
     "Edge Center",
     "Snap to the middle of edges"},
    {SCE_SNAP_MODE_EDGE_PERPENDICULAR,
     "EDGE_PERPENDICULAR",
     ICON_SNAP_PERPENDICULAR,
     "Edge Perpendicular",
     "Snap to the nearest point on an edge"},
    {0, NULL, 0, NULL, NULL},
};

const EnumPropertyItem rna_enum_snap_node_element_items[] = {
    {SCE_SNAP_MODE_GRID, "GRID", ICON_SNAP_GRID, "Grid", "Snap to grid"},
    {SCE_SNAP_MODE_NODE_X, "NODE_X", ICON_NODE_SIDE, "Node X", "Snap to left/right node border"},
    {SCE_SNAP_MODE_NODE_Y, "NODE_Y", ICON_NODE_TOP, "Node Y", "Snap to top/bottom node border"},
    {SCE_SNAP_MODE_NODE_X | SCE_SNAP_MODE_NODE_Y,
     "NODE_XY",
     ICON_NODE_CORNER,
     "Node X / Y",
     "Snap to any node border"},
    {0, NULL, 0, NULL, NULL},
};

#ifndef RNA_RUNTIME
static const EnumPropertyItem snap_uv_element_items[] = {
    {SCE_SNAP_MODE_INCREMENT,
     "INCREMENT",
     ICON_SNAP_INCREMENT,
     "Increment",
     "Snap to increments of grid"},
    {SCE_SNAP_MODE_VERTEX, "VERTEX", ICON_SNAP_VERTEX, "Vertex", "Snap to vertices"},
    {0, NULL, 0, NULL, NULL},
};

static const EnumPropertyItem rna_enum_scene_display_aa_methods[] = {
    {SCE_DISPLAY_AA_OFF,
     "OFF",
     0,
     "No Anti-Aliasing",
     "Scene will be rendering without any anti-aliasing"},
    {SCE_DISPLAY_AA_FXAA,
     "FXAA",
     0,
     "Single Pass Anti-Aliasing",
     "Scene will be rendered using a single pass anti-aliasing method (FXAA)"},
    {SCE_DISPLAY_AA_SAMPLES_5,
     "5",
     0,
     "5 Samples",
     "Scene will be rendered using 5 anti-aliasing samples"},
    {SCE_DISPLAY_AA_SAMPLES_8,
     "8",
     0,
     "8 Samples",
     "Scene will be rendered using 8 anti-aliasing samples"},
    {SCE_DISPLAY_AA_SAMPLES_11,
     "11",
     0,
     "11 Samples",
     "Scene will be rendered using 11 anti-aliasing samples"},
    {SCE_DISPLAY_AA_SAMPLES_16,
     "16",
     0,
     "16 Samples",
     "Scene will be rendered using 16 anti-aliasing samples"},
    {SCE_DISPLAY_AA_SAMPLES_32,
     "32",
     0,
     "32 Samples",
     "Scene will be rendered using 32 anti-aliasing samples"},
    {0, NULL, 0, NULL, NULL},
};
#endif

const EnumPropertyItem rna_enum_curve_fit_method_items[] = {
    {CURVE_PAINT_FIT_METHOD_REFIT,
     "REFIT",
     0,
     "Refit",
     "Incrementally refit the curve (high quality)"},
    {CURVE_PAINT_FIT_METHOD_SPLIT,
     "SPLIT",
     0,
     "Split",
     "Split the curve until the tolerance is met (fast)"},
    {0, NULL, 0, NULL, NULL},
};

/* workaround for duplicate enums,
 * have each enum line as a define then conditionally set it or not
 */

#define R_IMF_ENUM_BMP \
  {R_IMF_IMTYPE_BMP, "BMP", ICON_FILE_IMAGE, "BMP", "Output image in bitmap format"},
#define R_IMF_ENUM_IRIS \
  {R_IMF_IMTYPE_IRIS, "IRIS", ICON_FILE_IMAGE, "Iris", "Output image in SGI IRIS format"},
#define R_IMF_ENUM_PNG \
  {R_IMF_IMTYPE_PNG, "PNG", ICON_FILE_IMAGE, "PNG", "Output image in PNG format"},
#define R_IMF_ENUM_JPEG \
  {R_IMF_IMTYPE_JPEG90, "JPEG", ICON_FILE_IMAGE, "JPEG", "Output image in JPEG format"},
#define R_IMF_ENUM_TAGA \
  {R_IMF_IMTYPE_TARGA, "TARGA", ICON_FILE_IMAGE, "Targa", "Output image in Targa format"},
#define R_IMF_ENUM_TAGA_RAW \
  {R_IMF_IMTYPE_RAWTGA, \
   "TARGA_RAW", \
   ICON_FILE_IMAGE, \
   "Targa Raw", \
   "Output image in uncompressed Targa format"},

#if 0 /* UNUSED (so far) */
#  ifdef WITH_DDS
#    define R_IMF_ENUM_DDS \
      {R_IMF_IMTYPE_DDS, "DDS", ICON_FILE_IMAGE, "DDS", "Output image in DDS format"},
#  else
#    define R_IMF_ENUM_DDS
#  endif
#endif

#ifdef WITH_OPENJPEG
#  define R_IMF_ENUM_JPEG2K \
    {R_IMF_IMTYPE_JP2, \
     "JPEG2000", \
     ICON_FILE_IMAGE, \
     "JPEG 2000", \
     "Output image in JPEG 2000 format"},
#else
#  define R_IMF_ENUM_JPEG2K
#endif

#ifdef WITH_CINEON
#  define R_IMF_ENUM_CINEON \
    {R_IMF_IMTYPE_CINEON, "CINEON", ICON_FILE_IMAGE, "Cineon", "Output image in Cineon format"},
#  define R_IMF_ENUM_DPX \
    {R_IMF_IMTYPE_DPX, "DPX", ICON_FILE_IMAGE, "DPX", "Output image in DPX format"},
#else
#  define R_IMF_ENUM_CINEON
#  define R_IMF_ENUM_DPX
#endif

#ifdef WITH_OPENEXR
#  define R_IMF_ENUM_EXR_MULTILAYER \
    {R_IMF_IMTYPE_MULTILAYER, \
     "OPEN_EXR_MULTILAYER", \
     ICON_FILE_IMAGE, \
     "OpenEXR MultiLayer", \
     "Output image in multilayer OpenEXR format"},
#  define R_IMF_ENUM_EXR \
    {R_IMF_IMTYPE_OPENEXR, \
     "OPEN_EXR", \
     ICON_FILE_IMAGE, \
     "OpenEXR", \
     "Output image in OpenEXR format"},
#else
#  define R_IMF_ENUM_EXR_MULTILAYER
#  define R_IMF_ENUM_EXR
#endif

#ifdef WITH_HDR
#  define R_IMF_ENUM_HDR \
    {R_IMF_IMTYPE_RADHDR, \
     "HDR", \
     ICON_FILE_IMAGE, \
     "Radiance HDR", \
     "Output image in Radiance HDR format"},
#else
#  define R_IMF_ENUM_HDR
#endif

#ifdef WITH_TIFF
#  define R_IMF_ENUM_TIFF \
    {R_IMF_IMTYPE_TIFF, "TIFF", ICON_FILE_IMAGE, "TIFF", "Output image in TIFF format"},
#else
#  define R_IMF_ENUM_TIFF
#endif

#define IMAGE_TYPE_ITEMS_IMAGE_ONLY \
  R_IMF_ENUM_BMP \
  /* DDS save not supported yet R_IMF_ENUM_DDS */ \
  R_IMF_ENUM_IRIS \
  R_IMF_ENUM_PNG \
  R_IMF_ENUM_JPEG \
  R_IMF_ENUM_JPEG2K \
  R_IMF_ENUM_TAGA \
  R_IMF_ENUM_TAGA_RAW{0, "", 0, " ", NULL}, \
      R_IMF_ENUM_CINEON R_IMF_ENUM_DPX R_IMF_ENUM_EXR_MULTILAYER R_IMF_ENUM_EXR R_IMF_ENUM_HDR \
          R_IMF_ENUM_TIFF

#ifdef RNA_RUNTIME
static const EnumPropertyItem image_only_type_items[] = {

    IMAGE_TYPE_ITEMS_IMAGE_ONLY

    {0, NULL, 0, NULL, NULL},
};
#endif

const EnumPropertyItem rna_enum_image_type_items[] = {
    {0, "", 0, N_("Image"), NULL},

    IMAGE_TYPE_ITEMS_IMAGE_ONLY

    {0, "", 0, N_("Movie"), NULL},
    {R_IMF_IMTYPE_AVIJPEG,
     "AVI_JPEG",
     ICON_FILE_MOVIE,
     "AVI JPEG",
     "Output video in AVI JPEG format"},
    {R_IMF_IMTYPE_AVIRAW, "AVI_RAW", ICON_FILE_MOVIE, "AVI Raw", "Output video in AVI Raw format"},
#ifdef WITH_FFMPEG
    {R_IMF_IMTYPE_FFMPEG,
     "FFMPEG",
     ICON_FILE_MOVIE,
     "FFmpeg Video",
     "The most versatile way to output video files"},
#endif
    {0, NULL, 0, NULL, NULL},
};

const EnumPropertyItem rna_enum_image_color_mode_items[] = {
    {R_IMF_PLANES_BW,
     "BW",
     0,
     "BW",
     "Images get saved in 8-bit grayscale (only PNG, JPEG, TGA, TIF)"},
    {R_IMF_PLANES_RGB, "RGB", 0, "RGB", "Images are saved with RGB (color) data"},
    {R_IMF_PLANES_RGBA,
     "RGBA",
     0,
     "RGBA",
     "Images are saved with RGB and Alpha data (if supported)"},
    {0, NULL, 0, NULL, NULL},
};

#ifdef RNA_RUNTIME
#  define IMAGE_COLOR_MODE_BW rna_enum_image_color_mode_items[0]
#  define IMAGE_COLOR_MODE_RGB rna_enum_image_color_mode_items[1]
#  define IMAGE_COLOR_MODE_RGBA rna_enum_image_color_mode_items[2]
#endif

const EnumPropertyItem rna_enum_image_color_depth_items[] = {
    /* 1 (monochrome) not used */
    {R_IMF_CHAN_DEPTH_8, "8", 0, "8", "8-bit color channels"},
    {R_IMF_CHAN_DEPTH_10, "10", 0, "10", "10-bit color channels"},
    {R_IMF_CHAN_DEPTH_12, "12", 0, "12", "12-bit color channels"},
    {R_IMF_CHAN_DEPTH_16, "16", 0, "16", "16-bit color channels"},
    /* 24 not used */
    {R_IMF_CHAN_DEPTH_32, "32", 0, "32", "32-bit color channels"},
    {0, NULL, 0, NULL, NULL},
};

const EnumPropertyItem rna_enum_normal_space_items[] = {
    {R_BAKE_SPACE_OBJECT, "OBJECT", 0, "Object", "Bake the normals in object space"},
    {R_BAKE_SPACE_TANGENT, "TANGENT", 0, "Tangent", "Bake the normals in tangent space"},
    {0, NULL, 0, NULL, NULL},
};

const EnumPropertyItem rna_enum_normal_swizzle_items[] = {
    {R_BAKE_POSX, "POS_X", 0, "+X", ""},
    {R_BAKE_POSY, "POS_Y", 0, "+Y", ""},
    {R_BAKE_POSZ, "POS_Z", 0, "+Z", ""},
    {R_BAKE_NEGX, "NEG_X", 0, "-X", ""},
    {R_BAKE_NEGY, "NEG_Y", 0, "-Y", ""},
    {R_BAKE_NEGZ, "NEG_Z", 0, "-Z", ""},
    {0, NULL, 0, NULL, NULL},
};

const EnumPropertyItem rna_enum_bake_margin_type_items[] = {
    {R_BAKE_ADJACENT_FACES,
     "ADJACENT_FACES",
     0,
     "Adjacent Faces",
     "Use pixels from adjacent faces across UV seams"},
    {R_BAKE_EXTEND, "EXTEND", 0, "Extend", "Extend border pixels outwards"},
    {0, NULL, 0, NULL, NULL},
};

const EnumPropertyItem rna_enum_bake_target_items[] = {
    {R_BAKE_TARGET_IMAGE_TEXTURES,
     "IMAGE_TEXTURES",
     0,
     "Image Textures",
     "Bake to image data-blocks associated with active image texture nodes in materials"},
    {R_BAKE_TARGET_VERTEX_COLORS,
     "VERTEX_COLORS",
     0,
     "Vertex Colors",
     "Bake to active vertex color layer on meshes"},
    {0, NULL, 0, NULL, NULL},
};

const EnumPropertyItem rna_enum_bake_save_mode_items[] = {
    {R_BAKE_SAVE_INTERNAL,
     "INTERNAL",
     0,
     "Internal",
     "Save the baking map in an internal image data-block"},
    {R_BAKE_SAVE_EXTERNAL, "EXTERNAL", 0, "External", "Save the baking map in an external file"},
    {0, NULL, 0, NULL, NULL},
};

#define R_IMF_VIEWS_ENUM_IND \
  {R_IMF_VIEWS_INDIVIDUAL, \
   "INDIVIDUAL", \
   0, \
   "Individual", \
   "Individual files for each view with the prefix as defined by the scene views"},
#define R_IMF_VIEWS_ENUM_S3D \
  {R_IMF_VIEWS_STEREO_3D, "STEREO_3D", 0, "Stereo 3D", "Single file with an encoded stereo pair"},
#define R_IMF_VIEWS_ENUM_MV \
  {R_IMF_VIEWS_MULTIVIEW, "MULTIVIEW", 0, "Multi-View", "Single file with all the views"},

const EnumPropertyItem rna_enum_views_format_items[] = {
    R_IMF_VIEWS_ENUM_IND R_IMF_VIEWS_ENUM_S3D{0, NULL, 0, NULL, NULL},
};

const EnumPropertyItem rna_enum_views_format_multilayer_items[] = {
    R_IMF_VIEWS_ENUM_IND R_IMF_VIEWS_ENUM_MV{0, NULL, 0, NULL, NULL},
};

const EnumPropertyItem rna_enum_views_format_multiview_items[] = {
    R_IMF_VIEWS_ENUM_IND R_IMF_VIEWS_ENUM_S3D R_IMF_VIEWS_ENUM_MV{0, NULL, 0, NULL, NULL},
};

#undef R_IMF_VIEWS_ENUM_IND
#undef R_IMF_VIEWS_ENUM_S3D
#undef R_IMF_VIEWS_ENUM_MV

const EnumPropertyItem rna_enum_stereo3d_display_items[] = {
    {S3D_DISPLAY_ANAGLYPH,
     "ANAGLYPH",
     0,
     "Anaglyph",
     "Render views for left and right eyes as two differently filtered colors in a single image "
     "(anaglyph glasses are required)"},
    {S3D_DISPLAY_INTERLACE,
     "INTERLACE",
     0,
     "Interlace",
     "Render views for left and right eyes interlaced in a single image (3D-ready monitor is "
     "required)"},
    {S3D_DISPLAY_PAGEFLIP,
     "TIMESEQUENTIAL",
     0,
     "Time Sequential",
     "Render alternate eyes (also known as page flip, quad buffer support in the graphic card is "
     "required)"},
    {S3D_DISPLAY_SIDEBYSIDE,
     "SIDEBYSIDE",
     0,
     "Side-by-Side",
     "Render views for left and right eyes side-by-side"},
    {S3D_DISPLAY_TOPBOTTOM,
     "TOPBOTTOM",
     0,
     "Top-Bottom",
     "Render views for left and right eyes one above another"},
    {0, NULL, 0, NULL, NULL},
};

const EnumPropertyItem rna_enum_stereo3d_anaglyph_type_items[] = {
    {S3D_ANAGLYPH_REDCYAN, "RED_CYAN", 0, "Red-Cyan", ""},
    {S3D_ANAGLYPH_GREENMAGENTA, "GREEN_MAGENTA", 0, "Green-Magenta", ""},
    {S3D_ANAGLYPH_YELLOWBLUE, "YELLOW_BLUE", 0, "Yellow-Blue", ""},
    {0, NULL, 0, NULL, NULL},
};

const EnumPropertyItem rna_enum_stereo3d_interlace_type_items[] = {
    {S3D_INTERLACE_ROW, "ROW_INTERLEAVED", 0, "Row Interleaved", ""},
    {S3D_INTERLACE_COLUMN, "COLUMN_INTERLEAVED", 0, "Column Interleaved", ""},
    {S3D_INTERLACE_CHECKERBOARD, "CHECKERBOARD_INTERLEAVED", 0, "Checkerboard Interleaved", ""},
    {0, NULL, 0, NULL, NULL},
};

const EnumPropertyItem rna_enum_bake_pass_filter_type_items[] = {
    {R_BAKE_PASS_FILTER_NONE, "NONE", 0, "None", ""},
    {R_BAKE_PASS_FILTER_EMIT, "EMIT", 0, "Emit", ""},
    {R_BAKE_PASS_FILTER_DIRECT, "DIRECT", 0, "Direct", ""},
    {R_BAKE_PASS_FILTER_INDIRECT, "INDIRECT", 0, "Indirect", ""},
    {R_BAKE_PASS_FILTER_COLOR, "COLOR", 0, "Color", ""},
    {R_BAKE_PASS_FILTER_DIFFUSE, "DIFFUSE", 0, "Diffuse", ""},
    {R_BAKE_PASS_FILTER_GLOSSY, "GLOSSY", 0, "Glossy", ""},
    {R_BAKE_PASS_FILTER_TRANSM, "TRANSMISSION", 0, "Transmission", ""},
    {0, NULL, 0, NULL, NULL},
};

static const EnumPropertyItem rna_enum_view_layer_aov_type_items[] = {
    {AOV_TYPE_COLOR, "COLOR", 0, "Color", ""},
    {AOV_TYPE_VALUE, "VALUE", 0, "Value", ""},
    {0, NULL, 0, NULL, NULL},
};

const EnumPropertyItem rna_enum_transform_pivot_items_full[] = {
    {V3D_AROUND_CENTER_BOUNDS,
     "BOUNDING_BOX_CENTER",
     ICON_PIVOT_BOUNDBOX,
     "Bounding Box Center",
     "Pivot around bounding box center of selected object(s)"},
    {V3D_AROUND_CURSOR, "CURSOR", ICON_PIVOT_CURSOR, "3D Cursor", "Pivot around the 3D cursor"},
    {V3D_AROUND_LOCAL_ORIGINS,
     "INDIVIDUAL_ORIGINS",
     ICON_PIVOT_INDIVIDUAL,
     "Individual Origins",
     "Pivot around each object's own origin"},
    {V3D_AROUND_CENTER_MEDIAN,
     "MEDIAN_POINT",
     ICON_PIVOT_MEDIAN,
     "Median Point",
     "Pivot around the median point of selected objects"},
    {V3D_AROUND_ACTIVE,
     "ACTIVE_ELEMENT",
     ICON_PIVOT_ACTIVE,
     "Active Element",
     "Pivot around active object"},
    {0, NULL, 0, NULL, NULL},
};

/* Icons could be made a consistent set of images. */
const EnumPropertyItem rna_enum_transform_orientation_items[] = {
    {V3D_ORIENT_GLOBAL,
     "GLOBAL",
     ICON_ORIENTATION_GLOBAL,
     "Global",
     "Align the transformation axes to world space"},
    {V3D_ORIENT_LOCAL,
     "LOCAL",
     ICON_ORIENTATION_LOCAL,
     "Local",
     "Align the transformation axes to the selected objects' local space"},
    {V3D_ORIENT_NORMAL,
     "NORMAL",
     ICON_ORIENTATION_NORMAL,
     "Normal",
     "Align the transformation axes to average normal of selected elements "
     "(bone Y axis for pose mode)"},
    {V3D_ORIENT_GIMBAL,
     "GIMBAL",
     ICON_ORIENTATION_GIMBAL,
     "Gimbal",
     "Align each axis to the Euler rotation axis as used for input"},
    {V3D_ORIENT_VIEW,
     "VIEW",
     ICON_ORIENTATION_VIEW,
     "View",
     "Align the transformation axes to the window"},
    {V3D_ORIENT_CURSOR,
     "CURSOR",
     ICON_ORIENTATION_CURSOR,
     "Cursor",
     "Align the transformation axes to the 3D cursor"},
    // {V3D_ORIENT_CUSTOM, "CUSTOM", 0, "Custom", "Use a custom transform orientation"},
    {0, NULL, 0, NULL, NULL},
};

#ifdef RNA_RUNTIME

#  include "BLI_string_utils.h"

#  include "DNA_anim_types.h"
#  include "DNA_cachefile_types.h"
#  include "DNA_color_types.h"
#  include "DNA_mesh_types.h"
#  include "DNA_node_types.h"
#  include "DNA_object_types.h"
#  include "DNA_text_types.h"
#  include "DNA_workspace_types.h"

#  include "RNA_access.h"

#  include "MEM_guardedalloc.h"

#  include "BKE_animsys.h"
#  include "BKE_brush.h"
#  include "BKE_collection.h"
#  include "BKE_colortools.h"
#  include "BKE_context.h"
#  include "BKE_freestyle.h"
#  include "BKE_global.h"
#  include "BKE_gpencil.h"
#  include "BKE_idprop.h"
#  include "BKE_image.h"
#  include "BKE_image_format.h"
#  include "BKE_layer.h"
#  include "BKE_main.h"
#  include "BKE_mesh.h"
#  include "BKE_node.h"
#  include "BKE_pointcache.h"
#  include "BKE_scene.h"
#  include "BKE_screen.h"
#  include "BKE_unit.h"

#  include "NOD_composite.h"

#  include "ED_image.h"
#  include "ED_info.h"
#  include "ED_keyframing.h"
#  include "ED_mesh.h"
#  include "ED_node.h"
#  include "ED_scene.h"
#  include "ED_view3d.h"

#  include "DEG_depsgraph_build.h"
#  include "DEG_depsgraph_query.h"

#  include "SEQ_relations.h"
#  include "SEQ_sequencer.h"
#  include "SEQ_sound.h"

#  ifdef WITH_FREESTYLE
#    include "FRS_freestyle.h"
#  endif

static void rna_ToolSettings_snap_mode_set(struct PointerRNA *ptr, int value)
{
  ToolSettings *ts = (ToolSettings *)ptr->data;
  if (value != 0) {
    ts->snap_mode = value;
  }
}

/* Grease Pencil update cache */
static void rna_GPencil_update(Main *UNUSED(bmain), Scene *scene, PointerRNA *UNUSED(ptr))
{
  if (scene != NULL) {
    ED_gpencil_tag_scene_gpencil(scene);
  }
}

static void rna_Gpencil_extend_selection(bContext *C, PointerRNA *UNUSED(ptr))
{
  /* Extend selection to all points in all selected strokes. */
  ViewLayer *view_layer = CTX_data_view_layer(C);
  Object *ob = OBACT(view_layer);
  if ((ob) && (ob->type == OB_GPENCIL)) {
    bGPdata *gpd = (bGPdata *)ob->data;
    CTX_DATA_BEGIN (C, bGPDstroke *, gps, editable_gpencil_strokes) {
      if ((gps->flag & GP_STROKE_SELECT) && (gps->totpoints > 1)) {
        bGPDspoint *pt;
        for (int i = 0; i < gps->totpoints; i++) {
          pt = &gps->points[i];
          pt->flag |= GP_SPOINT_SELECT;
        }
      }
    }
    CTX_DATA_END;

    gpd->flag |= GP_DATA_CACHE_IS_DIRTY;
    DEG_id_tag_update(&gpd->id, ID_RECALC_TRANSFORM | ID_RECALC_GEOMETRY);
  }
}

static void rna_Gpencil_selectmode_update(bContext *C, PointerRNA *ptr)
{
  ToolSettings *ts = (ToolSettings *)ptr->data;
  /* If the mode is not Stroke, don't extend selection. */
  if ((ts->gpencil_selectmode_edit & GP_SELECTMODE_STROKE) == 0) {
    return;
  }

  rna_Gpencil_extend_selection(C, ptr);
}

static void rna_Gpencil_mask_point_update(bContext *UNUSED(C), PointerRNA *ptr)
{
  ToolSettings *ts = (ToolSettings *)ptr->data;

  ts->gpencil_selectmode_sculpt &= ~GP_SCULPT_MASK_SELECTMODE_STROKE;
  ts->gpencil_selectmode_sculpt &= ~GP_SCULPT_MASK_SELECTMODE_SEGMENT;
}

static void rna_Gpencil_mask_stroke_update(bContext *C, PointerRNA *ptr)
{
  ToolSettings *ts = (ToolSettings *)ptr->data;

  ts->gpencil_selectmode_sculpt &= ~GP_SCULPT_MASK_SELECTMODE_POINT;
  ts->gpencil_selectmode_sculpt &= ~GP_SCULPT_MASK_SELECTMODE_SEGMENT;

  rna_Gpencil_extend_selection(C, ptr);
}

static void rna_Gpencil_mask_segment_update(bContext *UNUSED(C), PointerRNA *ptr)
{
  ToolSettings *ts = (ToolSettings *)ptr->data;

  ts->gpencil_selectmode_sculpt &= ~GP_SCULPT_MASK_SELECTMODE_POINT;
  ts->gpencil_selectmode_sculpt &= ~GP_SCULPT_MASK_SELECTMODE_STROKE;
}

static void rna_Gpencil_vertex_mask_point_update(bContext *C, PointerRNA *ptr)
{
  ToolSettings *ts = (ToolSettings *)ptr->data;

  ts->gpencil_selectmode_vertex &= ~GP_VERTEX_MASK_SELECTMODE_STROKE;
  ts->gpencil_selectmode_vertex &= ~GP_VERTEX_MASK_SELECTMODE_SEGMENT;

  ED_gpencil_tag_scene_gpencil(CTX_data_scene(C));
}

static void rna_Gpencil_vertex_mask_stroke_update(bContext *C, PointerRNA *ptr)
{
  ToolSettings *ts = (ToolSettings *)ptr->data;

  ts->gpencil_selectmode_vertex &= ~GP_VERTEX_MASK_SELECTMODE_POINT;
  ts->gpencil_selectmode_vertex &= ~GP_VERTEX_MASK_SELECTMODE_SEGMENT;

  rna_Gpencil_extend_selection(C, ptr);

  ED_gpencil_tag_scene_gpencil(CTX_data_scene(C));
}

static void rna_Gpencil_vertex_mask_segment_update(bContext *C, PointerRNA *ptr)
{
  ToolSettings *ts = (ToolSettings *)ptr->data;

  ts->gpencil_selectmode_vertex &= ~GP_VERTEX_MASK_SELECTMODE_POINT;
  ts->gpencil_selectmode_vertex &= ~GP_VERTEX_MASK_SELECTMODE_STROKE;

  ED_gpencil_tag_scene_gpencil(CTX_data_scene(C));
}

/* Read-only Iterator of all the scene objects. */

static void rna_Scene_objects_begin(CollectionPropertyIterator *iter, PointerRNA *ptr)
{
  Scene *scene = (Scene *)ptr->data;
  iter->internal.custom = MEM_callocN(sizeof(BLI_Iterator), __func__);

  BKE_scene_objects_iterator_begin(iter->internal.custom, (void *)scene);
  iter->valid = ((BLI_Iterator *)iter->internal.custom)->valid;
}

static void rna_Scene_objects_next(CollectionPropertyIterator *iter)
{
  BKE_scene_objects_iterator_next(iter->internal.custom);
  iter->valid = ((BLI_Iterator *)iter->internal.custom)->valid;
}

static void rna_Scene_objects_end(CollectionPropertyIterator *iter)
{
  BKE_scene_objects_iterator_end(iter->internal.custom);
  MEM_freeN(iter->internal.custom);
}

static PointerRNA rna_Scene_objects_get(CollectionPropertyIterator *iter)
{
  Object *ob = ((BLI_Iterator *)iter->internal.custom)->current;
  return rna_pointer_inherit_refine(&iter->parent, &RNA_Object, ob);
}

/* End of read-only Iterator of all the scene objects. */

static void rna_Scene_set_set(PointerRNA *ptr,
                              PointerRNA value,
                              struct ReportList *UNUSED(reports))
{
  Scene *scene = (Scene *)ptr->data;
  Scene *set = (Scene *)value.data;
  Scene *nested_set;

  for (nested_set = set; nested_set; nested_set = nested_set->set) {
    if (nested_set == scene) {
      return;
    }
    /* prevent eternal loops, set can point to next, and next to set, without problems usually */
    if (nested_set->set == set) {
      return;
    }
  }

  id_lib_extern((ID *)set);
  scene->set = set;
}

void rna_Scene_set_update(Main *bmain, Scene *UNUSED(scene), PointerRNA *ptr)
{
  Scene *scene = (Scene *)ptr->owner_id;

  DEG_relations_tag_update(bmain);
  DEG_id_tag_update_ex(bmain, &scene->id, 0);
  if (scene->set != NULL) {
    /* Objects which are pulled into main scene's depsgraph needs to have
     * their base flags updated.
     */
    DEG_id_tag_update_ex(bmain, &scene->set->id, 0);
  }
}

static void rna_Scene_camera_update(Main *bmain, Scene *UNUSED(scene_unused), PointerRNA *ptr)
{
  wmWindowManager *wm = bmain->wm.first;
  Scene *scene = (Scene *)ptr->data;

  WM_windows_scene_data_sync(&wm->windows, scene);
  DEG_id_tag_update(&scene->id, ID_RECALC_COPY_ON_WRITE);
  DEG_relations_tag_update(bmain);
}

static void rna_Scene_fps_update(Main *bmain, Scene *UNUSED(active_scene), PointerRNA *ptr)
{
  Scene *scene = (Scene *)ptr->owner_id;
  DEG_id_tag_update(&scene->id, ID_RECALC_AUDIO_FPS | ID_RECALC_SEQUENCER_STRIPS);
  /* NOTE: Tag via dependency graph will take care of all the updates ion the evaluated domain,
   * however, changes in FPS actually modifies an original skip length,
   * so this we take care about here. */
  SEQ_sound_update_length(bmain, scene);
}

static void rna_Scene_listener_update(Main *UNUSED(bmain), Scene *UNUSED(scene), PointerRNA *ptr)
{
  DEG_id_tag_update(ptr->owner_id, ID_RECALC_AUDIO_LISTENER);
}

static void rna_Scene_volume_update(Main *UNUSED(bmain), Scene *UNUSED(scene), PointerRNA *ptr)
{
  Scene *scene = (Scene *)ptr->owner_id;
  DEG_id_tag_update(&scene->id, ID_RECALC_AUDIO_VOLUME | ID_RECALC_SEQUENCER_STRIPS);
}

static const char *rna_Scene_statistics_string_get(Scene *scene,
                                                   Main *bmain,
                                                   ReportList *reports,
                                                   ViewLayer *view_layer)
{
  if (!BKE_scene_has_view_layer(scene, view_layer)) {
    BKE_reportf(reports,
                RPT_ERROR,
                "View Layer '%s' not found in scene '%s'",
                view_layer->name,
                scene->id.name + 2);
    return "";
  }

  return ED_info_statistics_string(bmain, scene, view_layer);
}

static void rna_Scene_framelen_update(Main *UNUSED(bmain),
                                      Scene *UNUSED(active_scene),
                                      PointerRNA *ptr)
{
  Scene *scene = (Scene *)ptr->owner_id;
  scene->r.framelen = (float)scene->r.framapto / (float)scene->r.images;
}

static void rna_Scene_frame_current_set(PointerRNA *ptr, int value)
{
  Scene *data = (Scene *)ptr->data;

  /* if negative frames aren't allowed, then we can't use them */
  FRAMENUMBER_MIN_CLAMP(value);
  data->r.cfra = value;
}

static float rna_Scene_frame_float_get(PointerRNA *ptr)
{
  Scene *data = (Scene *)ptr->data;
  return (float)data->r.cfra + data->r.subframe;
}

static void rna_Scene_frame_float_set(PointerRNA *ptr, float value)
{
  Scene *data = (Scene *)ptr->data;
  /* if negative frames aren't allowed, then we can't use them */
  FRAMENUMBER_MIN_CLAMP(value);
  data->r.cfra = (int)value;
  data->r.subframe = value - data->r.cfra;
}

static float rna_Scene_frame_current_final_get(PointerRNA *ptr)
{
  Scene *scene = (Scene *)ptr->data;

  return BKE_scene_frame_to_ctime(scene, (float)scene->r.cfra);
}

static void rna_Scene_start_frame_set(PointerRNA *ptr, int value)
{
  Scene *data = (Scene *)ptr->data;
  /* MINFRAME not MINAFRAME, since some output formats can't taken negative frames */
  CLAMP(value, MINFRAME, MAXFRAME);
  data->r.sfra = value;

  if (value > data->r.efra) {
    data->r.efra = MIN2(value, MAXFRAME);
  }
}

static void rna_Scene_end_frame_set(PointerRNA *ptr, int value)
{
  Scene *data = (Scene *)ptr->data;
  CLAMP(value, MINFRAME, MAXFRAME);
  data->r.efra = value;

  if (data->r.sfra > value) {
    data->r.sfra = MAX2(value, MINFRAME);
  }
}

static void rna_Scene_use_preview_range_set(PointerRNA *ptr, bool value)
{
  Scene *data = (Scene *)ptr->data;

  if (value) {
    /* copy range from scene if not set before */
    if ((data->r.psfra == data->r.pefra) && (data->r.psfra == 0)) {
      data->r.psfra = data->r.sfra;
      data->r.pefra = data->r.efra;
    }

    data->r.flag |= SCER_PRV_RANGE;
  }
  else {
    data->r.flag &= ~SCER_PRV_RANGE;
  }
}

static void rna_Scene_preview_range_start_frame_set(PointerRNA *ptr, int value)
{
  Scene *data = (Scene *)ptr->data;

  /* check if enabled already */
  if ((data->r.flag & SCER_PRV_RANGE) == 0) {
    /* set end of preview range to end frame, then clamp as per normal */
    /* TODO: or just refuse to set instead? */
    data->r.pefra = data->r.efra;
  }
  CLAMP(value, MINAFRAME, MAXFRAME);
  data->r.psfra = value;

  if (value > data->r.pefra) {
    data->r.pefra = MIN2(value, MAXFRAME);
  }
}

static void rna_Scene_preview_range_end_frame_set(PointerRNA *ptr, int value)
{
  Scene *data = (Scene *)ptr->data;

  /* check if enabled already */
  if ((data->r.flag & SCER_PRV_RANGE) == 0) {
    /* set start of preview range to start frame, then clamp as per normal */
    /* TODO: or just refuse to set instead? */
    data->r.psfra = data->r.sfra;
  }
  CLAMP(value, MINAFRAME, MAXFRAME);
  data->r.pefra = value;

  if (data->r.psfra > value) {
    data->r.psfra = MAX2(value, MINAFRAME);
  }
}

static void rna_Scene_show_subframe_update(Main *UNUSED(bmain),
                                           Scene *UNUSED(current_scene),
                                           PointerRNA *ptr)
{
  Scene *scene = (Scene *)ptr->owner_id;
  scene->r.subframe = 0.0f;
}

static void rna_Scene_frame_update(Main *UNUSED(bmain),
                                   Scene *UNUSED(current_scene),
                                   PointerRNA *ptr)
{
  Scene *scene = (Scene *)ptr->owner_id;
  DEG_id_tag_update(&scene->id, ID_RECALC_FRAME_CHANGE);
  WM_main_add_notifier(NC_SCENE | ND_FRAME, scene);
}

static PointerRNA rna_Scene_active_keying_set_get(PointerRNA *ptr)
{
  Scene *scene = (Scene *)ptr->data;
  return rna_pointer_inherit_refine(ptr, &RNA_KeyingSet, ANIM_scene_get_active_keyingset(scene));
}

static void rna_Scene_active_keying_set_set(PointerRNA *ptr,
                                            PointerRNA value,
                                            struct ReportList *UNUSED(reports))
{
  Scene *scene = (Scene *)ptr->data;
  KeyingSet *ks = (KeyingSet *)value.data;

  scene->active_keyingset = ANIM_scene_get_keyingset_index(scene, ks);
}

/* get KeyingSet index stuff for list of Keying Sets editing UI
 * - active_keyingset-1 since 0 is reserved for 'none'
 * - don't clamp, otherwise can never set builtin's types as active...
 */
static int rna_Scene_active_keying_set_index_get(PointerRNA *ptr)
{
  Scene *scene = (Scene *)ptr->data;
  return scene->active_keyingset - 1;
}

/* get KeyingSet index stuff for list of Keying Sets editing UI
 * - value+1 since 0 is reserved for 'none'
 */
static void rna_Scene_active_keying_set_index_set(PointerRNA *ptr, int value)
{
  Scene *scene = (Scene *)ptr->data;
  scene->active_keyingset = value + 1;
}

/* XXX: evil... builtin_keyingsets is defined in keyingsets.c! */
/* TODO: make API function to retrieve this... */
extern ListBase builtin_keyingsets;

static void rna_Scene_all_keyingsets_begin(CollectionPropertyIterator *iter, PointerRNA *ptr)
{
  Scene *scene = (Scene *)ptr->data;

  /* start going over the scene KeyingSets first, while we still have pointer to it
   * but only if we have any Keying Sets to use...
   */
  if (scene->keyingsets.first) {
    rna_iterator_listbase_begin(iter, &scene->keyingsets, NULL);
  }
  else {
    rna_iterator_listbase_begin(iter, &builtin_keyingsets, NULL);
  }
}

static void rna_Scene_all_keyingsets_next(CollectionPropertyIterator *iter)
{
  ListBaseIterator *internal = &iter->internal.listbase;
  KeyingSet *ks = (KeyingSet *)internal->link;

  /* If we've run out of links in Scene list,
   * jump over to the builtins list unless we're there already. */
  if ((ks->next == NULL) && (ks != builtin_keyingsets.last)) {
    internal->link = (Link *)builtin_keyingsets.first;
  }
  else {
    internal->link = (Link *)ks->next;
  }

  iter->valid = (internal->link != NULL);
}

static char *rna_SceneEEVEE_path(PointerRNA *UNUSED(ptr))
{
  return BLI_strdup("eevee");
}

static char *rna_SceneGpencil_path(PointerRNA *UNUSED(ptr))
{
  return BLI_strdup("grease_pencil_settings");
}

static int rna_RenderSettings_stereoViews_skip(CollectionPropertyIterator *iter,
                                               void *UNUSED(data))
{
  ListBaseIterator *internal = &iter->internal.listbase;
  SceneRenderView *srv = (SceneRenderView *)internal->link;

  if (STR_ELEM(srv->name, STEREO_LEFT_NAME, STEREO_RIGHT_NAME)) {
    return 0;
  }

  return 1;
};

static void rna_RenderSettings_stereoViews_begin(CollectionPropertyIterator *iter, PointerRNA *ptr)
{
  RenderData *rd = (RenderData *)ptr->data;
  rna_iterator_listbase_begin(iter, &rd->views, rna_RenderSettings_stereoViews_skip);
}

static char *rna_RenderSettings_path(PointerRNA *UNUSED(ptr))
{
  return BLI_strdup("render");
}

static char *rna_BakeSettings_path(PointerRNA *UNUSED(ptr))
{
  return BLI_strdup("render.bake");
}

static char *rna_ImageFormatSettings_path(PointerRNA *ptr)
{
  ImageFormatData *imf = (ImageFormatData *)ptr->data;
  ID *id = ptr->owner_id;

  switch (GS(id->name)) {
    case ID_SCE: {
      Scene *scene = (Scene *)id;

      if (&scene->r.im_format == imf) {
        return BLI_strdup("render.image_settings");
      }
      else if (&scene->r.bake.im_format == imf) {
        return BLI_strdup("render.bake.image_settings");
      }
      return BLI_strdup("..");
    }
    case ID_NT: {
      bNodeTree *ntree = (bNodeTree *)id;
      bNode *node;

      for (node = ntree->nodes.first; node; node = node->next) {
        if (node->type == CMP_NODE_OUTPUT_FILE) {
          if (&((NodeImageMultiFile *)node->storage)->format == imf) {
            return BLI_sprintfN("nodes['%s'].format", node->name);
          }
          else {
            bNodeSocket *sock;

            for (sock = node->inputs.first; sock; sock = sock->next) {
              NodeImageMultiFileSocket *sockdata = sock->storage;
              if (&sockdata->format == imf) {
                return BLI_sprintfN(
                    "nodes['%s'].file_slots['%s'].format", node->name, sockdata->path);
              }
            }
          }
        }
      }
      return BLI_strdup("..");
    }
    default:
      return BLI_strdup("..");
  }
}

static int rna_RenderSettings_threads_get(PointerRNA *ptr)
{
  RenderData *rd = (RenderData *)ptr->data;
  return BKE_render_num_threads(rd);
}

static int rna_RenderSettings_threads_mode_get(PointerRNA *ptr)
{
  RenderData *rd = (RenderData *)ptr->data;
  int override = BLI_system_num_threads_override_get();

  if (override > 0) {
    return R_FIXED_THREADS;
  }
  else {
    return (rd->mode & R_FIXED_THREADS);
  }
}

static bool rna_RenderSettings_is_movie_format_get(PointerRNA *ptr)
{
  RenderData *rd = (RenderData *)ptr->data;
  return BKE_imtype_is_movie(rd->im_format.imtype);
}

static void rna_ImageFormatSettings_file_format_set(PointerRNA *ptr, int value)
{
  ImageFormatData *imf = (ImageFormatData *)ptr->data;
  ID *id = ptr->owner_id;
  imf->imtype = value;

  const bool is_render = (id && GS(id->name) == ID_SCE);
  /* see note below on why this is */
  const char chan_flag = BKE_imtype_valid_channels(imf->imtype, true) |
                         (is_render ? IMA_CHAN_FLAG_BW : 0);

  /* ensure depth and color settings match */
  if (((imf->planes == R_IMF_PLANES_BW) && !(chan_flag & IMA_CHAN_FLAG_BW)) ||
      ((imf->planes == R_IMF_PLANES_RGBA) && !(chan_flag & IMA_CHAN_FLAG_ALPHA))) {
    imf->planes = R_IMF_PLANES_RGB;
  }

  /* ensure usable depth */
  {
    const int depth_ok = BKE_imtype_valid_depths(imf->imtype);
    if ((imf->depth & depth_ok) == 0) {
      /* set first available depth */
      char depth_ls[] = {
          R_IMF_CHAN_DEPTH_32,
          R_IMF_CHAN_DEPTH_24,
          R_IMF_CHAN_DEPTH_16,
          R_IMF_CHAN_DEPTH_12,
          R_IMF_CHAN_DEPTH_10,
          R_IMF_CHAN_DEPTH_8,
          R_IMF_CHAN_DEPTH_1,
          0,
      };
      int i;

      for (i = 0; depth_ls[i]; i++) {
        if (depth_ok & depth_ls[i]) {
          imf->depth = depth_ls[i];
          break;
        }
      }
    }
  }

  if (id && GS(id->name) == ID_SCE) {
    Scene *scene = (Scene *)ptr->owner_id;
    RenderData *rd = &scene->r;
#  ifdef WITH_FFMPEG
    BKE_ffmpeg_image_type_verify(rd, imf);
#  endif
    (void)rd;
  }
}

static const EnumPropertyItem *rna_ImageFormatSettings_file_format_itemf(bContext *UNUSED(C),
                                                                         PointerRNA *ptr,
                                                                         PropertyRNA *UNUSED(prop),
                                                                         bool *UNUSED(r_free))
{
  ID *id = ptr->owner_id;
  if (id && GS(id->name) == ID_SCE) {
    return rna_enum_image_type_items;
  }
  else {
    return image_only_type_items;
  }
}

static const EnumPropertyItem *rna_ImageFormatSettings_color_mode_itemf(bContext *UNUSED(C),
                                                                        PointerRNA *ptr,
                                                                        PropertyRNA *UNUSED(prop),
                                                                        bool *r_free)
{
  ImageFormatData *imf = (ImageFormatData *)ptr->data;
  ID *id = ptr->owner_id;
  const bool is_render = (id && GS(id->name) == ID_SCE);

  /* NOTE(campbell): we need to act differently for render
   * where 'BW' will force grayscale even if the output format writes
   * as RGBA, this is age old blender convention and not sure how useful
   * it really is but keep it for now. */
  char chan_flag = BKE_imtype_valid_channels(imf->imtype, true) |
                   (is_render ? IMA_CHAN_FLAG_BW : 0);

#  ifdef WITH_FFMPEG
  /* a WAY more crappy case than B&W flag: depending on codec, file format MIGHT support
   * alpha channel. for example MPEG format with h264 codec can't do alpha channel, but
   * the same MPEG format with QTRLE codec can easily handle alpha channel.
   * not sure how to deal with such cases in a nicer way (sergey) */
  if (is_render) {
    Scene *scene = (Scene *)ptr->owner_id;
    RenderData *rd = &scene->r;

    if (BKE_ffmpeg_alpha_channel_is_supported(rd)) {
      chan_flag |= IMA_CHAN_FLAG_ALPHA;
    }
  }
#  endif

  if (chan_flag == (IMA_CHAN_FLAG_BW | IMA_CHAN_FLAG_RGB | IMA_CHAN_FLAG_ALPHA)) {
    return rna_enum_image_color_mode_items;
  }
  else {
    int totitem = 0;
    EnumPropertyItem *item = NULL;

    if (chan_flag & IMA_CHAN_FLAG_BW) {
      RNA_enum_item_add(&item, &totitem, &IMAGE_COLOR_MODE_BW);
    }
    if (chan_flag & IMA_CHAN_FLAG_RGB) {
      RNA_enum_item_add(&item, &totitem, &IMAGE_COLOR_MODE_RGB);
    }
    if (chan_flag & IMA_CHAN_FLAG_ALPHA) {
      RNA_enum_item_add(&item, &totitem, &IMAGE_COLOR_MODE_RGBA);
    }

    RNA_enum_item_end(&item, &totitem);
    *r_free = true;

    return item;
  }
}

static const EnumPropertyItem *rna_ImageFormatSettings_color_depth_itemf(bContext *UNUSED(C),
                                                                         PointerRNA *ptr,
                                                                         PropertyRNA *UNUSED(prop),
                                                                         bool *r_free)
{
  ImageFormatData *imf = (ImageFormatData *)ptr->data;

  if (imf == NULL) {
    return rna_enum_image_color_depth_items;
  }
  else {
    const int depth_ok = BKE_imtype_valid_depths(imf->imtype);
    const int is_float = ELEM(
        imf->imtype, R_IMF_IMTYPE_RADHDR, R_IMF_IMTYPE_OPENEXR, R_IMF_IMTYPE_MULTILAYER);

    const EnumPropertyItem *item_8bit = &rna_enum_image_color_depth_items[0];
    const EnumPropertyItem *item_10bit = &rna_enum_image_color_depth_items[1];
    const EnumPropertyItem *item_12bit = &rna_enum_image_color_depth_items[2];
    const EnumPropertyItem *item_16bit = &rna_enum_image_color_depth_items[3];
    const EnumPropertyItem *item_32bit = &rna_enum_image_color_depth_items[4];

    int totitem = 0;
    EnumPropertyItem *item = NULL;
    EnumPropertyItem tmp = {0, "", 0, "", ""};

    if (depth_ok & R_IMF_CHAN_DEPTH_8) {
      RNA_enum_item_add(&item, &totitem, item_8bit);
    }

    if (depth_ok & R_IMF_CHAN_DEPTH_10) {
      RNA_enum_item_add(&item, &totitem, item_10bit);
    }

    if (depth_ok & R_IMF_CHAN_DEPTH_12) {
      RNA_enum_item_add(&item, &totitem, item_12bit);
    }

    if (depth_ok & R_IMF_CHAN_DEPTH_16) {
      if (is_float) {
        tmp = *item_16bit;
        tmp.name = "Float (Half)";
        RNA_enum_item_add(&item, &totitem, &tmp);
      }
      else {
        RNA_enum_item_add(&item, &totitem, item_16bit);
      }
    }

    if (depth_ok & R_IMF_CHAN_DEPTH_32) {
      if (is_float) {
        tmp = *item_32bit;
        tmp.name = "Float (Full)";
        RNA_enum_item_add(&item, &totitem, &tmp);
      }
      else {
        RNA_enum_item_add(&item, &totitem, item_32bit);
      }
    }

    RNA_enum_item_end(&item, &totitem);
    *r_free = true;

    return item;
  }
}

static const EnumPropertyItem *rna_ImageFormatSettings_views_format_itemf(
    bContext *UNUSED(C), PointerRNA *ptr, PropertyRNA *UNUSED(prop), bool *UNUSED(r_free))
{
  ImageFormatData *imf = (ImageFormatData *)ptr->data;

  if (imf == NULL) {
    return rna_enum_views_format_items;
  }
  else if (imf->imtype == R_IMF_IMTYPE_OPENEXR) {
    return rna_enum_views_format_multiview_items;
  }
  else if (imf->imtype == R_IMF_IMTYPE_MULTILAYER) {
    return rna_enum_views_format_multilayer_items;
  }
  else {
    return rna_enum_views_format_items;
  }
}

#  ifdef WITH_OPENEXR
/* OpenEXR */

static const EnumPropertyItem *rna_ImageFormatSettings_exr_codec_itemf(bContext *UNUSED(C),
                                                                       PointerRNA *ptr,
                                                                       PropertyRNA *UNUSED(prop),
                                                                       bool *r_free)
{
  ImageFormatData *imf = (ImageFormatData *)ptr->data;

  EnumPropertyItem *item = NULL;
  int i = 1, totitem = 0;

  if (imf->depth == 16) {
    return rna_enum_exr_codec_items; /* All compression types are defined for half-float. */
  }

  for (i = 0; i < R_IMF_EXR_CODEC_MAX; i++) {
    if (ELEM(i, R_IMF_EXR_CODEC_B44, R_IMF_EXR_CODEC_B44A)) {
      continue; /* B44 and B44A are not defined for 32 bit floats */
    }

    RNA_enum_item_add(&item, &totitem, &rna_enum_exr_codec_items[i]);
  }

  RNA_enum_item_end(&item, &totitem);
  *r_free = true;

  return item;
}

#  endif

static bool rna_ImageFormatSettings_has_linear_colorspace_get(PointerRNA *ptr)
{
  ImageFormatData *imf = (ImageFormatData *)ptr->data;
  return BKE_imtype_requires_linear_float(imf->imtype);
}

static void rna_ImageFormatSettings_color_management_set(PointerRNA *ptr, int value)
{
  ImageFormatData *imf = (ImageFormatData *)ptr->data;

  if (imf->color_management != value) {
    imf->color_management = value;

    /* Copy from scene when enabling override. */
    if (imf->color_management == R_IMF_COLOR_MANAGEMENT_OVERRIDE) {
      ID *owner_id = ptr->owner_id;
      if (owner_id && GS(owner_id->name) == ID_NT) {
        /* For compositing nodes, find the corresponding scene. */
        const IDTypeInfo *type_info = BKE_idtype_get_info_from_id(owner_id);
        owner_id = type_info->owner_get(G_MAIN, owner_id);
      }
      if (owner_id && GS(owner_id->name) == ID_SCE) {
        BKE_image_format_color_management_copy_from_scene(imf, (Scene *)owner_id);
      }
    }
  }
}

static int rna_SceneRender_file_ext_length(PointerRNA *ptr)
{
  RenderData *rd = (RenderData *)ptr->data;
  char ext[8];
  ext[0] = '\0';
  BKE_image_path_ensure_ext_from_imformat(ext, &rd->im_format);
  return strlen(ext);
}

static void rna_SceneRender_file_ext_get(PointerRNA *ptr, char *str)
{
  RenderData *rd = (RenderData *)ptr->data;
  str[0] = '\0';
  BKE_image_path_ensure_ext_from_imformat(str, &rd->im_format);
}

#  ifdef WITH_FFMPEG
static void rna_FFmpegSettings_lossless_output_set(PointerRNA *ptr, bool value)
{
  Scene *scene = (Scene *)ptr->owner_id;
  RenderData *rd = &scene->r;

  if (value) {
    rd->ffcodecdata.flags |= FFMPEG_LOSSLESS_OUTPUT;
  }
  else {
    rd->ffcodecdata.flags &= ~FFMPEG_LOSSLESS_OUTPUT;
  }
}
#  endif

static int rna_RenderSettings_active_view_index_get(PointerRNA *ptr)
{
  RenderData *rd = (RenderData *)ptr->data;
  return rd->actview;
}

static void rna_RenderSettings_active_view_index_set(PointerRNA *ptr, int value)
{
  RenderData *rd = (RenderData *)ptr->data;
  rd->actview = value;
}

static void rna_RenderSettings_active_view_index_range(
    PointerRNA *ptr, int *min, int *max, int *UNUSED(softmin), int *UNUSED(softmax))
{
  RenderData *rd = (RenderData *)ptr->data;

  *min = 0;
  *max = max_ii(0, BLI_listbase_count(&rd->views) - 1);
}

static PointerRNA rna_RenderSettings_active_view_get(PointerRNA *ptr)
{
  RenderData *rd = (RenderData *)ptr->data;
  SceneRenderView *srv = BLI_findlink(&rd->views, rd->actview);

  return rna_pointer_inherit_refine(ptr, &RNA_SceneRenderView, srv);
}

static void rna_RenderSettings_active_view_set(PointerRNA *ptr,
                                               PointerRNA value,
                                               struct ReportList *UNUSED(reports))
{
  RenderData *rd = (RenderData *)ptr->data;
  SceneRenderView *srv = (SceneRenderView *)value.data;
  const int index = BLI_findindex(&rd->views, srv);
  if (index != -1) {
    rd->actview = index;
  }
}

static SceneRenderView *rna_RenderView_new(ID *id, RenderData *UNUSED(rd), const char *name)
{
  Scene *scene = (Scene *)id;
  SceneRenderView *srv = BKE_scene_add_render_view(scene, name);

  WM_main_add_notifier(NC_SCENE | ND_RENDER_OPTIONS, NULL);

  return srv;
}

static void rna_RenderView_remove(
    ID *id, RenderData *UNUSED(rd), Main *UNUSED(bmain), ReportList *reports, PointerRNA *srv_ptr)
{
  SceneRenderView *srv = srv_ptr->data;
  Scene *scene = (Scene *)id;

  if (!BKE_scene_remove_render_view(scene, srv)) {
    BKE_reportf(reports,
                RPT_ERROR,
                "Render view '%s' could not be removed from scene '%s'",
                srv->name,
                scene->id.name + 2);
    return;
  }

  RNA_POINTER_INVALIDATE(srv_ptr);

  WM_main_add_notifier(NC_SCENE | ND_RENDER_OPTIONS, NULL);
}

static void rna_RenderSettings_views_format_set(PointerRNA *ptr, int value)
{
  RenderData *rd = (RenderData *)ptr->data;

  if (rd->views_format == SCE_VIEWS_FORMAT_MULTIVIEW && value == SCE_VIEWS_FORMAT_STEREO_3D) {
    /* make sure the actview is visible */
    if (rd->actview > 1) {
      rd->actview = 1;
    }
  }

  rd->views_format = value;
}

static void rna_RenderSettings_engine_set(PointerRNA *ptr, int value)
{
  RenderData *rd = (RenderData *)ptr->data;
  RenderEngineType *type = BLI_findlink(&R_engines, value);

  if (type) {
    BLI_strncpy_utf8(rd->engine, type->idname, sizeof(rd->engine));
    DEG_id_tag_update(ptr->owner_id, ID_RECALC_COPY_ON_WRITE);
  }
}

static const EnumPropertyItem *rna_RenderSettings_engine_itemf(bContext *UNUSED(C),
                                                               PointerRNA *UNUSED(ptr),
                                                               PropertyRNA *UNUSED(prop),
                                                               bool *r_free)
{
  RenderEngineType *type;
  EnumPropertyItem *item = NULL;
  EnumPropertyItem tmp = {0, "", 0, "", ""};
  int a = 0, totitem = 0;

  for (type = R_engines.first; type; type = type->next, a++) {
    tmp.value = a;
    tmp.identifier = type->idname;
    tmp.name = type->name;
    RNA_enum_item_add(&item, &totitem, &tmp);
  }

  RNA_enum_item_end(&item, &totitem);
  *r_free = true;

  return item;
}

static int rna_RenderSettings_engine_get(PointerRNA *ptr)
{
  RenderData *rd = (RenderData *)ptr->data;
  RenderEngineType *type;
  int a = 0;

  for (type = R_engines.first; type; type = type->next, a++) {
    if (STREQ(type->idname, rd->engine)) {
      return a;
    }
  }

  return 0;
}

static void rna_RenderSettings_engine_update(Main *bmain,
                                             Scene *UNUSED(unused),
                                             PointerRNA *UNUSED(ptr))
{
  ED_render_engine_changed(bmain, true);
}

static void rna_Scene_update_render_engine(Main *bmain)
{
  ED_render_engine_changed(bmain, true);
}

static bool rna_RenderSettings_multiple_engines_get(PointerRNA *UNUSED(ptr))
{
  return (BLI_listbase_count(&R_engines) > 1);
}

static bool rna_RenderSettings_use_spherical_stereo_get(PointerRNA *ptr)
{
  Scene *scene = (Scene *)ptr->owner_id;
  return BKE_scene_use_spherical_stereo(scene);
}

void rna_Scene_glsl_update(Main *UNUSED(bmain), Scene *UNUSED(scene), PointerRNA *ptr)
{
  Scene *scene = (Scene *)ptr->owner_id;

  DEG_id_tag_update(&scene->id, 0);
}

static void rna_Scene_world_update(Main *bmain, Scene *scene, PointerRNA *ptr)
{
  Scene *screen = (Scene *)ptr->owner_id;

  rna_Scene_glsl_update(bmain, scene, ptr);
  WM_main_add_notifier(NC_WORLD | ND_WORLD, &screen->id);
  DEG_relations_tag_update(bmain);
}

static void rna_Scene_mesh_quality_update(Main *bmain, Scene *UNUSED(scene), PointerRNA *ptr)
{
  Scene *scene = (Scene *)ptr->owner_id;

  FOREACH_SCENE_OBJECT_BEGIN (scene, ob) {
    if (ELEM(ob->type, OB_MESH, OB_CURVES_LEGACY, OB_VOLUME, OB_MBALL)) {
      DEG_id_tag_update(&ob->id, ID_RECALC_GEOMETRY);
    }
  }
  FOREACH_SCENE_OBJECT_END;

  rna_Scene_glsl_update(bmain, scene, ptr);
}

void rna_Scene_freestyle_update(Main *UNUSED(bmain), Scene *UNUSED(scene), PointerRNA *ptr)
{
  Scene *scene = (Scene *)ptr->owner_id;

  DEG_id_tag_update(&scene->id, 0);
}

void rna_Scene_use_freestyle_update(Main *UNUSED(bmain), Scene *UNUSED(scene), PointerRNA *ptr)
{
  Scene *scene = (Scene *)ptr->owner_id;

  DEG_id_tag_update(&scene->id, 0);

  if (scene->nodetree) {
    ntreeCompositUpdateRLayers(scene->nodetree);
  }
}

void rna_Scene_use_view_map_cache_update(Main *UNUSED(bmain),
                                         Scene *UNUSED(scene),
                                         PointerRNA *UNUSED(ptr))
{
#  ifdef WITH_FREESTYLE
  FRS_free_view_map_cache();
#  endif
}

void rna_ViewLayer_name_set(PointerRNA *ptr, const char *value)
{
  Scene *scene = (Scene *)ptr->owner_id;
  ViewLayer *view_layer = (ViewLayer *)ptr->data;
  BLI_assert(BKE_id_is_in_global_main(&scene->id));
  BKE_view_layer_rename(G_MAIN, scene, view_layer, value);
}

static void rna_SceneRenderView_name_set(PointerRNA *ptr, const char *value)
{
  Scene *scene = (Scene *)ptr->owner_id;
  SceneRenderView *rv = (SceneRenderView *)ptr->data;
  BLI_strncpy_utf8(rv->name, value, sizeof(rv->name));
  BLI_uniquename(&scene->r.views,
                 rv,
                 DATA_("RenderView"),
                 '.',
                 offsetof(SceneRenderView, name),
                 sizeof(rv->name));
}

void rna_ViewLayer_material_override_update(Main *bmain, Scene *UNUSED(scene), PointerRNA *ptr)
{
  Scene *scene = (Scene *)ptr->owner_id;
  rna_Scene_glsl_update(bmain, scene, ptr);
  DEG_relations_tag_update(bmain);
}

void rna_ViewLayer_pass_update(Main *bmain, Scene *activescene, PointerRNA *ptr)
{
  Scene *scene = (Scene *)ptr->owner_id;

  if (scene->nodetree) {
    ntreeCompositUpdateRLayers(scene->nodetree);
  }

  ViewLayer *view_layer = NULL;
  if (ptr->type == &RNA_ViewLayer) {
    view_layer = (ViewLayer *)ptr->data;
  }
  else if (ptr->type == &RNA_AOV) {
    ViewLayerAOV *aov = (ViewLayerAOV *)ptr->data;
    view_layer = BKE_view_layer_find_with_aov(scene, aov);
  }

  if (view_layer) {
    RenderEngineType *engine_type = RE_engines_find(scene->r.engine);
    if (engine_type->update_render_passes) {
      RenderEngine *engine = RE_engine_create(engine_type);
      if (engine) {
        BKE_view_layer_verify_aov(engine, scene, view_layer);
      }
      RE_engine_free(engine);
      engine = NULL;
    }
  }

  rna_Scene_glsl_update(bmain, activescene, ptr);
}

static char *rna_ViewLayerEEVEE_path(PointerRNA *ptr)
{
  ViewLayerEEVEE *view_layer_eevee = (ViewLayerEEVEE *)ptr->data;
  ViewLayer *view_layer = (ViewLayer *)((uint8_t *)view_layer_eevee - offsetof(ViewLayer, eevee));
  char rna_path[sizeof(view_layer->name) * 3];

  const size_t view_layer_path_len = rna_ViewLayer_path_buffer_get(
      view_layer, rna_path, sizeof(rna_path));

  BLI_strncpy(rna_path + view_layer_path_len, ".eevee", sizeof(rna_path) - view_layer_path_len);

  return BLI_strdup(rna_path);
}

static char *rna_SceneRenderView_path(PointerRNA *ptr)
{
  SceneRenderView *srv = (SceneRenderView *)ptr->data;
  char srv_name_esc[sizeof(srv->name) * 2];
  BLI_str_escape(srv_name_esc, srv->name, sizeof(srv_name_esc));
  return BLI_sprintfN("render.views[\"%s\"]", srv_name_esc);
}

static void rna_Scene_use_nodes_update(bContext *C, PointerRNA *ptr)
{
  Scene *scene = (Scene *)ptr->data;
  if (scene->use_nodes && scene->nodetree == NULL) {
    ED_node_composit_default(C, scene);
  }
  DEG_relations_tag_update(CTX_data_main(C));
}

static void rna_Physics_relations_update(Main *bmain,
                                         Scene *UNUSED(scene),
                                         PointerRNA *UNUSED(ptr))
{
  DEG_relations_tag_update(bmain);
}

static void rna_Physics_update(Main *UNUSED(bmain), Scene *UNUSED(scene), PointerRNA *ptr)
{
  Scene *scene = (Scene *)ptr->owner_id;
  FOREACH_SCENE_OBJECT_BEGIN (scene, ob) {
    BKE_ptcache_object_reset(scene, ob, PTCACHE_RESET_DEPSGRAPH);
  }
  FOREACH_SCENE_OBJECT_END;

  DEG_id_tag_update(&scene->id, ID_RECALC_COPY_ON_WRITE);
}

static void rna_Scene_editmesh_select_mode_set(PointerRNA *ptr, const bool *value)
{
  ToolSettings *ts = (ToolSettings *)ptr->data;
  int flag = (value[0] ? SCE_SELECT_VERTEX : 0) | (value[1] ? SCE_SELECT_EDGE : 0) |
             (value[2] ? SCE_SELECT_FACE : 0);

  if (flag) {
    ts->selectmode = flag;

    /* Update select mode in all the workspaces in mesh edit mode. */
    wmWindowManager *wm = G_MAIN->wm.first;
    LISTBASE_FOREACH (wmWindow *, win, &wm->windows) {
      ViewLayer *view_layer = WM_window_get_active_view_layer(win);

      if (view_layer && view_layer->basact) {
        Mesh *me = BKE_mesh_from_object(view_layer->basact->object);
        if (me && me->edit_mesh && me->edit_mesh->selectmode != flag) {
          me->edit_mesh->selectmode = flag;
          EDBM_selectmode_set(me->edit_mesh);
        }
      }
    }
  }
}

static void rna_Scene_editmesh_select_mode_update(bContext *C, PointerRNA *UNUSED(ptr))
{
  ViewLayer *view_layer = CTX_data_view_layer(C);
  Mesh *me = NULL;

  if (view_layer->basact) {
    me = BKE_mesh_from_object(view_layer->basact->object);
    if (me && me->edit_mesh == NULL) {
      me = NULL;
    }
  }

  if (me) {
    DEG_id_tag_update(&me->id, ID_RECALC_SELECT);
    WM_main_add_notifier(NC_SCENE | ND_TOOLSETTINGS, NULL);
  }
}

static void rna_Scene_uv_select_mode_update(bContext *C, PointerRNA *UNUSED(ptr))
{
  /* Makes sure that the UV selection states are consistent with the current UV select mode and
   * sticky mode.*/
  ED_uvedit_selectmode_clean_multi(C);
}

static void object_simplify_update(Object *ob)
{
  ModifierData *md;
  ParticleSystem *psys;

  if ((ob->id.tag & LIB_TAG_DOIT) == 0) {
    return;
  }

  ob->id.tag &= ~LIB_TAG_DOIT;

  for (md = ob->modifiers.first; md; md = md->next) {
    if (ELEM(md->type,
             eModifierType_Subsurf,
             eModifierType_Multires,
             eModifierType_ParticleSystem)) {
      DEG_id_tag_update(&ob->id, ID_RECALC_GEOMETRY);
    }
  }

  for (psys = ob->particlesystem.first; psys; psys = psys->next) {
    psys->recalc |= ID_RECALC_PSYS_CHILD;
  }

  if (ob->instance_collection) {
    FOREACH_COLLECTION_OBJECT_RECURSIVE_BEGIN (ob->instance_collection, ob_collection) {
      object_simplify_update(ob_collection);
    }
    FOREACH_COLLECTION_OBJECT_RECURSIVE_END;
  }

  if (ob->type == OB_VOLUME) {
    DEG_id_tag_update(&ob->id, ID_RECALC_GEOMETRY);
  }
}

static void rna_Scene_use_simplify_update(Main *bmain, Scene *UNUSED(scene), PointerRNA *ptr)
{
  Scene *sce = (Scene *)ptr->owner_id;
  Scene *sce_iter;
  Base *base;

  BKE_main_id_tag_listbase(&bmain->objects, LIB_TAG_DOIT, true);
  FOREACH_SCENE_OBJECT_BEGIN (sce, ob) {
    object_simplify_update(ob);
  }
  FOREACH_SCENE_OBJECT_END;

  for (SETLOOPER_SET_ONLY(sce, sce_iter, base)) {
    object_simplify_update(base->object);
  }

  WM_main_add_notifier(NC_GEOM | ND_DATA, NULL);
  WM_main_add_notifier(NC_OBJECT | ND_DRAW, NULL);
  DEG_id_tag_update(&sce->id, 0);
}

static void rna_Scene_simplify_update(Main *bmain, Scene *scene, PointerRNA *ptr)
{
  Scene *sce = (Scene *)ptr->owner_id;

  if (sce->r.mode & R_SIMPLIFY) {
    rna_Scene_use_simplify_update(bmain, scene, ptr);
  }
}

static void rna_Scene_use_persistent_data_update(Main *UNUSED(bmain),
                                                 Scene *UNUSED(scene),
                                                 PointerRNA *ptr)
{
  Scene *scene = (Scene *)ptr->owner_id;

  if (!(scene->r.mode & R_PERSISTENT_DATA)) {
    RE_FreePersistentData(scene);
  }
}

/* Scene.transform_orientation_slots */
static void rna_Scene_transform_orientation_slots_begin(CollectionPropertyIterator *iter,
                                                        PointerRNA *ptr)
{
  Scene *scene = (Scene *)ptr->owner_id;
  TransformOrientationSlot *orient_slot = &scene->orientation_slots[0];
  rna_iterator_array_begin(
      iter, orient_slot, sizeof(*orient_slot), ARRAY_SIZE(scene->orientation_slots), 0, NULL);
}

static int rna_Scene_transform_orientation_slots_length(PointerRNA *UNUSED(ptr))
{
  return ARRAY_SIZE(((Scene *)NULL)->orientation_slots);
}

static bool rna_Scene_use_audio_get(PointerRNA *ptr)
{
  Scene *scene = (Scene *)ptr->data;
  return (scene->audio.flag & AUDIO_MUTE) != 0;
}

static void rna_Scene_use_audio_set(PointerRNA *ptr, bool value)
{
  Scene *scene = (Scene *)ptr->data;

  if (value) {
    scene->audio.flag |= AUDIO_MUTE;
  }
  else {
    scene->audio.flag &= ~AUDIO_MUTE;
  }
}

static void rna_Scene_use_audio_update(Main *UNUSED(bmain), Scene *UNUSED(scene), PointerRNA *ptr)
{
  DEG_id_tag_update(ptr->owner_id, ID_RECALC_AUDIO_MUTE);
}

static int rna_Scene_sync_mode_get(PointerRNA *ptr)
{
  Scene *scene = (Scene *)ptr->data;
  if (scene->audio.flag & AUDIO_SYNC) {
    return AUDIO_SYNC;
  }
  return scene->flag & SCE_FRAME_DROP;
}

static void rna_Scene_sync_mode_set(PointerRNA *ptr, int value)
{
  Scene *scene = (Scene *)ptr->data;

  if (value == AUDIO_SYNC) {
    scene->audio.flag |= AUDIO_SYNC;
  }
  else if (value == SCE_FRAME_DROP) {
    scene->audio.flag &= ~AUDIO_SYNC;
    scene->flag |= SCE_FRAME_DROP;
  }
  else {
    scene->audio.flag &= ~AUDIO_SYNC;
    scene->flag &= ~SCE_FRAME_DROP;
  }
}

static void rna_View3DCursor_rotation_mode_set(PointerRNA *ptr, int value)
{
  View3DCursor *cursor = ptr->data;

  /* use API Method for conversions... */
  BKE_rotMode_change_values(cursor->rotation_quaternion,
                            cursor->rotation_euler,
                            cursor->rotation_axis,
                            &cursor->rotation_angle,
                            cursor->rotation_mode,
                            (short)value);

  /* finally, set the new rotation type */
  cursor->rotation_mode = value;
}

static void rna_View3DCursor_rotation_axis_angle_get(PointerRNA *ptr, float *value)
{
  View3DCursor *cursor = ptr->data;
  value[0] = cursor->rotation_angle;
  copy_v3_v3(&value[1], cursor->rotation_axis);
}

static void rna_View3DCursor_rotation_axis_angle_set(PointerRNA *ptr, const float *value)
{
  View3DCursor *cursor = ptr->data;
  cursor->rotation_angle = value[0];
  copy_v3_v3(cursor->rotation_axis, &value[1]);
}

static void rna_View3DCursor_matrix_get(PointerRNA *ptr, float *values)
{
  const View3DCursor *cursor = ptr->data;
  BKE_scene_cursor_to_mat4(cursor, (float(*)[4])values);
}

static void rna_View3DCursor_matrix_set(PointerRNA *ptr, const float *values)
{
  View3DCursor *cursor = ptr->data;
  float unit_mat[4][4];
  normalize_m4_m4(unit_mat, (const float(*)[4])values);
  BKE_scene_cursor_from_mat4(cursor, unit_mat, false);
}

static char *rna_TransformOrientationSlot_path(PointerRNA *ptr)
{
  Scene *scene = (Scene *)ptr->owner_id;
  TransformOrientationSlot *orientation_slot = ptr->data;

  if (!ELEM(NULL, scene, orientation_slot)) {
    for (int i = 0; i < ARRAY_SIZE(scene->orientation_slots); i++) {
      if (&scene->orientation_slots[i] == orientation_slot) {
        return BLI_sprintfN("transform_orientation_slots[%d]", i);
      }
    }
  }

  /* Should not happen, but in case, just return default path. */
  BLI_assert(0);
  return BLI_strdup("transform_orientation_slots[0]");
}

static char *rna_View3DCursor_path(PointerRNA *UNUSED(ptr))
{
  return BLI_strdup("cursor");
}

static TimeMarker *rna_TimeLine_add(Scene *scene, const char name[], int frame)
{
  TimeMarker *marker = MEM_callocN(sizeof(TimeMarker), "TimeMarker");
  marker->flag = SELECT;
  marker->frame = frame;
  BLI_strncpy_utf8(marker->name, name, sizeof(marker->name));
  BLI_addtail(&scene->markers, marker);

  WM_main_add_notifier(NC_SCENE | ND_MARKERS, NULL);
  WM_main_add_notifier(NC_ANIMATION | ND_MARKERS, NULL);

  return marker;
}

static void rna_TimeLine_remove(Scene *scene, ReportList *reports, PointerRNA *marker_ptr)
{
  TimeMarker *marker = marker_ptr->data;
  if (BLI_remlink_safe(&scene->markers, marker) == false) {
    BKE_reportf(reports,
                RPT_ERROR,
                "Timeline marker '%s' not found in scene '%s'",
                marker->name,
                scene->id.name + 2);
    return;
  }

  MEM_freeN(marker);
  RNA_POINTER_INVALIDATE(marker_ptr);

  WM_main_add_notifier(NC_SCENE | ND_MARKERS, NULL);
  WM_main_add_notifier(NC_ANIMATION | ND_MARKERS, NULL);
}

static void rna_TimeLine_clear(Scene *scene)
{
  BLI_freelistN(&scene->markers);

  WM_main_add_notifier(NC_SCENE | ND_MARKERS, NULL);
  WM_main_add_notifier(NC_ANIMATION | ND_MARKERS, NULL);
}

static KeyingSet *rna_Scene_keying_set_new(Scene *sce,
                                           ReportList *reports,
                                           const char idname[],
                                           const char name[])
{
  KeyingSet *ks = NULL;

  /* call the API func, and set the active keyingset index */
  ks = BKE_keyingset_add(&sce->keyingsets, idname, name, KEYINGSET_ABSOLUTE, 0);

  if (ks) {
    sce->active_keyingset = BLI_listbase_count(&sce->keyingsets);
    return ks;
  }
  else {
    BKE_report(reports, RPT_ERROR, "Keying set could not be added");
    return NULL;
  }
}

static void rna_UnifiedPaintSettings_update(bContext *C, PointerRNA *UNUSED(ptr))
{
  Scene *scene = CTX_data_scene(C);
  ViewLayer *view_layer = CTX_data_view_layer(C);
  Brush *br = BKE_paint_brush(BKE_paint_get_active(scene, view_layer));
  WM_main_add_notifier(NC_BRUSH | NA_EDITED, br);
}

static void rna_UnifiedPaintSettings_size_set(PointerRNA *ptr, int value)
{
  UnifiedPaintSettings *ups = ptr->data;

  /* scale unprojected radius so it stays consistent with brush size */
  BKE_brush_scale_unprojected_radius(&ups->unprojected_radius, value, ups->size);
  ups->size = value;
}

static void rna_UnifiedPaintSettings_unprojected_radius_set(PointerRNA *ptr, float value)
{
  UnifiedPaintSettings *ups = ptr->data;

  /* scale brush size so it stays consistent with unprojected_radius */
  BKE_brush_scale_size(&ups->size, value, ups->unprojected_radius);
  ups->unprojected_radius = value;
}

static void rna_UnifiedPaintSettings_radius_update(bContext *C, PointerRNA *ptr)
{
  /* changing the unified size should invalidate the overlay but also update the brush */
  BKE_paint_invalidate_overlay_all();
  rna_UnifiedPaintSettings_update(C, ptr);
}

static char *rna_UnifiedPaintSettings_path(PointerRNA *UNUSED(ptr))
{
  return BLI_strdup("tool_settings.unified_paint_settings");
}

static char *rna_CurvePaintSettings_path(PointerRNA *UNUSED(ptr))
{
  return BLI_strdup("tool_settings.curve_paint_settings");
}

static char *rna_SequencerToolSettings_path(PointerRNA *UNUSED(ptr))
{
  return BLI_strdup("tool_settings.sequencer_tool_settings");
}

/* generic function to recalc geometry */
static void rna_EditMesh_update(bContext *C, PointerRNA *UNUSED(ptr))
{
  ViewLayer *view_layer = CTX_data_view_layer(C);
  Mesh *me = NULL;

  if (view_layer->basact) {
    me = BKE_mesh_from_object(view_layer->basact->object);
    if (me && me->edit_mesh == NULL) {
      me = NULL;
    }
  }

  if (me) {
    DEG_id_tag_update(&me->id, ID_RECALC_GEOMETRY);
    WM_main_add_notifier(NC_GEOM | ND_DATA, me);
  }
}

static char *rna_MeshStatVis_path(PointerRNA *UNUSED(ptr))
{
  return BLI_strdup("tool_settings.statvis");
}

/* NOTE: without this, when Multi-Paint is activated/deactivated, the colors
 * will not change right away when multiple bones are selected, this function
 * is not for general use and only for the few cases where changing scene
 * settings and NOT for general purpose updates, possibly this should be
 * given its own notifier. */
static void rna_Scene_update_active_object_data(bContext *C, PointerRNA *UNUSED(ptr))
{
  ViewLayer *view_layer = CTX_data_view_layer(C);
  Object *ob = OBACT(view_layer);

  if (ob) {
    DEG_id_tag_update(&ob->id, ID_RECALC_GEOMETRY);
    WM_main_add_notifier(NC_OBJECT | ND_DRAW, &ob->id);
  }
}

static void rna_SceneCamera_update(Main *UNUSED(bmain), Scene *UNUSED(scene), PointerRNA *ptr)
{
  Scene *scene = (Scene *)ptr->owner_id;
  Object *camera = scene->camera;

  SEQ_cache_cleanup(scene);

  if (camera && (camera->type == OB_CAMERA)) {
    DEG_id_tag_update(&camera->id, ID_RECALC_GEOMETRY);
  }
}

static void rna_SceneSequencer_update(Main *UNUSED(bmain), Scene *UNUSED(scene), PointerRNA *ptr)
{
  SEQ_cache_cleanup((Scene *)ptr->owner_id);
}

static char *rna_ToolSettings_path(PointerRNA *UNUSED(ptr))
{
  return BLI_strdup("tool_settings");
}

PointerRNA rna_FreestyleLineSet_linestyle_get(PointerRNA *ptr)
{
  FreestyleLineSet *lineset = (FreestyleLineSet *)ptr->data;

  return rna_pointer_inherit_refine(ptr, &RNA_FreestyleLineStyle, lineset->linestyle);
}

void rna_FreestyleLineSet_linestyle_set(PointerRNA *ptr,
                                        PointerRNA value,
                                        struct ReportList *UNUSED(reports))
{
  FreestyleLineSet *lineset = (FreestyleLineSet *)ptr->data;

  if (lineset->linestyle) {
    id_us_min(&lineset->linestyle->id);
  }
  lineset->linestyle = (FreestyleLineStyle *)value.data;
  id_us_plus(&lineset->linestyle->id);
}

FreestyleLineSet *rna_FreestyleSettings_lineset_add(ID *id,
                                                    FreestyleSettings *config,
                                                    Main *bmain,
                                                    const char *name)
{
  Scene *scene = (Scene *)id;
  FreestyleLineSet *lineset = BKE_freestyle_lineset_add(bmain, (FreestyleConfig *)config, name);

  DEG_id_tag_update(&scene->id, 0);
  WM_main_add_notifier(NC_SCENE | ND_RENDER_OPTIONS, NULL);

  return lineset;
}

void rna_FreestyleSettings_lineset_remove(ID *id,
                                          FreestyleSettings *config,
                                          ReportList *reports,
                                          PointerRNA *lineset_ptr)
{
  FreestyleLineSet *lineset = lineset_ptr->data;
  Scene *scene = (Scene *)id;

  if (!BKE_freestyle_lineset_delete((FreestyleConfig *)config, lineset)) {
    BKE_reportf(reports, RPT_ERROR, "Line set '%s' could not be removed", lineset->name);
    return;
  }

  RNA_POINTER_INVALIDATE(lineset_ptr);

  DEG_id_tag_update(&scene->id, 0);
  WM_main_add_notifier(NC_SCENE | ND_RENDER_OPTIONS, NULL);
}

PointerRNA rna_FreestyleSettings_active_lineset_get(PointerRNA *ptr)
{
  FreestyleConfig *config = (FreestyleConfig *)ptr->data;
  FreestyleLineSet *lineset = BKE_freestyle_lineset_get_active(config);
  return rna_pointer_inherit_refine(ptr, &RNA_FreestyleLineSet, lineset);
}

void rna_FreestyleSettings_active_lineset_index_range(
    PointerRNA *ptr, int *min, int *max, int *UNUSED(softmin), int *UNUSED(softmax))
{
  FreestyleConfig *config = (FreestyleConfig *)ptr->data;

  *min = 0;
  *max = max_ii(0, BLI_listbase_count(&config->linesets) - 1);
}

int rna_FreestyleSettings_active_lineset_index_get(PointerRNA *ptr)
{
  FreestyleConfig *config = (FreestyleConfig *)ptr->data;
  return BKE_freestyle_lineset_get_active_index(config);
}

void rna_FreestyleSettings_active_lineset_index_set(PointerRNA *ptr, int value)
{
  FreestyleConfig *config = (FreestyleConfig *)ptr->data;
  BKE_freestyle_lineset_set_active_index(config, value);
}

FreestyleModuleConfig *rna_FreestyleSettings_module_add(ID *id, FreestyleSettings *config)
{
  Scene *scene = (Scene *)id;
  FreestyleModuleConfig *module = BKE_freestyle_module_add((FreestyleConfig *)config);

  DEG_id_tag_update(&scene->id, 0);
  WM_main_add_notifier(NC_SCENE | ND_RENDER_OPTIONS, NULL);

  return module;
}

void rna_FreestyleSettings_module_remove(ID *id,
                                         FreestyleSettings *config,
                                         ReportList *reports,
                                         PointerRNA *module_ptr)
{
  Scene *scene = (Scene *)id;
  FreestyleModuleConfig *module = module_ptr->data;

  if (!BKE_freestyle_module_delete((FreestyleConfig *)config, module)) {
    if (module->script) {
      BKE_reportf(reports,
                  RPT_ERROR,
                  "Style module '%s' could not be removed",
                  module->script->id.name + 2);
    }
    else {
      BKE_report(reports, RPT_ERROR, "Style module could not be removed");
    }
    return;
  }

  RNA_POINTER_INVALIDATE(module_ptr);

  DEG_id_tag_update(&scene->id, 0);
  WM_main_add_notifier(NC_SCENE | ND_RENDER_OPTIONS, NULL);
}

static void rna_Stereo3dFormat_update(Main *bmain, Scene *UNUSED(scene), PointerRNA *ptr)
{
  ID *id = ptr->owner_id;

  if (id && GS(id->name) == ID_IM) {
    Image *ima = (Image *)id;
    ImBuf *ibuf;
    void *lock;

    if (!BKE_image_is_stereo(ima)) {
      return;
    }

    ibuf = BKE_image_acquire_ibuf(ima, NULL, &lock);

    if (ibuf) {
      BKE_image_signal(bmain, ima, NULL, IMA_SIGNAL_FREE);
    }
    BKE_image_release_ibuf(ima, ibuf, lock);
  }
}

static ViewLayer *rna_ViewLayer_new(ID *id, Scene *UNUSED(sce), Main *bmain, const char *name)
{
  Scene *scene = (Scene *)id;
  ViewLayer *view_layer = BKE_view_layer_add(scene, name, NULL, VIEWLAYER_ADD_NEW);

  DEG_id_tag_update(&scene->id, 0);
  DEG_relations_tag_update(bmain);
  WM_main_add_notifier(NC_SCENE | ND_LAYER, NULL);

  return view_layer;
}

static void rna_ViewLayer_remove(
    ID *id, Scene *UNUSED(sce), Main *bmain, ReportList *reports, PointerRNA *sl_ptr)
{
  Scene *scene = (Scene *)id;
  ViewLayer *view_layer = sl_ptr->data;

  if (ED_scene_view_layer_delete(bmain, scene, view_layer, reports)) {
    RNA_POINTER_INVALIDATE(sl_ptr);
  }
}

void rna_ViewLayer_active_aov_index_range(
    PointerRNA *ptr, int *min, int *max, int *UNUSED(softmin), int *UNUSED(softmax))
{
  ViewLayer *view_layer = (ViewLayer *)ptr->data;

  *min = 0;
  *max = max_ii(0, BLI_listbase_count(&view_layer->aovs) - 1);
}

int rna_ViewLayer_active_aov_index_get(PointerRNA *ptr)
{
  ViewLayer *view_layer = (ViewLayer *)ptr->data;
  return BLI_findindex(&view_layer->aovs, view_layer->active_aov);
}

void rna_ViewLayer_active_aov_index_set(PointerRNA *ptr, int value)
{
  ViewLayer *view_layer = (ViewLayer *)ptr->data;
  ViewLayerAOV *aov = BLI_findlink(&view_layer->aovs, value);
  view_layer->active_aov = aov;
}

/* Fake value, used internally (not saved to DNA). */
#  define V3D_ORIENT_DEFAULT -1

static int rna_TransformOrientationSlot_type_get(PointerRNA *ptr)
{
  Scene *scene = (Scene *)ptr->owner_id;
  TransformOrientationSlot *orient_slot = ptr->data;
  if (orient_slot != &scene->orientation_slots[SCE_ORIENT_DEFAULT]) {
    if ((orient_slot->flag & SELECT) == 0) {
      return V3D_ORIENT_DEFAULT;
    }
  }
  return BKE_scene_orientation_slot_get_index(orient_slot);
}

void rna_TransformOrientationSlot_type_set(PointerRNA *ptr, int value)
{
  Scene *scene = (Scene *)ptr->owner_id;
  TransformOrientationSlot *orient_slot = ptr->data;

  if (orient_slot != &scene->orientation_slots[SCE_ORIENT_DEFAULT]) {
    if (value == V3D_ORIENT_DEFAULT) {
      orient_slot->flag &= ~SELECT;
      return;
    }
    else {
      orient_slot->flag |= SELECT;
    }
  }

  BKE_scene_orientation_slot_set_index(orient_slot, value);
}

static PointerRNA rna_TransformOrientationSlot_get(PointerRNA *ptr)
{
  Scene *scene = (Scene *)ptr->owner_id;
  TransformOrientationSlot *orient_slot = ptr->data;
  TransformOrientation *orientation;
  if (orient_slot->type < V3D_ORIENT_CUSTOM) {
    orientation = NULL;
  }
  else {
    orientation = BKE_scene_transform_orientation_find(scene, orient_slot->index_custom);
  }
  return rna_pointer_inherit_refine(ptr, &RNA_TransformOrientation, orientation);
}

static const EnumPropertyItem *rna_TransformOrientation_impl_itemf(Scene *scene,
                                                                   const bool include_default,
                                                                   bool *r_free)
{
  EnumPropertyItem tmp = {0, "", 0, "", ""};
  EnumPropertyItem *item = NULL;
  int i = V3D_ORIENT_CUSTOM, totitem = 0;

  if (include_default) {
    tmp.identifier = "DEFAULT";
    tmp.name = "Default";
    tmp.description = "Use the scene orientation";
    tmp.value = V3D_ORIENT_DEFAULT;
    tmp.icon = ICON_OBJECT_ORIGIN;
    RNA_enum_item_add(&item, &totitem, &tmp);
    tmp.icon = 0;

    RNA_enum_item_add_separator(&item, &totitem);
  }

  RNA_enum_items_add(&item, &totitem, rna_enum_transform_orientation_items);

  const ListBase *transform_orientations = scene ? &scene->transform_spaces : NULL;

  if (transform_orientations && (BLI_listbase_is_empty(transform_orientations) == false)) {
    RNA_enum_item_add_separator(&item, &totitem);

    LISTBASE_FOREACH (TransformOrientation *, ts, transform_orientations) {
      tmp.identifier = ts->name;
      tmp.name = ts->name;
      tmp.value = i++;
      RNA_enum_item_add(&item, &totitem, &tmp);
    }
  }

  RNA_enum_item_end(&item, &totitem);
  *r_free = true;

  return item;
}
const EnumPropertyItem *rna_TransformOrientation_itemf(bContext *C,
                                                       PointerRNA *ptr,
                                                       PropertyRNA *UNUSED(prop),
                                                       bool *r_free)
{
  if (C == NULL) {
    return rna_enum_transform_orientation_items;
  }

  Scene *scene;
  if (ptr->owner_id && (GS(ptr->owner_id->name) == ID_SCE)) {
    scene = (Scene *)ptr->owner_id;
  }
  else {
    scene = CTX_data_scene(C);
  }
  return rna_TransformOrientation_impl_itemf(scene, false, r_free);
}

const EnumPropertyItem *rna_TransformOrientation_with_scene_itemf(bContext *C,
                                                                  PointerRNA *ptr,
                                                                  PropertyRNA *UNUSED(prop),
                                                                  bool *r_free)
{
  if (C == NULL) {
    return rna_enum_transform_orientation_items;
  }

  Scene *scene = (Scene *)ptr->owner_id;
  TransformOrientationSlot *orient_slot = ptr->data;
  bool include_default = (orient_slot != &scene->orientation_slots[SCE_ORIENT_DEFAULT]);
  return rna_TransformOrientation_impl_itemf(scene, include_default, r_free);
}

#  undef V3D_ORIENT_DEFAULT

static const EnumPropertyItem *rna_UnitSettings_itemf_wrapper(const int system,
                                                              const int type,
                                                              bool *r_free)
{
  const void *usys;
  int len;
  BKE_unit_system_get(system, type, &usys, &len);

  EnumPropertyItem *items = NULL;
  int totitem = 0;

  EnumPropertyItem adaptive = {0};
  adaptive.identifier = "ADAPTIVE";
  adaptive.name = "Adaptive";
  adaptive.value = USER_UNIT_ADAPTIVE;
  RNA_enum_item_add(&items, &totitem, &adaptive);

  for (int i = 0; i < len; i++) {
    if (!BKE_unit_is_suppressed(usys, i)) {
      EnumPropertyItem tmp = {0};
      tmp.identifier = BKE_unit_identifier_get(usys, i);
      tmp.name = BKE_unit_display_name_get(usys, i);
      tmp.value = i;
      RNA_enum_item_add(&items, &totitem, &tmp);
    }
  }

  RNA_enum_item_end(&items, &totitem);
  *r_free = true;

  return items;
}

const EnumPropertyItem *rna_UnitSettings_length_unit_itemf(bContext *UNUSED(C),
                                                           PointerRNA *ptr,
                                                           PropertyRNA *UNUSED(prop),
                                                           bool *r_free)
{
  UnitSettings *units = ptr->data;
  return rna_UnitSettings_itemf_wrapper(units->system, B_UNIT_LENGTH, r_free);
}

const EnumPropertyItem *rna_UnitSettings_mass_unit_itemf(bContext *UNUSED(C),
                                                         PointerRNA *ptr,
                                                         PropertyRNA *UNUSED(prop),
                                                         bool *r_free)
{
  UnitSettings *units = ptr->data;
  return rna_UnitSettings_itemf_wrapper(units->system, B_UNIT_MASS, r_free);
}

const EnumPropertyItem *rna_UnitSettings_time_unit_itemf(bContext *UNUSED(C),
                                                         PointerRNA *ptr,
                                                         PropertyRNA *UNUSED(prop),
                                                         bool *r_free)
{
  UnitSettings *units = ptr->data;
  return rna_UnitSettings_itemf_wrapper(units->system, B_UNIT_TIME, r_free);
}

const EnumPropertyItem *rna_UnitSettings_temperature_unit_itemf(bContext *UNUSED(C),
                                                                PointerRNA *ptr,
                                                                PropertyRNA *UNUSED(prop),
                                                                bool *r_free)
{
  UnitSettings *units = ptr->data;
  return rna_UnitSettings_itemf_wrapper(units->system, B_UNIT_TEMPERATURE, r_free);
}

static void rna_UnitSettings_system_update(Main *UNUSED(bmain),
                                           Scene *scene,
                                           PointerRNA *UNUSED(ptr))
{
  UnitSettings *unit = &scene->unit;
  if (unit->system == USER_UNIT_NONE) {
    unit->length_unit = USER_UNIT_ADAPTIVE;
    unit->mass_unit = USER_UNIT_ADAPTIVE;
  }
  else {
    unit->length_unit = BKE_unit_base_of_type_get(unit->system, B_UNIT_LENGTH);
    unit->mass_unit = BKE_unit_base_of_type_get(unit->system, B_UNIT_MASS);
  }
}

static char *rna_UnitSettings_path(PointerRNA *UNUSED(ptr))
{
  return BLI_strdup("unit_settings");
}

static char *rna_FFmpegSettings_path(PointerRNA *UNUSED(ptr))
{
  return BLI_strdup("render.ffmpeg");
}

#else

/* Grease Pencil Interpolation tool settings */
static void rna_def_gpencil_interpolate(BlenderRNA *brna)
{
  StructRNA *srna;
  PropertyRNA *prop;

  srna = RNA_def_struct(brna, "GPencilInterpolateSettings", NULL);
  RNA_def_struct_sdna(srna, "GP_Interpolate_Settings");
  RNA_def_struct_ui_text(srna,
                         "Grease Pencil Interpolate Settings",
                         "Settings for Grease Pencil interpolation tools");

  /* custom curvemap */
  prop = RNA_def_property(srna, "interpolation_curve", PROP_POINTER, PROP_NONE);
  RNA_def_property_pointer_sdna(prop, NULL, "custom_ipo");
  RNA_def_property_struct_type(prop, "CurveMapping");
  RNA_def_property_ui_text(
      prop,
      "Interpolation Curve",
      "Custom curve to control 'sequence' interpolation between Grease Pencil frames");
}

static void rna_def_transform_orientation(BlenderRNA *brna)
{
  StructRNA *srna;
  PropertyRNA *prop;

  srna = RNA_def_struct(brna, "TransformOrientation", NULL);

  prop = RNA_def_property(srna, "matrix", PROP_FLOAT, PROP_MATRIX);
  RNA_def_property_float_sdna(prop, NULL, "mat");
  RNA_def_property_multi_array(prop, 2, rna_matrix_dimsize_3x3);
  RNA_def_property_update(prop, NC_SCENE | ND_TRANSFORM, NULL);

  prop = RNA_def_property(srna, "name", PROP_STRING, PROP_NONE);
  RNA_def_struct_name_property(srna, prop);
  RNA_def_property_ui_text(prop, "Name", "Name of the custom transform orientation");
  RNA_def_property_update(prop, NC_SCENE | ND_TRANSFORM, NULL);
}

static void rna_def_transform_orientation_slot(BlenderRNA *brna)
{
  StructRNA *srna;
  PropertyRNA *prop;

  srna = RNA_def_struct(brna, "TransformOrientationSlot", NULL);
  RNA_def_struct_sdna(srna, "TransformOrientationSlot");
  RNA_def_struct_path_func(srna, "rna_TransformOrientationSlot_path");
  RNA_def_struct_ui_text(srna, "Orientation Slot", "");

  /* Orientations */
  prop = RNA_def_property(srna, "type", PROP_ENUM, PROP_NONE);
  RNA_def_property_enum_items(prop, rna_enum_transform_orientation_items);
  RNA_def_property_enum_funcs(prop,
                              "rna_TransformOrientationSlot_type_get",
                              "rna_TransformOrientationSlot_type_set",
                              "rna_TransformOrientation_with_scene_itemf");
  RNA_def_property_ui_text(prop, "Orientation", "Transformation orientation");
  RNA_def_property_update(prop, NC_SCENE | ND_TRANSFORM, NULL);

  prop = RNA_def_property(srna, "custom_orientation", PROP_POINTER, PROP_NONE);
  RNA_def_property_struct_type(prop, "TransformOrientation");
  RNA_def_property_pointer_funcs(prop, "rna_TransformOrientationSlot_get", NULL, NULL, NULL);
  RNA_def_property_ui_text(prop, "Current Transform Orientation", "");

  /* flag */
  prop = RNA_def_property(srna, "use", PROP_BOOLEAN, PROP_NONE);
  RNA_def_property_boolean_sdna(prop, NULL, "flag", SELECT);
  RNA_def_property_ui_text(prop, "Use", "Use scene orientation instead of a custom setting");
  RNA_def_property_update(prop, NC_SCENE | ND_TOOLSETTINGS, NULL);
}

static void rna_def_view3d_cursor(BlenderRNA *brna)
{
  StructRNA *srna;
  PropertyRNA *prop;

  srna = RNA_def_struct(brna, "View3DCursor", NULL);
  RNA_def_struct_sdna(srna, "View3DCursor");
  RNA_def_struct_path_func(srna, "rna_View3DCursor_path");
  RNA_def_struct_ui_text(srna, "3D Cursor", "");
  RNA_def_struct_ui_icon(srna, ICON_CURSOR);
  RNA_def_struct_clear_flag(srna, STRUCT_UNDO);

  prop = RNA_def_property(srna, "location", PROP_FLOAT, PROP_XYZ_LENGTH);
  RNA_def_property_clear_flag(prop, PROP_ANIMATABLE);
  RNA_def_property_float_sdna(prop, NULL, "location");
  RNA_def_property_ui_text(prop, "Location", "");
  RNA_def_property_ui_range(prop, -10000.0, 10000.0, 10, 4);
  RNA_def_property_update(prop, NC_WINDOW, NULL);

  prop = RNA_def_property(srna, "rotation_quaternion", PROP_FLOAT, PROP_QUATERNION);
  RNA_def_property_clear_flag(prop, PROP_ANIMATABLE);
  RNA_def_property_float_sdna(prop, NULL, "rotation_quaternion");
  RNA_def_property_ui_text(
      prop, "Quaternion Rotation", "Rotation in quaternions (keep normalized)");
  RNA_def_property_update(prop, NC_WINDOW, NULL);

  prop = RNA_def_property(srna, "rotation_axis_angle", PROP_FLOAT, PROP_AXISANGLE);
  RNA_def_property_clear_flag(prop, PROP_ANIMATABLE);
  RNA_def_property_array(prop, 4);
  RNA_def_property_float_funcs(prop,
                               "rna_View3DCursor_rotation_axis_angle_get",
                               "rna_View3DCursor_rotation_axis_angle_set",
                               NULL);
  RNA_def_property_float_array_default(prop, rna_default_axis_angle);
  RNA_def_property_ui_text(
      prop, "Axis-Angle Rotation", "Angle of Rotation for Axis-Angle rotation representation");
  RNA_def_property_update(prop, NC_WINDOW, NULL);

  prop = RNA_def_property(srna, "rotation_euler", PROP_FLOAT, PROP_EULER);
  RNA_def_property_clear_flag(prop, PROP_ANIMATABLE);
  RNA_def_property_float_sdna(prop, NULL, "rotation_euler");
  RNA_def_property_ui_text(prop, "Euler Rotation", "3D rotation");
  RNA_def_property_update(prop, NC_WINDOW, NULL);

  prop = RNA_def_property(srna, "rotation_mode", PROP_ENUM, PROP_NONE);
  RNA_def_property_clear_flag(prop, PROP_ANIMATABLE);
  RNA_def_property_enum_sdna(prop, NULL, "rotation_mode");
  RNA_def_property_enum_items(prop, rna_enum_object_rotation_mode_items);
  RNA_def_property_enum_funcs(prop, NULL, "rna_View3DCursor_rotation_mode_set", NULL);
  RNA_def_property_ui_text(prop, "Rotation Mode", "");
  RNA_def_property_update(prop, NC_WINDOW, NULL);

  /* Matrix access to avoid having to check current rotation mode. */
  prop = RNA_def_property(srna, "matrix", PROP_FLOAT, PROP_MATRIX);
  RNA_def_property_multi_array(prop, 2, rna_matrix_dimsize_4x4);
  RNA_def_property_flag(prop, PROP_THICK_WRAP); /* no reference to original data */
  RNA_def_property_ui_text(
      prop, "Transform Matrix", "Matrix combining location and rotation of the cursor");
  RNA_def_property_float_funcs(
      prop, "rna_View3DCursor_matrix_get", "rna_View3DCursor_matrix_set", NULL);
}

static void rna_def_tool_settings(BlenderRNA *brna)
{
  StructRNA *srna;
  PropertyRNA *prop;

  /* the construction of this enum is quite special - everything is stored as bitflags,
   * with 1st position only for on/off (and exposed as boolean), while others are mutually
   * exclusive options but which will only have any effect when autokey is enabled
   */
  static const EnumPropertyItem auto_key_items[] = {
      {AUTOKEY_MODE_NORMAL & ~AUTOKEY_ON, "ADD_REPLACE_KEYS", 0, "Add & Replace", ""},
      {AUTOKEY_MODE_EDITKEYS & ~AUTOKEY_ON, "REPLACE_KEYS", 0, "Replace", ""},
      {0, NULL, 0, NULL, NULL},
  };

  static const EnumPropertyItem draw_groupuser_items[] = {
      {OB_DRAW_GROUPUSER_NONE, "NONE", 0, "None", ""},
      {OB_DRAW_GROUPUSER_ACTIVE,
       "ACTIVE",
       0,
       "Active",
       "Show vertices with no weights in the active group"},
      {OB_DRAW_GROUPUSER_ALL, "ALL", 0, "All", "Show vertices with no weights in any group"},
      {0, NULL, 0, NULL, NULL},
  };

  static const EnumPropertyItem vertex_group_select_items[] = {
      {WT_VGROUP_ALL, "ALL", 0, "All", "All Vertex Groups"},
      {WT_VGROUP_BONE_DEFORM,
       "BONE_DEFORM",
       0,
       "Deform",
       "Vertex Groups assigned to Deform Bones"},
      {WT_VGROUP_BONE_DEFORM_OFF,
       "OTHER_DEFORM",
       0,
       "Other",
       "Vertex Groups assigned to non Deform Bones"},
      {0, NULL, 0, NULL, NULL},
  };

  static const EnumPropertyItem gpencil_stroke_placement_items[] = {
      {GP_PROJECT_VIEWSPACE,
       "ORIGIN",
       ICON_OBJECT_ORIGIN,
       "Origin",
       "Draw stroke at Object origin"},
      {GP_PROJECT_VIEWSPACE | GP_PROJECT_CURSOR,
       "CURSOR",
       ICON_PIVOT_CURSOR,
       "3D Cursor",
       "Draw stroke at 3D cursor location"},
      {GP_PROJECT_VIEWSPACE | GP_PROJECT_DEPTH_VIEW,
       "SURFACE",
       ICON_SNAP_FACE,
       "Surface",
       "Stick stroke to surfaces"},
      {GP_PROJECT_VIEWSPACE | GP_PROJECT_DEPTH_STROKE,
       "STROKE",
       ICON_STROKE,
       "Stroke",
       "Stick stroke to other strokes"},
      {0, NULL, 0, NULL, NULL},
  };

  static const EnumPropertyItem gpencil_stroke_snap_items[] = {
      {0, "NONE", 0, "All Points", "Snap to all points"},
      {GP_PROJECT_DEPTH_STROKE_ENDPOINTS,
       "ENDS",
       0,
       "End Points",
       "Snap to first and last points and interpolate"},
      {GP_PROJECT_DEPTH_STROKE_FIRST, "FIRST", 0, "First Point", "Snap to first point"},
      {0, NULL, 0, NULL, NULL},
  };

  static const EnumPropertyItem gpencil_selectmode_items[] = {
      {GP_SELECTMODE_POINT, "POINT", ICON_GP_SELECT_POINTS, "Point", "Select only points"},
      {GP_SELECTMODE_STROKE,
       "STROKE",
       ICON_GP_SELECT_STROKES,
       "Stroke",
       "Select all stroke points"},
      {GP_SELECTMODE_SEGMENT,
       "SEGMENT",
       ICON_GP_SELECT_BETWEEN_STROKES,
       "Segment",
       "Select all stroke points between other strokes"},
      {0, NULL, 0, NULL, NULL},
  };

  static const EnumPropertyItem annotation_stroke_placement_view2d_items[] = {
      {GP_PROJECT_VIEWSPACE | GP_PROJECT_CURSOR,
       "IMAGE",
       ICON_IMAGE_DATA,
       "Image",
       "Stick stroke to the image"},
      /* Weird, GP_PROJECT_VIEWALIGN is inverted. */
      {0, "VIEW", ICON_RESTRICT_VIEW_ON, "View", "Stick stroke to the view"},
      {0, NULL, 0, NULL, NULL},
  };

  static const EnumPropertyItem annotation_stroke_placement_view3d_items[] = {
      {GP_PROJECT_VIEWSPACE | GP_PROJECT_CURSOR,
       "CURSOR",
       ICON_PIVOT_CURSOR,
       "3D Cursor",
       "Draw stroke at 3D cursor location"},
      /* Weird, GP_PROJECT_VIEWALIGN is inverted. */
      {0, "VIEW", ICON_RESTRICT_VIEW_ON, "View", "Stick stroke to the view"},
      {GP_PROJECT_VIEWSPACE | GP_PROJECT_DEPTH_VIEW,
       "SURFACE",
       ICON_FACESEL,
       "Surface",
       "Stick stroke to surfaces"},
      {0, NULL, 0, NULL, NULL},
  };

  static const EnumPropertyItem uv_sticky_mode_items[] = {
      {SI_STICKY_DISABLE,
       "DISABLED",
       ICON_STICKY_UVS_DISABLE,
       "Disabled",
       "Sticky vertex selection disabled"},
      {SI_STICKY_LOC,
       "SHARED_LOCATION",
       ICON_STICKY_UVS_LOC,
       "Shared Location",
       "Select UVs that are at the same location and share a mesh vertex"},
      {SI_STICKY_VERTEX,
       "SHARED_VERTEX",
       ICON_STICKY_UVS_VERT,
       "Shared Vertex",
       "Select UVs that share a mesh vertex, whether or not they are at the same location"},
      {0, NULL, 0, NULL, NULL},
  };

  srna = RNA_def_struct(brna, "ToolSettings", NULL);
  RNA_def_struct_path_func(srna, "rna_ToolSettings_path");
  RNA_def_struct_ui_text(srna, "Tool Settings", "");

  prop = RNA_def_property(srna, "sculpt", PROP_POINTER, PROP_NONE);
  RNA_def_property_struct_type(prop, "Sculpt");
  RNA_def_property_ui_text(prop, "Sculpt", "");

  prop = RNA_def_property(srna, "curves_sculpt", PROP_POINTER, PROP_NONE);
  RNA_def_property_struct_type(prop, "CurvesSculpt");
  RNA_def_property_ui_text(prop, "Curves Sculpt", "");

  prop = RNA_def_property(srna, "use_auto_normalize", PROP_BOOLEAN, PROP_NONE);
  RNA_def_property_flag(prop, PROP_CONTEXT_UPDATE);
  RNA_def_property_boolean_sdna(prop, NULL, "auto_normalize", 1);
  RNA_def_property_ui_text(prop,
                           "Weight Paint Auto-Normalize",
                           "Ensure all bone-deforming vertex groups add up "
                           "to 1.0 while weight painting");
  RNA_def_property_update(prop, 0, "rna_Scene_update_active_object_data");

  prop = RNA_def_property(srna, "use_lock_relative", PROP_BOOLEAN, PROP_NONE);
  RNA_def_property_flag(prop, PROP_CONTEXT_UPDATE);
  RNA_def_property_boolean_sdna(prop, NULL, "wpaint_lock_relative", 1);
  RNA_def_property_ui_text(prop,
                           "Weight Paint Lock-Relative",
                           "Display bone-deforming groups as if all locked deform groups "
                           "were deleted, and the remaining ones were re-normalized");
  RNA_def_property_update(prop, 0, "rna_Scene_update_active_object_data");

  prop = RNA_def_property(srna, "use_multipaint", PROP_BOOLEAN, PROP_NONE);
  RNA_def_property_flag(prop, PROP_CONTEXT_UPDATE);
  RNA_def_property_boolean_sdna(prop, NULL, "multipaint", 1);
  RNA_def_property_ui_text(prop,
                           "Weight Paint Multi-Paint",
                           "Paint across the weights of all selected bones, "
                           "maintaining their relative influence");
  RNA_def_property_update(prop, 0, "rna_Scene_update_active_object_data");

  prop = RNA_def_property(srna, "vertex_group_user", PROP_ENUM, PROP_NONE);
  RNA_def_property_flag(prop, PROP_CONTEXT_UPDATE);
  RNA_def_property_enum_sdna(prop, NULL, "weightuser");
  RNA_def_property_enum_items(prop, draw_groupuser_items);
  RNA_def_property_ui_text(prop, "Mask Non-Group Vertices", "Display unweighted vertices");
  RNA_def_property_update(prop, 0, "rna_Scene_update_active_object_data");

  prop = RNA_def_property(srna, "vertex_group_subset", PROP_ENUM, PROP_NONE);
  RNA_def_property_flag(prop, PROP_CONTEXT_UPDATE);
  RNA_def_property_enum_sdna(prop, NULL, "vgroupsubset");
  RNA_def_property_enum_items(prop, vertex_group_select_items);
  RNA_def_property_ui_text(prop, "Subset", "Filter Vertex groups for Display");
  RNA_def_property_update(prop, 0, "rna_Scene_update_active_object_data");

  prop = RNA_def_property(srna, "vertex_paint", PROP_POINTER, PROP_NONE);
  RNA_def_property_pointer_sdna(prop, NULL, "vpaint");
  RNA_def_property_ui_text(prop, "Vertex Paint", "");

  prop = RNA_def_property(srna, "weight_paint", PROP_POINTER, PROP_NONE);
  RNA_def_property_pointer_sdna(prop, NULL, "wpaint");
  RNA_def_property_ui_text(prop, "Weight Paint", "");

  prop = RNA_def_property(srna, "image_paint", PROP_POINTER, PROP_NONE);
  RNA_def_property_pointer_sdna(prop, NULL, "imapaint");
  RNA_def_property_ui_text(prop, "Image Paint", "");

  prop = RNA_def_property(srna, "uv_sculpt", PROP_POINTER, PROP_NONE);
  RNA_def_property_pointer_sdna(prop, NULL, "uvsculpt");
  RNA_def_property_ui_text(prop, "UV Sculpt", "");

  prop = RNA_def_property(srna, "gpencil_paint", PROP_POINTER, PROP_NONE);
  RNA_def_property_pointer_sdna(prop, NULL, "gp_paint");
  RNA_def_property_ui_text(prop, "Grease Pencil Paint", "");

  prop = RNA_def_property(srna, "gpencil_vertex_paint", PROP_POINTER, PROP_NONE);
  RNA_def_property_pointer_sdna(prop, NULL, "gp_vertexpaint");
  RNA_def_property_ui_text(prop, "Grease Pencil Vertex Paint", "");

  prop = RNA_def_property(srna, "gpencil_sculpt_paint", PROP_POINTER, PROP_NONE);
  RNA_def_property_pointer_sdna(prop, NULL, "gp_sculptpaint");
  RNA_def_property_ui_text(prop, "Grease Pencil Sculpt Paint", "");

  prop = RNA_def_property(srna, "gpencil_weight_paint", PROP_POINTER, PROP_NONE);
  RNA_def_property_pointer_sdna(prop, NULL, "gp_weightpaint");
  RNA_def_property_ui_text(prop, "Grease Pencil Weight Paint", "");

  prop = RNA_def_property(srna, "particle_edit", PROP_POINTER, PROP_NONE);
  RNA_def_property_pointer_sdna(prop, NULL, "particle");
  RNA_def_property_ui_text(prop, "Particle Edit", "");

  prop = RNA_def_property(srna, "uv_sculpt_lock_borders", PROP_BOOLEAN, PROP_NONE);
  RNA_def_property_boolean_sdna(prop, NULL, "uv_sculpt_settings", UV_SCULPT_LOCK_BORDERS);
  RNA_def_property_ui_text(prop, "Lock Borders", "Disable editing of boundary edges");

  prop = RNA_def_property(srna, "uv_sculpt_all_islands", PROP_BOOLEAN, PROP_NONE);
  RNA_def_property_boolean_sdna(prop, NULL, "uv_sculpt_settings", UV_SCULPT_ALL_ISLANDS);
  RNA_def_property_ui_text(prop, "Sculpt All Islands", "Brush operates on all islands");

  prop = RNA_def_property(srna, "uv_relax_method", PROP_ENUM, PROP_NONE);
  RNA_def_property_enum_sdna(prop, NULL, "uv_relax_method");
  RNA_def_property_enum_items(prop, uv_sculpt_relaxation_items);
  RNA_def_property_ui_text(prop, "Relaxation Method", "Algorithm used for UV relaxation");

  prop = RNA_def_property(srna, "lock_object_mode", PROP_BOOLEAN, PROP_NONE);
  RNA_def_property_boolean_sdna(prop, NULL, "object_flag", SCE_OBJECT_MODE_LOCK);
  RNA_def_property_ui_text(prop, "Lock Object Modes", "Restrict select to the current mode");
  RNA_def_property_update(prop, NC_SCENE | ND_TOOLSETTINGS, NULL);

  static const EnumPropertyItem workspace_tool_items[] = {
      {SCE_WORKSPACE_TOOL_DEFAULT, "DEFAULT", 0, "Active Tool", ""},
      {SCE_WORKSPACE_TOOL_FALLBACK, "FALLBACK", 0, "Select", ""},
      {0, NULL, 0, NULL, NULL},
  };

  prop = RNA_def_property(srna, "workspace_tool_type", PROP_ENUM, PROP_NONE);
  RNA_def_property_enum_sdna(prop, NULL, "workspace_tool_type");
  RNA_def_property_enum_items(prop, workspace_tool_items);
  RNA_def_property_ui_text(prop, "Drag", "Action when dragging in the viewport");

  /* Transform */
  prop = RNA_def_property(srna, "use_proportional_edit", PROP_BOOLEAN, PROP_NONE);
  RNA_def_property_boolean_sdna(prop, NULL, "proportional_edit", PROP_EDIT_USE);
  RNA_def_property_ui_text(prop, "Proportional Editing", "Proportional edit mode");
  RNA_def_property_ui_icon(prop, ICON_PROP_ON, 0);
  RNA_def_property_update(prop, NC_SCENE | ND_TOOLSETTINGS, NULL); /* header redraw */

  prop = RNA_def_property(srna, "use_proportional_edit_objects", PROP_BOOLEAN, PROP_NONE);
  RNA_def_property_boolean_sdna(prop, NULL, "proportional_objects", 0);
  RNA_def_property_ui_text(
      prop, "Proportional Editing Objects", "Proportional editing object mode");
  RNA_def_property_ui_icon(prop, ICON_PROP_OFF, 1);
  RNA_def_property_update(prop, NC_SCENE | ND_TOOLSETTINGS, NULL); /* header redraw */

  prop = RNA_def_property(srna, "use_proportional_projected", PROP_BOOLEAN, PROP_NONE);
  RNA_def_property_boolean_sdna(prop, NULL, "proportional_edit", PROP_EDIT_PROJECTED);
  RNA_def_property_ui_text(
      prop, "Projected from View", "Proportional Editing using screen space locations");
  RNA_def_property_update(prop, NC_SCENE | ND_TOOLSETTINGS, NULL); /* header redraw */

  prop = RNA_def_property(srna, "use_proportional_connected", PROP_BOOLEAN, PROP_NONE);
  RNA_def_property_boolean_sdna(prop, NULL, "proportional_edit", PROP_EDIT_CONNECTED);
  RNA_def_property_ui_text(
      prop, "Connected Only", "Proportional Editing using connected geometry only");
  RNA_def_property_update(prop, NC_SCENE | ND_TOOLSETTINGS, NULL); /* header redraw */

  prop = RNA_def_property(srna, "use_proportional_edit_mask", PROP_BOOLEAN, PROP_NONE);
  RNA_def_property_boolean_sdna(prop, NULL, "proportional_mask", 0);
  RNA_def_property_ui_text(prop, "Proportional Editing Objects", "Proportional editing mask mode");
  RNA_def_property_ui_icon(prop, ICON_PROP_OFF, 1);
  RNA_def_property_update(prop, NC_SCENE | ND_TOOLSETTINGS, NULL); /* header redraw */

  prop = RNA_def_property(srna, "use_proportional_action", PROP_BOOLEAN, PROP_NONE);
  RNA_def_property_boolean_sdna(prop, NULL, "proportional_action", 0);
  RNA_def_property_ui_text(
      prop, "Proportional Editing Actions", "Proportional editing in action editor");
  RNA_def_property_ui_icon(prop, ICON_PROP_OFF, 1);
  RNA_def_property_update(prop, NC_SCENE | ND_TOOLSETTINGS, NULL); /* header redraw */

  prop = RNA_def_property(srna, "use_proportional_fcurve", PROP_BOOLEAN, PROP_NONE);
  RNA_def_property_boolean_sdna(prop, NULL, "proportional_fcurve", 0);
  RNA_def_property_ui_text(
      prop, "Proportional Editing FCurves", "Proportional editing in FCurve editor");
  RNA_def_property_ui_icon(prop, ICON_PROP_OFF, 1);
  RNA_def_property_update(prop, NC_SCENE | ND_TOOLSETTINGS, NULL); /* header redraw */

  prop = RNA_def_property(srna, "lock_markers", PROP_BOOLEAN, PROP_NONE);
  RNA_def_property_boolean_sdna(prop, NULL, "lock_markers", 0);
  RNA_def_property_ui_text(prop, "Lock Markers", "Prevent marker editing");

  prop = RNA_def_property(srna, "proportional_edit_falloff", PROP_ENUM, PROP_NONE);
  RNA_def_property_enum_sdna(prop, NULL, "prop_mode");
  RNA_def_property_enum_items(prop, rna_enum_proportional_falloff_items);
  RNA_def_property_ui_text(
      prop, "Proportional Editing Falloff", "Falloff type for proportional editing mode");
  /* Abusing id_curve :/ */
  RNA_def_property_translation_context(prop, BLT_I18NCONTEXT_ID_CURVE_LEGACY);
  RNA_def_property_update(prop, NC_SCENE | ND_TOOLSETTINGS, NULL); /* header redraw */

  prop = RNA_def_property(srna, "proportional_size", PROP_FLOAT, PROP_DISTANCE);
  RNA_def_property_float_sdna(prop, NULL, "proportional_size");
  RNA_def_property_ui_text(
      prop, "Proportional Size", "Display size for proportional editing circle");
  RNA_def_property_range(prop, 0.00001, 5000.0);

  prop = RNA_def_property(srna, "double_threshold", PROP_FLOAT, PROP_DISTANCE);
  RNA_def_property_float_sdna(prop, NULL, "doublimit");
  RNA_def_property_ui_text(prop, "Merge Threshold", "Threshold distance for Auto Merge");
  RNA_def_property_range(prop, 0.0, 1.0);
  RNA_def_property_ui_range(prop, 0.0, 0.1, 0.01, 6);

  /* Pivot Point */
  prop = RNA_def_property(srna, "transform_pivot_point", PROP_ENUM, PROP_NONE);
  RNA_def_property_enum_sdna(prop, NULL, "transform_pivot_point");
  RNA_def_property_enum_items(prop, rna_enum_transform_pivot_items_full);
  RNA_def_property_ui_text(prop, "Transform Pivot Point", "Pivot center for rotation/scaling");
  RNA_def_property_update(prop, NC_SCENE | ND_TOOLSETTINGS, NULL);

  prop = RNA_def_property(srna, "use_transform_pivot_point_align", PROP_BOOLEAN, PROP_NONE);
  RNA_def_property_boolean_sdna(prop, NULL, "transform_flag", SCE_XFORM_AXIS_ALIGN);
  RNA_def_property_ui_text(
      prop,
      "Only Locations",
      "Only transform object locations, without affecting rotation or scaling");
  RNA_def_property_update(prop, NC_SCENE | ND_TRANSFORM, NULL);

  prop = RNA_def_property(srna, "use_transform_data_origin", PROP_BOOLEAN, PROP_NONE);
  RNA_def_property_boolean_sdna(prop, NULL, "transform_flag", SCE_XFORM_DATA_ORIGIN);
  RNA_def_property_ui_text(
      prop, "Transform Origins", "Transform object origins, while leaving the shape in place");
  RNA_def_property_update(prop, NC_SCENE | ND_TRANSFORM, NULL);

  prop = RNA_def_property(srna, "use_transform_skip_children", PROP_BOOLEAN, PROP_NONE);
  RNA_def_property_boolean_sdna(prop, NULL, "transform_flag", SCE_XFORM_SKIP_CHILDREN);
  RNA_def_property_ui_text(
      prop, "Transform Parents", "Transform the parents, leaving the children in place");
  RNA_def_property_update(prop, NC_SCENE | ND_TRANSFORM, NULL);

  prop = RNA_def_property(srna, "use_transform_correct_face_attributes", PROP_BOOLEAN, PROP_NONE);
  RNA_def_property_boolean_sdna(prop, NULL, "uvcalc_flag", UVCALC_TRANSFORM_CORRECT);
  RNA_def_property_ui_text(prop,
                           "Correct Face Attributes",
                           "Correct data such as UV's and vertex colors when transforming");
  RNA_def_property_update(prop, NC_SCENE | ND_TOOLSETTINGS, NULL);

  prop = RNA_def_property(srna, "use_transform_correct_keep_connected", PROP_BOOLEAN, PROP_NONE);
  RNA_def_property_boolean_sdna(
      prop, NULL, "uvcalc_flag", UVCALC_TRANSFORM_CORRECT_KEEP_CONNECTED);
  RNA_def_property_ui_text(
      prop,
      "Keep Connected",
      "During the Face Attributes correction, merge attributes connected to the same vertex");
  RNA_def_property_update(prop, NC_SCENE | ND_TOOLSETTINGS, NULL);

  prop = RNA_def_property(srna, "use_mesh_automerge", PROP_BOOLEAN, PROP_NONE);
  RNA_def_property_boolean_sdna(prop, NULL, "automerge", AUTO_MERGE);
  RNA_def_property_ui_text(
      prop, "Auto Merge Vertices", "Automatically merge vertices moved to the same location");
  RNA_def_property_ui_icon(prop, ICON_AUTOMERGE_OFF, 1);
  RNA_def_property_update(prop, NC_SCENE | ND_TOOLSETTINGS, NULL); /* header redraw */

  prop = RNA_def_property(srna, "use_mesh_automerge_and_split", PROP_BOOLEAN, PROP_NONE);
  RNA_def_property_boolean_sdna(prop, NULL, "automerge", AUTO_MERGE_AND_SPLIT);
  RNA_def_property_ui_text(prop, "Split Edges & Faces", "Automatically split edges and faces");
  RNA_def_property_ui_icon(prop, ICON_AUTOMERGE_OFF, 1);
  RNA_def_property_update(prop, NC_SCENE | ND_TOOLSETTINGS, NULL); /* header redraw */

  prop = RNA_def_property(srna, "use_snap", PROP_BOOLEAN, PROP_NONE);
  RNA_def_property_boolean_sdna(prop, NULL, "snap_flag", SCE_SNAP);
  RNA_def_property_ui_text(prop, "Snap", "Snap during transform");
  RNA_def_property_ui_icon(prop, ICON_SNAP_OFF, 1);
  RNA_def_property_update(prop, NC_SCENE | ND_TOOLSETTINGS, NULL); /* header redraw */

  prop = RNA_def_property(srna, "use_snap_node", PROP_BOOLEAN, PROP_NONE);
  RNA_def_property_boolean_sdna(prop, NULL, "snap_flag_node", SCE_SNAP);
  RNA_def_property_ui_text(prop, "Snap", "Snap Node during transform");
  RNA_def_property_ui_icon(prop, ICON_SNAP_OFF, 1);
  RNA_def_property_update(prop, NC_SCENE | ND_TOOLSETTINGS, NULL); /* header redraw */

  prop = RNA_def_property(srna, "use_snap_sequencer", PROP_BOOLEAN, PROP_NONE);
  RNA_def_property_boolean_sdna(prop, NULL, "snap_flag_seq", SCE_SNAP);
  RNA_def_property_ui_text(prop, "Use Snapping", "Snap to strip edges or current frame");
  RNA_def_property_ui_icon(prop, ICON_SNAP_OFF, 1);
  RNA_def_property_boolean_default(prop, true);
  RNA_def_property_update(prop, NC_SCENE | ND_TOOLSETTINGS, NULL); /* Publish message-bus. */

  prop = RNA_def_property(srna, "use_snap_uv", PROP_BOOLEAN, PROP_NONE);
  RNA_def_property_boolean_sdna(prop, NULL, "snap_uv_flag", SCE_SNAP);
  RNA_def_property_ui_text(prop, "Snap", "Snap UV during transform");
  RNA_def_property_ui_icon(prop, ICON_SNAP_OFF, 1);
  RNA_def_property_update(prop, NC_SCENE | ND_TOOLSETTINGS, NULL); /* header redraw */

  prop = RNA_def_property(srna, "use_snap_align_rotation", PROP_BOOLEAN, PROP_NONE);
  RNA_def_property_boolean_sdna(prop, NULL, "snap_flag", SCE_SNAP_ROTATE);
  RNA_def_property_ui_text(
      prop, "Align Rotation to Target", "Align rotation with the snapping target");
  RNA_def_property_update(prop, NC_SCENE | ND_TOOLSETTINGS, NULL); /* header redraw */

  prop = RNA_def_property(srna, "use_snap_grid_absolute", PROP_BOOLEAN, PROP_NONE);
  RNA_def_property_boolean_sdna(prop, NULL, "snap_flag", SCE_SNAP_ABS_GRID);
  RNA_def_property_ui_text(
      prop,
      "Absolute Grid Snap",
      "Absolute grid alignment while translating (based on the pivot center)");
  RNA_def_property_update(prop, NC_SCENE | ND_TOOLSETTINGS, NULL); /* header redraw */

  prop = RNA_def_property(srna, "snap_elements", PROP_ENUM, PROP_NONE);
  RNA_def_property_enum_bitflag_sdna(prop, NULL, "snap_mode");
  RNA_def_property_enum_items(prop, rna_enum_snap_element_items);
  RNA_def_property_enum_funcs(prop, NULL, "rna_ToolSettings_snap_mode_set", NULL);
  RNA_def_property_flag(prop, PROP_ENUM_FLAG);
  RNA_def_property_ui_text(prop, "Snap Element", "Type of element to snap to");
  RNA_def_property_update(prop, NC_SCENE | ND_TOOLSETTINGS, NULL); /* header redraw */

  /* node editor uses own set of snap modes */
  prop = RNA_def_property(srna, "snap_node_element", PROP_ENUM, PROP_NONE);
  RNA_def_property_enum_bitflag_sdna(prop, NULL, "snap_node_mode");
  RNA_def_property_enum_items(prop, rna_enum_snap_node_element_items);
  RNA_def_property_ui_text(prop, "Snap Node Element", "Type of element to snap to");
  RNA_def_property_update(prop, NC_SCENE | ND_TOOLSETTINGS, NULL); /* header redraw */

  /* image editor uses own set of snap modes */
  prop = RNA_def_property(srna, "snap_uv_element", PROP_ENUM, PROP_NONE);
  RNA_def_property_enum_bitflag_sdna(prop, NULL, "snap_uv_mode");
  RNA_def_property_enum_items(prop, snap_uv_element_items);
  RNA_def_property_ui_text(prop, "Snap UV Element", "Type of element to snap to");
  RNA_def_property_update(prop, NC_SCENE | ND_TOOLSETTINGS, NULL); /* header redraw */

  prop = RNA_def_property(srna, "use_snap_uv_grid_absolute", PROP_BOOLEAN, PROP_NONE);
  RNA_def_property_boolean_sdna(prop, NULL, "snap_uv_flag", SCE_SNAP_ABS_GRID);
  RNA_def_property_ui_text(
      prop,
      "Absolute Grid Snap",
      "Absolute grid alignment while translating (based on the pivot center)");
  RNA_def_property_update(prop, NC_SCENE | ND_TOOLSETTINGS, NULL); /* header redraw */

  prop = RNA_def_property(srna, "snap_target", PROP_ENUM, PROP_NONE);
  RNA_def_property_enum_sdna(prop, NULL, "snap_target");
  RNA_def_property_enum_items(prop, rna_enum_snap_target_items);
  RNA_def_property_ui_text(prop, "Snap Target", "Which part to snap onto the target");
  RNA_def_property_update(prop, NC_SCENE | ND_TOOLSETTINGS, NULL); /* header redraw */

  prop = RNA_def_property(srna, "use_snap_peel_object", PROP_BOOLEAN, PROP_NONE);
  RNA_def_property_boolean_sdna(prop, NULL, "snap_flag", SCE_SNAP_PEEL_OBJECT);
  RNA_def_property_ui_text(
      prop, "Snap Peel Object", "Consider objects as whole when finding volume center");
  RNA_def_property_update(prop, NC_SCENE | ND_TOOLSETTINGS, NULL); /* header redraw */

  prop = RNA_def_property(srna, "use_snap_project", PROP_BOOLEAN, PROP_NONE);
  RNA_def_property_boolean_sdna(prop, NULL, "snap_flag", SCE_SNAP_PROJECT);
  RNA_def_property_ui_text(prop,
                           "Project Individual Elements",
                           "Project individual elements on the surface of other objects");
  RNA_def_property_update(prop, NC_SCENE | ND_TOOLSETTINGS, NULL); /* header redraw */

  prop = RNA_def_property(srna, "use_snap_backface_culling", PROP_BOOLEAN, PROP_NONE);
  RNA_def_property_boolean_sdna(prop, NULL, "snap_flag", SCE_SNAP_BACKFACE_CULLING);
  RNA_def_property_ui_text(prop, "Backface Culling", "Exclude back facing geometry from snapping");
  RNA_def_property_update(prop, NC_SCENE | ND_TOOLSETTINGS, NULL); /* header redraw */

  prop = RNA_def_property(srna, "use_snap_self", PROP_BOOLEAN, PROP_NONE);
  RNA_def_property_boolean_negative_sdna(prop, NULL, "snap_flag", SCE_SNAP_NO_SELF);
  RNA_def_property_ui_text(prop, "Project onto Self", "Snap onto itself (Edit Mode Only)");
  RNA_def_property_update(prop, NC_SCENE | ND_TOOLSETTINGS, NULL); /* header redraw */

  prop = RNA_def_property(srna, "use_snap_translate", PROP_BOOLEAN, PROP_NONE);
  RNA_def_property_boolean_sdna(
      prop, NULL, "snap_transform_mode_flag", SCE_SNAP_TRANSFORM_MODE_TRANSLATE);
  RNA_def_property_ui_text(
      prop, "Use Snap for Translation", "Move is affected by snapping settings");
  RNA_def_property_update(prop, NC_SCENE | ND_TOOLSETTINGS, NULL); /* header redraw */

  prop = RNA_def_property(srna, "use_snap_rotate", PROP_BOOLEAN, PROP_NONE);
  RNA_def_property_boolean_sdna(
      prop, NULL, "snap_transform_mode_flag", SCE_SNAP_TRANSFORM_MODE_ROTATE);
  RNA_def_property_boolean_default(prop, false);
  RNA_def_property_ui_text(
      prop, "Use Snap for Rotation", "Rotate is affected by the snapping settings");
  RNA_def_property_update(prop, NC_SCENE | ND_TOOLSETTINGS, NULL); /* header redraw */

  prop = RNA_def_property(srna, "use_snap_scale", PROP_BOOLEAN, PROP_NONE);
  RNA_def_property_boolean_sdna(
      prop, NULL, "snap_transform_mode_flag", SCE_SNAP_TRANSFORM_MODE_SCALE);
  RNA_def_property_boolean_default(prop, false);
  RNA_def_property_ui_text(prop, "Use Snap for Scale", "Scale is affected by snapping settings");
  RNA_def_property_update(prop, NC_SCENE | ND_TOOLSETTINGS, NULL); /* header redraw */

  /* Grease Pencil */
  prop = RNA_def_property(srna, "use_gpencil_draw_additive", PROP_BOOLEAN, PROP_NONE);
  RNA_def_property_boolean_sdna(prop, NULL, "gpencil_flags", GP_TOOL_FLAG_RETAIN_LAST);
  RNA_def_property_ui_text(prop,
                           "Use Additive Drawing",
                           "When creating new frames, the strokes from the previous/active frame "
                           "are included as the basis for the new one");
  RNA_def_property_update(prop, NC_SCENE | ND_TOOLSETTINGS, NULL);

  prop = RNA_def_property(srna, "use_gpencil_draw_onback", PROP_BOOLEAN, PROP_NONE);
  RNA_def_property_boolean_sdna(prop, NULL, "gpencil_flags", GP_TOOL_FLAG_PAINT_ONBACK);
  RNA_def_property_ui_text(
      prop,
      "Draw Strokes on Back",
      "When draw new strokes, the new stroke is drawn below of all strokes in the layer");
  RNA_def_property_update(prop, NC_SCENE | ND_TOOLSETTINGS, NULL);

  prop = RNA_def_property(srna, "use_gpencil_thumbnail_list", PROP_BOOLEAN, PROP_NONE);
  RNA_def_property_boolean_negative_sdna(prop, NULL, "gpencil_flags", GP_TOOL_FLAG_THUMBNAIL_LIST);
  RNA_def_property_ui_text(
      prop, "Compact List", "Show compact list of color instead of thumbnails");
  RNA_def_property_update(prop, NC_SCENE | ND_TOOLSETTINGS, NULL);

  prop = RNA_def_property(srna, "use_gpencil_weight_data_add", PROP_BOOLEAN, PROP_NONE);
  RNA_def_property_boolean_sdna(prop, NULL, "gpencil_flags", GP_TOOL_FLAG_CREATE_WEIGHTS);
  RNA_def_property_ui_text(prop,
                           "Add weight data for new strokes",
                           "When creating new strokes, the weight data is added according to the "
                           "current vertex group and weight, "
                           "if no vertex group selected, weight is not added");
  RNA_def_property_update(prop, NC_SCENE | ND_TOOLSETTINGS, NULL);

  prop = RNA_def_property(srna, "use_gpencil_automerge_strokes", PROP_BOOLEAN, PROP_NONE);
  RNA_def_property_boolean_sdna(prop, NULL, "gpencil_flags", GP_TOOL_FLAG_AUTOMERGE_STROKE);
  RNA_def_property_boolean_default(prop, false);
  RNA_def_property_ui_icon(prop, ICON_AUTOMERGE_OFF, 1);
  RNA_def_property_ui_text(
      prop,
      "Automerge",
      "Join by distance last drawn stroke with previous strokes in the active layer");
  RNA_def_property_clear_flag(prop, PROP_ANIMATABLE);
  RNA_def_property_update(prop, NC_SCENE | ND_TOOLSETTINGS, NULL);

  prop = RNA_def_property(srna, "gpencil_sculpt", PROP_POINTER, PROP_NONE);
  RNA_def_property_pointer_sdna(prop, NULL, "gp_sculpt");
  RNA_def_property_struct_type(prop, "GPencilSculptSettings");
  RNA_def_property_ui_text(
      prop, "Grease Pencil Sculpt", "Settings for stroke sculpting tools and brushes");

  prop = RNA_def_property(srna, "gpencil_interpolate", PROP_POINTER, PROP_NONE);
  RNA_def_property_pointer_sdna(prop, NULL, "gp_interpolate");
  RNA_def_property_struct_type(prop, "GPencilInterpolateSettings");
  RNA_def_property_ui_text(
      prop, "Grease Pencil Interpolate", "Settings for Grease Pencil Interpolation tools");

  /* Grease Pencil - 3D View Stroke Placement */
  prop = RNA_def_property(srna, "gpencil_stroke_placement_view3d", PROP_ENUM, PROP_NONE);
  RNA_def_property_enum_bitflag_sdna(prop, NULL, "gpencil_v3d_align");
  RNA_def_property_enum_items(prop, gpencil_stroke_placement_items);
  RNA_def_property_ui_text(prop, "Stroke Placement (3D View)", "");
  RNA_def_property_update(prop, NC_GPENCIL | ND_DATA, NULL);

  prop = RNA_def_property(srna, "gpencil_stroke_snap_mode", PROP_ENUM, PROP_NONE);
  RNA_def_property_enum_bitflag_sdna(prop, NULL, "gpencil_v3d_align");
  RNA_def_property_enum_items(prop, gpencil_stroke_snap_items);
  RNA_def_property_ui_text(prop, "Stroke Snap", "");
  RNA_def_property_update(prop, NC_GPENCIL | ND_DATA, NULL);

  prop = RNA_def_property(srna, "use_gpencil_stroke_endpoints", PROP_BOOLEAN, PROP_NONE);
  RNA_def_property_boolean_sdna(
      prop, NULL, "gpencil_v3d_align", GP_PROJECT_DEPTH_STROKE_ENDPOINTS);
  RNA_def_property_ui_text(
      prop, "Only Endpoints", "Only use the first and last parts of the stroke for snapping");
  RNA_def_property_update(prop, NC_GPENCIL | ND_DATA, NULL);

  /* Grease Pencil - Select mode Edit */
  prop = RNA_def_property(srna, "gpencil_selectmode_edit", PROP_ENUM, PROP_NONE);
  RNA_def_property_enum_sdna(prop, NULL, "gpencil_selectmode_edit");
  RNA_def_property_enum_items(prop, gpencil_selectmode_items);
  RNA_def_property_ui_text(prop, "Select Mode", "");
  RNA_def_property_clear_flag(prop, PROP_ANIMATABLE);
  RNA_def_property_flag(prop, PROP_CONTEXT_UPDATE);
  RNA_def_property_update(prop, NC_SPACE | ND_SPACE_VIEW3D, "rna_Gpencil_selectmode_update");

  /* Grease Pencil - Select mode Sculpt */
  prop = RNA_def_property(srna, "use_gpencil_select_mask_point", PROP_BOOLEAN, PROP_NONE);
  RNA_def_property_boolean_sdna(
      prop, NULL, "gpencil_selectmode_sculpt", GP_SCULPT_MASK_SELECTMODE_POINT);
  RNA_def_property_ui_text(prop, "Selection Mask", "Only sculpt selected stroke points");
  RNA_def_property_ui_icon(prop, ICON_GP_SELECT_POINTS, 0);
  RNA_def_property_clear_flag(prop, PROP_ANIMATABLE);
  RNA_def_property_flag(prop, PROP_CONTEXT_UPDATE);
  RNA_def_property_update(prop, NC_SPACE | ND_SPACE_VIEW3D, "rna_Gpencil_mask_point_update");

  prop = RNA_def_property(srna, "use_gpencil_select_mask_stroke", PROP_BOOLEAN, PROP_NONE);
  RNA_def_property_boolean_sdna(
      prop, NULL, "gpencil_selectmode_sculpt", GP_SCULPT_MASK_SELECTMODE_STROKE);
  RNA_def_property_ui_text(prop, "Selection Mask", "Only sculpt selected stroke");
  RNA_def_property_ui_icon(prop, ICON_GP_SELECT_STROKES, 0);
  RNA_def_property_clear_flag(prop, PROP_ANIMATABLE);
  RNA_def_property_flag(prop, PROP_CONTEXT_UPDATE);
  RNA_def_property_update(prop, NC_SPACE | ND_SPACE_VIEW3D, "rna_Gpencil_mask_stroke_update");

  prop = RNA_def_property(srna, "use_gpencil_select_mask_segment", PROP_BOOLEAN, PROP_NONE);
  RNA_def_property_boolean_sdna(
      prop, NULL, "gpencil_selectmode_sculpt", GP_SCULPT_MASK_SELECTMODE_SEGMENT);
  RNA_def_property_ui_text(
      prop, "Selection Mask", "Only sculpt selected stroke points between other strokes");
  RNA_def_property_ui_icon(prop, ICON_GP_SELECT_BETWEEN_STROKES, 0);
  RNA_def_property_clear_flag(prop, PROP_ANIMATABLE);
  RNA_def_property_flag(prop, PROP_CONTEXT_UPDATE);
  RNA_def_property_update(prop, NC_SPACE | ND_SPACE_VIEW3D, "rna_Gpencil_mask_segment_update");

  /* Grease Pencil - Select mode Vertex Paint */
  prop = RNA_def_property(srna, "use_gpencil_vertex_select_mask_point", PROP_BOOLEAN, PROP_NONE);
  RNA_def_property_boolean_sdna(
      prop, NULL, "gpencil_selectmode_vertex", GP_VERTEX_MASK_SELECTMODE_POINT);
  RNA_def_property_ui_text(prop, "Selection Mask", "Only paint selected stroke points");
  RNA_def_property_ui_icon(prop, ICON_GP_SELECT_POINTS, 0);
  RNA_def_property_clear_flag(prop, PROP_ANIMATABLE);
  RNA_def_property_flag(prop, PROP_CONTEXT_UPDATE);
  RNA_def_property_update(
      prop, NC_SPACE | ND_SPACE_VIEW3D, "rna_Gpencil_vertex_mask_point_update");

  prop = RNA_def_property(srna, "use_gpencil_vertex_select_mask_stroke", PROP_BOOLEAN, PROP_NONE);
  RNA_def_property_boolean_sdna(
      prop, NULL, "gpencil_selectmode_vertex", GP_VERTEX_MASK_SELECTMODE_STROKE);
  RNA_def_property_ui_text(prop, "Selection Mask", "Only paint selected stroke");
  RNA_def_property_ui_icon(prop, ICON_GP_SELECT_STROKES, 0);
  RNA_def_property_clear_flag(prop, PROP_ANIMATABLE);
  RNA_def_property_flag(prop, PROP_CONTEXT_UPDATE);
  RNA_def_property_update(
      prop, NC_SPACE | ND_SPACE_VIEW3D, "rna_Gpencil_vertex_mask_stroke_update");

  prop = RNA_def_property(srna, "use_gpencil_vertex_select_mask_segment", PROP_BOOLEAN, PROP_NONE);
  RNA_def_property_boolean_sdna(
      prop, NULL, "gpencil_selectmode_vertex", GP_VERTEX_MASK_SELECTMODE_SEGMENT);
  RNA_def_property_ui_text(
      prop, "Selection Mask", "Only paint selected stroke points between other strokes");
  RNA_def_property_ui_icon(prop, ICON_GP_SELECT_BETWEEN_STROKES, 0);
  RNA_def_property_clear_flag(prop, PROP_ANIMATABLE);
  RNA_def_property_flag(prop, PROP_CONTEXT_UPDATE);
  RNA_def_property_update(
      prop, NC_SPACE | ND_SPACE_VIEW3D, "rna_Gpencil_vertex_mask_segment_update");

  /* Annotations - 2D Views Stroke Placement */
  prop = RNA_def_property(srna, "annotation_stroke_placement_view2d", PROP_ENUM, PROP_NONE);
  RNA_def_property_enum_bitflag_sdna(prop, NULL, "gpencil_v2d_align");
  RNA_def_property_enum_items(prop, annotation_stroke_placement_view2d_items);
  RNA_def_property_ui_text(prop, "Stroke Placement (2D View)", "");
  RNA_def_property_update(prop, NC_GPENCIL | ND_DATA, NULL);

  /* Annotations - 3D View Stroke Placement */
  /* XXX: Do we need to decouple the stroke_endpoints setting too? */
  prop = RNA_def_property(srna, "annotation_stroke_placement_view3d", PROP_ENUM, PROP_NONE);
  RNA_def_property_enum_bitflag_sdna(prop, NULL, "annotate_v3d_align");
  RNA_def_property_enum_items(prop, annotation_stroke_placement_view3d_items);
  RNA_def_property_enum_default(prop, GP_PROJECT_VIEWSPACE | GP_PROJECT_CURSOR);
  RNA_def_property_ui_text(prop,
                           "Annotation Stroke Placement (3D View)",
                           "How annotation strokes are orientated in 3D space");
  RNA_def_property_update(prop, NC_GPENCIL | ND_DATA, NULL);

  /* Annotations - Stroke Thickness */
  prop = RNA_def_property(srna, "annotation_thickness", PROP_INT, PROP_PIXEL);
  RNA_def_property_int_sdna(prop, NULL, "annotate_thickness");
  RNA_def_property_range(prop, 1, 10);
  RNA_def_property_ui_text(prop, "Annotation Stroke Thickness", "Thickness of annotation strokes");
  RNA_def_property_update(prop, NC_GPENCIL | ND_DATA, "rna_GPencil_update");

  /* Auto Keying */
  prop = RNA_def_property(srna, "use_keyframe_insert_auto", PROP_BOOLEAN, PROP_NONE);
  RNA_def_property_boolean_sdna(prop, NULL, "autokey_mode", AUTOKEY_ON);
  RNA_def_property_ui_text(
      prop, "Auto Keying", "Automatic keyframe insertion for Objects, Bones and Masks");
  RNA_def_property_ui_icon(prop, ICON_REC, 0);

  prop = RNA_def_property(srna, "auto_keying_mode", PROP_ENUM, PROP_NONE);
  RNA_def_property_enum_bitflag_sdna(prop, NULL, "autokey_mode");
  RNA_def_property_enum_items(prop, auto_key_items);
  RNA_def_property_ui_text(prop,
                           "Auto-Keying Mode",
                           "Mode of automatic keyframe insertion for Objects, Bones and Masks");

  prop = RNA_def_property(srna, "use_record_with_nla", PROP_BOOLEAN, PROP_NONE);
  RNA_def_property_boolean_sdna(prop, NULL, "autokey_flag", ANIMRECORD_FLAG_WITHNLA);
  RNA_def_property_ui_text(
      prop,
      "Layered",
      "Add a new NLA Track + Strip for every loop/pass made over the animation "
      "to allow non-destructive tweaking");

  prop = RNA_def_property(srna, "use_keyframe_insert_keyingset", PROP_BOOLEAN, PROP_NONE);
  RNA_def_property_boolean_sdna(prop, NULL, "autokey_flag", AUTOKEY_FLAG_ONLYKEYINGSET);
  RNA_def_property_ui_text(prop,
                           "Auto Keyframe Insert Keying Set",
                           "Automatic keyframe insertion using active Keying Set only");
  RNA_def_property_ui_icon(prop, ICON_KEYINGSET, 0);

  prop = RNA_def_property(srna, "use_keyframe_cycle_aware", PROP_BOOLEAN, PROP_NONE);
  RNA_def_property_boolean_sdna(prop, NULL, "autokey_flag", AUTOKEY_FLAG_CYCLEAWARE);
  RNA_def_property_ui_text(
      prop,
      "Cycle-Aware Keying",
      "For channels with cyclic extrapolation, keyframe insertion is automatically "
      "remapped inside the cycle time range, and keeps ends in sync. Curves newly added to "
      "actions with a Manual Frame Range and Cyclic Animation are automatically made cyclic");

  /* Keyframing */
  prop = RNA_def_property(srna, "keyframe_type", PROP_ENUM, PROP_NONE);
  RNA_def_property_enum_sdna(prop, NULL, "keyframe_type");
  RNA_def_property_enum_items(prop, rna_enum_beztriple_keyframe_type_items);
  RNA_def_property_ui_text(
      prop, "New Keyframe Type", "Type of keyframes to create when inserting keyframes");

  /* UV */
  prop = RNA_def_property(srna, "uv_select_mode", PROP_ENUM, PROP_NONE);
  RNA_def_property_enum_sdna(prop, NULL, "uv_selectmode");
  RNA_def_property_enum_items(prop, rna_enum_mesh_select_mode_uv_items);
  RNA_def_property_ui_text(prop, "UV Selection Mode", "UV selection and display mode");
  RNA_def_property_flag(prop, PROP_CONTEXT_UPDATE);
  RNA_def_property_update(prop, NC_SPACE | ND_SPACE_IMAGE, "rna_Scene_uv_select_mode_update");

  prop = RNA_def_property(srna, "uv_sticky_select_mode", PROP_ENUM, PROP_NONE);
  RNA_def_property_enum_sdna(prop, NULL, "uv_sticky");
  RNA_def_property_enum_items(prop, uv_sticky_mode_items);
  RNA_def_property_ui_text(
      prop, "Sticky Selection Mode", "Method for extending UV vertex selection");
  RNA_def_property_update(prop, NC_SPACE | ND_SPACE_IMAGE, NULL);

  prop = RNA_def_property(srna, "use_uv_select_sync", PROP_BOOLEAN, PROP_NONE);
  RNA_def_property_boolean_sdna(prop, NULL, "uv_flag", UV_SYNC_SELECTION);
  RNA_def_property_ui_text(
      prop, "UV Sync Selection", "Keep UV and edit mode mesh selection in sync");
  RNA_def_property_ui_icon(prop, ICON_UV_SYNC_SELECT, 0);
  RNA_def_property_update(prop, NC_SPACE | ND_SPACE_IMAGE, NULL);

  prop = RNA_def_property(srna, "show_uv_local_view", PROP_BOOLEAN, PROP_NONE);
  RNA_def_property_boolean_sdna(prop, NULL, "uv_flag", UV_SHOW_SAME_IMAGE);
  RNA_def_property_ui_text(
      prop, "UV Local View", "Display only faces with the currently displayed image assigned");
  RNA_def_property_update(prop, NC_SPACE | ND_SPACE_IMAGE, NULL);

  /* Mesh */
  prop = RNA_def_property(srna, "mesh_select_mode", PROP_BOOLEAN, PROP_NONE);
  RNA_def_property_boolean_sdna(prop, NULL, "selectmode", 1);
  RNA_def_property_array(prop, 3);
  RNA_def_property_boolean_funcs(prop, NULL, "rna_Scene_editmesh_select_mode_set");
  RNA_def_property_ui_text(prop, "Mesh Selection Mode", "Which mesh elements selection works on");
  RNA_def_property_flag(prop, PROP_CONTEXT_UPDATE);
  RNA_def_property_update(prop, 0, "rna_Scene_editmesh_select_mode_update");

  prop = RNA_def_property(srna, "vertex_group_weight", PROP_FLOAT, PROP_FACTOR);
  RNA_def_property_float_sdna(prop, NULL, "vgroup_weight");
  RNA_def_property_ui_text(prop, "Vertex Group Weight", "Weight to assign in vertex groups");

  prop = RNA_def_property(srna, "use_edge_path_live_unwrap", PROP_BOOLEAN, PROP_NONE);
  RNA_def_property_boolean_sdna(prop, NULL, "edge_mode_live_unwrap", 1);
  RNA_def_property_ui_text(prop, "Live Unwrap", "Changing edge seams recalculates UV unwrap");

  prop = RNA_def_property(srna, "normal_vector", PROP_FLOAT, PROP_XYZ);
  RNA_def_property_ui_text(prop, "Normal Vector", "Normal Vector used to copy, add or multiply");
  RNA_def_property_ui_range(prop, -10000.0, 10000.0, 1, 3);

  /* Unified Paint Settings */
  prop = RNA_def_property(srna, "unified_paint_settings", PROP_POINTER, PROP_NONE);
  RNA_def_property_flag(prop, PROP_NEVER_NULL);
  RNA_def_property_struct_type(prop, "UnifiedPaintSettings");
  RNA_def_property_ui_text(prop, "Unified Paint Settings", NULL);

  /* Curve Paint Settings */
  prop = RNA_def_property(srna, "curve_paint_settings", PROP_POINTER, PROP_NONE);
  RNA_def_property_flag(prop, PROP_NEVER_NULL);
  RNA_def_property_struct_type(prop, "CurvePaintSettings");
  RNA_def_property_ui_text(prop, "Curve Paint Settings", NULL);

  /* Mesh Statistics */
  prop = RNA_def_property(srna, "statvis", PROP_POINTER, PROP_NONE);
  RNA_def_property_flag(prop, PROP_NEVER_NULL);
  RNA_def_property_struct_type(prop, "MeshStatVis");
  RNA_def_property_ui_text(prop, "Mesh Statistics Visualization", NULL);

  /* CurveProfile */
  prop = RNA_def_property(srna, "custom_bevel_profile_preset", PROP_POINTER, PROP_NONE);
  RNA_def_property_pointer_sdna(prop, NULL, "custom_bevel_profile_preset");
  RNA_def_property_struct_type(prop, "CurveProfile");
  RNA_def_property_ui_text(prop, "Curve Profile Widget", "Used for defining a profile's path");

  /* Sequencer tool settings */
  prop = RNA_def_property(srna, "sequencer_tool_settings", PROP_POINTER, PROP_NONE);
  RNA_def_property_flag(prop, PROP_NEVER_NULL);
  RNA_def_property_struct_type(prop, "SequencerToolSettings");
  RNA_def_property_ui_text(prop, "Sequencer Tool Settings", NULL);
}

static void rna_def_sequencer_tool_settings(BlenderRNA *brna)
{
  StructRNA *srna;
  PropertyRNA *prop;

  static const EnumPropertyItem scale_fit_methods[] = {
      {SEQ_SCALE_TO_FIT, "FIT", 0, "Scale to Fit", "Scale image to fit within the canvas"},
      {SEQ_SCALE_TO_FILL, "FILL", 0, "Scale to Fill", "Scale image to completely fill the canvas"},
      {SEQ_STRETCH_TO_FILL, "STRETCH", 0, "Stretch to Fill", "Stretch image to fill the canvas"},
      {SEQ_USE_ORIGINAL_SIZE,
       "ORIGINAL",
       0,
       "Use Original Size",
       "Keep image at its original size"},
      {0, NULL, 0, NULL, NULL},
  };

  static const EnumPropertyItem scale_overlap_modes[] = {
      {SEQ_OVERLAP_EXPAND, "EXPAND", 0, "Expand", "Move strips so transformed strips fits"},
      {SEQ_OVERLAP_OVERWRITE,
       "OVERWRITE",
       0,
       "Overwrite",
       "Trim or split strips to resolve overlap"},
      {SEQ_OVERLAP_SHUFFLE,
       "SHUFFLE",
       0,
       "Shuffle",
       "Move transformed strips to nearest free space to resolve overlap"},
      {0, NULL, 0, NULL, NULL},
  };

  static const EnumPropertyItem pivot_points[] = {
      {V3D_AROUND_CENTER_BOUNDS, "CENTER", ICON_PIVOT_BOUNDBOX, "Bounding Box Center", ""},
      {V3D_AROUND_CENTER_MEDIAN, "MEDIAN", ICON_PIVOT_MEDIAN, "Median Point", ""},
      {V3D_AROUND_CURSOR, "CURSOR", ICON_PIVOT_CURSOR, "2D Cursor", "Pivot around the 2D cursor"},
      {V3D_AROUND_LOCAL_ORIGINS,
       "INDIVIDUAL_ORIGINS",
       ICON_PIVOT_INDIVIDUAL,
       "Individual Origins",
       "Pivot around each selected island's own median point"},
      {0, NULL, 0, NULL, NULL},

  };
  srna = RNA_def_struct(brna, "SequencerToolSettings", NULL);
  RNA_def_struct_path_func(srna, "rna_SequencerToolSettings_path");
  RNA_def_struct_ui_text(srna, "Sequencer Tool Settings", "");

  /* Add strip settings. */
  prop = RNA_def_property(srna, "fit_method", PROP_ENUM, PROP_NONE);
  RNA_def_property_enum_items(prop, scale_fit_methods);
  RNA_def_property_ui_text(prop, "Fit Method", "Scale fit method");

  /* Transform snapping. */
  prop = RNA_def_property(srna, "snap_to_current_frame", PROP_BOOLEAN, PROP_NONE);
  RNA_def_property_boolean_sdna(prop, NULL, "snap_mode", SEQ_SNAP_TO_CURRENT_FRAME);
  RNA_def_property_ui_text(prop, "Current Frame", "Snap to current frame");
  RNA_def_property_update(prop, NC_SCENE | ND_TOOLSETTINGS, NULL); /* header redraw */

  prop = RNA_def_property(srna, "snap_to_hold_offset", PROP_BOOLEAN, PROP_NONE);
  RNA_def_property_boolean_sdna(prop, NULL, "snap_mode", SEQ_SNAP_TO_STRIP_HOLD);
  RNA_def_property_ui_text(prop, "Hold Offset", "Snap to strip hold offsets");
  RNA_def_property_update(prop, NC_SCENE | ND_TOOLSETTINGS, NULL); /* header redraw */

  prop = RNA_def_property(srna, "snap_ignore_muted", PROP_BOOLEAN, PROP_NONE);
  RNA_def_property_boolean_sdna(prop, NULL, "snap_flag", SEQ_SNAP_IGNORE_MUTED);
  RNA_def_property_ui_text(prop, "Ignore Muted Strips", "Don't snap to hidden strips");

  prop = RNA_def_property(srna, "snap_ignore_sound", PROP_BOOLEAN, PROP_NONE);
  RNA_def_property_boolean_sdna(prop, NULL, "snap_flag", SEQ_SNAP_IGNORE_SOUND);
  RNA_def_property_ui_text(prop, "Ignore Sound Strips", "Don't snap to sound strips");

  prop = RNA_def_property(srna, "use_snap_current_frame_to_strips", PROP_BOOLEAN, PROP_NONE);
  RNA_def_property_boolean_sdna(prop, NULL, "snap_flag", SEQ_SNAP_CURRENT_FRAME_TO_STRIPS);
  RNA_def_property_ui_text(
      prop, "Snap Current Frame to Strips", "Snap current frame to strip start or end");

  prop = RNA_def_property(srna, "snap_distance", PROP_INT, PROP_PIXEL);
  RNA_def_property_int_sdna(prop, NULL, "snap_distance");
  RNA_def_property_int_default(prop, 15);
  RNA_def_property_ui_range(prop, 0, 50, 1, 1);
  RNA_def_property_ui_text(prop, "Snapping Distance", "Maximum distance for snapping in pixels");

  /* Transform overlap handling. */
  prop = RNA_def_property(srna, "overlap_mode", PROP_ENUM, PROP_NONE);
  RNA_def_property_enum_items(prop, scale_overlap_modes);
  RNA_def_property_ui_text(prop, "Overlap Mode", "How to resolve overlap after transformation");

  prop = RNA_def_property(srna, "pivot_point", PROP_ENUM, PROP_NONE);
  RNA_def_property_enum_items(prop, pivot_points);
  RNA_def_property_ui_text(prop, "Pivot Point", "Rotation or scaling pivot point");
}

static void rna_def_unified_paint_settings(BlenderRNA *brna)
{
  StructRNA *srna;
  PropertyRNA *prop;

  static const EnumPropertyItem brush_size_unit_items[] = {
      {0, "VIEW", 0, "View", "Measure brush size relative to the view"},
      {UNIFIED_PAINT_BRUSH_LOCK_SIZE,
       "SCENE",
       0,
       "Scene",
       "Measure brush size relative to the scene"},
      {0, NULL, 0, NULL, NULL},
  };

  srna = RNA_def_struct(brna, "UnifiedPaintSettings", NULL);
  RNA_def_struct_path_func(srna, "rna_UnifiedPaintSettings_path");
  RNA_def_struct_ui_text(
      srna, "Unified Paint Settings", "Overrides for some of the active brush's settings");

  /* high-level flags to enable or disable unified paint settings */
  prop = RNA_def_property(srna, "use_unified_size", PROP_BOOLEAN, PROP_NONE);
  RNA_def_property_boolean_sdna(prop, NULL, "flag", UNIFIED_PAINT_SIZE);
  RNA_def_property_ui_text(prop,
                           "Use Unified Radius",
                           "Instead of per-brush radius, the radius is shared across brushes");

  prop = RNA_def_property(srna, "use_unified_strength", PROP_BOOLEAN, PROP_NONE);
  RNA_def_property_boolean_sdna(prop, NULL, "flag", UNIFIED_PAINT_ALPHA);
  RNA_def_property_ui_text(prop,
                           "Use Unified Strength",
                           "Instead of per-brush strength, the strength is shared across brushes");

  prop = RNA_def_property(srna, "use_unified_weight", PROP_BOOLEAN, PROP_NONE);
  RNA_def_property_boolean_sdna(prop, NULL, "flag", UNIFIED_PAINT_WEIGHT);
  RNA_def_property_ui_text(prop,
                           "Use Unified Weight",
                           "Instead of per-brush weight, the weight is shared across brushes");

  prop = RNA_def_property(srna, "use_unified_color", PROP_BOOLEAN, PROP_NONE);
  RNA_def_property_boolean_sdna(prop, NULL, "flag", UNIFIED_PAINT_COLOR);
  RNA_def_property_ui_text(
      prop, "Use Unified Color", "Instead of per-brush color, the color is shared across brushes");

  /* unified paint settings that override the equivalent settings
   * from the active brush */
  prop = RNA_def_property(srna, "size", PROP_INT, PROP_PIXEL);
  RNA_def_property_int_funcs(prop, NULL, "rna_UnifiedPaintSettings_size_set", NULL);
  RNA_def_property_flag(prop, PROP_CONTEXT_UPDATE);
  RNA_def_property_range(prop, 1, MAX_BRUSH_PIXEL_RADIUS * 10);
  RNA_def_property_ui_range(prop, 1, MAX_BRUSH_PIXEL_RADIUS, 1, -1);
  RNA_def_property_ui_text(prop, "Radius", "Radius of the brush");
  RNA_def_property_update(prop, 0, "rna_UnifiedPaintSettings_radius_update");

  prop = RNA_def_property(srna, "unprojected_radius", PROP_FLOAT, PROP_DISTANCE);
  RNA_def_property_float_funcs(
      prop, NULL, "rna_UnifiedPaintSettings_unprojected_radius_set", NULL);
  RNA_def_property_flag(prop, PROP_CONTEXT_UPDATE);
  RNA_def_property_range(prop, 0.001, FLT_MAX);
  RNA_def_property_ui_range(prop, 0.001, 1, 1, -1);
  RNA_def_property_ui_text(prop, "Unprojected Radius", "Radius of brush in Blender units");
  RNA_def_property_update(prop, 0, "rna_UnifiedPaintSettings_radius_update");

  prop = RNA_def_property(srna, "strength", PROP_FLOAT, PROP_FACTOR);
  RNA_def_property_float_sdna(prop, NULL, "alpha");
  RNA_def_property_flag(prop, PROP_CONTEXT_UPDATE);
  RNA_def_property_range(prop, 0.0f, 10.0f);
  RNA_def_property_ui_range(prop, 0.0f, 1.0f, 0.001, 3);
  RNA_def_property_ui_text(
      prop, "Strength", "How powerful the effect of the brush is when applied");
  RNA_def_property_update(prop, 0, "rna_UnifiedPaintSettings_update");

  prop = RNA_def_property(srna, "weight", PROP_FLOAT, PROP_FACTOR);
  RNA_def_property_float_sdna(prop, NULL, "weight");
  RNA_def_property_flag(prop, PROP_CONTEXT_UPDATE);
  RNA_def_property_range(prop, 0.0f, 1.0f);
  RNA_def_property_ui_range(prop, 0.0f, 1.0f, 0.001, 3);
  RNA_def_property_ui_text(prop, "Weight", "Weight to assign in vertex groups");
  RNA_def_property_update(prop, 0, "rna_UnifiedPaintSettings_update");

  prop = RNA_def_property(srna, "color", PROP_FLOAT, PROP_COLOR_GAMMA);
  RNA_def_property_flag(prop, PROP_CONTEXT_UPDATE);
  RNA_def_property_range(prop, 0.0, 1.0);
  RNA_def_property_float_sdna(prop, NULL, "rgb");
  RNA_def_property_ui_text(prop, "Color", "");
  RNA_def_property_update(prop, 0, "rna_UnifiedPaintSettings_update");

  prop = RNA_def_property(srna, "secondary_color", PROP_FLOAT, PROP_COLOR_GAMMA);
  RNA_def_property_flag(prop, PROP_CONTEXT_UPDATE);
  RNA_def_property_range(prop, 0.0, 1.0);
  RNA_def_property_float_sdna(prop, NULL, "secondary_rgb");
  RNA_def_property_ui_text(prop, "Secondary Color", "");
  RNA_def_property_update(prop, 0, "rna_UnifiedPaintSettings_update");

  prop = RNA_def_property(srna, "use_locked_size", PROP_ENUM, PROP_NONE); /* as an enum */
  RNA_def_property_enum_bitflag_sdna(prop, NULL, "flag");
  RNA_def_property_enum_items(prop, brush_size_unit_items);
  RNA_def_property_ui_text(
      prop, "Radius Unit", "Measure brush size relative to the view or the scene");
}

static void rna_def_curve_paint_settings(BlenderRNA *brna)
{
  StructRNA *srna;
  PropertyRNA *prop;

  srna = RNA_def_struct(brna, "CurvePaintSettings", NULL);
  RNA_def_struct_path_func(srna, "rna_CurvePaintSettings_path");
  RNA_def_struct_ui_text(srna, "Curve Paint Settings", "");

  static const EnumPropertyItem curve_type_items[] = {
      {CU_POLY, "POLY", 0, "Poly", ""},
      {CU_BEZIER, "BEZIER", 0, "Bezier", ""},
      {0, NULL, 0, NULL, NULL},
  };

  prop = RNA_def_property(srna, "curve_type", PROP_ENUM, PROP_NONE);
  RNA_def_property_enum_sdna(prop, NULL, "curve_type");
  RNA_def_property_enum_items(prop, curve_type_items);
  RNA_def_property_ui_text(prop, "Type", "Type of curve to use for new strokes");

  prop = RNA_def_property(srna, "use_corners_detect", PROP_BOOLEAN, PROP_NONE);
  RNA_def_property_boolean_sdna(prop, NULL, "flag", CURVE_PAINT_FLAG_CORNERS_DETECT);
  RNA_def_property_ui_text(prop, "Detect Corners", "Detect corners and use non-aligned handles");

  prop = RNA_def_property(srna, "use_pressure_radius", PROP_BOOLEAN, PROP_NONE);
  RNA_def_property_boolean_sdna(prop, NULL, "flag", CURVE_PAINT_FLAG_PRESSURE_RADIUS);
  RNA_def_property_ui_icon(prop, ICON_STYLUS_PRESSURE, 0);
  RNA_def_property_ui_text(prop, "Use Pressure", "Map tablet pressure to curve radius");

  prop = RNA_def_property(srna, "use_stroke_endpoints", PROP_BOOLEAN, PROP_NONE);
  RNA_def_property_boolean_sdna(prop, NULL, "flag", CURVE_PAINT_FLAG_DEPTH_STROKE_ENDPOINTS);
  RNA_def_property_ui_text(prop, "Only First", "Use the start of the stroke for the depth");

  prop = RNA_def_property(srna, "use_offset_absolute", PROP_BOOLEAN, PROP_NONE);
  RNA_def_property_boolean_sdna(prop, NULL, "flag", CURVE_PAINT_FLAG_DEPTH_STROKE_OFFSET_ABS);
  RNA_def_property_ui_text(
      prop, "Absolute Offset", "Apply a fixed offset (don't scale by the radius)");

  prop = RNA_def_property(srna, "error_threshold", PROP_INT, PROP_PIXEL);
  RNA_def_property_range(prop, 1, 100);
  RNA_def_property_ui_text(prop, "Tolerance", "Allow deviation for a smoother, less precise line");

  prop = RNA_def_property(srna, "fit_method", PROP_ENUM, PROP_PIXEL);
  RNA_def_property_enum_sdna(prop, NULL, "fit_method");
  RNA_def_property_enum_items(prop, rna_enum_curve_fit_method_items);
  RNA_def_property_ui_text(prop, "Method", "Curve fitting method");

  prop = RNA_def_property(srna, "corner_angle", PROP_FLOAT, PROP_ANGLE);
  RNA_def_property_range(prop, 0, M_PI);
  RNA_def_property_ui_text(prop, "Corner Angle", "Angles above this are considered corners");

  prop = RNA_def_property(srna, "radius_min", PROP_FLOAT, PROP_NONE);
  RNA_def_property_range(prop, 0.0, 100.0);
  RNA_def_property_ui_range(prop, 0.0f, 10.0, 10, 2);
  RNA_def_property_ui_text(
      prop,
      "Radius Min",
      "Minimum radius when the minimum pressure is applied (also the minimum when tapering)");

  prop = RNA_def_property(srna, "radius_max", PROP_FLOAT, PROP_NONE);
  RNA_def_property_range(prop, 0.0, 100.0);
  RNA_def_property_ui_range(prop, 0.0f, 10.0, 10, 2);
  RNA_def_property_ui_text(
      prop,
      "Radius Max",
      "Radius to use when the maximum pressure is applied (or when a tablet isn't used)");

  prop = RNA_def_property(srna, "radius_taper_start", PROP_FLOAT, PROP_NONE);
  RNA_def_property_range(prop, 0.0, 1.0);
  RNA_def_property_ui_range(prop, 0.0f, 1.0, 1, 2);
  RNA_def_property_ui_text(
      prop, "Radius Min", "Taper factor for the radius of each point along the curve");

  prop = RNA_def_property(srna, "radius_taper_end", PROP_FLOAT, PROP_NONE);
  RNA_def_property_range(prop, 0.0, 10.0);
  RNA_def_property_ui_range(prop, 0.0f, 1.0, 1, 2);
  RNA_def_property_ui_text(
      prop, "Radius Max", "Taper factor for the radius of each point along the curve");

  prop = RNA_def_property(srna, "surface_offset", PROP_FLOAT, PROP_NONE);
  RNA_def_property_range(prop, -10.0, 10.0);
  RNA_def_property_ui_range(prop, -1.0f, 1.0, 1, 2);
  RNA_def_property_ui_text(prop, "Offset", "Offset the stroke from the surface");

  static const EnumPropertyItem depth_mode_items[] = {
      {CURVE_PAINT_PROJECT_CURSOR, "CURSOR", 0, "Cursor", ""},
      {CURVE_PAINT_PROJECT_SURFACE, "SURFACE", 0, "Surface", ""},
      {0, NULL, 0, NULL, NULL},
  };

  prop = RNA_def_property(srna, "depth_mode", PROP_ENUM, PROP_NONE);
  RNA_def_property_enum_sdna(prop, NULL, "depth_mode");
  RNA_def_property_enum_items(prop, depth_mode_items);
  RNA_def_property_ui_text(prop, "Depth", "Method of projecting depth");

  static const EnumPropertyItem surface_plane_items[] = {
      {CURVE_PAINT_SURFACE_PLANE_NORMAL_VIEW,
       "NORMAL_VIEW",
       0,
       "Normal/View",
       "Display perpendicular to the surface"},
      {CURVE_PAINT_SURFACE_PLANE_NORMAL_SURFACE,
       "NORMAL_SURFACE",
       0,
       "Normal/Surface",
       "Display aligned to the surface"},
      {CURVE_PAINT_SURFACE_PLANE_VIEW, "VIEW", 0, "View", "Display aligned to the viewport"},
      {0, NULL, 0, NULL, NULL},
  };

  prop = RNA_def_property(srna, "surface_plane", PROP_ENUM, PROP_NONE);
  RNA_def_property_enum_sdna(prop, NULL, "surface_plane");
  RNA_def_property_enum_items(prop, surface_plane_items);
  RNA_def_property_ui_text(prop, "Plane", "Plane for projected stroke");
}

static void rna_def_statvis(BlenderRNA *brna)
{
  StructRNA *srna;
  PropertyRNA *prop;

  static const EnumPropertyItem stat_type[] = {
      {SCE_STATVIS_OVERHANG, "OVERHANG", 0, "Overhang", ""},
      {SCE_STATVIS_THICKNESS, "THICKNESS", 0, "Thickness", ""},
      {SCE_STATVIS_INTERSECT, "INTERSECT", 0, "Intersect", ""},
      {SCE_STATVIS_DISTORT, "DISTORT", 0, "Distortion", ""},
      {SCE_STATVIS_SHARP, "SHARP", 0, "Sharp", ""},
      {0, NULL, 0, NULL, NULL},
  };

  srna = RNA_def_struct(brna, "MeshStatVis", NULL);
  RNA_def_struct_path_func(srna, "rna_MeshStatVis_path");
  RNA_def_struct_ui_text(srna, "Mesh Visualize Statistics", "");

  prop = RNA_def_property(srna, "type", PROP_ENUM, PROP_NONE);
  RNA_def_property_enum_items(prop, stat_type);
  RNA_def_property_ui_text(prop, "Type", "Type of data to visualize/check");
  RNA_def_property_flag(prop, PROP_CONTEXT_UPDATE);
  RNA_def_property_update(prop, 0, "rna_EditMesh_update");

  /* overhang */
  prop = RNA_def_property(srna, "overhang_min", PROP_FLOAT, PROP_ANGLE);
  RNA_def_property_float_sdna(prop, NULL, "overhang_min");
  RNA_def_property_range(prop, 0.0f, DEG2RADF(180.0f));
  RNA_def_property_ui_range(prop, 0.0f, DEG2RADF(180.0f), 10, 3);
  RNA_def_property_ui_text(prop, "Overhang Min", "Minimum angle to display");
  RNA_def_property_flag(prop, PROP_CONTEXT_UPDATE);
  RNA_def_property_update(prop, 0, "rna_EditMesh_update");

  prop = RNA_def_property(srna, "overhang_max", PROP_FLOAT, PROP_ANGLE);
  RNA_def_property_float_sdna(prop, NULL, "overhang_max");
  RNA_def_property_range(prop, 0.0f, DEG2RADF(180.0f));
  RNA_def_property_ui_range(prop, 0.0f, DEG2RADF(180.0f), 10, 3);
  RNA_def_property_ui_text(prop, "Overhang Max", "Maximum angle to display");
  RNA_def_property_flag(prop, PROP_CONTEXT_UPDATE);
  RNA_def_property_update(prop, 0, "rna_EditMesh_update");

  prop = RNA_def_property(srna, "overhang_axis", PROP_ENUM, PROP_NONE);
  RNA_def_property_enum_sdna(prop, NULL, "overhang_axis");
  RNA_def_property_enum_items(prop, rna_enum_object_axis_items);
  RNA_def_property_ui_text(prop, "Axis", "");
  RNA_def_property_flag(prop, PROP_CONTEXT_UPDATE);
  RNA_def_property_update(prop, 0, "rna_EditMesh_update");

  /* thickness */
  prop = RNA_def_property(srna, "thickness_min", PROP_FLOAT, PROP_DISTANCE);
  RNA_def_property_float_sdna(prop, NULL, "thickness_min");
  RNA_def_property_range(prop, 0.0f, 1000.0);
  RNA_def_property_ui_range(prop, 0.0f, 100.0, 0.001, 3);
  RNA_def_property_ui_text(prop, "Thickness Min", "Minimum for measuring thickness");
  RNA_def_property_flag(prop, PROP_CONTEXT_UPDATE);
  RNA_def_property_update(prop, 0, "rna_EditMesh_update");

  prop = RNA_def_property(srna, "thickness_max", PROP_FLOAT, PROP_DISTANCE);
  RNA_def_property_float_sdna(prop, NULL, "thickness_max");
  RNA_def_property_range(prop, 0.0f, 1000.0);
  RNA_def_property_ui_range(prop, 0.0f, 100.0, 0.001, 3);
  RNA_def_property_ui_text(prop, "Thickness Max", "Maximum for measuring thickness");
  RNA_def_property_flag(prop, PROP_CONTEXT_UPDATE);
  RNA_def_property_update(prop, 0, "rna_EditMesh_update");

  prop = RNA_def_property(srna, "thickness_samples", PROP_INT, PROP_UNSIGNED);
  RNA_def_property_int_sdna(prop, NULL, "thickness_samples");
  RNA_def_property_range(prop, 1, 32);
  RNA_def_property_ui_text(prop, "Samples", "Number of samples to test per face");
  RNA_def_property_flag(prop, PROP_CONTEXT_UPDATE);
  RNA_def_property_update(prop, 0, "rna_EditMesh_update");

  /* distort */
  prop = RNA_def_property(srna, "distort_min", PROP_FLOAT, PROP_ANGLE);
  RNA_def_property_float_sdna(prop, NULL, "distort_min");
  RNA_def_property_range(prop, 0.0f, DEG2RADF(180.0f));
  RNA_def_property_ui_range(prop, 0.0f, DEG2RADF(180.0f), 10, 3);
  RNA_def_property_ui_text(prop, "Distort Min", "Minimum angle to display");
  RNA_def_property_flag(prop, PROP_CONTEXT_UPDATE);
  RNA_def_property_update(prop, 0, "rna_EditMesh_update");

  prop = RNA_def_property(srna, "distort_max", PROP_FLOAT, PROP_ANGLE);
  RNA_def_property_float_sdna(prop, NULL, "distort_max");
  RNA_def_property_range(prop, 0.0f, DEG2RADF(180.0f));
  RNA_def_property_ui_range(prop, 0.0f, DEG2RADF(180.0f), 10, 3);
  RNA_def_property_ui_text(prop, "Distort Max", "Maximum angle to display");
  RNA_def_property_flag(prop, PROP_CONTEXT_UPDATE);
  RNA_def_property_update(prop, 0, "rna_EditMesh_update");

  /* sharp */
  prop = RNA_def_property(srna, "sharp_min", PROP_FLOAT, PROP_ANGLE);
  RNA_def_property_float_sdna(prop, NULL, "sharp_min");
  RNA_def_property_range(prop, -DEG2RADF(180.0f), DEG2RADF(180.0f));
  RNA_def_property_ui_range(prop, -DEG2RADF(180.0f), DEG2RADF(180.0f), 10, 3);
  RNA_def_property_ui_text(prop, "Distort Min", "Minimum angle to display");
  RNA_def_property_flag(prop, PROP_CONTEXT_UPDATE);
  RNA_def_property_update(prop, 0, "rna_EditMesh_update");

  prop = RNA_def_property(srna, "sharp_max", PROP_FLOAT, PROP_ANGLE);
  RNA_def_property_float_sdna(prop, NULL, "sharp_max");
  RNA_def_property_range(prop, -DEG2RADF(180.0f), DEG2RADF(180.0f));
  RNA_def_property_ui_range(prop, -DEG2RADF(180.0f), DEG2RADF(180.0f), 10, 3);
  RNA_def_property_ui_text(prop, "Distort Max", "Maximum angle to display");
  RNA_def_property_flag(prop, PROP_CONTEXT_UPDATE);
  RNA_def_property_update(prop, 0, "rna_EditMesh_update");
}

static void rna_def_unit_settings(BlenderRNA *brna)
{
  StructRNA *srna;
  PropertyRNA *prop;

  static const EnumPropertyItem unit_systems[] = {
      {USER_UNIT_NONE, "NONE", 0, "None", ""},
      {USER_UNIT_METRIC, "METRIC", 0, "Metric", ""},
      {USER_UNIT_IMPERIAL, "IMPERIAL", 0, "Imperial", ""},
      {0, NULL, 0, NULL, NULL},
  };

  static const EnumPropertyItem rotation_units[] = {
      {0, "DEGREES", 0, "Degrees", "Use degrees for measuring angles and rotations"},
      {USER_UNIT_ROT_RADIANS, "RADIANS", 0, "Radians", ""},
      {0, NULL, 0, NULL, NULL},
  };

  srna = RNA_def_struct(brna, "UnitSettings", NULL);
  RNA_def_struct_ui_text(srna, "Unit Settings", "");
  RNA_def_struct_nested(brna, srna, "Scene");
  RNA_def_struct_path_func(srna, "rna_UnitSettings_path");

  /* Units */
  prop = RNA_def_property(srna, "system", PROP_ENUM, PROP_NONE);
  RNA_def_property_enum_items(prop, unit_systems);
  RNA_def_property_ui_text(
      prop, "Unit System", "The unit system to use for user interface controls");
  RNA_def_property_update(prop, NC_WINDOW, "rna_UnitSettings_system_update");

  prop = RNA_def_property(srna, "system_rotation", PROP_ENUM, PROP_NONE);
  RNA_def_property_enum_items(prop, rotation_units);
  RNA_def_property_ui_text(
      prop, "Rotation Units", "Unit to use for displaying/editing rotation values");
  RNA_def_property_update(prop, NC_WINDOW, NULL);

  prop = RNA_def_property(srna, "scale_length", PROP_FLOAT, PROP_UNSIGNED);
  RNA_def_property_ui_text(
      prop,
      "Unit Scale",
      "Scale to use when converting between blender units and dimensions."
      " When working at microscopic or astronomical scale, a small or large unit scale"
      " respectively can be used to avoid numerical precision problems");
  RNA_def_property_range(prop, 1e-9f, 1e+9f);
  RNA_def_property_ui_range(prop, 0.001, 100.0, 0.1, 6);
  RNA_def_property_update(prop, NC_WINDOW, NULL);

  prop = RNA_def_property(srna, "use_separate", PROP_BOOLEAN, PROP_NONE);
  RNA_def_property_boolean_sdna(prop, NULL, "flag", USER_UNIT_OPT_SPLIT);
  RNA_def_property_ui_text(prop, "Separate Units", "Display units in pairs (e.g. 1m 0cm)");
  RNA_def_property_update(prop, NC_WINDOW, NULL);

  prop = RNA_def_property(srna, "length_unit", PROP_ENUM, PROP_NONE);
  RNA_def_property_enum_items(prop, DummyRNA_DEFAULT_items);
  RNA_def_property_enum_funcs(prop, NULL, NULL, "rna_UnitSettings_length_unit_itemf");
  RNA_def_property_ui_text(prop, "Length Unit", "Unit that will be used to display length values");
  RNA_def_property_update(prop, NC_WINDOW, NULL);

  prop = RNA_def_property(srna, "mass_unit", PROP_ENUM, PROP_NONE);
  RNA_def_property_enum_items(prop, DummyRNA_DEFAULT_items);
  RNA_def_property_enum_funcs(prop, NULL, NULL, "rna_UnitSettings_mass_unit_itemf");
  RNA_def_property_ui_text(prop, "Mass Unit", "Unit that will be used to display mass values");
  RNA_def_property_update(prop, NC_WINDOW, NULL);

  prop = RNA_def_property(srna, "time_unit", PROP_ENUM, PROP_NONE);
  RNA_def_property_enum_items(prop, DummyRNA_DEFAULT_items);
  RNA_def_property_enum_funcs(prop, NULL, NULL, "rna_UnitSettings_time_unit_itemf");
  RNA_def_property_ui_text(prop, "Time Unit", "Unit that will be used to display time values");
  RNA_def_property_update(prop, NC_WINDOW, NULL);

  prop = RNA_def_property(srna, "temperature_unit", PROP_ENUM, PROP_NONE);
  RNA_def_property_enum_items(prop, DummyRNA_DEFAULT_items);
  RNA_def_property_enum_funcs(prop, NULL, NULL, "rna_UnitSettings_temperature_unit_itemf");
  RNA_def_property_ui_text(
      prop, "Temperature Unit", "Unit that will be used to display temperature values");
  RNA_def_property_update(prop, NC_WINDOW, NULL);
}

static void rna_def_view_layer_eevee(BlenderRNA *brna)
{
  StructRNA *srna;
  PropertyRNA *prop;
  srna = RNA_def_struct(brna, "ViewLayerEEVEE", NULL);
  RNA_def_struct_path_func(srna, "rna_ViewLayerEEVEE_path");
  RNA_def_struct_ui_text(srna, "Eevee Settings", "View layer settings for Eevee");

  prop = RNA_def_property(srna, "use_pass_volume_direct", PROP_BOOLEAN, PROP_NONE);
  RNA_def_property_boolean_sdna(prop, NULL, "render_passes", EEVEE_RENDER_PASS_VOLUME_LIGHT);
  RNA_def_property_ui_text(prop, "Volume Light", "Deliver volume direct light pass");
  RNA_def_property_update(prop, NC_SCENE | ND_RENDER_OPTIONS, "rna_ViewLayer_pass_update");

  prop = RNA_def_property(srna, "use_pass_bloom", PROP_BOOLEAN, PROP_NONE);
  RNA_def_property_boolean_sdna(prop, NULL, "render_passes", EEVEE_RENDER_PASS_BLOOM);
  RNA_def_property_ui_text(prop, "Bloom", "Deliver bloom pass");
  RNA_def_property_update(prop, NC_SCENE | ND_RENDER_OPTIONS, "rna_ViewLayer_pass_update");
}

static void rna_def_view_layer_aovs(BlenderRNA *brna, PropertyRNA *cprop)
{
  StructRNA *srna;
  /*  PropertyRNA *prop; */

  FunctionRNA *func;
  PropertyRNA *parm;

  RNA_def_property_srna(cprop, "AOVs");
  srna = RNA_def_struct(brna, "AOVs", NULL);
  RNA_def_struct_sdna(srna, "ViewLayer");
  RNA_def_struct_ui_text(srna, "List of AOVs", "Collection of AOVs");

  func = RNA_def_function(srna, "add", "BKE_view_layer_add_aov");
  parm = RNA_def_pointer(func, "aov", "AOV", "", "Newly created AOV");
  RNA_def_function_return(func, parm);
}

static void rna_def_view_layer_aov(BlenderRNA *brna)
{
  StructRNA *srna;
  PropertyRNA *prop;
  srna = RNA_def_struct(brna, "AOV", NULL);
  RNA_def_struct_sdna(srna, "ViewLayerAOV");
  RNA_def_struct_ui_text(srna, "Shader AOV", "");

  prop = RNA_def_property(srna, "name", PROP_STRING, PROP_NONE);
  RNA_def_property_string_sdna(prop, NULL, "name");
  RNA_def_property_clear_flag(prop, PROP_ANIMATABLE);
  RNA_def_property_ui_text(prop, "Name", "Name of the AOV");
  RNA_def_property_update(prop, NC_SCENE | ND_RENDER_OPTIONS, "rna_ViewLayer_pass_update");
  RNA_def_struct_name_property(srna, prop);

  prop = RNA_def_property(srna, "is_valid", PROP_BOOLEAN, PROP_NONE);
  RNA_def_property_boolean_negative_sdna(prop, NULL, "flag", AOV_CONFLICT);
  RNA_def_property_ui_text(prop, "Valid", "Is the name of the AOV conflicting");

  prop = RNA_def_property(srna, "type", PROP_ENUM, PROP_NONE);
  RNA_def_property_enum_sdna(prop, NULL, "type");
  RNA_def_property_enum_items(prop, rna_enum_view_layer_aov_type_items);
  RNA_def_property_enum_default(prop, AOV_TYPE_COLOR);
  RNA_def_property_ui_text(prop, "Type", "Data type of the AOV");
  RNA_def_property_update(prop, NC_SCENE | ND_RENDER_OPTIONS, "rna_ViewLayer_pass_update");
}

void rna_def_view_layer_common(BlenderRNA *brna, StructRNA *srna, const bool scene)
{
  PropertyRNA *prop;

  prop = RNA_def_property(srna, "name", PROP_STRING, PROP_NONE);
  if (scene) {
    RNA_def_property_string_funcs(prop, NULL, NULL, "rna_ViewLayer_name_set");
  }
  else {
    RNA_def_property_string_sdna(prop, NULL, "name");
  }
  RNA_def_property_ui_text(prop, "Name", "View layer name");
  RNA_def_struct_name_property(srna, prop);
  if (scene) {
    RNA_def_property_update(prop, NC_SCENE | ND_RENDER_OPTIONS, NULL);
  }
  else {
    RNA_def_property_clear_flag(prop, PROP_EDITABLE);
  }

  if (scene) {
    prop = RNA_def_property(srna, "material_override", PROP_POINTER, PROP_NONE);
    RNA_def_property_pointer_sdna(prop, NULL, "mat_override");
    RNA_def_property_struct_type(prop, "Material");
    RNA_def_property_flag(prop, PROP_EDITABLE);
    RNA_def_property_override_flag(prop, PROPOVERRIDE_OVERRIDABLE_LIBRARY);
    RNA_def_property_ui_text(
        prop, "Material Override", "Material to override all other materials in this view layer");
    RNA_def_property_update(
        prop, NC_SCENE | ND_RENDER_OPTIONS, "rna_ViewLayer_material_override_update");

    prop = RNA_def_property(srna, "samples", PROP_INT, PROP_UNSIGNED);
    RNA_def_property_ui_text(prop,
                             "Samples",
                             "Override number of render samples for this view layer, "
                             "0 will use the scene setting");
    RNA_def_property_update(prop, NC_SCENE | ND_RENDER_OPTIONS, NULL);

    prop = RNA_def_property(srna, "pass_alpha_threshold", PROP_FLOAT, PROP_FACTOR);
    RNA_def_property_ui_text(
        prop,
        "Alpha Threshold",
        "Z, Index, normal, UV and vector passes are only affected by surfaces with "
        "alpha transparency equal to or higher than this threshold");
    RNA_def_property_update(prop, NC_SCENE | ND_RENDER_OPTIONS, NULL);

    prop = RNA_def_property(srna, "eevee", PROP_POINTER, PROP_NONE);
    RNA_def_property_flag(prop, PROP_NEVER_NULL);
    RNA_def_property_struct_type(prop, "ViewLayerEEVEE");
    RNA_def_property_ui_text(prop, "Eevee Settings", "View layer settings for Eevee");

    prop = RNA_def_property(srna, "aovs", PROP_COLLECTION, PROP_NONE);
    RNA_def_property_collection_sdna(prop, NULL, "aovs", NULL);
    RNA_def_property_struct_type(prop, "AOV");
    RNA_def_property_ui_text(prop, "Shader AOV", "");
    rna_def_view_layer_aovs(brna, prop);

    prop = RNA_def_property(srna, "active_aov", PROP_POINTER, PROP_NONE);
    RNA_def_property_struct_type(prop, "AOV");
    RNA_def_property_clear_flag(prop, PROP_EDITABLE);
    RNA_def_property_ui_text(prop, "Shader AOV", "Active AOV");

    prop = RNA_def_property(srna, "active_aov_index", PROP_INT, PROP_UNSIGNED);
    RNA_def_property_int_funcs(prop,
                               "rna_ViewLayer_active_aov_index_get",
                               "rna_ViewLayer_active_aov_index_set",
                               "rna_ViewLayer_active_aov_index_range");
    RNA_def_property_ui_text(prop, "Active AOV Index", "Index of active aov");
    RNA_def_property_update(prop, NC_SCENE | ND_RENDER_OPTIONS, NULL);

    prop = RNA_def_property(srna, "use_pass_cryptomatte_object", PROP_BOOLEAN, PROP_NONE);
    RNA_def_property_boolean_sdna(prop, NULL, "cryptomatte_flag", VIEW_LAYER_CRYPTOMATTE_OBJECT);
    RNA_def_property_ui_text(
        prop,
        "Cryptomatte Object",
        "Render cryptomatte object pass, for isolating objects in compositing");
    RNA_def_property_update(prop, NC_SCENE | ND_RENDER_OPTIONS, "rna_ViewLayer_pass_update");

    prop = RNA_def_property(srna, "use_pass_cryptomatte_material", PROP_BOOLEAN, PROP_NONE);
    RNA_def_property_boolean_sdna(prop, NULL, "cryptomatte_flag", VIEW_LAYER_CRYPTOMATTE_MATERIAL);
    RNA_def_property_ui_text(
        prop,
        "Cryptomatte Material",
        "Render cryptomatte material pass, for isolating materials in compositing");
    RNA_def_property_update(prop, NC_SCENE | ND_RENDER_OPTIONS, "rna_ViewLayer_pass_update");

    prop = RNA_def_property(srna, "use_pass_cryptomatte_asset", PROP_BOOLEAN, PROP_NONE);
    RNA_def_property_boolean_sdna(prop, NULL, "cryptomatte_flag", VIEW_LAYER_CRYPTOMATTE_ASSET);
    RNA_def_property_ui_text(
        prop,
        "Cryptomatte Asset",
        "Render cryptomatte asset pass, for isolating groups of objects with the same parent");
    RNA_def_property_update(prop, NC_SCENE | ND_RENDER_OPTIONS, "rna_ViewLayer_pass_update");

    prop = RNA_def_property(srna, "pass_cryptomatte_depth", PROP_INT, PROP_NONE);
    RNA_def_property_int_sdna(prop, NULL, "cryptomatte_levels");
    RNA_def_property_int_default(prop, 6);
    RNA_def_property_range(prop, 2.0, 16.0);
    RNA_def_property_ui_text(
        prop, "Cryptomatte Levels", "Sets how many unique objects can be distinguished per pixel");
    RNA_def_property_ui_range(prop, 2.0, 16.0, 2.0, 0.0);
    RNA_def_property_update(prop, NC_SCENE | ND_RENDER_OPTIONS, "rna_ViewLayer_pass_update");

    prop = RNA_def_property(srna, "use_pass_cryptomatte_accurate", PROP_BOOLEAN, PROP_NONE);
    RNA_def_property_boolean_sdna(prop, NULL, "cryptomatte_flag", VIEW_LAYER_CRYPTOMATTE_ACCURATE);
    RNA_def_property_boolean_default(prop, true);
    RNA_def_property_ui_text(
        prop, "Cryptomatte Accurate", "Generate a more accurate cryptomatte pass");
    RNA_def_property_update(prop, NC_SCENE | ND_RENDER_OPTIONS, "rna_ViewLayer_pass_update");
  }

  prop = RNA_def_property(srna, "use_solid", PROP_BOOLEAN, PROP_NONE);
  RNA_def_property_boolean_sdna(prop, NULL, "layflag", SCE_LAY_SOLID);
  RNA_def_property_ui_text(prop, "Solid", "Render Solid faces in this Layer");
  if (scene) {
    RNA_def_property_update(prop, NC_SCENE | ND_RENDER_OPTIONS, NULL);
  }
  else {
    RNA_def_property_clear_flag(prop, PROP_EDITABLE);
  }
  prop = RNA_def_property(srna, "use_sky", PROP_BOOLEAN, PROP_NONE);
  RNA_def_property_boolean_sdna(prop, NULL, "layflag", SCE_LAY_SKY);
  RNA_def_property_ui_text(prop, "Sky", "Render Sky in this Layer");
  if (scene) {
    RNA_def_property_update(prop, NC_SCENE | ND_RENDER_OPTIONS, "rna_Scene_glsl_update");
  }
  else {
    RNA_def_property_clear_flag(prop, PROP_EDITABLE);
  }

  prop = RNA_def_property(srna, "use_ao", PROP_BOOLEAN, PROP_NONE);
  RNA_def_property_boolean_sdna(prop, NULL, "layflag", SCE_LAY_AO);
  RNA_def_property_ui_text(prop, "Ambient Occlusion", "Render Ambient Occlusion in this Layer");
  if (scene) {
    RNA_def_property_update(prop, NC_SCENE | ND_RENDER_OPTIONS, "rna_Scene_glsl_update");
  }
  else {
    RNA_def_property_clear_flag(prop, PROP_EDITABLE);
  }

  prop = RNA_def_property(srna, "use_strand", PROP_BOOLEAN, PROP_NONE);
  RNA_def_property_boolean_sdna(prop, NULL, "layflag", SCE_LAY_STRAND);
  RNA_def_property_ui_text(prop, "Strand", "Render Strands in this Layer");
  if (scene) {
    RNA_def_property_update(prop, NC_SCENE | ND_RENDER_OPTIONS, NULL);
  }
  else {
    RNA_def_property_clear_flag(prop, PROP_EDITABLE);
  }

  prop = RNA_def_property(srna, "use_volumes", PROP_BOOLEAN, PROP_NONE);
  RNA_def_property_boolean_sdna(prop, NULL, "layflag", SCE_LAY_VOLUMES);
  RNA_def_property_ui_text(prop, "Volumes", "Render volumes in this Layer");
  if (scene) {
    RNA_def_property_update(prop, NC_SCENE | ND_RENDER_OPTIONS, NULL);
  }
  else {
    RNA_def_property_clear_flag(prop, PROP_EDITABLE);
  }

  prop = RNA_def_property(srna, "use_motion_blur", PROP_BOOLEAN, PROP_NONE);
  RNA_def_property_boolean_sdna(prop, NULL, "layflag", SCE_LAY_MOTION_BLUR);
  RNA_def_property_ui_text(
      prop, "Motion Blur", "Render motion blur in this Layer, if enabled in the scene");
  if (scene) {
    RNA_def_property_update(prop, NC_SCENE | ND_RENDER_OPTIONS, NULL);
  }
  else {
    RNA_def_property_clear_flag(prop, PROP_EDITABLE);
  }

  /* passes */
  prop = RNA_def_property(srna, "use_pass_combined", PROP_BOOLEAN, PROP_NONE);
  RNA_def_property_boolean_sdna(prop, NULL, "passflag", SCE_PASS_COMBINED);
  RNA_def_property_ui_text(prop, "Combined", "Deliver full combined RGBA buffer");
  if (scene) {
    RNA_def_property_update(prop, NC_SCENE | ND_RENDER_OPTIONS, "rna_ViewLayer_pass_update");
  }
  else {
    RNA_def_property_clear_flag(prop, PROP_EDITABLE);
  }

  prop = RNA_def_property(srna, "use_pass_z", PROP_BOOLEAN, PROP_NONE);
  RNA_def_property_boolean_sdna(prop, NULL, "passflag", SCE_PASS_Z);
  RNA_def_property_ui_text(prop, "Z", "Deliver Z values pass");
  if (scene) {
    RNA_def_property_update(prop, NC_SCENE | ND_RENDER_OPTIONS, "rna_ViewLayer_pass_update");
  }
  else {
    RNA_def_property_clear_flag(prop, PROP_EDITABLE);
  }

  prop = RNA_def_property(srna, "use_pass_vector", PROP_BOOLEAN, PROP_NONE);
  RNA_def_property_boolean_sdna(prop, NULL, "passflag", SCE_PASS_VECTOR);
  RNA_def_property_ui_text(prop, "Vector", "Deliver speed vector pass");
  if (scene) {
    RNA_def_property_update(prop, NC_SCENE | ND_RENDER_OPTIONS, "rna_ViewLayer_pass_update");
  }
  else {
    RNA_def_property_clear_flag(prop, PROP_EDITABLE);
  }

  prop = RNA_def_property(srna, "use_pass_position", PROP_BOOLEAN, PROP_NONE);
  RNA_def_property_boolean_sdna(prop, NULL, "passflag", SCE_PASS_POSITION);
  RNA_def_property_ui_text(prop, "Position", "Deliver position pass");
  if (scene) {
    RNA_def_property_update(prop, NC_SCENE | ND_RENDER_OPTIONS, "rna_ViewLayer_pass_update");
  }
  else {
    RNA_def_property_clear_flag(prop, PROP_EDITABLE);
  }

  prop = RNA_def_property(srna, "use_pass_normal", PROP_BOOLEAN, PROP_NONE);
  RNA_def_property_boolean_sdna(prop, NULL, "passflag", SCE_PASS_NORMAL);
  RNA_def_property_ui_text(prop, "Normal", "Deliver normal pass");
  if (scene) {
    RNA_def_property_update(prop, NC_SCENE | ND_RENDER_OPTIONS, "rna_ViewLayer_pass_update");
  }
  else {
    RNA_def_property_clear_flag(prop, PROP_EDITABLE);
  }

  prop = RNA_def_property(srna, "use_pass_uv", PROP_BOOLEAN, PROP_NONE);
  RNA_def_property_boolean_sdna(prop, NULL, "passflag", SCE_PASS_UV);
  RNA_def_property_ui_text(prop, "UV", "Deliver texture UV pass");
  if (scene) {
    RNA_def_property_update(prop, NC_SCENE | ND_RENDER_OPTIONS, "rna_ViewLayer_pass_update");
  }
  else {
    RNA_def_property_clear_flag(prop, PROP_EDITABLE);
  }

  prop = RNA_def_property(srna, "use_pass_mist", PROP_BOOLEAN, PROP_NONE);
  RNA_def_property_boolean_sdna(prop, NULL, "passflag", SCE_PASS_MIST);
  RNA_def_property_ui_text(prop, "Mist", "Deliver mist factor pass (0.0 to 1.0)");
  if (scene) {
    RNA_def_property_update(prop, NC_SCENE | ND_RENDER_OPTIONS, "rna_ViewLayer_pass_update");
  }
  else {
    RNA_def_property_clear_flag(prop, PROP_EDITABLE);
  }

  prop = RNA_def_property(srna, "use_pass_object_index", PROP_BOOLEAN, PROP_NONE);
  RNA_def_property_boolean_sdna(prop, NULL, "passflag", SCE_PASS_INDEXOB);
  RNA_def_property_ui_text(prop, "Object Index", "Deliver object index pass");
  if (scene) {
    RNA_def_property_update(prop, NC_SCENE | ND_RENDER_OPTIONS, "rna_ViewLayer_pass_update");
  }
  else {
    RNA_def_property_clear_flag(prop, PROP_EDITABLE);
  }

  prop = RNA_def_property(srna, "use_pass_material_index", PROP_BOOLEAN, PROP_NONE);
  RNA_def_property_boolean_sdna(prop, NULL, "passflag", SCE_PASS_INDEXMA);
  RNA_def_property_ui_text(prop, "Material Index", "Deliver material index pass");
  if (scene) {
    RNA_def_property_update(prop, NC_SCENE | ND_RENDER_OPTIONS, "rna_ViewLayer_pass_update");
  }
  else {
    RNA_def_property_clear_flag(prop, PROP_EDITABLE);
  }

  prop = RNA_def_property(srna, "use_pass_shadow", PROP_BOOLEAN, PROP_NONE);
  RNA_def_property_boolean_sdna(prop, NULL, "passflag", SCE_PASS_SHADOW);
  RNA_def_property_ui_text(prop, "Shadow", "Deliver shadow pass");
  if (scene) {
    RNA_def_property_update(prop, NC_SCENE | ND_RENDER_OPTIONS, "rna_ViewLayer_pass_update");
  }
  else {
    RNA_def_property_clear_flag(prop, PROP_EDITABLE);
  }

  prop = RNA_def_property(srna, "use_pass_ambient_occlusion", PROP_BOOLEAN, PROP_NONE);
  RNA_def_property_boolean_sdna(prop, NULL, "passflag", SCE_PASS_AO);
  RNA_def_property_ui_text(prop, "Ambient Occlusion", "Deliver Ambient Occlusion pass");
  if (scene) {
    RNA_def_property_update(prop, NC_SCENE | ND_RENDER_OPTIONS, "rna_ViewLayer_pass_update");
  }
  else {
    RNA_def_property_clear_flag(prop, PROP_EDITABLE);
  }

  prop = RNA_def_property(srna, "use_pass_emit", PROP_BOOLEAN, PROP_NONE);
  RNA_def_property_boolean_sdna(prop, NULL, "passflag", SCE_PASS_EMIT);
  RNA_def_property_ui_text(prop, "Emit", "Deliver emission pass");
  if (scene) {
    RNA_def_property_update(prop, NC_SCENE | ND_RENDER_OPTIONS, "rna_ViewLayer_pass_update");
  }
  else {
    RNA_def_property_clear_flag(prop, PROP_EDITABLE);
  }

  prop = RNA_def_property(srna, "use_pass_environment", PROP_BOOLEAN, PROP_NONE);
  RNA_def_property_boolean_sdna(prop, NULL, "passflag", SCE_PASS_ENVIRONMENT);
  RNA_def_property_ui_text(prop, "Environment", "Deliver environment lighting pass");
  if (scene) {
    RNA_def_property_update(prop, NC_SCENE | ND_RENDER_OPTIONS, "rna_ViewLayer_pass_update");
  }
  else {
    RNA_def_property_clear_flag(prop, PROP_EDITABLE);
  }

  prop = RNA_def_property(srna, "use_pass_diffuse_direct", PROP_BOOLEAN, PROP_NONE);
  RNA_def_property_boolean_sdna(prop, NULL, "passflag", SCE_PASS_DIFFUSE_DIRECT);
  RNA_def_property_ui_text(prop, "Diffuse Direct", "Deliver diffuse direct pass");
  if (scene) {
    RNA_def_property_update(prop, NC_SCENE | ND_RENDER_OPTIONS, "rna_ViewLayer_pass_update");
  }
  else {
    RNA_def_property_clear_flag(prop, PROP_EDITABLE);
  }

  prop = RNA_def_property(srna, "use_pass_diffuse_indirect", PROP_BOOLEAN, PROP_NONE);
  RNA_def_property_boolean_sdna(prop, NULL, "passflag", SCE_PASS_DIFFUSE_INDIRECT);
  RNA_def_property_ui_text(prop, "Diffuse Indirect", "Deliver diffuse indirect pass");
  if (scene) {
    RNA_def_property_update(prop, NC_SCENE | ND_RENDER_OPTIONS, "rna_ViewLayer_pass_update");
  }
  else {
    RNA_def_property_clear_flag(prop, PROP_EDITABLE);
  }

  prop = RNA_def_property(srna, "use_pass_diffuse_color", PROP_BOOLEAN, PROP_NONE);
  RNA_def_property_boolean_sdna(prop, NULL, "passflag", SCE_PASS_DIFFUSE_COLOR);
  RNA_def_property_ui_text(prop, "Diffuse Color", "Deliver diffuse color pass");
  if (scene) {
    RNA_def_property_update(prop, NC_SCENE | ND_RENDER_OPTIONS, "rna_ViewLayer_pass_update");
  }
  else {
    RNA_def_property_clear_flag(prop, PROP_EDITABLE);
  }

  prop = RNA_def_property(srna, "use_pass_glossy_direct", PROP_BOOLEAN, PROP_NONE);
  RNA_def_property_boolean_sdna(prop, NULL, "passflag", SCE_PASS_GLOSSY_DIRECT);
  RNA_def_property_ui_text(prop, "Glossy Direct", "Deliver glossy direct pass");
  if (scene) {
    RNA_def_property_update(prop, NC_SCENE | ND_RENDER_OPTIONS, "rna_ViewLayer_pass_update");
  }
  else {
    RNA_def_property_clear_flag(prop, PROP_EDITABLE);
  }

  prop = RNA_def_property(srna, "use_pass_glossy_indirect", PROP_BOOLEAN, PROP_NONE);
  RNA_def_property_boolean_sdna(prop, NULL, "passflag", SCE_PASS_GLOSSY_INDIRECT);
  RNA_def_property_ui_text(prop, "Glossy Indirect", "Deliver glossy indirect pass");
  if (scene) {
    RNA_def_property_update(prop, NC_SCENE | ND_RENDER_OPTIONS, "rna_ViewLayer_pass_update");
  }
  else {
    RNA_def_property_clear_flag(prop, PROP_EDITABLE);
  }

  prop = RNA_def_property(srna, "use_pass_glossy_color", PROP_BOOLEAN, PROP_NONE);
  RNA_def_property_boolean_sdna(prop, NULL, "passflag", SCE_PASS_GLOSSY_COLOR);
  RNA_def_property_ui_text(prop, "Glossy Color", "Deliver glossy color pass");
  if (scene) {
    RNA_def_property_update(prop, NC_SCENE | ND_RENDER_OPTIONS, "rna_ViewLayer_pass_update");
  }
  else {
    RNA_def_property_clear_flag(prop, PROP_EDITABLE);
  }

  prop = RNA_def_property(srna, "use_pass_transmission_direct", PROP_BOOLEAN, PROP_NONE);
  RNA_def_property_boolean_sdna(prop, NULL, "passflag", SCE_PASS_TRANSM_DIRECT);
  RNA_def_property_ui_text(prop, "Transmission Direct", "Deliver transmission direct pass");
  if (scene) {
    RNA_def_property_update(prop, NC_SCENE | ND_RENDER_OPTIONS, "rna_ViewLayer_pass_update");
  }
  else {
    RNA_def_property_clear_flag(prop, PROP_EDITABLE);
  }

  prop = RNA_def_property(srna, "use_pass_transmission_indirect", PROP_BOOLEAN, PROP_NONE);
  RNA_def_property_boolean_sdna(prop, NULL, "passflag", SCE_PASS_TRANSM_INDIRECT);
  RNA_def_property_ui_text(prop, "Transmission Indirect", "Deliver transmission indirect pass");
  if (scene) {
    RNA_def_property_update(prop, NC_SCENE | ND_RENDER_OPTIONS, "rna_ViewLayer_pass_update");
  }
  else {
    RNA_def_property_clear_flag(prop, PROP_EDITABLE);
  }

  prop = RNA_def_property(srna, "use_pass_transmission_color", PROP_BOOLEAN, PROP_NONE);
  RNA_def_property_boolean_sdna(prop, NULL, "passflag", SCE_PASS_TRANSM_COLOR);
  RNA_def_property_ui_text(prop, "Transmission Color", "Deliver transmission color pass");
  if (scene) {
    RNA_def_property_update(prop, NC_SCENE | ND_RENDER_OPTIONS, "rna_ViewLayer_pass_update");
  }
  else {
    RNA_def_property_clear_flag(prop, PROP_EDITABLE);
  }

  prop = RNA_def_property(srna, "use_pass_subsurface_direct", PROP_BOOLEAN, PROP_NONE);
  RNA_def_property_boolean_sdna(prop, NULL, "passflag", SCE_PASS_SUBSURFACE_DIRECT);
  RNA_def_property_ui_text(prop, "Subsurface Direct", "Deliver subsurface direct pass");
  if (scene) {
    RNA_def_property_update(prop, NC_SCENE | ND_RENDER_OPTIONS, "rna_ViewLayer_pass_update");
  }
  else {
    RNA_def_property_clear_flag(prop, PROP_EDITABLE);
  }

  prop = RNA_def_property(srna, "use_pass_subsurface_indirect", PROP_BOOLEAN, PROP_NONE);
  RNA_def_property_boolean_sdna(prop, NULL, "passflag", SCE_PASS_SUBSURFACE_INDIRECT);
  RNA_def_property_ui_text(prop, "Subsurface Indirect", "Deliver subsurface indirect pass");
  if (scene) {
    RNA_def_property_update(prop, NC_SCENE | ND_RENDER_OPTIONS, "rna_ViewLayer_pass_update");
  }
  else {
    RNA_def_property_clear_flag(prop, PROP_EDITABLE);
  }

  prop = RNA_def_property(srna, "use_pass_subsurface_color", PROP_BOOLEAN, PROP_NONE);
  RNA_def_property_boolean_sdna(prop, NULL, "passflag", SCE_PASS_SUBSURFACE_COLOR);
  RNA_def_property_ui_text(prop, "Subsurface Color", "Deliver subsurface color pass");
  if (scene) {
    RNA_def_property_update(prop, NC_SCENE | ND_RENDER_OPTIONS, "rna_ViewLayer_pass_update");
  }
  else {
    RNA_def_property_clear_flag(prop, PROP_EDITABLE);
  }
}

static void rna_def_freestyle_modules(BlenderRNA *brna, PropertyRNA *cprop)
{
  StructRNA *srna;
  FunctionRNA *func;
  PropertyRNA *parm;

  RNA_def_property_srna(cprop, "FreestyleModules");
  srna = RNA_def_struct(brna, "FreestyleModules", NULL);
  RNA_def_struct_sdna(srna, "FreestyleSettings");
  RNA_def_struct_ui_text(
      srna, "Style Modules", "A list of style modules (to be applied from top to bottom)");

  func = RNA_def_function(srna, "new", "rna_FreestyleSettings_module_add");
  RNA_def_function_ui_description(func,
                                  "Add a style module to scene render layer Freestyle settings");
  RNA_def_function_flag(func, FUNC_USE_SELF_ID);
  parm = RNA_def_pointer(
      func, "module", "FreestyleModuleSettings", "", "Newly created style module");
  RNA_def_function_return(func, parm);

  func = RNA_def_function(srna, "remove", "rna_FreestyleSettings_module_remove");
  RNA_def_function_ui_description(
      func, "Remove a style module from scene render layer Freestyle settings");
  RNA_def_function_flag(func, FUNC_USE_SELF_ID | FUNC_USE_REPORTS);
  parm = RNA_def_pointer(func, "module", "FreestyleModuleSettings", "", "Style module to remove");
  RNA_def_parameter_flags(parm, PROP_NEVER_NULL, PARM_REQUIRED | PARM_RNAPTR);
  RNA_def_parameter_clear_flags(parm, PROP_THICK_WRAP, 0);
}

static void rna_def_freestyle_linesets(BlenderRNA *brna, PropertyRNA *cprop)
{
  StructRNA *srna;
  PropertyRNA *prop;
  FunctionRNA *func;
  PropertyRNA *parm;

  RNA_def_property_srna(cprop, "Linesets");
  srna = RNA_def_struct(brna, "Linesets", NULL);
  RNA_def_struct_sdna(srna, "FreestyleSettings");
  RNA_def_struct_ui_text(
      srna, "Line Sets", "Line sets for associating lines and style parameters");

  prop = RNA_def_property(srna, "active", PROP_POINTER, PROP_NONE);
  RNA_def_property_struct_type(prop, "FreestyleLineSet");
  RNA_def_property_pointer_funcs(
      prop, "rna_FreestyleSettings_active_lineset_get", NULL, NULL, NULL);
  RNA_def_property_ui_text(prop, "Active Line Set", "Active line set being displayed");
  RNA_def_property_update(prop, NC_SCENE | ND_RENDER_OPTIONS, NULL);

  prop = RNA_def_property(srna, "active_index", PROP_INT, PROP_UNSIGNED);
  RNA_def_property_int_funcs(prop,
                             "rna_FreestyleSettings_active_lineset_index_get",
                             "rna_FreestyleSettings_active_lineset_index_set",
                             "rna_FreestyleSettings_active_lineset_index_range");
  RNA_def_property_ui_text(prop, "Active Line Set Index", "Index of active line set slot");
  RNA_def_property_update(prop, NC_SCENE | ND_RENDER_OPTIONS, NULL);

  func = RNA_def_function(srna, "new", "rna_FreestyleSettings_lineset_add");
  RNA_def_function_ui_description(func, "Add a line set to scene render layer Freestyle settings");
  RNA_def_function_flag(func, FUNC_USE_MAIN | FUNC_USE_SELF_ID);
  parm = RNA_def_string(func, "name", "LineSet", 0, "", "New name for the line set (not unique)");
  RNA_def_parameter_flags(parm, 0, PARM_REQUIRED);
  parm = RNA_def_pointer(func, "lineset", "FreestyleLineSet", "", "Newly created line set");
  RNA_def_function_return(func, parm);

  func = RNA_def_function(srna, "remove", "rna_FreestyleSettings_lineset_remove");
  RNA_def_function_ui_description(func,
                                  "Remove a line set from scene render layer Freestyle settings");
  RNA_def_function_flag(func, FUNC_USE_SELF_ID | FUNC_USE_REPORTS);
  parm = RNA_def_pointer(func, "lineset", "FreestyleLineSet", "", "Line set to remove");
  RNA_def_parameter_flags(parm, PROP_NEVER_NULL, PARM_REQUIRED | PARM_RNAPTR);
  RNA_def_parameter_clear_flags(parm, PROP_THICK_WRAP, 0);
}

void rna_def_freestyle_settings(BlenderRNA *brna)
{
  StructRNA *srna;
  PropertyRNA *prop;

  static const EnumPropertyItem edge_type_negation_items[] = {
      {0,
       "INCLUSIVE",
       0,
       "Inclusive",
       "Select feature edges satisfying the given edge type conditions"},
      {FREESTYLE_LINESET_FE_NOT,
       "EXCLUSIVE",
       0,
       "Exclusive",
       "Select feature edges not satisfying the given edge type conditions"},
      {0, NULL, 0, NULL, NULL},
  };

  static const EnumPropertyItem edge_type_combination_items[] = {
      {0,
       "OR",
       0,
       "Logical OR",
       "Select feature edges satisfying at least one of edge type conditions"},
      {FREESTYLE_LINESET_FE_AND,
       "AND",
       0,
       "Logical AND",
       "Select feature edges satisfying all edge type conditions"},
      {0, NULL, 0, NULL, NULL},
  };

  static const EnumPropertyItem collection_negation_items[] = {
      {0,
       "INCLUSIVE",
       0,
       "Inclusive",
       "Select feature edges belonging to some object in the group"},
      {FREESTYLE_LINESET_GR_NOT,
       "EXCLUSIVE",
       0,
       "Exclusive",
       "Select feature edges not belonging to any object in the group"},
      {0, NULL, 0, NULL, NULL},
  };

  static const EnumPropertyItem face_mark_negation_items[] = {
      {0,
       "INCLUSIVE",
       0,
       "Inclusive",
       "Select feature edges satisfying the given face mark conditions"},
      {FREESTYLE_LINESET_FM_NOT,
       "EXCLUSIVE",
       0,
       "Exclusive",
       "Select feature edges not satisfying the given face mark conditions"},
      {0, NULL, 0, NULL, NULL},
  };

  static const EnumPropertyItem face_mark_condition_items[] = {
      {0, "ONE", 0, "One Face", "Select a feature edge if either of its adjacent faces is marked"},
      {FREESTYLE_LINESET_FM_BOTH,
       "BOTH",
       0,
       "Both Faces",
       "Select a feature edge if both of its adjacent faces are marked"},
      {0, NULL, 0, NULL, NULL},
  };

  static const EnumPropertyItem freestyle_ui_mode_items[] = {
      {FREESTYLE_CONTROL_SCRIPT_MODE,
       "SCRIPT",
       0,
       "Python Scripting",
       "Advanced mode for using style modules written in Python"},
      {FREESTYLE_CONTROL_EDITOR_MODE,
       "EDITOR",
       0,
       "Parameter Editor",
       "Basic mode for interactive style parameter editing"},
      {0, NULL, 0, NULL, NULL},
  };

  static const EnumPropertyItem visibility_items[] = {
      {FREESTYLE_QI_VISIBLE, "VISIBLE", 0, "Visible", "Select visible feature edges"},
      {FREESTYLE_QI_HIDDEN, "HIDDEN", 0, "Hidden", "Select hidden feature edges"},
      {FREESTYLE_QI_RANGE,
       "RANGE",
       0,
       "Quantitative Invisibility",
       "Select feature edges within a range of quantitative invisibility (QI) values"},
      {0, NULL, 0, NULL, NULL},
  };

  /* FreestyleLineSet */

  srna = RNA_def_struct(brna, "FreestyleLineSet", NULL);
  RNA_def_struct_ui_text(
      srna, "Freestyle Line Set", "Line set for associating lines and style parameters");

  /* access to line style settings is redirected through functions
   * to allow proper id-buttons functionality
   */
  prop = RNA_def_property(srna, "linestyle", PROP_POINTER, PROP_NONE);
  RNA_def_property_struct_type(prop, "FreestyleLineStyle");
  RNA_def_property_flag(prop, PROP_EDITABLE | PROP_NEVER_NULL);
  RNA_def_property_pointer_funcs(prop,
                                 "rna_FreestyleLineSet_linestyle_get",
                                 "rna_FreestyleLineSet_linestyle_set",
                                 NULL,
                                 NULL);
  RNA_def_property_ui_text(prop, "Line Style", "Line style settings");
  RNA_def_property_update(prop, NC_SCENE | ND_RENDER_OPTIONS, "rna_Scene_freestyle_update");

  prop = RNA_def_property(srna, "name", PROP_STRING, PROP_NONE);
  RNA_def_property_string_sdna(prop, NULL, "name");
  RNA_def_property_ui_text(prop, "Line Set Name", "Line set name");
  RNA_def_property_update(prop, NC_SCENE | ND_RENDER_OPTIONS, NULL);
  RNA_def_struct_name_property(srna, prop);

  prop = RNA_def_property(srna, "show_render", PROP_BOOLEAN, PROP_NONE);
  RNA_def_property_boolean_sdna(prop, NULL, "flags", FREESTYLE_LINESET_ENABLED);
  RNA_def_property_ui_text(
      prop, "Render", "Enable or disable this line set during stroke rendering");
  RNA_def_property_update(prop, NC_SCENE | ND_RENDER_OPTIONS, "rna_Scene_freestyle_update");

  prop = RNA_def_property(srna, "select_by_visibility", PROP_BOOLEAN, PROP_NONE);
  RNA_def_property_boolean_sdna(prop, NULL, "selection", FREESTYLE_SEL_VISIBILITY);
  RNA_def_property_ui_text(
      prop, "Selection by Visibility", "Select feature edges based on visibility");
  RNA_def_property_update(prop, NC_SCENE | ND_RENDER_OPTIONS, "rna_Scene_freestyle_update");

  prop = RNA_def_property(srna, "select_by_edge_types", PROP_BOOLEAN, PROP_NONE);
  RNA_def_property_boolean_sdna(prop, NULL, "selection", FREESTYLE_SEL_EDGE_TYPES);
  RNA_def_property_ui_text(
      prop, "Selection by Edge Types", "Select feature edges based on edge types");
  RNA_def_property_update(prop, NC_SCENE | ND_RENDER_OPTIONS, "rna_Scene_freestyle_update");

  prop = RNA_def_property(srna, "select_by_collection", PROP_BOOLEAN, PROP_NONE);
  RNA_def_property_boolean_sdna(prop, NULL, "selection", FREESTYLE_SEL_GROUP);
  RNA_def_property_ui_text(
      prop, "Selection by Collection", "Select feature edges based on a collection of objects");
  RNA_def_property_update(prop, NC_SCENE | ND_RENDER_OPTIONS, "rna_Scene_freestyle_update");

  prop = RNA_def_property(srna, "select_by_image_border", PROP_BOOLEAN, PROP_NONE);
  RNA_def_property_boolean_sdna(prop, NULL, "selection", FREESTYLE_SEL_IMAGE_BORDER);
  RNA_def_property_ui_text(prop,
                           "Selection by Image Border",
                           "Select feature edges by image border (less memory consumption)");
  RNA_def_property_update(prop, NC_SCENE | ND_RENDER_OPTIONS, "rna_Scene_freestyle_update");

  prop = RNA_def_property(srna, "select_by_face_marks", PROP_BOOLEAN, PROP_NONE);
  RNA_def_property_boolean_sdna(prop, NULL, "selection", FREESTYLE_SEL_FACE_MARK);
  RNA_def_property_ui_text(prop, "Selection by Face Marks", "Select feature edges by face marks");
  RNA_def_property_update(prop, NC_SCENE | ND_RENDER_OPTIONS, "rna_Scene_freestyle_update");

  prop = RNA_def_property(srna, "edge_type_negation", PROP_ENUM, PROP_NONE);
  RNA_def_property_enum_bitflag_sdna(prop, NULL, "flags");
  RNA_def_property_enum_items(prop, edge_type_negation_items);
  RNA_def_property_ui_text(
      prop,
      "Edge Type Negation",
      "Specify either inclusion or exclusion of feature edges selected by edge types");
  RNA_def_property_update(prop, NC_SCENE | ND_RENDER_OPTIONS, "rna_Scene_freestyle_update");

  prop = RNA_def_property(srna, "edge_type_combination", PROP_ENUM, PROP_NONE);
  RNA_def_property_enum_bitflag_sdna(prop, NULL, "flags");
  RNA_def_property_enum_items(prop, edge_type_combination_items);
  RNA_def_property_ui_text(
      prop,
      "Edge Type Combination",
      "Specify a logical combination of selection conditions on feature edge types");
  RNA_def_property_update(prop, NC_SCENE | ND_RENDER_OPTIONS, "rna_Scene_freestyle_update");

  prop = RNA_def_property(srna, "collection", PROP_POINTER, PROP_NONE);
  RNA_def_property_pointer_sdna(prop, NULL, "group");
  RNA_def_property_struct_type(prop, "Collection");
  RNA_def_property_flag(prop, PROP_EDITABLE);
  RNA_def_property_ui_text(
      prop, "Collection", "A collection of objects based on which feature edges are selected");
  RNA_def_property_update(prop, NC_SCENE | ND_RENDER_OPTIONS, "rna_Scene_freestyle_update");

  prop = RNA_def_property(srna, "collection_negation", PROP_ENUM, PROP_NONE);
  RNA_def_property_enum_bitflag_sdna(prop, NULL, "flags");
  RNA_def_property_enum_items(prop, collection_negation_items);
  RNA_def_property_ui_text(prop,
                           "Collection Negation",
                           "Specify either inclusion or exclusion of feature edges belonging to a "
                           "collection of objects");
  RNA_def_property_update(prop, NC_SCENE | ND_RENDER_OPTIONS, "rna_Scene_freestyle_update");

  prop = RNA_def_property(srna, "face_mark_negation", PROP_ENUM, PROP_NONE);
  RNA_def_property_enum_bitflag_sdna(prop, NULL, "flags");
  RNA_def_property_enum_items(prop, face_mark_negation_items);
  RNA_def_property_ui_text(
      prop,
      "Face Mark Negation",
      "Specify either inclusion or exclusion of feature edges selected by face marks");
  RNA_def_property_update(prop, NC_SCENE | ND_RENDER_OPTIONS, "rna_Scene_freestyle_update");

  prop = RNA_def_property(srna, "face_mark_condition", PROP_ENUM, PROP_NONE);
  RNA_def_property_enum_bitflag_sdna(prop, NULL, "flags");
  RNA_def_property_enum_items(prop, face_mark_condition_items);
  RNA_def_property_ui_text(prop,
                           "Face Mark Condition",
                           "Specify a feature edge selection condition based on face marks");
  RNA_def_property_update(prop, NC_SCENE | ND_RENDER_OPTIONS, "rna_Scene_freestyle_update");

  prop = RNA_def_property(srna, "select_silhouette", PROP_BOOLEAN, PROP_NONE);
  RNA_def_property_boolean_sdna(prop, NULL, "edge_types", FREESTYLE_FE_SILHOUETTE);
  RNA_def_property_ui_text(
      prop,
      "Silhouette",
      "Select silhouettes (edges at the boundary of visible and hidden faces)");
  RNA_def_property_update(prop, NC_SCENE | ND_RENDER_OPTIONS, "rna_Scene_freestyle_update");

  prop = RNA_def_property(srna, "select_border", PROP_BOOLEAN, PROP_NONE);
  RNA_def_property_boolean_sdna(prop, NULL, "edge_types", FREESTYLE_FE_BORDER);
  RNA_def_property_ui_text(prop, "Border", "Select border edges (open mesh edges)");
  RNA_def_property_update(prop, NC_SCENE | ND_RENDER_OPTIONS, "rna_Scene_freestyle_update");

  prop = RNA_def_property(srna, "select_crease", PROP_BOOLEAN, PROP_NONE);
  RNA_def_property_boolean_sdna(prop, NULL, "edge_types", FREESTYLE_FE_CREASE);
  RNA_def_property_ui_text(prop,
                           "Crease",
                           "Select crease edges (those between two faces making an angle smaller "
                           "than the Crease Angle)");
  RNA_def_property_update(prop, NC_SCENE | ND_RENDER_OPTIONS, "rna_Scene_freestyle_update");

  prop = RNA_def_property(srna, "select_ridge_valley", PROP_BOOLEAN, PROP_NONE);
  RNA_def_property_boolean_sdna(prop, NULL, "edge_types", FREESTYLE_FE_RIDGE_VALLEY);
  RNA_def_property_ui_text(
      prop,
      "Ridge & Valley",
      "Select ridges and valleys (boundary lines between convex and concave areas of surface)");
  RNA_def_property_update(prop, NC_SCENE | ND_RENDER_OPTIONS, "rna_Scene_freestyle_update");

  prop = RNA_def_property(srna, "select_suggestive_contour", PROP_BOOLEAN, PROP_NONE);
  RNA_def_property_boolean_sdna(prop, NULL, "edge_types", FREESTYLE_FE_SUGGESTIVE_CONTOUR);
  RNA_def_property_ui_text(
      prop, "Suggestive Contour", "Select suggestive contours (almost silhouette/contour edges)");
  RNA_def_property_update(prop, NC_SCENE | ND_RENDER_OPTIONS, "rna_Scene_freestyle_update");

  prop = RNA_def_property(srna, "select_material_boundary", PROP_BOOLEAN, PROP_NONE);
  RNA_def_property_boolean_sdna(prop, NULL, "edge_types", FREESTYLE_FE_MATERIAL_BOUNDARY);
  RNA_def_property_ui_text(prop, "Material Boundary", "Select edges at material boundaries");
  RNA_def_property_update(prop, NC_SCENE | ND_RENDER_OPTIONS, "rna_Scene_freestyle_update");

  prop = RNA_def_property(srna, "select_contour", PROP_BOOLEAN, PROP_NONE);
  RNA_def_property_boolean_sdna(prop, NULL, "edge_types", FREESTYLE_FE_CONTOUR);
  RNA_def_property_ui_text(prop, "Contour", "Select contours (outer silhouettes of each object)");
  RNA_def_property_update(prop, NC_SCENE | ND_RENDER_OPTIONS, "rna_Scene_freestyle_update");

  prop = RNA_def_property(srna, "select_external_contour", PROP_BOOLEAN, PROP_NONE);
  RNA_def_property_boolean_sdna(prop, NULL, "edge_types", FREESTYLE_FE_EXTERNAL_CONTOUR);
  RNA_def_property_ui_text(
      prop,
      "External Contour",
      "Select external contours (outer silhouettes of occluding and occluded objects)");
  RNA_def_property_update(prop, NC_SCENE | ND_RENDER_OPTIONS, "rna_Scene_freestyle_update");

  prop = RNA_def_property(srna, "select_edge_mark", PROP_BOOLEAN, PROP_NONE);
  RNA_def_property_boolean_sdna(prop, NULL, "edge_types", FREESTYLE_FE_EDGE_MARK);
  RNA_def_property_ui_text(
      prop, "Edge Mark", "Select edge marks (edges annotated by Freestyle edge marks)");
  RNA_def_property_update(prop, NC_SCENE | ND_RENDER_OPTIONS, "rna_Scene_freestyle_update");

  prop = RNA_def_property(srna, "exclude_silhouette", PROP_BOOLEAN, PROP_NONE);
  RNA_def_property_boolean_sdna(prop, NULL, "exclude_edge_types", FREESTYLE_FE_SILHOUETTE);
  RNA_def_property_ui_text(prop, "Silhouette", "Exclude silhouette edges");
  RNA_def_property_ui_icon(prop, ICON_X, 0);
  RNA_def_property_update(prop, NC_SCENE | ND_RENDER_OPTIONS, "rna_Scene_freestyle_update");

  prop = RNA_def_property(srna, "exclude_border", PROP_BOOLEAN, PROP_NONE);
  RNA_def_property_boolean_sdna(prop, NULL, "exclude_edge_types", FREESTYLE_FE_BORDER);
  RNA_def_property_ui_text(prop, "Border", "Exclude border edges");
  RNA_def_property_ui_icon(prop, ICON_X, 0);
  RNA_def_property_update(prop, NC_SCENE | ND_RENDER_OPTIONS, "rna_Scene_freestyle_update");

  prop = RNA_def_property(srna, "exclude_crease", PROP_BOOLEAN, PROP_NONE);
  RNA_def_property_boolean_sdna(prop, NULL, "exclude_edge_types", FREESTYLE_FE_CREASE);
  RNA_def_property_ui_text(prop, "Crease", "Exclude crease edges");
  RNA_def_property_ui_icon(prop, ICON_X, 0);
  RNA_def_property_update(prop, NC_SCENE | ND_RENDER_OPTIONS, "rna_Scene_freestyle_update");

  prop = RNA_def_property(srna, "exclude_ridge_valley", PROP_BOOLEAN, PROP_NONE);
  RNA_def_property_boolean_sdna(prop, NULL, "exclude_edge_types", FREESTYLE_FE_RIDGE_VALLEY);
  RNA_def_property_ui_text(prop, "Ridge & Valley", "Exclude ridges and valleys");
  RNA_def_property_ui_icon(prop, ICON_X, 0);
  RNA_def_property_update(prop, NC_SCENE | ND_RENDER_OPTIONS, "rna_Scene_freestyle_update");

  prop = RNA_def_property(srna, "exclude_suggestive_contour", PROP_BOOLEAN, PROP_NONE);
  RNA_def_property_boolean_sdna(prop, NULL, "exclude_edge_types", FREESTYLE_FE_SUGGESTIVE_CONTOUR);
  RNA_def_property_ui_text(prop, "Suggestive Contour", "Exclude suggestive contours");
  RNA_def_property_ui_icon(prop, ICON_X, 0);
  RNA_def_property_update(prop, NC_SCENE | ND_RENDER_OPTIONS, "rna_Scene_freestyle_update");

  prop = RNA_def_property(srna, "exclude_material_boundary", PROP_BOOLEAN, PROP_NONE);
  RNA_def_property_boolean_sdna(prop, NULL, "exclude_edge_types", FREESTYLE_FE_MATERIAL_BOUNDARY);
  RNA_def_property_ui_text(prop, "Material Boundary", "Exclude edges at material boundaries");
  RNA_def_property_ui_icon(prop, ICON_X, 0);
  RNA_def_property_update(prop, NC_SCENE | ND_RENDER_OPTIONS, "rna_Scene_freestyle_update");

  prop = RNA_def_property(srna, "exclude_contour", PROP_BOOLEAN, PROP_NONE);
  RNA_def_property_boolean_sdna(prop, NULL, "exclude_edge_types", FREESTYLE_FE_CONTOUR);
  RNA_def_property_ui_text(prop, "Contour", "Exclude contours");
  RNA_def_property_ui_icon(prop, ICON_X, 0);
  RNA_def_property_update(prop, NC_SCENE | ND_RENDER_OPTIONS, "rna_Scene_freestyle_update");

  prop = RNA_def_property(srna, "exclude_external_contour", PROP_BOOLEAN, PROP_NONE);
  RNA_def_property_boolean_sdna(prop, NULL, "exclude_edge_types", FREESTYLE_FE_EXTERNAL_CONTOUR);
  RNA_def_property_ui_text(prop, "External Contour", "Exclude external contours");
  RNA_def_property_ui_icon(prop, ICON_X, 0);
  RNA_def_property_update(prop, NC_SCENE | ND_RENDER_OPTIONS, "rna_Scene_freestyle_update");

  prop = RNA_def_property(srna, "exclude_edge_mark", PROP_BOOLEAN, PROP_NONE);
  RNA_def_property_boolean_sdna(prop, NULL, "exclude_edge_types", FREESTYLE_FE_EDGE_MARK);
  RNA_def_property_ui_text(prop, "Edge Mark", "Exclude edge marks");
  RNA_def_property_ui_icon(prop, ICON_X, 0);
  RNA_def_property_update(prop, NC_SCENE | ND_RENDER_OPTIONS, "rna_Scene_freestyle_update");

  prop = RNA_def_property(srna, "visibility", PROP_ENUM, PROP_NONE);
  RNA_def_property_enum_sdna(prop, NULL, "qi");
  RNA_def_property_enum_items(prop, visibility_items);
  RNA_def_property_ui_text(
      prop, "Visibility", "Determine how to use visibility for feature edge selection");
  RNA_def_property_update(prop, NC_SCENE | ND_RENDER_OPTIONS, "rna_Scene_freestyle_update");

  prop = RNA_def_property(srna, "qi_start", PROP_INT, PROP_UNSIGNED);
  RNA_def_property_int_sdna(prop, NULL, "qi_start");
  RNA_def_property_range(prop, 0, INT_MAX);
  RNA_def_property_ui_text(prop, "Start", "First QI value of the QI range");
  RNA_def_property_update(prop, NC_SCENE | ND_RENDER_OPTIONS, "rna_Scene_freestyle_update");

  prop = RNA_def_property(srna, "qi_end", PROP_INT, PROP_UNSIGNED);
  RNA_def_property_int_sdna(prop, NULL, "qi_end");
  RNA_def_property_range(prop, 0, INT_MAX);
  RNA_def_property_ui_text(prop, "End", "Last QI value of the QI range");
  RNA_def_property_update(prop, NC_SCENE | ND_RENDER_OPTIONS, "rna_Scene_freestyle_update");

  /* FreestyleModuleSettings */

  srna = RNA_def_struct(brna, "FreestyleModuleSettings", NULL);
  RNA_def_struct_sdna(srna, "FreestyleModuleConfig");
  RNA_def_struct_ui_text(
      srna, "Freestyle Module", "Style module configuration for specifying a style module");

  prop = RNA_def_property(srna, "script", PROP_POINTER, PROP_NONE);
  RNA_def_property_struct_type(prop, "Text");
  RNA_def_property_flag(prop, PROP_EDITABLE);
  RNA_def_property_ui_text(prop, "Style Module", "Python script to define a style module");
  RNA_def_property_update(prop, NC_SCENE | ND_RENDER_OPTIONS, "rna_Scene_freestyle_update");

  prop = RNA_def_property(srna, "use", PROP_BOOLEAN, PROP_NONE);
  RNA_def_property_boolean_sdna(prop, NULL, "is_displayed", 1);
  RNA_def_property_ui_text(
      prop, "Use", "Enable or disable this style module during stroke rendering");
  RNA_def_property_update(prop, NC_SCENE | ND_RENDER_OPTIONS, "rna_Scene_freestyle_update");

  /* FreestyleSettings */

  srna = RNA_def_struct(brna, "FreestyleSettings", NULL);
  RNA_def_struct_sdna(srna, "FreestyleConfig");
  RNA_def_struct_nested(brna, srna, "ViewLayer");
  RNA_def_struct_ui_text(
      srna, "Freestyle Settings", "Freestyle settings for a ViewLayer data-block");

  prop = RNA_def_property(srna, "modules", PROP_COLLECTION, PROP_NONE);
  RNA_def_property_collection_sdna(prop, NULL, "modules", NULL);
  RNA_def_property_struct_type(prop, "FreestyleModuleSettings");
  RNA_def_property_ui_text(
      prop, "Style Modules", "A list of style modules (to be applied from top to bottom)");
  rna_def_freestyle_modules(brna, prop);

  prop = RNA_def_property(srna, "mode", PROP_ENUM, PROP_NONE);
  RNA_def_property_enum_sdna(prop, NULL, "mode");
  RNA_def_property_enum_items(prop, freestyle_ui_mode_items);
  RNA_def_property_ui_text(prop, "Control Mode", "Select the Freestyle control mode");
  RNA_def_property_update(prop, NC_SCENE | ND_RENDER_OPTIONS, "rna_Scene_freestyle_update");

  prop = RNA_def_property(srna, "use_culling", PROP_BOOLEAN, PROP_NONE);
  RNA_def_property_boolean_sdna(prop, NULL, "flags", FREESTYLE_CULLING);
  RNA_def_property_ui_text(prop, "Culling", "If enabled, out-of-view edges are ignored");
  RNA_def_property_update(prop, NC_SCENE | ND_RENDER_OPTIONS, "rna_Scene_freestyle_update");

  prop = RNA_def_property(srna, "use_suggestive_contours", PROP_BOOLEAN, PROP_NONE);
  RNA_def_property_boolean_sdna(prop, NULL, "flags", FREESTYLE_SUGGESTIVE_CONTOURS_FLAG);
  RNA_def_property_ui_text(prop, "Suggestive Contours", "Enable suggestive contours");
  RNA_def_property_update(prop, NC_SCENE | ND_RENDER_OPTIONS, "rna_Scene_freestyle_update");

  prop = RNA_def_property(srna, "use_ridges_and_valleys", PROP_BOOLEAN, PROP_NONE);
  RNA_def_property_boolean_sdna(prop, NULL, "flags", FREESTYLE_RIDGES_AND_VALLEYS_FLAG);
  RNA_def_property_ui_text(prop, "Ridges and Valleys", "Enable ridges and valleys");
  RNA_def_property_update(prop, NC_SCENE | ND_RENDER_OPTIONS, "rna_Scene_freestyle_update");

  prop = RNA_def_property(srna, "use_material_boundaries", PROP_BOOLEAN, PROP_NONE);
  RNA_def_property_boolean_sdna(prop, NULL, "flags", FREESTYLE_MATERIAL_BOUNDARIES_FLAG);
  RNA_def_property_ui_text(prop, "Material Boundaries", "Enable material boundaries");
  RNA_def_property_update(prop, NC_SCENE | ND_RENDER_OPTIONS, "rna_Scene_freestyle_update");

  prop = RNA_def_property(srna, "use_smoothness", PROP_BOOLEAN, PROP_NONE);
  RNA_def_property_boolean_sdna(prop, NULL, "flags", FREESTYLE_FACE_SMOOTHNESS_FLAG);
  RNA_def_property_ui_text(
      prop, "Face Smoothness", "Take face smoothness into account in view map calculation");
  RNA_def_property_update(prop, NC_SCENE | ND_RENDER_OPTIONS, "rna_Scene_freestyle_update");

  prop = RNA_def_property(srna, "use_view_map_cache", PROP_BOOLEAN, PROP_NONE);
  RNA_def_property_boolean_sdna(prop, NULL, "flags", FREESTYLE_VIEW_MAP_CACHE);
  RNA_def_property_ui_text(
      prop,
      "View Map Cache",
      "Keep the computed view map and avoid recalculating it if mesh geometry is unchanged");
  RNA_def_property_update(
      prop, NC_SCENE | ND_RENDER_OPTIONS, "rna_Scene_use_view_map_cache_update");

  prop = RNA_def_property(srna, "as_render_pass", PROP_BOOLEAN, PROP_NONE);
  RNA_def_property_boolean_sdna(prop, NULL, "flags", FREESTYLE_AS_RENDER_PASS);
  RNA_def_property_ui_text(
      prop,
      "As Render Pass",
      "Renders Freestyle output to a separate pass instead of overlaying it on the Combined pass");
  RNA_def_property_update(prop, NC_SCENE | ND_RENDER_OPTIONS, "rna_ViewLayer_pass_update");

  prop = RNA_def_property(srna, "sphere_radius", PROP_FLOAT, PROP_NONE);
  RNA_def_property_float_sdna(prop, NULL, "sphere_radius");
  RNA_def_property_float_default(prop, 1.0);
  RNA_def_property_range(prop, 0.0, 1000.0);
  RNA_def_property_ui_text(prop, "Sphere Radius", "Sphere radius for computing curvatures");
  RNA_def_property_update(prop, NC_SCENE | ND_RENDER_OPTIONS, "rna_Scene_freestyle_update");

  prop = RNA_def_property(srna, "kr_derivative_epsilon", PROP_FLOAT, PROP_NONE);
  RNA_def_property_float_default(prop, 0.0);
  RNA_def_property_float_sdna(prop, NULL, "dkr_epsilon");
  RNA_def_property_range(prop, -1000.0, 1000.0);
  RNA_def_property_ui_text(
      prop, "Kr Derivative Epsilon", "Kr derivative epsilon for computing suggestive contours");
  RNA_def_property_update(prop, NC_SCENE | ND_RENDER_OPTIONS, "rna_Scene_freestyle_update");

  prop = RNA_def_property(srna, "crease_angle", PROP_FLOAT, PROP_ANGLE);
  RNA_def_property_float_sdna(prop, NULL, "crease_angle");
  RNA_def_property_range(prop, 0.0, DEG2RAD(180.0));
  RNA_def_property_ui_text(prop, "Crease Angle", "Angular threshold for detecting crease edges");
  RNA_def_property_update(prop, NC_SCENE | ND_RENDER_OPTIONS, "rna_Scene_freestyle_update");

  prop = RNA_def_property(srna, "linesets", PROP_COLLECTION, PROP_NONE);
  RNA_def_property_collection_sdna(prop, NULL, "linesets", NULL);
  RNA_def_property_struct_type(prop, "FreestyleLineSet");
  RNA_def_property_ui_text(prop, "Line Sets", "");
  rna_def_freestyle_linesets(brna, prop);
}

static void rna_def_bake_data(BlenderRNA *brna)
{
  StructRNA *srna;
  PropertyRNA *prop;

  srna = RNA_def_struct(brna, "BakeSettings", NULL);
  RNA_def_struct_sdna(srna, "BakeData");
  RNA_def_struct_nested(brna, srna, "RenderSettings");
  RNA_def_struct_ui_text(srna, "Bake Data", "Bake data for a Scene data-block");
  RNA_def_struct_path_func(srna, "rna_BakeSettings_path");

  prop = RNA_def_property(srna, "cage_object", PROP_POINTER, PROP_NONE);
  RNA_def_property_ui_text(
      prop,
      "Cage Object",
      "Object to use as cage "
      "instead of calculating the cage from the active object with cage extrusion");
  RNA_def_property_flag(prop, PROP_EDITABLE);
  RNA_def_property_update(prop, NC_SCENE | ND_RENDER_OPTIONS, NULL);

  prop = RNA_def_property(srna, "filepath", PROP_STRING, PROP_FILEPATH);
  RNA_def_property_ui_text(prop, "File Path", "Image filepath to use when saving externally");
  RNA_def_property_update(prop, NC_SCENE | ND_RENDER_OPTIONS, NULL);

  prop = RNA_def_property(srna, "width", PROP_INT, PROP_PIXEL);
  RNA_def_property_range(prop, 4, 10000);
  RNA_def_property_ui_text(prop, "Width", "Horizontal dimension of the baking map");
  RNA_def_property_update(prop, NC_SCENE | ND_RENDER_OPTIONS, NULL);

  prop = RNA_def_property(srna, "height", PROP_INT, PROP_PIXEL);
  RNA_def_property_range(prop, 4, 10000);
  RNA_def_property_ui_text(prop, "Height", "Vertical dimension of the baking map");
  RNA_def_property_update(prop, NC_SCENE | ND_RENDER_OPTIONS, NULL);

  prop = RNA_def_property(srna, "margin", PROP_INT, PROP_PIXEL);
  RNA_def_property_range(prop, 0, SHRT_MAX);
  RNA_def_property_ui_range(prop, 0, 64, 1, 1);
  RNA_def_property_ui_text(prop, "Margin", "Extends the baked result as a post process filter");
  RNA_def_property_update(prop, NC_SCENE | ND_RENDER_OPTIONS, NULL);

  prop = RNA_def_property(srna, "margin_type", PROP_ENUM, PROP_NONE);
  RNA_def_property_enum_items(prop, rna_enum_bake_margin_type_items);
  RNA_def_property_ui_text(prop, "Margin Type", "Algorithm to extend the baked result");
  RNA_def_property_update(prop, NC_SCENE | ND_RENDER_OPTIONS, NULL);

  prop = RNA_def_property(srna, "max_ray_distance", PROP_FLOAT, PROP_DISTANCE);
  RNA_def_property_range(prop, 0.0, FLT_MAX);
  RNA_def_property_ui_range(prop, 0.0, 1.0, 1, 3);
  RNA_def_property_ui_text(prop,
                           "Max Ray Distance",
                           "The maximum ray distance for matching points between the active and "
                           "selected objects. If zero, there is no limit");
  RNA_def_property_update(prop, NC_SCENE | ND_RENDER_OPTIONS, NULL);

  prop = RNA_def_property(srna, "cage_extrusion", PROP_FLOAT, PROP_DISTANCE);
  RNA_def_property_range(prop, 0.0, FLT_MAX);
  RNA_def_property_ui_range(prop, 0.0, 1.0, 1, 3);
  RNA_def_property_ui_text(
      prop,
      "Cage Extrusion",
      "Inflate the active object by the specified distance for baking. This helps matching to "
      "points nearer to the outside of the selected object meshes");
  RNA_def_property_update(prop, NC_SCENE | ND_RENDER_OPTIONS, NULL);

  prop = RNA_def_property(srna, "normal_space", PROP_ENUM, PROP_NONE);
  RNA_def_property_enum_bitflag_sdna(prop, NULL, "normal_space");
  RNA_def_property_enum_items(prop, rna_enum_normal_space_items);
  RNA_def_property_ui_text(prop, "Normal Space", "Choose normal space for baking");
  RNA_def_property_update(prop, NC_SCENE | ND_RENDER_OPTIONS, NULL);

  prop = RNA_def_property(srna, "normal_r", PROP_ENUM, PROP_NONE);
  RNA_def_property_enum_bitflag_sdna(prop, NULL, "normal_swizzle[0]");
  RNA_def_property_enum_items(prop, rna_enum_normal_swizzle_items);
  RNA_def_property_ui_text(prop, "Normal Space", "Axis to bake in red channel");
  RNA_def_property_update(prop, NC_SCENE | ND_RENDER_OPTIONS, NULL);

  prop = RNA_def_property(srna, "normal_g", PROP_ENUM, PROP_NONE);
  RNA_def_property_enum_bitflag_sdna(prop, NULL, "normal_swizzle[1]");
  RNA_def_property_enum_items(prop, rna_enum_normal_swizzle_items);
  RNA_def_property_ui_text(prop, "Normal Space", "Axis to bake in green channel");
  RNA_def_property_update(prop, NC_SCENE | ND_RENDER_OPTIONS, NULL);

  prop = RNA_def_property(srna, "normal_b", PROP_ENUM, PROP_NONE);
  RNA_def_property_enum_bitflag_sdna(prop, NULL, "normal_swizzle[2]");
  RNA_def_property_enum_items(prop, rna_enum_normal_swizzle_items);
  RNA_def_property_ui_text(prop, "Normal Space", "Axis to bake in blue channel");
  RNA_def_property_update(prop, NC_SCENE | ND_RENDER_OPTIONS, NULL);

  prop = RNA_def_property(srna, "image_settings", PROP_POINTER, PROP_NONE);
  RNA_def_property_flag(prop, PROP_NEVER_NULL);
  RNA_def_property_pointer_sdna(prop, NULL, "im_format");
  RNA_def_property_struct_type(prop, "ImageFormatSettings");
  RNA_def_property_ui_text(prop, "Image Format", "");

  prop = RNA_def_property(srna, "target", PROP_ENUM, PROP_NONE);
  RNA_def_property_enum_items(prop, rna_enum_bake_target_items);
  RNA_def_property_ui_text(prop, "Target", "Where to output the baked map");
  RNA_def_property_update(prop, NC_SCENE | ND_RENDER_OPTIONS, NULL);

  prop = RNA_def_property(srna, "save_mode", PROP_ENUM, PROP_NONE);
  RNA_def_property_enum_bitflag_sdna(prop, NULL, "save_mode");
  RNA_def_property_enum_items(prop, rna_enum_bake_save_mode_items);
  RNA_def_property_ui_text(prop, "Save Mode", "Where to save baked image textures");
  RNA_def_property_update(prop, NC_SCENE | ND_RENDER_OPTIONS, NULL);

  /* flags */
  prop = RNA_def_property(srna, "use_selected_to_active", PROP_BOOLEAN, PROP_NONE);
  RNA_def_property_boolean_sdna(prop, NULL, "flag", R_BAKE_TO_ACTIVE);
  RNA_def_property_ui_text(prop,
                           "Selected to Active",
                           "Bake shading on the surface of selected objects to the active object");
  RNA_def_property_update(prop, NC_SCENE | ND_RENDER_OPTIONS, NULL);

  prop = RNA_def_property(srna, "use_clear", PROP_BOOLEAN, PROP_NONE);
  RNA_def_property_boolean_sdna(prop, NULL, "flag", R_BAKE_CLEAR);
  RNA_def_property_ui_text(prop, "Clear", "Clear Images before baking (internal only)");
  RNA_def_property_update(prop, NC_SCENE | ND_RENDER_OPTIONS, NULL);

  prop = RNA_def_property(srna, "use_split_materials", PROP_BOOLEAN, PROP_NONE);
  RNA_def_property_boolean_sdna(prop, NULL, "flag", R_BAKE_SPLIT_MAT);
  RNA_def_property_ui_text(
      prop, "Split Materials", "Split external images per material (external only)");
  RNA_def_property_update(prop, NC_SCENE | ND_RENDER_OPTIONS, NULL);

  prop = RNA_def_property(srna, "use_automatic_name", PROP_BOOLEAN, PROP_NONE);
  RNA_def_property_boolean_sdna(prop, NULL, "flag", R_BAKE_AUTO_NAME);
  RNA_def_property_ui_text(
      prop,
      "Automatic Name",
      "Automatically name the output file with the pass type (external only)");
  RNA_def_property_update(prop, NC_SCENE | ND_RENDER_OPTIONS, NULL);

  prop = RNA_def_property(srna, "use_cage", PROP_BOOLEAN, PROP_NONE);
  RNA_def_property_boolean_sdna(prop, NULL, "flag", R_BAKE_CAGE);
  RNA_def_property_ui_text(prop, "Cage", "Cast rays to active object from a cage");
  RNA_def_property_update(prop, NC_SCENE | ND_RENDER_OPTIONS, NULL);

  /* custom passes flags */
  prop = RNA_def_property(srna, "use_pass_emit", PROP_BOOLEAN, PROP_NONE);
  RNA_def_property_boolean_sdna(prop, NULL, "pass_filter", R_BAKE_PASS_FILTER_EMIT);
  RNA_def_property_ui_text(prop, "Emit", "Add emission contribution");

  prop = RNA_def_property(srna, "use_pass_direct", PROP_BOOLEAN, PROP_NONE);
  RNA_def_property_boolean_sdna(prop, NULL, "pass_filter", R_BAKE_PASS_FILTER_DIRECT);
  RNA_def_property_ui_text(prop, "Direct", "Add direct lighting contribution");
  RNA_def_property_update(prop, NC_SCENE | ND_RENDER_OPTIONS, NULL);

  prop = RNA_def_property(srna, "use_pass_indirect", PROP_BOOLEAN, PROP_NONE);
  RNA_def_property_boolean_sdna(prop, NULL, "pass_filter", R_BAKE_PASS_FILTER_INDIRECT);
  RNA_def_property_ui_text(prop, "Indirect", "Add indirect lighting contribution");
  RNA_def_property_update(prop, NC_SCENE | ND_RENDER_OPTIONS, NULL);

  prop = RNA_def_property(srna, "use_pass_color", PROP_BOOLEAN, PROP_NONE);
  RNA_def_property_boolean_sdna(prop, NULL, "pass_filter", R_BAKE_PASS_FILTER_COLOR);
  RNA_def_property_ui_text(prop, "Color", "Color the pass");
  RNA_def_property_update(prop, NC_SCENE | ND_RENDER_OPTIONS, NULL);

  prop = RNA_def_property(srna, "use_pass_diffuse", PROP_BOOLEAN, PROP_NONE);
  RNA_def_property_boolean_sdna(prop, NULL, "pass_filter", R_BAKE_PASS_FILTER_DIFFUSE);
  RNA_def_property_ui_text(prop, "Diffuse", "Add diffuse contribution");
  RNA_def_property_update(prop, NC_SCENE | ND_RENDER_OPTIONS, NULL);

  prop = RNA_def_property(srna, "use_pass_glossy", PROP_BOOLEAN, PROP_NONE);
  RNA_def_property_boolean_sdna(prop, NULL, "pass_filter", R_BAKE_PASS_FILTER_GLOSSY);
  RNA_def_property_ui_text(prop, "Glossy", "Add glossy contribution");
  RNA_def_property_update(prop, NC_SCENE | ND_RENDER_OPTIONS, NULL);

  prop = RNA_def_property(srna, "use_pass_transmission", PROP_BOOLEAN, PROP_NONE);
  RNA_def_property_boolean_sdna(prop, NULL, "pass_filter", R_BAKE_PASS_FILTER_TRANSM);
  RNA_def_property_ui_text(prop, "Transmission", "Add transmission contribution");
  RNA_def_property_update(prop, NC_SCENE | ND_RENDER_OPTIONS, NULL);

  prop = RNA_def_property(srna, "pass_filter", PROP_ENUM, PROP_NONE);
  RNA_def_property_enum_sdna(prop, NULL, "pass_filter");
  RNA_def_property_enum_items(prop, rna_enum_bake_pass_filter_type_items);
  RNA_def_property_flag(prop, PROP_ENUM_FLAG);
  RNA_def_property_ui_text(prop, "Pass Filter", "Passes to include in the active baking pass");
  RNA_def_property_clear_flag(prop, PROP_EDITABLE);
}

static void rna_def_view_layers(BlenderRNA *brna, PropertyRNA *cprop)
{
  StructRNA *srna;
  FunctionRNA *func;
  PropertyRNA *parm;

  RNA_def_property_srna(cprop, "ViewLayers");
  srna = RNA_def_struct(brna, "ViewLayers", NULL);
  RNA_def_struct_sdna(srna, "Scene");
  RNA_def_struct_ui_text(srna, "Render Layers", "Collection of render layers");

  func = RNA_def_function(srna, "new", "rna_ViewLayer_new");
  RNA_def_function_ui_description(func, "Add a view layer to scene");
  RNA_def_function_flag(func, FUNC_USE_SELF_ID | FUNC_USE_MAIN);
  parm = RNA_def_string(
      func, "name", "ViewLayer", 0, "", "New name for the view layer (not unique)");
  RNA_def_parameter_flags(parm, 0, PARM_REQUIRED);
  parm = RNA_def_pointer(func, "result", "ViewLayer", "", "Newly created view layer");
  RNA_def_function_return(func, parm);

  func = RNA_def_function(srna, "remove", "rna_ViewLayer_remove");
  RNA_def_function_ui_description(func, "Remove a view layer");
  RNA_def_function_flag(func, FUNC_USE_SELF_ID | FUNC_USE_MAIN | FUNC_USE_REPORTS);
  parm = RNA_def_pointer(func, "layer", "ViewLayer", "", "View layer to remove");
  RNA_def_parameter_flags(parm, PROP_NEVER_NULL, PARM_REQUIRED | PARM_RNAPTR);
  RNA_def_parameter_clear_flags(parm, PROP_THICK_WRAP, 0);
}

/* Render Views - MultiView */
static void rna_def_scene_render_view(BlenderRNA *brna)
{
  StructRNA *srna;
  PropertyRNA *prop;

  srna = RNA_def_struct(brna, "SceneRenderView", NULL);
  RNA_def_struct_ui_text(
      srna, "Scene Render View", "Render viewpoint for 3D stereo and multiview rendering");
  RNA_def_struct_ui_icon(srna, ICON_RESTRICT_RENDER_OFF);
  RNA_def_struct_path_func(srna, "rna_SceneRenderView_path");

  prop = RNA_def_property(srna, "name", PROP_STRING, PROP_NONE);
  RNA_def_property_string_funcs(prop, NULL, NULL, "rna_SceneRenderView_name_set");
  RNA_def_property_ui_text(prop, "Name", "Render view name");
  RNA_def_struct_name_property(srna, prop);
  RNA_def_property_update(prop, NC_SCENE | ND_RENDER_OPTIONS, NULL);

  prop = RNA_def_property(srna, "file_suffix", PROP_STRING, PROP_NONE);
  RNA_def_property_string_sdna(prop, NULL, "suffix");
  RNA_def_property_ui_text(prop, "File Suffix", "Suffix added to the render images for this view");
  RNA_def_property_update(prop, NC_SCENE | ND_RENDER_OPTIONS, NULL);

  prop = RNA_def_property(srna, "camera_suffix", PROP_STRING, PROP_NONE);
  RNA_def_property_string_sdna(prop, NULL, "suffix");
  RNA_def_property_ui_text(
      prop,
      "Camera Suffix",
      "Suffix to identify the cameras to use, and added to the render images for this view");
  RNA_def_property_update(prop, NC_SCENE | ND_RENDER_OPTIONS, NULL);

  prop = RNA_def_property(srna, "use", PROP_BOOLEAN, PROP_NONE);
  RNA_def_property_boolean_negative_sdna(prop, NULL, "viewflag", SCE_VIEW_DISABLE);
  RNA_def_property_clear_flag(prop, PROP_ANIMATABLE);
  RNA_def_property_ui_text(prop, "Enabled", "Disable or enable the render view");
  RNA_def_property_update(prop, NC_SCENE | ND_RENDER_OPTIONS, NULL);
}

static void rna_def_render_views(BlenderRNA *brna, PropertyRNA *cprop)
{
  StructRNA *srna;
  PropertyRNA *prop;

  FunctionRNA *func;
  PropertyRNA *parm;

  RNA_def_property_srna(cprop, "RenderViews");
  srna = RNA_def_struct(brna, "RenderViews", NULL);
  RNA_def_struct_sdna(srna, "RenderData");
  RNA_def_struct_ui_text(srna, "Render Views", "Collection of render views");

  prop = RNA_def_property(srna, "active_index", PROP_INT, PROP_UNSIGNED);
  RNA_def_property_int_sdna(prop, NULL, "actview");
  RNA_def_property_int_funcs(prop,
                             "rna_RenderSettings_active_view_index_get",
                             "rna_RenderSettings_active_view_index_set",
                             "rna_RenderSettings_active_view_index_range");
  RNA_def_property_ui_text(prop, "Active View Index", "Active index in render view array");
  RNA_def_property_update(prop, NC_SCENE | ND_RENDER_OPTIONS, NULL);

  prop = RNA_def_property(srna, "active", PROP_POINTER, PROP_NONE);
  RNA_def_property_struct_type(prop, "SceneRenderView");
  RNA_def_property_pointer_funcs(prop,
                                 "rna_RenderSettings_active_view_get",
                                 "rna_RenderSettings_active_view_set",
                                 NULL,
                                 NULL);
  RNA_def_property_flag(prop, PROP_EDITABLE | PROP_NEVER_NULL);
  RNA_def_property_ui_text(prop, "Active Render View", "Active Render View");
  RNA_def_property_update(prop, NC_SCENE | ND_RENDER_OPTIONS, NULL);

  func = RNA_def_function(srna, "new", "rna_RenderView_new");
  RNA_def_function_ui_description(func, "Add a render view to scene");
  RNA_def_function_flag(func, FUNC_USE_SELF_ID);
  parm = RNA_def_string(func, "name", "RenderView", 0, "", "New name for the marker (not unique)");
  RNA_def_parameter_flags(parm, 0, PARM_REQUIRED);
  parm = RNA_def_pointer(func, "result", "SceneRenderView", "", "Newly created render view");
  RNA_def_function_return(func, parm);

  func = RNA_def_function(srna, "remove", "rna_RenderView_remove");
  RNA_def_function_ui_description(func, "Remove a render view");
  RNA_def_function_flag(func, FUNC_USE_MAIN | FUNC_USE_REPORTS | FUNC_USE_SELF_ID);
  parm = RNA_def_pointer(func, "view", "SceneRenderView", "", "Render view to remove");
  RNA_def_parameter_flags(parm, PROP_NEVER_NULL, PARM_REQUIRED | PARM_RNAPTR);
  RNA_def_parameter_clear_flags(parm, PROP_THICK_WRAP, 0);
}

static void rna_def_image_format_stereo3d_format(BlenderRNA *brna)
{
  StructRNA *srna;
  PropertyRNA *prop;

  /* rna_enum_stereo3d_display_items, without (S3D_DISPLAY_PAGEFLIP) */
  static const EnumPropertyItem stereo3d_display_items[] = {
      {S3D_DISPLAY_ANAGLYPH,
       "ANAGLYPH",
       0,
       "Anaglyph",
       "Render views for left and right eyes as two differently filtered colors in a single image "
       "(anaglyph glasses are required)"},
      {S3D_DISPLAY_INTERLACE,
       "INTERLACE",
       0,
       "Interlace",
       "Render views for left and right eyes interlaced in a single image (3D-ready monitor is "
       "required)"},
      {S3D_DISPLAY_SIDEBYSIDE,
       "SIDEBYSIDE",
       0,
       "Side-by-Side",
       "Render views for left and right eyes side-by-side"},
      {S3D_DISPLAY_TOPBOTTOM,
       "TOPBOTTOM",
       0,
       "Top-Bottom",
       "Render views for left and right eyes one above another"},
      {0, NULL, 0, NULL, NULL},
  };

  srna = RNA_def_struct(brna, "Stereo3dFormat", NULL);
  RNA_def_struct_sdna(srna, "Stereo3dFormat");
  RNA_def_struct_clear_flag(srna, STRUCT_UNDO);
  RNA_def_struct_ui_text(srna, "Stereo Output", "Settings for stereo output");

  prop = RNA_def_property(srna, "display_mode", PROP_ENUM, PROP_NONE);
  RNA_def_property_enum_sdna(prop, NULL, "display_mode");
  RNA_def_property_enum_items(prop, stereo3d_display_items);
  RNA_def_property_ui_text(prop, "Stereo Mode", "");
  RNA_def_property_update(prop, NC_IMAGE | ND_DISPLAY, "rna_Stereo3dFormat_update");

  prop = RNA_def_property(srna, "anaglyph_type", PROP_ENUM, PROP_NONE);
  RNA_def_property_enum_items(prop, rna_enum_stereo3d_anaglyph_type_items);
  RNA_def_property_ui_text(prop, "Anaglyph Type", "");
  RNA_def_property_update(prop, NC_IMAGE | ND_DISPLAY, "rna_Stereo3dFormat_update");

  prop = RNA_def_property(srna, "interlace_type", PROP_ENUM, PROP_NONE);
  RNA_def_property_enum_items(prop, rna_enum_stereo3d_interlace_type_items);
  RNA_def_property_ui_text(prop, "Interlace Type", "");
  RNA_def_property_update(prop, NC_IMAGE | ND_DISPLAY, "rna_Stereo3dFormat_update");

  prop = RNA_def_property(srna, "use_interlace_swap", PROP_BOOLEAN, PROP_BOOLEAN);
  RNA_def_property_boolean_sdna(prop, NULL, "flag", S3D_INTERLACE_SWAP);
  RNA_def_property_ui_text(prop, "Swap Left/Right", "Swap left and right stereo channels");
  RNA_def_property_update(prop, NC_IMAGE | ND_DISPLAY, "rna_Stereo3dFormat_update");

  prop = RNA_def_property(srna, "use_sidebyside_crosseyed", PROP_BOOLEAN, PROP_BOOLEAN);
  RNA_def_property_boolean_sdna(prop, NULL, "flag", S3D_SIDEBYSIDE_CROSSEYED);
  RNA_def_property_ui_text(prop, "Cross-Eyed", "Right eye should see left image and vice versa");
  RNA_def_property_update(prop, NC_IMAGE | ND_DISPLAY, "rna_Stereo3dFormat_update");

  prop = RNA_def_property(srna, "use_squeezed_frame", PROP_BOOLEAN, PROP_BOOLEAN);
  RNA_def_property_boolean_sdna(prop, NULL, "flag", S3D_SQUEEZED_FRAME);
  RNA_def_property_ui_text(prop, "Squeezed Frame", "Combine both views in a squeezed image");
  RNA_def_property_update(prop, NC_IMAGE | ND_DISPLAY, "rna_Stereo3dFormat_update");
}

/* use for render output and image save operator,
 * NOTE: there are some cases where the members act differently when this is
 * used from a scene, video formats can only be selected for render output
 * for example, this is checked by seeing if the ptr->owner_id is a Scene id */

static void rna_def_scene_image_format_data(BlenderRNA *brna)
{

#  ifdef WITH_OPENJPEG
  static const EnumPropertyItem jp2_codec_items[] = {
      {R_IMF_JP2_CODEC_JP2, "JP2", 0, "JP2", ""},
      {R_IMF_JP2_CODEC_J2K, "J2K", 0, "J2K", ""},
      {0, NULL, 0, NULL, NULL},
  };
#  endif

#  ifdef WITH_TIFF
  static const EnumPropertyItem tiff_codec_items[] = {
      {R_IMF_TIFF_CODEC_NONE, "NONE", 0, "None", ""},
      {R_IMF_TIFF_CODEC_DEFLATE, "DEFLATE", 0, "Deflate", ""},
      {R_IMF_TIFF_CODEC_LZW, "LZW", 0, "LZW", ""},
      {R_IMF_TIFF_CODEC_PACKBITS, "PACKBITS", 0, "Pack Bits", ""},
      {0, NULL, 0, NULL, NULL},
  };
#  endif

  static const EnumPropertyItem color_management_items[] = {
      {R_IMF_COLOR_MANAGEMENT_FOLLOW_SCENE, "FOLLOW_SCENE", 0, "Follow Scene", ""},
      {R_IMF_COLOR_MANAGEMENT_OVERRIDE, "OVERRIDE", 0, "Override", ""},
      {0, NULL, 0, NULL, NULL},
  };

  StructRNA *srna;
  PropertyRNA *prop;

  rna_def_image_format_stereo3d_format(brna);

  srna = RNA_def_struct(brna, "ImageFormatSettings", NULL);
  RNA_def_struct_sdna(srna, "ImageFormatData");
  RNA_def_struct_nested(brna, srna, "Scene");
  RNA_def_struct_path_func(srna, "rna_ImageFormatSettings_path");
  RNA_def_struct_ui_text(srna, "Image Format", "Settings for image formats");

  prop = RNA_def_property(srna, "file_format", PROP_ENUM, PROP_NONE);
  RNA_def_property_enum_sdna(prop, NULL, "imtype");
  RNA_def_property_enum_items(prop, rna_enum_image_type_items);
  RNA_def_property_enum_funcs(prop,
                              NULL,
                              "rna_ImageFormatSettings_file_format_set",
                              "rna_ImageFormatSettings_file_format_itemf");
  RNA_def_property_ui_text(prop, "File Format", "File format to save the rendered images as");
  RNA_def_property_update(prop, NC_SCENE | ND_RENDER_OPTIONS, NULL);

  prop = RNA_def_property(srna, "color_mode", PROP_ENUM, PROP_NONE);
  RNA_def_property_enum_bitflag_sdna(prop, NULL, "planes");
  RNA_def_property_enum_items(prop, rna_enum_image_color_mode_items);
  RNA_def_property_enum_funcs(prop, NULL, NULL, "rna_ImageFormatSettings_color_mode_itemf");
  RNA_def_property_ui_text(
      prop,
      "Color Mode",
      "Choose BW for saving grayscale images, RGB for saving red, green and blue channels, "
      "and RGBA for saving red, green, blue and alpha channels");
  RNA_def_property_update(prop, NC_SCENE | ND_RENDER_OPTIONS, NULL);

  prop = RNA_def_property(srna, "color_depth", PROP_ENUM, PROP_NONE);
  RNA_def_property_enum_bitflag_sdna(prop, NULL, "depth");
  RNA_def_property_enum_items(prop, rna_enum_image_color_depth_items);
  RNA_def_property_enum_funcs(prop, NULL, NULL, "rna_ImageFormatSettings_color_depth_itemf");
  RNA_def_property_ui_text(prop, "Color Depth", "Bit depth per channel");
  RNA_def_property_update(prop, NC_SCENE | ND_RENDER_OPTIONS, NULL);

  /* was 'file_quality' */
  prop = RNA_def_property(srna, "quality", PROP_INT, PROP_PERCENTAGE);
  RNA_def_property_int_sdna(prop, NULL, "quality");
  RNA_def_property_range(prop, 0, 100); /* 0 is needed for compression. */
  RNA_def_property_ui_text(
      prop, "Quality", "Quality for image formats that support lossy compression");
  RNA_def_property_update(prop, NC_SCENE | ND_RENDER_OPTIONS, NULL);

  /* was shared with file_quality */
  prop = RNA_def_property(srna, "compression", PROP_INT, PROP_PERCENTAGE);
  RNA_def_property_int_sdna(prop, NULL, "compress");
  RNA_def_property_range(prop, 0, 100); /* 0 is needed for compression. */
  RNA_def_property_ui_text(prop,
                           "Compression",
                           "Amount of time to determine best compression: "
                           "0 = no compression with fast file output, "
                           "100 = maximum lossless compression with slow file output");
  RNA_def_property_update(prop, NC_SCENE | ND_RENDER_OPTIONS, NULL);

  /* flag */
  prop = RNA_def_property(srna, "use_zbuffer", PROP_BOOLEAN, PROP_NONE);
  RNA_def_property_boolean_sdna(prop, NULL, "flag", R_IMF_FLAG_ZBUF);
  RNA_def_property_ui_text(
      prop, "Z Buffer", "Save the z-depth per pixel (32-bit unsigned integer z-buffer)");
  RNA_def_property_update(prop, NC_SCENE | ND_RENDER_OPTIONS, NULL);

  prop = RNA_def_property(srna, "use_preview", PROP_BOOLEAN, PROP_NONE);
  RNA_def_property_boolean_sdna(prop, NULL, "flag", R_IMF_FLAG_PREVIEW_JPG);
  RNA_def_property_ui_text(
      prop, "Preview", "When rendering animations, save JPG preview images in same directory");
  RNA_def_property_update(prop, NC_SCENE | ND_RENDER_OPTIONS, NULL);

  /* format specific */

#  ifdef WITH_OPENEXR
  /* OpenEXR */

  prop = RNA_def_property(srna, "exr_codec", PROP_ENUM, PROP_NONE);
  RNA_def_property_enum_sdna(prop, NULL, "exr_codec");
  RNA_def_property_enum_items(prop, rna_enum_exr_codec_items);
  RNA_def_property_enum_funcs(prop, NULL, NULL, "rna_ImageFormatSettings_exr_codec_itemf");
  RNA_def_property_ui_text(prop, "Codec", "Codec settings for OpenEXR");
  RNA_def_property_update(prop, NC_SCENE | ND_RENDER_OPTIONS, NULL);
#  endif

#  ifdef WITH_OPENJPEG
  /* Jpeg 2000 */
  prop = RNA_def_property(srna, "use_jpeg2k_ycc", PROP_BOOLEAN, PROP_NONE);
  RNA_def_property_boolean_sdna(prop, NULL, "jp2_flag", R_IMF_JP2_FLAG_YCC);
  RNA_def_property_ui_text(
      prop, "YCC", "Save luminance-chrominance-chrominance channels instead of RGB colors");
  RNA_def_property_update(prop, NC_SCENE | ND_RENDER_OPTIONS, NULL);

  prop = RNA_def_property(srna, "use_jpeg2k_cinema_preset", PROP_BOOLEAN, PROP_NONE);
  RNA_def_property_boolean_sdna(prop, NULL, "jp2_flag", R_IMF_JP2_FLAG_CINE_PRESET);
  RNA_def_property_ui_text(prop, "Cinema", "Use Openjpeg Cinema Preset");
  RNA_def_property_update(prop, NC_SCENE | ND_RENDER_OPTIONS, NULL);

  prop = RNA_def_property(srna, "use_jpeg2k_cinema_48", PROP_BOOLEAN, PROP_NONE);
  RNA_def_property_boolean_sdna(prop, NULL, "jp2_flag", R_IMF_JP2_FLAG_CINE_48);
  RNA_def_property_ui_text(prop, "Cinema (48)", "Use Openjpeg Cinema Preset (48fps)");
  RNA_def_property_update(prop, NC_SCENE | ND_RENDER_OPTIONS, NULL);

  prop = RNA_def_property(srna, "jpeg2k_codec", PROP_ENUM, PROP_NONE);
  RNA_def_property_enum_sdna(prop, NULL, "jp2_codec");
  RNA_def_property_enum_items(prop, jp2_codec_items);
  RNA_def_property_ui_text(prop, "Codec", "Codec settings for Jpeg2000");
  RNA_def_property_update(prop, NC_SCENE | ND_RENDER_OPTIONS, NULL);
#  endif

#  ifdef WITH_TIFF
  /* TIFF */
  prop = RNA_def_property(srna, "tiff_codec", PROP_ENUM, PROP_NONE);
  RNA_def_property_enum_sdna(prop, NULL, "tiff_codec");
  RNA_def_property_enum_items(prop, tiff_codec_items);
  RNA_def_property_ui_text(prop, "Compression", "Compression mode for TIFF");
  RNA_def_property_update(prop, NC_SCENE | ND_RENDER_OPTIONS, NULL);
#  endif

  /* Cineon and DPX */

  prop = RNA_def_property(srna, "use_cineon_log", PROP_BOOLEAN, PROP_NONE);
  RNA_def_property_boolean_sdna(prop, NULL, "cineon_flag", R_IMF_CINEON_FLAG_LOG);
  RNA_def_property_ui_text(prop, "Log", "Convert to logarithmic color space");
  RNA_def_property_update(prop, NC_SCENE | ND_RENDER_OPTIONS, NULL);

  prop = RNA_def_property(srna, "cineon_black", PROP_INT, PROP_NONE);
  RNA_def_property_int_sdna(prop, NULL, "cineon_black");
  RNA_def_property_range(prop, 0, 1024);
  RNA_def_property_ui_text(prop, "B", "Log conversion reference blackpoint");
  RNA_def_property_update(prop, NC_SCENE | ND_RENDER_OPTIONS, NULL);

  prop = RNA_def_property(srna, "cineon_white", PROP_INT, PROP_NONE);
  RNA_def_property_int_sdna(prop, NULL, "cineon_white");
  RNA_def_property_range(prop, 0, 1024);
  RNA_def_property_ui_text(prop, "W", "Log conversion reference whitepoint");
  RNA_def_property_update(prop, NC_SCENE | ND_RENDER_OPTIONS, NULL);

  prop = RNA_def_property(srna, "cineon_gamma", PROP_FLOAT, PROP_NONE);
  RNA_def_property_float_sdna(prop, NULL, "cineon_gamma");
  RNA_def_property_range(prop, 0.0f, 10.0f);
  RNA_def_property_ui_text(prop, "G", "Log conversion gamma");
  RNA_def_property_update(prop, NC_SCENE | ND_RENDER_OPTIONS, NULL);

  /* multiview */
  prop = RNA_def_property(srna, "views_format", PROP_ENUM, PROP_NONE);
  RNA_def_property_enum_sdna(prop, NULL, "views_format");
  RNA_def_property_enum_items(prop, rna_enum_views_format_items);
  RNA_def_property_enum_funcs(prop, NULL, NULL, "rna_ImageFormatSettings_views_format_itemf");
  RNA_def_property_ui_text(prop, "Views Format", "Format of multiview media");
  RNA_def_property_update(prop, NC_SCENE | ND_RENDER_OPTIONS, NULL);

  prop = RNA_def_property(srna, "stereo_3d_format", PROP_POINTER, PROP_NONE);
  RNA_def_property_pointer_sdna(prop, NULL, "stereo3d_format");
  RNA_def_property_flag(prop, PROP_NEVER_NULL);
  RNA_def_property_struct_type(prop, "Stereo3dFormat");
  RNA_def_property_ui_text(prop, "Stereo 3D Format", "Settings for stereo 3D");

  /* color management */
  prop = RNA_def_property(srna, "color_management", PROP_ENUM, PROP_NONE);
  RNA_def_property_enum_items(prop, color_management_items);
  RNA_def_property_ui_text(
      prop, "Color Management", "Which color management settings to use for file saving");
  RNA_def_property_enum_funcs(prop, NULL, "rna_ImageFormatSettings_color_management_set", NULL);
  RNA_def_property_update(prop, NC_SCENE | ND_RENDER_OPTIONS, NULL);

  prop = RNA_def_property(srna, "view_settings", PROP_POINTER, PROP_NONE);
  RNA_def_property_struct_type(prop, "ColorManagedViewSettings");
  RNA_def_property_ui_text(
      prop, "View Settings", "Color management settings applied on image before saving");

  prop = RNA_def_property(srna, "display_settings", PROP_POINTER, PROP_NONE);
  RNA_def_property_struct_type(prop, "ColorManagedDisplaySettings");
  RNA_def_property_ui_text(
      prop, "Display Settings", "Settings of device saved image would be displayed on");

  prop = RNA_def_property(srna, "linear_colorspace_settings", PROP_POINTER, PROP_NONE);
  RNA_def_property_struct_type(prop, "ColorManagedInputColorspaceSettings");
  RNA_def_property_ui_text(prop, "Color Space Settings", "Output color space settings");

  prop = RNA_def_property(srna, "has_linear_colorspace", PROP_BOOLEAN, PROP_NONE);
  RNA_def_property_boolean_funcs(prop, "rna_ImageFormatSettings_has_linear_colorspace_get", NULL);
  RNA_def_property_clear_flag(prop, PROP_EDITABLE);
  RNA_def_property_ui_text(
      prop, "Has Linear Color Space", "File format expects linear color space");
}

static void rna_def_scene_ffmpeg_settings(BlenderRNA *brna)
{
  StructRNA *srna;
  PropertyRNA *prop;

#  ifdef WITH_FFMPEG
  /* Container types */
  static const EnumPropertyItem ffmpeg_format_items[] = {
      {FFMPEG_MPEG1, "MPEG1", 0, "MPEG-1", ""},
      {FFMPEG_MPEG2, "MPEG2", 0, "MPEG-2", ""},
      {FFMPEG_MPEG4, "MPEG4", 0, "MPEG-4", ""},
      {FFMPEG_AVI, "AVI", 0, "AVI", ""},
      {FFMPEG_MOV, "QUICKTIME", 0, "QuickTime", ""},
      {FFMPEG_DV, "DV", 0, "DV", ""},
      {FFMPEG_OGG, "OGG", 0, "Ogg", ""},
      {FFMPEG_MKV, "MKV", 0, "Matroska", ""},
      {FFMPEG_FLV, "FLASH", 0, "Flash", ""},
      {FFMPEG_WEBM, "WEBM", 0, "WebM", ""},
      {0, NULL, 0, NULL, NULL},
  };

  static const EnumPropertyItem ffmpeg_codec_items[] = {
      {AV_CODEC_ID_NONE, "NONE", 0, "No Video", "Disables video output, for audio-only renders"},
      {AV_CODEC_ID_DNXHD, "DNXHD", 0, "DNxHD", ""},
      {AV_CODEC_ID_DVVIDEO, "DV", 0, "DV", ""},
      {AV_CODEC_ID_FFV1, "FFV1", 0, "FFmpeg video codec #1", ""},
      {AV_CODEC_ID_FLV1, "FLASH", 0, "Flash Video", ""},
      {AV_CODEC_ID_H264, "H264", 0, "H.264", ""},
      {AV_CODEC_ID_HUFFYUV, "HUFFYUV", 0, "HuffYUV", ""},
      {AV_CODEC_ID_MPEG1VIDEO, "MPEG1", 0, "MPEG-1", ""},
      {AV_CODEC_ID_MPEG2VIDEO, "MPEG2", 0, "MPEG-2", ""},
      {AV_CODEC_ID_MPEG4, "MPEG4", 0, "MPEG-4 (divx)", ""},
      {AV_CODEC_ID_PNG, "PNG", 0, "PNG", ""},
      {AV_CODEC_ID_QTRLE, "QTRLE", 0, "QT rle / QT Animation", ""},
      {AV_CODEC_ID_THEORA, "THEORA", 0, "Theora", ""},
      {AV_CODEC_ID_VP9, "WEBM", 0, "WEBM / VP9", ""},
      {0, NULL, 0, NULL, NULL},
  };

  /* Recommendations come from the FFmpeg wiki, https://trac.ffmpeg.org/wiki/Encode/VP9.
   * The label for BEST has been changed to "Slowest" so that it fits the "Encoding Speed"
   * property label in the UI. */
  static const EnumPropertyItem ffmpeg_preset_items[] = {
      {FFM_PRESET_BEST,
       "BEST",
       0,
       "Slowest",
       "Recommended if you have lots of time and want the best compression efficiency"},
      {FFM_PRESET_GOOD, "GOOD", 0, "Good", "The default and recommended for most applications"},
      {FFM_PRESET_REALTIME, "REALTIME", 0, "Realtime", "Recommended for fast encoding"},
      {0, NULL, 0, NULL, NULL},
  };

  static const EnumPropertyItem ffmpeg_crf_items[] = {
      {FFM_CRF_NONE,
       "NONE",
       0,
       "Constant Bitrate",
       "Configure constant bit rate, rather than constant output quality"},
      {FFM_CRF_LOSSLESS, "LOSSLESS", 0, "Lossless", ""},
      {FFM_CRF_PERC_LOSSLESS, "PERC_LOSSLESS", 0, "Perceptually Lossless", ""},
      {FFM_CRF_HIGH, "HIGH", 0, "High Quality", ""},
      {FFM_CRF_MEDIUM, "MEDIUM", 0, "Medium Quality", ""},
      {FFM_CRF_LOW, "LOW", 0, "Low Quality", ""},
      {FFM_CRF_VERYLOW, "VERYLOW", 0, "Very Low Quality", ""},
      {FFM_CRF_LOWEST, "LOWEST", 0, "Lowest Quality", ""},
      {0, NULL, 0, NULL, NULL},
  };

  static const EnumPropertyItem ffmpeg_audio_codec_items[] = {
      {AV_CODEC_ID_NONE, "NONE", 0, "No Audio", "Disables audio output, for video-only renders"},
      {AV_CODEC_ID_AAC, "AAC", 0, "AAC", ""},
      {AV_CODEC_ID_AC3, "AC3", 0, "AC3", ""},
      {AV_CODEC_ID_FLAC, "FLAC", 0, "FLAC", ""},
      {AV_CODEC_ID_MP2, "MP2", 0, "MP2", ""},
      {AV_CODEC_ID_MP3, "MP3", 0, "MP3", ""},
      {AV_CODEC_ID_OPUS, "OPUS", 0, "Opus", ""},
      {AV_CODEC_ID_PCM_S16LE, "PCM", 0, "PCM", ""},
      {AV_CODEC_ID_VORBIS, "VORBIS", 0, "Vorbis", ""},
      {0, NULL, 0, NULL, NULL},
  };
#  endif

  static const EnumPropertyItem audio_channel_items[] = {
      {FFM_CHANNELS_MONO, "MONO", 0, "Mono", "Set audio channels to mono"},
      {FFM_CHANNELS_STEREO, "STEREO", 0, "Stereo", "Set audio channels to stereo"},
      {FFM_CHANNELS_SURROUND4, "SURROUND4", 0, "4 Channels", "Set audio channels to 4 channels"},
      {FFM_CHANNELS_SURROUND51,
       "SURROUND51",
       0,
       "5.1 Surround",
       "Set audio channels to 5.1 surround sound"},
      {FFM_CHANNELS_SURROUND71,
       "SURROUND71",
       0,
       "7.1 Surround",
       "Set audio channels to 7.1 surround sound"},
      {0, NULL, 0, NULL, NULL},
  };

  srna = RNA_def_struct(brna, "FFmpegSettings", NULL);
  RNA_def_struct_sdna(srna, "FFMpegCodecData");
  RNA_def_struct_path_func(srna, "rna_FFmpegSettings_path");
  RNA_def_struct_ui_text(srna, "FFmpeg Settings", "FFmpeg related settings for the scene");

#  ifdef WITH_FFMPEG
  prop = RNA_def_property(srna, "format", PROP_ENUM, PROP_NONE);
  RNA_def_property_enum_bitflag_sdna(prop, NULL, "type");
  RNA_def_property_clear_flag(prop, PROP_ANIMATABLE);
  RNA_def_property_enum_items(prop, ffmpeg_format_items);
  RNA_def_property_enum_default(prop, FFMPEG_MKV);
  RNA_def_property_ui_text(prop, "Container", "Output file container");

  prop = RNA_def_property(srna, "codec", PROP_ENUM, PROP_NONE);
  RNA_def_property_enum_bitflag_sdna(prop, NULL, "codec");
  RNA_def_property_clear_flag(prop, PROP_ANIMATABLE);
  RNA_def_property_enum_items(prop, ffmpeg_codec_items);
  RNA_def_property_enum_default(prop, AV_CODEC_ID_H264);
  RNA_def_property_ui_text(prop, "Video Codec", "FFmpeg codec to use for video output");

  prop = RNA_def_property(srna, "video_bitrate", PROP_INT, PROP_NONE);
  RNA_def_property_int_sdna(prop, NULL, "video_bitrate");
  RNA_def_property_clear_flag(prop, PROP_ANIMATABLE);
  RNA_def_property_ui_text(prop, "Bitrate", "Video bitrate (kbit/s)");
  RNA_def_property_update(prop, NC_SCENE | ND_RENDER_OPTIONS, NULL);

  prop = RNA_def_property(srna, "minrate", PROP_INT, PROP_NONE);
  RNA_def_property_int_sdna(prop, NULL, "rc_min_rate");
  RNA_def_property_clear_flag(prop, PROP_ANIMATABLE);
  RNA_def_property_ui_text(prop, "Min Rate", "Rate control: min rate (kbit/s)");
  RNA_def_property_update(prop, NC_SCENE | ND_RENDER_OPTIONS, NULL);

  prop = RNA_def_property(srna, "maxrate", PROP_INT, PROP_NONE);
  RNA_def_property_int_sdna(prop, NULL, "rc_max_rate");
  RNA_def_property_clear_flag(prop, PROP_ANIMATABLE);
  RNA_def_property_ui_text(prop, "Max Rate", "Rate control: max rate (kbit/s)");
  RNA_def_property_update(prop, NC_SCENE | ND_RENDER_OPTIONS, NULL);

  prop = RNA_def_property(srna, "muxrate", PROP_INT, PROP_NONE);
  RNA_def_property_int_sdna(prop, NULL, "mux_rate");
  RNA_def_property_clear_flag(prop, PROP_ANIMATABLE);
  RNA_def_property_range(prop, 0, 100000000);
  RNA_def_property_ui_text(prop, "Mux Rate", "Mux rate (bits/second)");
  RNA_def_property_update(prop, NC_SCENE | ND_RENDER_OPTIONS, NULL);

  prop = RNA_def_property(srna, "gopsize", PROP_INT, PROP_NONE);
  RNA_def_property_int_sdna(prop, NULL, "gop_size");
  RNA_def_property_clear_flag(prop, PROP_ANIMATABLE);
  RNA_def_property_range(prop, 0, 500);
  RNA_def_property_int_default(prop, 25);
  RNA_def_property_ui_text(prop,
                           "Keyframe Interval",
                           "Distance between key frames, also known as GOP size; "
                           "influences file size and seekability");
  RNA_def_property_update(prop, NC_SCENE | ND_RENDER_OPTIONS, NULL);

  prop = RNA_def_property(srna, "max_b_frames", PROP_INT, PROP_NONE);
  RNA_def_property_int_sdna(prop, NULL, "max_b_frames");
  RNA_def_property_clear_flag(prop, PROP_ANIMATABLE);
  RNA_def_property_range(prop, 0, 16);
  RNA_def_property_ui_text(
      prop,
      "Max B-Frames",
      "Maximum number of B-frames between non-B-frames; influences file size and seekability");
  RNA_def_property_update(prop, NC_SCENE | ND_RENDER_OPTIONS, NULL);

  prop = RNA_def_property(srna, "use_max_b_frames", PROP_BOOLEAN, PROP_NONE);
  RNA_def_property_boolean_sdna(prop, NULL, "flags", FFMPEG_USE_MAX_B_FRAMES);
  RNA_def_property_clear_flag(prop, PROP_ANIMATABLE);
  RNA_def_property_ui_text(prop, "Use Max B-Frames", "Set a maximum number of B-frames");
  RNA_def_property_update(prop, NC_SCENE | ND_RENDER_OPTIONS, NULL);

  prop = RNA_def_property(srna, "buffersize", PROP_INT, PROP_NONE);
  RNA_def_property_int_sdna(prop, NULL, "rc_buffer_size");
  RNA_def_property_clear_flag(prop, PROP_ANIMATABLE);
  RNA_def_property_range(prop, 0, 2000);
  RNA_def_property_ui_text(prop, "Buffersize", "Rate control: buffer size (kb)");
  RNA_def_property_update(prop, NC_SCENE | ND_RENDER_OPTIONS, NULL);

  prop = RNA_def_property(srna, "packetsize", PROP_INT, PROP_NONE);
  RNA_def_property_int_sdna(prop, NULL, "mux_packet_size");
  RNA_def_property_clear_flag(prop, PROP_ANIMATABLE);
  RNA_def_property_range(prop, 0, 16384);
  RNA_def_property_ui_text(prop, "Mux Packet Size", "Mux packet size (byte)");
  RNA_def_property_update(prop, NC_SCENE | ND_RENDER_OPTIONS, NULL);

  prop = RNA_def_property(srna, "constant_rate_factor", PROP_ENUM, PROP_NONE);
  RNA_def_property_enum_sdna(prop, NULL, "constant_rate_factor");
  RNA_def_property_clear_flag(prop, PROP_ANIMATABLE);
  RNA_def_property_enum_items(prop, ffmpeg_crf_items);
  RNA_def_property_enum_default(prop, FFM_CRF_MEDIUM);
  RNA_def_property_ui_text(
      prop,
      "Output Quality",
      "Constant Rate Factor (CRF); tradeoff between video quality and file size");
  RNA_def_property_update(prop, NC_SCENE | ND_RENDER_OPTIONS, NULL);

  prop = RNA_def_property(srna, "ffmpeg_preset", PROP_ENUM, PROP_NONE);
  RNA_def_property_enum_bitflag_sdna(prop, NULL, "ffmpeg_preset");
  RNA_def_property_clear_flag(prop, PROP_ANIMATABLE);
  RNA_def_property_enum_items(prop, ffmpeg_preset_items);
  RNA_def_property_enum_default(prop, FFM_PRESET_GOOD);
  RNA_def_property_ui_text(
      prop, "Encoding Speed", "Tradeoff between encoding speed and compression ratio");
  RNA_def_property_update(prop, NC_SCENE | ND_RENDER_OPTIONS, NULL);

  prop = RNA_def_property(srna, "use_autosplit", PROP_BOOLEAN, PROP_NONE);
  RNA_def_property_boolean_sdna(prop, NULL, "flags", FFMPEG_AUTOSPLIT_OUTPUT);
  RNA_def_property_clear_flag(prop, PROP_ANIMATABLE);
  RNA_def_property_ui_text(prop, "Autosplit Output", "Autosplit output at 2GB boundary");
  RNA_def_property_update(prop, NC_SCENE | ND_RENDER_OPTIONS, NULL);

  prop = RNA_def_property(srna, "use_lossless_output", PROP_BOOLEAN, PROP_NONE);
  RNA_def_property_boolean_sdna(prop, NULL, "flags", FFMPEG_LOSSLESS_OUTPUT);
  RNA_def_property_clear_flag(prop, PROP_ANIMATABLE);
  RNA_def_property_boolean_funcs(prop, NULL, "rna_FFmpegSettings_lossless_output_set");
  RNA_def_property_ui_text(prop, "Lossless Output", "Use lossless output for video streams");
  RNA_def_property_update(prop, NC_SCENE | ND_RENDER_OPTIONS, NULL);

  /* FFMPEG Audio. */
  prop = RNA_def_property(srna, "audio_codec", PROP_ENUM, PROP_NONE);
  RNA_def_property_enum_bitflag_sdna(prop, NULL, "audio_codec");
  RNA_def_property_clear_flag(prop, PROP_ANIMATABLE);
  RNA_def_property_enum_items(prop, ffmpeg_audio_codec_items);
  RNA_def_property_ui_text(prop, "Audio Codec", "FFmpeg audio codec to use");
  RNA_def_property_update(prop, NC_SCENE | ND_RENDER_OPTIONS, NULL);

  prop = RNA_def_property(srna, "audio_bitrate", PROP_INT, PROP_NONE);
  RNA_def_property_int_sdna(prop, NULL, "audio_bitrate");
  RNA_def_property_clear_flag(prop, PROP_ANIMATABLE);
  RNA_def_property_range(prop, 32, 384);
  RNA_def_property_ui_text(prop, "Bitrate", "Audio bitrate (kb/s)");
  RNA_def_property_update(prop, NC_SCENE | ND_RENDER_OPTIONS, NULL);

  prop = RNA_def_property(srna, "audio_volume", PROP_FLOAT, PROP_NONE);
  RNA_def_property_float_sdna(prop, NULL, "audio_volume");
  RNA_def_property_clear_flag(prop, PROP_ANIMATABLE);
  RNA_def_property_range(prop, 0.0f, 1.0f);
  RNA_def_property_ui_text(prop, "Volume", "Audio volume");
  RNA_def_property_translation_context(prop, BLT_I18NCONTEXT_ID_SOUND);
  RNA_def_property_update(prop, NC_SCENE | ND_RENDER_OPTIONS, NULL);
#  endif

  /* the following two "ffmpeg" settings are general audio settings */
  prop = RNA_def_property(srna, "audio_mixrate", PROP_INT, PROP_NONE);
  RNA_def_property_int_sdna(prop, NULL, "audio_mixrate");
  RNA_def_property_clear_flag(prop, PROP_ANIMATABLE);
  RNA_def_property_range(prop, 8000, 192000);
  RNA_def_property_ui_text(prop, "Samplerate", "Audio samplerate(samples/s)");
  RNA_def_property_update(prop, NC_SCENE | ND_RENDER_OPTIONS, NULL);

  prop = RNA_def_property(srna, "audio_channels", PROP_ENUM, PROP_NONE);
  RNA_def_property_enum_sdna(prop, NULL, "audio_channels");
  RNA_def_property_clear_flag(prop, PROP_ANIMATABLE);
  RNA_def_property_enum_items(prop, audio_channel_items);
  RNA_def_property_ui_text(prop, "Audio Channels", "Audio channel count");
}

static void rna_def_scene_render_data(BlenderRNA *brna)
{
  StructRNA *srna;
  PropertyRNA *prop;

  /* Bake */
  static const EnumPropertyItem bake_mode_items[] = {
      //{RE_BAKE_AO, "AO", 0, "Ambient Occlusion", "Bake ambient occlusion"},
      {RE_BAKE_NORMALS, "NORMALS", 0, "Normals", "Bake normals"},
      {RE_BAKE_DISPLACEMENT, "DISPLACEMENT", 0, "Displacement", "Bake displacement"},
      {0, NULL, 0, NULL, NULL},
  };

  static const EnumPropertyItem bake_margin_type_items[] = {
      {R_BAKE_ADJACENT_FACES,
       "ADJACENT_FACES",
       0,
       "Adjacent Faces",
       "Use pixels from adjacent faces across UV seams"},
      {R_BAKE_EXTEND, "EXTEND", 0, "Extend", "Extend border pixels outwards"},
      {0, NULL, 0, NULL, NULL},
  };

  static const EnumPropertyItem pixel_size_items[] = {
      {0, "AUTO", 0, "Automatic", "Automatic pixel size, depends on the user interface scale"},
      {1, "1", 0, "1x", "Render at full resolution"},
      {2, "2", 0, "2x", "Render at 50% resolution"},
      {4, "4", 0, "4x", "Render at 25% resolution"},
      {8, "8", 0, "8x", "Render at 12.5% resolution"},
      {0, NULL, 0, NULL, NULL},
  };

  static const EnumPropertyItem threads_mode_items[] = {
      {0,
       "AUTO",
       0,
       "Auto-Detect",
       "Automatically determine the number of threads, based on CPUs"},
      {R_FIXED_THREADS, "FIXED", 0, "Fixed", "Manually determine the number of threads"},
      {0, NULL, 0, NULL, NULL},
  };

  static const EnumPropertyItem engine_items[] = {
      {0, "BLENDER_EEVEE", 0, "Eevee", ""},
      {0, NULL, 0, NULL, NULL},
  };

  static const EnumPropertyItem freestyle_thickness_items[] = {
      {R_LINE_THICKNESS_ABSOLUTE,
       "ABSOLUTE",
       0,
       "Absolute",
       "Specify unit line thickness in pixels"},
      {R_LINE_THICKNESS_RELATIVE,
       "RELATIVE",
       0,
       "Relative",
       "Unit line thickness is scaled by the proportion of the present vertical image "
       "resolution to 480 pixels"},
      {0, NULL, 0, NULL, NULL},
  };

  static const EnumPropertyItem views_format_items[] = {
      {SCE_VIEWS_FORMAT_STEREO_3D,
       "STEREO_3D",
       0,
       "Stereo 3D",
       "Single stereo camera system, adjust the stereo settings in the camera panel"},
      {SCE_VIEWS_FORMAT_MULTIVIEW,
       "MULTIVIEW",
       0,
       "Multi-View",
       "Multi camera system, adjust the cameras individually"},
      {0, NULL, 0, NULL, NULL},
  };

  static const EnumPropertyItem hair_shape_type_items[] = {
      {SCE_HAIR_SHAPE_STRAND, "STRAND", 0, "Strand", ""},
      {SCE_HAIR_SHAPE_STRIP, "STRIP", 0, "Strip", ""},
      {0, NULL, 0, NULL, NULL},
  };

  static const EnumPropertyItem meta_input_items[] = {
      {0, "SCENE", 0, "Scene", "Use metadata from the current scene"},
      {R_STAMP_STRIPMETA,
       "STRIPS",
       0,
       "Sequencer Strips",
       "Use metadata from the strips in the sequencer"},
      {0, NULL, 0, NULL, NULL},
  };

  rna_def_scene_ffmpeg_settings(brna);

  srna = RNA_def_struct(brna, "RenderSettings", NULL);
  RNA_def_struct_sdna(srna, "RenderData");
  RNA_def_struct_nested(brna, srna, "Scene");
  RNA_def_struct_path_func(srna, "rna_RenderSettings_path");
  RNA_def_struct_ui_text(srna, "Render Data", "Rendering settings for a Scene data-block");

  /* Render Data */
  prop = RNA_def_property(srna, "image_settings", PROP_POINTER, PROP_NONE);
  RNA_def_property_flag(prop, PROP_NEVER_NULL);
  RNA_def_property_pointer_sdna(prop, NULL, "im_format");
  RNA_def_property_struct_type(prop, "ImageFormatSettings");
  RNA_def_property_ui_text(prop, "Image Format", "");

  prop = RNA_def_property(srna, "resolution_x", PROP_INT, PROP_PIXEL);
  RNA_def_property_int_sdna(prop, NULL, "xsch");
  RNA_def_property_flag(prop, PROP_PROPORTIONAL);
  RNA_def_property_clear_flag(prop, PROP_ANIMATABLE);
  RNA_def_property_range(prop, 4, 65536);
  RNA_def_property_ui_text(
      prop, "Resolution X", "Number of horizontal pixels in the rendered image");
  RNA_def_property_update(prop, NC_SCENE | ND_RENDER_OPTIONS, "rna_SceneCamera_update");

  prop = RNA_def_property(srna, "resolution_y", PROP_INT, PROP_PIXEL);
  RNA_def_property_int_sdna(prop, NULL, "ysch");
  RNA_def_property_flag(prop, PROP_PROPORTIONAL);
  RNA_def_property_clear_flag(prop, PROP_ANIMATABLE);
  RNA_def_property_range(prop, 4, 65536);
  RNA_def_property_ui_text(
      prop, "Resolution Y", "Number of vertical pixels in the rendered image");
  RNA_def_property_update(prop, NC_SCENE | ND_RENDER_OPTIONS, "rna_SceneCamera_update");

  prop = RNA_def_property(srna, "resolution_percentage", PROP_INT, PROP_PERCENTAGE);
  RNA_def_property_int_sdna(prop, NULL, "size");
  RNA_def_property_clear_flag(prop, PROP_ANIMATABLE);
  RNA_def_property_range(prop, 1, SHRT_MAX);
  RNA_def_property_ui_range(prop, 1, 100, 10, 1);
  RNA_def_property_ui_text(prop, "Resolution %", "Percentage scale for render resolution");
  RNA_def_property_update(prop, NC_SCENE | ND_RENDER_OPTIONS, "rna_SceneSequencer_update");

  prop = RNA_def_property(srna, "preview_pixel_size", PROP_ENUM, PROP_NONE);
  RNA_def_property_enum_sdna(prop, NULL, "preview_pixel_size");
  RNA_def_property_enum_items(prop, pixel_size_items);
  RNA_def_property_ui_text(prop, "Pixel Size", "Pixel size for viewport rendering");
  RNA_def_property_update(prop, NC_SCENE | ND_RENDER_OPTIONS, NULL);

  prop = RNA_def_property(srna, "pixel_aspect_x", PROP_FLOAT, PROP_NONE);
  RNA_def_property_float_sdna(prop, NULL, "xasp");
  RNA_def_property_flag(prop, PROP_PROPORTIONAL);
  RNA_def_property_clear_flag(prop, PROP_ANIMATABLE);
  RNA_def_property_range(prop, 1.0f, 200.0f);
  RNA_def_property_ui_text(prop,
                           "Pixel Aspect X",
                           "Horizontal aspect ratio - for anamorphic or non-square pixel output");
  RNA_def_property_update(prop, NC_SCENE | ND_RENDER_OPTIONS, "rna_SceneCamera_update");

  prop = RNA_def_property(srna, "pixel_aspect_y", PROP_FLOAT, PROP_NONE);
  RNA_def_property_float_sdna(prop, NULL, "yasp");
  RNA_def_property_flag(prop, PROP_PROPORTIONAL);
  RNA_def_property_clear_flag(prop, PROP_ANIMATABLE);
  RNA_def_property_range(prop, 1.0f, 200.0f);
  RNA_def_property_ui_text(
      prop, "Pixel Aspect Y", "Vertical aspect ratio - for anamorphic or non-square pixel output");
  RNA_def_property_update(prop, NC_SCENE | ND_RENDER_OPTIONS, "rna_SceneCamera_update");

  prop = RNA_def_property(srna, "ffmpeg", PROP_POINTER, PROP_NONE);
  RNA_def_property_struct_type(prop, "FFmpegSettings");
  RNA_def_property_pointer_sdna(prop, NULL, "ffcodecdata");
  RNA_def_property_flag(prop, PROP_NEVER_UNLINK);
  RNA_def_property_ui_text(prop, "FFmpeg Settings", "FFmpeg related settings for the scene");

  prop = RNA_def_property(srna, "fps", PROP_INT, PROP_NONE);
  RNA_def_property_int_sdna(prop, NULL, "frs_sec");
  RNA_def_property_clear_flag(prop, PROP_ANIMATABLE);
  RNA_def_property_range(prop, 1, SHRT_MAX);
  RNA_def_property_ui_range(prop, 1, 240, 1, -1);
  RNA_def_property_ui_text(prop, "FPS", "Framerate, expressed in frames per second");
  RNA_def_property_update(prop, NC_SCENE | ND_RENDER_OPTIONS, "rna_Scene_fps_update");

  prop = RNA_def_property(srna, "fps_base", PROP_FLOAT, PROP_NONE);
  RNA_def_property_float_sdna(prop, NULL, "frs_sec_base");
  RNA_def_property_clear_flag(prop, PROP_ANIMATABLE);
  RNA_def_property_range(prop, 1e-5f, 1e6f);
  /* Important to show at least 3 decimal points because multiple presets set this to 1.001. */
  RNA_def_property_ui_range(prop, 0.1f, 120.0f, 2, 3);
  RNA_def_property_ui_text(prop, "FPS Base", "Framerate base");
  RNA_def_property_update(prop, NC_SCENE | ND_RENDER_OPTIONS, "rna_Scene_fps_update");

  /* frame mapping */
  prop = RNA_def_property(srna, "frame_map_old", PROP_INT, PROP_NONE);
  RNA_def_property_int_sdna(prop, NULL, "framapto");
  RNA_def_property_clear_flag(prop, PROP_ANIMATABLE);
  RNA_def_property_range(prop, 1, 900);
  RNA_def_property_ui_text(prop, "Frame Map Old", "Old mapping value in frames");
  RNA_def_property_update(prop, NC_SCENE | ND_FRAME, "rna_Scene_framelen_update");

  prop = RNA_def_property(srna, "frame_map_new", PROP_INT, PROP_NONE);
  RNA_def_property_int_sdna(prop, NULL, "images");
  RNA_def_property_clear_flag(prop, PROP_ANIMATABLE);
  RNA_def_property_range(prop, 1, 900);
  RNA_def_property_ui_text(prop, "Frame Map New", "How many frames the Map Old will last");
  RNA_def_property_update(prop, NC_SCENE | ND_FRAME, "rna_Scene_framelen_update");

  prop = RNA_def_property(srna, "dither_intensity", PROP_FLOAT, PROP_NONE);
  RNA_def_property_float_sdna(prop, NULL, "dither_intensity");
  RNA_def_property_range(prop, 0.0, FLT_MAX);
  RNA_def_property_ui_range(prop, 0.0, 2.0, 0.1, 2);
  RNA_def_property_ui_text(
      prop,
      "Dither Intensity",
      "Amount of dithering noise added to the rendered image to break up banding");
  RNA_def_property_update(prop, NC_SCENE | ND_RENDER_OPTIONS, NULL);

  prop = RNA_def_property(srna, "filter_size", PROP_FLOAT, PROP_PIXEL);
  RNA_def_property_float_sdna(prop, NULL, "gauss");
  RNA_def_property_range(prop, 0.0f, 500.0f);
  RNA_def_property_ui_range(prop, 0.01f, 10.0f, 1, 2);
  RNA_def_property_ui_text(
      prop, "Filter Size", "Width over which the reconstruction filter combines samples");
  RNA_def_property_update(prop, NC_SCENE | ND_RENDER_OPTIONS, NULL);

  prop = RNA_def_property(srna, "film_transparent", PROP_BOOLEAN, PROP_NONE);
  RNA_def_property_boolean_sdna(prop, NULL, "alphamode", R_ALPHAPREMUL);
  RNA_def_property_ui_text(
      prop,
      "Transparent",
      "World background is transparent, for compositing the render over another background");
  RNA_def_property_update(prop, NC_SCENE | ND_RENDER_OPTIONS, "rna_Scene_glsl_update");

  prop = RNA_def_property(srna, "use_freestyle", PROP_BOOLEAN, PROP_NONE);
  RNA_def_property_clear_flag(prop, PROP_ANIMATABLE);
  RNA_def_property_boolean_sdna(prop, NULL, "mode", R_EDGE_FRS);
  RNA_def_property_ui_text(prop, "Edge", "Draw stylized strokes using Freestyle");
  RNA_def_property_update(prop, NC_SCENE | ND_RENDER_OPTIONS, "rna_Scene_use_freestyle_update");

  /* threads */
  prop = RNA_def_property(srna, "threads", PROP_INT, PROP_NONE);
  RNA_def_property_int_sdna(prop, NULL, "threads");
  RNA_def_property_range(prop, 1, BLENDER_MAX_THREADS);
  RNA_def_property_int_funcs(prop, "rna_RenderSettings_threads_get", NULL, NULL);
  RNA_def_property_ui_text(prop,
                           "Threads",
                           "Maximum number of CPU cores to use simultaneously while rendering "
                           "(for multi-core/CPU systems)");
  RNA_def_property_update(prop, NC_SCENE | ND_RENDER_OPTIONS, NULL);

  prop = RNA_def_property(srna, "threads_mode", PROP_ENUM, PROP_NONE);
  RNA_def_property_enum_bitflag_sdna(prop, NULL, "mode");
  RNA_def_property_enum_items(prop, threads_mode_items);
  RNA_def_property_enum_funcs(prop, "rna_RenderSettings_threads_mode_get", NULL, NULL);
  RNA_def_property_ui_text(prop, "Threads Mode", "Determine the amount of render threads used");
  RNA_def_property_update(prop, NC_SCENE | ND_RENDER_OPTIONS, NULL);

  /* motion blur */
  prop = RNA_def_property(srna, "use_motion_blur", PROP_BOOLEAN, PROP_NONE);
  RNA_def_property_boolean_sdna(prop, NULL, "mode", R_MBLUR);
  RNA_def_property_ui_text(prop, "Motion Blur", "Use multi-sampled 3D scene motion blur");
  RNA_def_property_clear_flag(prop, PROP_ANIMATABLE);
  RNA_def_property_update(prop, NC_SCENE | ND_RENDER_OPTIONS, "rna_Scene_glsl_update");

  prop = RNA_def_property(srna, "motion_blur_shutter", PROP_FLOAT, PROP_FACTOR);
  RNA_def_property_float_sdna(prop, NULL, "blurfac");
  RNA_def_property_range(prop, 0.0f, FLT_MAX);
  RNA_def_property_ui_range(prop, 0.01f, 1.0f, 1, 2);
  RNA_def_property_ui_text(prop, "Shutter", "Time taken in frames between shutter open and close");
  RNA_def_property_update(prop, NC_SCENE | ND_RENDER_OPTIONS, "rna_Scene_glsl_update");

  prop = RNA_def_property(srna, "motion_blur_shutter_curve", PROP_POINTER, PROP_NONE);
  RNA_def_property_pointer_sdna(prop, NULL, "mblur_shutter_curve");
  RNA_def_property_struct_type(prop, "CurveMapping");
  RNA_def_property_ui_text(
      prop, "Shutter Curve", "Curve defining the shutter's openness over time");

  /* Hairs */
  prop = RNA_def_property(srna, "hair_type", PROP_ENUM, PROP_NONE);
  RNA_def_property_enum_items(prop, hair_shape_type_items);
  RNA_def_property_ui_text(prop, "Hair Shape Type", "Hair shape type");
  RNA_def_property_update(prop, NC_SCENE | ND_RENDER_OPTIONS, "rna_Scene_glsl_update");

  prop = RNA_def_property(srna, "hair_subdiv", PROP_INT, PROP_NONE);
  RNA_def_property_range(prop, 0, 3);
<<<<<<< HEAD
  RNA_def_property_ui_text(prop, "Additional Subdivision", "Additional subdivision along the hair");
=======
  RNA_def_property_ui_text(
      prop, "Additional Subdivision", "Additional subdivision along the hair");
>>>>>>> a6214ce7
  RNA_def_property_update(prop, NC_SCENE | ND_RENDER_OPTIONS, "rna_Scene_glsl_update");

  /* Performance */
  prop = RNA_def_property(srna, "use_high_quality_normals", PROP_BOOLEAN, PROP_NONE);
  RNA_def_property_boolean_sdna(prop, NULL, "perf_flag", SCE_PERF_HQ_NORMALS);
  RNA_def_property_ui_text(prop,
                           "High Quality Normals",
                           "Use high quality tangent space at the cost of lower performance");
  RNA_def_property_update(prop, NC_SCENE | ND_RENDER_OPTIONS, "rna_Scene_mesh_quality_update");

  /* border */
  prop = RNA_def_property(srna, "use_border", PROP_BOOLEAN, PROP_NONE);
  RNA_def_property_boolean_sdna(prop, NULL, "mode", R_BORDER);
  RNA_def_property_clear_flag(prop, PROP_ANIMATABLE);
  RNA_def_property_ui_text(
      prop, "Render Region", "Render a user-defined render region, within the frame size");
  RNA_def_property_update(prop, NC_SCENE | ND_RENDER_OPTIONS, NULL);

  prop = RNA_def_property(srna, "border_min_x", PROP_FLOAT, PROP_NONE);
  RNA_def_property_float_sdna(prop, NULL, "border.xmin");
  RNA_def_property_range(prop, 0.0f, 1.0f);
  RNA_def_property_clear_flag(prop, PROP_ANIMATABLE);
  RNA_def_property_ui_text(prop, "Region Minimum X", "Minimum X value for the render region");
  RNA_def_property_update(prop, NC_SCENE | ND_RENDER_OPTIONS, NULL);

  prop = RNA_def_property(srna, "border_min_y", PROP_FLOAT, PROP_NONE);
  RNA_def_property_float_sdna(prop, NULL, "border.ymin");
  RNA_def_property_range(prop, 0.0f, 1.0f);
  RNA_def_property_clear_flag(prop, PROP_ANIMATABLE);
  RNA_def_property_ui_text(prop, "Region Minimum Y", "Minimum Y value for the render region");
  RNA_def_property_update(prop, NC_SCENE | ND_RENDER_OPTIONS, NULL);

  prop = RNA_def_property(srna, "border_max_x", PROP_FLOAT, PROP_NONE);
  RNA_def_property_float_sdna(prop, NULL, "border.xmax");
  RNA_def_property_range(prop, 0.0f, 1.0f);
  RNA_def_property_clear_flag(prop, PROP_ANIMATABLE);
  RNA_def_property_ui_text(prop, "Region Maximum X", "Maximum X value for the render region");
  RNA_def_property_update(prop, NC_SCENE | ND_RENDER_OPTIONS, NULL);

  prop = RNA_def_property(srna, "border_max_y", PROP_FLOAT, PROP_NONE);
  RNA_def_property_float_sdna(prop, NULL, "border.ymax");
  RNA_def_property_range(prop, 0.0f, 1.0f);
  RNA_def_property_clear_flag(prop, PROP_ANIMATABLE);
  RNA_def_property_ui_text(prop, "Region Maximum Y", "Maximum Y value for the render region");
  RNA_def_property_update(prop, NC_SCENE | ND_RENDER_OPTIONS, NULL);

  prop = RNA_def_property(srna, "use_crop_to_border", PROP_BOOLEAN, PROP_NONE);
  RNA_def_property_boolean_sdna(prop, NULL, "mode", R_CROP);
  RNA_def_property_clear_flag(prop, PROP_ANIMATABLE);
  RNA_def_property_ui_text(
      prop, "Crop to Render Region", "Crop the rendered frame to the defined render region size");
  RNA_def_property_update(prop, NC_SCENE | ND_RENDER_OPTIONS, NULL);

  prop = RNA_def_property(srna, "use_placeholder", PROP_BOOLEAN, PROP_NONE);
  RNA_def_property_boolean_sdna(prop, NULL, "mode", R_TOUCH);
  RNA_def_property_clear_flag(prop, PROP_ANIMATABLE);
  RNA_def_property_ui_text(
      prop,
      "Placeholders",
      "Create empty placeholder files while rendering frames (similar to Unix 'touch')");
  RNA_def_property_update(prop, NC_SCENE | ND_RENDER_OPTIONS, NULL);

  prop = RNA_def_property(srna, "use_overwrite", PROP_BOOLEAN, PROP_NONE);
  RNA_def_property_boolean_negative_sdna(prop, NULL, "mode", R_NO_OVERWRITE);
  RNA_def_property_ui_text(prop, "Overwrite", "Overwrite existing files while rendering");
  RNA_def_property_update(prop, NC_SCENE | ND_RENDER_OPTIONS, NULL);

  prop = RNA_def_property(srna, "use_compositing", PROP_BOOLEAN, PROP_NONE);
  RNA_def_property_boolean_sdna(prop, NULL, "scemode", R_DOCOMP);
  RNA_def_property_clear_flag(prop, PROP_ANIMATABLE);
  RNA_def_property_ui_text(prop,
                           "Compositing",
                           "Process the render result through the compositing pipeline, "
                           "if compositing nodes are enabled");
  RNA_def_property_update(prop, NC_SCENE | ND_RENDER_OPTIONS, NULL);

  prop = RNA_def_property(srna, "use_sequencer", PROP_BOOLEAN, PROP_NONE);
  RNA_def_property_boolean_sdna(prop, NULL, "scemode", R_DOSEQ);
  RNA_def_property_clear_flag(prop, PROP_ANIMATABLE);
  RNA_def_property_ui_text(prop,
                           "Sequencer",
                           "Process the render (and composited) result through the video sequence "
                           "editor pipeline, if sequencer strips exist");
  RNA_def_property_update(prop, NC_SCENE | ND_RENDER_OPTIONS, NULL);

  prop = RNA_def_property(srna, "use_file_extension", PROP_BOOLEAN, PROP_NONE);
  RNA_def_property_boolean_sdna(prop, NULL, "scemode", R_EXTENSION);
  RNA_def_property_clear_flag(prop, PROP_ANIMATABLE);
  RNA_def_property_ui_text(
      prop,
      "File Extensions",
      "Add the file format extensions to the rendered file name (eg: filename + .jpg)");
  RNA_def_property_update(prop, NC_SCENE | ND_RENDER_OPTIONS, NULL);

#  if 0 /* moved */
  prop = RNA_def_property(srna, "file_format", PROP_ENUM, PROP_NONE);
  RNA_def_property_enum_sdna(prop, NULL, "imtype");
  RNA_def_property_enum_items(prop, rna_enum_image_type_items);
  RNA_def_property_enum_funcs(prop, NULL, "rna_RenderSettings_file_format_set", NULL);
  RNA_def_property_ui_text(prop, "File Format", "File format to save the rendered images as");
  RNA_def_property_update(prop, NC_SCENE | ND_RENDER_OPTIONS, NULL);
#  endif

  prop = RNA_def_property(srna, "file_extension", PROP_STRING, PROP_NONE);
  RNA_def_property_string_funcs(
      prop, "rna_SceneRender_file_ext_get", "rna_SceneRender_file_ext_length", NULL);
  RNA_def_property_ui_text(prop, "Extension", "The file extension used for saving renders");
  RNA_def_property_clear_flag(prop, PROP_EDITABLE);

  prop = RNA_def_property(srna, "is_movie_format", PROP_BOOLEAN, PROP_NONE);
  RNA_def_property_boolean_funcs(prop, "rna_RenderSettings_is_movie_format_get", NULL);
  RNA_def_property_clear_flag(prop, PROP_EDITABLE);
  RNA_def_property_ui_text(prop, "Movie Format", "When true the format is a movie");

  prop = RNA_def_property(srna, "use_lock_interface", PROP_BOOLEAN, PROP_NONE);
  RNA_def_property_boolean_sdna(prop, NULL, "use_lock_interface", 1);
  RNA_def_property_clear_flag(prop, PROP_ANIMATABLE);
  RNA_def_property_ui_icon(prop, ICON_UNLOCKED, true);
  RNA_def_property_ui_text(
      prop,
      "Lock Interface",
      "Lock interface during rendering in favor of giving more memory to the renderer");
  RNA_def_property_update(prop, NC_SCENE | ND_RENDER_OPTIONS, NULL);

  prop = RNA_def_property(srna, "filepath", PROP_STRING, PROP_FILEPATH);
  RNA_def_property_string_sdna(prop, NULL, "pic");
  RNA_def_property_ui_text(prop,
                           "Output Path",
                           "Directory/name to save animations, # characters defines the position "
                           "and length of frame numbers");
  RNA_def_property_update(prop, NC_SCENE | ND_RENDER_OPTIONS, NULL);

  /* Render result EXR cache. */
  prop = RNA_def_property(srna, "use_render_cache", PROP_BOOLEAN, PROP_NONE);
  RNA_def_property_boolean_sdna(prop, NULL, "scemode", R_EXR_CACHE_FILE);
  RNA_def_property_clear_flag(prop, PROP_ANIMATABLE);
  RNA_def_property_ui_text(prop,
                           "Cache Result",
                           "Save render cache to EXR files (useful for heavy compositing, "
                           "Note: affects indirectly rendered scenes)");
  RNA_def_property_update(prop, NC_SCENE | ND_RENDER_OPTIONS, NULL);

  /* Bake */

  prop = RNA_def_property(srna, "bake_type", PROP_ENUM, PROP_NONE);
  RNA_def_property_enum_bitflag_sdna(prop, NULL, "bake_mode");
  RNA_def_property_enum_items(prop, bake_mode_items);
  RNA_def_property_ui_text(prop, "Bake Type", "Choose shading information to bake into the image");
  RNA_def_property_update(prop, NC_SCENE | ND_RENDER_OPTIONS, NULL);

  prop = RNA_def_property(srna, "use_bake_selected_to_active", PROP_BOOLEAN, PROP_NONE);
  RNA_def_property_boolean_sdna(prop, NULL, "bake_flag", R_BAKE_TO_ACTIVE);
  RNA_def_property_ui_text(prop,
                           "Selected to Active",
                           "Bake shading on the surface of selected objects to the active object");
  RNA_def_property_update(prop, NC_SCENE | ND_RENDER_OPTIONS, NULL);

  prop = RNA_def_property(srna, "use_bake_clear", PROP_BOOLEAN, PROP_NONE);
  RNA_def_property_boolean_sdna(prop, NULL, "bake_flag", R_BAKE_CLEAR);
  RNA_def_property_ui_text(prop, "Clear", "Clear Images before baking");
  RNA_def_property_update(prop, NC_SCENE | ND_RENDER_OPTIONS, NULL);

  prop = RNA_def_property(srna, "bake_margin", PROP_INT, PROP_PIXEL);
  RNA_def_property_int_sdna(prop, NULL, "bake_margin");
  RNA_def_property_range(prop, 0, 64);
  RNA_def_property_ui_text(prop, "Margin", "Extends the baked result as a post process filter");
  RNA_def_property_update(prop, NC_SCENE | ND_RENDER_OPTIONS, NULL);

  prop = RNA_def_property(srna, "bake_margin_type", PROP_ENUM, PROP_NONE);
  RNA_def_property_enum_sdna(prop, NULL, "bake_margin_type");
  RNA_def_property_enum_items(prop, bake_margin_type_items);
  RNA_def_property_ui_text(prop, "Margin Type", "Algorithm to generate the margin");
  RNA_def_property_update(prop, NC_SCENE | ND_RENDER_OPTIONS, NULL);

  prop = RNA_def_property(srna, "bake_bias", PROP_FLOAT, PROP_NONE);
  RNA_def_property_float_sdna(prop, NULL, "bake_biasdist");
  RNA_def_property_range(prop, 0.0, 1000.0);
  RNA_def_property_ui_text(
      prop, "Bias", "Bias towards faces further away from the object (in blender units)");
  RNA_def_property_update(prop, NC_SCENE | ND_RENDER_OPTIONS, NULL);

  prop = RNA_def_property(srna, "use_bake_multires", PROP_BOOLEAN, PROP_NONE);
  RNA_def_property_boolean_sdna(prop, NULL, "bake_flag", R_BAKE_MULTIRES);
  RNA_def_property_ui_text(prop, "Bake from Multires", "Bake directly from multires object");
  RNA_def_property_update(prop, NC_SCENE | ND_RENDER_OPTIONS, NULL);

  prop = RNA_def_property(srna, "use_bake_lores_mesh", PROP_BOOLEAN, PROP_NONE);
  RNA_def_property_boolean_sdna(prop, NULL, "bake_flag", R_BAKE_LORES_MESH);
  RNA_def_property_ui_text(
      prop, "Low Resolution Mesh", "Calculate heights against unsubdivided low resolution mesh");
  RNA_def_property_update(prop, NC_SCENE | ND_RENDER_OPTIONS, NULL);

  prop = RNA_def_property(srna, "bake_samples", PROP_INT, PROP_NONE);
  RNA_def_property_int_sdna(prop, NULL, "bake_samples");
  RNA_def_property_range(prop, 64, 1024);
  RNA_def_property_ui_text(
      prop, "Samples", "Number of samples used for ambient occlusion baking from multires");
  RNA_def_property_update(prop, NC_SCENE | ND_RENDER_OPTIONS, NULL);

  prop = RNA_def_property(srna, "use_bake_user_scale", PROP_BOOLEAN, PROP_NONE);
  RNA_def_property_boolean_sdna(prop, NULL, "bake_flag", R_BAKE_USERSCALE);
  RNA_def_property_ui_text(prop, "User Scale", "Use a user scale for the derivative map");

  prop = RNA_def_property(srna, "bake_user_scale", PROP_FLOAT, PROP_NONE);
  RNA_def_property_float_sdna(prop, NULL, "bake_user_scale");
  RNA_def_property_range(prop, 0.0, 1000.0);
  RNA_def_property_ui_text(prop,
                           "Scale",
                           "Instead of automatically normalizing to the range 0 to 1, "
                           "apply a user scale to the derivative map");

  /* stamp */

  prop = RNA_def_property(srna, "use_stamp_time", PROP_BOOLEAN, PROP_NONE);
  RNA_def_property_boolean_sdna(prop, NULL, "stamp", R_STAMP_TIME);
  RNA_def_property_ui_text(
      prop, "Stamp Time", "Include the rendered frame timecode as HH:MM:SS.FF in image metadata");
  RNA_def_property_update(prop, NC_SCENE | ND_RENDER_OPTIONS, NULL);

  prop = RNA_def_property(srna, "use_stamp_date", PROP_BOOLEAN, PROP_NONE);
  RNA_def_property_boolean_sdna(prop, NULL, "stamp", R_STAMP_DATE);
  RNA_def_property_ui_text(prop, "Stamp Date", "Include the current date in image/video metadata");
  RNA_def_property_update(prop, NC_SCENE | ND_RENDER_OPTIONS, NULL);

  prop = RNA_def_property(srna, "use_stamp_frame", PROP_BOOLEAN, PROP_NONE);
  RNA_def_property_boolean_sdna(prop, NULL, "stamp", R_STAMP_FRAME);
  RNA_def_property_ui_text(prop, "Stamp Frame", "Include the frame number in image metadata");
  RNA_def_property_update(prop, NC_SCENE | ND_RENDER_OPTIONS, NULL);

  prop = RNA_def_property(srna, "use_stamp_frame_range", PROP_BOOLEAN, PROP_NONE);
  RNA_def_property_boolean_sdna(prop, NULL, "stamp", R_STAMP_FRAME_RANGE);
  RNA_def_property_ui_text(
      prop, "Stamp Frame", "Include the rendered frame range in image/video metadata");
  RNA_def_property_update(prop, NC_SCENE | ND_RENDER_OPTIONS, NULL);

  prop = RNA_def_property(srna, "use_stamp_camera", PROP_BOOLEAN, PROP_NONE);
  RNA_def_property_boolean_sdna(prop, NULL, "stamp", R_STAMP_CAMERA);
  RNA_def_property_ui_text(
      prop, "Stamp Camera", "Include the name of the active camera in image metadata");
  RNA_def_property_update(prop, NC_SCENE | ND_RENDER_OPTIONS, NULL);

  prop = RNA_def_property(srna, "use_stamp_lens", PROP_BOOLEAN, PROP_NONE);
  RNA_def_property_boolean_sdna(prop, NULL, "stamp", R_STAMP_CAMERALENS);
  RNA_def_property_ui_text(
      prop, "Stamp Lens", "Include the active camera's lens in image metadata");
  RNA_def_property_update(prop, NC_SCENE | ND_RENDER_OPTIONS, NULL);

  prop = RNA_def_property(srna, "use_stamp_scene", PROP_BOOLEAN, PROP_NONE);
  RNA_def_property_boolean_sdna(prop, NULL, "stamp", R_STAMP_SCENE);
  RNA_def_property_ui_text(
      prop, "Stamp Scene", "Include the name of the active scene in image/video metadata");
  RNA_def_property_update(prop, NC_SCENE | ND_RENDER_OPTIONS, NULL);

  prop = RNA_def_property(srna, "use_stamp_note", PROP_BOOLEAN, PROP_NONE);
  RNA_def_property_boolean_sdna(prop, NULL, "stamp", R_STAMP_NOTE);
  RNA_def_property_ui_text(prop, "Stamp Note", "Include a custom note in image/video metadata");
  RNA_def_property_update(prop, NC_SCENE | ND_RENDER_OPTIONS, NULL);

  prop = RNA_def_property(srna, "use_stamp_marker", PROP_BOOLEAN, PROP_NONE);
  RNA_def_property_boolean_sdna(prop, NULL, "stamp", R_STAMP_MARKER);
  RNA_def_property_ui_text(
      prop, "Stamp Marker", "Include the name of the last marker in image metadata");
  RNA_def_property_update(prop, NC_SCENE | ND_RENDER_OPTIONS, NULL);

  prop = RNA_def_property(srna, "use_stamp_filename", PROP_BOOLEAN, PROP_NONE);
  RNA_def_property_boolean_sdna(prop, NULL, "stamp", R_STAMP_FILENAME);
  RNA_def_property_ui_text(
      prop, "Stamp Filename", "Include the .blend filename in image/video metadata");
  RNA_def_property_update(prop, NC_SCENE | ND_RENDER_OPTIONS, NULL);

  prop = RNA_def_property(srna, "use_stamp_sequencer_strip", PROP_BOOLEAN, PROP_NONE);
  RNA_def_property_boolean_sdna(prop, NULL, "stamp", R_STAMP_SEQSTRIP);
  RNA_def_property_ui_text(prop,
                           "Stamp Sequence Strip",
                           "Include the name of the foreground sequence strip in image metadata");
  RNA_def_property_update(prop, NC_SCENE | ND_RENDER_OPTIONS, NULL);

  prop = RNA_def_property(srna, "use_stamp_render_time", PROP_BOOLEAN, PROP_NONE);
  RNA_def_property_boolean_sdna(prop, NULL, "stamp", R_STAMP_RENDERTIME);
  RNA_def_property_ui_text(prop, "Stamp Render Time", "Include the render time in image metadata");
  RNA_def_property_update(prop, NC_SCENE | ND_RENDER_OPTIONS, NULL);

  prop = RNA_def_property(srna, "stamp_note_text", PROP_STRING, PROP_NONE);
  RNA_def_property_string_sdna(prop, NULL, "stamp_udata");
  RNA_def_property_ui_text(prop, "Stamp Note Text", "Custom text to appear in the stamp note");
  RNA_def_property_update(prop, NC_SCENE | ND_RENDER_OPTIONS, NULL);

  prop = RNA_def_property(srna, "use_stamp", PROP_BOOLEAN, PROP_NONE);
  RNA_def_property_boolean_sdna(prop, NULL, "stamp", R_STAMP_DRAW);
  RNA_def_property_ui_text(
      prop, "Stamp Output", "Render the stamp info text in the rendered image");
  RNA_def_property_update(prop, NC_SCENE | ND_RENDER_OPTIONS, NULL);

  prop = RNA_def_property(srna, "use_stamp_labels", PROP_BOOLEAN, PROP_NONE);
  RNA_def_property_boolean_negative_sdna(prop, NULL, "stamp", R_STAMP_HIDE_LABELS);
  RNA_def_property_ui_text(
      prop, "Stamp Labels", "Display stamp labels (\"Camera\" in front of camera name, etc.)");
  RNA_def_property_update(prop, NC_SCENE | ND_RENDER_OPTIONS, NULL);

  prop = RNA_def_property(srna, "metadata_input", PROP_ENUM, PROP_NONE); /* as an enum */
  RNA_def_property_enum_bitflag_sdna(prop, NULL, "stamp");
  RNA_def_property_enum_items(prop, meta_input_items);
  RNA_def_property_ui_text(prop, "Metadata Input", "Where to take the metadata from");
  RNA_def_property_update(prop, NC_SCENE | ND_RENDER_OPTIONS, NULL);

  prop = RNA_def_property(srna, "use_stamp_memory", PROP_BOOLEAN, PROP_NONE);
  RNA_def_property_boolean_sdna(prop, NULL, "stamp", R_STAMP_MEMORY);
  RNA_def_property_ui_text(
      prop, "Stamp Peak Memory", "Include the peak memory usage in image metadata");
  RNA_def_property_update(prop, NC_SCENE | ND_RENDER_OPTIONS, NULL);

  prop = RNA_def_property(srna, "use_stamp_hostname", PROP_BOOLEAN, PROP_NONE);
  RNA_def_property_boolean_sdna(prop, NULL, "stamp", R_STAMP_HOSTNAME);
  RNA_def_property_ui_text(
      prop, "Stamp Hostname", "Include the hostname of the machine that rendered the frame");
  RNA_def_property_update(prop, NC_SCENE | ND_RENDER_OPTIONS, NULL);

  prop = RNA_def_property(srna, "stamp_font_size", PROP_INT, PROP_PIXEL);
  RNA_def_property_int_sdna(prop, NULL, "stamp_font_id");
  RNA_def_property_range(prop, 8, 64);
  RNA_def_property_ui_text(prop, "Font Size", "Size of the font used when rendering stamp text");
  RNA_def_property_update(prop, NC_SCENE | ND_RENDER_OPTIONS, NULL);

  prop = RNA_def_property(srna, "stamp_foreground", PROP_FLOAT, PROP_COLOR);
  RNA_def_property_float_sdna(prop, NULL, "fg_stamp");
  RNA_def_property_array(prop, 4);
  RNA_def_property_range(prop, 0.0, 1.0);
  RNA_def_property_ui_text(prop, "Text Color", "Color to use for stamp text");
  RNA_def_property_update(prop, NC_SCENE | ND_RENDER_OPTIONS, NULL);

  prop = RNA_def_property(srna, "stamp_background", PROP_FLOAT, PROP_COLOR);
  RNA_def_property_float_sdna(prop, NULL, "bg_stamp");
  RNA_def_property_array(prop, 4);
  RNA_def_property_range(prop, 0.0, 1.0);
  RNA_def_property_ui_text(prop, "Background", "Color to use behind stamp text");
  RNA_def_property_update(prop, NC_SCENE | ND_RENDER_OPTIONS, NULL);

  /* sequencer draw options */

  prop = RNA_def_property(srna, "sequencer_gl_preview", PROP_ENUM, PROP_NONE);
  RNA_def_property_enum_sdna(prop, NULL, "seq_prev_type");
  RNA_def_property_enum_items(prop, rna_enum_shading_type_items);
  RNA_def_property_ui_text(
      prop, "Sequencer Preview Shading", "Display method used in the sequencer view");
  RNA_def_property_update(prop, NC_SCENE | ND_SEQUENCER, "rna_SceneSequencer_update");

  prop = RNA_def_property(srna, "use_sequencer_override_scene_strip", PROP_BOOLEAN, PROP_NONE);
  RNA_def_property_boolean_sdna(prop, NULL, "seq_flag", R_SEQ_OVERRIDE_SCENE_SETTINGS);
  RNA_def_property_ui_text(prop,
                           "Override Scene Settings",
                           "Use workbench render settings from the sequencer scene, instead of "
                           "each individual scene used in the strip");
  RNA_def_property_update(prop, NC_SCENE | ND_SEQUENCER, "rna_SceneSequencer_update");

  prop = RNA_def_property(srna, "use_single_layer", PROP_BOOLEAN, PROP_NONE);
  RNA_def_property_boolean_sdna(prop, NULL, "scemode", R_SINGLE_LAYER);
  RNA_def_property_ui_text(prop,
                           "Render Single Layer",
                           "Only render the active layer. Only affects rendering from the "
                           "interface, ignored for rendering from command line");
  RNA_def_property_clear_flag(prop, PROP_ANIMATABLE);
  RNA_def_property_update(prop, NC_SCENE | ND_RENDER_OPTIONS, NULL);

  /* views (stereoscopy et al) */
  prop = RNA_def_property(srna, "views", PROP_COLLECTION, PROP_NONE);
  RNA_def_property_struct_type(prop, "SceneRenderView");
  RNA_def_property_ui_text(prop, "Render Views", "");
  rna_def_render_views(brna, prop);

  prop = RNA_def_property(srna, "stereo_views", PROP_COLLECTION, PROP_NONE);
  RNA_def_property_collection_sdna(prop, NULL, "views", NULL);
  RNA_def_property_collection_funcs(prop,
                                    "rna_RenderSettings_stereoViews_begin",
                                    "rna_iterator_listbase_next",
                                    "rna_iterator_listbase_end",
                                    "rna_iterator_listbase_get",
                                    NULL,
                                    NULL,
                                    NULL,
                                    NULL);
  RNA_def_property_struct_type(prop, "SceneRenderView");
  RNA_def_property_ui_text(prop, "Render Views", "");

  prop = RNA_def_property(srna, "use_multiview", PROP_BOOLEAN, PROP_NONE);
  RNA_def_property_boolean_sdna(prop, NULL, "scemode", R_MULTIVIEW);
  RNA_def_property_ui_text(prop, "Multiple Views", "Use multiple views in the scene");
  RNA_def_property_update(prop, NC_WINDOW, NULL);

  prop = RNA_def_property(srna, "views_format", PROP_ENUM, PROP_NONE);
  RNA_def_property_enum_items(prop, views_format_items);
  RNA_def_property_clear_flag(prop, PROP_ANIMATABLE);
  RNA_def_property_ui_text(prop, "Setup Stereo Mode", "");
  RNA_def_property_enum_funcs(prop, NULL, "rna_RenderSettings_views_format_set", NULL);
  RNA_def_property_update(prop, NC_WINDOW, NULL);

  /* engine */
  prop = RNA_def_property(srna, "engine", PROP_ENUM, PROP_NONE);
  RNA_def_property_enum_items(prop, engine_items);
  RNA_def_property_enum_funcs(prop,
                              "rna_RenderSettings_engine_get",
                              "rna_RenderSettings_engine_set",
                              "rna_RenderSettings_engine_itemf");
  RNA_def_property_clear_flag(prop, PROP_ANIMATABLE);
  RNA_def_property_ui_text(prop, "Engine", "Engine to use for rendering");
  RNA_def_property_update(prop, NC_WINDOW, "rna_RenderSettings_engine_update");

  prop = RNA_def_property(srna, "has_multiple_engines", PROP_BOOLEAN, PROP_NONE);
  RNA_def_property_boolean_funcs(prop, "rna_RenderSettings_multiple_engines_get", NULL);
  RNA_def_property_clear_flag(prop, PROP_EDITABLE);
  RNA_def_property_ui_text(
      prop, "Multiple Engines", "More than one rendering engine is available");

  prop = RNA_def_property(srna, "use_spherical_stereo", PROP_BOOLEAN, PROP_NONE);
  RNA_def_property_boolean_funcs(prop, "rna_RenderSettings_use_spherical_stereo_get", NULL);
  RNA_def_property_clear_flag(prop, PROP_EDITABLE);
  RNA_def_property_ui_text(
      prop, "Use Spherical Stereo", "Active render engine supports spherical stereo rendering");

  /* simplify */
  prop = RNA_def_property(srna, "use_simplify", PROP_BOOLEAN, PROP_NONE);
  RNA_def_property_boolean_sdna(prop, NULL, "mode", R_SIMPLIFY);
  RNA_def_property_ui_text(
      prop, "Use Simplify", "Enable simplification of scene for quicker preview renders");
  RNA_def_property_update(prop, 0, "rna_Scene_use_simplify_update");

  prop = RNA_def_property(srna, "simplify_subdivision", PROP_INT, PROP_UNSIGNED);
  RNA_def_property_int_sdna(prop, NULL, "simplify_subsurf");
  RNA_def_property_ui_range(prop, 0, 6, 1, -1);
  RNA_def_property_ui_text(prop, "Simplify Subdivision", "Global maximum subdivision level");
  RNA_def_property_update(prop, 0, "rna_Scene_simplify_update");

  prop = RNA_def_property(srna, "simplify_child_particles", PROP_FLOAT, PROP_FACTOR);
  RNA_def_property_float_sdna(prop, NULL, "simplify_particles");
  RNA_def_property_ui_text(prop, "Simplify Child Particles", "Global child particles percentage");
  RNA_def_property_update(prop, 0, "rna_Scene_simplify_update");

  prop = RNA_def_property(srna, "simplify_subdivision_render", PROP_INT, PROP_UNSIGNED);
  RNA_def_property_int_sdna(prop, NULL, "simplify_subsurf_render");
  RNA_def_property_ui_range(prop, 0, 6, 1, -1);
  RNA_def_property_ui_text(
      prop, "Simplify Subdivision", "Global maximum subdivision level during rendering");
  RNA_def_property_update(prop, 0, "rna_Scene_simplify_update");

  prop = RNA_def_property(srna, "simplify_child_particles_render", PROP_FLOAT, PROP_FACTOR);
  RNA_def_property_float_sdna(prop, NULL, "simplify_particles_render");
  RNA_def_property_ui_text(
      prop, "Simplify Child Particles", "Global child particles percentage during rendering");
  RNA_def_property_update(prop, 0, "rna_Scene_simplify_update");

  prop = RNA_def_property(srna, "simplify_volumes", PROP_FLOAT, PROP_FACTOR);
  RNA_def_property_range(prop, 0.0, 1.0f);
  RNA_def_property_ui_text(
      prop, "Simplify Volumes", "Resolution percentage of volume objects in viewport");
  RNA_def_property_update(prop, 0, "rna_Scene_simplify_update");

  /* Grease Pencil - Simplify Options */
  prop = RNA_def_property(srna, "simplify_gpencil", PROP_BOOLEAN, PROP_NONE);
  RNA_def_property_boolean_sdna(prop, NULL, "simplify_gpencil", SIMPLIFY_GPENCIL_ENABLE);
  RNA_def_property_ui_text(prop, "Simplify", "Simplify Grease Pencil drawing");
  RNA_def_property_update(prop, NC_GPENCIL | ND_DATA, "rna_GPencil_update");

  prop = RNA_def_property(srna, "simplify_gpencil_onplay", PROP_BOOLEAN, PROP_NONE);
  RNA_def_property_boolean_sdna(prop, NULL, "simplify_gpencil", SIMPLIFY_GPENCIL_ON_PLAY);
  RNA_def_property_ui_text(
      prop, "Playback Only", "Simplify Grease Pencil only during animation playback");
  RNA_def_property_update(prop, NC_GPENCIL | ND_DATA, "rna_GPencil_update");

  prop = RNA_def_property(srna, "simplify_gpencil_antialiasing", PROP_BOOLEAN, PROP_NONE);
  RNA_def_property_boolean_negative_sdna(prop, NULL, "simplify_gpencil", SIMPLIFY_GPENCIL_AA);
  RNA_def_property_ui_text(prop, "Antialiasing", "Use Antialiasing to smooth stroke edges");
  RNA_def_property_update(prop, NC_GPENCIL | ND_DATA, "rna_GPencil_update");

  prop = RNA_def_property(srna, "simplify_gpencil_view_fill", PROP_BOOLEAN, PROP_NONE);
  RNA_def_property_boolean_negative_sdna(prop, NULL, "simplify_gpencil", SIMPLIFY_GPENCIL_FILL);
  RNA_def_property_ui_text(prop, "Fill", "Display fill strokes in the viewport");
  RNA_def_property_update(prop, NC_GPENCIL | ND_DATA, "rna_GPencil_update");

  prop = RNA_def_property(srna, "simplify_gpencil_modifier", PROP_BOOLEAN, PROP_NONE);
  RNA_def_property_boolean_negative_sdna(
      prop, NULL, "simplify_gpencil", SIMPLIFY_GPENCIL_MODIFIER);
  RNA_def_property_ui_text(prop, "Modifiers", "Display modifiers");
  RNA_def_property_update(prop, NC_GPENCIL | ND_DATA, "rna_GPencil_update");

  prop = RNA_def_property(srna, "simplify_gpencil_shader_fx", PROP_BOOLEAN, PROP_NONE);
  RNA_def_property_boolean_negative_sdna(prop, NULL, "simplify_gpencil", SIMPLIFY_GPENCIL_FX);
  RNA_def_property_ui_text(prop, "Shader Effects", "Display Shader Effects");
  RNA_def_property_update(prop, NC_GPENCIL | ND_DATA, "rna_GPencil_update");

  prop = RNA_def_property(srna, "simplify_gpencil_tint", PROP_BOOLEAN, PROP_NONE);
  RNA_def_property_boolean_negative_sdna(prop, NULL, "simplify_gpencil", SIMPLIFY_GPENCIL_TINT);
  RNA_def_property_ui_text(prop, "Layers Tinting", "Display layer tint");
  RNA_def_property_update(prop, NC_GPENCIL | ND_DATA, "rna_GPencil_update");

  /* persistent data */
  prop = RNA_def_property(srna, "use_persistent_data", PROP_BOOLEAN, PROP_NONE);
  RNA_def_property_boolean_sdna(prop, NULL, "mode", R_PERSISTENT_DATA);
  RNA_def_property_ui_text(prop,
                           "Persistent Data",
                           "Keep render data around for faster re-renders and animation renders, "
                           "at the cost of increased memory usage");
  RNA_def_property_update(prop, 0, "rna_Scene_use_persistent_data_update");

  /* Freestyle line thickness options */
  prop = RNA_def_property(srna, "line_thickness_mode", PROP_ENUM, PROP_NONE);
  RNA_def_property_enum_sdna(prop, NULL, "line_thickness_mode");
  RNA_def_property_enum_items(prop, freestyle_thickness_items);
  RNA_def_property_ui_text(
      prop, "Line Thickness Mode", "Line thickness mode for Freestyle line drawing");
  RNA_def_property_update(prop, NC_SCENE | ND_RENDER_OPTIONS, "rna_Scene_freestyle_update");

  prop = RNA_def_property(srna, "line_thickness", PROP_FLOAT, PROP_PIXEL);
  RNA_def_property_float_sdna(prop, NULL, "unit_line_thickness");
  RNA_def_property_range(prop, 0.0f, 10000.0f);
  RNA_def_property_ui_text(prop, "Line Thickness", "Line thickness in pixels");
  RNA_def_property_update(prop, NC_SCENE | ND_RENDER_OPTIONS, "rna_Scene_freestyle_update");

  /* Bake Settings */
  prop = RNA_def_property(srna, "bake", PROP_POINTER, PROP_NONE);
  RNA_def_property_flag(prop, PROP_NEVER_NULL);
  RNA_def_property_pointer_sdna(prop, NULL, "bake");
  RNA_def_property_struct_type(prop, "BakeSettings");
  RNA_def_property_ui_text(prop, "Bake Data", "");

  /* Nestled Data. */
  /* *** Non-Animated *** */
  RNA_define_animate_sdna(false);
  rna_def_bake_data(brna);
  RNA_define_animate_sdna(true);

  /* *** Animated *** */

  /* Scene API */
  RNA_api_scene_render(srna);
}

/* scene.objects */
static void rna_def_scene_objects(BlenderRNA *brna, PropertyRNA *cprop)
{
  StructRNA *srna;

  RNA_def_property_srna(cprop, "SceneObjects");
  srna = RNA_def_struct(brna, "SceneObjects", NULL);
  RNA_def_struct_sdna(srna, "Scene");
  RNA_def_struct_ui_text(srna, "Scene Objects", "All of the scene objects");
}

/* scene.timeline_markers */
static void rna_def_timeline_markers(BlenderRNA *brna, PropertyRNA *cprop)
{
  StructRNA *srna;

  FunctionRNA *func;
  PropertyRNA *parm;

  RNA_def_property_srna(cprop, "TimelineMarkers");
  srna = RNA_def_struct(brna, "TimelineMarkers", NULL);
  RNA_def_struct_sdna(srna, "Scene");
  RNA_def_struct_ui_text(srna, "Timeline Markers", "Collection of timeline markers");

  func = RNA_def_function(srna, "new", "rna_TimeLine_add");
  RNA_def_function_ui_description(func, "Add a keyframe to the curve");
  parm = RNA_def_string(func, "name", "Marker", 0, "", "New name for the marker (not unique)");
  RNA_def_parameter_flags(parm, 0, PARM_REQUIRED);
  parm = RNA_def_int(func,
                     "frame",
                     1,
                     -MAXFRAME,
                     MAXFRAME,
                     "",
                     "The frame for the new marker",
                     -MAXFRAME,
                     MAXFRAME);
  parm = RNA_def_pointer(func, "marker", "TimelineMarker", "", "Newly created timeline marker");
  RNA_def_function_return(func, parm);

  func = RNA_def_function(srna, "remove", "rna_TimeLine_remove");
  RNA_def_function_ui_description(func, "Remove a timeline marker");
  RNA_def_function_flag(func, FUNC_USE_REPORTS);
  parm = RNA_def_pointer(func, "marker", "TimelineMarker", "", "Timeline marker to remove");
  RNA_def_parameter_flags(parm, PROP_NEVER_NULL, PARM_REQUIRED | PARM_RNAPTR);
  RNA_def_parameter_clear_flags(parm, PROP_THICK_WRAP, 0);

  func = RNA_def_function(srna, "clear", "rna_TimeLine_clear");
  RNA_def_function_ui_description(func, "Remove all timeline markers");
}

/* scene.keying_sets */
static void rna_def_scene_keying_sets(BlenderRNA *brna, PropertyRNA *cprop)
{
  StructRNA *srna;
  PropertyRNA *prop;

  FunctionRNA *func;
  PropertyRNA *parm;

  RNA_def_property_srna(cprop, "KeyingSets");
  srna = RNA_def_struct(brna, "KeyingSets", NULL);
  RNA_def_struct_sdna(srna, "Scene");
  RNA_def_struct_ui_text(srna, "Keying Sets", "Scene keying sets");

  /* Add Keying Set */
  func = RNA_def_function(srna, "new", "rna_Scene_keying_set_new");
  RNA_def_function_ui_description(func, "Add a new Keying Set to Scene");
  RNA_def_function_flag(func, FUNC_USE_REPORTS);
  /* name */
  RNA_def_string(func, "idname", "KeyingSet", 64, "IDName", "Internal identifier of Keying Set");
  RNA_def_string(func, "name", "KeyingSet", 64, "Name", "User visible name of Keying Set");
  /* returns the new KeyingSet */
  parm = RNA_def_pointer(func, "keyingset", "KeyingSet", "", "Newly created Keying Set");
  RNA_def_function_return(func, parm);

  prop = RNA_def_property(srna, "active", PROP_POINTER, PROP_NONE);
  RNA_def_property_struct_type(prop, "KeyingSet");
  RNA_def_property_flag(prop, PROP_EDITABLE);
  RNA_def_property_pointer_funcs(
      prop, "rna_Scene_active_keying_set_get", "rna_Scene_active_keying_set_set", NULL, NULL);
  RNA_def_property_ui_text(
      prop, "Active Keying Set", "Active Keying Set used to insert/delete keyframes");
  RNA_def_property_update(prop, NC_SCENE | ND_KEYINGSET, NULL);

  prop = RNA_def_property(srna, "active_index", PROP_INT, PROP_NONE);
  RNA_def_property_int_sdna(prop, NULL, "active_keyingset");
  RNA_def_property_int_funcs(prop,
                             "rna_Scene_active_keying_set_index_get",
                             "rna_Scene_active_keying_set_index_set",
                             NULL);
  RNA_def_property_ui_text(
      prop,
      "Active Keying Set Index",
      "Current Keying Set index (negative for 'builtin' and positive for 'absolute')");
  RNA_def_property_update(prop, NC_SCENE | ND_KEYINGSET, NULL);
}

static void rna_def_scene_keying_sets_all(BlenderRNA *brna, PropertyRNA *cprop)
{
  StructRNA *srna;
  PropertyRNA *prop;

  RNA_def_property_srna(cprop, "KeyingSetsAll");
  srna = RNA_def_struct(brna, "KeyingSetsAll", NULL);
  RNA_def_struct_sdna(srna, "Scene");
  RNA_def_struct_ui_text(srna, "Keying Sets All", "All available keying sets");

  /* NOTE: no add/remove available here, without screwing up this amalgamated list... */

  prop = RNA_def_property(srna, "active", PROP_POINTER, PROP_NONE);
  RNA_def_property_struct_type(prop, "KeyingSet");
  RNA_def_property_flag(prop, PROP_EDITABLE);
  RNA_def_property_pointer_funcs(
      prop, "rna_Scene_active_keying_set_get", "rna_Scene_active_keying_set_set", NULL, NULL);
  RNA_def_property_ui_text(
      prop, "Active Keying Set", "Active Keying Set used to insert/delete keyframes");
  RNA_def_property_update(prop, NC_SCENE | ND_KEYINGSET, NULL);

  prop = RNA_def_property(srna, "active_index", PROP_INT, PROP_NONE);
  RNA_def_property_int_sdna(prop, NULL, "active_keyingset");
  RNA_def_property_int_funcs(prop,
                             "rna_Scene_active_keying_set_index_get",
                             "rna_Scene_active_keying_set_index_set",
                             NULL);
  RNA_def_property_ui_text(
      prop,
      "Active Keying Set Index",
      "Current Keying Set index (negative for 'builtin' and positive for 'absolute')");
  RNA_def_property_update(prop, NC_SCENE | ND_KEYINGSET, NULL);
}

/* Runtime property, used to remember uv indices, used only in UV stitch for now.
 */
static void rna_def_selected_uv_element(BlenderRNA *brna)
{
  StructRNA *srna;
  PropertyRNA *prop;

  srna = RNA_def_struct(brna, "SelectedUvElement", "PropertyGroup");
  RNA_def_struct_ui_text(srna, "Selected UV Element", "");

  /* store the index to the UV element selected */
  prop = RNA_def_property(srna, "element_index", PROP_INT, PROP_UNSIGNED);
  RNA_def_property_flag(prop, PROP_IDPROPERTY);
  RNA_def_property_ui_text(prop, "Element Index", "");

  prop = RNA_def_property(srna, "face_index", PROP_INT, PROP_UNSIGNED);
  RNA_def_property_flag(prop, PROP_IDPROPERTY);
  RNA_def_property_ui_text(prop, "Face Index", "");
}

static void rna_def_display_safe_areas(BlenderRNA *brna)
{
  StructRNA *srna;
  PropertyRNA *prop;

  srna = RNA_def_struct(brna, "DisplaySafeAreas", NULL);
  RNA_def_struct_ui_text(srna, "Safe Areas", "Safe areas used in 3D view and the sequencer");
  RNA_def_struct_sdna(srna, "DisplaySafeAreas");

  /* SAFE AREAS */
  prop = RNA_def_property(srna, "title", PROP_FLOAT, PROP_XYZ);
  RNA_def_property_float_sdna(prop, NULL, "title");
  RNA_def_property_array(prop, 2);
  RNA_def_property_range(prop, 0.0f, 1.0f);
  RNA_def_property_ui_text(prop, "Title Safe Margins", "Safe area for text and graphics");
  RNA_def_property_update(prop, NC_SCENE | ND_DRAW_RENDER_VIEWPORT, NULL);

  prop = RNA_def_property(srna, "action", PROP_FLOAT, PROP_XYZ);
  RNA_def_property_float_sdna(prop, NULL, "action");
  RNA_def_property_array(prop, 2);
  RNA_def_property_range(prop, 0.0f, 1.0f);
  RNA_def_property_ui_text(prop, "Action Safe Margins", "Safe area for general elements");
  RNA_def_property_update(prop, NC_SCENE | ND_DRAW_RENDER_VIEWPORT, NULL);

  prop = RNA_def_property(srna, "title_center", PROP_FLOAT, PROP_XYZ);
  RNA_def_property_float_sdna(prop, NULL, "title_center");
  RNA_def_property_array(prop, 2);
  RNA_def_property_range(prop, 0.0f, 1.0f);
  RNA_def_property_ui_text(prop,
                           "Center Title Safe Margins",
                           "Safe area for text and graphics in a different aspect ratio");
  RNA_def_property_update(prop, NC_SCENE | ND_DRAW_RENDER_VIEWPORT, NULL);

  prop = RNA_def_property(srna, "action_center", PROP_FLOAT, PROP_XYZ);
  RNA_def_property_float_sdna(prop, NULL, "action_center");
  RNA_def_property_array(prop, 2);
  RNA_def_property_range(prop, 0.0f, 1.0f);
  RNA_def_property_ui_text(prop,
                           "Center Action Safe Margins",
                           "Safe area for general elements in a different aspect ratio");
  RNA_def_property_update(prop, NC_SCENE | ND_DRAW_RENDER_VIEWPORT, NULL);
}

static void rna_def_scene_display(BlenderRNA *brna)
{
  StructRNA *srna;
  PropertyRNA *prop;

  srna = RNA_def_struct(brna, "SceneDisplay", NULL);
  RNA_def_struct_ui_text(srna, "Scene Display", "Scene display settings for 3D viewport");
  RNA_def_struct_sdna(srna, "SceneDisplay");

  prop = RNA_def_property(srna, "light_direction", PROP_FLOAT, PROP_DIRECTION);
  RNA_def_property_float_sdna(prop, NULL, "light_direction");
  RNA_def_property_clear_flag(prop, PROP_ANIMATABLE);
  RNA_def_property_array(prop, 3);
  RNA_def_property_ui_text(
      prop, "Light Direction", "Direction of the light for shadows and highlights");
  RNA_def_property_update(prop, NC_SCENE | NA_EDITED, "rna_Scene_set_update");

  prop = RNA_def_property(srna, "shadow_shift", PROP_FLOAT, PROP_ANGLE);
  RNA_def_property_ui_text(prop, "Shadow Shift", "Shadow termination angle");
  RNA_def_property_range(prop, 0.0f, 1.0f);
  RNA_def_property_ui_range(prop, 0.00f, 1.0f, 1, 2);
  RNA_def_property_clear_flag(prop, PROP_ANIMATABLE);
  RNA_def_property_update(prop, NC_SCENE | NA_EDITED, "rna_Scene_set_update");

  prop = RNA_def_property(srna, "shadow_focus", PROP_FLOAT, PROP_FACTOR);
  RNA_def_property_float_default(prop, 0.0);
  RNA_def_property_ui_text(prop, "Shadow Focus", "Shadow factor hardness");
  RNA_def_property_range(prop, 0.0f, 1.0f);
  RNA_def_property_ui_range(prop, 0.0f, 1.0f, 1, 2);
  RNA_def_property_clear_flag(prop, PROP_ANIMATABLE);
  RNA_def_property_update(prop, NC_SCENE | NA_EDITED, "rna_Scene_set_update");

  prop = RNA_def_property(srna, "matcap_ssao_distance", PROP_FLOAT, PROP_NONE);
  RNA_def_property_ui_text(
      prop, "Distance", "Distance of object that contribute to the Cavity/Edge effect");
  RNA_def_property_range(prop, 0.0f, 100000.0f);
  RNA_def_property_ui_range(prop, 0.0f, 100.0f, 1, 3);

  prop = RNA_def_property(srna, "matcap_ssao_attenuation", PROP_FLOAT, PROP_NONE);
  RNA_def_property_ui_text(prop, "Attenuation", "Attenuation constant");
  RNA_def_property_range(prop, 1.0f, 100000.0f);
  RNA_def_property_ui_range(prop, 1.0f, 100.0f, 1, 3);

  prop = RNA_def_property(srna, "matcap_ssao_samples", PROP_INT, PROP_NONE);
  RNA_def_property_ui_text(prop, "Samples", "Number of samples");
  RNA_def_property_range(prop, 1, 500);

  prop = RNA_def_property(srna, "render_aa", PROP_ENUM, PROP_NONE);
  RNA_def_property_enum_items(prop, rna_enum_scene_display_aa_methods);
  RNA_def_property_ui_text(
      prop, "Render Anti-Aliasing", "Method of anti-aliasing when rendering final image");
  RNA_def_property_clear_flag(prop, PROP_ANIMATABLE);

  prop = RNA_def_property(srna, "viewport_aa", PROP_ENUM, PROP_NONE);
  RNA_def_property_enum_items(prop, rna_enum_scene_display_aa_methods);
  RNA_def_property_ui_text(
      prop, "Viewport Anti-Aliasing", "Method of anti-aliasing when rendering 3d viewport");
  RNA_def_property_clear_flag(prop, PROP_ANIMATABLE);

  /* OpenGL render engine settings. */
  prop = RNA_def_property(srna, "shading", PROP_POINTER, PROP_NONE);
  RNA_def_property_ui_text(prop, "Shading Settings", "Shading settings for OpenGL render engine");
}

static void rna_def_scene_eevee(BlenderRNA *brna)
{
  StructRNA *srna;
  PropertyRNA *prop;

  static const EnumPropertyItem eevee_shadow_size_items[] = {
      {64, "64", 0, "64 px", ""},
      {128, "128", 0, "128 px", ""},
      {256, "256", 0, "256 px", ""},
      {512, "512", 0, "512 px", ""},
      {1024, "1024", 0, "1024 px", ""},
      {2048, "2048", 0, "2048 px", ""},
      {4096, "4096", 0, "4096 px", ""},
      {0, NULL, 0, NULL, NULL},
  };

  static const EnumPropertyItem eevee_gi_visibility_size_items[] = {
      {8, "8", 0, "8 px", ""},
      {16, "16", 0, "16 px", ""},
      {32, "32", 0, "32 px", ""},
      {64, "64", 0, "64 px", ""},
      {0, NULL, 0, NULL, NULL},
  };

  static const EnumPropertyItem eevee_volumetric_tile_size_items[] = {
      {2, "2", 0, "2 px", ""},
      {4, "4", 0, "4 px", ""},
      {8, "8", 0, "8 px", ""},
      {16, "16", 0, "16 px", ""},
      {0, NULL, 0, NULL, NULL},
  };

  static const EnumPropertyItem eevee_motion_blur_position_items[] = {
      {SCE_EEVEE_MB_START, "START", 0, "Start on Frame", "The shutter opens at the current frame"},
      {SCE_EEVEE_MB_CENTER,
       "CENTER",
       0,
       "Center on Frame",
       "The shutter is open during the current frame"},
      {SCE_EEVEE_MB_END, "END", 0, "End on Frame", "The shutter closes at the current frame"},
      {0, NULL, 0, NULL, NULL},
  };

  srna = RNA_def_struct(brna, "SceneEEVEE", NULL);
  RNA_def_struct_path_func(srna, "rna_SceneEEVEE_path");
  RNA_def_struct_ui_text(srna, "Scene Display", "Scene display settings for 3D viewport");

  /* Indirect Lighting */
  prop = RNA_def_property(srna, "gi_diffuse_bounces", PROP_INT, PROP_NONE);
  RNA_def_property_ui_text(prop,
                           "Diffuse Bounces",
                           "Number of time the light is reinjected inside light grids, "
                           "0 disable indirect diffuse light");
  RNA_def_property_range(prop, 0, INT_MAX);
  RNA_def_property_override_flag(prop, PROPOVERRIDE_OVERRIDABLE_LIBRARY);

  prop = RNA_def_property(srna, "gi_cubemap_resolution", PROP_ENUM, PROP_NONE);
  RNA_def_property_enum_items(prop, eevee_shadow_size_items);
  RNA_def_property_ui_text(prop, "Cubemap Size", "Size of every cubemaps");
  RNA_def_property_override_flag(prop, PROPOVERRIDE_OVERRIDABLE_LIBRARY);

  prop = RNA_def_property(srna, "gi_visibility_resolution", PROP_ENUM, PROP_NONE);
  RNA_def_property_enum_items(prop, eevee_gi_visibility_size_items);
  RNA_def_property_ui_text(prop,
                           "Irradiance Visibility Size",
                           "Size of the shadow map applied to each irradiance sample");
  RNA_def_property_override_flag(prop, PROPOVERRIDE_OVERRIDABLE_LIBRARY);

  prop = RNA_def_property(srna, "gi_irradiance_smoothing", PROP_FLOAT, PROP_FACTOR);
  RNA_def_property_range(prop, 0.0f, FLT_MAX);
  RNA_def_property_ui_range(prop, 0.0f, 1.0f, 5, 2);
  RNA_def_property_ui_text(prop,
                           "Irradiance Smoothing",
                           "Smoother irradiance interpolation but introduce light bleeding");
  RNA_def_property_override_flag(prop, PROPOVERRIDE_OVERRIDABLE_LIBRARY);
  RNA_def_property_update(prop, NC_SCENE | ND_RENDER_OPTIONS, NULL);

  prop = RNA_def_property(srna, "gi_glossy_clamp", PROP_FLOAT, PROP_NONE);
  RNA_def_property_ui_text(prop,
                           "Clamp Glossy",
                           "Clamp pixel intensity to reduce noise inside glossy reflections "
                           "from reflection cubemaps (0 to disabled)");
  RNA_def_property_range(prop, 0.0f, FLT_MAX);
  RNA_def_property_override_flag(prop, PROPOVERRIDE_OVERRIDABLE_LIBRARY);

  prop = RNA_def_property(srna, "gi_filter_quality", PROP_FLOAT, PROP_NONE);
  RNA_def_property_ui_text(
      prop, "Filter Quality", "Take more samples during cubemap filtering to remove artifacts");
  RNA_def_property_range(prop, 1.0f, 8.0f);
  RNA_def_property_override_flag(prop, PROPOVERRIDE_OVERRIDABLE_LIBRARY);

  prop = RNA_def_property(srna, "gi_show_irradiance", PROP_BOOLEAN, PROP_NONE);
  RNA_def_property_boolean_sdna(prop, NULL, "flag", SCE_EEVEE_SHOW_IRRADIANCE);
  RNA_def_property_ui_icon(prop, ICON_HIDE_ON, 1);
  RNA_def_property_ui_text(
      prop, "Show Irradiance Cache", "Display irradiance samples in the viewport");
  RNA_def_property_override_flag(prop, PROPOVERRIDE_OVERRIDABLE_LIBRARY);
  RNA_def_property_update(prop, NC_SCENE | ND_RENDER_OPTIONS, NULL);

  prop = RNA_def_property(srna, "gi_show_cubemaps", PROP_BOOLEAN, PROP_NONE);
  RNA_def_property_boolean_sdna(prop, NULL, "flag", SCE_EEVEE_SHOW_CUBEMAPS);
  RNA_def_property_ui_icon(prop, ICON_HIDE_ON, 1);
  RNA_def_property_ui_text(
      prop, "Show Cubemap Cache", "Display captured cubemaps in the viewport");
  RNA_def_property_override_flag(prop, PROPOVERRIDE_OVERRIDABLE_LIBRARY);
  RNA_def_property_update(prop, NC_SCENE | ND_RENDER_OPTIONS, NULL);

  prop = RNA_def_property(srna, "gi_irradiance_display_size", PROP_FLOAT, PROP_DISTANCE);
  RNA_def_property_float_sdna(prop, NULL, "gi_irradiance_draw_size");
  RNA_def_property_range(prop, 0.05f, 10.0f);
  RNA_def_property_ui_text(prop,
                           "Irradiance Display Size",
                           "Size of the irradiance sample spheres to debug captured light");
  RNA_def_property_update(prop, NC_SCENE | ND_RENDER_OPTIONS, NULL);

  prop = RNA_def_property(srna, "gi_cubemap_display_size", PROP_FLOAT, PROP_DISTANCE);
  RNA_def_property_float_sdna(prop, NULL, "gi_cubemap_draw_size");
  RNA_def_property_range(prop, 0.05f, 10.0f);
  RNA_def_property_ui_text(
      prop, "Cubemap Display Size", "Size of the cubemap spheres to debug captured light");
  RNA_def_property_update(prop, NC_SCENE | ND_RENDER_OPTIONS, NULL);

  prop = RNA_def_property(srna, "gi_auto_bake", PROP_BOOLEAN, PROP_NONE);
  RNA_def_property_boolean_sdna(prop, NULL, "flag", SCE_EEVEE_GI_AUTOBAKE);
  RNA_def_property_ui_text(prop, "Auto Bake", "Auto bake indirect lighting when editing probes");

  prop = RNA_def_property(srna, "gi_cache_info", PROP_STRING, PROP_NONE);
  RNA_def_property_string_sdna(prop, NULL, "light_cache_info");
  RNA_def_property_clear_flag(prop, PROP_EDITABLE);
  RNA_def_property_ui_text(prop, "Light Cache Info", "Info on current cache status");

  /* Temporal Anti-Aliasing (super sampling) */
  prop = RNA_def_property(srna, "taa_samples", PROP_INT, PROP_NONE);
  RNA_def_property_ui_text(prop, "Viewport Samples", "Number of samples, unlimited if 0");
  RNA_def_property_range(prop, 0, INT_MAX);
  RNA_def_property_override_flag(prop, PROPOVERRIDE_OVERRIDABLE_LIBRARY);
  RNA_def_property_update(prop, NC_SCENE | ND_RENDER_OPTIONS, NULL);

  prop = RNA_def_property(srna, "taa_render_samples", PROP_INT, PROP_NONE);
  RNA_def_property_ui_text(prop, "Render Samples", "Number of samples per pixels for rendering");
  RNA_def_property_range(prop, 1, INT_MAX);
  RNA_def_property_override_flag(prop, PROPOVERRIDE_OVERRIDABLE_LIBRARY);
  RNA_def_property_update(prop, NC_SCENE | ND_RENDER_OPTIONS, NULL);

  prop = RNA_def_property(srna, "use_taa_reprojection", PROP_BOOLEAN, PROP_NONE);
  RNA_def_property_boolean_sdna(prop, NULL, "flag", SCE_EEVEE_TAA_REPROJECTION);
  RNA_def_property_ui_text(prop,
                           "Viewport Denoising",
                           "Denoise image using temporal reprojection "
                           "(can leave some ghosting)");
  RNA_def_property_override_flag(prop, PROPOVERRIDE_OVERRIDABLE_LIBRARY);
  RNA_def_property_update(prop, NC_SCENE | ND_RENDER_OPTIONS, NULL);

  /* Screen Space Subsurface Scattering */
  prop = RNA_def_property(srna, "sss_samples", PROP_INT, PROP_NONE);
  RNA_def_property_ui_text(prop, "Samples", "Number of samples to compute the scattering effect");
  RNA_def_property_range(prop, 1, 32);
  RNA_def_property_override_flag(prop, PROPOVERRIDE_OVERRIDABLE_LIBRARY);
  RNA_def_property_update(prop, NC_SCENE | ND_RENDER_OPTIONS, NULL);

  prop = RNA_def_property(srna, "sss_jitter_threshold", PROP_FLOAT, PROP_FACTOR);
  RNA_def_property_ui_text(
      prop, "Jitter Threshold", "Rotate samples that are below this threshold");
  RNA_def_property_range(prop, 0.0f, 1.0f);
  RNA_def_property_override_flag(prop, PROPOVERRIDE_OVERRIDABLE_LIBRARY);
  RNA_def_property_update(prop, NC_SCENE | ND_RENDER_OPTIONS, NULL);

  /* Screen Space Reflection */
  prop = RNA_def_property(srna, "use_ssr", PROP_BOOLEAN, PROP_NONE);
  RNA_def_property_boolean_sdna(prop, NULL, "flag", SCE_EEVEE_SSR_ENABLED);
  RNA_def_property_ui_text(prop, "Screen Space Reflections", "Enable screen space reflection");
  RNA_def_property_override_flag(prop, PROPOVERRIDE_OVERRIDABLE_LIBRARY);
  RNA_def_property_update(prop, NC_SCENE | ND_RENDER_OPTIONS, NULL);

  prop = RNA_def_property(srna, "use_ssr_refraction", PROP_BOOLEAN, PROP_NONE);
  RNA_def_property_boolean_sdna(prop, NULL, "flag", SCE_EEVEE_SSR_REFRACTION);
  RNA_def_property_ui_text(prop, "Screen Space Refractions", "Enable screen space Refractions");
  RNA_def_property_override_flag(prop, PROPOVERRIDE_OVERRIDABLE_LIBRARY);
  RNA_def_property_update(prop, NC_SCENE | ND_RENDER_OPTIONS, NULL);

  prop = RNA_def_property(srna, "use_ssr_halfres", PROP_BOOLEAN, PROP_NONE);
  RNA_def_property_boolean_sdna(prop, NULL, "flag", SCE_EEVEE_SSR_HALF_RESOLUTION);
  RNA_def_property_ui_text(prop, "Half Res Trace", "Raytrace at a lower resolution");
  RNA_def_property_override_flag(prop, PROPOVERRIDE_OVERRIDABLE_LIBRARY);
  RNA_def_property_update(prop, NC_SCENE | ND_RENDER_OPTIONS, NULL);

  prop = RNA_def_property(srna, "ssr_quality", PROP_FLOAT, PROP_FACTOR);
  RNA_def_property_ui_text(prop, "Trace Precision", "Precision of the screen space ray-tracing");
  RNA_def_property_range(prop, 0.0f, 1.0f);
  RNA_def_property_override_flag(prop, PROPOVERRIDE_OVERRIDABLE_LIBRARY);
  RNA_def_property_update(prop, NC_SCENE | ND_RENDER_OPTIONS, NULL);

  prop = RNA_def_property(srna, "ssr_max_roughness", PROP_FLOAT, PROP_FACTOR);
  RNA_def_property_ui_text(
      prop, "Max Roughness", "Do not raytrace reflections for roughness above this value");
  RNA_def_property_range(prop, 0.0f, 1.0f);
  RNA_def_property_override_flag(prop, PROPOVERRIDE_OVERRIDABLE_LIBRARY);
  RNA_def_property_update(prop, NC_SCENE | ND_RENDER_OPTIONS, NULL);

  prop = RNA_def_property(srna, "ssr_thickness", PROP_FLOAT, PROP_DISTANCE);
  RNA_def_property_ui_text(prop, "Thickness", "Pixel thickness used to detect intersection");
  RNA_def_property_range(prop, 1e-6f, FLT_MAX);
  RNA_def_property_ui_range(prop, 0.001f, FLT_MAX, 5, 3);
  RNA_def_property_override_flag(prop, PROPOVERRIDE_OVERRIDABLE_LIBRARY);
  RNA_def_property_update(prop, NC_SCENE | ND_RENDER_OPTIONS, NULL);

  prop = RNA_def_property(srna, "ssr_border_fade", PROP_FLOAT, PROP_FACTOR);
  RNA_def_property_ui_text(prop, "Edge Fading", "Screen percentage used to fade the SSR");
  RNA_def_property_range(prop, 0.0f, 0.5f);
  RNA_def_property_override_flag(prop, PROPOVERRIDE_OVERRIDABLE_LIBRARY);
  RNA_def_property_update(prop, NC_SCENE | ND_RENDER_OPTIONS, NULL);

  prop = RNA_def_property(srna, "ssr_firefly_fac", PROP_FLOAT, PROP_NONE);
  RNA_def_property_ui_text(prop, "Clamp", "Clamp pixel intensity to remove noise (0 to disabled)");
  RNA_def_property_range(prop, 0.0f, FLT_MAX);
  RNA_def_property_override_flag(prop, PROPOVERRIDE_OVERRIDABLE_LIBRARY);
  RNA_def_property_update(prop, NC_SCENE | ND_RENDER_OPTIONS, NULL);

  /* Volumetrics */
  prop = RNA_def_property(srna, "volumetric_start", PROP_FLOAT, PROP_DISTANCE);
  RNA_def_property_ui_text(prop, "Start", "Start distance of the volumetric effect");
  RNA_def_property_range(prop, 1e-6f, FLT_MAX);
  RNA_def_property_ui_range(prop, 0.001f, FLT_MAX, 10, 3);
  RNA_def_property_override_flag(prop, PROPOVERRIDE_OVERRIDABLE_LIBRARY);
  RNA_def_property_update(prop, NC_SCENE | ND_RENDER_OPTIONS, NULL);

  prop = RNA_def_property(srna, "volumetric_end", PROP_FLOAT, PROP_DISTANCE);
  RNA_def_property_ui_text(prop, "End", "End distance of the volumetric effect");
  RNA_def_property_range(prop, 1e-6f, FLT_MAX);
  RNA_def_property_ui_range(prop, 0.001f, FLT_MAX, 10, 3);
  RNA_def_property_override_flag(prop, PROPOVERRIDE_OVERRIDABLE_LIBRARY);
  RNA_def_property_update(prop, NC_SCENE | ND_RENDER_OPTIONS, NULL);

  prop = RNA_def_property(srna, "volumetric_tile_size", PROP_ENUM, PROP_NONE);
  RNA_def_property_enum_items(prop, eevee_volumetric_tile_size_items);
  RNA_def_property_ui_text(prop,
                           "Tile Size",
                           "Control the quality of the volumetric effects "
                           "(lower size increase vram usage and quality)");
  RNA_def_property_override_flag(prop, PROPOVERRIDE_OVERRIDABLE_LIBRARY);
  RNA_def_property_update(prop, NC_SCENE | ND_RENDER_OPTIONS, NULL);

  prop = RNA_def_property(srna, "volumetric_samples", PROP_INT, PROP_NONE);
  RNA_def_property_ui_text(prop, "Samples", "Number of samples to compute volumetric effects");
  RNA_def_property_range(prop, 1, 256);
  RNA_def_property_override_flag(prop, PROPOVERRIDE_OVERRIDABLE_LIBRARY);
  RNA_def_property_update(prop, NC_SCENE | ND_RENDER_OPTIONS, NULL);

  prop = RNA_def_property(srna, "volumetric_sample_distribution", PROP_FLOAT, PROP_FACTOR);
  RNA_def_property_ui_text(
      prop, "Exponential Sampling", "Distribute more samples closer to the camera");
  RNA_def_property_override_flag(prop, PROPOVERRIDE_OVERRIDABLE_LIBRARY);
  RNA_def_property_update(prop, NC_SCENE | ND_RENDER_OPTIONS, NULL);

  prop = RNA_def_property(srna, "use_volumetric_lights", PROP_BOOLEAN, PROP_NONE);
  RNA_def_property_boolean_sdna(prop, NULL, "flag", SCE_EEVEE_VOLUMETRIC_LIGHTS);
  RNA_def_property_ui_text(
      prop, "Volumetric Lighting", "Enable scene light interactions with volumetrics");
  RNA_def_property_override_flag(prop, PROPOVERRIDE_OVERRIDABLE_LIBRARY);
  RNA_def_property_update(prop, NC_SCENE | ND_RENDER_OPTIONS, NULL);

  prop = RNA_def_property(srna, "volumetric_light_clamp", PROP_FLOAT, PROP_NONE);
  RNA_def_property_range(prop, 0.0f, FLT_MAX);
  RNA_def_property_ui_text(prop, "Clamp", "Maximum light contribution, reducing noise");
  RNA_def_property_override_flag(prop, PROPOVERRIDE_OVERRIDABLE_LIBRARY);
  RNA_def_property_update(prop, NC_SCENE | ND_RENDER_OPTIONS, NULL);

  prop = RNA_def_property(srna, "use_volumetric_shadows", PROP_BOOLEAN, PROP_NONE);
  RNA_def_property_boolean_sdna(prop, NULL, "flag", SCE_EEVEE_VOLUMETRIC_SHADOWS);
  RNA_def_property_ui_text(
      prop, "Volumetric Shadows", "Generate shadows from volumetric material (Very expensive)");
  RNA_def_property_override_flag(prop, PROPOVERRIDE_OVERRIDABLE_LIBRARY);
  RNA_def_property_update(prop, NC_SCENE | ND_RENDER_OPTIONS, NULL);

  prop = RNA_def_property(srna, "volumetric_shadow_samples", PROP_INT, PROP_NONE);
  RNA_def_property_range(prop, 1, 128);
  RNA_def_property_ui_text(
      prop, "Volumetric Shadow Samples", "Number of samples to compute volumetric shadowing");
  RNA_def_property_override_flag(prop, PROPOVERRIDE_OVERRIDABLE_LIBRARY);
  RNA_def_property_update(prop, NC_SCENE | ND_RENDER_OPTIONS, NULL);

  /* Ambient Occlusion */
  prop = RNA_def_property(srna, "use_gtao", PROP_BOOLEAN, PROP_NONE);
  RNA_def_property_boolean_sdna(prop, NULL, "flag", SCE_EEVEE_GTAO_ENABLED);
  RNA_def_property_ui_text(prop,
                           "Ambient Occlusion",
                           "Enable ambient occlusion to simulate medium scale indirect shadowing");
  RNA_def_property_override_flag(prop, PROPOVERRIDE_OVERRIDABLE_LIBRARY);
  RNA_def_property_update(prop, NC_SCENE | ND_RENDER_OPTIONS, NULL);

  prop = RNA_def_property(srna, "use_gtao_bent_normals", PROP_BOOLEAN, PROP_NONE);
  RNA_def_property_boolean_sdna(prop, NULL, "flag", SCE_EEVEE_GTAO_BENT_NORMALS);
  RNA_def_property_ui_text(
      prop, "Bent Normals", "Compute main non occluded direction to sample the environment");
  RNA_def_property_override_flag(prop, PROPOVERRIDE_OVERRIDABLE_LIBRARY);
  RNA_def_property_update(prop, NC_SCENE | ND_RENDER_OPTIONS, NULL);

  prop = RNA_def_property(srna, "use_gtao_bounce", PROP_BOOLEAN, PROP_NONE);
  RNA_def_property_boolean_sdna(prop, NULL, "flag", SCE_EEVEE_GTAO_BOUNCE);
  RNA_def_property_ui_text(prop,
                           "Bounces Approximation",
                           "An approximation to simulate light bounces "
                           "giving less occlusion on brighter objects");
  RNA_def_property_override_flag(prop, PROPOVERRIDE_OVERRIDABLE_LIBRARY);
  RNA_def_property_update(prop, NC_SCENE | ND_RENDER_OPTIONS, NULL);

  prop = RNA_def_property(srna, "gtao_factor", PROP_FLOAT, PROP_FACTOR);
  RNA_def_property_ui_text(prop, "Factor", "Factor for ambient occlusion blending");
  RNA_def_property_range(prop, 0.0f, FLT_MAX);
  RNA_def_property_ui_range(prop, 0.0f, 1.0f, 0.1f, 2);
  RNA_def_property_override_flag(prop, PROPOVERRIDE_OVERRIDABLE_LIBRARY);
  RNA_def_property_update(prop, NC_SCENE | ND_RENDER_OPTIONS, NULL);

  prop = RNA_def_property(srna, "gtao_quality", PROP_FLOAT, PROP_FACTOR);
  RNA_def_property_ui_text(prop, "Trace Precision", "Precision of the horizon search");
  RNA_def_property_range(prop, 0.0f, 1.0f);
  RNA_def_property_override_flag(prop, PROPOVERRIDE_OVERRIDABLE_LIBRARY);
  RNA_def_property_update(prop, NC_SCENE | ND_RENDER_OPTIONS, NULL);

  prop = RNA_def_property(srna, "gtao_distance", PROP_FLOAT, PROP_DISTANCE);
  RNA_def_property_ui_text(
      prop, "Distance", "Distance of object that contribute to the ambient occlusion effect");
  RNA_def_property_range(prop, 0.0f, 100000.0f);
  RNA_def_property_ui_range(prop, 0.0f, 100.0f, 1, 3);
  RNA_def_property_override_flag(prop, PROPOVERRIDE_OVERRIDABLE_LIBRARY);
  RNA_def_property_update(prop, NC_SCENE | ND_RENDER_OPTIONS, NULL);

  /* Depth of Field */

  prop = RNA_def_property(srna, "bokeh_max_size", PROP_FLOAT, PROP_PIXEL);
  RNA_def_property_ui_text(
      prop, "Max Size", "Max size of the bokeh shape for the depth of field (lower is faster)");
  RNA_def_property_range(prop, 0.0f, 2000.0f);
  RNA_def_property_ui_range(prop, 0.0f, 200.0f, 100.0f, 1);
  RNA_def_property_override_flag(prop, PROPOVERRIDE_OVERRIDABLE_LIBRARY);

  prop = RNA_def_property(srna, "bokeh_threshold", PROP_FLOAT, PROP_FACTOR);
  RNA_def_property_ui_text(
      prop, "Sprite Threshold", "Brightness threshold for using sprite base depth of field");
  RNA_def_property_range(prop, 0.0f, 100000.0f);
  RNA_def_property_ui_range(prop, 0.0f, 10.0f, 10, 2);
  RNA_def_property_override_flag(prop, PROPOVERRIDE_OVERRIDABLE_LIBRARY);
  RNA_def_property_update(prop, NC_SCENE | ND_RENDER_OPTIONS, NULL);

  prop = RNA_def_property(srna, "bokeh_neighbor_max", PROP_FLOAT, PROP_FACTOR);
  RNA_def_property_ui_text(prop,
                           "Neighbor Rejection",
                           "Maximum brightness to consider when rejecting bokeh sprites "
                           "based on neighborhood (lower is faster)");
  RNA_def_property_range(prop, 0.0f, 100000.0f);
  RNA_def_property_ui_range(prop, 0.0f, 40.0f, 10, 2);
  RNA_def_property_override_flag(prop, PROPOVERRIDE_OVERRIDABLE_LIBRARY);
  RNA_def_property_update(prop, NC_SCENE | ND_RENDER_OPTIONS, NULL);

  prop = RNA_def_property(srna, "bokeh_denoise_fac", PROP_FLOAT, PROP_FACTOR);
  RNA_def_property_ui_text(
      prop, "Denoise Amount", "Amount of flicker removal applied to bokeh highlights");
  RNA_def_property_range(prop, 0.0f, 1.0f);
  RNA_def_property_ui_range(prop, 0.0f, 1.0f, 10, 2);
  RNA_def_property_override_flag(prop, PROPOVERRIDE_OVERRIDABLE_LIBRARY);
  RNA_def_property_update(prop, NC_SCENE | ND_RENDER_OPTIONS, NULL);

  prop = RNA_def_property(srna, "use_bokeh_high_quality_slight_defocus", PROP_BOOLEAN, PROP_NONE);
  RNA_def_property_boolean_sdna(prop, NULL, "flag", SCE_EEVEE_DOF_HQ_SLIGHT_FOCUS);
  RNA_def_property_ui_text(prop,
                           "High Quality Slight Defocus",
                           "Sample all pixels in almost in-focus regions to eliminate noise");
  RNA_def_property_override_flag(prop, PROPOVERRIDE_OVERRIDABLE_LIBRARY);
  RNA_def_property_update(prop, NC_SCENE | ND_RENDER_OPTIONS, NULL);

  prop = RNA_def_property(srna, "use_bokeh_jittered", PROP_BOOLEAN, PROP_NONE);
  RNA_def_property_boolean_sdna(prop, NULL, "flag", SCE_EEVEE_DOF_JITTER);
  RNA_def_property_ui_text(prop,
                           "Jitter Camera",
                           "Jitter camera position to create accurate blurring "
                           "using render samples");
  RNA_def_property_override_flag(prop, PROPOVERRIDE_OVERRIDABLE_LIBRARY);
  RNA_def_property_update(prop, NC_SCENE | ND_RENDER_OPTIONS, NULL);

  prop = RNA_def_property(srna, "bokeh_overblur", PROP_FLOAT, PROP_PERCENTAGE);
  RNA_def_property_ui_text(prop,
                           "Over-blur",
                           "Apply blur to each jittered sample to reduce "
                           "under-sampling artifacts");
  RNA_def_property_range(prop, 0, 100);
  RNA_def_property_ui_range(prop, 0.0f, 20.0f, 1, 1);
  RNA_def_property_override_flag(prop, PROPOVERRIDE_OVERRIDABLE_LIBRARY);

  /* Bloom */
  prop = RNA_def_property(srna, "use_bloom", PROP_BOOLEAN, PROP_NONE);
  RNA_def_property_boolean_sdna(prop, NULL, "flag", SCE_EEVEE_BLOOM_ENABLED);
  RNA_def_property_ui_text(prop, "Bloom", "High brightness pixels generate a glowing effect");
  RNA_def_property_override_flag(prop, PROPOVERRIDE_OVERRIDABLE_LIBRARY);
  RNA_def_property_update(prop, NC_SCENE | ND_RENDER_OPTIONS, NULL);

  prop = RNA_def_property(srna, "bloom_threshold", PROP_FLOAT, PROP_FACTOR);
  RNA_def_property_ui_text(prop, "Threshold", "Filters out pixels under this level of brightness");
  RNA_def_property_range(prop, 0.0f, 100000.0f);
  RNA_def_property_ui_range(prop, 0.0f, 10.0f, 1, 3);
  RNA_def_property_override_flag(prop, PROPOVERRIDE_OVERRIDABLE_LIBRARY);
  RNA_def_property_update(prop, NC_SCENE | ND_RENDER_OPTIONS, NULL);

  prop = RNA_def_property(srna, "bloom_color", PROP_FLOAT, PROP_COLOR);
  RNA_def_property_array(prop, 3);
  RNA_def_property_ui_text(prop, "Color", "Color applied to the bloom effect");
  RNA_def_property_override_flag(prop, PROPOVERRIDE_OVERRIDABLE_LIBRARY);
  RNA_def_property_update(prop, NC_SCENE | ND_RENDER_OPTIONS, NULL);

  prop = RNA_def_property(srna, "bloom_knee", PROP_FLOAT, PROP_FACTOR);
  RNA_def_property_ui_text(prop, "Knee", "Makes transition between under/over-threshold gradual");
  RNA_def_property_range(prop, 0.0f, 1.0f);
  RNA_def_property_override_flag(prop, PROPOVERRIDE_OVERRIDABLE_LIBRARY);
  RNA_def_property_update(prop, NC_SCENE | ND_RENDER_OPTIONS, NULL);

  prop = RNA_def_property(srna, "bloom_radius", PROP_FLOAT, PROP_FACTOR);
  RNA_def_property_ui_text(prop, "Radius", "Bloom spread distance");
  RNA_def_property_range(prop, 0.0f, 100.0f);
  RNA_def_property_ui_range(prop, 0.0f, 10.0f, 1, 3);
  RNA_def_property_override_flag(prop, PROPOVERRIDE_OVERRIDABLE_LIBRARY);
  RNA_def_property_update(prop, NC_SCENE | ND_RENDER_OPTIONS, NULL);

  prop = RNA_def_property(srna, "bloom_clamp", PROP_FLOAT, PROP_FACTOR);
  RNA_def_property_ui_text(
      prop, "Clamp", "Maximum intensity a bloom pixel can have (0 to disabled)");
  RNA_def_property_range(prop, 0.0f, 100000.0f);
  RNA_def_property_ui_range(prop, 0.0f, 1000.0f, 1, 3);
  RNA_def_property_override_flag(prop, PROPOVERRIDE_OVERRIDABLE_LIBRARY);
  RNA_def_property_update(prop, NC_SCENE | ND_RENDER_OPTIONS, NULL);

  prop = RNA_def_property(srna, "bloom_intensity", PROP_FLOAT, PROP_FACTOR);
  RNA_def_property_ui_text(prop, "Intensity", "Blend factor");
  RNA_def_property_range(prop, 0.0f, 10000.0f);
  RNA_def_property_ui_range(prop, 0.0f, 0.1f, 1, 3);
  RNA_def_property_override_flag(prop, PROPOVERRIDE_OVERRIDABLE_LIBRARY);
  RNA_def_property_update(prop, NC_SCENE | ND_RENDER_OPTIONS, NULL);

  /* Motion blur */
  prop = RNA_def_property(srna, "use_motion_blur", PROP_BOOLEAN, PROP_NONE);
  RNA_def_property_boolean_sdna(prop, NULL, "flag", SCE_EEVEE_MOTION_BLUR_ENABLED);
  RNA_def_property_ui_text(prop, "Motion Blur", "Enable motion blur effect (only in camera view)");
  RNA_def_property_override_flag(prop, PROPOVERRIDE_OVERRIDABLE_LIBRARY);
  RNA_def_property_update(prop, NC_SCENE | ND_RENDER_OPTIONS, NULL);

  prop = RNA_def_property(srna, "motion_blur_shutter", PROP_FLOAT, PROP_FACTOR);
  RNA_def_property_ui_text(prop, "Shutter", "Time taken in frames between shutter open and close");
  RNA_def_property_range(prop, 0.0f, FLT_MAX);
  RNA_def_property_ui_range(prop, 0.01f, 1.0f, 1, 2);
  RNA_def_property_override_flag(prop, PROPOVERRIDE_OVERRIDABLE_LIBRARY);
  RNA_def_property_update(prop, NC_SCENE | ND_RENDER_OPTIONS, NULL);

  prop = RNA_def_property(srna, "motion_blur_depth_scale", PROP_FLOAT, PROP_NONE);
  RNA_def_property_ui_text(prop,
                           "Background Separation",
                           "Lower values will reduce background"
                           " bleeding onto foreground elements");
  RNA_def_property_range(prop, 0.0f, FLT_MAX);
  RNA_def_property_ui_range(prop, 0.01f, 1000.0f, 1, 2);
  RNA_def_property_override_flag(prop, PROPOVERRIDE_OVERRIDABLE_LIBRARY);
  RNA_def_property_update(prop, NC_SCENE | ND_RENDER_OPTIONS, NULL);

  prop = RNA_def_property(srna, "motion_blur_max", PROP_INT, PROP_PIXEL);
  RNA_def_property_ui_text(prop, "Max Blur", "Maximum blur distance a pixel can spread over");
  RNA_def_property_range(prop, 0, 2048);
  RNA_def_property_ui_range(prop, 0, 512, 1, -1);
  RNA_def_property_override_flag(prop, PROPOVERRIDE_OVERRIDABLE_LIBRARY);
  RNA_def_property_update(prop, NC_SCENE | ND_RENDER_OPTIONS, NULL);

  prop = RNA_def_property(srna, "motion_blur_steps", PROP_INT, PROP_NONE);
  RNA_def_property_ui_text(prop,
                           "Motion steps",
                           "Controls accuracy of motion blur, "
                           "more steps means longer render time");
  RNA_def_property_range(prop, 1, INT_MAX);
  RNA_def_property_ui_range(prop, 1, 64, 1, -1);
  RNA_def_property_override_flag(prop, PROPOVERRIDE_OVERRIDABLE_LIBRARY);
  RNA_def_property_update(prop, NC_SCENE | ND_RENDER_OPTIONS, NULL);

  prop = RNA_def_property(srna, "motion_blur_position", PROP_ENUM, PROP_NONE);
  RNA_def_property_enum_items(prop, eevee_motion_blur_position_items);
  RNA_def_property_ui_text(prop,
                           "Motion Blur Position",
                           "Offset for the shutter's time interval, "
                           "allows to change the motion blur trails");
  RNA_def_property_override_flag(prop, PROPOVERRIDE_OVERRIDABLE_LIBRARY);
  RNA_def_property_update(prop, NC_SCENE | ND_RENDER_OPTIONS, NULL);

  /* Shadows */
  prop = RNA_def_property(srna, "shadow_cube_size", PROP_ENUM, PROP_NONE);
  RNA_def_property_enum_items(prop, eevee_shadow_size_items);
  RNA_def_property_ui_text(
      prop, "Cube Shadows Resolution", "Size of point and area light shadow maps");
  RNA_def_property_override_flag(prop, PROPOVERRIDE_OVERRIDABLE_LIBRARY);
  RNA_def_property_update(prop, NC_SCENE | ND_RENDER_OPTIONS, NULL);

  prop = RNA_def_property(srna, "shadow_cascade_size", PROP_ENUM, PROP_NONE);
  RNA_def_property_enum_items(prop, eevee_shadow_size_items);
  RNA_def_property_ui_text(
      prop, "Directional Shadows Resolution", "Size of sun light shadow maps");
  RNA_def_property_override_flag(prop, PROPOVERRIDE_OVERRIDABLE_LIBRARY);
  RNA_def_property_update(prop, NC_SCENE | ND_RENDER_OPTIONS, NULL);

  prop = RNA_def_property(srna, "use_shadow_high_bitdepth", PROP_BOOLEAN, PROP_NONE);
  RNA_def_property_boolean_sdna(prop, NULL, "flag", SCE_EEVEE_SHADOW_HIGH_BITDEPTH);
  RNA_def_property_ui_text(prop, "High Bit Depth", "Use 32-bit shadows");
  RNA_def_property_override_flag(prop, PROPOVERRIDE_OVERRIDABLE_LIBRARY);
  RNA_def_property_update(prop, NC_SCENE | ND_RENDER_OPTIONS, NULL);

  prop = RNA_def_property(srna, "use_soft_shadows", PROP_BOOLEAN, PROP_NONE);
  RNA_def_property_boolean_sdna(prop, NULL, "flag", SCE_EEVEE_SHADOW_SOFT);
  RNA_def_property_ui_text(
      prop, "Soft Shadows", "Randomize shadowmaps origin to create soft shadows");
  RNA_def_property_override_flag(prop, PROPOVERRIDE_OVERRIDABLE_LIBRARY);
  RNA_def_property_update(prop, NC_SCENE | ND_RENDER_OPTIONS, NULL);

  prop = RNA_def_property(srna, "light_threshold", PROP_FLOAT, PROP_UNSIGNED);
  RNA_def_property_ui_text(prop,
                           "Light Threshold",
                           "Minimum light intensity for a light to contribute to the lighting");
  RNA_def_property_range(prop, 0.0f, FLT_MAX);
  RNA_def_property_ui_range(prop, 0.0f, 1.0f, 0.1, 3);
  RNA_def_property_override_flag(prop, PROPOVERRIDE_OVERRIDABLE_LIBRARY);
  RNA_def_property_update(prop, NC_SCENE | ND_RENDER_OPTIONS, NULL);

  /* Overscan */
  prop = RNA_def_property(srna, "use_overscan", PROP_BOOLEAN, PROP_NONE);
  RNA_def_property_boolean_sdna(prop, NULL, "flag", SCE_EEVEE_OVERSCAN);
  RNA_def_property_ui_text(prop,
                           "Overscan",
                           "Internally render past the image border to avoid "
                           "screen-space effects disappearing");
  RNA_def_property_override_flag(prop, PROPOVERRIDE_OVERRIDABLE_LIBRARY);

  prop = RNA_def_property(srna, "overscan_size", PROP_FLOAT, PROP_PERCENTAGE);
  RNA_def_property_float_sdna(prop, NULL, "overscan");
  RNA_def_property_ui_text(prop,
                           "Overscan Size",
                           "Percentage of render size to add as overscan to the "
                           "internal render buffers");
  RNA_def_property_range(prop, 0.0f, 50.0f);
  RNA_def_property_ui_range(prop, 0.0f, 10.0f, 1, 2);
  RNA_def_property_override_flag(prop, PROPOVERRIDE_OVERRIDABLE_LIBRARY);
}

static void rna_def_scene_gpencil(BlenderRNA *brna)
{
  StructRNA *srna;
  PropertyRNA *prop;

  srna = RNA_def_struct(brna, "SceneGpencil", NULL);
  RNA_def_struct_path_func(srna, "rna_SceneGpencil_path");
  RNA_def_struct_ui_text(srna, "Grease Pencil Render", "Render settings");

  prop = RNA_def_property(srna, "antialias_threshold", PROP_FLOAT, PROP_NONE);
  RNA_def_property_float_sdna(prop, NULL, "smaa_threshold");
  RNA_def_property_float_default(prop, 1.0f);
  RNA_def_property_range(prop, 0.0f, FLT_MAX);
  RNA_def_property_ui_range(prop, 0.0f, 2.0f, 1, 3);
  RNA_def_property_ui_text(prop,
                           "Anti-Aliasing Threshold",
                           "Threshold for edge detection algorithm (higher values might over-blur "
                           "some part of the image)");
  RNA_def_property_override_flag(prop, PROPOVERRIDE_OVERRIDABLE_LIBRARY);
  RNA_def_property_update(prop, NC_SCENE | ND_RENDER_OPTIONS, NULL);
}

void RNA_def_scene(BlenderRNA *brna)
{
  StructRNA *srna;
  PropertyRNA *prop;

  FunctionRNA *func;
  PropertyRNA *parm;

  static const EnumPropertyItem audio_distance_model_items[] = {
      {0, "NONE", 0, "None", "No distance attenuation"},
      {1, "INVERSE", 0, "Inverse", "Inverse distance model"},
      {2, "INVERSE_CLAMPED", 0, "Inverse Clamped", "Inverse distance model with clamping"},
      {3, "LINEAR", 0, "Linear", "Linear distance model"},
      {4, "LINEAR_CLAMPED", 0, "Linear Clamped", "Linear distance model with clamping"},
      {5, "EXPONENT", 0, "Exponent", "Exponent distance model"},
      {6, "EXPONENT_CLAMPED", 0, "Exponent Clamped", "Exponent distance model with clamping"},
      {0, NULL, 0, NULL, NULL},
  };

  static const EnumPropertyItem sync_mode_items[] = {
      {0, "NONE", 0, "Play Every Frame", "Do not sync, play every frame"},
      {SCE_FRAME_DROP, "FRAME_DROP", 0, "Frame Dropping", "Drop frames if playback is too slow"},
      {AUDIO_SYNC, "AUDIO_SYNC", 0, "Sync to Audio", "Sync to audio playback, dropping frames"},
      {0, NULL, 0, NULL, NULL},
  };

  /* Struct definition */
  srna = RNA_def_struct(brna, "Scene", "ID");
  RNA_def_struct_ui_text(srna,
                         "Scene",
                         "Scene data-block, consisting in objects and "
                         "defining time and render related settings");
  RNA_def_struct_ui_icon(srna, ICON_SCENE_DATA);
  RNA_def_struct_clear_flag(srna, STRUCT_ID_REFCOUNT);

  /* Global Settings */
  prop = RNA_def_property(srna, "camera", PROP_POINTER, PROP_NONE);
  RNA_def_property_flag(prop, PROP_EDITABLE);
  RNA_def_property_override_flag(prop, PROPOVERRIDE_OVERRIDABLE_LIBRARY);
  RNA_def_property_pointer_funcs(prop, NULL, NULL, NULL, "rna_Camera_object_poll");
  RNA_def_property_ui_text(prop, "Camera", "Active camera, used for rendering the scene");
  RNA_def_property_update(prop, NC_SCENE | NA_EDITED, "rna_Scene_camera_update");

  prop = RNA_def_property(srna, "background_set", PROP_POINTER, PROP_NONE);
  RNA_def_property_pointer_sdna(prop, NULL, "set");
  RNA_def_property_struct_type(prop, "Scene");
  RNA_def_property_flag(prop, PROP_EDITABLE | PROP_ID_SELF_CHECK);
  RNA_def_property_override_flag(prop, PROPOVERRIDE_OVERRIDABLE_LIBRARY);
  RNA_def_property_pointer_funcs(prop, NULL, "rna_Scene_set_set", NULL, NULL);
  RNA_def_property_ui_text(prop, "Background Scene", "Background set scene");
  RNA_def_property_update(prop, NC_SCENE | NA_EDITED, "rna_Scene_set_update");

  prop = RNA_def_property(srna, "world", PROP_POINTER, PROP_NONE);
  RNA_def_property_flag(prop, PROP_EDITABLE);
  RNA_def_property_override_flag(prop, PROPOVERRIDE_OVERRIDABLE_LIBRARY);
  RNA_def_property_ui_text(prop, "World", "World used for rendering the scene");
  RNA_def_property_update(prop, NC_SCENE | ND_WORLD, "rna_Scene_world_update");

  prop = RNA_def_property(srna, "objects", PROP_COLLECTION, PROP_NONE);
  RNA_def_property_struct_type(prop, "Object");
  RNA_def_property_ui_text(prop, "Objects", "");
  RNA_def_property_collection_funcs(prop,
                                    "rna_Scene_objects_begin",
                                    "rna_Scene_objects_next",
                                    "rna_Scene_objects_end",
                                    "rna_Scene_objects_get",
                                    NULL,
                                    NULL,
                                    NULL,
                                    NULL);
  rna_def_scene_objects(brna, prop);

  /* Frame Range Stuff */
  prop = RNA_def_property(srna, "frame_current", PROP_INT, PROP_TIME);
  RNA_def_property_clear_flag(prop, PROP_ANIMATABLE);
  RNA_def_property_int_sdna(prop, NULL, "r.cfra");
  RNA_def_property_range(prop, MINAFRAME, MAXFRAME);
  RNA_def_property_int_funcs(prop, NULL, "rna_Scene_frame_current_set", NULL);
  RNA_def_property_ui_text(
      prop,
      "Current Frame",
      "Current frame, to update animation data from python frame_set() instead");
  RNA_def_property_update(prop, NC_SCENE | ND_FRAME, "rna_Scene_frame_update");

  prop = RNA_def_property(srna, "frame_subframe", PROP_FLOAT, PROP_TIME);
  RNA_def_property_float_sdna(prop, NULL, "r.subframe");
  RNA_def_property_ui_text(prop, "Current Subframe", "");
  RNA_def_property_clear_flag(prop, PROP_ANIMATABLE);
  RNA_def_property_range(prop, 0.0f, 1.0f);
  RNA_def_property_ui_range(prop, 0.0f, 1.0f, 0.01, 2);
  RNA_def_property_update(prop, NC_SCENE | ND_FRAME, "rna_Scene_frame_update");

  prop = RNA_def_property(srna, "frame_float", PROP_FLOAT, PROP_TIME);
  RNA_def_property_ui_text(prop, "Current Subframe", "");
  RNA_def_property_clear_flag(prop, PROP_ANIMATABLE);
  RNA_def_property_range(prop, MINAFRAME, MAXFRAME);
  RNA_def_property_ui_range(prop, MINAFRAME, MAXFRAME, 0.1, 2);
  RNA_def_property_float_funcs(
      prop, "rna_Scene_frame_float_get", "rna_Scene_frame_float_set", NULL);
  RNA_def_property_update(prop, NC_SCENE | ND_FRAME, "rna_Scene_frame_update");

  prop = RNA_def_property(srna, "frame_start", PROP_INT, PROP_TIME);
  RNA_def_property_clear_flag(prop, PROP_ANIMATABLE);
  RNA_def_property_int_sdna(prop, NULL, "r.sfra");
  RNA_def_property_int_funcs(prop, NULL, "rna_Scene_start_frame_set", NULL);
  RNA_def_property_range(prop, MINFRAME, MAXFRAME);
  RNA_def_property_ui_text(prop, "Start Frame", "First frame of the playback/rendering range");
  RNA_def_property_update(prop, NC_SCENE | ND_FRAME_RANGE, NULL);

  prop = RNA_def_property(srna, "frame_end", PROP_INT, PROP_TIME);
  RNA_def_property_clear_flag(prop, PROP_ANIMATABLE);
  RNA_def_property_int_sdna(prop, NULL, "r.efra");
  RNA_def_property_int_funcs(prop, NULL, "rna_Scene_end_frame_set", NULL);
  RNA_def_property_range(prop, MINFRAME, MAXFRAME);
  RNA_def_property_ui_text(prop, "End Frame", "Final frame of the playback/rendering range");
  RNA_def_property_update(prop, NC_SCENE | ND_FRAME_RANGE, NULL);

  prop = RNA_def_property(srna, "frame_step", PROP_INT, PROP_TIME);
  RNA_def_property_clear_flag(prop, PROP_ANIMATABLE);
  RNA_def_property_int_sdna(prop, NULL, "r.frame_step");
  RNA_def_property_range(prop, 0, MAXFRAME);
  RNA_def_property_ui_range(prop, 1, 100, 1, -1);
  RNA_def_property_ui_text(
      prop,
      "Frame Step",
      "Number of frames to skip forward while rendering/playing back each frame");
  RNA_def_property_update(prop, NC_SCENE | ND_FRAME, NULL);

  prop = RNA_def_property(srna, "frame_current_final", PROP_FLOAT, PROP_TIME);
  RNA_def_property_clear_flag(prop, PROP_ANIMATABLE | PROP_EDITABLE);
  RNA_def_property_range(prop, MINAFRAME, MAXFRAME);
  RNA_def_property_float_funcs(prop, "rna_Scene_frame_current_final_get", NULL, NULL);
  RNA_def_property_ui_text(
      prop, "Current Frame Final", "Current frame with subframe and time remapping applied");

  prop = RNA_def_property(srna, "lock_frame_selection_to_range", PROP_BOOLEAN, PROP_NONE);
  RNA_def_property_clear_flag(prop, PROP_ANIMATABLE);
  RNA_def_property_boolean_sdna(prop, NULL, "r.flag", SCER_LOCK_FRAME_SELECTION);
  RNA_def_property_ui_text(prop,
                           "Lock Frame Selection",
                           "Don't allow frame to be selected with mouse outside of frame range");
  RNA_def_property_update(prop, NC_SCENE | ND_FRAME, NULL);

  /* Preview Range (frame-range for UI playback) */
  prop = RNA_def_property(srna, "use_preview_range", PROP_BOOLEAN, PROP_NONE);
  RNA_def_property_clear_flag(prop, PROP_ANIMATABLE);
  RNA_def_property_boolean_sdna(prop, NULL, "r.flag", SCER_PRV_RANGE);
  RNA_def_property_boolean_funcs(prop, NULL, "rna_Scene_use_preview_range_set");
  RNA_def_property_ui_text(
      prop,
      "Use Preview Range",
      "Use an alternative start/end frame range for animation playback and view renders");
  RNA_def_property_update(prop, NC_SCENE | ND_FRAME, NULL);
  RNA_def_property_ui_icon(prop, ICON_PREVIEW_RANGE, 0);

  prop = RNA_def_property(srna, "frame_preview_start", PROP_INT, PROP_TIME);
  RNA_def_property_clear_flag(prop, PROP_ANIMATABLE);
  RNA_def_property_int_sdna(prop, NULL, "r.psfra");
  RNA_def_property_int_funcs(prop, NULL, "rna_Scene_preview_range_start_frame_set", NULL);
  RNA_def_property_ui_text(
      prop, "Preview Range Start Frame", "Alternative start frame for UI playback");
  RNA_def_property_update(prop, NC_SCENE | ND_FRAME, NULL);

  prop = RNA_def_property(srna, "frame_preview_end", PROP_INT, PROP_TIME);
  RNA_def_property_clear_flag(prop, PROP_ANIMATABLE);
  RNA_def_property_int_sdna(prop, NULL, "r.pefra");
  RNA_def_property_int_funcs(prop, NULL, "rna_Scene_preview_range_end_frame_set", NULL);
  RNA_def_property_ui_text(
      prop, "Preview Range End Frame", "Alternative end frame for UI playback");
  RNA_def_property_update(prop, NC_SCENE | ND_FRAME, NULL);

  /* Sub-frame for motion-blur debug. */
  prop = RNA_def_property(srna, "show_subframe", PROP_BOOLEAN, PROP_NONE);
  RNA_def_property_clear_flag(prop, PROP_ANIMATABLE);
  RNA_def_property_boolean_sdna(prop, NULL, "r.flag", SCER_SHOW_SUBFRAME);
  RNA_def_property_ui_text(
      prop, "Show Subframe", "Show current scene subframe and allow set it using interface tools");
  RNA_def_property_update(prop, NC_SCENE | ND_FRAME, "rna_Scene_show_subframe_update");

  /* Timeline / Time Navigation settings */
  prop = RNA_def_property(srna, "show_keys_from_selected_only", PROP_BOOLEAN, PROP_NONE);
  RNA_def_property_boolean_negative_sdna(prop, NULL, "flag", SCE_KEYS_NO_SELONLY);
  RNA_def_property_ui_text(prop,
                           "Only Keyframes from Selected Channels",
                           "Consider keyframes for active object and/or its selected bones only "
                           "(in timeline and when jumping between keyframes)");
  RNA_def_property_update(prop, NC_SCENE | ND_FRAME, NULL);

  /* Stamp */
  prop = RNA_def_property(srna, "use_stamp_note", PROP_STRING, PROP_NONE);
  RNA_def_property_string_sdna(prop, NULL, "r.stamp_udata");
  RNA_def_property_ui_text(prop, "Stamp Note", "User defined note for the render stamping");
  RNA_def_property_update(prop, NC_SCENE | ND_RENDER_OPTIONS, NULL);

  /* Animation Data (for Scene) */
  rna_def_animdata_common(srna);

  /* Readonly Properties */
  prop = RNA_def_property(srna, "is_nla_tweakmode", PROP_BOOLEAN, PROP_NONE);
  RNA_def_property_boolean_sdna(prop, NULL, "flag", SCE_NLA_EDIT_ON);
  RNA_def_property_clear_flag(prop,
                              PROP_EDITABLE); /* DO NOT MAKE THIS EDITABLE, OR NLA EDITOR BREAKS */
  RNA_def_property_ui_text(
      prop,
      "NLA Tweak Mode",
      "Whether there is any action referenced by NLA being edited (strictly read-only)");
  RNA_def_property_update(prop, NC_SPACE | ND_SPACE_GRAPH, NULL);

  /* Frame dropping flag for playback and sync enum */
#  if 0 /* XXX: Is this actually needed? */
  prop = RNA_def_property(srna, "use_frame_drop", PROP_BOOLEAN, PROP_NONE);
  RNA_def_property_boolean_sdna(prop, NULL, "flag", SCE_FRAME_DROP);
  RNA_def_property_ui_text(
      prop, "Frame Dropping", "Play back dropping frames if frame display is too slow");
  RNA_def_property_update(prop, NC_SCENE, NULL);
#  endif

  prop = RNA_def_property(srna, "sync_mode", PROP_ENUM, PROP_NONE);
  RNA_def_property_enum_funcs(prop, "rna_Scene_sync_mode_get", "rna_Scene_sync_mode_set", NULL);
  RNA_def_property_enum_items(prop, sync_mode_items);
  RNA_def_property_enum_default(prop, AUDIO_SYNC);
  RNA_def_property_ui_text(prop, "Sync Mode", "How to sync playback");
  RNA_def_property_update(prop, NC_SCENE, NULL);

  /* Nodes (Compositing) */
  prop = RNA_def_property(srna, "node_tree", PROP_POINTER, PROP_NONE);
  RNA_def_property_pointer_sdna(prop, NULL, "nodetree");
  RNA_def_property_clear_flag(prop, PROP_PTR_NO_OWNERSHIP);
  RNA_def_property_override_flag(prop, PROPOVERRIDE_OVERRIDABLE_LIBRARY);
  RNA_def_property_ui_text(prop, "Node Tree", "Compositing node tree");

  prop = RNA_def_property(srna, "use_nodes", PROP_BOOLEAN, PROP_NONE);
  RNA_def_property_boolean_sdna(prop, NULL, "use_nodes", 1);
  RNA_def_property_flag(prop, PROP_CONTEXT_UPDATE);
  RNA_def_property_ui_text(prop, "Use Nodes", "Enable the compositing node tree");
  RNA_def_property_update(prop, NC_SCENE | ND_RENDER_OPTIONS, "rna_Scene_use_nodes_update");

  /* Sequencer */
  prop = RNA_def_property(srna, "sequence_editor", PROP_POINTER, PROP_NONE);
  RNA_def_property_pointer_sdna(prop, NULL, "ed");
  RNA_def_property_struct_type(prop, "SequenceEditor");
  RNA_def_property_ui_text(prop, "Sequence Editor", "");

  /* Keying Sets */
  prop = RNA_def_property(srna, "keying_sets", PROP_COLLECTION, PROP_NONE);
  RNA_def_property_collection_sdna(prop, NULL, "keyingsets", NULL);
  RNA_def_property_struct_type(prop, "KeyingSet");
  RNA_def_property_ui_text(prop, "Absolute Keying Sets", "Absolute Keying Sets for this Scene");
  RNA_def_property_update(prop, NC_SCENE | ND_KEYINGSET, NULL);
  rna_def_scene_keying_sets(brna, prop);

  prop = RNA_def_property(srna, "keying_sets_all", PROP_COLLECTION, PROP_NONE);
  RNA_def_property_collection_funcs(prop,
                                    "rna_Scene_all_keyingsets_begin",
                                    "rna_Scene_all_keyingsets_next",
                                    "rna_iterator_listbase_end",
                                    "rna_iterator_listbase_get",
                                    NULL,
                                    NULL,
                                    NULL,
                                    NULL);
  RNA_def_property_struct_type(prop, "KeyingSet");
  RNA_def_property_ui_text(
      prop,
      "All Keying Sets",
      "All Keying Sets available for use (Builtins and Absolute Keying Sets for this Scene)");
  RNA_def_property_update(prop, NC_SCENE | ND_KEYINGSET, NULL);
  rna_def_scene_keying_sets_all(brna, prop);

  /* Rigid Body Simulation */
  prop = RNA_def_property(srna, "rigidbody_world", PROP_POINTER, PROP_NONE);
  RNA_def_property_pointer_sdna(prop, NULL, "rigidbody_world");
  RNA_def_property_struct_type(prop, "RigidBodyWorld");
  RNA_def_property_ui_text(prop, "Rigid Body World", "");
  RNA_def_property_update(prop, NC_SCENE, "rna_Physics_relations_update");

  /* Tool Settings */
  prop = RNA_def_property(srna, "tool_settings", PROP_POINTER, PROP_NONE);
  RNA_def_property_flag(prop, PROP_NEVER_NULL);
  RNA_def_property_pointer_sdna(prop, NULL, "toolsettings");
  RNA_def_property_struct_type(prop, "ToolSettings");
  RNA_def_property_ui_text(prop, "Tool Settings", "");

  /* Unit Settings */
  prop = RNA_def_property(srna, "unit_settings", PROP_POINTER, PROP_NONE);
  RNA_def_property_flag(prop, PROP_NEVER_NULL);
  RNA_def_property_pointer_sdna(prop, NULL, "unit");
  RNA_def_property_struct_type(prop, "UnitSettings");
  RNA_def_property_ui_text(prop, "Unit Settings", "Unit editing settings");

  /* Physics Settings */
  prop = RNA_def_property(srna, "gravity", PROP_FLOAT, PROP_ACCELERATION);
  RNA_def_property_float_sdna(prop, NULL, "physics_settings.gravity");
  RNA_def_property_array(prop, 3);
  RNA_def_property_ui_range(prop, -200.0f, 200.0f, 1, 2);
  RNA_def_property_ui_text(prop, "Gravity", "Constant acceleration in a given direction");
  RNA_def_property_update(prop, 0, "rna_Physics_update");

  prop = RNA_def_property(srna, "use_gravity", PROP_BOOLEAN, PROP_NONE);
  RNA_def_property_boolean_sdna(prop, NULL, "physics_settings.flag", PHYS_GLOBAL_GRAVITY);
  RNA_def_property_ui_text(prop, "Global Gravity", "Use global gravity for all dynamics");
  RNA_def_property_update(prop, 0, "rna_Physics_update");

  /* Render Data */
  prop = RNA_def_property(srna, "render", PROP_POINTER, PROP_NONE);
  RNA_def_property_flag(prop, PROP_NEVER_NULL);
  RNA_def_property_pointer_sdna(prop, NULL, "r");
  RNA_def_property_struct_type(prop, "RenderSettings");
  RNA_def_property_ui_text(prop, "Render Data", "");

  /* Safe Areas */
  prop = RNA_def_property(srna, "safe_areas", PROP_POINTER, PROP_NONE);
  RNA_def_property_pointer_sdna(prop, NULL, "safe_areas");
  RNA_def_property_flag(prop, PROP_NEVER_NULL);
  RNA_def_property_struct_type(prop, "DisplaySafeAreas");
  RNA_def_property_ui_text(prop, "Safe Areas", "");

  /* Markers */
  prop = RNA_def_property(srna, "timeline_markers", PROP_COLLECTION, PROP_NONE);
  RNA_def_property_collection_sdna(prop, NULL, "markers", NULL);
  RNA_def_property_struct_type(prop, "TimelineMarker");
  RNA_def_property_ui_text(
      prop, "Timeline Markers", "Markers used in all timelines for the current scene");
  rna_def_timeline_markers(brna, prop);

  /* Transform Orientations */
  prop = RNA_def_property(srna, "transform_orientation_slots", PROP_COLLECTION, PROP_NONE);
  RNA_def_property_collection_funcs(prop,
                                    "rna_Scene_transform_orientation_slots_begin",
                                    "rna_iterator_array_next",
                                    "rna_iterator_array_end",
                                    "rna_iterator_array_get",
                                    "rna_Scene_transform_orientation_slots_length",
                                    NULL,
                                    NULL,
                                    NULL);
  RNA_def_property_struct_type(prop, "TransformOrientationSlot");
  RNA_def_property_ui_text(prop, "Transform Orientation Slots", "");

  /* 3D View Cursor */
  prop = RNA_def_property(srna, "cursor", PROP_POINTER, PROP_NONE);
  RNA_def_property_flag(prop, PROP_NEVER_NULL);
  RNA_def_property_pointer_sdna(prop, NULL, "cursor");
  RNA_def_property_struct_type(prop, "View3DCursor");
  RNA_def_property_ui_text(prop, "3D Cursor", "");

  /* Audio Settings */
  prop = RNA_def_property(srna, "use_audio", PROP_BOOLEAN, PROP_NONE);
  RNA_def_property_boolean_funcs(prop, "rna_Scene_use_audio_get", "rna_Scene_use_audio_set");
  RNA_def_property_ui_text(
      prop, "Audio Muted", "Play back of audio from Sequence Editor will be muted");
  RNA_def_property_update(prop, NC_SCENE, "rna_Scene_use_audio_update");

#  if 0 /* XXX: Is this actually needed? */
  prop = RNA_def_property(srna, "use_audio_sync", PROP_BOOLEAN, PROP_NONE);
  RNA_def_property_boolean_sdna(prop, NULL, "audio.flag", AUDIO_SYNC);
  RNA_def_property_ui_text(
      prop,
      "Audio Sync",
      "Play back and sync with audio clock, dropping frames if frame display is too slow");
  RNA_def_property_update(prop, NC_SCENE, NULL);
#  endif

  prop = RNA_def_property(srna, "use_audio_scrub", PROP_BOOLEAN, PROP_NONE);
  RNA_def_property_boolean_sdna(prop, NULL, "audio.flag", AUDIO_SCRUB);
  RNA_def_property_ui_text(
      prop, "Audio Scrubbing", "Play audio from Sequence Editor while scrubbing");
  RNA_def_property_update(prop, NC_SCENE, NULL);

  prop = RNA_def_property(srna, "audio_doppler_speed", PROP_FLOAT, PROP_NONE);
  RNA_def_property_float_sdna(prop, NULL, "audio.speed_of_sound");
  RNA_def_property_clear_flag(prop, PROP_ANIMATABLE);
  RNA_def_property_range(prop, 0.01f, FLT_MAX);
  RNA_def_property_ui_text(
      prop, "Speed of Sound", "Speed of sound for Doppler effect calculation");
  RNA_def_property_update(prop, NC_SCENE, "rna_Scene_listener_update");

  prop = RNA_def_property(srna, "audio_doppler_factor", PROP_FLOAT, PROP_NONE);
  RNA_def_property_float_sdna(prop, NULL, "audio.doppler_factor");
  RNA_def_property_clear_flag(prop, PROP_ANIMATABLE);
  RNA_def_property_range(prop, 0.0, FLT_MAX);
  RNA_def_property_ui_text(prop, "Doppler Factor", "Pitch factor for Doppler effect calculation");
  RNA_def_property_update(prop, NC_SCENE, "rna_Scene_listener_update");

  prop = RNA_def_property(srna, "audio_distance_model", PROP_ENUM, PROP_NONE);
  RNA_def_property_enum_bitflag_sdna(prop, NULL, "audio.distance_model");
  RNA_def_property_clear_flag(prop, PROP_ANIMATABLE);
  RNA_def_property_enum_items(prop, audio_distance_model_items);
  RNA_def_property_ui_text(
      prop, "Distance Model", "Distance model for distance attenuation calculation");
  RNA_def_property_update(prop, NC_SCENE, "rna_Scene_listener_update");

  prop = RNA_def_property(srna, "audio_volume", PROP_FLOAT, PROP_NONE);
  RNA_def_property_float_sdna(prop, NULL, "audio.volume");
  RNA_def_property_range(prop, 0.0f, 100.0f);
  RNA_def_property_ui_text(prop, "Volume", "Audio volume");
  RNA_def_property_translation_context(prop, BLT_I18NCONTEXT_ID_SOUND);
  RNA_def_property_update(prop, NC_SCENE, NULL);
  RNA_def_property_update(prop, NC_SCENE, "rna_Scene_volume_update");

  func = RNA_def_function(srna, "update_render_engine", "rna_Scene_update_render_engine");
  RNA_def_function_flag(func, FUNC_NO_SELF | FUNC_USE_MAIN);
  RNA_def_function_ui_description(func, "Trigger a render engine update");

  /* Statistics */
  func = RNA_def_function(srna, "statistics", "rna_Scene_statistics_string_get");
  RNA_def_function_flag(func, FUNC_USE_MAIN | FUNC_USE_REPORTS);
  parm = RNA_def_pointer(func, "view_layer", "ViewLayer", "View Layer", "");
  RNA_def_parameter_flags(parm, PROP_NEVER_NULL, PARM_REQUIRED);
  parm = RNA_def_string(func, "statistics", NULL, 0, "Statistics", "");
  RNA_def_function_return(func, parm);

  /* Grease Pencil */
  prop = RNA_def_property(srna, "grease_pencil", PROP_POINTER, PROP_NONE);
  RNA_def_property_pointer_sdna(prop, NULL, "gpd");
  RNA_def_property_struct_type(prop, "GreasePencil");
  RNA_def_property_pointer_funcs(
      prop, NULL, NULL, NULL, "rna_GPencil_datablocks_annotations_poll");
  RNA_def_property_flag(prop, PROP_EDITABLE | PROP_ID_REFCOUNT);
  RNA_def_property_override_flag(prop, PROPOVERRIDE_OVERRIDABLE_LIBRARY);
  RNA_def_property_ui_text(
      prop, "Annotations", "Grease Pencil data-block used for annotations in the 3D view");
  RNA_def_property_update(prop, NC_GPENCIL | ND_DATA | NA_EDITED, NULL);

  /* active MovieClip */
  prop = RNA_def_property(srna, "active_clip", PROP_POINTER, PROP_NONE);
  RNA_def_property_pointer_sdna(prop, NULL, "clip");
  RNA_def_property_flag(prop, PROP_EDITABLE);
  RNA_def_property_struct_type(prop, "MovieClip");
  RNA_def_property_ui_text(prop,
                           "Active Movie Clip",
                           "Active Movie Clip that can be used by motion tracking constraints "
                           "or as a camera's background image");
  RNA_def_property_update(prop, NC_SCENE | ND_DRAW_RENDER_VIEWPORT, NULL);

  /* color management */
  prop = RNA_def_property(srna, "view_settings", PROP_POINTER, PROP_NONE);
  RNA_def_property_pointer_sdna(prop, NULL, "view_settings");
  RNA_def_property_struct_type(prop, "ColorManagedViewSettings");
  RNA_def_property_ui_text(
      prop, "View Settings", "Color management settings applied on image before saving");

  prop = RNA_def_property(srna, "display_settings", PROP_POINTER, PROP_NONE);
  RNA_def_property_pointer_sdna(prop, NULL, "display_settings");
  RNA_def_property_struct_type(prop, "ColorManagedDisplaySettings");
  RNA_def_property_ui_text(
      prop, "Display Settings", "Settings of device saved image would be displayed on");

  prop = RNA_def_property(srna, "sequencer_colorspace_settings", PROP_POINTER, PROP_NONE);
  RNA_def_property_pointer_sdna(prop, NULL, "sequencer_colorspace_settings");
  RNA_def_property_struct_type(prop, "ColorManagedSequencerColorspaceSettings");
  RNA_def_property_ui_text(
      prop, "Sequencer Color Space Settings", "Settings of color space sequencer is working in");

  /* Layer and Collections */
  prop = RNA_def_property(srna, "view_layers", PROP_COLLECTION, PROP_NONE);
  RNA_def_property_collection_sdna(prop, NULL, "view_layers", NULL);
  RNA_def_property_struct_type(prop, "ViewLayer");
  RNA_def_property_ui_text(prop, "View Layers", "");
  rna_def_view_layers(brna, prop);

  prop = RNA_def_property(srna, "collection", PROP_POINTER, PROP_NONE);
  RNA_def_property_flag(prop, PROP_NEVER_NULL);
  RNA_def_property_pointer_sdna(prop, NULL, "master_collection");
  RNA_def_property_struct_type(prop, "Collection");
  RNA_def_property_clear_flag(prop, PROP_PTR_NO_OWNERSHIP);
  RNA_def_property_override_flag(prop, PROPOVERRIDE_OVERRIDABLE_LIBRARY);
  RNA_def_property_ui_text(prop,
                           "Collection",
                           "Scene root collection that owns all the objects and other collections "
                           "instantiated in the scene");

  /* Scene Display */
  prop = RNA_def_property(srna, "display", PROP_POINTER, PROP_NONE);
  RNA_def_property_pointer_sdna(prop, NULL, "display");
  RNA_def_property_struct_type(prop, "SceneDisplay");
  RNA_def_property_ui_text(prop, "Scene Display", "Scene display settings for 3D viewport");

  /* EEVEE */
  prop = RNA_def_property(srna, "eevee", PROP_POINTER, PROP_NONE);
  RNA_def_property_struct_type(prop, "SceneEEVEE");
  RNA_def_property_ui_text(prop, "Eevee", "Eevee settings for the scene");

  /* Grease Pencil */
  prop = RNA_def_property(srna, "grease_pencil_settings", PROP_POINTER, PROP_NONE);
  RNA_def_property_struct_type(prop, "SceneGpencil");
  RNA_def_property_ui_text(prop, "Grease Pencil", "Grease Pencil settings for the scene");

  /* Nestled Data. */
  /* *** Non-Animated *** */
  RNA_define_animate_sdna(false);
  rna_def_tool_settings(brna);
  rna_def_gpencil_interpolate(brna);
  rna_def_unified_paint_settings(brna);
  rna_def_curve_paint_settings(brna);
  rna_def_sequencer_tool_settings(brna);
  rna_def_statvis(brna);
  rna_def_unit_settings(brna);
  rna_def_scene_image_format_data(brna);
  rna_def_transform_orientation(brna);
  rna_def_transform_orientation_slot(brna);
  rna_def_view3d_cursor(brna);
  rna_def_selected_uv_element(brna);
  rna_def_display_safe_areas(brna);
  rna_def_scene_display(brna);
  rna_def_scene_eevee(brna);
  rna_def_view_layer_aov(brna);
  rna_def_view_layer_eevee(brna);
  rna_def_scene_gpencil(brna);
  RNA_define_animate_sdna(true);
  /* *** Animated *** */
  rna_def_scene_render_data(brna);
  rna_def_scene_render_view(brna);

  /* Scene API */
  RNA_api_scene(srna);
}

#endif<|MERGE_RESOLUTION|>--- conflicted
+++ resolved
@@ -6213,12 +6213,8 @@
 
   prop = RNA_def_property(srna, "hair_subdiv", PROP_INT, PROP_NONE);
   RNA_def_property_range(prop, 0, 3);
-<<<<<<< HEAD
-  RNA_def_property_ui_text(prop, "Additional Subdivision", "Additional subdivision along the hair");
-=======
   RNA_def_property_ui_text(
       prop, "Additional Subdivision", "Additional subdivision along the hair");
->>>>>>> a6214ce7
   RNA_def_property_update(prop, NC_SCENE | ND_RENDER_OPTIONS, "rna_Scene_glsl_update");
 
   /* Performance */
