--- conflicted
+++ resolved
@@ -60,13 +60,8 @@
 
 #ifdef RNA_RUNTIME
 
-<<<<<<< HEAD
-const char *rna_translate_ui_text(const char *text, const char *text_ctxt, StructRNA *type, PropertyRNA *prop,
-                                         int translate)
-=======
 const char *rna_translate_ui_text(
         const char *text, const char *text_ctxt, StructRNA *type, PropertyRNA *prop, int translate)
->>>>>>> 26a64ba2
 {
 	/* Also return text if UI labels translation is disabled. */
 	if (!text || !text[0] || !translate || !BLT_translate_iface()) {
