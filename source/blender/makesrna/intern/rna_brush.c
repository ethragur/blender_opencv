--- conflicted
+++ resolved
@@ -2107,7 +2107,6 @@
   RNA_def_property_clear_flag(prop, PROP_ANIMATABLE);
 }
 
-<<<<<<< HEAD
 const EnumPropertyItem brush_curve_preset_items[] = {
     {BRUSH_CURVE_CUSTOM, "CUSTOM", ICON_RNDCURVE, "Custom", ""},
     {BRUSH_CURVE_SMOOTH, "SMOOTH", ICON_SMOOTHCURVE, "Smooth", ""},
@@ -2121,7 +2120,7 @@
     {BRUSH_CURVE_CONSTANT, "CONSTANT", ICON_NOCURVE, "Constant", ""},
     {0, NULL, 0, NULL, NULL},
 };
-=======
+
 static void rna_def_curves_sculpt_options(BlenderRNA *brna)
 {
   StructRNA *srna;
@@ -2135,7 +2134,6 @@
   RNA_def_property_range(prop, 1, INT32_MAX);
   RNA_def_property_ui_text(prop, "Add Amount", "Number of curves added by the Add brush");
 }
->>>>>>> 42853bac
 
 static void rna_def_brush(BlenderRNA *brna)
 {
@@ -3948,18 +3946,16 @@
   RNA_def_property_clear_flag(prop, PROP_EDITABLE);
   RNA_def_property_ui_text(prop, "Gpencil Settings", "");
 
-<<<<<<< HEAD
   prop = RNA_def_property(srna, "dyntopo", PROP_POINTER, PROP_NONE);
   RNA_def_property_struct_type(prop, "DynTopoSettings");
   RNA_def_property_pointer_sdna(prop, NULL, "dyntopo");
   RNA_def_property_clear_flag(prop, PROP_EDITABLE);
   RNA_def_property_ui_text(prop, "Dyntopo Settings", "");
-=======
+
   prop = RNA_def_property(srna, "curves_sculpt_settings", PROP_POINTER, PROP_NONE);
   RNA_def_property_struct_type(prop, "BrushCurvesSculptSettings");
   RNA_def_property_clear_flag(prop, PROP_EDITABLE);
   RNA_def_property_ui_text(prop, "Curves Sculpt Settings", "");
->>>>>>> 42853bac
 }
 
 /**
