/*
 * This program is free software; you can redistribute it and/or
 * modify it under the terms of the GNU General Public License
 * as published by the Free Software Foundation; either version 2
 * of the License, or (at your option) any later version.
 *
 * This program is distributed in the hope that it will be useful,
 * but WITHOUT ANY WARRANTY; without even the implied warranty of
 * MERCHANTABILITY or FITNESS FOR A PARTICULAR PURPOSE.  See the
 * GNU General Public License for more details.
 *
 * You should have received a copy of the GNU General Public License
 * along with this program; if not, write to the Free Software Foundation,
 * Inc., 51 Franklin Street, Fifth Floor, Boston, MA 02110-1301, USA.
 */

/** \file
 * \ingroup RNA
 */

#include <stdlib.h>
#include <string.h>

#include "MEM_guardedalloc.h"

#include "BLT_translation.h"

#include "BKE_image.h"
#include "BKE_key.h"
#include "BKE_movieclip.h"
#include "BKE_node.h"
#include "BKE_studiolight.h"

#include "ED_text.h"

#include "BLI_listbase.h"
#include "BLI_math.h"

#include "DNA_action_types.h"
#include "DNA_gpencil_types.h"
#include "DNA_key_types.h"
#include "DNA_mask_types.h"
#include "DNA_material_types.h"
#include "DNA_node_types.h"
#include "DNA_object_types.h"
#include "DNA_sequence_types.h"
#include "DNA_space_types.h"
#include "DNA_view3d_types.h"
#include "DNA_workspace_types.h"

#include "RNA_access.h"
#include "RNA_define.h"

#include "rna_internal.h"

#include "SEQ_sequencer.h"

#include "WM_api.h"
#include "WM_types.h"

#include "RE_engine.h"
#include "RE_pipeline.h"

#include "RNA_enum_types.h"

const EnumPropertyItem rna_enum_space_type_items[] = {
    /* empty must be here for python, is skipped for UI */
    {SPACE_EMPTY, "EMPTY", ICON_NONE, "Empty", ""},

    /* General */
    {0, "", ICON_NONE, "General", ""},
    {SPACE_VIEW3D,
     "VIEW_3D",
     ICON_VIEW3D,
     "3D Viewport",
     "Manipulate objects in a 3D environment"},
    {SPACE_IMAGE,
     "IMAGE_EDITOR",
     ICON_IMAGE,
     "UV/Image Editor",
     "View and edit images and UV Maps"},
    {SPACE_NODE,
     "NODE_EDITOR",
     ICON_NODETREE,
     "Node Editor",
     "Editor for node-based shading and compositing tools"},
    {SPACE_SEQ, "SEQUENCE_EDITOR", ICON_SEQUENCE, "Video Sequencer", "Video editing tools"},
    {SPACE_CLIP, "CLIP_EDITOR", ICON_TRACKER, "Movie Clip Editor", "Motion tracking tools"},

    /* Animation */
    {0, "", ICON_NONE, "Animation", ""},
#if 0
    {SPACE_ACTION,
     "TIMELINE",
     ICON_TIME,
     "Timeline",
     "Timeline and playback controls (NOTE: Switch to 'Timeline' mode)"}, /* XXX */
#endif
    {SPACE_ACTION, "DOPESHEET_EDITOR", ICON_ACTION, "Dope Sheet", "Adjust timing of keyframes"},
    {SPACE_GRAPH,
     "GRAPH_EDITOR",
     ICON_GRAPH,
     "Graph Editor",
     "Edit drivers and keyframe interpolation"},
    {SPACE_NLA, "NLA_EDITOR", ICON_NLA, "Nonlinear Animation", "Combine and layer Actions"},

    /* Scripting */
    {0, "", ICON_NONE, "Scripting", ""},
    {SPACE_TEXT,
     "TEXT_EDITOR",
     ICON_TEXT,
     "Text Editor",
     "Edit scripts and in-file documentation"},
    {SPACE_CONSOLE,
     "CONSOLE",
     ICON_CONSOLE,
     "Python Console",
     "Interactive programmatic console for "
     "advanced editing and script development"},
    {SPACE_INFO, "INFO", ICON_INFO, "Info", "Log of operations, warnings and error messages"},
    /* Special case: Top-bar and Status-bar aren't supposed to be a regular editor for the user. */
    {SPACE_TOPBAR,
     "TOPBAR",
     ICON_NONE,
     "Top Bar",
     "Global bar at the top of the screen for "
     "global per-window settings"},
    {SPACE_STATUSBAR,
     "STATUSBAR",
     ICON_NONE,
     "Status Bar",
     "Global bar at the bottom of the "
     "screen for general status information"},

    /* Data */
    {0, "", ICON_NONE, "Data", ""},
    {SPACE_OUTLINER,
     "OUTLINER",
     ICON_OUTLINER,
     "Outliner",
     "Overview of scene graph and all available data-blocks"},
    {SPACE_PROPERTIES,
     "PROPERTIES",
     ICON_PROPERTIES,
     "Properties",
     "Edit properties of active object and related data-blocks"},
    {SPACE_FILE, "FILE_BROWSER", ICON_FILEBROWSER, "File Browser", "Browse for files and assets"},
    {SPACE_USERPREF,
     "PREFERENCES",
     ICON_PREFERENCES,
     "Preferences",
     "Edit persistent configuration settings"},
    {0, NULL, 0, NULL, NULL},
};

const EnumPropertyItem rna_enum_space_graph_mode_items[] = {
    {SIPO_MODE_ANIMATION,
     "FCURVES",
     ICON_GRAPH,
     "Graph Editor",
     "Edit animation/keyframes displayed as 2D curves"},
    {SIPO_MODE_DRIVERS, "DRIVERS", ICON_DRIVER, "Drivers", "Edit drivers"},
    {0, NULL, 0, NULL, NULL},
};

const EnumPropertyItem rna_enum_space_sequencer_view_type_items[] = {
    {SEQ_VIEW_SEQUENCE, "SEQUENCER", ICON_SEQ_SEQUENCER, "Sequencer", ""},
    {SEQ_VIEW_PREVIEW, "PREVIEW", ICON_SEQ_PREVIEW, "Preview", ""},
    {SEQ_VIEW_SEQUENCE_PREVIEW, "SEQUENCER_PREVIEW", ICON_SEQ_SPLITVIEW, "Sequencer/Preview", ""},
    {0, NULL, 0, NULL, NULL},
};

const EnumPropertyItem rna_enum_space_file_browse_mode_items[] = {
    {FILE_BROWSE_MODE_FILES, "FILES", ICON_FILEBROWSER, "File Browser", ""},
    {FILE_BROWSE_MODE_ASSETS, "ASSETS", ICON_ASSET_MANAGER, "Asset Browser", ""},
    {0, NULL, 0, NULL, NULL},
};

#define SACT_ITEM_DOPESHEET \
  { \
    SACTCONT_DOPESHEET, "DOPESHEET", ICON_ACTION, "Dope Sheet", "Edit all keyframes in scene" \
  }
#define SACT_ITEM_TIMELINE \
  { \
    SACTCONT_TIMELINE, "TIMELINE", ICON_TIME, "Timeline", "Timeline and playback controls" \
  }
#define SACT_ITEM_ACTION \
  { \
    SACTCONT_ACTION, "ACTION", ICON_OBJECT_DATA, "Action Editor", \
        "Edit keyframes in active object's Object-level action" \
  }
#define SACT_ITEM_SHAPEKEY \
  { \
    SACTCONT_SHAPEKEY, "SHAPEKEY", ICON_SHAPEKEY_DATA, "Shape Key Editor", \
        "Edit keyframes in active object's Shape Keys action" \
  }
#define SACT_ITEM_GPENCIL \
  { \
    SACTCONT_GPENCIL, "GPENCIL", ICON_GREASEPENCIL, "Grease Pencil", \
        "Edit timings for all Grease Pencil sketches in file" \
  }
#define SACT_ITEM_MASK \
  { \
    SACTCONT_MASK, "MASK", ICON_MOD_MASK, "Mask", "Edit timings for Mask Editor splines" \
  }
#define SACT_ITEM_CACHEFILE \
  { \
    SACTCONT_CACHEFILE, "CACHEFILE", ICON_FILE, "Cache File", \
        "Edit timings for Cache File data-blocks" \
  }

#ifndef RNA_RUNTIME
/* XXX: action-editor is currently for object-level only actions,
 * so show that using object-icon hint */
static EnumPropertyItem rna_enum_space_action_mode_all_items[] = {
    SACT_ITEM_DOPESHEET,
    SACT_ITEM_TIMELINE,
    SACT_ITEM_ACTION,
    SACT_ITEM_SHAPEKEY,
    SACT_ITEM_GPENCIL,
    SACT_ITEM_MASK,
    SACT_ITEM_CACHEFILE,
    {0, NULL, 0, NULL, NULL},
};
static EnumPropertyItem rna_enum_space_action_ui_mode_items[] = {
    SACT_ITEM_DOPESHEET,
    /* SACT_ITEM_TIMELINE, */
    SACT_ITEM_ACTION,
    SACT_ITEM_SHAPEKEY,
    SACT_ITEM_GPENCIL,
    SACT_ITEM_MASK,
    SACT_ITEM_CACHEFILE,
    {0, NULL, 0, NULL, NULL},
};
#endif
/* expose as ui_mode */
const EnumPropertyItem rna_enum_space_action_mode_items[] = {
    SACT_ITEM_DOPESHEET,
    SACT_ITEM_TIMELINE,
    {0, NULL, 0, NULL, NULL},
};

#undef SACT_ITEM_DOPESHEET
#undef SACT_ITEM_TIMELINE
#undef SACT_ITEM_ACTION
#undef SACT_ITEM_SHAPEKEY
#undef SACT_ITEM_GPENCIL
#undef SACT_ITEM_MASK
#undef SACT_ITEM_CACHEFILE

#define SI_ITEM_VIEW(identifier, name, icon) \
  { \
    SI_MODE_VIEW, identifier, icon, name, "View the image" \
  }
#define SI_ITEM_UV \
  { \
    SI_MODE_UV, "UV", ICON_UV, "UV Editor", "UV edit in mesh editmode" \
  }
#define SI_ITEM_PAINT \
  { \
    SI_MODE_PAINT, "PAINT", ICON_TPAINT_HLT, "Paint", "2D image painting mode" \
  }
#define SI_ITEM_MASK \
  { \
    SI_MODE_MASK, "MASK", ICON_MOD_MASK, "Mask", "Mask editing" \
  }

const EnumPropertyItem rna_enum_space_image_mode_all_items[] = {
    SI_ITEM_VIEW("VIEW", "View", ICON_FILE_IMAGE),
    SI_ITEM_UV,
    SI_ITEM_PAINT,
    SI_ITEM_MASK,
    {0, NULL, 0, NULL, NULL},
};

static const EnumPropertyItem rna_enum_space_image_mode_ui_items[] = {
    SI_ITEM_VIEW("VIEW", "View", ICON_FILE_IMAGE),
    SI_ITEM_PAINT,
    SI_ITEM_MASK,
    {0, NULL, 0, NULL, NULL},
};

const EnumPropertyItem rna_enum_space_image_mode_items[] = {
    SI_ITEM_VIEW("IMAGE_EDITOR", "Image Editor", ICON_IMAGE),
    SI_ITEM_UV,
    {0, NULL, 0, NULL, NULL},
};

#undef SI_ITEM_VIEW
#undef SI_ITEM_UV
#undef SI_ITEM_PAINT
#undef SI_ITEM_MASK

#define V3D_S3D_CAMERA_LEFT {STEREO_LEFT_ID, "LEFT", ICON_RESTRICT_RENDER_OFF, "Left", ""},
#define V3D_S3D_CAMERA_RIGHT {STEREO_RIGHT_ID, "RIGHT", ICON_RESTRICT_RENDER_OFF, "Right", ""},
#define V3D_S3D_CAMERA_S3D {STEREO_3D_ID, "S3D", ICON_CAMERA_STEREO, "3D", ""},
#ifdef RNA_RUNTIME
#  define V3D_S3D_CAMERA_VIEWS {STEREO_MONO_ID, "MONO", ICON_RESTRICT_RENDER_OFF, "Views", ""},
#endif

static const EnumPropertyItem stereo3d_camera_items[] = {
    V3D_S3D_CAMERA_LEFT V3D_S3D_CAMERA_RIGHT V3D_S3D_CAMERA_S3D{0, NULL, 0, NULL, NULL},
};

#ifdef RNA_RUNTIME
static const EnumPropertyItem multiview_camera_items[] = {
    V3D_S3D_CAMERA_VIEWS V3D_S3D_CAMERA_S3D{0, NULL, 0, NULL, NULL},
};
#endif

#undef V3D_S3D_CAMERA_LEFT
#undef V3D_S3D_CAMERA_RIGHT
#undef V3D_S3D_CAMERA_S3D
#undef V3D_S3D_CAMERA_VIEWS

const EnumPropertyItem rna_enum_fileselect_params_sort_items[] = {
    {FILE_SORT_ALPHA, "FILE_SORT_ALPHA", ICON_NONE, "Name", "Sort the file list alphabetically"},
    {FILE_SORT_EXTENSION,
     "FILE_SORT_EXTENSION",
     ICON_NONE,
     "Extension",
     "Sort the file list by extension/type"},
    {FILE_SORT_TIME,
     "FILE_SORT_TIME",
     ICON_NONE,
     "Modified Date",
     "Sort files by modification time"},
    {FILE_SORT_SIZE, "FILE_SORT_SIZE", ICON_NONE, "Size", "Sort files by size"},
    {0, NULL, 0, NULL, NULL},
};

#ifndef RNA_RUNTIME
static const EnumPropertyItem stereo3d_eye_items[] = {
    {STEREO_LEFT_ID, "LEFT_EYE", ICON_NONE, "Left Eye"},
    {STEREO_RIGHT_ID, "RIGHT_EYE", ICON_NONE, "Right Eye"},
    {0, NULL, 0, NULL, NULL},
};
#endif

static const EnumPropertyItem display_channels_items[] = {
    {SI_USE_ALPHA,
     "COLOR_ALPHA",
     ICON_IMAGE_RGB_ALPHA,
     "Color and Alpha",
     "Display image with RGB colors and alpha transparency"},
    {0, "COLOR", ICON_IMAGE_RGB, "Color", "Display image with RGB colors"},
    {SI_SHOW_ALPHA, "ALPHA", ICON_IMAGE_ALPHA, "Alpha", "Display  alpha transparency channel"},
    {SI_SHOW_ZBUF,
     "Z_BUFFER",
     ICON_IMAGE_ZDEPTH,
     "Z-Buffer",
     "Display Z-buffer associated with image (mapped from camera clip start to end)"},
    {SI_SHOW_R, "RED", ICON_COLOR_RED, "Red", ""},
    {SI_SHOW_G, "GREEN", ICON_COLOR_GREEN, "Green", ""},
    {SI_SHOW_B, "BLUE", ICON_COLOR_BLUE, "Blue", ""},
    {0, NULL, 0, NULL, NULL},
};

#ifndef RNA_RUNTIME
static const EnumPropertyItem autosnap_items[] = {
    {SACTSNAP_OFF, "NONE", 0, "No Auto-Snap", ""},
    /* {-1, "", 0, "", ""}, */
    {SACTSNAP_STEP, "STEP", 0, "Frame Step", "Snap to 1.0 frame intervals"},
    {SACTSNAP_TSTEP, "TIME_STEP", 0, "Second Step", "Snap to 1.0 second intervals"},
    /* {-1, "", 0, "", ""}, */
    {SACTSNAP_FRAME, "FRAME", 0, "Nearest Frame", "Snap to actual frames (nla-action time)"},
    {SACTSNAP_SECOND, "SECOND", 0, "Nearest Second", "Snap to actual seconds (nla-action time)"},
    /* {-1, "", 0, "", ""}, */
    {SACTSNAP_MARKER, "MARKER", 0, "Nearest Marker", "Snap to nearest marker"},
    {0, NULL, 0, NULL, NULL},
};
#endif

const EnumPropertyItem rna_enum_shading_type_items[] = {
    {OB_WIRE, "WIREFRAME", ICON_SHADING_WIRE, "Wireframe", "Display the object as wire edges"},
    {OB_SOLID, "SOLID", ICON_SHADING_SOLID, "Solid", "Display in solid mode"},
    {OB_MATERIAL,
     "MATERIAL",
     ICON_SHADING_TEXTURE,
     "Material Preview",
     "Display in Material Preview mode"},
    {OB_RENDER, "RENDERED", ICON_SHADING_RENDERED, "Rendered", "Display render preview"},
    {0, NULL, 0, NULL, NULL},
};

static const EnumPropertyItem rna_enum_viewport_lighting_items[] = {
    {V3D_LIGHTING_STUDIO, "STUDIO", 0, "Studio", "Display using studio lighting"},
    {V3D_LIGHTING_MATCAP, "MATCAP", 0, "MatCap", "Display using matcap material and lighting"},
    {V3D_LIGHTING_FLAT, "FLAT", 0, "Flat", "Display using flat lighting"},
    {0, NULL, 0, NULL, NULL},
};

static const EnumPropertyItem rna_enum_shading_color_type_items[] = {
    {V3D_SHADING_MATERIAL_COLOR, "MATERIAL", 0, "Material", "Show material color"},
    {V3D_SHADING_SINGLE_COLOR, "SINGLE", 0, "Single", "Show scene in a single color"},
    {V3D_SHADING_OBJECT_COLOR, "OBJECT", 0, "Object", "Show object color"},
    {V3D_SHADING_RANDOM_COLOR, "RANDOM", 0, "Random", "Show random object color"},
    {V3D_SHADING_VERTEX_COLOR, "VERTEX", 0, "Vertex", "Show active vertex color"},
    {V3D_SHADING_TEXTURE_COLOR, "TEXTURE", 0, "Texture", "Show texture"},
    {0, NULL, 0, NULL, NULL},
};

static const EnumPropertyItem rna_enum_studio_light_items[] = {
    {0, "DEFAULT", 0, "Default", ""},
    {0, NULL, 0, NULL, NULL},
};

static const EnumPropertyItem rna_enum_view3dshading_render_pass_type_items[] = {
    {0, "", ICON_NONE, "General", ""},
    {EEVEE_RENDER_PASS_COMBINED, "COMBINED", 0, "Combined", ""},
    {EEVEE_RENDER_PASS_EMIT, "EMISSION", 0, "Emission", ""},
    {EEVEE_RENDER_PASS_ENVIRONMENT, "ENVIRONMENT", 0, "Environment", ""},
    {EEVEE_RENDER_PASS_AO, "AO", 0, "Ambient Occlusion", ""},
    {EEVEE_RENDER_PASS_SHADOW, "SHADOW", 0, "Shadow", ""},

    {0, "", ICON_NONE, "Light", ""},
    {EEVEE_RENDER_PASS_DIFFUSE_LIGHT, "DIFFUSE_LIGHT", 0, "Diffuse Light", ""},
    {EEVEE_RENDER_PASS_DIFFUSE_COLOR, "DIFFUSE_COLOR", 0, "Diffuse Color", ""},
    {EEVEE_RENDER_PASS_SPECULAR_LIGHT, "SPECULAR_LIGHT", 0, "Specular Light", ""},
    {EEVEE_RENDER_PASS_SPECULAR_COLOR, "SPECULAR_COLOR", 0, "Specular Color", ""},
    {EEVEE_RENDER_PASS_VOLUME_TRANSMITTANCE,
     "VOLUME_TRANSMITTANCE",
     0,
     "Volume Transmittance",
     ""},
    {EEVEE_RENDER_PASS_VOLUME_SCATTER, "VOLUME_SCATTER", 0, "Volume Scattering", ""},

    {0, "", ICON_NONE, "Effects", ""},
    {EEVEE_RENDER_PASS_BLOOM, "BLOOM", 0, "Bloom", ""},

    {0, "", ICON_NONE, "Data", ""},
    {EEVEE_RENDER_PASS_NORMAL, "NORMAL", 0, "Normal", ""},
    {EEVEE_RENDER_PASS_MIST, "MIST", 0, "Mist", ""},

    {0, "", ICON_NONE, "Shader AOV", ""},
    {EEVEE_RENDER_PASS_AOV, "AOV", 0, "AOV", ""},

    {0, NULL, 0, NULL, NULL},
};

const EnumPropertyItem rna_enum_clip_editor_mode_items[] = {
    {SC_MODE_TRACKING, "TRACKING", ICON_ANIM_DATA, "Tracking", "Show tracking and solving tools"},
    {SC_MODE_MASKEDIT, "MASK", ICON_MOD_MASK, "Mask", "Show mask editing tools"},
    {0, NULL, 0, NULL, NULL},
};

/* Actually populated dynamically trough a function,
 * but helps for context-less access (e.g. doc, i18n...). */
static const EnumPropertyItem buttons_context_items[] = {
    {BCONTEXT_TOOL, "TOOL", ICON_TOOL_SETTINGS, "Tool", "Active Tool and Workspace settings"},
    {BCONTEXT_SCENE, "SCENE", ICON_SCENE_DATA, "Scene", "Scene Properties"},
    {BCONTEXT_RENDER, "RENDER", ICON_SCENE, "Render", "Render Properties"},
    {BCONTEXT_OUTPUT, "OUTPUT", ICON_OUTPUT, "Output", "Output Properties"},
    {BCONTEXT_VIEW_LAYER, "VIEW_LAYER", ICON_RENDER_RESULT, "View Layer", "View Layer Properties"},
    {BCONTEXT_WORLD, "WORLD", ICON_WORLD, "World", "World Properties"},
    {BCONTEXT_OBJECT, "OBJECT", ICON_OBJECT_DATA, "Object", "Object Properties"},
    {BCONTEXT_CONSTRAINT,
     "CONSTRAINT",
     ICON_CONSTRAINT,
     "Constraints",
     "Object Constraint Properties"},
    {BCONTEXT_MODIFIER, "MODIFIER", ICON_MODIFIER, "Modifiers", "Modifier Properties"},
    {BCONTEXT_DATA, "DATA", ICON_NONE, "Data", "Object Data Properties"},
    {BCONTEXT_BONE, "BONE", ICON_BONE_DATA, "Bone", "Bone Properties"},
    {BCONTEXT_BONE_CONSTRAINT,
     "BONE_CONSTRAINT",
     ICON_CONSTRAINT_BONE,
     "Bone Constraints",
     "Bone Constraint Properties"},
    {BCONTEXT_MATERIAL, "MATERIAL", ICON_MATERIAL, "Material", "Material Properties"},
    {BCONTEXT_TEXTURE, "TEXTURE", ICON_TEXTURE, "Texture", "Texture Properties"},
    {BCONTEXT_PARTICLE, "PARTICLES", ICON_PARTICLES, "Particles", "Particle Properties"},
    {BCONTEXT_PHYSICS, "PHYSICS", ICON_PHYSICS, "Physics", "Physics Properties"},
    {BCONTEXT_SHADERFX, "SHADERFX", ICON_SHADERFX, "Effects", "Visual Effects Properties"},
    {0, NULL, 0, NULL, NULL},
};

static const EnumPropertyItem fileselectparams_recursion_level_items[] = {
    {0, "NONE", 0, "None", "Only list current directory's content, with no recursion"},
    {1, "BLEND", 0, "Blend File", "List .blend files' content"},
    {2, "ALL_1", 0, "One Level", "List all sub-directories' content, one level of recursion"},
    {3, "ALL_2", 0, "Two Levels", "List all sub-directories' content, two levels of recursion"},
    {4,
     "ALL_3",
     0,
     "Three Levels",
     "List all sub-directories' content, three levels of recursion"},
    {0, NULL, 0, NULL, NULL},
};

static const EnumPropertyItem rna_enum_curve_display_handle_items[] = {
    {CURVE_HANDLE_NONE, "NONE", 0, "None", ""},
    {CURVE_HANDLE_SELECTED, "SELECTED", 0, "Selected", ""},
    {CURVE_HANDLE_ALL, "ALL", 0, "All", ""},
    {0, NULL, 0, NULL, NULL},
};

#ifdef RNA_RUNTIME

#  include "DNA_anim_types.h"
#  include "DNA_scene_types.h"
#  include "DNA_screen_types.h"
#  include "DNA_userdef_types.h"

#  include "BLI_path_util.h"
#  include "BLI_string.h"

#  include "BKE_anim_data.h"
#  include "BKE_brush.h"
#  include "BKE_colortools.h"
#  include "BKE_context.h"
#  include "BKE_global.h"
#  include "BKE_icons.h"
#  include "BKE_idprop.h"
#  include "BKE_layer.h"
#  include "BKE_nla.h"
#  include "BKE_paint.h"
#  include "BKE_preferences.h"
#  include "BKE_scene.h"
#  include "BKE_screen.h"
#  include "BKE_workspace.h"

#  include "DEG_depsgraph.h"
#  include "DEG_depsgraph_build.h"

#  include "ED_anim_api.h"
#  include "ED_buttons.h"
#  include "ED_clip.h"
#  include "ED_fileselect.h"
#  include "ED_image.h"
#  include "ED_node.h"
#  include "ED_screen.h"
#  include "ED_sequencer.h"
#  include "ED_transform.h"
#  include "ED_view3d.h"

#  include "GPU_material.h"

#  include "IMB_imbuf_types.h"

#  include "UI_interface.h"
#  include "UI_view2d.h"

static StructRNA *rna_Space_refine(struct PointerRNA *ptr)
{
  SpaceLink *space = (SpaceLink *)ptr->data;

  switch ((eSpace_Type)space->spacetype) {
    case SPACE_VIEW3D:
      return &RNA_SpaceView3D;
    case SPACE_GRAPH:
      return &RNA_SpaceGraphEditor;
    case SPACE_OUTLINER:
      return &RNA_SpaceOutliner;
    case SPACE_PROPERTIES:
      return &RNA_SpaceProperties;
    case SPACE_FILE:
      return &RNA_SpaceFileBrowser;
    case SPACE_IMAGE:
      return &RNA_SpaceImageEditor;
    case SPACE_INFO:
      return &RNA_SpaceInfo;
    case SPACE_SEQ:
      return &RNA_SpaceSequenceEditor;
    case SPACE_TEXT:
      return &RNA_SpaceTextEditor;
    case SPACE_ACTION:
      return &RNA_SpaceDopeSheetEditor;
    case SPACE_NLA:
      return &RNA_SpaceNLA;
    case SPACE_NODE:
      return &RNA_SpaceNodeEditor;
    case SPACE_CONSOLE:
      return &RNA_SpaceConsole;
    case SPACE_USERPREF:
      return &RNA_SpacePreferences;
    case SPACE_CLIP:
      return &RNA_SpaceClipEditor;

      /* Currently no type info. */
    case SPACE_SCRIPT:
    case SPACE_EMPTY:
    case SPACE_TOPBAR:
    case SPACE_STATUSBAR:
      break;
  }

  return &RNA_Space;
}

static ScrArea *rna_area_from_space(PointerRNA *ptr)
{
  bScreen *screen = (bScreen *)ptr->owner_id;
  SpaceLink *link = (SpaceLink *)ptr->data;
  return BKE_screen_find_area_from_space(screen, link);
}

static void area_region_from_regiondata(bScreen *screen,
                                        void *regiondata,
                                        ScrArea **r_area,
                                        ARegion **r_region)
{
  ScrArea *area;
  ARegion *region;

  *r_area = NULL;
  *r_region = NULL;

  for (area = screen->areabase.first; area; area = area->next) {
    for (region = area->regionbase.first; region; region = region->next) {
      if (region->regiondata == regiondata) {
        *r_area = area;
        *r_region = region;
        return;
      }
    }
  }
}

static void rna_area_region_from_regiondata(PointerRNA *ptr, ScrArea **r_area, ARegion **r_region)
{
  bScreen *screen = (bScreen *)ptr->owner_id;
  void *regiondata = ptr->data;

  area_region_from_regiondata(screen, regiondata, r_area, r_region);
}

/* -------------------------------------------------------------------- */
/** \name Generic Region Flag Access
 * \{ */

static bool rna_Space_bool_from_region_flag_get_by_type(PointerRNA *ptr,
                                                        const int region_type,
                                                        const int region_flag)
{
  ScrArea *area = rna_area_from_space(ptr);
  ARegion *region = BKE_area_find_region_type(area, region_type);
  if (region) {
    return (region->flag & region_flag);
  }
  return false;
}

static void rna_Space_bool_from_region_flag_set_by_type(PointerRNA *ptr,
                                                        const int region_type,
                                                        const int region_flag,
                                                        bool value)
{
  ScrArea *area = rna_area_from_space(ptr);
  ARegion *region = BKE_area_find_region_type(area, region_type);
  if (region && (region->alignment != RGN_ALIGN_NONE)) {
    SET_FLAG_FROM_TEST(region->flag, value, region_flag);
  }
  ED_region_tag_redraw(region);
}

static void rna_Space_bool_from_region_flag_update_by_type(bContext *C,
                                                           PointerRNA *ptr,
                                                           const int region_type,
                                                           const int region_flag)
{
  ScrArea *area = rna_area_from_space(ptr);
  ARegion *region = BKE_area_find_region_type(area, region_type);
  if (region) {
    if (region_flag == RGN_FLAG_HIDDEN) {
      /* Only support animation when the area is in the current context. */
      if (region->overlap && (area == CTX_wm_area(C))) {
        ED_region_visibility_change_update_animated(C, area, region);
      }
      else {
        ED_region_visibility_change_update(C, area, region);
      }
    }
    else if (region_flag == RGN_FLAG_HIDDEN_BY_USER) {
      if (!(region->flag & RGN_FLAG_HIDDEN_BY_USER) != !(region->flag & RGN_FLAG_HIDDEN)) {
        ED_region_toggle_hidden(C, region);

        if ((region->flag & RGN_FLAG_HIDDEN_BY_USER) == 0) {
          ED_area_type_hud_ensure(C, area);
        }
      }
    }
  }
}

/** \} */

/* -------------------------------------------------------------------- */
/** \name Region Flag Access (Typed Callbacks)
 * \{ */

/* Header Region. */
static bool rna_Space_show_region_header_get(PointerRNA *ptr)
{
  return !rna_Space_bool_from_region_flag_get_by_type(ptr, RGN_TYPE_HEADER, RGN_FLAG_HIDDEN);
}
static void rna_Space_show_region_header_set(PointerRNA *ptr, bool value)
{
  rna_Space_bool_from_region_flag_set_by_type(ptr, RGN_TYPE_HEADER, RGN_FLAG_HIDDEN, !value);

  /* Special case, never show the tool properties when the header is invisible. */
  bool value_for_tool_header = value;
  if (value == true) {
    ScrArea *area = rna_area_from_space(ptr);
    ARegion *region_tool_header = BKE_area_find_region_type(area, RGN_TYPE_TOOL_HEADER);
    if (region_tool_header != NULL) {
      value_for_tool_header = !(region_tool_header->flag & RGN_FLAG_HIDDEN_BY_USER);
    }
  }
  rna_Space_bool_from_region_flag_set_by_type(
      ptr, RGN_TYPE_TOOL_HEADER, RGN_FLAG_HIDDEN, !value_for_tool_header);
}
static void rna_Space_show_region_header_update(bContext *C, PointerRNA *ptr)
{
  rna_Space_bool_from_region_flag_update_by_type(C, ptr, RGN_TYPE_HEADER, RGN_FLAG_HIDDEN);
}

/* Footer Region. */
static bool rna_Space_show_region_footer_get(PointerRNA *ptr)
{
  return !rna_Space_bool_from_region_flag_get_by_type(ptr, RGN_TYPE_FOOTER, RGN_FLAG_HIDDEN);
}
static void rna_Space_show_region_footer_set(PointerRNA *ptr, bool value)
{
  rna_Space_bool_from_region_flag_set_by_type(ptr, RGN_TYPE_FOOTER, RGN_FLAG_HIDDEN, !value);
}
static void rna_Space_show_region_footer_update(bContext *C, PointerRNA *ptr)
{
  rna_Space_bool_from_region_flag_update_by_type(C, ptr, RGN_TYPE_FOOTER, RGN_FLAG_HIDDEN);
}

/* Tool Header Region.
 *
 * This depends on the 'RGN_TYPE_TOOL_HEADER'
 */
static bool rna_Space_show_region_tool_header_get(PointerRNA *ptr)
{
  return !rna_Space_bool_from_region_flag_get_by_type(
      ptr, RGN_TYPE_TOOL_HEADER, RGN_FLAG_HIDDEN_BY_USER);
}
static void rna_Space_show_region_tool_header_set(PointerRNA *ptr, bool value)
{
  rna_Space_bool_from_region_flag_set_by_type(
      ptr, RGN_TYPE_TOOL_HEADER, RGN_FLAG_HIDDEN_BY_USER, !value);
  rna_Space_bool_from_region_flag_set_by_type(ptr, RGN_TYPE_TOOL_HEADER, RGN_FLAG_HIDDEN, !value);
}
static void rna_Space_show_region_tool_header_update(bContext *C, PointerRNA *ptr)
{
  rna_Space_bool_from_region_flag_update_by_type(C, ptr, RGN_TYPE_TOOL_HEADER, RGN_FLAG_HIDDEN);
}

/* Tools Region. */
static bool rna_Space_show_region_toolbar_get(PointerRNA *ptr)
{
  return !rna_Space_bool_from_region_flag_get_by_type(ptr, RGN_TYPE_TOOLS, RGN_FLAG_HIDDEN);
}
static void rna_Space_show_region_toolbar_set(PointerRNA *ptr, bool value)
{
  rna_Space_bool_from_region_flag_set_by_type(ptr, RGN_TYPE_TOOLS, RGN_FLAG_HIDDEN, !value);
}
static void rna_Space_show_region_toolbar_update(bContext *C, PointerRNA *ptr)
{
  rna_Space_bool_from_region_flag_update_by_type(C, ptr, RGN_TYPE_TOOLS, RGN_FLAG_HIDDEN);
}

/* UI Region */
static bool rna_Space_show_region_ui_get(PointerRNA *ptr)
{
  return !rna_Space_bool_from_region_flag_get_by_type(ptr, RGN_TYPE_UI, RGN_FLAG_HIDDEN);
}
static void rna_Space_show_region_ui_set(PointerRNA *ptr, bool value)
{
  rna_Space_bool_from_region_flag_set_by_type(ptr, RGN_TYPE_UI, RGN_FLAG_HIDDEN, !value);
}
static void rna_Space_show_region_ui_update(bContext *C, PointerRNA *ptr)
{
  rna_Space_bool_from_region_flag_update_by_type(C, ptr, RGN_TYPE_UI, RGN_FLAG_HIDDEN);
}

/* Redo (HUD) Region */
static bool rna_Space_show_region_hud_get(PointerRNA *ptr)
{
  return !rna_Space_bool_from_region_flag_get_by_type(ptr, RGN_TYPE_HUD, RGN_FLAG_HIDDEN_BY_USER);
}
static void rna_Space_show_region_hud_set(PointerRNA *ptr, bool value)
{
  rna_Space_bool_from_region_flag_set_by_type(ptr, RGN_TYPE_HUD, RGN_FLAG_HIDDEN_BY_USER, !value);
}
static void rna_Space_show_region_hud_update(bContext *C, PointerRNA *ptr)
{
  rna_Space_bool_from_region_flag_update_by_type(C, ptr, RGN_TYPE_HUD, RGN_FLAG_HIDDEN_BY_USER);
}

/** \} */

static bool rna_Space_view2d_sync_get(PointerRNA *ptr)
{
  ScrArea *area;
  ARegion *region;

  area = rna_area_from_space(ptr); /* can be NULL */
  region = BKE_area_find_region_type(area, RGN_TYPE_WINDOW);
  if (region) {
    View2D *v2d = &region->v2d;
    return (v2d->flag & V2D_VIEWSYNC_SCREEN_TIME) != 0;
  }

  return false;
}

static void rna_Space_view2d_sync_set(PointerRNA *ptr, bool value)
{
  ScrArea *area;
  ARegion *region;

  area = rna_area_from_space(ptr); /* can be NULL */
  region = BKE_area_find_region_type(area, RGN_TYPE_WINDOW);
  if (region) {
    View2D *v2d = &region->v2d;
    if (value) {
      v2d->flag |= V2D_VIEWSYNC_SCREEN_TIME;
    }
    else {
      v2d->flag &= ~V2D_VIEWSYNC_SCREEN_TIME;
    }
  }
}

static void rna_Space_view2d_sync_update(Main *UNUSED(bmain),
                                         Scene *UNUSED(scene),
                                         PointerRNA *ptr)
{
  ScrArea *area;
  ARegion *region;

  area = rna_area_from_space(ptr); /* can be NULL */
  region = BKE_area_find_region_type(area, RGN_TYPE_WINDOW);

  if (region) {
    bScreen *screen = (bScreen *)ptr->owner_id;
    View2D *v2d = &region->v2d;

    UI_view2d_sync(screen, area, v2d, V2D_LOCK_SET);
  }
}

static void rna_GPencil_update(Main *bmain, Scene *UNUSED(scene), PointerRNA *UNUSED(ptr))
{
  bool changed = false;
  /* need set all caches as dirty to recalculate onion skinning */
  for (Object *ob = bmain->objects.first; ob; ob = ob->id.next) {
    if (ob->type == OB_GPENCIL) {
      bGPdata *gpd = (bGPdata *)ob->data;
      DEG_id_tag_update(&gpd->id, ID_RECALC_GEOMETRY);
      changed = true;
    }
  }
  if (changed) {
    WM_main_add_notifier(NC_GPENCIL | NA_EDITED, NULL);
  }
}

/* Space 3D View */
static void rna_SpaceView3D_camera_update(Main *bmain, Scene *scene, PointerRNA *ptr)
{
  View3D *v3d = (View3D *)(ptr->data);
  if (v3d->scenelock) {
    wmWindowManager *wm = bmain->wm.first;

    scene->camera = v3d->camera;
    WM_windows_scene_data_sync(&wm->windows, scene);
  }
}

static void rna_SpaceView3D_use_local_camera_set(PointerRNA *ptr, bool value)
{
  View3D *v3d = (View3D *)(ptr->data);
  bScreen *screen = (bScreen *)ptr->owner_id;

  v3d->scenelock = !value;

  if (!value) {
    Scene *scene = ED_screen_scene_find(screen, G_MAIN->wm.first);
    /* NULL if the screen isn't in an active window (happens when setting from Python).
     * This could be moved to the update function, in that case the scene wont relate to the screen
     * so keep it working this way. */
    if (scene != NULL) {
      v3d->camera = scene->camera;
    }
  }
}

static float rna_View3DOverlay_GridScaleUnit_get(PointerRNA *ptr)
{
  View3D *v3d = (View3D *)(ptr->data);
  bScreen *screen = (bScreen *)ptr->owner_id;
  Scene *scene = ED_screen_scene_find(screen, G_MAIN->wm.first);
  if (scene != NULL) {
    return ED_view3d_grid_scale(scene, v3d, NULL);
  }
  else {
    /* When accessed from non-active screen. */
    return 1.0f;
  }
}

static PointerRNA rna_SpaceView3D_region_3d_get(PointerRNA *ptr)
{
  View3D *v3d = (View3D *)(ptr->data);
  ScrArea *area = rna_area_from_space(ptr);
  void *regiondata = NULL;
  if (area) {
    ListBase *regionbase = (area->spacedata.first == v3d) ? &area->regionbase : &v3d->regionbase;
    ARegion *region = regionbase->last; /* always last in list, weak .. */
    regiondata = region->regiondata;
  }

  return rna_pointer_inherit_refine(ptr, &RNA_RegionView3D, regiondata);
}

static void rna_SpaceView3D_region_quadviews_begin(CollectionPropertyIterator *iter,
                                                   PointerRNA *ptr)
{
  View3D *v3d = (View3D *)(ptr->data);
  ScrArea *area = rna_area_from_space(ptr);
  int i = 3;

  ARegion *region =
      ((area && area->spacedata.first == v3d) ? &area->regionbase : &v3d->regionbase)->last;
  ListBase lb = {NULL, NULL};

  if (region && region->alignment == RGN_ALIGN_QSPLIT) {
    while (i-- && region) {
      region = region->prev;
    }

    if (i < 0) {
      lb.first = region;
    }
  }

  rna_iterator_listbase_begin(iter, &lb, NULL);
}

static PointerRNA rna_SpaceView3D_region_quadviews_get(CollectionPropertyIterator *iter)
{
  void *regiondata = ((ARegion *)rna_iterator_listbase_get(iter))->regiondata;

  return rna_pointer_inherit_refine(&iter->parent, &RNA_RegionView3D, regiondata);
}

static void rna_RegionView3D_quadview_update(Main *UNUSED(main),
                                             Scene *UNUSED(scene),
                                             PointerRNA *ptr)
{
  ScrArea *area;
  ARegion *region;

  rna_area_region_from_regiondata(ptr, &area, &region);
  if (area && region && region->alignment == RGN_ALIGN_QSPLIT) {
    ED_view3d_quadview_update(area, region, false);
  }
}

/* same as above but call clip==true */
static void rna_RegionView3D_quadview_clip_update(Main *UNUSED(main),
                                                  Scene *UNUSED(scene),
                                                  PointerRNA *ptr)
{
  ScrArea *area;
  ARegion *region;

  rna_area_region_from_regiondata(ptr, &area, &region);
  if (area && region && region->alignment == RGN_ALIGN_QSPLIT) {
    ED_view3d_quadview_update(area, region, true);
  }
}

static void rna_RegionView3D_view_location_get(PointerRNA *ptr, float *values)
{
  RegionView3D *rv3d = (RegionView3D *)(ptr->data);
  negate_v3_v3(values, rv3d->ofs);
}

static void rna_RegionView3D_view_location_set(PointerRNA *ptr, const float *values)
{
  RegionView3D *rv3d = (RegionView3D *)(ptr->data);
  negate_v3_v3(rv3d->ofs, values);
}

static void rna_RegionView3D_view_rotation_get(PointerRNA *ptr, float *values)
{
  RegionView3D *rv3d = (RegionView3D *)(ptr->data);
  invert_qt_qt(values, rv3d->viewquat);
}

static void rna_RegionView3D_view_rotation_set(PointerRNA *ptr, const float *values)
{
  RegionView3D *rv3d = (RegionView3D *)(ptr->data);
  invert_qt_qt(rv3d->viewquat, values);
}

static void rna_RegionView3D_view_matrix_set(PointerRNA *ptr, const float *values)
{
  RegionView3D *rv3d = (RegionView3D *)(ptr->data);
  float mat[4][4];
  invert_m4_m4(mat, (float(*)[4])values);
  ED_view3d_from_m4(mat, rv3d->ofs, rv3d->viewquat, &rv3d->dist);
}

static bool rna_RegionView3D_is_orthographic_side_view_get(PointerRNA *ptr)
{
  RegionView3D *rv3d = (RegionView3D *)(ptr->data);
  return RV3D_VIEW_IS_AXIS(rv3d->view);
}

static IDProperty *rna_View3DShading_idprops(PointerRNA *ptr, bool create)
{
  View3DShading *shading = ptr->data;

  if (create && !shading->prop) {
    IDPropertyTemplate val = {0};
    shading->prop = IDP_New(IDP_GROUP, &val, "View3DShading ID properties");
  }

  return shading->prop;
}

static void rna_3DViewShading_type_update(Main *bmain, Scene *scene, PointerRNA *ptr)
{
  ID *id = ptr->owner_id;
  if (GS(id->name) != ID_SCR) {
    return;
  }

  View3DShading *shading = ptr->data;
  if (shading->type == OB_MATERIAL ||
      (shading->type == OB_RENDER && !STREQ(scene->r.engine, RE_engine_id_BLENDER_WORKBENCH))) {
    /* When switching from workbench to render or material mode the geometry of any
     * active sculpt session needs to be recalculated. */
    for (Object *ob = bmain->objects.first; ob; ob = ob->id.next) {
      if (ob->sculpt) {
        DEG_id_tag_update(&ob->id, ID_RECALC_GEOMETRY);
      }
    }
  }

  /* Update Gpencil. */
  rna_GPencil_update(bmain, scene, ptr);

  bScreen *screen = (bScreen *)ptr->owner_id;
  LISTBASE_FOREACH (ScrArea *, area, &screen->areabase) {
    LISTBASE_FOREACH (SpaceLink *, sl, &area->spacedata) {
      if (sl->spacetype == SPACE_VIEW3D) {
        View3D *v3d = (View3D *)sl;
        if (&v3d->shading == shading) {
          ED_view3d_shade_update(bmain, v3d, area);
          return;
        }
      }
    }
  }
}

static Scene *rna_3DViewShading_scene(PointerRNA *ptr)
{
  /* Get scene, depends if using 3D view or OpenGL render settings. */
  ID *id = ptr->owner_id;
  if (GS(id->name) == ID_SCE) {
    return (Scene *)id;
  }
  else {
    bScreen *screen = (bScreen *)ptr->owner_id;
    return WM_windows_scene_get_from_screen(G_MAIN->wm.first, screen);
  }
}

static ViewLayer *rna_3DViewShading_view_layer(PointerRNA *ptr)
{
  /* Get scene, depends if using 3D view or OpenGL render settings. */
  ID *id = ptr->owner_id;
  if (GS(id->name) == ID_SCE) {
    return NULL;
  }
  else {
    bScreen *screen = (bScreen *)ptr->owner_id;
    return WM_windows_view_layer_get_from_screen(G_MAIN->wm.first, screen);
  }
}

static int rna_3DViewShading_type_get(PointerRNA *ptr)
{
  /* Available shading types depend on render engine. */
  Scene *scene = rna_3DViewShading_scene(ptr);
  RenderEngineType *type = (scene) ? RE_engines_find(scene->r.engine) : NULL;
  View3DShading *shading = (View3DShading *)ptr->data;

  if (scene == NULL || BKE_scene_uses_blender_eevee(scene)) {
    return shading->type;
  }
  else if (BKE_scene_uses_blender_workbench(scene)) {
    return (shading->type == OB_MATERIAL) ? OB_SOLID : shading->type;
  }
  else {
    if (shading->type == OB_RENDER && !(type && type->view_draw)) {
      return OB_MATERIAL;
    }
    else {
      return shading->type;
    }
  }
}

static void rna_3DViewShading_type_set(PointerRNA *ptr, int value)
{
  View3DShading *shading = (View3DShading *)ptr->data;
  if (value != shading->type && value == OB_RENDER) {
    shading->prev_type = shading->type;
  }
  shading->type = value;
}

static const EnumPropertyItem *rna_3DViewShading_type_itemf(bContext *UNUSED(C),
                                                            PointerRNA *ptr,
                                                            PropertyRNA *UNUSED(prop),
                                                            bool *r_free)
{
  Scene *scene = rna_3DViewShading_scene(ptr);
  RenderEngineType *type = (scene) ? RE_engines_find(scene->r.engine) : NULL;

  EnumPropertyItem *item = NULL;
  int totitem = 0;

  RNA_enum_items_add_value(&item, &totitem, rna_enum_shading_type_items, OB_WIRE);
  RNA_enum_items_add_value(&item, &totitem, rna_enum_shading_type_items, OB_SOLID);

  if (scene == NULL || BKE_scene_uses_blender_eevee(scene)) {
    RNA_enum_items_add_value(&item, &totitem, rna_enum_shading_type_items, OB_MATERIAL);
    RNA_enum_items_add_value(&item, &totitem, rna_enum_shading_type_items, OB_RENDER);
  }
  else if (BKE_scene_uses_blender_workbench(scene)) {
    RNA_enum_items_add_value(&item, &totitem, rna_enum_shading_type_items, OB_RENDER);
  }
  else {
    RNA_enum_items_add_value(&item, &totitem, rna_enum_shading_type_items, OB_MATERIAL);
    if (type && type->view_draw) {
      RNA_enum_items_add_value(&item, &totitem, rna_enum_shading_type_items, OB_RENDER);
    }
  }

  RNA_enum_item_end(&item, &totitem);
  *r_free = true;

  return item;
}

/* Shading.selected_studio_light */
static PointerRNA rna_View3DShading_selected_studio_light_get(PointerRNA *ptr)
{
  View3DShading *shading = (View3DShading *)ptr->data;
  StudioLight *sl;
  if (shading->type == OB_SOLID && shading->light == V3D_LIGHTING_MATCAP) {
    sl = BKE_studiolight_find(shading->matcap, STUDIOLIGHT_FLAG_ALL);
  }
  else if (shading->type == OB_SOLID && shading->light == V3D_LIGHTING_STUDIO) {
    sl = BKE_studiolight_find(shading->studio_light, STUDIOLIGHT_FLAG_ALL);
  }
  else {
    /* OB_MATERIAL and OB_RENDER */
    sl = BKE_studiolight_find(shading->lookdev_light, STUDIOLIGHT_FLAG_ALL);
  }
  return rna_pointer_inherit_refine(ptr, &RNA_StudioLight, sl);
}

/* shading.light */
static const EnumPropertyItem *rna_View3DShading_color_type_itemf(bContext *UNUSED(C),
                                                                  PointerRNA *ptr,
                                                                  PropertyRNA *UNUSED(prop),
                                                                  bool *r_free)
{
  View3DShading *shading = (View3DShading *)ptr->data;

  int totitem = 0;

  if (shading->type == OB_WIRE) {
    EnumPropertyItem *item = NULL;
    RNA_enum_items_add_value(
        &item, &totitem, rna_enum_shading_color_type_items, V3D_SHADING_SINGLE_COLOR);
    RNA_enum_items_add_value(
        &item, &totitem, rna_enum_shading_color_type_items, V3D_SHADING_OBJECT_COLOR);
    RNA_enum_items_add_value(
        &item, &totitem, rna_enum_shading_color_type_items, V3D_SHADING_RANDOM_COLOR);
    RNA_enum_item_end(&item, &totitem);
    *r_free = true;
    return item;
  }
  else {
    /* Solid mode, or lookdev mode for workbench engine. */
    *r_free = false;
    return rna_enum_shading_color_type_items;
  }
}

static void rna_View3DShading_studio_light_get_storage(View3DShading *shading,
                                                       char **dna_storage,
                                                       int *flag)
{
  *dna_storage = shading->studio_light;

  *flag = STUDIOLIGHT_TYPE_STUDIO;
  if (shading->type == OB_SOLID) {
    if (shading->light == V3D_LIGHTING_MATCAP) {
      *flag = STUDIOLIGHT_TYPE_MATCAP;
      *dna_storage = shading->matcap;
    }
  }
  else {
    *flag = STUDIOLIGHT_TYPE_WORLD;
    *dna_storage = shading->lookdev_light;
  }
}

static int rna_View3DShading_studio_light_get(PointerRNA *ptr)
{
  View3DShading *shading = (View3DShading *)ptr->data;
  char *dna_storage;
  int flag;

  rna_View3DShading_studio_light_get_storage(shading, &dna_storage, &flag);
  StudioLight *sl = BKE_studiolight_find(dna_storage, flag);
  if (sl) {
    BLI_strncpy(dna_storage, sl->name, FILE_MAXFILE);
    return sl->index;
  }
  else {
    return 0;
  }
}

static void rna_View3DShading_studio_light_set(PointerRNA *ptr, int value)
{
  View3DShading *shading = (View3DShading *)ptr->data;
  char *dna_storage;
  int flag;

  rna_View3DShading_studio_light_get_storage(shading, &dna_storage, &flag);
  StudioLight *sl = BKE_studiolight_findindex(value, flag);
  if (sl) {
    BLI_strncpy(dna_storage, sl->name, FILE_MAXFILE);
  }
}

static const EnumPropertyItem *rna_View3DShading_studio_light_itemf(bContext *UNUSED(C),
                                                                    PointerRNA *ptr,
                                                                    PropertyRNA *UNUSED(prop),
                                                                    bool *r_free)
{
  View3DShading *shading = (View3DShading *)ptr->data;
  EnumPropertyItem *item = NULL;
  int totitem = 0;

  if (shading->type == OB_SOLID && shading->light == V3D_LIGHTING_MATCAP) {
    const int flags = (STUDIOLIGHT_EXTERNAL_FILE | STUDIOLIGHT_TYPE_MATCAP);

    LISTBASE_FOREACH (StudioLight *, sl, BKE_studiolight_listbase()) {
      int icon_id = (shading->flag & V3D_SHADING_MATCAP_FLIP_X) ? sl->icon_id_matcap_flipped :
                                                                  sl->icon_id_matcap;
      if ((sl->flag & flags) == flags) {
        EnumPropertyItem tmp = {sl->index, sl->name, icon_id, sl->name, ""};
        RNA_enum_item_add(&item, &totitem, &tmp);
      }
    }
  }
  else {
    LISTBASE_FOREACH (StudioLight *, sl, BKE_studiolight_listbase()) {
      int icon_id = sl->icon_id_irradiance;
      bool show_studiolight = false;

      if (sl->flag & STUDIOLIGHT_INTERNAL) {
        /* always show internal lights for solid */
        if (shading->type == OB_SOLID) {
          show_studiolight = true;
        }
      }
      else {
        switch (shading->type) {
          case OB_SOLID:
          case OB_TEXTURE:
            show_studiolight = ((sl->flag & STUDIOLIGHT_TYPE_STUDIO) != 0);
            break;

          case OB_MATERIAL:
          case OB_RENDER:
            show_studiolight = ((sl->flag & STUDIOLIGHT_TYPE_WORLD) != 0);
            icon_id = sl->icon_id_radiance;
            break;
        }
      }

      if (show_studiolight) {
        EnumPropertyItem tmp = {sl->index, sl->name, icon_id, sl->name, ""};
        RNA_enum_item_add(&item, &totitem, &tmp);
      }
    }
  }

  RNA_enum_item_end(&item, &totitem);
  *r_free = true;
  return item;
}

static const EnumPropertyItem *rna_3DViewShading_render_pass_itemf(bContext *C,
                                                                   PointerRNA *UNUSED(ptr),
                                                                   PropertyRNA *UNUSED(prop),
                                                                   bool *r_free)
{
  Scene *scene = CTX_data_scene(C);
  ViewLayer *view_layer = CTX_data_view_layer(C);

  const bool bloom_enabled = scene->eevee.flag & SCE_EEVEE_BLOOM_ENABLED;
  const bool aov_available = BKE_view_layer_has_valid_aov(view_layer);

  int totitem = 0;
  EnumPropertyItem *result = NULL;
  EnumPropertyItem aov_template;
  for (int i = 0; rna_enum_view3dshading_render_pass_type_items[i].identifier != NULL; i++) {
    const EnumPropertyItem *item = &rna_enum_view3dshading_render_pass_type_items[i];
    if (item->value == EEVEE_RENDER_PASS_AOV) {
      aov_template.value = item->value;
      aov_template.icon = 0;
      aov_template.description = item->description;
      LISTBASE_FOREACH (ViewLayerAOV *, aov, &view_layer->aovs) {
        if ((aov->flag & AOV_CONFLICT) != 0) {
          continue;
        }
        aov_template.name = aov->name;
        aov_template.identifier = aov->name;
        RNA_enum_item_add(&result, &totitem, &aov_template);
        aov_template.value++;
      }
    }
    else if (!((!bloom_enabled &&
                (item->value == EEVEE_RENDER_PASS_BLOOM || STREQ(item->name, "Effects"))) ||
               (!aov_available && STREQ(item->name, "Shader AOV")))) {
      RNA_enum_item_add(&result, &totitem, item);
    }
  }

  RNA_enum_item_end(&result, &totitem);
  *r_free = true;
  return result;
}
static int rna_3DViewShading_render_pass_get(PointerRNA *ptr)
{
  View3DShading *shading = (View3DShading *)ptr->data;
  eViewLayerEEVEEPassType result = shading->render_pass;
  Scene *scene = rna_3DViewShading_scene(ptr);
  ViewLayer *view_layer = rna_3DViewShading_view_layer(ptr);

  if (result == EEVEE_RENDER_PASS_BLOOM && ((scene->eevee.flag & SCE_EEVEE_BLOOM_ENABLED) == 0)) {
    return EEVEE_RENDER_PASS_COMBINED;
  }
  else if (result == EEVEE_RENDER_PASS_AOV) {
    if (!view_layer) {
      return EEVEE_RENDER_PASS_COMBINED;
    }
    const int aov_index = BLI_findstringindex(
        &view_layer->aovs, shading->aov_name, offsetof(ViewLayerAOV, name));
    if (aov_index == -1) {
      return EEVEE_RENDER_PASS_COMBINED;
    }
    return result + aov_index;
  }

  return result;
}

static void rna_3DViewShading_render_pass_set(PointerRNA *ptr, int value)
{
  View3DShading *shading = (View3DShading *)ptr->data;
  Scene *scene = rna_3DViewShading_scene(ptr);
  ViewLayer *view_layer = rna_3DViewShading_view_layer(ptr);
  shading->aov_name[0] = 0;

  if ((value & EEVEE_RENDER_PASS_AOV) != 0) {
    if (!view_layer) {
      shading->render_pass = EEVEE_RENDER_PASS_COMBINED;
      return;
    }
    const int aov_index = value & ~EEVEE_RENDER_PASS_AOV;
    ViewLayerAOV *aov = BLI_findlink(&view_layer->aovs, aov_index);
    if (!aov) {
      /* AOV not found, cannot select AOV. */
      shading->render_pass = EEVEE_RENDER_PASS_COMBINED;
      return;
    }

    shading->render_pass = EEVEE_RENDER_PASS_AOV;
    BLI_strncpy(shading->aov_name, aov->name, sizeof(aov->name));
  }
  else if (value == EEVEE_RENDER_PASS_BLOOM &&
           ((scene->eevee.flag & SCE_EEVEE_BLOOM_ENABLED) == 0)) {
    shading->render_pass = EEVEE_RENDER_PASS_COMBINED;
  }
  else {
    shading->render_pass = value;
  }
}

static void rna_SpaceView3D_use_local_collections_update(bContext *C, PointerRNA *ptr)
{
  Main *bmain = CTX_data_main(C);
  Scene *scene = CTX_data_scene(C);
  ViewLayer *view_layer = CTX_data_view_layer(C);
  View3D *v3d = (View3D *)ptr->data;

  if (ED_view3d_local_collections_set(bmain, v3d)) {
    BKE_layer_collection_local_sync(view_layer, v3d);
    DEG_id_tag_update(&scene->id, ID_RECALC_BASE_FLAGS);
  }
}

static const EnumPropertyItem *rna_SpaceView3D_stereo3d_camera_itemf(bContext *C,
                                                                     PointerRNA *UNUSED(ptr),
                                                                     PropertyRNA *UNUSED(prop),
                                                                     bool *UNUSED(r_free))
{
  Scene *scene = CTX_data_scene(C);

  if (scene->r.views_format == SCE_VIEWS_FORMAT_MULTIVIEW) {
    return multiview_camera_items;
  }
  else {
    return stereo3d_camera_items;
  }
}

static void rna_SpaceView3D_mirror_xr_session_update(Main *main,
                                                     Scene *UNUSED(scene),
                                                     PointerRNA *ptr)
{
#  ifdef WITH_XR_OPENXR
  const wmWindowManager *wm = main->wm.first;

  /* Handle mirror toggling while there is a session already. */
  if (WM_xr_session_exists(&wm->xr)) {
    const View3D *v3d = ptr->data;
    const ScrArea *area = rna_area_from_space(ptr);
    ED_view3d_xr_mirror_update(area, v3d, v3d->flag & V3D_XR_SESSION_MIRROR);
  }

#  else
  UNUSED_VARS(main, ptr);
#  endif
}

static int rna_SpaceView3D_icon_from_show_object_viewport_get(PointerRNA *ptr)
{
  const View3D *v3d = (View3D *)ptr->data;
  /* Ignore selection values when view is off,
   * intent is to show if visible objects aren't selectable. */
  const int view_value = (v3d->object_type_exclude_viewport != 0);
  const int select_value = (v3d->object_type_exclude_select &
                            ~v3d->object_type_exclude_viewport) != 0;
  return ICON_VIS_SEL_11 + (view_value << 1) + select_value;
}

static char *rna_View3DShading_path(PointerRNA *UNUSED(ptr))
{
  return BLI_strdup("shading");
}

static PointerRNA rna_SpaceView3D_overlay_get(PointerRNA *ptr)
{
  return rna_pointer_inherit_refine(ptr, &RNA_View3DOverlay, ptr->data);
}

static char *rna_View3DOverlay_path(PointerRNA *UNUSED(ptr))
{
  return BLI_strdup("overlay");
}

/* Space Image Editor */

static PointerRNA rna_SpaceImage_overlay_get(PointerRNA *ptr)
{
  return rna_pointer_inherit_refine(ptr, &RNA_SpaceImageOverlay, ptr->data);
}

static char *rna_SpaceImageOverlay_path(PointerRNA *UNUSED(ptr))
{
  return BLI_strdup("overlay");
}

static char *rna_SpaceUVEditor_path(PointerRNA *UNUSED(ptr))
{
  return BLI_strdup("uv_editor");
}

static PointerRNA rna_SpaceImageEditor_uvedit_get(PointerRNA *ptr)
{
  return rna_pointer_inherit_refine(ptr, &RNA_SpaceUVEditor, ptr->data);
}

static void rna_SpaceImageEditor_mode_update(Main *bmain, Scene *scene, PointerRNA *UNUSED(ptr))
{
  ED_space_image_paint_update(bmain, bmain->wm.first, scene);
}

static void rna_SpaceImageEditor_show_stereo_set(PointerRNA *ptr, int value)
{
  SpaceImage *sima = (SpaceImage *)(ptr->data);

  if (value) {
    sima->iuser.flag |= IMA_SHOW_STEREO;
  }
  else {
    sima->iuser.flag &= ~IMA_SHOW_STEREO;
  }
}

static bool rna_SpaceImageEditor_show_stereo_get(PointerRNA *ptr)
{
  SpaceImage *sima = (SpaceImage *)(ptr->data);
  return (sima->iuser.flag & IMA_SHOW_STEREO) != 0;
}

static void rna_SpaceImageEditor_show_stereo_update(Main *UNUSED(bmain),
                                                    Scene *UNUSED(unused),
                                                    PointerRNA *ptr)
{
  SpaceImage *sima = (SpaceImage *)(ptr->data);
  Image *ima = sima->image;

  if (ima) {
    if (ima->rr) {
      BKE_image_multilayer_index(ima->rr, &sima->iuser);
    }
    else {
      BKE_image_multiview_index(ima, &sima->iuser);
    }
  }
}

static bool rna_SpaceImageEditor_show_render_get(PointerRNA *ptr)
{
  SpaceImage *sima = (SpaceImage *)(ptr->data);
  return ED_space_image_show_render(sima);
}

static bool rna_SpaceImageEditor_show_paint_get(PointerRNA *ptr)
{
  SpaceImage *sima = (SpaceImage *)(ptr->data);
  return ED_space_image_show_paint(sima);
}

static bool rna_SpaceImageEditor_show_uvedit_get(PointerRNA *ptr)
{
  SpaceImage *sima = ptr->data;
  bScreen *screen = (bScreen *)ptr->owner_id;
  Object *obedit = NULL;
  wmWindow *win = ED_screen_window_find(screen, G_MAIN->wm.first);
  if (win != NULL) {
    ViewLayer *view_layer = WM_window_get_active_view_layer(win);
    obedit = OBEDIT_FROM_VIEW_LAYER(view_layer);
  }
  return ED_space_image_show_uvedit(sima, obedit);
}

static bool rna_SpaceImageEditor_show_maskedit_get(PointerRNA *ptr)
{
  SpaceImage *sima = (SpaceImage *)(ptr->data);
  bScreen *screen = (bScreen *)ptr->owner_id;
  Object *obedit = NULL;
  wmWindow *win = ED_screen_window_find(screen, G_MAIN->wm.first);
  if (win != NULL) {
    ViewLayer *view_layer = WM_window_get_active_view_layer(win);
    obedit = OBEDIT_FROM_VIEW_LAYER(view_layer);
  }
  return ED_space_image_check_show_maskedit(sima, obedit);
}

static void rna_SpaceImageEditor_image_set(PointerRNA *ptr,
                                           PointerRNA value,
                                           struct ReportList *UNUSED(reports))
{
  BLI_assert(BKE_id_is_in_global_main(value.data));
  SpaceImage *sima = ptr->data;
  bScreen *screen = (bScreen *)ptr->owner_id;
  Object *obedit = NULL;
  wmWindow *win = ED_screen_window_find(screen, G_MAIN->wm.first);
  if (win != NULL) {
    ViewLayer *view_layer = WM_window_get_active_view_layer(win);
    obedit = OBEDIT_FROM_VIEW_LAYER(view_layer);
  }
  ED_space_image_set(G_MAIN, sima, obedit, (Image *)value.data, false);
}

static void rna_SpaceImageEditor_mask_set(PointerRNA *ptr,
                                          PointerRNA value,
                                          struct ReportList *UNUSED(reports))
{
  SpaceImage *sima = (SpaceImage *)(ptr->data);

  ED_space_image_set_mask(NULL, sima, (Mask *)value.data);
}

static const EnumPropertyItem *rna_SpaceImageEditor_display_channels_itemf(
    bContext *UNUSED(C), PointerRNA *ptr, PropertyRNA *UNUSED(prop), bool *r_free)
{
  SpaceImage *sima = (SpaceImage *)ptr->data;
  EnumPropertyItem *item = NULL;
  ImBuf *ibuf;
  void *lock;
  int totitem = 0;

  ibuf = ED_space_image_acquire_buffer(sima, &lock, 0);
  int mask = ED_space_image_get_display_channel_mask(ibuf);
  ED_space_image_release_buffer(sima, ibuf, lock);

  if (mask & SI_USE_ALPHA) {
    RNA_enum_items_add_value(&item, &totitem, display_channels_items, SI_USE_ALPHA);
  }
  RNA_enum_items_add_value(&item, &totitem, display_channels_items, 0);
  if (mask & SI_SHOW_ALPHA) {
    RNA_enum_items_add_value(&item, &totitem, display_channels_items, SI_SHOW_ALPHA);
  }
  if (mask & SI_SHOW_ZBUF) {
    RNA_enum_items_add_value(&item, &totitem, display_channels_items, SI_SHOW_ZBUF);
  }
  if (mask & SI_SHOW_R) {
    RNA_enum_items_add_value(&item, &totitem, display_channels_items, SI_SHOW_R);
  }
  if (mask & SI_SHOW_G) {
    RNA_enum_items_add_value(&item, &totitem, display_channels_items, SI_SHOW_G);
  }
  if (mask & SI_SHOW_B) {
    RNA_enum_items_add_value(&item, &totitem, display_channels_items, SI_SHOW_B);
  }

  RNA_enum_item_end(&item, &totitem);
  *r_free = true;

  return item;
}

static int rna_SpaceImageEditor_display_channels_get(PointerRNA *ptr)
{
  SpaceImage *sima = (SpaceImage *)ptr->data;
  ImBuf *ibuf;
  void *lock;

  ibuf = ED_space_image_acquire_buffer(sima, &lock, 0);
  int mask = ED_space_image_get_display_channel_mask(ibuf);
  ED_space_image_release_buffer(sima, ibuf, lock);

  return sima->flag & mask;
}

static void rna_SpaceImageEditor_zoom_get(PointerRNA *ptr, float *values)
{
  SpaceImage *sima = (SpaceImage *)ptr->data;
  ScrArea *area;
  ARegion *region;

  values[0] = values[1] = 1;

  /* find aregion */
  area = rna_area_from_space(ptr); /* can be NULL */
  region = BKE_area_find_region_type(area, RGN_TYPE_WINDOW);
  if (region) {
    ED_space_image_get_zoom(sima, region, &values[0], &values[1]);
  }
}

static void rna_SpaceImageEditor_cursor_location_get(PointerRNA *ptr, float *values)
{
  SpaceImage *sima = (SpaceImage *)ptr->data;

  if (sima->flag & SI_COORDFLOATS) {
    copy_v2_v2(values, sima->cursor);
  }
  else {
    int w, h;
    ED_space_image_get_size(sima, &w, &h);

    values[0] = sima->cursor[0] * w;
    values[1] = sima->cursor[1] * h;
  }
}

static void rna_SpaceImageEditor_cursor_location_set(PointerRNA *ptr, const float *values)
{
  SpaceImage *sima = (SpaceImage *)ptr->data;

  if (sima->flag & SI_COORDFLOATS) {
    copy_v2_v2(sima->cursor, values);
  }
  else {
    int w, h;
    ED_space_image_get_size(sima, &w, &h);

    sima->cursor[0] = values[0] / w;
    sima->cursor[1] = values[1] / h;
  }
}

static void rna_SpaceImageEditor_image_update(Main *UNUSED(bmain),
                                              Scene *UNUSED(scene),
                                              PointerRNA *ptr)
{
  SpaceImage *sima = (SpaceImage *)ptr->data;
  Image *ima = sima->image;

  /* make sure all the iuser settings are valid for the sima image */
  if (ima) {
    if (ima->rr) {
      if (BKE_image_multilayer_index(sima->image->rr, &sima->iuser) == NULL) {
        BKE_image_init_imageuser(sima->image, &sima->iuser);
      }
    }
    else {
      BKE_image_multiview_index(ima, &sima->iuser);
    }
  }
}

static void rna_SpaceImageEditor_scopes_update(struct bContext *C, struct PointerRNA *ptr)
{
  SpaceImage *sima = (SpaceImage *)ptr->data;
  ImBuf *ibuf;
  void *lock;

  /* TODO(lukas): Support tiles in scopes? */
  ibuf = ED_space_image_acquire_buffer(sima, &lock, 0);
  if (ibuf) {
    ED_space_image_scopes_update(C, sima, ibuf, true);
    WM_main_add_notifier(NC_IMAGE, sima->image);
  }
  ED_space_image_release_buffer(sima, ibuf, lock);
}

static const EnumPropertyItem *rna_SpaceImageEditor_pivot_itemf(bContext *UNUSED(C),
                                                                PointerRNA *ptr,
                                                                PropertyRNA *UNUSED(prop),
                                                                bool *UNUSED(r_free))
{
  static const EnumPropertyItem pivot_items[] = {
      {V3D_AROUND_CENTER_BOUNDS, "CENTER", ICON_PIVOT_BOUNDBOX, "Bounding Box Center", ""},
      {V3D_AROUND_CENTER_MEDIAN, "MEDIAN", ICON_PIVOT_MEDIAN, "Median Point", ""},
      {V3D_AROUND_CURSOR, "CURSOR", ICON_PIVOT_CURSOR, "2D Cursor", ""},
      {V3D_AROUND_LOCAL_ORIGINS,
       "INDIVIDUAL_ORIGINS",
       ICON_PIVOT_INDIVIDUAL,
       "Individual Origins",
       "Pivot around each selected island's own median point"},
      {0, NULL, 0, NULL, NULL},
  };

  SpaceImage *sima = (SpaceImage *)ptr->data;

  if (sima->mode == SI_MODE_PAINT) {
    return rna_enum_transform_pivot_items_full;
  }
  else {
    return pivot_items;
  }
}

/* Space Text Editor */

static void rna_SpaceTextEditor_word_wrap_set(PointerRNA *ptr, bool value)
{
  SpaceText *st = (SpaceText *)(ptr->data);

  st->wordwrap = value;
  st->left = 0;
}

static void rna_SpaceTextEditor_text_set(PointerRNA *ptr,
                                         PointerRNA value,
                                         struct ReportList *UNUSED(reports))
{
  SpaceText *st = (SpaceText *)(ptr->data);

  st->text = value.data;

  WM_main_add_notifier(NC_TEXT | NA_SELECTED, st->text);
}

static bool rna_SpaceTextEditor_text_is_syntax_highlight_supported(struct SpaceText *space)
{
  return ED_text_is_syntax_highlight_supported(space->text);
}

static void rna_SpaceTextEditor_updateEdited(Main *UNUSED(bmain),
                                             Scene *UNUSED(scene),
                                             PointerRNA *ptr)
{
  SpaceText *st = (SpaceText *)ptr->data;

  if (st->text) {
    WM_main_add_notifier(NC_TEXT | NA_EDITED, st->text);
  }
}

/* Space Properties */

/* note: this function exists only to avoid id refcounting */
static void rna_SpaceProperties_pin_id_set(PointerRNA *ptr,
                                           PointerRNA value,
                                           struct ReportList *UNUSED(reports))
{
  SpaceProperties *sbuts = (SpaceProperties *)(ptr->data);
  sbuts->pinid = value.data;
}

static StructRNA *rna_SpaceProperties_pin_id_typef(PointerRNA *ptr)
{
  SpaceProperties *sbuts = (SpaceProperties *)(ptr->data);

  if (sbuts->pinid) {
    return ID_code_to_RNA_type(GS(sbuts->pinid->name));
  }

  return &RNA_ID;
}

static void rna_SpaceProperties_pin_id_update(Main *UNUSED(bmain),
                                              Scene *UNUSED(scene),
                                              PointerRNA *ptr)
{
  SpaceProperties *sbuts = (SpaceProperties *)(ptr->data);
  ID *id = sbuts->pinid;

  if (id == NULL) {
    sbuts->flag &= ~SB_PIN_CONTEXT;
    return;
  }

  switch (GS(id->name)) {
    case ID_MA:
      WM_main_add_notifier(NC_MATERIAL | ND_SHADING, NULL);
      break;
    case ID_TE:
      WM_main_add_notifier(NC_TEXTURE, NULL);
      break;
    case ID_WO:
      WM_main_add_notifier(NC_WORLD, NULL);
      break;
    case ID_LA:
      WM_main_add_notifier(NC_LAMP, NULL);
      break;
    default:
      break;
  }
}

static void rna_SpaceProperties_context_set(PointerRNA *ptr, int value)
{
  SpaceProperties *sbuts = (SpaceProperties *)(ptr->data);

  sbuts->mainb = value;
  sbuts->mainbuser = value;
}

static const EnumPropertyItem *rna_SpaceProperties_context_itemf(bContext *UNUSED(C),
                                                                 PointerRNA *ptr,
                                                                 PropertyRNA *UNUSED(prop),
                                                                 bool *r_free)
{
  SpaceProperties *sbuts = (SpaceProperties *)(ptr->data);
  EnumPropertyItem *item = NULL;

  /* Although it would never reach this amount, a theoretical maximum number of tabs
   * is BCONTEXT_TOT * 2, with every tab displayed and a spacer in every other item. */
  short context_tabs_array[BCONTEXT_TOT * 2];
  int totitem = ED_buttons_tabs_list(sbuts, context_tabs_array);
  BLI_assert(totitem <= ARRAY_SIZE(context_tabs_array));

  int totitem_added = 0;
  for (int i = 0; i < totitem; i++) {
    if (context_tabs_array[i] == -1) {
      RNA_enum_item_add_separator(&item, &totitem_added);
      continue;
    }

    RNA_enum_items_add_value(&item, &totitem_added, buttons_context_items, context_tabs_array[i]);

    /* Add the object data icon dynamically for the data tab. */
    if (context_tabs_array[i] == BCONTEXT_DATA) {
      (item + totitem_added - 1)->icon = sbuts->dataicon;
    }
  }

  RNA_enum_item_end(&item, &totitem);
  *r_free = true;

  return item;
}

static void rna_SpaceProperties_context_update(Main *UNUSED(bmain),
                                               Scene *UNUSED(scene),
                                               PointerRNA *ptr)
{
  SpaceProperties *sbuts = (SpaceProperties *)(ptr->data);
  /* XXX BCONTEXT_DATA is ugly, but required for lights... See T51318. */
  if (ELEM(sbuts->mainb, BCONTEXT_WORLD, BCONTEXT_MATERIAL, BCONTEXT_TEXTURE, BCONTEXT_DATA)) {
    sbuts->preview = 1;
  }
}

static int rna_SpaceProperties_tab_search_results_getlength(PointerRNA *ptr,
                                                            int length[RNA_MAX_ARRAY_DIMENSION])
{
  SpaceProperties *sbuts = ptr->data;

  short context_tabs_array[BCONTEXT_TOT * 2]; /* Dummy variable. */
  const int tabs_len = ED_buttons_tabs_list(sbuts, context_tabs_array);

  length[0] = tabs_len;

  return length[0];
}

static void rna_SpaceProperties_tab_search_results_get(PointerRNA *ptr, bool *values)
{
  SpaceProperties *sbuts = ptr->data;

  short context_tabs_array[BCONTEXT_TOT * 2]; /* Dummy variable. */
  const int tabs_len = ED_buttons_tabs_list(sbuts, context_tabs_array);

  for (int i = 0; i < tabs_len; i++) {
    values[i] = ED_buttons_tab_has_search_result(sbuts, i);
  }
}

static void rna_SpaceProperties_search_filter_get(PointerRNA *ptr, char *value)
{
  SpaceProperties *sbuts = ptr->data;
  const char *search_filter = ED_buttons_search_string_get(sbuts);

  strcpy(value, search_filter);
}

static int rna_SpaceProperties_search_filter_length(PointerRNA *ptr)
{
  SpaceProperties *sbuts = ptr->data;

  return ED_buttons_search_string_length(sbuts);
}

static void rna_SpaceProperties_search_filter_set(struct PointerRNA *ptr, const char *value)
{
  SpaceProperties *sbuts = ptr->data;

  ED_buttons_search_string_set(sbuts, value);
}

static void rna_SpaceProperties_search_filter_update(Main *UNUSED(bmain),
                                                     Scene *UNUSED(scene),
                                                     PointerRNA *ptr)
{
  ScrArea *area = rna_area_from_space(ptr);

  /* Update the search filter flag for the main region with the panels. */
  ARegion *main_region = BKE_area_find_region_type(area, RGN_TYPE_WINDOW);
  BLI_assert(main_region != NULL);
  ED_region_search_filter_update(area, main_region);
}

/* Space Console */
static void rna_ConsoleLine_body_get(PointerRNA *ptr, char *value)
{
  ConsoleLine *ci = (ConsoleLine *)ptr->data;
  memcpy(value, ci->line, ci->len + 1);
}

static int rna_ConsoleLine_body_length(PointerRNA *ptr)
{
  ConsoleLine *ci = (ConsoleLine *)ptr->data;
  return ci->len;
}

static void rna_ConsoleLine_body_set(PointerRNA *ptr, const char *value)
{
  ConsoleLine *ci = (ConsoleLine *)ptr->data;
  int len = strlen(value);

  if ((len >= ci->len_alloc) || (len * 2 < ci->len_alloc)) { /* allocate a new string */
    MEM_freeN(ci->line);
    ci->line = MEM_mallocN((len + 1) * sizeof(char), "rna_consoleline");
    ci->len_alloc = len + 1;
  }
  memcpy(ci->line, value, len + 1);
  ci->len = len;

  if (ci->cursor > len) {
    /* clamp the cursor */
    ci->cursor = len;
  }
}

static void rna_ConsoleLine_cursor_index_range(
    PointerRNA *ptr, int *min, int *max, int *UNUSED(softmin), int *UNUSED(softmax))
{
  ConsoleLine *ci = (ConsoleLine *)ptr->data;

  *min = 0;
  *max = ci->len; /* intentionally _not_ -1 */
}

/* Space Dopesheet */

static void rna_SpaceDopeSheetEditor_action_set(PointerRNA *ptr,
                                                PointerRNA value,
                                                struct ReportList *UNUSED(reports))
{
  SpaceAction *saction = (SpaceAction *)(ptr->data);
  bAction *act = (bAction *)value.data;

  if ((act == NULL) || (act->idroot == 0)) {
    /* just set if we're clearing the action or if the action is "amorphous" still */
    saction->action = act;
  }
  else {
    /* action to set must strictly meet the mode criteria... */
    if (saction->mode == SACTCONT_ACTION) {
      /* currently, this is "object-level" only, until we have some way of specifying this */
      if (act->idroot == ID_OB) {
        saction->action = act;
      }
      else {
        printf(
            "ERROR: cannot assign Action '%s' to Action Editor, as action is not object-level "
            "animation\n",
            act->id.name + 2);
      }
    }
    else if (saction->mode == SACTCONT_SHAPEKEY) {
      /* as the name says, "shapekey-level" only... */
      if (act->idroot == ID_KE) {
        saction->action = act;
      }
      else {
        printf(
            "ERROR: cannot assign Action '%s' to Shape Key Editor, as action doesn't animate "
            "Shape Keys\n",
            act->id.name + 2);
      }
    }
    else {
      printf(
          "ACK: who's trying to set an action while not in a mode displaying a single Action "
          "only?\n");
    }
  }
}

static void rna_SpaceDopeSheetEditor_action_update(bContext *C, PointerRNA *ptr)
{
  SpaceAction *saction = (SpaceAction *)(ptr->data);
  ViewLayer *view_layer = CTX_data_view_layer(C);
  Main *bmain = CTX_data_main(C);

  Object *obact = OBACT(view_layer);
  if (obact == NULL) {
    return;
  }

  AnimData *adt = NULL;
  ID *id = NULL;
  switch (saction->mode) {
    case SACTCONT_ACTION:
      /* TODO: context selector could help decide this with more control? */
      adt = BKE_animdata_add_id(&obact->id);
      id = &obact->id;
      break;
    case SACTCONT_SHAPEKEY: {
      Key *key = BKE_key_from_object(obact);
      if (key == NULL) {
        return;
      }
      adt = BKE_animdata_add_id(&key->id);
      id = &key->id;
      break;
    }
    case SACTCONT_GPENCIL:
    case SACTCONT_DOPESHEET:
    case SACTCONT_MASK:
    case SACTCONT_CACHEFILE:
    case SACTCONT_TIMELINE:
      return;
  }

  if (adt == NULL) {
    /* No animdata was added, so the depsgraph also doesn't need tagging. */
    return;
  }

  /* Don't do anything if old and new actions are the same... */
  if (adt->action == saction->action) {
    return;
  }

  /* Exit editmode first - we cannot change actions while in tweakmode. */
  BKE_nla_tweakmode_exit(adt);

  /* To prevent data loss (i.e. if users flip between actions using the Browse menu),
   * stash this action if nothing else uses it.
   *
   * EXCEPTION:
   * This callback runs when unlinking actions. In that case, we don't want to
   * stash the action, as the user is signaling that they want to detach it.
   * This can be reviewed again later,
   * but it could get annoying if we keep these instead.
   */
  if (adt->action != NULL && adt->action->id.us <= 0 && saction->action != NULL) {
    /* XXX: Things here get dodgy if this action is only partially completed,
     *      and the user then uses the browse menu to get back to this action,
     *      assigning it as the active action (i.e. the stash strip gets out of sync)
     */
    BKE_nla_action_stash(adt, ID_IS_OVERRIDE_LIBRARY(id));
  }

  BKE_animdata_set_action(NULL, id, saction->action);

  DEG_id_tag_update(&obact->id, ID_RECALC_ANIMATION | ID_RECALC_TRANSFORM | ID_RECALC_GEOMETRY);

  /* Update relations as well, so new time source dependency is added. */
  DEG_relations_tag_update(bmain);
}

static void rna_SpaceDopeSheetEditor_mode_update(bContext *C, PointerRNA *ptr)
{
  SpaceAction *saction = (SpaceAction *)(ptr->data);
  ScrArea *area = CTX_wm_area(C);
  ViewLayer *view_layer = CTX_data_view_layer(C);
  Object *obact = OBACT(view_layer);

  /* special exceptions for ShapeKey Editor mode */
  if (saction->mode == SACTCONT_SHAPEKEY) {
    Key *key = BKE_key_from_object(obact);

    /* 1) update the action stored for the editor */
    if (key) {
      saction->action = (key->adt) ? key->adt->action : NULL;
    }
    else {
      saction->action = NULL;
    }
  }
  /* make sure action stored is valid */
  else if (saction->mode == SACTCONT_ACTION) {
    /* 1) update the action stored for the editor */
    /* TODO: context selector could help decide this with more control? */
    if (obact) {
      saction->action = (obact->adt) ? obact->adt->action : NULL;
    }
    else {
      saction->action = NULL;
    }
  }

  /* Collapse (and show) summary channel and hide channel list for timeline */
  if (saction->mode == SACTCONT_TIMELINE) {
    saction->ads.flag |= ADS_FLAG_SUMMARY_COLLAPSED;
    saction->ads.filterflag |= ADS_FILTER_SUMMARY;
  }

  if (area && area->spacedata.first == saction) {
    ARegion *channels_region = BKE_area_find_region_type(area, RGN_TYPE_CHANNELS);
    if (channels_region) {
      if (saction->mode == SACTCONT_TIMELINE) {
        channels_region->flag |= RGN_FLAG_HIDDEN;
      }
      else {
        channels_region->flag &= ~RGN_FLAG_HIDDEN;
      }
      ED_region_visibility_change_update(C, area, channels_region);
    }
  }

  /* recalculate extents of channel list */
  saction->runtime.flag |= SACTION_RUNTIME_FLAG_NEED_CHAN_SYNC;

  /* store current mode as "old mode",
   * so that returning from other editors doesn't always reset to "Action Editor" */
  if (saction->mode != SACTCONT_TIMELINE) {
    saction->mode_prev = saction->mode;
  }
}

/* Space Graph Editor */

static void rna_SpaceGraphEditor_display_mode_update(bContext *C, PointerRNA *ptr)
{
  ScrArea *area = rna_area_from_space(ptr);
  SpaceGraph *sipo = (SpaceGraph *)ptr->data;

  /* for "Drivers" mode, enable all the necessary bits and pieces */
  if (sipo->mode == SIPO_MODE_DRIVERS) {
    ED_drivers_editor_init(C, area);
    ED_area_tag_redraw(area);
  }

  /* after changing view mode, must force recalculation of F-Curve colors
   * which can only be achieved using refresh as opposed to redraw
   */
  ED_area_tag_refresh(area);
}

static bool rna_SpaceGraphEditor_has_ghost_curves_get(PointerRNA *ptr)
{
  SpaceGraph *sipo = (SpaceGraph *)(ptr->data);
  return (BLI_listbase_is_empty(&sipo->runtime.ghost_curves) == false);
}

static void rna_SpaceConsole_rect_update(Main *UNUSED(bmain),
                                         Scene *UNUSED(scene),
                                         PointerRNA *ptr)
{
  SpaceConsole *sc = ptr->data;
  WM_main_add_notifier(NC_SPACE | ND_SPACE_CONSOLE | NA_EDITED, sc);
}

static void rna_SequenceEditor_update_cache(Main *UNUSED(bmain),
                                            Scene *scene,
                                            PointerRNA *UNUSED(ptr))
{
  BKE_sequencer_cache_cleanup(scene);
}

static void rna_Sequencer_view_type_update(Main *UNUSED(bmain),
                                           Scene *UNUSED(scene),
                                           PointerRNA *ptr)
{
  ScrArea *area = rna_area_from_space(ptr);
  ED_area_tag_refresh(area);
}

/* Space Node Editor */

static void rna_SpaceNodeEditor_node_tree_set(PointerRNA *ptr,
                                              const PointerRNA value,
                                              struct ReportList *UNUSED(reports))
{
  SpaceNode *snode = (SpaceNode *)ptr->data;
  ED_node_tree_start(snode, (bNodeTree *)value.data, NULL, NULL);
}

static bool rna_SpaceNodeEditor_node_tree_poll(PointerRNA *ptr, const PointerRNA value)
{
  SpaceNode *snode = (SpaceNode *)ptr->data;
  bNodeTree *ntree = (bNodeTree *)value.data;

  /* node tree type must match the selected type in node editor */
  return (STREQ(snode->tree_idname, ntree->idname));
}

static void rna_SpaceNodeEditor_node_tree_update(const bContext *C, PointerRNA *UNUSED(ptr))
{
  ED_node_tree_update(C);
}

static int rna_SpaceNodeEditor_tree_type_get(PointerRNA *ptr)
{
  SpaceNode *snode = (SpaceNode *)ptr->data;
  return rna_node_tree_idname_to_enum(snode->tree_idname);
}
static void rna_SpaceNodeEditor_tree_type_set(PointerRNA *ptr, int value)
{
  SpaceNode *snode = (SpaceNode *)ptr->data;
  ED_node_set_tree_type(snode, rna_node_tree_type_from_enum(value));
}
static bool rna_SpaceNodeEditor_tree_type_poll(void *Cv, bNodeTreeType *type)
{
  bContext *C = (bContext *)Cv;
  if (type->poll) {
    return type->poll(C, type);
  }
  else {
    return true;
  }
}

const EnumPropertyItem *RNA_enum_node_tree_types_itemf_impl(bContext *C, bool *r_free)
{
  return rna_node_tree_type_itemf(C, rna_SpaceNodeEditor_tree_type_poll, r_free);
}

static const EnumPropertyItem *rna_SpaceNodeEditor_tree_type_itemf(bContext *C,
                                                                   PointerRNA *UNUSED(ptr),
                                                                   PropertyRNA *UNUSED(prop),
                                                                   bool *r_free)
{
  return RNA_enum_node_tree_types_itemf_impl(C, r_free);
}

static void rna_SpaceNodeEditor_path_get(PointerRNA *ptr, char *value)
{
  SpaceNode *snode = ptr->data;
  ED_node_tree_path_get(snode, value);
}

static int rna_SpaceNodeEditor_path_length(PointerRNA *ptr)
{
  SpaceNode *snode = ptr->data;
  return ED_node_tree_path_length(snode);
}

static void rna_SpaceNodeEditor_path_clear(SpaceNode *snode, bContext *C)
{
  ED_node_tree_start(snode, NULL, NULL, NULL);
  ED_node_tree_update(C);
}

static void rna_SpaceNodeEditor_path_start(SpaceNode *snode, bContext *C, PointerRNA *node_tree)
{
  ED_node_tree_start(snode, (bNodeTree *)node_tree->data, NULL, NULL);
  ED_node_tree_update(C);
}

static void rna_SpaceNodeEditor_path_append(SpaceNode *snode,
                                            bContext *C,
                                            PointerRNA *node_tree,
                                            PointerRNA *node)
{
  ED_node_tree_push(snode, node_tree->data, node->data);
  ED_node_tree_update(C);
}

static void rna_SpaceNodeEditor_path_pop(SpaceNode *snode, bContext *C)
{
  ED_node_tree_pop(snode);
  ED_node_tree_update(C);
}

static void rna_SpaceNodeEditor_show_backdrop_update(Main *UNUSED(bmain),
                                                     Scene *UNUSED(scene),
                                                     PointerRNA *UNUSED(ptr))
{
  WM_main_add_notifier(NC_NODE | NA_EDITED, NULL);
  WM_main_add_notifier(NC_SCENE | ND_NODES, NULL);
}

static void rna_SpaceNodeEditor_cursor_location_from_region(SpaceNode *snode,
                                                            bContext *C,
                                                            int x,
                                                            int y)
{
  ARegion *region = CTX_wm_region(C);

  UI_view2d_region_to_view(&region->v2d, x, y, &snode->cursor[0], &snode->cursor[1]);
  snode->cursor[0] /= UI_DPI_FAC;
  snode->cursor[1] /= UI_DPI_FAC;
}

static void rna_SpaceClipEditor_clip_set(PointerRNA *ptr,
                                         PointerRNA value,
                                         struct ReportList *UNUSED(reports))
{
  SpaceClip *sc = (SpaceClip *)(ptr->data);
  bScreen *screen = (bScreen *)ptr->owner_id;

  ED_space_clip_set_clip(NULL, screen, sc, (MovieClip *)value.data);
}

static void rna_SpaceClipEditor_mask_set(PointerRNA *ptr,
                                         PointerRNA value,
                                         struct ReportList *UNUSED(reports))
{
  SpaceClip *sc = (SpaceClip *)(ptr->data);

  ED_space_clip_set_mask(NULL, sc, (Mask *)value.data);
}

static void rna_SpaceClipEditor_clip_mode_update(Main *UNUSED(bmain),
                                                 Scene *UNUSED(scene),
                                                 PointerRNA *ptr)
{
  SpaceClip *sc = (SpaceClip *)(ptr->data);

  if (sc->mode == SC_MODE_MASKEDIT && sc->view != SC_VIEW_CLIP) {
    /* Make sure we are in the right view for mask editing */
    sc->view = SC_VIEW_CLIP;
    ScrArea *area = rna_area_from_space(ptr);
    ED_area_tag_refresh(area);
  }

  sc->scopes.ok = 0;
}

static void rna_SpaceClipEditor_lock_selection_update(Main *UNUSED(bmain),
                                                      Scene *UNUSED(scene),
                                                      PointerRNA *ptr)
{
  SpaceClip *sc = (SpaceClip *)(ptr->data);

  sc->xlockof = 0.0f;
  sc->ylockof = 0.0f;
}

static void rna_SpaceClipEditor_view_type_update(Main *UNUSED(bmain),
                                                 Scene *UNUSED(scene),
                                                 PointerRNA *ptr)
{
  ScrArea *area = rna_area_from_space(ptr);
  ED_area_tag_refresh(area);
}

/* File browser. */

static char *rna_FileSelectParams_path(PointerRNA *UNUSED(ptr))
{
  return BLI_strdup("params");
}

int rna_FileSelectParams_filename_editable(struct PointerRNA *ptr, const char **r_info)
{
  FileSelectParams *params = ptr->data;

  if (params && (params->flag & FILE_DIRSEL_ONLY)) {
    *r_info = "Only directories can be chosen for the current operation.";
    return 0;
  }

  return params ? PROP_EDITABLE : 0;
}

static bool rna_FileSelectParams_use_lib_get(PointerRNA *ptr)
{
  FileSelectParams *params = ptr->data;

  return params && (params->type == FILE_LOADLIB);
}

static const EnumPropertyItem *rna_FileSelectParams_recursion_level_itemf(
    bContext *UNUSED(C), PointerRNA *ptr, PropertyRNA *UNUSED(prop), bool *r_free)
{
  FileSelectParams *params = ptr->data;

  if (params && params->type != FILE_LOADLIB) {
    EnumPropertyItem *item = NULL;
    int totitem = 0;

    RNA_enum_items_add_value(&item, &totitem, fileselectparams_recursion_level_items, 0);
    RNA_enum_items_add_value(&item, &totitem, fileselectparams_recursion_level_items, 2);
    RNA_enum_items_add_value(&item, &totitem, fileselectparams_recursion_level_items, 3);
    RNA_enum_items_add_value(&item, &totitem, fileselectparams_recursion_level_items, 4);

    RNA_enum_item_end(&item, &totitem);
    *r_free = true;

    return item;
  }

  *r_free = false;
  return fileselectparams_recursion_level_items;
}

static void rna_FileSelectPrams_filter_glob_set(PointerRNA *ptr, const char *value)
{
  FileSelectParams *params = ptr->data;

  BLI_strncpy(params->filter_glob, value, sizeof(params->filter_glob));

  /* Remove stupi things like last group being a wildcard-only one... */
  BLI_path_extension_glob_validate(params->filter_glob);
}

static PointerRNA rna_FileSelectParams_filter_id_get(PointerRNA *ptr)
{
  return rna_pointer_inherit_refine(ptr, &RNA_FileSelectIDFilter, ptr->data);
}

<<<<<<< HEAD
static int rna_FileSelectParams_asset_repository_get(PointerRNA *ptr)
{
  FileAssetSelectParams *params = ptr->data;

  /* Simple case: Predefined repo, just set the value. */
  if (params->asset_repository.type < FILE_ASSET_REPO_CUSTOM) {
    return params->asset_repository.type;
  }

  /* Note that the path isn't checked for validity here. If an invalid repository path is used, the
   * Asset Browser can give a nice hint on what's wrong. */
  const bUserAssetRepository *user_repository = BKE_preferences_asset_repository_find_from_name(
      &U, params->asset_repository.idname);
  const int index = BKE_preferences_asset_repository_get_index(&U, user_repository);
  if (index > -1) {
    return FILE_ASSET_REPO_CUSTOM + index;
  }

  BLI_assert(0);
  return FILE_ASSET_REPO_LOCAL;
}

static void rna_FileSelectParams_asset_repository_set(PointerRNA *ptr, int value)
{
  FileAssetSelectParams *params = ptr->data;

  /* Simple case: Predefined repo, just set the value. */
  if (value < FILE_ASSET_REPO_CUSTOM) {
    params->asset_repository.type = value;
    params->asset_repository.idname[0] = '\0';
    BLI_assert(ELEM(value, FILE_ASSET_REPO_LOCAL));
    return;
  }

  const bUserAssetRepository *user_repository = BKE_preferences_asset_repository_find_from_index(
      &U, value - FILE_ASSET_REPO_CUSTOM);

  /* Note that the path isn't checked for validity here. If an invalid repository path is used, the
   * Asset Browser can give a nice hint on what's wrong. */
  const bool is_valid = (user_repository->name[0] && user_repository->path[0]);
  if (user_repository && is_valid) {
    BLI_strncpy(params->asset_repository.idname,
                user_repository->name,
                sizeof(params->asset_repository.idname));
    params->asset_repository.type = FILE_ASSET_REPO_CUSTOM;
  }
}

static const EnumPropertyItem *rna_FileSelectParams_asset_repository_itemf(
    bContext *UNUSED(C), PointerRNA *UNUSED(ptr), PropertyRNA *UNUSED(prop), bool *r_free)
{
  const EnumPropertyItem predefined_items[] = {
      /* For the future. */
      // {FILE_ASSET_REPO_BUNDLED, "BUNDLED", 0, "Bundled", "Show the default user assets"},
      {FILE_ASSET_REPO_LOCAL,
       "LOCAL",
       ICON_BLENDER,
       "Current File",
       "Show the assets currently available in this Blender session"},
      {0, NULL, 0, NULL, NULL},
  };

  EnumPropertyItem *item = NULL;
  int totitem = 0;

  /* Add separator if needed. */
  if (!BLI_listbase_is_empty(&U.asset_repositories)) {
    const EnumPropertyItem sepr = {0, "", 0, "Custom", NULL};
    RNA_enum_item_add(&item, &totitem, &sepr);
  }

  int i = 0;
  for (bUserAssetRepository *user_repository = U.asset_repositories.first; user_repository;
       user_repository = user_repository->next, i++) {
    /* Note that the path itself isn't checked for validity here. If an invalid repository path is
     * used, the Asset Browser can give a nice hint on what's wrong. */
    const bool is_valid = (user_repository->name[0] && user_repository->path[0]);
    if (!is_valid) {
      continue;
    }

    /* Use repository path as description, it's a nice hint for users. */
    EnumPropertyItem tmp = {FILE_ASSET_REPO_CUSTOM + i,
                            user_repository->name,
                            ICON_NONE,
                            user_repository->name,
                            user_repository->path};
    RNA_enum_item_add(&item, &totitem, &tmp);
  }

  if (totitem) {
    const EnumPropertyItem sepr = {0, "", 0, "Built-in", NULL};
    RNA_enum_item_add(&item, &totitem, &sepr);
  }

  /* Add predefined items. */
  RNA_enum_items_add(&item, &totitem, predefined_items);

  RNA_enum_item_end(&item, &totitem);
  *r_free = true;
  return item;
}

static void rna_FileBrowser_FileSelectEntry_name_get(PointerRNA *ptr, char *value)
{
  const FileDirEntry *entry = ptr->data;
  strcpy(value, entry->name);
}

static int rna_FileBrowser_FileSelectEntry_name_length(PointerRNA *ptr)
{
  const FileDirEntry *entry = ptr->data;
  return (int)strlen(entry->name);
}

static int rna_FileBrowser_FileSelectEntry_preview_icon_id_get(PointerRNA *ptr)
{
  const FileDirEntry *entry = ptr->data;
  return entry->preview_icon_id;
}

static PointerRNA rna_FileBrowser_FileSelectEntry_asset_data_get(PointerRNA *ptr)
{
  const FileDirEntry *entry = ptr->data;
  return rna_pointer_inherit_refine(ptr, &RNA_AssetMetaData, entry->asset_data);
}

=======
>>>>>>> add875b1
static PointerRNA rna_FileBrowser_params_get(PointerRNA *ptr)
{
  SpaceFile *sfile = ptr->data;
  FileSelectParams *params = ED_fileselect_get_active_params(sfile);

  if (params) {
    return rna_pointer_inherit_refine(ptr, &RNA_FileSelectParams, params);
  }

  return rna_pointer_inherit_refine(ptr, NULL, NULL);
}

static void rna_FileBrowser_FSMenuEntry_path_get(PointerRNA *ptr, char *value)
{
  char *path = ED_fsmenu_entry_get_path(ptr->data);

  strcpy(value, path ? path : "");
}

static int rna_FileBrowser_FSMenuEntry_path_length(PointerRNA *ptr)
{
  char *path = ED_fsmenu_entry_get_path(ptr->data);

  return (int)(path ? strlen(path) : 0);
}

static void rna_FileBrowser_FSMenuEntry_path_set(PointerRNA *ptr, const char *value)
{
  FSMenuEntry *fsm = ptr->data;

  /* Note: this will write to file immediately.
   * Not nice (and to be fixed ultimately), but acceptable in this case for now. */
  ED_fsmenu_entry_set_path(fsm, value);
}

static void rna_FileBrowser_FSMenuEntry_name_get(PointerRNA *ptr, char *value)
{
  strcpy(value, ED_fsmenu_entry_get_name(ptr->data));
}

static int rna_FileBrowser_FSMenuEntry_name_length(PointerRNA *ptr)
{
  return (int)strlen(ED_fsmenu_entry_get_name(ptr->data));
}

static void rna_FileBrowser_FSMenuEntry_name_set(PointerRNA *ptr, const char *value)
{
  FSMenuEntry *fsm = ptr->data;

  /* Note: this will write to file immediately.
   * Not nice (and to be fixed ultimately), but acceptable in this case for now. */
  ED_fsmenu_entry_set_name(fsm, value);
}

static int rna_FileBrowser_FSMenuEntry_name_get_editable(PointerRNA *ptr,
                                                         const char **UNUSED(r_info))
{
  FSMenuEntry *fsm = ptr->data;

  return fsm->save ? PROP_EDITABLE : 0;
}

static int rna_FileBrowser_FSMenuEntry_icon_get(PointerRNA *ptr)
{
  FSMenuEntry *fsm = ptr->data;
  return ED_fsmenu_entry_get_icon(fsm);
}

static void rna_FileBrowser_FSMenuEntry_icon_set(PointerRNA *ptr, int value)
{
  FSMenuEntry *fsm = ptr->data;
  ED_fsmenu_entry_set_icon(fsm, value);
}

static bool rna_FileBrowser_FSMenuEntry_use_save_get(PointerRNA *ptr)
{
  FSMenuEntry *fsm = ptr->data;
  return fsm->save;
}

static bool rna_FileBrowser_FSMenuEntry_is_valid_get(PointerRNA *ptr)
{
  FSMenuEntry *fsm = ptr->data;
  return fsm->valid;
}

static void rna_FileBrowser_FSMenu_next(CollectionPropertyIterator *iter)
{
  ListBaseIterator *internal = &iter->internal.listbase;

  if (internal->skip) {
    do {
      internal->link = (Link *)(((FSMenuEntry *)(internal->link))->next);
      iter->valid = (internal->link != NULL);
    } while (iter->valid && internal->skip(iter, internal->link));
  }
  else {
    internal->link = (Link *)(((FSMenuEntry *)(internal->link))->next);
    iter->valid = (internal->link != NULL);
  }
}

static void rna_FileBrowser_FSMenu_begin(CollectionPropertyIterator *iter, FSMenuCategory category)
{
  ListBaseIterator *internal = &iter->internal.listbase;

  struct FSMenu *fsmenu = ED_fsmenu_get();
  struct FSMenuEntry *fsmentry = ED_fsmenu_get_category(fsmenu, category);

  internal->link = (fsmentry) ? (Link *)fsmentry : NULL;
  internal->skip = NULL;

  iter->valid = (internal->link != NULL);
}

static PointerRNA rna_FileBrowser_FSMenu_get(CollectionPropertyIterator *iter)
{
  ListBaseIterator *internal = &iter->internal.listbase;
  PointerRNA r_ptr;

  RNA_pointer_create(NULL, &RNA_FileBrowserFSMenuEntry, internal->link, &r_ptr);

  return r_ptr;
}

static void rna_FileBrowser_FSMenu_end(CollectionPropertyIterator *UNUSED(iter))
{
}

static void rna_FileBrowser_FSMenuSystem_data_begin(CollectionPropertyIterator *iter,
                                                    PointerRNA *UNUSED(ptr))
{
  rna_FileBrowser_FSMenu_begin(iter, FS_CATEGORY_SYSTEM);
}

static int rna_FileBrowser_FSMenuSystem_data_length(PointerRNA *UNUSED(ptr))
{
  struct FSMenu *fsmenu = ED_fsmenu_get();

  return ED_fsmenu_get_nentries(fsmenu, FS_CATEGORY_SYSTEM);
}

static void rna_FileBrowser_FSMenuSystemBookmark_data_begin(CollectionPropertyIterator *iter,
                                                            PointerRNA *UNUSED(ptr))
{
  rna_FileBrowser_FSMenu_begin(iter, FS_CATEGORY_SYSTEM_BOOKMARKS);
}

static int rna_FileBrowser_FSMenuSystemBookmark_data_length(PointerRNA *UNUSED(ptr))
{
  struct FSMenu *fsmenu = ED_fsmenu_get();

  return ED_fsmenu_get_nentries(fsmenu, FS_CATEGORY_SYSTEM_BOOKMARKS);
}

static void rna_FileBrowser_FSMenuBookmark_data_begin(CollectionPropertyIterator *iter,
                                                      PointerRNA *UNUSED(ptr))
{
  rna_FileBrowser_FSMenu_begin(iter, FS_CATEGORY_BOOKMARKS);
}

static int rna_FileBrowser_FSMenuBookmark_data_length(PointerRNA *UNUSED(ptr))
{
  struct FSMenu *fsmenu = ED_fsmenu_get();

  return ED_fsmenu_get_nentries(fsmenu, FS_CATEGORY_BOOKMARKS);
}

static void rna_FileBrowser_FSMenuRecent_data_begin(CollectionPropertyIterator *iter,
                                                    PointerRNA *UNUSED(ptr))
{
  rna_FileBrowser_FSMenu_begin(iter, FS_CATEGORY_RECENT);
}

static int rna_FileBrowser_FSMenuRecent_data_length(PointerRNA *UNUSED(ptr))
{
  struct FSMenu *fsmenu = ED_fsmenu_get();

  return ED_fsmenu_get_nentries(fsmenu, FS_CATEGORY_RECENT);
}

static int rna_FileBrowser_FSMenu_active_get(PointerRNA *ptr, const FSMenuCategory category)
{
  SpaceFile *sf = ptr->data;
  int actnr = -1;

  switch (category) {
    case FS_CATEGORY_SYSTEM:
      actnr = sf->systemnr;
      break;
    case FS_CATEGORY_SYSTEM_BOOKMARKS:
      actnr = sf->system_bookmarknr;
      break;
    case FS_CATEGORY_BOOKMARKS:
      actnr = sf->bookmarknr;
      break;
    case FS_CATEGORY_RECENT:
      actnr = sf->recentnr;
      break;
    case FS_CATEGORY_OTHER:
      /* pass. */
      break;
  }

  return actnr;
}

static void rna_FileBrowser_FSMenu_active_set(PointerRNA *ptr,
                                              int value,
                                              const FSMenuCategory category)
{
  SpaceFile *sf = ptr->data;
  struct FSMenu *fsmenu = ED_fsmenu_get();
  FSMenuEntry *fsm = ED_fsmenu_get_entry(fsmenu, category, value);

  if (fsm && sf->params) {
    switch (category) {
      case FS_CATEGORY_SYSTEM:
        sf->systemnr = value;
        break;
      case FS_CATEGORY_SYSTEM_BOOKMARKS:
        sf->system_bookmarknr = value;
        break;
      case FS_CATEGORY_BOOKMARKS:
        sf->bookmarknr = value;
        break;
      case FS_CATEGORY_RECENT:
        sf->recentnr = value;
        break;
      case FS_CATEGORY_OTHER:
        /* pass. */
        break;
    }

    BLI_strncpy(sf->params->dir, fsm->path, sizeof(sf->params->dir));
  }
}

static void rna_FileBrowser_FSMenu_active_range(PointerRNA *UNUSED(ptr),
                                                int *min,
                                                int *max,
                                                int *softmin,
                                                int *softmax,
                                                const FSMenuCategory category)
{
  struct FSMenu *fsmenu = ED_fsmenu_get();

  *min = *softmin = -1;
  *max = *softmax = ED_fsmenu_get_nentries(fsmenu, category) - 1;
}

static void rna_FileBrowser_FSMenu_active_update(struct bContext *C, PointerRNA *ptr)
{
  ScrArea *area = rna_area_from_space(ptr);
  ED_file_change_dir_ex(C, (bScreen *)ptr->owner_id, area);
}

static int rna_FileBrowser_FSMenuSystem_active_get(PointerRNA *ptr)
{
  return rna_FileBrowser_FSMenu_active_get(ptr, FS_CATEGORY_SYSTEM);
}

static void rna_FileBrowser_FSMenuSystem_active_set(PointerRNA *ptr, int value)
{
  rna_FileBrowser_FSMenu_active_set(ptr, value, FS_CATEGORY_SYSTEM);
}

static void rna_FileBrowser_FSMenuSystem_active_range(
    PointerRNA *ptr, int *min, int *max, int *softmin, int *softmax)
{
  rna_FileBrowser_FSMenu_active_range(ptr, min, max, softmin, softmax, FS_CATEGORY_SYSTEM);
}

static int rna_FileBrowser_FSMenuSystemBookmark_active_get(PointerRNA *ptr)
{
  return rna_FileBrowser_FSMenu_active_get(ptr, FS_CATEGORY_SYSTEM_BOOKMARKS);
}

static void rna_FileBrowser_FSMenuSystemBookmark_active_set(PointerRNA *ptr, int value)
{
  rna_FileBrowser_FSMenu_active_set(ptr, value, FS_CATEGORY_SYSTEM_BOOKMARKS);
}

static void rna_FileBrowser_FSMenuSystemBookmark_active_range(
    PointerRNA *ptr, int *min, int *max, int *softmin, int *softmax)
{
  rna_FileBrowser_FSMenu_active_range(
      ptr, min, max, softmin, softmax, FS_CATEGORY_SYSTEM_BOOKMARKS);
}

static int rna_FileBrowser_FSMenuBookmark_active_get(PointerRNA *ptr)
{
  return rna_FileBrowser_FSMenu_active_get(ptr, FS_CATEGORY_BOOKMARKS);
}

static void rna_FileBrowser_FSMenuBookmark_active_set(PointerRNA *ptr, int value)
{
  rna_FileBrowser_FSMenu_active_set(ptr, value, FS_CATEGORY_BOOKMARKS);
}

static void rna_FileBrowser_FSMenuBookmark_active_range(
    PointerRNA *ptr, int *min, int *max, int *softmin, int *softmax)
{
  rna_FileBrowser_FSMenu_active_range(ptr, min, max, softmin, softmax, FS_CATEGORY_BOOKMARKS);
}

static int rna_FileBrowser_FSMenuRecent_active_get(PointerRNA *ptr)
{
  return rna_FileBrowser_FSMenu_active_get(ptr, FS_CATEGORY_RECENT);
}

static void rna_FileBrowser_FSMenuRecent_active_set(PointerRNA *ptr, int value)
{
  rna_FileBrowser_FSMenu_active_set(ptr, value, FS_CATEGORY_RECENT);
}

static void rna_FileBrowser_FSMenuRecent_active_range(
    PointerRNA *ptr, int *min, int *max, int *softmin, int *softmax)
{
  rna_FileBrowser_FSMenu_active_range(ptr, min, max, softmin, softmax, FS_CATEGORY_RECENT);
}

static void rna_SpaceFileBrowser_browse_mode_update(Main *UNUSED(bmain),
                                                    Scene *UNUSED(scene),
                                                    PointerRNA *ptr)
{
  ScrArea *area = rna_area_from_space(ptr);
  ED_area_tag_refresh(area);
}

#else

static const EnumPropertyItem dt_uv_items[] = {
    {SI_UVDT_OUTLINE, "OUTLINE", 0, "Outline", "Display white edges with black outline"},
    {SI_UVDT_DASH, "DASH", 0, "Dash", "Display dashed black-white edges"},
    {SI_UVDT_BLACK, "BLACK", 0, "Black", "Display black edges"},
    {SI_UVDT_WHITE, "WHITE", 0, "White", "Display white edges"},
    {0, NULL, 0, NULL, NULL},
};

static void rna_def_space_generic_show_region_toggles(StructRNA *srna, int region_type_mask)
{
  PropertyRNA *prop;

#  define DEF_SHOW_REGION_PROPERTY(identifier, label, description) \
    { \
      prop = RNA_def_property(srna, STRINGIFY(identifier), PROP_BOOLEAN, PROP_NONE); \
      RNA_def_property_flag(prop, PROP_CONTEXT_UPDATE); \
      RNA_def_property_boolean_funcs(prop, \
                                     STRINGIFY(rna_Space_##identifier##_get), \
                                     STRINGIFY(rna_Space_##identifier##_set)); \
      RNA_def_property_ui_text(prop, label, description); \
      RNA_def_property_update(prop, 0, STRINGIFY(rna_Space_##identifier##_update)); \
    } \
    ((void)0)

  if (region_type_mask & (1 << RGN_TYPE_TOOL_HEADER)) {
    region_type_mask &= ~(1 << RGN_TYPE_TOOL_HEADER);
    DEF_SHOW_REGION_PROPERTY(show_region_tool_header, "Tool Settings", "");
  }
  if (region_type_mask & (1 << RGN_TYPE_HEADER)) {
    region_type_mask &= ~(1 << RGN_TYPE_HEADER);
    DEF_SHOW_REGION_PROPERTY(show_region_header, "Header", "");
  }
  if (region_type_mask & (1 << RGN_TYPE_FOOTER)) {
    region_type_mask &= ~(1 << RGN_TYPE_FOOTER);
    DEF_SHOW_REGION_PROPERTY(show_region_footer, "Footer", "");
  }
  if (region_type_mask & (1 << RGN_TYPE_TOOLS)) {
    region_type_mask &= ~(1 << RGN_TYPE_TOOLS);
    DEF_SHOW_REGION_PROPERTY(show_region_toolbar, "Toolbar", "");
  }
  if (region_type_mask & (1 << RGN_TYPE_UI)) {
    region_type_mask &= ~(1 << RGN_TYPE_UI);
    DEF_SHOW_REGION_PROPERTY(show_region_ui, "Sidebar", "");
  }
  if (region_type_mask & (1 << RGN_TYPE_HUD)) {
    region_type_mask &= ~(1 << RGN_TYPE_HUD);
    DEF_SHOW_REGION_PROPERTY(show_region_hud, "Adjust Last Operation", "");
  }
  BLI_assert(region_type_mask == 0);
}

static void rna_def_space(BlenderRNA *brna)
{
  StructRNA *srna;
  PropertyRNA *prop;

  srna = RNA_def_struct(brna, "Space", NULL);
  RNA_def_struct_sdna(srna, "SpaceLink");
  RNA_def_struct_ui_text(srna, "Space", "Space data for a screen area");
  RNA_def_struct_refine_func(srna, "rna_Space_refine");

  prop = RNA_def_property(srna, "type", PROP_ENUM, PROP_NONE);
  RNA_def_property_enum_sdna(prop, NULL, "spacetype");
  RNA_def_property_enum_items(prop, rna_enum_space_type_items);
  /* When making this editable, take care for the special case of global areas
   * (see rna_Area_type_set). */
  RNA_def_property_clear_flag(prop, PROP_EDITABLE);
  RNA_def_property_ui_text(prop, "Type", "Space data type");

  /* access to V2D_VIEWSYNC_SCREEN_TIME */
  prop = RNA_def_property(srna, "show_locked_time", PROP_BOOLEAN, PROP_NONE);
  RNA_def_property_boolean_funcs(prop, "rna_Space_view2d_sync_get", "rna_Space_view2d_sync_set");
  RNA_def_property_ui_text(prop,
                           "Sync Visible Range",
                           "Synchronize the visible timeline range with other time-based editors");
  RNA_def_property_update(prop, NC_SPACE | ND_SPACE_TIME, "rna_Space_view2d_sync_update");

  rna_def_space_generic_show_region_toggles(srna, (1 << RGN_TYPE_HEADER));
}

/* for all spaces that use a mask */
static void rna_def_space_mask_info(StructRNA *srna, int noteflag, const char *mask_set_func)
{
  PropertyRNA *prop;

  static const EnumPropertyItem overlay_mode_items[] = {
      {MASK_OVERLAY_ALPHACHANNEL,
       "ALPHACHANNEL",
       ICON_NONE,
       "Alpha Channel",
       "Show alpha channel of the mask"},
      {MASK_OVERLAY_COMBINED,
       "COMBINED",
       ICON_NONE,
       "Combined",
       "Combine space background image with the mask"},
      {0, NULL, 0, NULL, NULL},
  };

  prop = RNA_def_property(srna, "mask", PROP_POINTER, PROP_NONE);
  RNA_def_property_pointer_sdna(prop, NULL, "mask_info.mask");
  RNA_def_property_flag(prop, PROP_EDITABLE);
  RNA_def_property_ui_text(prop, "Mask", "Mask displayed and edited in this space");
  RNA_def_property_pointer_funcs(prop, NULL, mask_set_func, NULL, NULL);
  RNA_def_property_update(prop, noteflag, NULL);

  /* mask drawing */
  prop = RNA_def_property(srna, "mask_display_type", PROP_ENUM, PROP_NONE);
  RNA_def_property_enum_sdna(prop, NULL, "mask_info.draw_type");
  RNA_def_property_enum_items(prop, dt_uv_items);
  RNA_def_property_ui_text(prop, "Edge Display Type", "Display type for mask splines");
  RNA_def_property_update(prop, noteflag, NULL);

  prop = RNA_def_property(srna, "show_mask_smooth", PROP_BOOLEAN, PROP_NONE);
  RNA_def_property_boolean_sdna(prop, NULL, "mask_info.draw_flag", MASK_DRAWFLAG_SMOOTH);
  RNA_def_property_ui_text(prop, "Display Smooth Splines", "");
  RNA_def_property_update(prop, noteflag, NULL);

  prop = RNA_def_property(srna, "show_mask_overlay", PROP_BOOLEAN, PROP_NONE);
  RNA_def_property_boolean_sdna(prop, NULL, "mask_info.draw_flag", MASK_DRAWFLAG_OVERLAY);
  RNA_def_property_ui_text(prop, "Show Mask Overlay", "");
  RNA_def_property_update(prop, noteflag, NULL);

  prop = RNA_def_property(srna, "mask_overlay_mode", PROP_ENUM, PROP_NONE);
  RNA_def_property_enum_sdna(prop, NULL, "mask_info.overlay_mode");
  RNA_def_property_enum_items(prop, overlay_mode_items);
  RNA_def_property_ui_text(prop, "Overlay Mode", "Overlay mode of rasterized mask");
  RNA_def_property_update(prop, noteflag, NULL);
}

static void rna_def_space_image_uv(BlenderRNA *brna)
{
  StructRNA *srna;
  PropertyRNA *prop;

  static const EnumPropertyItem sticky_mode_items[] = {
      {SI_STICKY_DISABLE,
       "DISABLED",
       ICON_STICKY_UVS_DISABLE,
       "Disabled",
       "Sticky vertex selection disabled"},
      {SI_STICKY_LOC,
       "SHARED_LOCATION",
       ICON_STICKY_UVS_LOC,
       "Shared Location",
       "Select UVs that are at the same location and share a mesh vertex"},
      {SI_STICKY_VERTEX,
       "SHARED_VERTEX",
       ICON_STICKY_UVS_VERT,
       "Shared Vertex",
       "Select UVs that share a mesh vertex, whether or not they are at the same location"},
      {0, NULL, 0, NULL, NULL},
  };

  static const EnumPropertyItem dt_uvstretch_items[] = {
      {SI_UVDT_STRETCH_ANGLE, "ANGLE", 0, "Angle", "Angular distortion between UV and 3D angles"},
      {SI_UVDT_STRETCH_AREA, "AREA", 0, "Area", "Area distortion between UV and 3D faces"},
      {0, NULL, 0, NULL, NULL},
  };

  static const EnumPropertyItem pixel_snap_mode_items[] = {
      {SI_PIXEL_SNAP_DISABLED, "DISABLED", 0, "Disabled", "Don't snap to pixels"},
      {SI_PIXEL_SNAP_CORNER, "CORNER", 0, "Corner", "Snap to pixel corners"},
      {SI_PIXEL_SNAP_CENTER, "CENTER", 0, "Center", "Snap to pixel centers"},
      {0, NULL, 0, NULL, NULL},
  };

  srna = RNA_def_struct(brna, "SpaceUVEditor", NULL);
  RNA_def_struct_sdna(srna, "SpaceImage");
  RNA_def_struct_nested(brna, srna, "SpaceImageEditor");
  RNA_def_struct_path_func(srna, "rna_SpaceUVEditor_path");
  RNA_def_struct_ui_text(srna, "Space UV Editor", "UV editor data for the image editor space");

  /* selection */
  prop = RNA_def_property(srna, "sticky_select_mode", PROP_ENUM, PROP_NONE);
  RNA_def_property_enum_sdna(prop, NULL, "sticky");
  RNA_def_property_enum_items(prop, sticky_mode_items);
  RNA_def_property_ui_text(
      prop, "Sticky Selection Mode", "Method for extending UV vertex selection");
  RNA_def_property_update(prop, NC_SPACE | ND_SPACE_IMAGE, NULL);

  /* drawing */
  prop = RNA_def_property(srna, "edge_display_type", PROP_ENUM, PROP_NONE);
  RNA_def_property_enum_sdna(prop, NULL, "dt_uv");
  RNA_def_property_enum_items(prop, dt_uv_items);
  RNA_def_property_ui_text(prop, "Display As", "Display style for UV edges");
  RNA_def_property_update(prop, NC_SPACE | ND_SPACE_IMAGE, NULL);

  prop = RNA_def_property(srna, "show_stretch", PROP_BOOLEAN, PROP_NONE);
  RNA_def_property_boolean_sdna(prop, NULL, "flag", SI_DRAW_STRETCH);
  RNA_def_property_ui_text(
      prop,
      "Display Stretch",
      "Display faces colored according to the difference in shape between UVs and "
      "their 3D coordinates (blue for low distortion, red for high distortion)");
  RNA_def_property_update(prop, NC_SPACE | ND_SPACE_IMAGE, NULL);

  prop = RNA_def_property(srna, "display_stretch_type", PROP_ENUM, PROP_NONE);
  RNA_def_property_enum_sdna(prop, NULL, "dt_uvstretch");
  RNA_def_property_enum_items(prop, dt_uvstretch_items);
  RNA_def_property_ui_text(prop, "Display Stretch Type", "Type of stretch to draw");
  RNA_def_property_update(prop, NC_SPACE | ND_SPACE_IMAGE, NULL);

  prop = RNA_def_property(srna, "show_modified_edges", PROP_BOOLEAN, PROP_NONE);
  RNA_def_property_boolean_sdna(prop, NULL, "flag", SI_DRAWSHADOW);
  RNA_def_property_ui_text(
      prop, "Display Modified Edges", "Display edges after modifiers are applied");
  RNA_def_property_update(prop, NC_SPACE | ND_SPACE_IMAGE, NULL);

  prop = RNA_def_property(srna, "show_metadata", PROP_BOOLEAN, PROP_NONE);
  RNA_def_property_boolean_sdna(prop, NULL, "flag", SI_DRAW_METADATA);
  RNA_def_property_ui_text(prop, "Show Metadata", "Display metadata properties of the image");
  RNA_def_property_update(prop, NC_SPACE | ND_SPACE_IMAGE, NULL);

  prop = RNA_def_property(srna, "show_texpaint", PROP_BOOLEAN, PROP_NONE);
  RNA_def_property_boolean_negative_sdna(prop, NULL, "flag", SI_NO_DRAW_TEXPAINT);
  RNA_def_property_ui_text(
      prop, "Display Texture Paint UVs", "Display overlay of texture paint uv layer");
  RNA_def_property_update(prop, NC_SPACE | ND_SPACE_IMAGE, NULL);

  prop = RNA_def_property(srna, "show_pixel_coords", PROP_BOOLEAN, PROP_NONE);
  RNA_def_property_boolean_negative_sdna(prop, NULL, "flag", SI_COORDFLOATS);
  RNA_def_property_ui_text(
      prop, "Pixel Coordinates", "Display UV coordinates in pixels rather than from 0.0 to 1.0");
  RNA_def_property_update(prop, NC_SPACE | ND_SPACE_IMAGE, NULL);

  prop = RNA_def_property(srna, "show_faces", PROP_BOOLEAN, PROP_NONE);
  RNA_def_property_boolean_negative_sdna(prop, NULL, "flag", SI_NO_DRAWFACES);
  RNA_def_property_ui_text(prop, "Display Faces", "Display faces over the image");
  RNA_def_property_update(prop, NC_SPACE | ND_SPACE_IMAGE, NULL);

  prop = RNA_def_property(srna, "tile_grid_shape", PROP_INT, PROP_NONE);
  RNA_def_property_int_sdna(prop, NULL, "tile_grid_shape");
  RNA_def_property_array(prop, 2);
  RNA_def_property_int_default(prop, 1);
  RNA_def_property_range(prop, 1, 10);
  RNA_def_property_ui_text(
      prop, "Tile Grid Shape", "How many tiles will be shown in the background");
  RNA_def_property_update(prop, NC_SPACE | ND_SPACE_IMAGE, NULL);

  prop = RNA_def_property(srna, "uv_opacity", PROP_FLOAT, PROP_FACTOR);
  RNA_def_property_float_sdna(prop, NULL, "uv_opacity");
  RNA_def_property_range(prop, 0.0f, 1.0f);
  RNA_def_property_ui_text(prop, "UV Opacity", "Opacity of UV overlays");
  RNA_def_property_update(prop, NC_SPACE | ND_SPACE_IMAGE, NULL);

  /* todo: move edge and face drawing options here from G.f */

  prop = RNA_def_property(srna, "pixel_snap_mode", PROP_ENUM, PROP_NONE);
  RNA_def_property_enum_items(prop, pixel_snap_mode_items);
  RNA_def_property_ui_text(prop, "Snap to Pixels", "Snap UVs to pixels while editing");
  RNA_def_property_update(prop, NC_SPACE | ND_SPACE_IMAGE, NULL);

  prop = RNA_def_property(srna, "lock_bounds", PROP_BOOLEAN, PROP_NONE);
  RNA_def_property_boolean_sdna(prop, NULL, "flag", SI_CLIP_UV);
  RNA_def_property_ui_text(prop,
                           "Constrain to Image Bounds",
                           "Constraint to stay within the image bounds while editing");
  RNA_def_property_update(prop, NC_SPACE | ND_SPACE_IMAGE, NULL);

  prop = RNA_def_property(srna, "use_live_unwrap", PROP_BOOLEAN, PROP_NONE);
  RNA_def_property_boolean_sdna(prop, NULL, "flag", SI_LIVE_UNWRAP);
  RNA_def_property_ui_text(
      prop,
      "Live Unwrap",
      "Continuously unwrap the selected UV island while transforming pinned vertices");
  RNA_def_property_update(prop, NC_SPACE | ND_SPACE_IMAGE, NULL);
}

static void rna_def_space_outliner(BlenderRNA *brna)
{
  StructRNA *srna;
  PropertyRNA *prop;

  static const EnumPropertyItem display_mode_items[] = {
      {SO_SCENES,
       "SCENES",
       ICON_SCENE_DATA,
       "Scenes",
       "Display scenes and their view layers, collections and objects"},
      {SO_VIEW_LAYER,
       "VIEW_LAYER",
       ICON_RENDER_RESULT,
       "View Layer",
       "Display collections and objects in the view layer"},
      {SO_SEQUENCE,
       "SEQUENCE",
       ICON_SEQUENCE,
       "Video Sequencer",
       "Display data belonging to the Video Sequencer"},
      {SO_LIBRARIES,
       "LIBRARIES",
       ICON_FILE_BLEND,
       "Blender File",
       "Display data of current file and linked libraries"},
      {SO_DATA_API,
       "DATA_API",
       ICON_RNA,
       "Data API",
       "Display low level Blender data and its properties"},
      {SO_ID_ORPHANS,
       "ORPHAN_DATA",
       ICON_ORPHAN_DATA,
       "Orphan Data",
       "Display data-blocks which are unused and/or will be lost when the file is reloaded"},
      {0, NULL, 0, NULL, NULL},
  };

  static const EnumPropertyItem filter_state_items[] = {
      {SO_FILTER_OB_ALL, "ALL", 0, "All", "Show all objects in the view layer"},
      {SO_FILTER_OB_VISIBLE, "VISIBLE", 0, "Visible", "Show visible objects"},
      {SO_FILTER_OB_SELECTED, "SELECTED", 0, "Selected", "Show selected objects"},
      {SO_FILTER_OB_ACTIVE, "ACTIVE", 0, "Active", "Show only the active object"},
      {SO_FILTER_OB_SELECTABLE, "SELECTABLE", 0, "Selectable", "Show only selectable objects"},
      {0, NULL, 0, NULL, NULL},
  };

  srna = RNA_def_struct(brna, "SpaceOutliner", "Space");
  RNA_def_struct_sdna(srna, "SpaceOutliner");
  RNA_def_struct_ui_text(srna, "Space Outliner", "Outliner space data");

  prop = RNA_def_property(srna, "display_mode", PROP_ENUM, PROP_NONE);
  RNA_def_property_enum_sdna(prop, NULL, "outlinevis");
  RNA_def_property_enum_items(prop, display_mode_items);
  RNA_def_property_ui_text(prop, "Display Mode", "Type of information to display");
  RNA_def_property_update(prop, NC_SPACE | ND_SPACE_OUTLINER, NULL);

  prop = RNA_def_property(srna, "filter_text", PROP_STRING, PROP_NONE);
  RNA_def_property_string_sdna(prop, NULL, "search_string");
  RNA_def_property_ui_text(prop, "Display Filter", "Live search filtering string");
  RNA_def_property_flag(prop, PROP_TEXTEDIT_UPDATE);
  RNA_def_property_update(prop, NC_SPACE | ND_SPACE_OUTLINER, NULL);

  prop = RNA_def_property(srna, "use_filter_case_sensitive", PROP_BOOLEAN, PROP_NONE);
  RNA_def_property_boolean_sdna(prop, NULL, "search_flags", SO_FIND_CASE_SENSITIVE);
  RNA_def_property_ui_text(
      prop, "Case Sensitive Matches Only", "Only use case sensitive matches of search string");
  RNA_def_property_update(prop, NC_SPACE | ND_SPACE_OUTLINER, NULL);

  prop = RNA_def_property(srna, "use_filter_complete", PROP_BOOLEAN, PROP_NONE);
  RNA_def_property_boolean_sdna(prop, NULL, "search_flags", SO_FIND_COMPLETE);
  RNA_def_property_ui_text(
      prop, "Complete Matches Only", "Only use complete matches of search string");
  RNA_def_property_update(prop, NC_SPACE | ND_SPACE_OUTLINER, NULL);

  prop = RNA_def_property(srna, "use_sort_alpha", PROP_BOOLEAN, PROP_NONE);
  RNA_def_property_boolean_negative_sdna(prop, NULL, "flag", SO_SKIP_SORT_ALPHA);
  RNA_def_property_ui_text(prop, "Sort Alphabetically", "");
  RNA_def_property_update(prop, NC_SPACE | ND_SPACE_OUTLINER, NULL);

  prop = RNA_def_property(srna, "use_sync_select", PROP_BOOLEAN, PROP_NONE);
  RNA_def_property_boolean_sdna(prop, NULL, "flag", SO_SYNC_SELECT);
  RNA_def_property_ui_text(
      prop, "Sync Outliner Selection", "Sync outliner selection with other editors");
  RNA_def_property_update(prop, NC_SPACE | ND_SPACE_OUTLINER, NULL);

  prop = RNA_def_property(srna, "show_mode_column", PROP_BOOLEAN, PROP_NONE);
  RNA_def_property_boolean_sdna(prop, NULL, "flag", SO_MODE_COLUMN);
  RNA_def_property_ui_text(
      prop, "Show Mode Column", "Show the mode column for mode toggle and activation");
  RNA_def_property_update(prop, NC_SPACE | ND_SPACE_OUTLINER, NULL);

  /* Granular restriction column option. */
  prop = RNA_def_property(srna, "show_restrict_column_enable", PROP_BOOLEAN, PROP_NONE);
  RNA_def_property_boolean_sdna(prop, NULL, "show_restrict_flags", SO_RESTRICT_ENABLE);
  RNA_def_property_ui_text(prop, "Exclude from View Layer", "Exclude from view layer");
  RNA_def_property_ui_icon(prop, ICON_CHECKBOX_HLT, 0);
  RNA_def_property_update(prop, NC_SPACE | ND_SPACE_OUTLINER, NULL);

  prop = RNA_def_property(srna, "show_restrict_column_select", PROP_BOOLEAN, PROP_NONE);
  RNA_def_property_boolean_sdna(prop, NULL, "show_restrict_flags", SO_RESTRICT_SELECT);
  RNA_def_property_ui_text(prop, "Selectable", "Selectable");
  RNA_def_property_ui_icon(prop, ICON_RESTRICT_SELECT_OFF, 0);
  RNA_def_property_update(prop, NC_SPACE | ND_SPACE_OUTLINER, NULL);

  prop = RNA_def_property(srna, "show_restrict_column_hide", PROP_BOOLEAN, PROP_NONE);
  RNA_def_property_boolean_sdna(prop, NULL, "show_restrict_flags", SO_RESTRICT_HIDE);
  RNA_def_property_ui_text(prop, "Hide in Viewport", "Temporarily hide in viewport");
  RNA_def_property_ui_icon(prop, ICON_HIDE_OFF, 0);
  RNA_def_property_update(prop, NC_SPACE | ND_SPACE_OUTLINER, NULL);

  prop = RNA_def_property(srna, "show_restrict_column_viewport", PROP_BOOLEAN, PROP_NONE);
  RNA_def_property_boolean_sdna(prop, NULL, "show_restrict_flags", SO_RESTRICT_VIEWPORT);
  RNA_def_property_ui_text(prop, "Disable in Viewports", "Globally disable in viewports");
  RNA_def_property_ui_icon(prop, ICON_RESTRICT_VIEW_OFF, 0);
  RNA_def_property_update(prop, NC_SPACE | ND_SPACE_OUTLINER, NULL);

  prop = RNA_def_property(srna, "show_restrict_column_render", PROP_BOOLEAN, PROP_NONE);
  RNA_def_property_boolean_sdna(prop, NULL, "show_restrict_flags", SO_RESTRICT_RENDER);
  RNA_def_property_ui_text(prop, "Disable in Renders", "Globally disable in renders");
  RNA_def_property_ui_icon(prop, ICON_RESTRICT_RENDER_OFF, 0);
  RNA_def_property_update(prop, NC_SPACE | ND_SPACE_OUTLINER, NULL);

  prop = RNA_def_property(srna, "show_restrict_column_holdout", PROP_BOOLEAN, PROP_NONE);
  RNA_def_property_boolean_sdna(prop, NULL, "show_restrict_flags", SO_RESTRICT_HOLDOUT);
  RNA_def_property_ui_text(prop, "Holdout", "Holdout");
  RNA_def_property_ui_icon(prop, ICON_HOLDOUT_ON, 0);
  RNA_def_property_update(prop, NC_SPACE | ND_SPACE_OUTLINER, NULL);

  prop = RNA_def_property(srna, "show_restrict_column_indirect_only", PROP_BOOLEAN, PROP_NONE);
  RNA_def_property_boolean_sdna(prop, NULL, "show_restrict_flags", SO_RESTRICT_INDIRECT_ONLY);
  RNA_def_property_ui_text(prop, "Indirect Only", "Indirect only");
  RNA_def_property_ui_icon(prop, ICON_INDIRECT_ONLY_ON, 0);
  RNA_def_property_update(prop, NC_SPACE | ND_SPACE_OUTLINER, NULL);

  /* Filters. */
  prop = RNA_def_property(srna, "use_filter_object", PROP_BOOLEAN, PROP_NONE);
  RNA_def_property_boolean_negative_sdna(prop, NULL, "filter", SO_FILTER_NO_OBJECT);
  RNA_def_property_ui_text(prop, "Filter Objects", "Show objects");
  RNA_def_property_update(prop, NC_SPACE | ND_SPACE_OUTLINER, NULL);

  prop = RNA_def_property(srna, "use_filter_object_content", PROP_BOOLEAN, PROP_NONE);
  RNA_def_property_boolean_negative_sdna(prop, NULL, "filter", SO_FILTER_NO_OB_CONTENT);
  RNA_def_property_ui_text(
      prop, "Show Object Contents", "Show what is inside the objects elements");
  RNA_def_property_update(prop, NC_SPACE | ND_SPACE_OUTLINER, NULL);

  prop = RNA_def_property(srna, "use_filter_children", PROP_BOOLEAN, PROP_NONE);
  RNA_def_property_boolean_negative_sdna(prop, NULL, "filter", SO_FILTER_NO_CHILDREN);
  RNA_def_property_ui_text(prop, "Show Object Children", "Show children");
  RNA_def_property_update(prop, NC_SPACE | ND_SPACE_OUTLINER, NULL);

  prop = RNA_def_property(srna, "use_filter_collection", PROP_BOOLEAN, PROP_NONE);
  RNA_def_property_boolean_negative_sdna(prop, NULL, "filter", SO_FILTER_NO_COLLECTION);
  RNA_def_property_ui_text(prop, "Show Collections", "Show collections");
  RNA_def_property_update(prop, NC_SPACE | ND_SPACE_OUTLINER, NULL);

  /* Filters object state. */
  prop = RNA_def_property(srna, "filter_state", PROP_ENUM, PROP_NONE);
  RNA_def_property_enum_sdna(prop, NULL, "filter_state");
  RNA_def_property_enum_items(prop, filter_state_items);
  RNA_def_property_ui_text(prop, "Object State Filter", "");
  RNA_def_property_update(prop, NC_SPACE | ND_SPACE_OUTLINER, NULL);

  prop = RNA_def_property(srna, "filter_invert", PROP_BOOLEAN, PROP_NONE);
  RNA_def_property_boolean_sdna(prop, NULL, "filter", SO_FILTER_OB_STATE_INVERSE);
  RNA_def_property_ui_text(prop, "Invert", "Invert the object state filter");
  RNA_def_property_update(prop, NC_SPACE | ND_SPACE_OUTLINER, NULL);

  /* Filters object type. */
  prop = RNA_def_property(srna, "use_filter_object_mesh", PROP_BOOLEAN, PROP_NONE);
  RNA_def_property_boolean_negative_sdna(prop, NULL, "filter", SO_FILTER_NO_OB_MESH);
  RNA_def_property_ui_text(prop, "Show Meshes", "Show mesh objects");
  RNA_def_property_update(prop, NC_SPACE | ND_SPACE_OUTLINER, NULL);

  prop = RNA_def_property(srna, "use_filter_object_armature", PROP_BOOLEAN, PROP_NONE);
  RNA_def_property_boolean_negative_sdna(prop, NULL, "filter", SO_FILTER_NO_OB_ARMATURE);
  RNA_def_property_ui_text(prop, "Show Armatures", "Show armature objects");
  RNA_def_property_update(prop, NC_SPACE | ND_SPACE_OUTLINER, NULL);

  prop = RNA_def_property(srna, "use_filter_object_empty", PROP_BOOLEAN, PROP_NONE);
  RNA_def_property_boolean_negative_sdna(prop, NULL, "filter", SO_FILTER_NO_OB_EMPTY);
  RNA_def_property_ui_text(prop, "Show Empties", "Show empty objects");
  RNA_def_property_update(prop, NC_SPACE | ND_SPACE_OUTLINER, NULL);

  prop = RNA_def_property(srna, "use_filter_object_light", PROP_BOOLEAN, PROP_NONE);
  RNA_def_property_boolean_negative_sdna(prop, NULL, "filter", SO_FILTER_NO_OB_LAMP);
  RNA_def_property_ui_text(prop, "Show Lights", "Show light objects");
  RNA_def_property_update(prop, NC_SPACE | ND_SPACE_OUTLINER, NULL);

  prop = RNA_def_property(srna, "use_filter_object_camera", PROP_BOOLEAN, PROP_NONE);
  RNA_def_property_boolean_negative_sdna(prop, NULL, "filter", SO_FILTER_NO_OB_CAMERA);
  RNA_def_property_ui_text(prop, "Show Cameras", "Show camera objects");
  RNA_def_property_update(prop, NC_SPACE | ND_SPACE_OUTLINER, NULL);

  prop = RNA_def_property(srna, "use_filter_object_others", PROP_BOOLEAN, PROP_NONE);
  RNA_def_property_boolean_negative_sdna(prop, NULL, "filter", SO_FILTER_NO_OB_OTHERS);
  RNA_def_property_ui_text(
      prop, "Show Other Objects", "Show curves, lattices, light probes, fonts, ...");
  RNA_def_property_update(prop, NC_SPACE | ND_SPACE_OUTLINER, NULL);

  /* Libraries filter. */
  prop = RNA_def_property(srna, "use_filter_id_type", PROP_BOOLEAN, PROP_NONE);
  RNA_def_property_boolean_sdna(prop, NULL, "filter", SO_FILTER_ID_TYPE);
  RNA_def_property_ui_text(prop, "Filter by Type", "Show only data-blocks of one type");
  RNA_def_property_update(prop, NC_SPACE | ND_SPACE_OUTLINER, NULL);

  prop = RNA_def_property(srna, "filter_id_type", PROP_ENUM, PROP_NONE);
  RNA_def_property_enum_sdna(prop, NULL, "filter_id_type");
  RNA_def_property_enum_items(prop, rna_enum_id_type_items);
  RNA_def_property_ui_text(prop, "Filter by Type", "Data-block type to show");
  RNA_def_property_translation_context(prop, BLT_I18NCONTEXT_ID_ID);
}

static void rna_def_space_view3d_shading(BlenderRNA *brna)
{
  StructRNA *srna;
  PropertyRNA *prop;

  static const EnumPropertyItem background_type_items[] = {
      {V3D_SHADING_BACKGROUND_THEME, "THEME", 0, "Theme", "Use the theme for background color"},
      {V3D_SHADING_BACKGROUND_WORLD, "WORLD", 0, "World", "Use the world for background color"},
      {V3D_SHADING_BACKGROUND_VIEWPORT,
       "VIEWPORT",
       0,
       "Viewport",
       "Use a custom color limited to this viewport only"},
      {0, NULL, 0, NULL, NULL},
  };

  static const EnumPropertyItem cavity_type_items[] = {
      {V3D_SHADING_CAVITY_SSAO,
       "WORLD",
       0,
       "World",
       "Cavity shading computed in world space, useful for larger-scale occlusion"},
      {V3D_SHADING_CAVITY_CURVATURE,
       "SCREEN",
       0,
       "Screen",
       "Curvature-based shading, useful for making fine details more visible"},
      {V3D_SHADING_CAVITY_BOTH, "BOTH", 0, "Both", "Use both effects simultaneously"},
      {0, NULL, 0, NULL, NULL},
  };

  /* Note these settings are used for both 3D viewport and the OpenGL render
   * engine in the scene, so can't assume to always be part of a screen. */
  srna = RNA_def_struct(brna, "View3DShading", NULL);
  RNA_def_struct_path_func(srna, "rna_View3DShading_path");
  RNA_def_struct_ui_text(
      srna, "3D View Shading Settings", "Settings for shading in the 3D viewport");
  RNA_def_struct_idprops_func(srna, "rna_View3DShading_idprops");

  prop = RNA_def_property(srna, "type", PROP_ENUM, PROP_NONE);
  RNA_def_property_enum_items(prop, rna_enum_shading_type_items);
  RNA_def_property_enum_funcs(prop,
                              "rna_3DViewShading_type_get",
                              "rna_3DViewShading_type_set",
                              "rna_3DViewShading_type_itemf");
  RNA_def_property_ui_text(
      prop, "Viewport Shading", "Method to display/shade objects in the 3D View");
  RNA_def_property_update(
      prop, NC_SPACE | ND_SPACE_VIEW3D | NS_VIEW3D_SHADING, "rna_3DViewShading_type_update");

  prop = RNA_def_property(srna, "light", PROP_ENUM, PROP_NONE);
  RNA_def_property_enum_sdna(prop, NULL, "light");
  RNA_def_property_enum_items(prop, rna_enum_viewport_lighting_items);
  RNA_def_property_ui_text(prop, "Lighting", "Lighting Method for Solid/Texture Viewport Shading");
  RNA_def_property_update(prop, NC_SPACE | ND_SPACE_VIEW3D | NS_VIEW3D_SHADING, NULL);

  prop = RNA_def_property(srna, "show_object_outline", PROP_BOOLEAN, PROP_NONE);
  RNA_def_property_boolean_sdna(prop, NULL, "flag", V3D_SHADING_OBJECT_OUTLINE);
  RNA_def_property_clear_flag(prop, PROP_ANIMATABLE);
  RNA_def_property_ui_text(prop, "Outline", "Show Object Outline");
  RNA_def_property_update(prop, NC_SPACE | ND_SPACE_VIEW3D | NS_VIEW3D_SHADING, NULL);

  prop = RNA_def_property(srna, "studio_light", PROP_ENUM, PROP_NONE);
  RNA_def_property_enum_items(prop, rna_enum_studio_light_items);
  RNA_def_property_enum_default(prop, 0);
  RNA_def_property_enum_funcs(prop,
                              "rna_View3DShading_studio_light_get",
                              "rna_View3DShading_studio_light_set",
                              "rna_View3DShading_studio_light_itemf");
  RNA_def_property_ui_text(prop, "Studiolight", "Studio lighting setup");
  RNA_def_property_update(prop, NC_SPACE | ND_SPACE_VIEW3D | NS_VIEW3D_SHADING, NULL);

  prop = RNA_def_property(srna, "use_world_space_lighting", PROP_BOOLEAN, PROP_NONE);
  RNA_def_property_boolean_sdna(prop, NULL, "flag", V3D_SHADING_WORLD_ORIENTATION);
  RNA_def_property_clear_flag(prop, PROP_ANIMATABLE);
  RNA_def_property_ui_text(
      prop, "World Space Lighting", "Make the lighting fixed and not follow the camera");
  RNA_def_property_update(prop, NC_SPACE | ND_SPACE_VIEW3D | NS_VIEW3D_SHADING, NULL);

  prop = RNA_def_property(srna, "show_backface_culling", PROP_BOOLEAN, PROP_NONE);
  RNA_def_property_boolean_sdna(prop, NULL, "flag", V3D_SHADING_BACKFACE_CULLING);
  RNA_def_property_ui_text(
      prop, "Backface Culling", "Use back face culling to hide the back side of faces");
  RNA_def_property_update(prop, NC_SPACE | ND_SPACE_VIEW3D | NS_VIEW3D_SHADING, NULL);

  prop = RNA_def_property(srna, "show_cavity", PROP_BOOLEAN, PROP_NONE);
  RNA_def_property_boolean_sdna(prop, NULL, "flag", V3D_SHADING_CAVITY);
  RNA_def_property_clear_flag(prop, PROP_ANIMATABLE);
  RNA_def_property_ui_text(prop, "Cavity", "Show Cavity");
  RNA_def_property_update(prop, NC_SPACE | ND_SPACE_VIEW3D | NS_VIEW3D_SHADING, NULL);

  prop = RNA_def_property(srna, "cavity_type", PROP_ENUM, PROP_NONE);
  RNA_def_property_enum_items(prop, cavity_type_items);
  RNA_def_property_ui_text(prop, "Cavity Type", "Way to draw the cavity shading");
  RNA_def_property_update(prop, NC_SPACE | ND_SPACE_VIEW3D | NS_VIEW3D_SHADING, NULL);

  prop = RNA_def_property(srna, "curvature_ridge_factor", PROP_FLOAT, PROP_FACTOR);
  RNA_def_property_float_sdna(prop, NULL, "curvature_ridge_factor");
  RNA_def_property_ui_text(prop, "Curvature Ridge", "Factor for the curvature ridges");
  RNA_def_property_range(prop, 0.0f, 2.0f);
  RNA_def_property_clear_flag(prop, PROP_ANIMATABLE);
  RNA_def_property_update(prop, NC_SPACE | ND_SPACE_VIEW3D | NS_VIEW3D_SHADING, NULL);

  prop = RNA_def_property(srna, "curvature_valley_factor", PROP_FLOAT, PROP_FACTOR);
  RNA_def_property_float_sdna(prop, NULL, "curvature_valley_factor");
  RNA_def_property_ui_text(prop, "Curvature Valley", "Factor for the curvature valleys");
  RNA_def_property_range(prop, 0.0f, 2.0f);
  RNA_def_property_clear_flag(prop, PROP_ANIMATABLE);
  RNA_def_property_update(prop, NC_SPACE | ND_SPACE_VIEW3D | NS_VIEW3D_SHADING, NULL);

  prop = RNA_def_property(srna, "cavity_ridge_factor", PROP_FLOAT, PROP_FACTOR);
  RNA_def_property_float_sdna(prop, NULL, "cavity_ridge_factor");
  RNA_def_property_ui_text(prop, "Cavity Ridge", "Factor for the cavity ridges");
  RNA_def_property_range(prop, 0.0f, 250.0f);
  RNA_def_property_ui_range(prop, 0.00f, 2.5f, 1, 3);
  RNA_def_property_clear_flag(prop, PROP_ANIMATABLE);
  RNA_def_property_update(prop, NC_SPACE | ND_SPACE_VIEW3D | NS_VIEW3D_SHADING, NULL);

  prop = RNA_def_property(srna, "cavity_valley_factor", PROP_FLOAT, PROP_FACTOR);
  RNA_def_property_float_sdna(prop, NULL, "cavity_valley_factor");
  RNA_def_property_ui_text(prop, "Cavity Valley", "Factor for the cavity valleys");
  RNA_def_property_range(prop, 0.0f, 250.0f);
  RNA_def_property_ui_range(prop, 0.00f, 2.5f, 1, 3);
  RNA_def_property_clear_flag(prop, PROP_ANIMATABLE);
  RNA_def_property_update(prop, NC_SPACE | ND_SPACE_VIEW3D | NS_VIEW3D_SHADING, NULL);

  prop = RNA_def_property(srna, "selected_studio_light", PROP_POINTER, PROP_NONE);
  RNA_def_property_struct_type(prop, "StudioLight");
  RNA_define_verify_sdna(0);
  RNA_def_property_ui_text(prop, "Studio Light", "Selected StudioLight");
  RNA_def_property_pointer_funcs(
      prop, "rna_View3DShading_selected_studio_light_get", NULL, NULL, NULL);
  RNA_def_property_clear_flag(prop, PROP_ANIMATABLE | PROP_EDITABLE);
  RNA_define_verify_sdna(1);

  prop = RNA_def_property(srna, "studiolight_rotate_z", PROP_FLOAT, PROP_ANGLE);
  RNA_def_property_float_sdna(prop, NULL, "studiolight_rot_z");
  RNA_def_property_ui_text(
      prop, "Studiolight Rotation", "Rotation of the studiolight around the Z-Axis");
  RNA_def_property_range(prop, -M_PI, M_PI);
  RNA_def_property_clear_flag(prop, PROP_ANIMATABLE);
  RNA_def_property_update(prop, NC_SPACE | ND_SPACE_VIEW3D | NS_VIEW3D_SHADING, NULL);

  prop = RNA_def_property(srna, "studiolight_intensity", PROP_FLOAT, PROP_FACTOR);
  RNA_def_property_float_sdna(prop, NULL, "studiolight_intensity");
  RNA_def_property_clear_flag(prop, PROP_ANIMATABLE);
  RNA_def_property_ui_text(prop, "Strength", "Strength of the studiolight");
  RNA_def_property_range(prop, 0.0f, FLT_MAX);
  RNA_def_property_ui_range(prop, 0.0f, 2.0f, 1, 3);
  RNA_def_property_update(prop, NC_SPACE | ND_SPACE_VIEW3D | NS_VIEW3D_SHADING, NULL);

  prop = RNA_def_property(srna, "studiolight_background_alpha", PROP_FLOAT, PROP_FACTOR);
  RNA_def_property_float_sdna(prop, NULL, "studiolight_background");
  RNA_def_property_ui_text(prop, "World Opacity", "Show the studiolight in the background");
  RNA_def_property_range(prop, 0.0f, 1.0f);
  RNA_def_property_ui_range(prop, 0.0f, 1.0f, 1, 3);
  RNA_def_property_clear_flag(prop, PROP_ANIMATABLE);
  RNA_def_property_update(prop, NC_SPACE | ND_SPACE_VIEW3D | NS_VIEW3D_SHADING, NULL);

  prop = RNA_def_property(srna, "studiolight_background_blur", PROP_FLOAT, PROP_FACTOR);
  RNA_def_property_float_sdna(prop, NULL, "studiolight_blur");
  RNA_def_property_ui_text(prop, "Blur", "Blur the studiolight in the background");
  RNA_def_property_float_default(prop, 0.5f);
  RNA_def_property_range(prop, 0.0f, 1.0f);
  RNA_def_property_ui_range(prop, 0.0f, 1.0f, 1, 2);
  RNA_def_property_clear_flag(prop, PROP_ANIMATABLE);
  RNA_def_property_update(prop, NC_SPACE | ND_SPACE_VIEW3D | NS_VIEW3D_SHADING, NULL);

  prop = RNA_def_property(srna, "use_studiolight_view_rotation", PROP_BOOLEAN, PROP_NONE);
  RNA_def_property_boolean_negative_sdna(
      prop, NULL, "flag", V3D_SHADING_STUDIOLIGHT_VIEW_ROTATION);
  RNA_def_property_clear_flag(prop, PROP_ANIMATABLE);
  RNA_def_property_boolean_default(prop, false);
  RNA_def_property_ui_text(
      prop, "World Space Lighting", "Make the HDR rotation fixed and not follow the camera");
  RNA_def_property_update(prop, NC_SPACE | ND_SPACE_VIEW3D | NS_VIEW3D_SHADING, NULL);

  prop = RNA_def_property(srna, "color_type", PROP_ENUM, PROP_NONE);
  RNA_def_property_enum_sdna(prop, NULL, "color_type");
  RNA_def_property_enum_items(prop, rna_enum_shading_color_type_items);
  RNA_def_property_enum_funcs(prop, NULL, NULL, "rna_View3DShading_color_type_itemf");
  RNA_def_property_ui_text(prop, "Color", "Color Type");
  RNA_def_property_clear_flag(prop, PROP_ANIMATABLE);
  RNA_def_property_update(
      prop, NC_SPACE | ND_SPACE_VIEW3D | NS_VIEW3D_SHADING, "rna_GPencil_update");

  prop = RNA_def_property(srna, "wireframe_color_type", PROP_ENUM, PROP_NONE);
  RNA_def_property_enum_sdna(prop, NULL, "wire_color_type");
  RNA_def_property_enum_items(prop, rna_enum_shading_color_type_items);
  RNA_def_property_enum_funcs(prop, NULL, NULL, "rna_View3DShading_color_type_itemf");
  RNA_def_property_ui_text(prop, "Color", "Color Type");
  RNA_def_property_update(prop, NC_SPACE | ND_SPACE_VIEW3D | NS_VIEW3D_SHADING, NULL);

  prop = RNA_def_property(srna, "single_color", PROP_FLOAT, PROP_COLOR);
  RNA_def_property_float_sdna(prop, NULL, "single_color");
  RNA_def_property_array(prop, 3);
  RNA_def_property_ui_text(prop, "Color", "Color for single color mode");
  RNA_def_property_range(prop, 0.0f, 1.0f);
  RNA_def_property_update(prop, NC_SPACE | ND_SPACE_VIEW3D | NS_VIEW3D_SHADING, NULL);

  prop = RNA_def_property(srna, "background_type", PROP_ENUM, PROP_NONE);
  RNA_def_property_enum_items(prop, background_type_items);
  RNA_def_property_ui_text(prop, "Background", "Way to draw the background");
  RNA_def_property_update(prop, NC_SPACE | ND_SPACE_VIEW3D | NS_VIEW3D_SHADING, NULL);

  prop = RNA_def_property(srna, "background_color", PROP_FLOAT, PROP_COLOR);
  RNA_def_property_array(prop, 3);
  RNA_def_property_ui_text(prop, "Background Color", "Color for custom background color");
  RNA_def_property_range(prop, 0.0f, 1.0f);
  RNA_def_property_update(prop, NC_SPACE | ND_SPACE_VIEW3D | NS_VIEW3D_SHADING, NULL);

  prop = RNA_def_property(srna, "show_shadows", PROP_BOOLEAN, PROP_NONE);
  RNA_def_property_boolean_sdna(prop, NULL, "flag", V3D_SHADING_SHADOW);
  RNA_def_property_clear_flag(prop, PROP_ANIMATABLE);
  RNA_def_property_ui_text(prop, "Shadow", "Show Shadow");
  RNA_def_property_update(prop, NC_SPACE | ND_SPACE_VIEW3D | NS_VIEW3D_SHADING, NULL);

  prop = RNA_def_property(srna, "show_xray", PROP_BOOLEAN, PROP_NONE);
  RNA_def_property_boolean_sdna(prop, NULL, "flag", V3D_SHADING_XRAY);
  RNA_def_property_clear_flag(prop, PROP_ANIMATABLE);
  RNA_def_property_ui_text(prop, "Show X-Ray", "Show whole scene transparent");
  RNA_def_property_update(prop, NC_SPACE | ND_SPACE_VIEW3D | NS_VIEW3D_SHADING, NULL);

  prop = RNA_def_property(srna, "show_xray_wireframe", PROP_BOOLEAN, PROP_NONE);
  RNA_def_property_boolean_sdna(prop, NULL, "flag", V3D_SHADING_XRAY_WIREFRAME);
  RNA_def_property_clear_flag(prop, PROP_ANIMATABLE);
  RNA_def_property_ui_text(prop, "Show X-Ray", "Show whole scene transparent");
  RNA_def_property_update(prop, NC_SPACE | ND_SPACE_VIEW3D | NS_VIEW3D_SHADING, NULL);

  prop = RNA_def_property(srna, "xray_alpha", PROP_FLOAT, PROP_FACTOR);
  RNA_def_property_float_sdna(prop, NULL, "xray_alpha");
  RNA_def_property_ui_text(prop, "X-Ray Alpha", "Amount of alpha to use");
  RNA_def_property_range(prop, 0.0f, 1.0f);
  RNA_def_property_clear_flag(prop, PROP_ANIMATABLE);
  RNA_def_property_update(prop, NC_SPACE | ND_SPACE_VIEW3D | NS_VIEW3D_SHADING, NULL);

  prop = RNA_def_property(srna, "xray_alpha_wireframe", PROP_FLOAT, PROP_FACTOR);
  RNA_def_property_float_sdna(prop, NULL, "xray_alpha_wire");
  RNA_def_property_ui_text(prop, "X-Ray Alpha", "Amount of alpha to use");
  RNA_def_property_range(prop, 0.0f, 1.0f);
  RNA_def_property_clear_flag(prop, PROP_ANIMATABLE);
  RNA_def_property_update(prop, NC_SPACE | ND_SPACE_VIEW3D | NS_VIEW3D_SHADING, NULL);

  prop = RNA_def_property(srna, "use_dof", PROP_BOOLEAN, PROP_NONE);
  RNA_def_property_boolean_sdna(prop, NULL, "flag", V3D_SHADING_DEPTH_OF_FIELD);
  RNA_def_property_clear_flag(prop, PROP_ANIMATABLE);
  RNA_def_property_ui_text(
      prop,
      "Depth Of Field",
      "Use depth of field on viewport using the values from the active camera");
  RNA_def_property_update(prop, NC_SPACE | ND_SPACE_VIEW3D | NS_VIEW3D_SHADING, NULL);

  prop = RNA_def_property(srna, "use_scene_lights", PROP_BOOLEAN, PROP_NONE);
  RNA_def_property_boolean_sdna(prop, NULL, "flag", V3D_SHADING_SCENE_LIGHTS);
  RNA_def_property_boolean_default(prop, false);
  RNA_def_property_clear_flag(prop, PROP_ANIMATABLE);
  RNA_def_property_ui_text(prop, "Scene Lights", "Render lights and light probes of the scene");
  RNA_def_property_update(prop, NC_SPACE | ND_SPACE_VIEW3D | NS_VIEW3D_SHADING, NULL);

  prop = RNA_def_property(srna, "use_scene_world", PROP_BOOLEAN, PROP_NONE);
  RNA_def_property_boolean_sdna(prop, NULL, "flag", V3D_SHADING_SCENE_WORLD);
  RNA_def_property_boolean_default(prop, false);
  RNA_def_property_clear_flag(prop, PROP_ANIMATABLE);
  RNA_def_property_ui_text(prop, "Scene World", "Use scene world for lighting");
  RNA_def_property_update(prop, NC_SPACE | ND_SPACE_VIEW3D | NS_VIEW3D_SHADING, NULL);

  prop = RNA_def_property(srna, "use_scene_lights_render", PROP_BOOLEAN, PROP_NONE);
  RNA_def_property_boolean_sdna(prop, NULL, "flag", V3D_SHADING_SCENE_LIGHTS_RENDER);
  RNA_def_property_clear_flag(prop, PROP_ANIMATABLE);
  RNA_def_property_ui_text(prop, "Scene Lights", "Render lights and light probes of the scene");
  RNA_def_property_update(prop, NC_SPACE | ND_SPACE_VIEW3D | NS_VIEW3D_SHADING, NULL);

  prop = RNA_def_property(srna, "use_scene_world_render", PROP_BOOLEAN, PROP_NONE);
  RNA_def_property_boolean_sdna(prop, NULL, "flag", V3D_SHADING_SCENE_WORLD_RENDER);
  RNA_def_property_clear_flag(prop, PROP_ANIMATABLE);
  RNA_def_property_ui_text(prop, "Scene World", "Use scene world for lighting");
  RNA_def_property_update(prop, NC_SPACE | ND_SPACE_VIEW3D | NS_VIEW3D_SHADING, NULL);

  prop = RNA_def_property(srna, "show_specular_highlight", PROP_BOOLEAN, PROP_NONE);
  RNA_def_property_boolean_sdna(prop, NULL, "flag", V3D_SHADING_SPECULAR_HIGHLIGHT);
  RNA_def_property_clear_flag(prop, PROP_ANIMATABLE);
  RNA_def_property_ui_text(prop, "Specular Highlights", "Render specular highlights");
  RNA_def_property_update(prop, NC_SPACE | ND_SPACE_VIEW3D | NS_VIEW3D_SHADING, NULL);

  prop = RNA_def_property(srna, "object_outline_color", PROP_FLOAT, PROP_COLOR);
  RNA_def_property_float_sdna(prop, NULL, "object_outline_color");
  RNA_def_property_array(prop, 3);
  RNA_def_property_ui_text(prop, "Outline Color", "Color for object outline");
  RNA_def_property_range(prop, 0.0f, 1.0f);
  RNA_def_property_update(prop, NC_SPACE | ND_SPACE_VIEW3D | NS_VIEW3D_SHADING, NULL);

  prop = RNA_def_property(srna, "shadow_intensity", PROP_FLOAT, PROP_FACTOR);
  RNA_def_property_float_sdna(prop, NULL, "shadow_intensity");
  RNA_def_property_ui_text(prop, "Shadow Intensity", "Darkness of shadows");
  RNA_def_property_range(prop, 0.0f, 1.0f);
  RNA_def_property_ui_range(prop, 0.00f, 1.0f, 1, 3);
  RNA_def_property_clear_flag(prop, PROP_ANIMATABLE);
  RNA_def_property_update(prop, NC_SPACE | ND_SPACE_VIEW3D | NS_VIEW3D_SHADING, NULL);

  prop = RNA_def_property(srna, "render_pass", PROP_ENUM, PROP_NONE);
  RNA_def_property_enum_sdna(prop, NULL, "render_pass");
  RNA_def_property_enum_items(prop, rna_enum_view3dshading_render_pass_type_items);
  RNA_def_property_ui_text(prop, "Render Pass", "Render Pass to show in the viewport");
  RNA_def_property_enum_funcs(prop,
                              "rna_3DViewShading_render_pass_get",
                              "rna_3DViewShading_render_pass_set",
                              "rna_3DViewShading_render_pass_itemf");
  RNA_def_property_update(prop, NC_SPACE | ND_SPACE_VIEW3D | NS_VIEW3D_SHADING, NULL);

  prop = RNA_def_property(srna, "aov_name", PROP_STRING, PROP_NONE);
  RNA_def_property_string_sdna(prop, NULL, "aov_name");
  RNA_def_property_ui_text(prop, "Shader AOV Name", "Name of the active Shader AOV");
  RNA_def_property_flag(prop, PROP_HIDDEN);
  RNA_def_property_update(prop, NC_SPACE | ND_SPACE_VIEW3D, NULL);
}

static void rna_def_space_view3d_overlay(BlenderRNA *brna)
{
  StructRNA *srna;
  PropertyRNA *prop;

  srna = RNA_def_struct(brna, "View3DOverlay", NULL);
  RNA_def_struct_sdna(srna, "View3D");
  RNA_def_struct_nested(brna, srna, "SpaceView3D");
  RNA_def_struct_path_func(srna, "rna_View3DOverlay_path");
  RNA_def_struct_ui_text(
      srna, "3D View Overlay Settings", "Settings for display of overlays in the 3D viewport");

  prop = RNA_def_property(srna, "show_overlays", PROP_BOOLEAN, PROP_NONE);
  RNA_def_property_boolean_negative_sdna(prop, NULL, "flag2", V3D_HIDE_OVERLAYS);
  RNA_def_property_ui_text(prop, "Show Overlays", "Display overlays like gizmos and outlines");
  RNA_def_property_update(prop, NC_SPACE | ND_SPACE_VIEW3D, "rna_GPencil_update");

  prop = RNA_def_property(srna, "show_ortho_grid", PROP_BOOLEAN, PROP_NONE);
  RNA_def_property_boolean_sdna(prop, NULL, "gridflag", V3D_SHOW_ORTHO_GRID);
  RNA_def_property_ui_text(prop, "Display Grid", "Show grid in orthographic side view");
  RNA_def_property_update(prop, NC_SPACE | ND_SPACE_VIEW3D, NULL);

  prop = RNA_def_property(srna, "show_floor", PROP_BOOLEAN, PROP_NONE);
  RNA_def_property_boolean_sdna(prop, NULL, "gridflag", V3D_SHOW_FLOOR);
  RNA_def_property_ui_text(prop, "Display Grid Floor", "Show the ground plane grid");
  RNA_def_property_update(prop, NC_SPACE | ND_SPACE_VIEW3D, NULL);

  prop = RNA_def_property(srna, "show_axis_x", PROP_BOOLEAN, PROP_NONE);
  RNA_def_property_boolean_sdna(prop, NULL, "gridflag", V3D_SHOW_X);
  RNA_def_property_ui_text(prop, "Display X Axis", "Show the X axis line");
  RNA_def_property_update(prop, NC_SPACE | ND_SPACE_VIEW3D, NULL);

  prop = RNA_def_property(srna, "show_axis_y", PROP_BOOLEAN, PROP_NONE);
  RNA_def_property_boolean_sdna(prop, NULL, "gridflag", V3D_SHOW_Y);
  RNA_def_property_ui_text(prop, "Display Y Axis", "Show the Y axis line");
  RNA_def_property_update(prop, NC_SPACE | ND_SPACE_VIEW3D, NULL);

  prop = RNA_def_property(srna, "show_axis_z", PROP_BOOLEAN, PROP_NONE);
  RNA_def_property_boolean_sdna(prop, NULL, "gridflag", V3D_SHOW_Z);
  RNA_def_property_ui_text(prop, "Display Z Axis", "Show the Z axis line");
  RNA_def_property_update(prop, NC_SPACE | ND_SPACE_VIEW3D, NULL);

  prop = RNA_def_property(srna, "grid_scale", PROP_FLOAT, PROP_NONE);
  RNA_def_property_float_sdna(prop, NULL, "grid");
  RNA_def_property_ui_text(
      prop, "Grid Scale", "Multiplier for the distance between 3D View grid lines");
  RNA_def_property_range(prop, 0.0f, FLT_MAX);
  RNA_def_property_ui_range(prop, 0.001f, 1000.0f, 0.1f, 3);
  RNA_def_property_update(prop, NC_SPACE | ND_SPACE_VIEW3D, NULL);

  prop = RNA_def_property(srna, "grid_lines", PROP_INT, PROP_NONE);
  RNA_def_property_int_sdna(prop, NULL, "gridlines");
  RNA_def_property_ui_text(
      prop, "Grid Lines", "Number of grid lines to display in perspective view");
  RNA_def_property_range(prop, 0, 1024);
  RNA_def_property_update(prop, NC_SPACE | ND_SPACE_VIEW3D, NULL);

  prop = RNA_def_property(srna, "grid_subdivisions", PROP_INT, PROP_NONE);
  RNA_def_property_int_sdna(prop, NULL, "gridsubdiv");
  RNA_def_property_ui_text(prop, "Grid Subdivisions", "Number of subdivisions between grid lines");
  RNA_def_property_range(prop, 1, 1024);
  RNA_def_property_update(prop, NC_SPACE | ND_SPACE_VIEW3D, NULL);

  prop = RNA_def_property(srna, "grid_scale_unit", PROP_FLOAT, PROP_NONE);
  RNA_def_property_clear_flag(prop, PROP_EDITABLE);
  RNA_def_property_float_funcs(prop, "rna_View3DOverlay_GridScaleUnit_get", NULL, NULL);
  RNA_def_property_ui_text(
      prop, "Grid Scale Unit", "Grid cell size scaled by scene unit system settings");

  prop = RNA_def_property(srna, "show_outline_selected", PROP_BOOLEAN, PROP_NONE);
  RNA_def_property_boolean_sdna(prop, NULL, "flag", V3D_SELECT_OUTLINE);
  RNA_def_property_ui_text(
      prop, "Outline Selected", "Show an outline highlight around selected objects");
  RNA_def_property_update(prop, NC_SPACE | ND_SPACE_VIEW3D, NULL);

  prop = RNA_def_property(srna, "show_object_origins", PROP_BOOLEAN, PROP_NONE);
  RNA_def_property_boolean_negative_sdna(
      prop, NULL, "overlay.flag", V3D_OVERLAY_HIDE_OBJECT_ORIGINS);
  RNA_def_property_ui_text(prop, "Object Origins", "Show object center dots");
  RNA_def_property_update(prop, NC_SPACE | ND_SPACE_VIEW3D, NULL);

  prop = RNA_def_property(srna, "show_object_origins_all", PROP_BOOLEAN, PROP_NONE);
  RNA_def_property_boolean_sdna(prop, NULL, "flag", V3D_DRAW_CENTERS);
  RNA_def_property_ui_text(
      prop,
      "All Object Origins",
      "Show the object origin center dot for all (selected and unselected) objects");
  RNA_def_property_update(prop, NC_SPACE | ND_SPACE_VIEW3D, NULL);

  prop = RNA_def_property(srna, "show_relationship_lines", PROP_BOOLEAN, PROP_NONE);
  RNA_def_property_boolean_negative_sdna(prop, NULL, "flag", V3D_HIDE_HELPLINES);
  RNA_def_property_ui_text(prop,
                           "Relationship Lines",
                           "Show dashed lines indicating parent or constraint relationships");
  RNA_def_property_update(prop, NC_SPACE | ND_SPACE_VIEW3D, NULL);

  prop = RNA_def_property(srna, "show_cursor", PROP_BOOLEAN, PROP_NONE);
  RNA_def_property_boolean_negative_sdna(prop, NULL, "overlay.flag", V3D_OVERLAY_HIDE_CURSOR);
  RNA_def_property_ui_text(prop, "Show 3D Cursor", "Display 3D Cursor Overlay");
  RNA_def_property_update(prop, NC_SPACE | ND_SPACE_VIEW3D, NULL);

  prop = RNA_def_property(srna, "show_text", PROP_BOOLEAN, PROP_NONE);
  RNA_def_property_boolean_negative_sdna(prop, NULL, "overlay.flag", V3D_OVERLAY_HIDE_TEXT);
  RNA_def_property_ui_text(prop, "Show Text", "Display overlay text");
  RNA_def_property_update(prop, NC_SPACE | ND_SPACE_VIEW3D, NULL);

  prop = RNA_def_property(srna, "show_stats", PROP_BOOLEAN, PROP_NONE);
  RNA_def_property_boolean_sdna(prop, NULL, "overlay.flag", V3D_OVERLAY_STATS);
  RNA_def_property_ui_text(prop, "Show Statistics", "Display scene statistics overlay text");
  RNA_def_property_update(prop, NC_SPACE | ND_SPACE_VIEW3D, NULL);

  prop = RNA_def_property(srna, "show_extras", PROP_BOOLEAN, PROP_NONE);
  RNA_def_property_boolean_negative_sdna(
      prop, NULL, "overlay.flag", V3D_OVERLAY_HIDE_OBJECT_XTRAS);
  RNA_def_property_ui_text(
      prop, "Extras", "Object details, including empty wire, cameras and other visual guides");
  RNA_def_property_update(prop, NC_SPACE | ND_SPACE_VIEW3D, NULL);

  prop = RNA_def_property(srna, "show_bones", PROP_BOOLEAN, PROP_NONE);
  RNA_def_property_boolean_negative_sdna(prop, NULL, "overlay.flag", V3D_OVERLAY_HIDE_BONES);
  RNA_def_property_ui_text(
      prop, "Show Bones", "Display bones (disable to show motion paths only)");
  RNA_def_property_update(prop, NC_SPACE | ND_SPACE_VIEW3D, NULL);

  prop = RNA_def_property(srna, "show_face_orientation", PROP_BOOLEAN, PROP_NONE);
  RNA_def_property_boolean_sdna(prop, NULL, "overlay.flag", V3D_OVERLAY_FACE_ORIENTATION);
  RNA_def_property_clear_flag(prop, PROP_ANIMATABLE);
  RNA_def_property_ui_text(prop, "Face Orientation", "Show the Face Orientation Overlay");
  RNA_def_property_update(prop, NC_SPACE | ND_SPACE_VIEW3D, NULL);

  prop = RNA_def_property(srna, "show_fade_inactive", PROP_BOOLEAN, PROP_NONE);
  RNA_def_property_boolean_sdna(prop, NULL, "overlay.flag", V3D_OVERLAY_FADE_INACTIVE);
  RNA_def_property_clear_flag(prop, PROP_ANIMATABLE);
  RNA_def_property_ui_text(
      prop, "Fade Inactive Objects", "Fade inactive geometry using the viewport background color");
  RNA_def_property_update(prop, NC_SPACE | ND_SPACE_VIEW3D, NULL);

  prop = RNA_def_property(srna, "fade_inactive_alpha", PROP_FLOAT, PROP_FACTOR);
  RNA_def_property_float_sdna(prop, NULL, "overlay.fade_alpha");
  RNA_def_property_ui_text(prop, "Opacity", "Strength of the fade effect");
  RNA_def_property_range(prop, 0.0f, 1.0f);
  RNA_def_property_clear_flag(prop, PROP_ANIMATABLE);
  RNA_def_property_update(prop, NC_SPACE | ND_SPACE_VIEW3D, "rna_GPencil_update");

  prop = RNA_def_property(srna, "show_xray_bone", PROP_BOOLEAN, PROP_NONE);
  RNA_def_property_boolean_sdna(prop, NULL, "overlay.flag", V3D_OVERLAY_BONE_SELECT);
  RNA_def_property_clear_flag(prop, PROP_ANIMATABLE);
  RNA_def_property_ui_text(prop, "Show Bone X-Ray", "Show the bone selection overlay");
  RNA_def_property_update(prop, NC_SPACE | ND_SPACE_VIEW3D, "rna_GPencil_update");

  prop = RNA_def_property(srna, "xray_alpha_bone", PROP_FLOAT, PROP_FACTOR);
  RNA_def_property_float_sdna(prop, NULL, "overlay.xray_alpha_bone");
  RNA_def_property_ui_text(prop, "Opacity", "Opacity to use for bone selection");
  RNA_def_property_range(prop, 0.0f, 1.0f);
  RNA_def_property_clear_flag(prop, PROP_ANIMATABLE);
  RNA_def_property_update(prop, NC_SPACE | ND_SPACE_VIEW3D, "rna_GPencil_update");

  prop = RNA_def_property(srna, "show_motion_paths", PROP_BOOLEAN, PROP_NONE);
  RNA_def_property_boolean_negative_sdna(
      prop, NULL, "overlay.flag", V3D_OVERLAY_HIDE_MOTION_PATHS);
  RNA_def_property_clear_flag(prop, PROP_ANIMATABLE);
  RNA_def_property_ui_text(prop, "Motion Paths", "Show the Motion Paths Overlay");
  RNA_def_property_update(prop, NC_SPACE | ND_SPACE_VIEW3D, NULL);

  prop = RNA_def_property(srna, "show_onion_skins", PROP_BOOLEAN, PROP_NONE);
  RNA_def_property_boolean_sdna(prop, NULL, "overlay.flag", V3D_OVERLAY_ONION_SKINS);
  RNA_def_property_clear_flag(prop, PROP_ANIMATABLE);
  RNA_def_property_ui_text(prop, "Onion Skins", "Show the Onion Skinning Overlay");
  RNA_def_property_update(prop, NC_SPACE | ND_SPACE_VIEW3D, NULL);

  prop = RNA_def_property(srna, "show_look_dev", PROP_BOOLEAN, PROP_NONE);
  RNA_def_property_boolean_sdna(prop, NULL, "overlay.flag", V3D_OVERLAY_LOOK_DEV);
  RNA_def_property_clear_flag(prop, PROP_ANIMATABLE);
  RNA_def_property_ui_text(prop, "HDRI Preview", "Show HDRI preview spheres");
  RNA_def_property_update(prop, NC_SPACE | ND_SPACE_VIEW3D, NULL);

  prop = RNA_def_property(srna, "show_wireframes", PROP_BOOLEAN, PROP_NONE);
  RNA_def_property_boolean_sdna(prop, NULL, "overlay.flag", V3D_OVERLAY_WIREFRAMES);
  RNA_def_property_clear_flag(prop, PROP_ANIMATABLE);
  RNA_def_property_ui_text(prop, "Wireframe", "Show face edges wires");
  RNA_def_property_update(prop, NC_SPACE | ND_SPACE_VIEW3D, NULL);

  prop = RNA_def_property(srna, "wireframe_threshold", PROP_FLOAT, PROP_FACTOR);
  RNA_def_property_float_sdna(prop, NULL, "overlay.wireframe_threshold");
  RNA_def_property_ui_text(prop,
                           "Wireframe Threshold",
                           "Adjust the angle threshold for displaying edges "
                           "(1.0 for all)");
  RNA_def_property_range(prop, 0.0f, 1.0f);
  RNA_def_property_clear_flag(prop, PROP_ANIMATABLE);
  RNA_def_property_update(prop, NC_SPACE | ND_SPACE_VIEW3D, NULL);

  prop = RNA_def_property(srna, "wireframe_opacity", PROP_FLOAT, PROP_FACTOR);
  RNA_def_property_float_sdna(prop, NULL, "overlay.wireframe_opacity");
  RNA_def_property_ui_text(prop,
                           "Wireframe Opacity",
                           "Opacity of the displayed edges "
                           "(1.0 for opaque)");
  RNA_def_property_range(prop, 0.0f, 1.0f);
  RNA_def_property_clear_flag(prop, PROP_ANIMATABLE);
  RNA_def_property_update(prop, NC_SPACE | ND_SPACE_VIEW3D, NULL);

  prop = RNA_def_property(srna, "show_paint_wire", PROP_BOOLEAN, PROP_NONE);
  RNA_def_property_boolean_sdna(prop, NULL, "overlay.paint_flag", V3D_OVERLAY_PAINT_WIRE);
  RNA_def_property_ui_text(prop, "Show Wire", "Use wireframe display in painting modes");
  RNA_def_property_update(prop, NC_SPACE | ND_SPACE_VIEW3D, NULL);

  prop = RNA_def_property(srna, "show_wpaint_contours", PROP_BOOLEAN, PROP_NONE);
  RNA_def_property_boolean_sdna(prop, NULL, "overlay.wpaint_flag", V3D_OVERLAY_WPAINT_CONTOURS);
  RNA_def_property_ui_text(
      prop,
      "Show Weight Contours",
      "Show contour lines formed by points with the same interpolated weight");
  RNA_def_property_update(prop, NC_SPACE | ND_SPACE_VIEW3D, NULL);

  prop = RNA_def_property(srna, "show_weight", PROP_BOOLEAN, PROP_NONE);
  RNA_def_property_boolean_sdna(prop, NULL, "overlay.edit_flag", V3D_OVERLAY_EDIT_WEIGHT);
  RNA_def_property_ui_text(prop, "Show Weights", "Display weights in editmode");
  RNA_def_property_update(prop, NC_SPACE | ND_SPACE_VIEW3D, NULL);

  prop = RNA_def_property(srna, "show_occlude_wire", PROP_BOOLEAN, PROP_NONE);
  RNA_def_property_boolean_sdna(prop, NULL, "overlay.edit_flag", V3D_OVERLAY_EDIT_OCCLUDE_WIRE);
  RNA_def_property_ui_text(prop, "Hidden Wire", "Use hidden wireframe display");
  RNA_def_property_update(prop, NC_SPACE | ND_SPACE_VIEW3D, NULL);

  prop = RNA_def_property(srna, "show_face_normals", PROP_BOOLEAN, PROP_NONE);
  RNA_def_property_boolean_sdna(prop, NULL, "overlay.edit_flag", V3D_OVERLAY_EDIT_FACE_NORMALS);
  RNA_def_property_ui_text(prop, "Display Normals", "Display face normals as lines");
  RNA_def_property_update(prop, NC_SPACE | ND_SPACE_VIEW3D, NULL);

  prop = RNA_def_property(srna, "show_vertex_normals", PROP_BOOLEAN, PROP_NONE);
  RNA_def_property_boolean_sdna(prop, NULL, "overlay.edit_flag", V3D_OVERLAY_EDIT_VERT_NORMALS);
  RNA_def_property_ui_text(prop, "Display Vertex Normals", "Display vertex normals as lines");
  RNA_def_property_update(prop, NC_SPACE | ND_SPACE_VIEW3D, NULL);

  prop = RNA_def_property(srna, "show_split_normals", PROP_BOOLEAN, PROP_NONE);
  RNA_def_property_boolean_sdna(prop, NULL, "overlay.edit_flag", V3D_OVERLAY_EDIT_LOOP_NORMALS);
  RNA_def_property_ui_text(
      prop, "Display Split Normals", "Display vertex-per-face normals as lines");
  RNA_def_property_update(prop, NC_SPACE | ND_SPACE_VIEW3D, NULL);

  prop = RNA_def_property(srna, "show_edges", PROP_BOOLEAN, PROP_NONE);
  RNA_def_property_boolean_sdna(prop, NULL, "overlay.edit_flag", V3D_OVERLAY_EDIT_EDGES);
  RNA_def_property_ui_text(prop, "Draw Edges", "Highlight selected edges");
  RNA_def_property_update(prop, NC_SPACE | ND_SPACE_VIEW3D, NULL);

  prop = RNA_def_property(srna, "show_faces", PROP_BOOLEAN, PROP_NONE);
  RNA_def_property_boolean_sdna(prop, NULL, "overlay.edit_flag", V3D_OVERLAY_EDIT_FACES);
  RNA_def_property_ui_text(prop, "Draw Faces", "Highlight selected faces");
  RNA_def_property_update(prop, NC_SPACE | ND_SPACE_VIEW3D, NULL);

  prop = RNA_def_property(srna, "show_face_center", PROP_BOOLEAN, PROP_NONE);
  RNA_def_property_boolean_sdna(prop, NULL, "overlay.edit_flag", V3D_OVERLAY_EDIT_FACE_DOT);
  RNA_def_property_ui_text(prop, "Draw Face Center", "Display face center");
  RNA_def_property_update(prop, NC_SPACE | ND_SPACE_VIEW3D, NULL);

  prop = RNA_def_property(srna, "show_edge_crease", PROP_BOOLEAN, PROP_NONE);
  RNA_def_property_boolean_sdna(prop, NULL, "overlay.edit_flag", V3D_OVERLAY_EDIT_CREASES);
  RNA_def_property_ui_text(
      prop, "Draw Creases", "Display creases created for Subdivision Surface modifier");
  RNA_def_property_update(prop, NC_SPACE | ND_SPACE_VIEW3D, NULL);

  prop = RNA_def_property(srna, "show_edge_bevel_weight", PROP_BOOLEAN, PROP_NONE);
  RNA_def_property_boolean_sdna(prop, NULL, "overlay.edit_flag", V3D_OVERLAY_EDIT_BWEIGHTS);
  RNA_def_property_ui_text(
      prop, "Draw Bevel Weights", "Display weights created for the Bevel modifier");
  RNA_def_property_update(prop, NC_SPACE | ND_SPACE_VIEW3D, NULL);

  prop = RNA_def_property(srna, "show_edge_seams", PROP_BOOLEAN, PROP_NONE);
  RNA_def_property_boolean_sdna(prop, NULL, "overlay.edit_flag", V3D_OVERLAY_EDIT_SEAMS);
  RNA_def_property_ui_text(prop, "Draw Seams", "Display UV unwrapping seams");
  RNA_def_property_update(prop, NC_SPACE | ND_SPACE_VIEW3D, NULL);

  prop = RNA_def_property(srna, "show_edge_sharp", PROP_BOOLEAN, PROP_NONE);
  RNA_def_property_boolean_sdna(prop, NULL, "overlay.edit_flag", V3D_OVERLAY_EDIT_SHARP);
  RNA_def_property_ui_text(
      prop, "Draw Sharp", "Display sharp edges, used with the Edge Split modifier");
  RNA_def_property_update(prop, NC_SPACE | ND_SPACE_VIEW3D, NULL);

  prop = RNA_def_property(srna, "show_freestyle_edge_marks", PROP_BOOLEAN, PROP_NONE);
  RNA_def_property_boolean_sdna(prop, NULL, "overlay.edit_flag", V3D_OVERLAY_EDIT_FREESTYLE_EDGE);
  RNA_def_property_ui_text(prop,
                           "Draw Freestyle Edge Marks",
                           "Display Freestyle edge marks, used with the Freestyle renderer");
  RNA_def_property_update(prop, NC_SPACE | ND_SPACE_VIEW3D, NULL);

  prop = RNA_def_property(srna, "show_freestyle_face_marks", PROP_BOOLEAN, PROP_NONE);
  RNA_def_property_boolean_sdna(prop, NULL, "overlay.edit_flag", V3D_OVERLAY_EDIT_FREESTYLE_FACE);
  RNA_def_property_ui_text(prop,
                           "Draw Freestyle Face Marks",
                           "Display Freestyle face marks, used with the Freestyle renderer");
  RNA_def_property_update(prop, NC_SPACE | ND_SPACE_VIEW3D, NULL);

  prop = RNA_def_property(srna, "show_statvis", PROP_BOOLEAN, PROP_NONE);
  RNA_def_property_boolean_sdna(prop, NULL, "overlay.edit_flag", V3D_OVERLAY_EDIT_STATVIS);
  RNA_def_property_ui_text(prop, "Stat Vis", "Display statistical information about the mesh");
  RNA_def_property_update(prop, NC_SPACE | ND_SPACE_VIEW3D, NULL);

  prop = RNA_def_property(srna, "show_extra_edge_length", PROP_BOOLEAN, PROP_NONE);
  RNA_def_property_boolean_sdna(prop, NULL, "overlay.edit_flag", V3D_OVERLAY_EDIT_EDGE_LEN);
  RNA_def_property_ui_text(
      prop,
      "Edge Length",
      "Display selected edge lengths, using global values when set in the transform panel");
  RNA_def_property_update(prop, NC_SPACE | ND_SPACE_VIEW3D, NULL);

  prop = RNA_def_property(srna, "show_extra_edge_angle", PROP_BOOLEAN, PROP_NONE);
  RNA_def_property_boolean_sdna(prop, NULL, "overlay.edit_flag", V3D_OVERLAY_EDIT_EDGE_ANG);
  RNA_def_property_ui_text(
      prop,
      "Edge Angle",
      "Display selected edge angle, using global values when set in the transform panel");
  RNA_def_property_update(prop, NC_SPACE | ND_SPACE_VIEW3D, NULL);

  prop = RNA_def_property(srna, "show_extra_face_angle", PROP_BOOLEAN, PROP_NONE);
  RNA_def_property_boolean_sdna(prop, NULL, "overlay.edit_flag", V3D_OVERLAY_EDIT_FACE_ANG);
  RNA_def_property_ui_text(prop,
                           "Face Angles",
                           "Display the angles in the selected edges, "
                           "using global values when set in the transform panel");
  RNA_def_property_update(prop, NC_SPACE | ND_SPACE_VIEW3D, NULL);

  prop = RNA_def_property(srna, "show_extra_face_area", PROP_BOOLEAN, PROP_NONE);
  RNA_def_property_boolean_sdna(prop, NULL, "overlay.edit_flag", V3D_OVERLAY_EDIT_FACE_AREA);
  RNA_def_property_ui_text(prop,
                           "Face Area",
                           "Display the area of selected faces, "
                           "using global values when set in the transform panel");
  RNA_def_property_update(prop, NC_SPACE | ND_SPACE_VIEW3D, NULL);

  prop = RNA_def_property(srna, "show_extra_indices", PROP_BOOLEAN, PROP_NONE);
  RNA_def_property_boolean_sdna(prop, NULL, "overlay.edit_flag", V3D_OVERLAY_EDIT_INDICES);
  RNA_def_property_ui_text(
      prop, "Indices", "Display the index numbers of selected vertices, edges, and faces");
  RNA_def_property_update(prop, NC_SPACE | ND_SPACE_VIEW3D, NULL);

  prop = RNA_def_property(srna, "display_handle", PROP_ENUM, PROP_NONE);
  RNA_def_property_enum_sdna(prop, NULL, "overlay.handle_display");
  RNA_def_property_enum_items(prop, rna_enum_curve_display_handle_items);
  RNA_def_property_ui_text(
      prop, "Display Handles", "Limit the display of curve handles in edit mode");
  RNA_def_property_update(prop, NC_SPACE | ND_SPACE_VIEW3D, NULL);

  prop = RNA_def_property(srna, "show_curve_normals", PROP_BOOLEAN, PROP_NONE);
  RNA_def_property_boolean_sdna(prop, NULL, "overlay.edit_flag", V3D_OVERLAY_EDIT_CU_NORMALS);
  RNA_def_property_ui_text(prop, "Draw Normals", "Display 3D curve normals in editmode");
  RNA_def_property_update(prop, NC_SPACE | ND_SPACE_VIEW3D, NULL);

  prop = RNA_def_property(srna, "normals_length", PROP_FLOAT, PROP_FACTOR);
  RNA_def_property_float_sdna(prop, NULL, "overlay.normals_length");
  RNA_def_property_ui_text(prop, "Normal Size", "Display size for normals in the 3D view");
  RNA_def_property_range(prop, 0.00001, 100000.0);
  RNA_def_property_ui_range(prop, 0.01, 2.0, 1, 2);
  RNA_def_property_float_default(prop, 0.02);
  RNA_def_property_update(prop, NC_SPACE | ND_SPACE_VIEW3D, NULL);

  prop = RNA_def_property(srna, "backwire_opacity", PROP_FLOAT, PROP_FACTOR);
  RNA_def_property_float_sdna(prop, NULL, "overlay.backwire_opacity");
  RNA_def_property_ui_text(prop, "Backwire Opacity", "Opacity when rendering transparent wires");
  RNA_def_property_range(prop, 0.0f, 1.0f);
  RNA_def_property_update(prop, NC_SPACE | ND_SPACE_VIEW3D, NULL);

  prop = RNA_def_property(srna, "texture_paint_mode_opacity", PROP_FLOAT, PROP_FACTOR);
  RNA_def_property_float_sdna(prop, NULL, "overlay.texture_paint_mode_opacity");
  RNA_def_property_ui_text(
      prop, "Stencil Mask Opacity", "Opacity of the texture paint mode stencil mask overlay");
  RNA_def_property_range(prop, 0.0f, 1.0f);
  RNA_def_property_update(prop, NC_SPACE | ND_SPACE_VIEW3D, NULL);

  prop = RNA_def_property(srna, "vertex_paint_mode_opacity", PROP_FLOAT, PROP_FACTOR);
  RNA_def_property_float_sdna(prop, NULL, "overlay.vertex_paint_mode_opacity");
  RNA_def_property_ui_text(
      prop, "Stencil Mask Opacity", "Opacity of the texture paint mode stencil mask overlay");
  RNA_def_property_range(prop, 0.0f, 1.0f);
  RNA_def_property_update(prop, NC_SPACE | ND_SPACE_VIEW3D, NULL);

  prop = RNA_def_property(srna, "weight_paint_mode_opacity", PROP_FLOAT, PROP_FACTOR);
  RNA_def_property_float_sdna(prop, NULL, "overlay.weight_paint_mode_opacity");
  RNA_def_property_ui_text(
      prop, "Weight Paint Opacity", "Opacity of the weight paint mode overlay");
  RNA_def_property_range(prop, 0.0f, 1.0f);
  RNA_def_property_update(prop, NC_SPACE | ND_SPACE_VIEW3D, NULL);

  prop = RNA_def_property(srna, "sculpt_mode_mask_opacity", PROP_FLOAT, PROP_FACTOR);
  RNA_def_property_float_sdna(prop, NULL, "overlay.sculpt_mode_mask_opacity");
  RNA_def_property_ui_text(prop, "Sculpt Mask Opacity", "");
  RNA_def_property_range(prop, 0.0f, 1.0f);
  RNA_def_property_update(prop, NC_SPACE | ND_SPACE_VIEW3D, NULL);

  prop = RNA_def_property(srna, "sculpt_mode_face_sets_opacity", PROP_FLOAT, PROP_FACTOR);
  RNA_def_property_float_sdna(prop, NULL, "overlay.sculpt_mode_face_sets_opacity");
  RNA_def_property_ui_text(prop, "Sculpt Face Sets Opacity", "");
  RNA_def_property_range(prop, 0.0f, 1.0f);
  RNA_def_property_update(prop, NC_SPACE | ND_SPACE_VIEW3D, NULL);

  /* grease pencil paper settings */
  prop = RNA_def_property(srna, "show_annotation", PROP_BOOLEAN, PROP_NONE);
  RNA_def_property_boolean_sdna(prop, NULL, "flag2", V3D_SHOW_ANNOTATION);
  RNA_def_property_ui_text(prop, "Show Annotation", "Show annotations for this view");
  RNA_def_property_update(prop, NC_SPACE | ND_SPACE_VIEW3D, NULL);

  prop = RNA_def_property(srna, "use_gpencil_fade_objects", PROP_BOOLEAN, PROP_NONE);
  RNA_def_property_boolean_sdna(prop, NULL, "gp_flag", V3D_GP_FADE_OBJECTS);
  RNA_def_property_ui_text(
      prop,
      "Fade Objects",
      "Fade all viewport objects with a full color layer to improve visibility");
  RNA_def_property_update(prop, NC_SPACE | ND_SPACE_VIEW3D, NULL);

  prop = RNA_def_property(srna, "use_gpencil_grid", PROP_BOOLEAN, PROP_NONE);
  RNA_def_property_boolean_sdna(prop, NULL, "gp_flag", V3D_GP_SHOW_GRID);
  RNA_def_property_ui_text(prop, "Use Grid", "Display a grid over grease pencil paper");
  RNA_def_property_update(prop, NC_SPACE | ND_SPACE_VIEW3D, NULL);

  prop = RNA_def_property(srna, "use_gpencil_fade_layers", PROP_BOOLEAN, PROP_NONE);
  RNA_def_property_boolean_sdna(prop, NULL, "gp_flag", V3D_GP_FADE_NOACTIVE_LAYERS);
  RNA_def_property_ui_text(
      prop, "Fade Layers", "Toggle fading of Grease Pencil layers except the active one");
  RNA_def_property_update(prop, NC_SPACE | ND_SPACE_VIEW3D, "rna_GPencil_update");

  prop = RNA_def_property(srna, "use_gpencil_fade_gp_objects", PROP_BOOLEAN, PROP_NONE);
  RNA_def_property_boolean_sdna(prop, NULL, "gp_flag", V3D_GP_FADE_NOACTIVE_GPENCIL);
  RNA_def_property_ui_text(
      prop, "Fade Grease Pencil Objects", "Fade Grease Pencil Objects, except the active one");
  RNA_def_property_update(prop, NC_SPACE | ND_SPACE_VIEW3D, "rna_GPencil_update");

  prop = RNA_def_property(srna, "use_gpencil_canvas_xray", PROP_BOOLEAN, PROP_NONE);
  RNA_def_property_boolean_sdna(prop, NULL, "gp_flag", V3D_GP_SHOW_GRID_XRAY);
  RNA_def_property_ui_text(prop, "Canvas X-Ray", "Show Canvas grid in front");
  RNA_def_property_update(prop, NC_SPACE | ND_SPACE_VIEW3D, "rna_GPencil_update");

  prop = RNA_def_property(srna, "use_gpencil_show_directions", PROP_BOOLEAN, PROP_NONE);
  RNA_def_property_boolean_sdna(prop, NULL, "gp_flag", V3D_GP_SHOW_STROKE_DIRECTION);
  RNA_def_property_ui_text(prop,
                           "Stroke Direction",
                           "Show stroke drawing direction with a bigger green dot (start) "
                           "and smaller red dot (end) points");
  RNA_def_property_update(prop, NC_SPACE | ND_SPACE_VIEW3D, "rna_GPencil_update");

  prop = RNA_def_property(srna, "use_gpencil_show_material_name", PROP_BOOLEAN, PROP_NONE);
  RNA_def_property_boolean_sdna(prop, NULL, "gp_flag", V3D_GP_SHOW_MATERIAL_NAME);
  RNA_def_property_ui_text(
      prop, "Stroke Material Name", "Show material name assigned to each stroke");
  RNA_def_property_update(prop, NC_SPACE | ND_SPACE_VIEW3D, "rna_GPencil_update");

  prop = RNA_def_property(srna, "gpencil_grid_opacity", PROP_FLOAT, PROP_NONE);
  RNA_def_property_float_sdna(prop, NULL, "overlay.gpencil_grid_opacity");
  RNA_def_property_range(prop, 0.1f, 1.0f);
  RNA_def_property_ui_text(prop, "Opacity", "Canvas grid opacity");
  RNA_def_property_update(prop, NC_SPACE | ND_SPACE_VIEW3D, NULL);

  /* Paper opacity factor */
  prop = RNA_def_property(srna, "gpencil_fade_objects", PROP_FLOAT, PROP_NONE);
  RNA_def_property_float_sdna(prop, NULL, "overlay.gpencil_paper_opacity");
  RNA_def_property_range(prop, 0.0f, 1.0f);
  RNA_def_property_ui_text(prop, "Opacity", "Fade factor");
  RNA_def_property_update(prop, NC_SPACE | ND_SPACE_VIEW3D, NULL);

  /* Paper opacity factor */
  prop = RNA_def_property(srna, "gpencil_fade_layer", PROP_FLOAT, PROP_NONE);
  RNA_def_property_float_sdna(prop, NULL, "overlay.gpencil_fade_layer");
  RNA_def_property_range(prop, 0.0f, 1.0f);
  RNA_def_property_float_default(prop, 0.5f);
  RNA_def_property_ui_text(
      prop, "Opacity", "Fade layer opacity for Grease Pencil layers except the active one");
  RNA_def_property_update(prop, NC_SPACE | ND_SPACE_VIEW3D, "rna_GPencil_update");

  /* show edit lines */
  prop = RNA_def_property(srna, "use_gpencil_edit_lines", PROP_BOOLEAN, PROP_NONE);
  RNA_def_property_boolean_sdna(prop, NULL, "gp_flag", V3D_GP_SHOW_EDIT_LINES);
  RNA_def_property_ui_text(prop, "Show Edit Lines", "Show Edit Lines when editing strokes");
  RNA_def_property_update(prop, NC_SPACE | ND_SPACE_VIEW3D, "rna_GPencil_update");

  prop = RNA_def_property(srna, "use_gpencil_multiedit_line_only", PROP_BOOLEAN, PROP_NONE);
  RNA_def_property_boolean_sdna(prop, NULL, "gp_flag", V3D_GP_SHOW_MULTIEDIT_LINES);
  RNA_def_property_ui_text(prop, "Lines Only", "Show Edit Lines only in multiframe");
  RNA_def_property_update(prop, NC_SPACE | ND_SPACE_VIEW3D, "rna_GPencil_update");

  /* main grease pencil onion switch */
  prop = RNA_def_property(srna, "use_gpencil_onion_skin", PROP_BOOLEAN, PROP_NONE);
  RNA_def_property_boolean_sdna(prop, NULL, "gp_flag", V3D_GP_SHOW_ONION_SKIN);
  RNA_def_property_ui_text(
      prop, "Onion Skins", "Show ghosts of the keyframes before and after the current frame");
  RNA_def_property_update(prop, NC_SPACE | ND_SPACE_VIEW3D, "rna_GPencil_update");

  /* vertex opacity */
  prop = RNA_def_property(srna, "vertex_opacity", PROP_FLOAT, PROP_FACTOR);
  RNA_def_property_float_sdna(prop, NULL, "vertex_opacity");
  RNA_def_property_range(prop, 0.0f, 1.0f);
  RNA_def_property_ui_text(prop, "Vertex Opacity", "Opacity for edit vertices");
  RNA_def_parameter_clear_flags(prop, PROP_ANIMATABLE, 0);
  RNA_def_property_update(prop, NC_SCENE | ND_TOOLSETTINGS, "rna_GPencil_update");

  /* Vertex Paint opacity factor */
  prop = RNA_def_property(srna, "gpencil_vertex_paint_opacity", PROP_FLOAT, PROP_FACTOR);
  RNA_def_property_float_sdna(prop, NULL, "overlay.gpencil_vertex_paint_opacity");
  RNA_def_property_range(prop, 0.0f, 1.0f);
  RNA_def_property_float_default(prop, 1.0f);
  RNA_def_property_ui_text(prop, "Opacity", "Vertex Paint mix factor");
  RNA_def_property_update(prop, NC_SPACE | ND_SPACE_VIEW3D, "rna_GPencil_update");
}

static void rna_def_space_view3d(BlenderRNA *brna)
{
  StructRNA *srna;
  PropertyRNA *prop;

  static const EnumPropertyItem rv3d_persp_items[] = {
      {RV3D_PERSP, "PERSP", 0, "Perspective", ""},
      {RV3D_ORTHO, "ORTHO", 0, "Orthographic", ""},
      {RV3D_CAMOB, "CAMERA", 0, "Camera", ""},
      {0, NULL, 0, NULL, NULL},
  };

  static const EnumPropertyItem bundle_drawtype_items[] = {
      {OB_PLAINAXES, "PLAIN_AXES", 0, "Plain Axes", ""},
      {OB_ARROWS, "ARROWS", 0, "Arrows", ""},
      {OB_SINGLE_ARROW, "SINGLE_ARROW", 0, "Single Arrow", ""},
      {OB_CIRCLE, "CIRCLE", 0, "Circle", ""},
      {OB_CUBE, "CUBE", 0, "Cube", ""},
      {OB_EMPTY_SPHERE, "SPHERE", 0, "Sphere", ""},
      {OB_EMPTY_CONE, "CONE", 0, "Cone", ""},
      {0, NULL, 0, NULL, NULL},
  };

  srna = RNA_def_struct(brna, "SpaceView3D", "Space");
  RNA_def_struct_sdna(srna, "View3D");
  RNA_def_struct_ui_text(srna, "3D View Space", "3D View space data");

  rna_def_space_generic_show_region_toggles(srna,
                                            ((1 << RGN_TYPE_TOOL_HEADER) | (1 << RGN_TYPE_TOOLS) |
                                             (1 << RGN_TYPE_UI) | (1 << RGN_TYPE_HUD)));

  prop = RNA_def_property(srna, "camera", PROP_POINTER, PROP_NONE);
  RNA_def_property_flag(prop, PROP_EDITABLE);
  RNA_def_property_pointer_sdna(prop, NULL, "camera");
  RNA_def_property_ui_text(
      prop,
      "Camera",
      "Active camera used in this view (when unlocked from the scene's active camera)");
  RNA_def_property_update(prop, NC_SPACE | ND_SPACE_VIEW3D, "rna_SpaceView3D_camera_update");

  /* render border */
  prop = RNA_def_property(srna, "use_render_border", PROP_BOOLEAN, PROP_NONE);
  RNA_def_property_boolean_sdna(prop, NULL, "flag2", V3D_RENDER_BORDER);
  RNA_def_property_clear_flag(prop, PROP_ANIMATABLE);
  RNA_def_property_ui_text(prop,
                           "Render Region",
                           "Use a region within the frame size for rendered viewport"
                           "(when not viewing through the camera)");
  RNA_def_property_update(prop, NC_SPACE | ND_SPACE_VIEW3D, NULL);

  prop = RNA_def_property(srna, "render_border_min_x", PROP_FLOAT, PROP_NONE);
  RNA_def_property_float_sdna(prop, NULL, "render_border.xmin");
  RNA_def_property_range(prop, 0.0f, 1.0f);
  RNA_def_property_ui_text(prop, "Region Minimum X", "Minimum X value for the render region");
  RNA_def_property_update(prop, NC_SPACE | ND_SPACE_VIEW3D, NULL);

  prop = RNA_def_property(srna, "render_border_min_y", PROP_FLOAT, PROP_NONE);
  RNA_def_property_float_sdna(prop, NULL, "render_border.ymin");
  RNA_def_property_range(prop, 0.0f, 1.0f);
  RNA_def_property_ui_text(prop, "Region Minimum Y", "Minimum Y value for the render region");
  RNA_def_property_update(prop, NC_SPACE | ND_SPACE_VIEW3D, NULL);

  prop = RNA_def_property(srna, "render_border_max_x", PROP_FLOAT, PROP_NONE);
  RNA_def_property_float_sdna(prop, NULL, "render_border.xmax");
  RNA_def_property_range(prop, 0.0f, 1.0f);
  RNA_def_property_ui_text(prop, "Region Maximum X", "Maximum X value for the render region");
  RNA_def_property_update(prop, NC_SPACE | ND_SPACE_VIEW3D, NULL);

  prop = RNA_def_property(srna, "render_border_max_y", PROP_FLOAT, PROP_NONE);
  RNA_def_property_float_sdna(prop, NULL, "render_border.ymax");
  RNA_def_property_range(prop, 0.0f, 1.0f);
  RNA_def_property_ui_text(prop, "Region Maximum Y", "Maximum Y value for the render region");
  RNA_def_property_update(prop, NC_SPACE | ND_SPACE_VIEW3D, NULL);

  prop = RNA_def_property(srna, "lock_object", PROP_POINTER, PROP_NONE);
  RNA_def_property_flag(prop, PROP_EDITABLE);
  RNA_def_property_pointer_sdna(prop, NULL, "ob_center");
  RNA_def_property_ui_text(
      prop, "Lock to Object", "3D View center is locked to this object's position");
  RNA_def_property_update(prop, NC_SPACE | ND_SPACE_VIEW3D, NULL);

  prop = RNA_def_property(srna, "lock_bone", PROP_STRING, PROP_NONE);
  RNA_def_property_string_sdna(prop, NULL, "ob_center_bone");
  RNA_def_property_ui_text(
      prop, "Lock to Bone", "3D View center is locked to this bone's position");
  RNA_def_property_update(prop, NC_SPACE | ND_SPACE_VIEW3D, NULL);

  prop = RNA_def_property(srna, "lock_cursor", PROP_BOOLEAN, PROP_NONE);
  RNA_def_property_boolean_sdna(prop, NULL, "ob_center_cursor", 1);
  RNA_def_property_ui_text(
      prop, "Lock to Cursor", "3D View center is locked to the cursor's position");
  RNA_def_property_update(prop, NC_SPACE | ND_SPACE_VIEW3D, NULL);

  prop = RNA_def_property(srna, "local_view", PROP_POINTER, PROP_NONE);
  RNA_def_property_pointer_sdna(prop, NULL, "localvd");
  RNA_def_property_ui_text(
      prop,
      "Local View",
      "Display an isolated sub-set of objects, apart from the scene visibility");

  prop = RNA_def_property(srna, "lens", PROP_FLOAT, PROP_UNIT_CAMERA);
  RNA_def_property_float_sdna(prop, NULL, "lens");
  RNA_def_property_ui_text(prop, "Lens", "Viewport lens angle");
  RNA_def_property_range(prop, 1.0f, 250.0f);
  RNA_def_property_update(prop, NC_SPACE | ND_SPACE_VIEW3D, NULL);

  prop = RNA_def_property(srna, "clip_start", PROP_FLOAT, PROP_DISTANCE);
  RNA_def_property_range(prop, 1e-6f, FLT_MAX);
  RNA_def_property_ui_range(prop, 0.001f, FLT_MAX, 10, 3);
  RNA_def_property_ui_text(
      prop, "Clip Start", "3D View near clipping distance (perspective view only)");
  RNA_def_property_update(prop, NC_SPACE | ND_SPACE_VIEW3D, NULL);

  prop = RNA_def_property(srna, "clip_end", PROP_FLOAT, PROP_DISTANCE);
  RNA_def_property_range(prop, 1e-6f, FLT_MAX);
  RNA_def_property_ui_range(prop, 0.001f, FLT_MAX, 10, 3);
  RNA_def_property_ui_text(prop, "Clip End", "3D View far clipping distance");
  RNA_def_property_update(prop, NC_SPACE | ND_SPACE_VIEW3D, NULL);

  prop = RNA_def_property(srna, "lock_camera", PROP_BOOLEAN, PROP_NONE);
  RNA_def_property_boolean_sdna(prop, NULL, "flag2", V3D_LOCK_CAMERA);
  RNA_def_property_ui_text(
      prop, "Lock Camera to View", "Enable view navigation within the camera view");
  RNA_def_property_update(prop, NC_SPACE | ND_SPACE_VIEW3D, NULL);

  prop = RNA_def_property(srna, "show_gizmo", PROP_BOOLEAN, PROP_NONE);
  RNA_def_property_boolean_negative_sdna(prop, NULL, "gizmo_flag", V3D_GIZMO_HIDE);
  RNA_def_property_ui_text(prop, "Show Gizmo", "Show gizmos of all types");
  RNA_def_property_update(prop, NC_SPACE | ND_SPACE_VIEW3D, NULL);

  prop = RNA_def_property(srna, "show_gizmo_navigate", PROP_BOOLEAN, PROP_NONE);
  RNA_def_property_boolean_negative_sdna(prop, NULL, "gizmo_flag", V3D_GIZMO_HIDE_NAVIGATE);
  RNA_def_property_ui_text(prop, "Navigate Gizmo", "Viewport navigation gizmo");
  RNA_def_property_update(prop, NC_SPACE | ND_SPACE_VIEW3D, NULL);

  prop = RNA_def_property(srna, "show_gizmo_context", PROP_BOOLEAN, PROP_NONE);
  RNA_def_property_boolean_negative_sdna(prop, NULL, "gizmo_flag", V3D_GIZMO_HIDE_CONTEXT);
  RNA_def_property_ui_text(prop, "Context Gizmo", "Context sensitive gizmos for the active item");
  RNA_def_property_update(prop, NC_SPACE | ND_SPACE_VIEW3D, NULL);

  prop = RNA_def_property(srna, "show_gizmo_tool", PROP_BOOLEAN, PROP_NONE);
  RNA_def_property_boolean_negative_sdna(prop, NULL, "gizmo_flag", V3D_GIZMO_HIDE_TOOL);
  RNA_def_property_ui_text(prop, "Tool Gizmo", "Active tool gizmo");
  RNA_def_property_update(prop, NC_SPACE | ND_SPACE_VIEW3D, NULL);

  /* Per object type gizmo display flags. */

  prop = RNA_def_property(srna, "show_gizmo_object_translate", PROP_BOOLEAN, PROP_NONE);
  RNA_def_property_boolean_sdna(prop, NULL, "gizmo_show_object", V3D_GIZMO_SHOW_OBJECT_TRANSLATE);
  RNA_def_property_ui_text(prop, "Show Object Location", "Gizmo to adjust location");
  RNA_def_property_update(prop, NC_SPACE | ND_SPACE_VIEW3D, NULL);

  prop = RNA_def_property(srna, "show_gizmo_object_rotate", PROP_BOOLEAN, PROP_NONE);
  RNA_def_property_boolean_sdna(prop, NULL, "gizmo_show_object", V3D_GIZMO_SHOW_OBJECT_ROTATE);
  RNA_def_property_ui_text(prop, "Show Object Rotation", "Gizmo to adjust rotation");
  RNA_def_property_update(prop, NC_SPACE | ND_SPACE_VIEW3D, NULL);

  prop = RNA_def_property(srna, "show_gizmo_object_scale", PROP_BOOLEAN, PROP_NONE);
  RNA_def_property_boolean_sdna(prop, NULL, "gizmo_show_object", V3D_GIZMO_SHOW_OBJECT_SCALE);
  RNA_def_property_ui_text(prop, "Show Object Scale", "Gizmo to adjust scale");
  RNA_def_property_update(prop, NC_SPACE | ND_SPACE_VIEW3D, NULL);

  /* Empty Object Data. */
  prop = RNA_def_property(srna, "show_gizmo_empty_image", PROP_BOOLEAN, PROP_NONE);
  RNA_def_property_boolean_sdna(prop, NULL, "gizmo_show_empty", V3D_GIZMO_SHOW_EMPTY_IMAGE);
  RNA_def_property_ui_text(prop, "Show Empty Image", "Gizmo to adjust image size and position");
  RNA_def_property_update(prop, NC_SPACE | ND_SPACE_VIEW3D, NULL);

  prop = RNA_def_property(srna, "show_gizmo_empty_force_field", PROP_BOOLEAN, PROP_NONE);
  RNA_def_property_boolean_sdna(prop, NULL, "gizmo_show_empty", V3D_GIZMO_SHOW_EMPTY_FORCE_FIELD);
  RNA_def_property_ui_text(prop, "Show Empty Force Field", "Gizmo to adjust the force field");
  RNA_def_property_update(prop, NC_SPACE | ND_SPACE_VIEW3D, NULL);

  /* Light Object Data. */
  prop = RNA_def_property(srna, "show_gizmo_light_size", PROP_BOOLEAN, PROP_NONE);
  RNA_def_property_boolean_sdna(prop, NULL, "gizmo_show_light", V3D_GIZMO_SHOW_LIGHT_SIZE);
  RNA_def_property_ui_text(prop, "Show Light Size", "Gizmo to adjust spot and area size");
  RNA_def_property_update(prop, NC_SPACE | ND_SPACE_VIEW3D, NULL);

  prop = RNA_def_property(srna, "show_gizmo_light_look_at", PROP_BOOLEAN, PROP_NONE);
  RNA_def_property_boolean_sdna(prop, NULL, "gizmo_show_light", V3D_GIZMO_SHOW_LIGHT_LOOK_AT);
  RNA_def_property_ui_text(
      prop, "Show Light Look-At", "Gizmo to adjust the direction of the light");
  RNA_def_property_update(prop, NC_SPACE | ND_SPACE_VIEW3D, NULL);

  /* Camera Object Data. */
  prop = RNA_def_property(srna, "show_gizmo_camera_lens", PROP_BOOLEAN, PROP_NONE);
  RNA_def_property_boolean_sdna(prop, NULL, "gizmo_show_camera", V3D_GIZMO_SHOW_CAMERA_LENS);
  RNA_def_property_ui_text(prop, "Show Camera Lens", "Gizmo to adjust camera lens & ortho size");
  RNA_def_property_update(prop, NC_SPACE | ND_SPACE_VIEW3D, NULL);

  prop = RNA_def_property(srna, "show_gizmo_camera_dof_distance", PROP_BOOLEAN, PROP_NONE);
  RNA_def_property_boolean_sdna(prop, NULL, "gizmo_show_camera", V3D_GIZMO_SHOW_CAMERA_DOF_DIST);
  RNA_def_property_ui_text(prop,
                           "Show Camera Focus Distance",
                           "Gizmo to adjust camera focus distance "
                           "(depends on limits display)");
  RNA_def_property_update(prop, NC_SPACE | ND_SPACE_VIEW3D, NULL);

  prop = RNA_def_property(srna, "use_local_camera", PROP_BOOLEAN, PROP_NONE);
  RNA_def_property_boolean_negative_sdna(prop, NULL, "scenelock", 1);
  RNA_def_property_boolean_funcs(prop, NULL, "rna_SpaceView3D_use_local_camera_set");
  RNA_def_property_ui_text(prop,
                           "Use Local Camera",
                           "Use a local camera in this view, rather than scene's active camera");
  RNA_def_property_update(prop, NC_SPACE | ND_SPACE_VIEW3D, NULL);

  prop = RNA_def_property(srna, "region_3d", PROP_POINTER, PROP_NONE);
  RNA_def_property_struct_type(prop, "RegionView3D");
  RNA_def_property_pointer_funcs(prop, "rna_SpaceView3D_region_3d_get", NULL, NULL, NULL);
  RNA_def_property_ui_text(
      prop, "3D Region", "3D region in this space, in case of quad view the camera region");

  prop = RNA_def_property(srna, "region_quadviews", PROP_COLLECTION, PROP_NONE);
  RNA_def_property_struct_type(prop, "RegionView3D");
  RNA_def_property_collection_funcs(prop,
                                    "rna_SpaceView3D_region_quadviews_begin",
                                    "rna_iterator_listbase_next",
                                    "rna_iterator_listbase_end",
                                    "rna_SpaceView3D_region_quadviews_get",
                                    NULL,
                                    NULL,
                                    NULL,
                                    NULL);
  RNA_def_property_ui_text(prop,
                           "Quad View Regions",
                           "3D regions (the third one defines quad view settings, "
                           "the fourth one is same as 'region_3d')");

  prop = RNA_def_property(srna, "show_reconstruction", PROP_BOOLEAN, PROP_NONE);
  RNA_def_property_boolean_sdna(prop, NULL, "flag2", V3D_SHOW_RECONSTRUCTION);
  RNA_def_property_ui_text(
      prop, "Show Reconstruction", "Display reconstruction data from active movie clip");
  RNA_def_property_update(prop, NC_SPACE | ND_SPACE_VIEW3D, NULL);

  prop = RNA_def_property(srna, "tracks_display_size", PROP_FLOAT, PROP_NONE);
  RNA_def_property_range(prop, 0.0, FLT_MAX);
  RNA_def_property_ui_range(prop, 0, 5, 1, 3);
  RNA_def_property_float_sdna(prop, NULL, "bundle_size");
  RNA_def_property_ui_text(prop, "Tracks Size", "Display size of tracks from reconstructed data");
  RNA_def_property_update(prop, NC_SPACE | ND_SPACE_VIEW3D, NULL);

  prop = RNA_def_property(srna, "tracks_display_type", PROP_ENUM, PROP_NONE);
  RNA_def_property_enum_sdna(prop, NULL, "bundle_drawtype");
  RNA_def_property_enum_items(prop, bundle_drawtype_items);
  RNA_def_property_ui_text(prop, "Tracks Display Type", "Viewport display style for tracks");
  RNA_def_property_update(prop, NC_SPACE | ND_SPACE_VIEW3D, NULL);

  prop = RNA_def_property(srna, "show_camera_path", PROP_BOOLEAN, PROP_NONE);
  RNA_def_property_boolean_sdna(prop, NULL, "flag2", V3D_SHOW_CAMERAPATH);
  RNA_def_property_ui_text(prop, "Show Camera Path", "Show reconstructed camera path");
  RNA_def_property_update(prop, NC_SPACE | ND_SPACE_VIEW3D, NULL);

  prop = RNA_def_property(srna, "show_bundle_names", PROP_BOOLEAN, PROP_NONE);
  RNA_def_property_boolean_sdna(prop, NULL, "flag2", V3D_SHOW_BUNDLENAME);
  RNA_def_property_ui_text(
      prop, "Show 3D Marker Names", "Show names for reconstructed tracks objects");
  RNA_def_property_update(prop, NC_SPACE | ND_SPACE_VIEW3D, NULL);

  prop = RNA_def_property(srna, "use_local_collections", PROP_BOOLEAN, PROP_NONE);
  RNA_def_property_boolean_sdna(prop, NULL, "flag", V3D_LOCAL_COLLECTIONS);
  RNA_def_property_ui_text(
      prop, "Local Collections", "Display a different set of collections in this viewport");
  RNA_def_property_flag(prop, PROP_CONTEXT_UPDATE);
  RNA_def_property_update(
      prop, NC_SPACE | ND_SPACE_VIEW3D, "rna_SpaceView3D_use_local_collections_update");

  /* Stereo Settings */
  prop = RNA_def_property(srna, "stereo_3d_eye", PROP_ENUM, PROP_NONE);
  RNA_def_property_enum_sdna(prop, NULL, "multiview_eye");
  RNA_def_property_enum_items(prop, stereo3d_eye_items);
  RNA_def_property_enum_funcs(prop, NULL, NULL, "rna_SpaceView3D_stereo3d_camera_itemf");
  RNA_def_property_ui_text(prop, "Stereo Eye", "Current stereo eye being drawn");
  RNA_def_property_clear_flag(prop, PROP_EDITABLE);

  prop = RNA_def_property(srna, "stereo_3d_camera", PROP_ENUM, PROP_NONE);
  RNA_def_property_enum_sdna(prop, NULL, "stereo3d_camera");
  RNA_def_property_enum_items(prop, stereo3d_camera_items);
  RNA_def_property_enum_funcs(prop, NULL, NULL, "rna_SpaceView3D_stereo3d_camera_itemf");
  RNA_def_property_ui_text(prop, "Camera", "");
  RNA_def_property_update(prop, NC_SPACE | ND_SPACE_VIEW3D, NULL);

  prop = RNA_def_property(srna, "show_stereo_3d_cameras", PROP_BOOLEAN, PROP_NONE);
  RNA_def_property_boolean_sdna(prop, NULL, "stereo3d_flag", V3D_S3D_DISPCAMERAS);
  RNA_def_property_ui_text(prop, "Cameras", "Show the left and right cameras");
  RNA_def_property_update(prop, NC_SPACE | ND_SPACE_VIEW3D, NULL);

  prop = RNA_def_property(srna, "show_stereo_3d_convergence_plane", PROP_BOOLEAN, PROP_NONE);
  RNA_def_property_boolean_sdna(prop, NULL, "stereo3d_flag", V3D_S3D_DISPPLANE);
  RNA_def_property_ui_text(prop, "Plane", "Show the stereo 3d convergence plane");
  RNA_def_property_update(prop, NC_SPACE | ND_SPACE_VIEW3D, NULL);

  prop = RNA_def_property(srna, "stereo_3d_convergence_plane_alpha", PROP_FLOAT, PROP_FACTOR);
  RNA_def_property_float_sdna(prop, NULL, "stereo3d_convergence_alpha");
  RNA_def_property_ui_text(prop, "Plane Alpha", "Opacity (alpha) of the convergence plane");
  RNA_def_property_update(prop, NC_SPACE | ND_SPACE_VIEW3D, NULL);

  prop = RNA_def_property(srna, "show_stereo_3d_volume", PROP_BOOLEAN, PROP_NONE);
  RNA_def_property_boolean_sdna(prop, NULL, "stereo3d_flag", V3D_S3D_DISPVOLUME);
  RNA_def_property_ui_text(prop, "Volume", "Show the stereo 3d frustum volume");
  RNA_def_property_update(prop, NC_SPACE | ND_SPACE_VIEW3D, NULL);

  prop = RNA_def_property(srna, "stereo_3d_volume_alpha", PROP_FLOAT, PROP_FACTOR);
  RNA_def_property_float_sdna(prop, NULL, "stereo3d_volume_alpha");
  RNA_def_property_ui_text(prop, "Volume Alpha", "Opacity (alpha) of the cameras' frustum volume");
  RNA_def_property_update(prop, NC_SPACE | ND_SPACE_VIEW3D, NULL);

  prop = RNA_def_property(srna, "mirror_xr_session", PROP_BOOLEAN, PROP_NONE);
  RNA_def_property_boolean_sdna(prop, NULL, "flag", V3D_XR_SESSION_MIRROR);
  RNA_def_property_ui_text(
      prop,
      "Mirror VR Session",
      "Synchronize the viewer perspective of virtual reality sessions with this 3D viewport");
  RNA_def_property_update(
      prop, NC_SPACE | ND_SPACE_VIEW3D, "rna_SpaceView3D_mirror_xr_session_update");

  {
    struct {
      const char *name;
      int type_mask;
      const char *identifier[2];
    } info[] = {
        {"Mesh", (1 << OB_MESH), {"show_object_viewport_mesh", "show_object_select_mesh"}},
        {"Curve", (1 << OB_CURVE), {"show_object_viewport_curve", "show_object_select_curve"}},
        {"Surface", (1 << OB_SURF), {"show_object_viewport_surf", "show_object_select_surf"}},
        {"Meta", (1 << OB_MBALL), {"show_object_viewport_meta", "show_object_select_meta"}},
        {"Font", (1 << OB_FONT), {"show_object_viewport_font", "show_object_select_font"}},
        {"Hair", (1 << OB_HAIR), {"show_object_viewport_hair", "show_object_select_hair"}},
        {"Point Cloud",
         (1 << OB_POINTCLOUD),
         {"show_object_viewport_pointcloud", "show_object_select_pointcloud"}},
        {"Volume", (1 << OB_VOLUME), {"show_object_viewport_volume", "show_object_select_volume"}},
        {"Armature",
         (1 << OB_ARMATURE),
         {"show_object_viewport_armature", "show_object_select_armature"}},
        {"Lattice",
         (1 << OB_LATTICE),
         {"show_object_viewport_lattice", "show_object_select_lattice"}},
        {"Empty", (1 << OB_EMPTY), {"show_object_viewport_empty", "show_object_select_empty"}},
        {"Grease Pencil",
         (1 << OB_GPENCIL),
         {"show_object_viewport_grease_pencil", "show_object_select_grease_pencil"}},
        {"Camera", (1 << OB_CAMERA), {"show_object_viewport_camera", "show_object_select_camera"}},
        {"Light", (1 << OB_LAMP), {"show_object_viewport_light", "show_object_select_light"}},
        {"Speaker",
         (1 << OB_SPEAKER),
         {"show_object_viewport_speaker", "show_object_select_speaker"}},
        {"Light Probe",
         (1 << OB_LIGHTPROBE),
         {"show_object_viewport_light_probe", "show_object_select_light_probe"}},
    };

    const char *view_mask_member[2] = {
        "object_type_exclude_viewport",
        "object_type_exclude_select",
    };
    for (int mask_index = 0; mask_index < 2; mask_index++) {
      for (int type_index = 0; type_index < ARRAY_SIZE(info); type_index++) {
        prop = RNA_def_property(
            srna, info[type_index].identifier[mask_index], PROP_BOOLEAN, PROP_NONE);
        RNA_def_property_boolean_negative_sdna(
            prop, NULL, view_mask_member[mask_index], info[type_index].type_mask);
        RNA_def_property_ui_text(prop, info[type_index].name, "");
        RNA_def_property_update(prop, NC_SPACE | ND_SPACE_VIEW3D, NULL);
      }
    }

    /* Heper for drawing the icon. */
    prop = RNA_def_property(srna, "icon_from_show_object_viewport", PROP_INT, PROP_NONE);
    RNA_def_property_int_funcs(
        prop, "rna_SpaceView3D_icon_from_show_object_viewport_get", NULL, NULL);
    RNA_def_property_clear_flag(prop, PROP_EDITABLE);
    RNA_def_property_ui_text(prop, "Visibility Icon", "");
  }

  /* Nested Structs */
  prop = RNA_def_property(srna, "shading", PROP_POINTER, PROP_NONE);
  RNA_def_property_flag(prop, PROP_NEVER_NULL);
  RNA_def_property_struct_type(prop, "View3DShading");
  RNA_def_property_ui_text(prop, "Shading Settings", "Settings for shading in the 3D viewport");

  prop = RNA_def_property(srna, "overlay", PROP_POINTER, PROP_NONE);
  RNA_def_property_flag(prop, PROP_NEVER_NULL);
  RNA_def_property_struct_type(prop, "View3DOverlay");
  RNA_def_property_pointer_funcs(prop, "rna_SpaceView3D_overlay_get", NULL, NULL, NULL);
  RNA_def_property_ui_text(
      prop, "Overlay Settings", "Settings for display of overlays in the 3D viewport");

  rna_def_space_view3d_shading(brna);
  rna_def_space_view3d_overlay(brna);

  /* *** Animated *** */
  RNA_define_animate_sdna(true);
  /* region */

  srna = RNA_def_struct(brna, "RegionView3D", NULL);
  RNA_def_struct_sdna(srna, "RegionView3D");
  RNA_def_struct_ui_text(srna, "3D View Region", "3D View region data");

  prop = RNA_def_property(srna, "lock_rotation", PROP_BOOLEAN, PROP_NONE);
  RNA_def_property_boolean_sdna(prop, NULL, "viewlock", RV3D_LOCK_ROTATION);
  RNA_def_property_ui_text(prop, "Lock", "Lock view rotation in side views");
  RNA_def_property_update(prop, NC_SPACE | ND_SPACE_VIEW3D, "rna_RegionView3D_quadview_update");

  prop = RNA_def_property(srna, "show_sync_view", PROP_BOOLEAN, PROP_NONE);
  RNA_def_property_boolean_sdna(prop, NULL, "viewlock", RV3D_BOXVIEW);
  RNA_def_property_ui_text(prop, "Box", "Sync view position between side views");
  RNA_def_property_update(prop, NC_SPACE | ND_SPACE_VIEW3D, "rna_RegionView3D_quadview_update");

  prop = RNA_def_property(srna, "use_box_clip", PROP_BOOLEAN, PROP_NONE);
  RNA_def_property_boolean_sdna(prop, NULL, "viewlock", RV3D_BOXCLIP);
  RNA_def_property_ui_text(
      prop, "Clip", "Clip objects based on what's visible in other side views");
  RNA_def_property_update(
      prop, NC_SPACE | ND_SPACE_VIEW3D, "rna_RegionView3D_quadview_clip_update");

  prop = RNA_def_property(srna, "perspective_matrix", PROP_FLOAT, PROP_MATRIX);
  RNA_def_property_float_sdna(prop, NULL, "persmat");
  RNA_def_property_clear_flag(
      prop, PROP_EDITABLE); /* XXX: for now, it's too risky for users to do this */
  RNA_def_property_multi_array(prop, 2, rna_matrix_dimsize_4x4);
  RNA_def_property_ui_text(
      prop, "Perspective Matrix", "Current perspective matrix (``window_matrix * view_matrix``)");

  prop = RNA_def_property(srna, "window_matrix", PROP_FLOAT, PROP_MATRIX);
  RNA_def_property_float_sdna(prop, NULL, "winmat");
  RNA_def_property_clear_flag(prop, PROP_EDITABLE);
  RNA_def_property_multi_array(prop, 2, rna_matrix_dimsize_4x4);
  RNA_def_property_ui_text(prop, "Window Matrix", "Current window matrix");

  prop = RNA_def_property(srna, "view_matrix", PROP_FLOAT, PROP_MATRIX);
  RNA_def_property_float_sdna(prop, NULL, "viewmat");
  RNA_def_property_multi_array(prop, 2, rna_matrix_dimsize_4x4);
  RNA_def_property_float_funcs(prop, NULL, "rna_RegionView3D_view_matrix_set", NULL);
  RNA_def_property_ui_text(prop, "View Matrix", "Current view matrix");
  RNA_def_property_update(prop, NC_SPACE | ND_SPACE_VIEW3D, NULL);

  prop = RNA_def_property(srna, "view_perspective", PROP_ENUM, PROP_NONE);
  RNA_def_property_enum_sdna(prop, NULL, "persp");
  RNA_def_property_enum_items(prop, rv3d_persp_items);
  RNA_def_property_ui_text(prop, "Perspective", "View Perspective");
  RNA_def_property_update(prop, NC_SPACE | ND_SPACE_VIEW3D, NULL);

  prop = RNA_def_property(srna, "is_perspective", PROP_BOOLEAN, PROP_NONE);
  RNA_def_property_boolean_sdna(prop, NULL, "is_persp", 1);
  RNA_def_property_ui_text(prop, "Is Perspective", "");
  RNA_def_property_flag(prop, PROP_EDITABLE);

  prop = RNA_def_property(srna, "is_orthographic_side_view", PROP_BOOLEAN, PROP_NONE);
  RNA_def_property_boolean_sdna(prop, NULL, "view", 0);
  RNA_def_property_boolean_funcs(prop, "rna_RegionView3D_is_orthographic_side_view_get", NULL);
  RNA_def_property_ui_text(prop, "Is Axis Aligned", "Is current view an orthographic side view");

  /* This isn't directly accessible from the UI, only an operator. */
  prop = RNA_def_property(srna, "use_clip_planes", PROP_BOOLEAN, PROP_NONE);
  RNA_def_property_boolean_sdna(prop, NULL, "rflag", RV3D_CLIPPING);
  RNA_def_property_ui_text(prop, "Use Clip Planes", "");

  prop = RNA_def_property(srna, "clip_planes", PROP_FLOAT, PROP_NONE);
  RNA_def_property_float_sdna(prop, NULL, "clip");
  RNA_def_property_multi_array(prop, 2, (int[]){6, 4});
  RNA_def_property_ui_text(prop, "Clip Planes", "");

  prop = RNA_def_property(srna, "view_location", PROP_FLOAT, PROP_TRANSLATION);
#  if 0
  RNA_def_property_float_sdna(prop, NULL, "ofs"); /* cant use because its negated */
#  else
  RNA_def_property_array(prop, 3);
  RNA_def_property_float_funcs(
      prop, "rna_RegionView3D_view_location_get", "rna_RegionView3D_view_location_set", NULL);
#  endif
  RNA_def_property_ui_text(prop, "View Location", "View pivot location");
  RNA_def_property_ui_range(prop, -10000.0, 10000.0, 10, RNA_TRANSLATION_PREC_DEFAULT);
  RNA_def_property_update(prop, NC_WINDOW, NULL);

  prop = RNA_def_property(
      srna, "view_rotation", PROP_FLOAT, PROP_QUATERNION); /* cant use because its inverted */
#  if 0
  RNA_def_property_float_sdna(prop, NULL, "viewquat");
#  else
  RNA_def_property_array(prop, 4);
  RNA_def_property_float_funcs(
      prop, "rna_RegionView3D_view_rotation_get", "rna_RegionView3D_view_rotation_set", NULL);
#  endif
  RNA_def_property_ui_text(prop, "View Rotation", "Rotation in quaternions (keep normalized)");
  RNA_def_property_update(prop, NC_SPACE | ND_SPACE_VIEW3D, NULL);

  /* not sure we need rna access to these but adding anyway */
  prop = RNA_def_property(srna, "view_distance", PROP_FLOAT, PROP_UNSIGNED);
  RNA_def_property_float_sdna(prop, NULL, "dist");
  RNA_def_property_ui_text(prop, "Distance", "Distance to the view location");
  RNA_def_property_update(prop, NC_SPACE | ND_SPACE_VIEW3D, NULL);

  prop = RNA_def_property(srna, "view_camera_zoom", PROP_FLOAT, PROP_UNSIGNED);
  RNA_def_property_float_sdna(prop, NULL, "camzoom");
  RNA_def_property_ui_text(prop, "Camera Zoom", "Zoom factor in camera view");
  RNA_def_property_range(prop, RV3D_CAMZOOM_MIN, RV3D_CAMZOOM_MAX);
  RNA_def_property_update(prop, NC_SPACE | ND_SPACE_VIEW3D, NULL);

  prop = RNA_def_property(srna, "view_camera_offset", PROP_FLOAT, PROP_NONE);
  RNA_def_property_float_sdna(prop, NULL, "camdx");
  RNA_def_property_array(prop, 2);
  RNA_def_property_ui_text(prop, "Camera Offset", "View shift in camera view");
  RNA_def_property_update(prop, NC_SPACE | ND_SPACE_VIEW3D, NULL);

  RNA_api_region_view3d(srna);
}

static void rna_def_space_properties(BlenderRNA *brna)
{
  StructRNA *srna;
  PropertyRNA *prop;

  srna = RNA_def_struct(brna, "SpaceProperties", "Space");
  RNA_def_struct_sdna(srna, "SpaceProperties");
  RNA_def_struct_ui_text(srna, "Properties Space", "Properties space data");

  prop = RNA_def_property(srna, "context", PROP_ENUM, PROP_NONE);
  RNA_def_property_enum_sdna(prop, NULL, "mainb");
  RNA_def_property_enum_items(prop, buttons_context_items);
  RNA_def_property_enum_funcs(
      prop, NULL, "rna_SpaceProperties_context_set", "rna_SpaceProperties_context_itemf");
  RNA_def_property_ui_text(prop, "", "");
  RNA_def_property_update(
      prop, NC_SPACE | ND_SPACE_PROPERTIES, "rna_SpaceProperties_context_update");

  /* pinned data */
  prop = RNA_def_property(srna, "pin_id", PROP_POINTER, PROP_NONE);
  RNA_def_property_pointer_sdna(prop, NULL, "pinid");
  RNA_def_property_struct_type(prop, "ID");
  /* note: custom set function is ONLY to avoid rna setting a user for this. */
  RNA_def_property_pointer_funcs(
      prop, NULL, "rna_SpaceProperties_pin_id_set", "rna_SpaceProperties_pin_id_typef", NULL);
  RNA_def_property_flag(prop, PROP_EDITABLE | PROP_NEVER_UNLINK);
  RNA_def_property_update(
      prop, NC_SPACE | ND_SPACE_PROPERTIES, "rna_SpaceProperties_pin_id_update");

  prop = RNA_def_property(srna, "use_pin_id", PROP_BOOLEAN, PROP_NONE);
  RNA_def_property_boolean_sdna(prop, NULL, "flag", SB_PIN_CONTEXT);
  RNA_def_property_ui_text(prop, "Pin ID", "Use the pinned context");

  /* Property search. */

  prop = RNA_def_property(srna, "tab_search_results", PROP_BOOLEAN, PROP_NONE);
  RNA_def_property_array(prop, 0); /* Dynamic length, see next line. */
  RNA_def_property_flag(prop, PROP_DYNAMIC);
  RNA_def_property_clear_flag(prop, PROP_EDITABLE);
  RNA_def_property_boolean_funcs(prop, "rna_SpaceProperties_tab_search_results_get", NULL);
  RNA_def_property_dynamic_array_funcs(prop, "rna_SpaceProperties_tab_search_results_getlength");
  RNA_def_property_ui_text(
      prop, "Tab Search Results", "Whether or not each visible tab has a search result");

  prop = RNA_def_property(srna, "search_filter", PROP_STRING, PROP_NONE);
  /* The search filter is stored in the property editor's runtime struct which
   * is only defined in an internal header, so use the getter / setter here. */
  RNA_def_property_string_funcs(prop,
                                "rna_SpaceProperties_search_filter_get",
                                "rna_SpaceProperties_search_filter_length",
                                "rna_SpaceProperties_search_filter_set");
  RNA_def_property_ui_text(prop, "Display Filter", "Live search filtering string");
  RNA_def_property_flag(prop, PROP_TEXTEDIT_UPDATE);
  RNA_def_property_update(
      prop, NC_SPACE | ND_SPACE_PROPERTIES, "rna_SpaceProperties_search_filter_update");
}

static void rna_def_space_image_overlay(BlenderRNA *brna)
{
  StructRNA *srna;
  PropertyRNA *prop;

  srna = RNA_def_struct(brna, "SpaceImageOverlay", NULL);
  RNA_def_struct_sdna(srna, "SpaceImage");
  RNA_def_struct_nested(brna, srna, "SpaceImageEditor");
  RNA_def_struct_path_func(srna, "rna_SpaceImageOverlay_path");
  RNA_def_struct_ui_text(
      srna, "Overlay Settings", "Settings for display of overlays in the UV/Image editor");

  prop = RNA_def_property(srna, "show_overlays", PROP_BOOLEAN, PROP_NONE);
  RNA_def_property_boolean_sdna(prop, NULL, "overlay.flag", SI_OVERLAY_SHOW_OVERLAYS);
  RNA_def_property_ui_text(prop, "Show Overlays", "Display overlays like UV Maps and Metadata");
}

static void rna_def_space_image(BlenderRNA *brna)
{
  StructRNA *srna;
  PropertyRNA *prop;

  srna = RNA_def_struct(brna, "SpaceImageEditor", "Space");
  RNA_def_struct_sdna(srna, "SpaceImage");
  RNA_def_struct_ui_text(srna, "Space Image Editor", "Image and UV editor space data");

  rna_def_space_generic_show_region_toggles(srna,
                                            ((1 << RGN_TYPE_TOOL_HEADER) | (1 << RGN_TYPE_TOOLS) |
                                             (1 << RGN_TYPE_UI) | (1 << RGN_TYPE_HUD)));

  /* image */
  prop = RNA_def_property(srna, "image", PROP_POINTER, PROP_NONE);
  RNA_def_property_pointer_funcs(prop, NULL, "rna_SpaceImageEditor_image_set", NULL, NULL);
  RNA_def_property_ui_text(prop, "Image", "Image displayed and edited in this space");
  RNA_def_property_flag(prop, PROP_EDITABLE);
  RNA_def_property_update(
      prop,
      NC_GEOM | ND_DATA,
      "rna_SpaceImageEditor_image_update"); /* is handled in image editor too */

  prop = RNA_def_property(srna, "image_user", PROP_POINTER, PROP_NONE);
  RNA_def_property_flag(prop, PROP_NEVER_NULL);
  RNA_def_property_pointer_sdna(prop, NULL, "iuser");
  RNA_def_property_ui_text(
      prop,
      "Image User",
      "Parameters defining which layer, pass and frame of the image is displayed");
  RNA_def_property_update(prop, NC_SPACE | ND_SPACE_IMAGE, NULL);

  prop = RNA_def_property(srna, "scopes", PROP_POINTER, PROP_NONE);
  RNA_def_property_pointer_sdna(prop, NULL, "scopes");
  RNA_def_property_struct_type(prop, "Scopes");
  RNA_def_property_ui_text(prop, "Scopes", "Scopes to visualize image statistics");
  RNA_def_property_flag(prop, PROP_CONTEXT_UPDATE);
  RNA_def_property_update(prop, NC_SPACE | ND_SPACE_IMAGE, "rna_SpaceImageEditor_scopes_update");

  prop = RNA_def_property(srna, "use_image_pin", PROP_BOOLEAN, PROP_NONE);
  RNA_def_property_boolean_sdna(prop, NULL, "pin", 0);
  RNA_def_property_ui_text(
      prop, "Image Pin", "Display current image regardless of object selection");
  RNA_def_property_ui_icon(prop, ICON_UNPINNED, 1);
  RNA_def_property_update(prop, NC_SPACE | ND_SPACE_IMAGE, NULL);

  prop = RNA_def_property(srna, "sample_histogram", PROP_POINTER, PROP_NONE);
  RNA_def_property_pointer_sdna(prop, NULL, "sample_line_hist");
  RNA_def_property_struct_type(prop, "Histogram");
  RNA_def_property_ui_text(prop, "Line Sample", "Sampled colors along line");

  prop = RNA_def_property(srna, "zoom", PROP_FLOAT, PROP_NONE);
  RNA_def_property_array(prop, 2);
  RNA_def_property_clear_flag(prop, PROP_EDITABLE);
  RNA_def_property_float_funcs(prop, "rna_SpaceImageEditor_zoom_get", NULL, NULL);
  RNA_def_property_ui_text(prop, "Zoom", "Zoom factor");

  /* image draw */
  prop = RNA_def_property(srna, "show_repeat", PROP_BOOLEAN, PROP_NONE);
  RNA_def_property_boolean_sdna(prop, NULL, "flag", SI_DRAW_TILE);
  RNA_def_property_ui_text(
      prop, "Display Repeated", "Display the image repeated outside of the main view");
  RNA_def_property_update(prop, NC_SPACE | ND_SPACE_IMAGE, NULL);

  prop = RNA_def_property(srna, "show_annotation", PROP_BOOLEAN, PROP_NONE);
  RNA_def_property_boolean_sdna(prop, NULL, "flag", SI_SHOW_GPENCIL);
  RNA_def_property_ui_text(prop, "Show Annotation", "Show annotations for this view");
  RNA_def_property_update(prop, NC_SPACE | ND_SPACE_IMAGE, NULL);

  prop = RNA_def_property(srna, "display_channels", PROP_ENUM, PROP_NONE);
  RNA_def_property_enum_bitflag_sdna(prop, NULL, "flag");
  RNA_def_property_enum_items(prop, display_channels_items);
  RNA_def_property_enum_funcs(prop,
                              "rna_SpaceImageEditor_display_channels_get",
                              NULL,
                              "rna_SpaceImageEditor_display_channels_itemf");
  RNA_def_property_ui_text(prop, "Display Channels", "Channels of the image to draw");
  RNA_def_property_update(prop, NC_SPACE | ND_SPACE_IMAGE, NULL);

  prop = RNA_def_property(srna, "show_stereo_3d", PROP_BOOLEAN, PROP_NONE);
  RNA_def_property_boolean_funcs(
      prop, "rna_SpaceImageEditor_show_stereo_get", "rna_SpaceImageEditor_show_stereo_set");
  RNA_def_property_ui_text(prop, "Show Stereo", "Display the image in Stereo 3D");
  RNA_def_property_ui_icon(prop, ICON_CAMERA_STEREO, 0);
  RNA_def_property_update(
      prop, NC_SPACE | ND_SPACE_IMAGE, "rna_SpaceImageEditor_show_stereo_update");

  /* uv */
  prop = RNA_def_property(srna, "uv_editor", PROP_POINTER, PROP_NONE);
  RNA_def_property_flag(prop, PROP_NEVER_NULL);
  RNA_def_property_struct_type(prop, "SpaceUVEditor");
  RNA_def_property_pointer_funcs(prop, "rna_SpaceImageEditor_uvedit_get", NULL, NULL, NULL);
  RNA_def_property_ui_text(prop, "UV Editor", "UV editor settings");

  /* mode (hidden in the UI, see 'ui_mode') */
  prop = RNA_def_property(srna, "mode", PROP_ENUM, PROP_NONE);
  RNA_def_property_enum_sdna(prop, NULL, "mode");
  RNA_def_property_enum_items(prop, rna_enum_space_image_mode_all_items);
  RNA_def_property_ui_text(prop, "Mode", "Editing context being displayed");
  RNA_def_property_update(prop, NC_SPACE | ND_SPACE_IMAGE, "rna_SpaceImageEditor_mode_update");

  prop = RNA_def_property(srna, "ui_mode", PROP_ENUM, PROP_NONE);
  RNA_def_property_enum_sdna(prop, NULL, "mode");
  RNA_def_property_enum_items(prop, rna_enum_space_image_mode_ui_items);
  RNA_def_property_ui_text(prop, "Mode", "Editing context being displayed");
  RNA_def_property_update(prop, NC_SPACE | ND_SPACE_IMAGE, "rna_SpaceImageEditor_mode_update");

  /* transform */
  prop = RNA_def_property(srna, "cursor_location", PROP_FLOAT, PROP_XYZ);
  RNA_def_property_array(prop, 2);
  RNA_def_property_float_funcs(prop,
                               "rna_SpaceImageEditor_cursor_location_get",
                               "rna_SpaceImageEditor_cursor_location_set",
                               NULL);
  RNA_def_property_ui_text(prop, "2D Cursor Location", "2D cursor location for this view");
  RNA_def_property_update(prop, NC_SPACE | ND_SPACE_IMAGE, NULL);

  prop = RNA_def_property(srna, "pivot_point", PROP_ENUM, PROP_NONE);
  RNA_def_property_enum_sdna(prop, NULL, "around");
  RNA_def_property_enum_items(prop, rna_enum_transform_pivot_items_full);
  RNA_def_property_enum_funcs(prop, NULL, NULL, "rna_SpaceImageEditor_pivot_itemf");
  RNA_def_property_ui_text(prop, "Pivot", "Rotation/Scaling Pivot");
  RNA_def_property_update(prop, NC_SPACE | ND_SPACE_IMAGE, NULL);

  /* grease pencil */
  prop = RNA_def_property(srna, "grease_pencil", PROP_POINTER, PROP_NONE);
  RNA_def_property_pointer_sdna(prop, NULL, "gpd");
  RNA_def_property_struct_type(prop, "GreasePencil");
  RNA_def_property_pointer_funcs(
      prop, NULL, NULL, NULL, "rna_GPencil_datablocks_annotations_poll");
  RNA_def_property_flag(prop, PROP_EDITABLE | PROP_ID_REFCOUNT);
  RNA_def_property_ui_text(prop, "Grease Pencil", "Grease pencil data for this space");
  RNA_def_property_update(prop, NC_SPACE | ND_SPACE_IMAGE, NULL);

  /* update */
  prop = RNA_def_property(srna, "use_realtime_update", PROP_BOOLEAN, PROP_NONE);
  RNA_def_property_boolean_sdna(prop, NULL, "lock", 0);
  RNA_def_property_ui_text(prop,
                           "Update Automatically",
                           "Update other affected window spaces automatically to reflect changes "
                           "during interactive operations such as transform");

  /* state */
  prop = RNA_def_property(srna, "show_render", PROP_BOOLEAN, PROP_NONE);
  RNA_def_property_boolean_funcs(prop, "rna_SpaceImageEditor_show_render_get", NULL);
  RNA_def_property_clear_flag(prop, PROP_EDITABLE);
  RNA_def_property_ui_text(prop, "Show Render", "Show render related properties");

  prop = RNA_def_property(srna, "show_paint", PROP_BOOLEAN, PROP_NONE);
  RNA_def_property_boolean_funcs(prop, "rna_SpaceImageEditor_show_paint_get", NULL);
  RNA_def_property_clear_flag(prop, PROP_EDITABLE);
  RNA_def_property_ui_text(prop, "Show Paint", "Show paint related properties");

  prop = RNA_def_property(srna, "show_uvedit", PROP_BOOLEAN, PROP_NONE);
  RNA_def_property_boolean_funcs(prop, "rna_SpaceImageEditor_show_uvedit_get", NULL);
  RNA_def_property_clear_flag(prop, PROP_EDITABLE);
  RNA_def_property_ui_text(prop, "Show UV Editor", "Show UV editing related properties");

  prop = RNA_def_property(srna, "show_maskedit", PROP_BOOLEAN, PROP_NONE);
  RNA_def_property_boolean_funcs(prop, "rna_SpaceImageEditor_show_maskedit_get", NULL);
  RNA_def_property_clear_flag(prop, PROP_EDITABLE);
  RNA_def_property_ui_text(prop, "Show Mask Editor", "Show Mask editing related properties");

  /* Overlays */
  prop = RNA_def_property(srna, "overlay", PROP_POINTER, PROP_NONE);
  RNA_def_property_flag(prop, PROP_NEVER_NULL);
  RNA_def_property_struct_type(prop, "SpaceImageOverlay");
  RNA_def_property_pointer_funcs(prop, "rna_SpaceImage_overlay_get", NULL, NULL, NULL);
  RNA_def_property_ui_text(
      prop, "Overlay Settings", "Settings for display of overlays in the UV/Image editor");

  rna_def_space_image_uv(brna);
  rna_def_space_image_overlay(brna);

  /* mask */
  rna_def_space_mask_info(srna, NC_SPACE | ND_SPACE_IMAGE, "rna_SpaceImageEditor_mask_set");
}

static void rna_def_space_sequencer(BlenderRNA *brna)
{
  StructRNA *srna;
  PropertyRNA *prop;

  static const EnumPropertyItem display_mode_items[] = {
      {SEQ_DRAW_IMG_IMBUF, "IMAGE", ICON_SEQ_PREVIEW, "Image Preview", ""},
      {SEQ_DRAW_IMG_WAVEFORM, "WAVEFORM", ICON_SEQ_LUMA_WAVEFORM, "Luma Waveform", ""},
      {SEQ_DRAW_IMG_VECTORSCOPE, "VECTOR_SCOPE", ICON_SEQ_CHROMA_SCOPE, "Chroma Vectorscope", ""},
      {SEQ_DRAW_IMG_HISTOGRAM, "HISTOGRAM", ICON_SEQ_HISTOGRAM, "Histogram", ""},
      {0, NULL, 0, NULL, NULL},
  };

  static const EnumPropertyItem proxy_render_size_items[] = {
      {SEQ_RENDER_SIZE_NONE, "NONE", 0, "No display", ""},
      {SEQ_RENDER_SIZE_SCENE, "SCENE", 0, "Scene render size", ""},
      {SEQ_RENDER_SIZE_PROXY_25, "PROXY_25", 0, "Proxy size 25%", ""},
      {SEQ_RENDER_SIZE_PROXY_50, "PROXY_50", 0, "Proxy size 50%", ""},
      {SEQ_RENDER_SIZE_PROXY_75, "PROXY_75", 0, "Proxy size 75%", ""},
      {SEQ_RENDER_SIZE_PROXY_100, "PROXY_100", 0, "Proxy size 100%", ""},
      {SEQ_RENDER_SIZE_FULL, "FULL", 0, "No proxy, full render", ""},
      {0, NULL, 0, NULL, NULL},
  };

  static const EnumPropertyItem overlay_type_items[] = {
      {SEQ_DRAW_OVERLAY_RECT, "RECTANGLE", 0, "Rectangle", "Show rectangle area overlay"},
      {SEQ_DRAW_OVERLAY_REFERENCE, "REFERENCE", 0, "Reference", "Show reference frame only"},
      {SEQ_DRAW_OVERLAY_CURRENT, "CURRENT", 0, "Current", "Show current frame only"},
      {0, NULL, 0, NULL, NULL},
  };

  static const EnumPropertyItem preview_channels_items[] = {
      {SEQ_USE_ALPHA,
       "COLOR_ALPHA",
       ICON_IMAGE_RGB_ALPHA,
       "Color and Alpha",
       "Display image with RGB colors and alpha transparency"},
      {0, "COLOR", ICON_IMAGE_RGB, "Color", "Display image with RGB colors"},
      {0, NULL, 0, NULL, NULL},
  };

  static const EnumPropertyItem waveform_type_display_items[] = {
      {SEQ_NO_WAVEFORMS,
       "NO_WAVEFORMS",
       0,
       "Waveforms Off",
       "No waveforms drawn for any sound strips"},
      {SEQ_ALL_WAVEFORMS,
       "ALL_WAVEFORMS",
       0,
       "Waveforms On",
       "Waveforms drawn for all sound strips"},
      {0,
       "DEFAULT_WAVEFORMS",
       0,
       "Use Strip Option",
       "Waveforms drawn according to strip setting"},
      {0, NULL, 0, NULL, NULL},
  };

  srna = RNA_def_struct(brna, "SpaceSequenceEditor", "Space");
  RNA_def_struct_sdna(srna, "SpaceSeq");
  RNA_def_struct_ui_text(srna, "Space Sequence Editor", "Sequence editor space data");

  rna_def_space_generic_show_region_toggles(srna,
                                            (1 << RGN_TYPE_TOOL_HEADER) | (1 << RGN_TYPE_UI) |
                                                (1 << RGN_TYPE_TOOLS) | (1 << RGN_TYPE_HUD));

  /* view type, fairly important */
  prop = RNA_def_property(srna, "view_type", PROP_ENUM, PROP_NONE);
  RNA_def_property_enum_sdna(prop, NULL, "view");
  RNA_def_property_enum_items(prop, rna_enum_space_sequencer_view_type_items);
  RNA_def_property_ui_text(
      prop, "View Type", "Type of the Sequencer view (sequencer, preview or both)");
  RNA_def_property_update(prop, 0, "rna_Sequencer_view_type_update");

  /* display type, fairly important */
  prop = RNA_def_property(srna, "display_mode", PROP_ENUM, PROP_NONE);
  RNA_def_property_enum_sdna(prop, NULL, "mainb");
  RNA_def_property_enum_items(prop, display_mode_items);
  RNA_def_property_ui_text(
      prop, "Display Mode", "View mode to use for displaying sequencer output");
  RNA_def_property_update(prop, NC_SPACE | ND_SPACE_SEQUENCER, NULL);

  /* flags */
  prop = RNA_def_property(srna, "show_frames", PROP_BOOLEAN, PROP_NONE);
  RNA_def_property_boolean_sdna(prop, NULL, "flag", SEQ_DRAWFRAMES);
  RNA_def_property_ui_text(prop, "Display Frames", "Display frames rather than seconds");
  RNA_def_property_update(prop, NC_SPACE | ND_SPACE_SEQUENCER, NULL);

  prop = RNA_def_property(srna, "use_marker_sync", PROP_BOOLEAN, PROP_NONE);
  RNA_def_property_boolean_sdna(prop, NULL, "flag", SEQ_MARKER_TRANS);
  RNA_def_property_ui_text(prop, "Sync Markers", "Transform markers as well as strips");
  RNA_def_property_update(prop, NC_SPACE | ND_SPACE_SEQUENCER, NULL);

  prop = RNA_def_property(srna, "show_separate_color", PROP_BOOLEAN, PROP_NONE);
  RNA_def_property_boolean_sdna(prop, NULL, "flag", SEQ_DRAW_COLOR_SEPARATED);
  RNA_def_property_ui_text(prop, "Separate Colors", "Separate color channels in preview");
  RNA_def_property_update(prop, NC_SPACE | ND_SPACE_SEQUENCER, NULL);

  prop = RNA_def_property(srna, "show_safe_areas", PROP_BOOLEAN, PROP_NONE);
  RNA_def_property_boolean_sdna(prop, NULL, "flag", SEQ_SHOW_SAFE_MARGINS);
  RNA_def_property_ui_text(
      prop, "Safe Areas", "Show TV title safe and action safe areas in preview");
  RNA_def_property_update(prop, NC_SPACE | ND_SPACE_SEQUENCER, NULL);

  prop = RNA_def_property(srna, "show_safe_center", PROP_BOOLEAN, PROP_NONE);
  RNA_def_property_boolean_sdna(prop, NULL, "flag", SEQ_SHOW_SAFE_CENTER);
  RNA_def_property_ui_text(
      prop, "Center-Cut Safe Areas", "Show safe areas to fit content in a different aspect ratio");
  RNA_def_property_update(prop, NC_SPACE | ND_SPACE_SEQUENCER, NULL);

  prop = RNA_def_property(srna, "show_metadata", PROP_BOOLEAN, PROP_NONE);
  RNA_def_property_boolean_sdna(prop, NULL, "flag", SEQ_SHOW_METADATA);
  RNA_def_property_ui_text(prop, "Show Metadata", "Show metadata of first visible strip");
  RNA_def_property_update(prop, NC_SPACE | ND_SPACE_SEQUENCER, NULL);

  prop = RNA_def_property(srna, "show_seconds", PROP_BOOLEAN, PROP_NONE);
  RNA_def_property_boolean_negative_sdna(prop, NULL, "flag", SEQ_DRAWFRAMES);
  RNA_def_property_ui_text(prop, "Show Seconds", "Show timing in seconds not frames");
  RNA_def_property_update(prop, NC_SPACE | ND_SPACE_SEQUENCER, NULL);

  prop = RNA_def_property(srna, "show_markers", PROP_BOOLEAN, PROP_NONE);
  RNA_def_property_boolean_sdna(prop, NULL, "flag", SEQ_SHOW_MARKERS);
  RNA_def_property_ui_text(
      prop,
      "Show Markers",
      "If any exists, show markers in a separate row at the bottom of the editor");
  RNA_def_property_update(prop, NC_SPACE | ND_SPACE_SEQUENCER, NULL);

  prop = RNA_def_property(srna, "show_annotation", PROP_BOOLEAN, PROP_NONE);
  RNA_def_property_boolean_sdna(prop, NULL, "flag", SEQ_SHOW_GPENCIL);
  RNA_def_property_ui_text(prop, "Show Annotation", "Show annotations for this view");
  RNA_def_property_update(prop, NC_SPACE | ND_SPACE_SEQUENCER, NULL);

  prop = RNA_def_property(srna, "display_channel", PROP_INT, PROP_NONE);
  RNA_def_property_int_sdna(prop, NULL, "chanshown");
  RNA_def_property_ui_text(
      prop,
      "Display Channel",
      "The channel number shown in the image preview. 0 is the result of all strips combined");
  RNA_def_property_range(prop, -5, MAXSEQ);
  RNA_def_property_update(prop, NC_SPACE | ND_SPACE_SEQUENCER, "rna_SequenceEditor_update_cache");

  prop = RNA_def_property(srna, "preview_channels", PROP_ENUM, PROP_NONE);
  RNA_def_property_enum_bitflag_sdna(prop, NULL, "flag");
  RNA_def_property_enum_items(prop, preview_channels_items);
  RNA_def_property_ui_text(prop, "Display Channels", "Channels of the preview to draw");
  RNA_def_property_update(prop, NC_SPACE | ND_SPACE_SEQUENCER, "rna_SequenceEditor_update_cache");

  prop = RNA_def_property(srna, "waveform_display_type", PROP_ENUM, PROP_NONE);
  RNA_def_property_enum_bitflag_sdna(prop, NULL, "flag");
  RNA_def_property_enum_items(prop, waveform_type_display_items);
  RNA_def_property_ui_text(prop, "Waveform Displaying", "How Waveforms are drawn");
  RNA_def_property_update(prop, NC_SPACE | ND_SPACE_SEQUENCER, NULL);

  prop = RNA_def_property(srna, "use_zoom_to_fit", PROP_BOOLEAN, PROP_NONE);
  RNA_def_property_boolean_sdna(prop, NULL, "flag", SEQ_ZOOM_TO_FIT);
  RNA_def_property_ui_text(
      prop, "Zoom to Fit", "Automatically zoom preview image to make it fully fit the region");
  RNA_def_property_update(prop, NC_SPACE | ND_SPACE_SEQUENCER, NULL);

  prop = RNA_def_property(srna, "show_overexposed", PROP_INT, PROP_NONE);
  RNA_def_property_int_sdna(prop, NULL, "zebra");
  RNA_def_property_ui_text(prop, "Show Overexposed", "Show overexposed areas with zebra stripes");
  RNA_def_property_range(prop, 0, 110);
  RNA_def_property_update(prop, NC_SPACE | ND_SPACE_SEQUENCER, NULL);

  prop = RNA_def_property(srna, "proxy_render_size", PROP_ENUM, PROP_NONE);
  RNA_def_property_enum_sdna(prop, NULL, "render_size");
  RNA_def_property_enum_items(prop, proxy_render_size_items);
  RNA_def_property_ui_text(prop,
                           "Proxy Render Size",
                           "Display preview using full resolution or different proxy resolutions");
  RNA_def_property_update(prop, NC_SPACE | ND_SPACE_SEQUENCER, "rna_SequenceEditor_update_cache");

  /* grease pencil */
  prop = RNA_def_property(srna, "grease_pencil", PROP_POINTER, PROP_NONE);
  RNA_def_property_pointer_sdna(prop, NULL, "gpd");
  RNA_def_property_struct_type(prop, "GreasePencil");
  RNA_def_property_pointer_funcs(
      prop, NULL, NULL, NULL, "rna_GPencil_datablocks_annotations_poll");
  RNA_def_property_flag(prop, PROP_EDITABLE | PROP_ID_REFCOUNT);
  RNA_def_property_ui_text(prop, "Grease Pencil", "Grease Pencil data for this Preview region");
  RNA_def_property_update(prop, NC_SPACE | ND_SPACE_SEQUENCER, NULL);

  prop = RNA_def_property(srna, "overlay_type", PROP_ENUM, PROP_NONE);
  RNA_def_property_enum_sdna(prop, NULL, "overlay_type");
  RNA_def_property_enum_items(prop, overlay_type_items);
  RNA_def_property_ui_text(prop, "Overlay Type", "Overlay draw type");
  RNA_def_property_update(prop, NC_SPACE | ND_SPACE_SEQUENCER, NULL);

  prop = RNA_def_property(srna, "show_backdrop", PROP_BOOLEAN, PROP_NONE);
  RNA_def_property_boolean_sdna(prop, NULL, "draw_flag", SEQ_DRAW_BACKDROP);
  RNA_def_property_ui_text(prop, "Use Backdrop", "Display result under strips");
  RNA_def_property_update(prop, NC_SPACE | ND_SPACE_SEQUENCER, NULL);

  prop = RNA_def_property(srna, "show_strip_offset", PROP_BOOLEAN, PROP_NONE);
  RNA_def_property_boolean_sdna(prop, NULL, "draw_flag", SEQ_DRAW_OFFSET_EXT);
  RNA_def_property_ui_text(prop, "Show Offsets", "Display strip in/out offsets");
  RNA_def_property_update(prop, NC_SPACE | ND_SPACE_SEQUENCER, NULL);

  prop = RNA_def_property(srna, "show_fcurves", PROP_BOOLEAN, PROP_NONE);
  RNA_def_property_boolean_sdna(prop, NULL, "flag", SEQ_SHOW_FCURVES);
  RNA_def_property_ui_text(prop, "Show F-Curves", "Display strip opacity/volume curve");
  RNA_def_property_update(prop, NC_SPACE | ND_SPACE_SEQUENCER, NULL);
}

static void rna_def_space_text(BlenderRNA *brna)
{
  StructRNA *srna;
  PropertyRNA *prop;
  FunctionRNA *func;

  srna = RNA_def_struct(brna, "SpaceTextEditor", "Space");
  RNA_def_struct_sdna(srna, "SpaceText");
  RNA_def_struct_ui_text(srna, "Space Text Editor", "Text editor space data");

  rna_def_space_generic_show_region_toggles(srna, (1 << RGN_TYPE_UI) | (1 << RGN_TYPE_FOOTER));

  /* text */
  prop = RNA_def_property(srna, "text", PROP_POINTER, PROP_NONE);
  RNA_def_property_flag(prop, PROP_EDITABLE);
  RNA_def_property_ui_text(prop, "Text", "Text displayed and edited in this space");
  RNA_def_property_pointer_funcs(prop, NULL, "rna_SpaceTextEditor_text_set", NULL, NULL);
  RNA_def_property_update(prop, NC_SPACE | ND_SPACE_TEXT, NULL);

  /* display */
  prop = RNA_def_property(srna, "show_word_wrap", PROP_BOOLEAN, PROP_NONE);
  RNA_def_property_boolean_sdna(prop, NULL, "wordwrap", 0);
  RNA_def_property_boolean_funcs(prop, NULL, "rna_SpaceTextEditor_word_wrap_set");
  RNA_def_property_ui_text(
      prop, "Word Wrap", "Wrap words if there is not enough horizontal space");
  RNA_def_property_ui_icon(prop, ICON_WORDWRAP_ON, 0);
  RNA_def_property_update(prop, NC_SPACE | ND_SPACE_TEXT, NULL);

  prop = RNA_def_property(srna, "show_line_numbers", PROP_BOOLEAN, PROP_NONE);
  RNA_def_property_boolean_sdna(prop, NULL, "showlinenrs", 0);
  RNA_def_property_ui_text(prop, "Line Numbers", "Show line numbers next to the text");
  RNA_def_property_ui_icon(prop, ICON_LINENUMBERS_ON, 0);
  RNA_def_property_update(prop, NC_SPACE | ND_SPACE_TEXT, NULL);

  func = RNA_def_function(srna,
                          "is_syntax_highlight_supported",
                          "rna_SpaceTextEditor_text_is_syntax_highlight_supported");
  RNA_def_function_return(func,
                          RNA_def_boolean(func, "is_syntax_highlight_supported", false, "", ""));
  RNA_def_function_ui_description(func,
                                  "Returns True if the editor supports syntax highlighting "
                                  "for the current text datablock");

  prop = RNA_def_property(srna, "show_syntax_highlight", PROP_BOOLEAN, PROP_NONE);
  RNA_def_property_boolean_sdna(prop, NULL, "showsyntax", 0);
  RNA_def_property_ui_text(prop, "Syntax Highlight", "Syntax highlight for scripting");
  RNA_def_property_ui_icon(prop, ICON_SYNTAX_ON, 0);
  RNA_def_property_update(prop, NC_SPACE | ND_SPACE_TEXT, NULL);

  prop = RNA_def_property(srna, "show_line_highlight", PROP_BOOLEAN, PROP_NONE);
  RNA_def_property_boolean_sdna(prop, NULL, "line_hlight", 0);
  RNA_def_property_ui_text(prop, "Highlight Line", "Highlight the current line");
  RNA_def_property_update(prop, NC_SPACE | ND_SPACE_TEXT, NULL);

  prop = RNA_def_property(srna, "tab_width", PROP_INT, PROP_NONE);
  RNA_def_property_int_sdna(prop, NULL, "tabnumber");
  RNA_def_property_range(prop, 2, 8);
  RNA_def_property_ui_text(prop, "Tab Width", "Number of spaces to display tabs with");
  RNA_def_property_update(prop, NC_SPACE | ND_SPACE_TEXT, "rna_SpaceTextEditor_updateEdited");

  prop = RNA_def_property(srna, "font_size", PROP_INT, PROP_NONE);
  RNA_def_property_int_sdna(prop, NULL, "lheight");
  RNA_def_property_range(prop, 8, 32);
  RNA_def_property_ui_text(prop, "Font Size", "Font size to use for displaying the text");
  RNA_def_property_update(prop, NC_SPACE | ND_SPACE_TEXT, NULL);

  prop = RNA_def_property(srna, "show_margin", PROP_BOOLEAN, PROP_NONE);
  RNA_def_property_boolean_sdna(prop, NULL, "flags", ST_SHOW_MARGIN);
  RNA_def_property_ui_text(prop, "Show Margin", "Show right margin");
  RNA_def_property_update(prop, NC_SPACE | ND_SPACE_TEXT, NULL);

  prop = RNA_def_property(srna, "margin_column", PROP_INT, PROP_NONE);
  RNA_def_property_int_sdna(prop, NULL, "margin_column");
  RNA_def_property_range(prop, 0, 1024);
  RNA_def_property_ui_text(prop, "Margin Column", "Column number to show right margin at");
  RNA_def_property_update(prop, NC_SPACE | ND_SPACE_TEXT, NULL);

  prop = RNA_def_property(srna, "top", PROP_INT, PROP_NONE);
  RNA_def_property_int_sdna(prop, NULL, "top");
  RNA_def_property_range(prop, 0, INT_MAX);
  RNA_def_property_ui_text(prop, "Top Line", "Top line visible");
  RNA_def_property_update(prop, NC_SPACE | ND_SPACE_TEXT, NULL);

  prop = RNA_def_property(srna, "visible_lines", PROP_INT, PROP_NONE);
  RNA_def_property_clear_flag(prop, PROP_EDITABLE);
  RNA_def_property_int_sdna(prop, NULL, "runtime.viewlines");
  RNA_def_property_ui_text(
      prop, "Visible Lines", "Amount of lines that can be visible in current editor");

  /* functionality options */
  prop = RNA_def_property(srna, "use_overwrite", PROP_BOOLEAN, PROP_NONE);
  RNA_def_property_boolean_sdna(prop, NULL, "overwrite", 1);
  RNA_def_property_ui_text(
      prop, "Overwrite", "Overwrite characters when typing rather than inserting them");
  RNA_def_property_update(prop, NC_SPACE | ND_SPACE_TEXT, NULL);

  prop = RNA_def_property(srna, "use_live_edit", PROP_BOOLEAN, PROP_NONE);
  RNA_def_property_boolean_sdna(prop, NULL, "live_edit", 1);
  RNA_def_property_ui_text(prop, "Live Edit", "Run python while editing");
  RNA_def_property_update(prop, NC_SPACE | ND_SPACE_TEXT, NULL);

  /* find */
  prop = RNA_def_property(srna, "use_find_all", PROP_BOOLEAN, PROP_NONE);
  RNA_def_property_boolean_sdna(prop, NULL, "flags", ST_FIND_ALL);
  RNA_def_property_ui_text(
      prop, "Find All", "Search in all text data-blocks, instead of only the active one");
  RNA_def_property_update(prop, NC_SPACE | ND_SPACE_TEXT, NULL);

  prop = RNA_def_property(srna, "use_find_wrap", PROP_BOOLEAN, PROP_NONE);
  RNA_def_property_boolean_sdna(prop, NULL, "flags", ST_FIND_WRAP);
  RNA_def_property_ui_text(
      prop, "Find Wrap", "Search again from the start of the file when reaching the end");
  RNA_def_property_update(prop, NC_SPACE | ND_SPACE_TEXT, NULL);

  prop = RNA_def_property(srna, "use_match_case", PROP_BOOLEAN, PROP_NONE);
  RNA_def_property_boolean_sdna(prop, NULL, "flags", ST_MATCH_CASE);
  RNA_def_property_ui_text(
      prop, "Match Case", "Search string is sensitive to uppercase and lowercase letters");
  RNA_def_property_update(prop, NC_SPACE | ND_SPACE_TEXT, NULL);

  prop = RNA_def_property(srna, "find_text", PROP_STRING, PROP_NONE);
  RNA_def_property_string_sdna(prop, NULL, "findstr");
  RNA_def_property_ui_text(prop, "Find Text", "Text to search for with the find tool");
  RNA_def_property_update(prop, NC_SPACE | ND_SPACE_TEXT, NULL);

  prop = RNA_def_property(srna, "replace_text", PROP_STRING, PROP_NONE);
  RNA_def_property_string_sdna(prop, NULL, "replacestr");
  RNA_def_property_ui_text(
      prop, "Replace Text", "Text to replace selected text with using the replace tool");
  RNA_def_property_update(prop, NC_SPACE | ND_SPACE_TEXT, NULL);

  RNA_api_space_text(srna);
}

static void rna_def_space_dopesheet(BlenderRNA *brna)
{
  StructRNA *srna;
  PropertyRNA *prop;

  srna = RNA_def_struct(brna, "SpaceDopeSheetEditor", "Space");
  RNA_def_struct_sdna(srna, "SpaceAction");
  RNA_def_struct_ui_text(srna, "Space Dope Sheet Editor", "Dope Sheet space data");

  rna_def_space_generic_show_region_toggles(srna, (1 << RGN_TYPE_UI));

  /* data */
  prop = RNA_def_property(srna, "action", PROP_POINTER, PROP_NONE);
  RNA_def_property_flag(prop, PROP_EDITABLE);
  RNA_def_property_pointer_funcs(
      prop, NULL, "rna_SpaceDopeSheetEditor_action_set", NULL, "rna_Action_actedit_assign_poll");
  RNA_def_property_ui_text(prop, "Action", "Action displayed and edited in this space");
  RNA_def_property_flag(prop, PROP_CONTEXT_UPDATE);
  RNA_def_property_update(
      prop, NC_ANIMATION | ND_KEYFRAME | NA_EDITED, "rna_SpaceDopeSheetEditor_action_update");

  /* mode (hidden in the UI, see 'ui_mode') */
  prop = RNA_def_property(srna, "mode", PROP_ENUM, PROP_NONE);
  RNA_def_property_enum_sdna(prop, NULL, "mode");
  RNA_def_property_enum_items(prop, rna_enum_space_action_mode_all_items);
  RNA_def_property_ui_text(prop, "Mode", "Editing context being displayed");
  RNA_def_property_flag(prop, PROP_CONTEXT_UPDATE);
  RNA_def_property_update(
      prop, NC_SPACE | ND_SPACE_DOPESHEET, "rna_SpaceDopeSheetEditor_mode_update");

  prop = RNA_def_property(srna, "ui_mode", PROP_ENUM, PROP_NONE);
  RNA_def_property_enum_sdna(prop, NULL, "mode");
  RNA_def_property_enum_items(prop, rna_enum_space_action_ui_mode_items);
  RNA_def_property_ui_text(prop, "Mode", "Editing context being displayed");
  RNA_def_property_flag(prop, PROP_CONTEXT_UPDATE);
  RNA_def_property_update(
      prop, NC_SPACE | ND_SPACE_DOPESHEET, "rna_SpaceDopeSheetEditor_mode_update");

  /* display */
  prop = RNA_def_property(srna, "show_seconds", PROP_BOOLEAN, PROP_NONE);
  RNA_def_property_boolean_sdna(prop, NULL, "flag", SACTION_DRAWTIME);
  RNA_def_property_ui_text(prop, "Show Seconds", "Show timing in seconds not frames");
  RNA_def_property_update(prop, NC_SPACE | ND_SPACE_DOPESHEET, NULL);

  prop = RNA_def_property(srna, "show_sliders", PROP_BOOLEAN, PROP_NONE);
  RNA_def_property_boolean_sdna(prop, NULL, "flag", SACTION_SLIDERS);
  RNA_def_property_ui_text(prop, "Show Sliders", "Show sliders beside F-Curve channels");
  RNA_def_property_update(prop, NC_SPACE | ND_SPACE_DOPESHEET, NULL);

  prop = RNA_def_property(srna, "show_pose_markers", PROP_BOOLEAN, PROP_NONE);
  RNA_def_property_boolean_sdna(prop, NULL, "flag", SACTION_POSEMARKERS_SHOW);
  RNA_def_property_ui_text(prop,
                           "Show Pose Markers",
                           "Show markers belonging to the active action instead of Scene markers "
                           "(Action and Shape Key Editors only)");
  RNA_def_property_update(prop, NC_SPACE | ND_SPACE_DOPESHEET, NULL);

  prop = RNA_def_property(srna, "show_interpolation", PROP_BOOLEAN, PROP_NONE);
  RNA_def_property_boolean_sdna(prop, NULL, "flag", SACTION_SHOW_INTERPOLATION);
  RNA_def_property_ui_text(prop,
                           "Show Handles and Interpolation",
                           "Display keyframe handle types and non-bezier interpolation modes");
  RNA_def_property_update(prop, NC_SPACE | ND_SPACE_DOPESHEET, NULL);

  prop = RNA_def_property(srna, "show_extremes", PROP_BOOLEAN, PROP_NONE);
  RNA_def_property_boolean_sdna(prop, NULL, "flag", SACTION_SHOW_EXTREMES);
  RNA_def_property_ui_text(prop,
                           "Show Curve Extremes",
                           "Mark keyframes where the key value flow changes direction, based on "
                           "comparison with adjacent keys");
  RNA_def_property_update(prop, NC_SPACE | ND_SPACE_DOPESHEET, NULL);

  prop = RNA_def_property(srna, "show_markers", PROP_BOOLEAN, PROP_NONE);
  RNA_def_property_boolean_sdna(prop, NULL, "flag", SACTION_SHOW_MARKERS);
  RNA_def_property_ui_text(
      prop,
      "Show Markers",
      "If any exists, show markers in a separate row at the bottom of the editor");
  RNA_def_property_update(prop, NC_SPACE | ND_SPACE_DOPESHEET, NULL);

  /* editing */
  prop = RNA_def_property(srna, "use_auto_merge_keyframes", PROP_BOOLEAN, PROP_NONE);
  RNA_def_property_boolean_negative_sdna(prop, NULL, "flag", SACTION_NOTRANSKEYCULL);
  RNA_def_property_ui_text(prop, "Auto-Merge Keyframes", "Automatically merge nearby keyframes");
  RNA_def_property_update(prop, NC_SPACE | ND_SPACE_DOPESHEET, NULL);

  prop = RNA_def_property(srna, "use_realtime_update", PROP_BOOLEAN, PROP_NONE);
  RNA_def_property_boolean_negative_sdna(prop, NULL, "flag", SACTION_NOREALTIMEUPDATES);
  RNA_def_property_ui_text(
      prop,
      "Realtime Updates",
      "When transforming keyframes, changes to the animation data are flushed to other views");
  RNA_def_property_update(prop, NC_SPACE | ND_SPACE_DOPESHEET, NULL);

  prop = RNA_def_property(srna, "use_marker_sync", PROP_BOOLEAN, PROP_NONE);
  RNA_def_property_boolean_sdna(prop, NULL, "flag", SACTION_MARKERS_MOVE);
  RNA_def_property_ui_text(prop, "Sync Markers", "Sync Markers with keyframe edits");

  /* dopesheet */
  prop = RNA_def_property(srna, "dopesheet", PROP_POINTER, PROP_NONE);
  RNA_def_property_struct_type(prop, "DopeSheet");
  RNA_def_property_pointer_sdna(prop, NULL, "ads");
  RNA_def_property_ui_text(prop, "Dope Sheet", "Settings for filtering animation data");

  /* autosnap */
  prop = RNA_def_property(srna, "auto_snap", PROP_ENUM, PROP_NONE);
  RNA_def_property_enum_sdna(prop, NULL, "autosnap");
  RNA_def_property_enum_items(prop, autosnap_items);
  RNA_def_property_ui_text(
      prop, "Auto Snap", "Automatic time snapping settings for transformations");
  RNA_def_property_update(prop, NC_SPACE | ND_SPACE_DOPESHEET, NULL);

  /* displaying cache status */
  prop = RNA_def_property(srna, "show_cache", PROP_BOOLEAN, PROP_NONE);
  RNA_def_property_boolean_sdna(prop, NULL, "cache_display", TIME_CACHE_DISPLAY);
  RNA_def_property_ui_text(prop, "Show Cache", "Show the status of cached frames in the timeline");
  RNA_def_property_update(prop, NC_SPACE | ND_SPACE_TIME, NULL);

  prop = RNA_def_property(srna, "cache_softbody", PROP_BOOLEAN, PROP_NONE);
  RNA_def_property_boolean_sdna(prop, NULL, "cache_display", TIME_CACHE_SOFTBODY);
  RNA_def_property_ui_text(prop, "Softbody", "Show the active object's softbody point cache");
  RNA_def_property_update(prop, NC_SPACE | ND_SPACE_TIME, NULL);

  prop = RNA_def_property(srna, "cache_particles", PROP_BOOLEAN, PROP_NONE);
  RNA_def_property_boolean_sdna(prop, NULL, "cache_display", TIME_CACHE_PARTICLES);
  RNA_def_property_ui_text(prop, "Particles", "Show the active object's particle point cache");
  RNA_def_property_update(prop, NC_SPACE | ND_SPACE_TIME, NULL);

  prop = RNA_def_property(srna, "cache_cloth", PROP_BOOLEAN, PROP_NONE);
  RNA_def_property_boolean_sdna(prop, NULL, "cache_display", TIME_CACHE_CLOTH);
  RNA_def_property_ui_text(prop, "Cloth", "Show the active object's cloth point cache");
  RNA_def_property_update(prop, NC_SPACE | ND_SPACE_TIME, NULL);

  prop = RNA_def_property(srna, "cache_smoke", PROP_BOOLEAN, PROP_NONE);
  RNA_def_property_boolean_sdna(prop, NULL, "cache_display", TIME_CACHE_SMOKE);
  RNA_def_property_ui_text(prop, "Smoke", "Show the active object's smoke cache");
  RNA_def_property_update(prop, NC_SPACE | ND_SPACE_TIME, NULL);

  prop = RNA_def_property(srna, "cache_dynamicpaint", PROP_BOOLEAN, PROP_NONE);
  RNA_def_property_boolean_sdna(prop, NULL, "cache_display", TIME_CACHE_DYNAMICPAINT);
  RNA_def_property_ui_text(prop, "Dynamic Paint", "Show the active object's Dynamic Paint cache");
  RNA_def_property_update(prop, NC_SPACE | ND_SPACE_TIME, NULL);

  prop = RNA_def_property(srna, "cache_rigidbody", PROP_BOOLEAN, PROP_NONE);
  RNA_def_property_boolean_sdna(prop, NULL, "cache_display", TIME_CACHE_RIGIDBODY);
  RNA_def_property_ui_text(prop, "Rigid Body", "Show the active object's Rigid Body cache");
  RNA_def_property_update(prop, NC_SPACE | ND_SPACE_TIME, NULL);
}

static void rna_def_space_graph(BlenderRNA *brna)
{
  StructRNA *srna;
  PropertyRNA *prop;

  /* this is basically the same as the one for the 3D-View, but with some entries omitted */
  static const EnumPropertyItem gpivot_items[] = {
      {V3D_AROUND_CENTER_BOUNDS,
       "BOUNDING_BOX_CENTER",
       ICON_PIVOT_BOUNDBOX,
       "Bounding Box Center",
       ""},
      {V3D_AROUND_CURSOR, "CURSOR", ICON_PIVOT_CURSOR, "2D Cursor", ""},
      {V3D_AROUND_LOCAL_ORIGINS,
       "INDIVIDUAL_ORIGINS",
       ICON_PIVOT_INDIVIDUAL,
       "Individual Centers",
       ""},
      /*{V3D_AROUND_CENTER_MEDIAN, "MEDIAN_POINT", 0, "Median Point", ""}, */
      /*{V3D_AROUND_ACTIVE, "ACTIVE_ELEMENT", 0, "Active Element", ""}, */
      {0, NULL, 0, NULL, NULL},
  };

  srna = RNA_def_struct(brna, "SpaceGraphEditor", "Space");
  RNA_def_struct_sdna(srna, "SpaceGraph");
  RNA_def_struct_ui_text(srna, "Space Graph Editor", "Graph Editor space data");

  rna_def_space_generic_show_region_toggles(srna, (1 << RGN_TYPE_UI) | (1 << RGN_TYPE_HUD));

  /* mode */
  prop = RNA_def_property(srna, "mode", PROP_ENUM, PROP_NONE);
  RNA_def_property_enum_sdna(prop, NULL, "mode");
  RNA_def_property_enum_items(prop, rna_enum_space_graph_mode_items);
  RNA_def_property_ui_text(prop, "Mode", "Editing context being displayed");
  RNA_def_property_flag(prop, PROP_CONTEXT_UPDATE);
  RNA_def_property_update(
      prop, NC_SPACE | ND_SPACE_GRAPH, "rna_SpaceGraphEditor_display_mode_update");

  /* display */
  prop = RNA_def_property(srna, "show_seconds", PROP_BOOLEAN, PROP_NONE);
  RNA_def_property_boolean_sdna(prop, NULL, "flag", SIPO_DRAWTIME);
  RNA_def_property_ui_text(prop, "Show Seconds", "Show timing in seconds not frames");
  RNA_def_property_update(prop, NC_SPACE | ND_SPACE_GRAPH, NULL);

  prop = RNA_def_property(srna, "show_sliders", PROP_BOOLEAN, PROP_NONE);
  RNA_def_property_boolean_sdna(prop, NULL, "flag", SIPO_SLIDERS);
  RNA_def_property_ui_text(prop, "Show Sliders", "Show sliders beside F-Curve channels");
  RNA_def_property_update(prop, NC_SPACE | ND_SPACE_GRAPH, NULL);

  prop = RNA_def_property(srna, "show_handles", PROP_BOOLEAN, PROP_NONE);
  RNA_def_property_boolean_negative_sdna(prop, NULL, "flag", SIPO_NOHANDLES);
  RNA_def_property_ui_text(prop, "Show Handles", "Show handles of Bezier control points");
  RNA_def_property_update(prop, NC_SPACE | ND_SPACE_GRAPH, NULL);

  prop = RNA_def_property(srna, "use_only_selected_curves_handles", PROP_BOOLEAN, PROP_NONE);
  RNA_def_property_boolean_sdna(prop, NULL, "flag", SIPO_SELCUVERTSONLY);
  RNA_def_property_ui_text(prop,
                           "Only Selected Curve Keyframes",
                           "Only keyframes of selected F-Curves are visible and editable");
  RNA_def_property_update(prop, NC_SPACE | ND_SPACE_GRAPH, NULL);

  prop = RNA_def_property(srna, "use_only_selected_keyframe_handles", PROP_BOOLEAN, PROP_NONE);
  RNA_def_property_boolean_sdna(prop, NULL, "flag", SIPO_SELVHANDLESONLY);
  RNA_def_property_ui_text(
      prop, "Only Selected Keyframes Handles", "Only show and edit handles of selected keyframes");
  RNA_def_property_update(prop, NC_SPACE | ND_SPACE_GRAPH, NULL);

  prop = RNA_def_property(srna, "use_beauty_drawing", PROP_BOOLEAN, PROP_NONE);
  RNA_def_property_boolean_negative_sdna(prop, NULL, "flag", SIPO_BEAUTYDRAW_OFF);
  RNA_def_property_ui_text(prop,
                           "Use High Quality Display",
                           "Display F-Curves using Anti-Aliasing and other fancy effects "
                           "(disable for better performance)");
  RNA_def_property_update(prop, NC_SPACE | ND_SPACE_GRAPH, NULL);

  prop = RNA_def_property(srna, "show_markers", PROP_BOOLEAN, PROP_NONE);
  RNA_def_property_boolean_sdna(prop, NULL, "flag", SIPO_SHOW_MARKERS);
  RNA_def_property_ui_text(
      prop,
      "Show Markers",
      "If any exists, show markers in a separate row at the bottom of the editor");
  RNA_def_property_update(prop, NC_SPACE | ND_SPACE_GRAPH, NULL);

  /* editing */
  prop = RNA_def_property(srna, "use_auto_merge_keyframes", PROP_BOOLEAN, PROP_NONE);
  RNA_def_property_boolean_negative_sdna(prop, NULL, "flag", SIPO_NOTRANSKEYCULL);
  RNA_def_property_ui_text(prop, "AutoMerge Keyframes", "Automatically merge nearby keyframes");
  RNA_def_property_update(prop, NC_SPACE | ND_SPACE_GRAPH, NULL);

  prop = RNA_def_property(srna, "use_realtime_update", PROP_BOOLEAN, PROP_NONE);
  RNA_def_property_boolean_negative_sdna(prop, NULL, "flag", SIPO_NOREALTIMEUPDATES);
  RNA_def_property_ui_text(
      prop,
      "Realtime Updates",
      "When transforming keyframes, changes to the animation data are flushed to other views");
  RNA_def_property_update(prop, NC_SPACE | ND_SPACE_GRAPH, NULL);

  /* cursor */
  prop = RNA_def_property(srna, "show_cursor", PROP_BOOLEAN, PROP_NONE);
  RNA_def_property_boolean_negative_sdna(prop, NULL, "flag", SIPO_NODRAWCURSOR);
  RNA_def_property_ui_text(prop, "Show Cursor", "Show 2D cursor");
  RNA_def_property_update(prop, NC_SPACE | ND_SPACE_GRAPH, NULL);

  prop = RNA_def_property(srna, "cursor_position_x", PROP_FLOAT, PROP_NONE);
  RNA_def_property_float_sdna(prop, NULL, "cursorTime");
  RNA_def_property_ui_text(
      prop, "Cursor X-Value", "Graph Editor 2D-Value cursor - X-Value component");
  RNA_def_property_update(prop, NC_SPACE | ND_SPACE_GRAPH, NULL);

  prop = RNA_def_property(srna, "cursor_position_y", PROP_FLOAT, PROP_NONE);
  RNA_def_property_float_sdna(prop, NULL, "cursorVal");
  RNA_def_property_ui_text(
      prop, "Cursor Y-Value", "Graph Editor 2D-Value cursor - Y-Value component");
  RNA_def_property_update(prop, NC_SPACE | ND_SPACE_GRAPH, NULL);

  prop = RNA_def_property(srna, "pivot_point", PROP_ENUM, PROP_NONE);
  RNA_def_property_enum_sdna(prop, NULL, "around");
  RNA_def_property_enum_items(prop, gpivot_items);
  RNA_def_property_ui_text(prop, "Pivot Point", "Pivot center for rotation/scaling");
  RNA_def_property_update(prop, NC_SPACE | ND_SPACE_GRAPH, NULL);

  /* dopesheet */
  prop = RNA_def_property(srna, "dopesheet", PROP_POINTER, PROP_NONE);
  RNA_def_property_struct_type(prop, "DopeSheet");
  RNA_def_property_pointer_sdna(prop, NULL, "ads");
  RNA_def_property_ui_text(prop, "Dope Sheet", "Settings for filtering animation data");

  /* autosnap */
  prop = RNA_def_property(srna, "auto_snap", PROP_ENUM, PROP_NONE);
  RNA_def_property_enum_sdna(prop, NULL, "autosnap");
  RNA_def_property_enum_items(prop, autosnap_items);
  RNA_def_property_ui_text(
      prop, "Auto Snap", "Automatic time snapping settings for transformations");
  RNA_def_property_update(prop, NC_SPACE | ND_SPACE_GRAPH, NULL);

  /* readonly state info */
  prop = RNA_def_property(srna, "has_ghost_curves", PROP_BOOLEAN, PROP_NONE);
  RNA_def_property_boolean_funcs(prop, "rna_SpaceGraphEditor_has_ghost_curves_get", NULL);
  RNA_def_property_clear_flag(prop, PROP_EDITABLE);
  RNA_def_property_ui_text(
      prop, "Has Ghost Curves", "Graph Editor instance has some ghost curves stored");

  /* nromalize curves */
  prop = RNA_def_property(srna, "use_normalization", PROP_BOOLEAN, PROP_NONE);
  RNA_def_property_boolean_sdna(prop, NULL, "flag", SIPO_NORMALIZE);
  RNA_def_property_ui_text(prop,
                           "Use Normalization",
                           "Display curves in normalized to -1..1 range, "
                           "for easier editing of multiple curves with different ranges");
  RNA_def_property_update(prop, NC_SPACE | ND_SPACE_GRAPH, NULL);

  prop = RNA_def_property(srna, "use_auto_normalization", PROP_BOOLEAN, PROP_NONE);
  RNA_def_property_boolean_negative_sdna(prop, NULL, "flag", SIPO_NORMALIZE_FREEZE);
  RNA_def_property_ui_text(prop,
                           "Auto Normalization",
                           "Automatically recalculate curve normalization on every curve edit");
  RNA_def_property_update(prop, NC_SPACE | ND_SPACE_GRAPH, NULL);
}

static void rna_def_space_nla(BlenderRNA *brna)
{
  StructRNA *srna;
  PropertyRNA *prop;

  srna = RNA_def_struct(brna, "SpaceNLA", "Space");
  RNA_def_struct_sdna(srna, "SpaceNla");
  RNA_def_struct_ui_text(srna, "Space Nla Editor", "NLA editor space data");

  rna_def_space_generic_show_region_toggles(srna, (1 << RGN_TYPE_UI));

  /* display */
  prop = RNA_def_property(srna, "show_seconds", PROP_BOOLEAN, PROP_NONE);
  RNA_def_property_boolean_sdna(prop, NULL, "flag", SNLA_DRAWTIME);
  RNA_def_property_ui_text(prop, "Show Seconds", "Show timing in seconds not frames");
  RNA_def_property_update(prop, NC_SPACE | ND_SPACE_NLA, NULL);

  prop = RNA_def_property(srna, "show_strip_curves", PROP_BOOLEAN, PROP_NONE);
  RNA_def_property_boolean_negative_sdna(prop, NULL, "flag", SNLA_NOSTRIPCURVES);
  RNA_def_property_ui_text(prop, "Show Control F-Curves", "Show influence F-Curves on strips");
  RNA_def_property_update(prop, NC_SPACE | ND_SPACE_NLA, NULL);

  prop = RNA_def_property(srna, "show_local_markers", PROP_BOOLEAN, PROP_NONE);
  RNA_def_property_boolean_negative_sdna(prop, NULL, "flag", SNLA_NOLOCALMARKERS);
  RNA_def_property_ui_text(
      prop,
      "Show Local Markers",
      "Show action-local markers on the strips, useful when synchronizing timing across strips");
  RNA_def_property_update(prop, NC_SPACE | ND_SPACE_NLA, NULL);

  prop = RNA_def_property(srna, "show_markers", PROP_BOOLEAN, PROP_NONE);
  RNA_def_property_boolean_sdna(prop, NULL, "flag", SNLA_SHOW_MARKERS);
  RNA_def_property_ui_text(
      prop,
      "Show Markers",
      "If any exists, show markers in a separate row at the bottom of the editor");
  RNA_def_property_update(prop, NC_SPACE | ND_SPACE_NLA, NULL);

  /* editing */
  prop = RNA_def_property(srna, "use_realtime_update", PROP_BOOLEAN, PROP_NONE);
  RNA_def_property_boolean_negative_sdna(prop, NULL, "flag", SNLA_NOREALTIMEUPDATES);
  RNA_def_property_ui_text(
      prop,
      "Realtime Updates",
      "When transforming strips, changes to the animation data are flushed to other views");
  RNA_def_property_update(prop, NC_SPACE | ND_SPACE_NLA, NULL);

  /* dopesheet */
  prop = RNA_def_property(srna, "dopesheet", PROP_POINTER, PROP_NONE);
  RNA_def_property_struct_type(prop, "DopeSheet");
  RNA_def_property_pointer_sdna(prop, NULL, "ads");
  RNA_def_property_ui_text(prop, "Dope Sheet", "Settings for filtering animation data");

  /* autosnap */
  prop = RNA_def_property(srna, "auto_snap", PROP_ENUM, PROP_NONE);
  RNA_def_property_enum_sdna(prop, NULL, "autosnap");
  RNA_def_property_enum_items(prop, autosnap_items);
  RNA_def_property_ui_text(
      prop, "Auto Snap", "Automatic time snapping settings for transformations");
  RNA_def_property_update(prop, NC_SPACE | ND_SPACE_NLA, NULL);
}

static void rna_def_console_line(BlenderRNA *brna)
{
  static const EnumPropertyItem console_line_type_items[] = {
      {CONSOLE_LINE_OUTPUT, "OUTPUT", 0, "Output", ""},
      {CONSOLE_LINE_INPUT, "INPUT", 0, "Input", ""},
      {CONSOLE_LINE_INFO, "INFO", 0, "Info", ""},
      {CONSOLE_LINE_ERROR, "ERROR", 0, "Error", ""},
      {0, NULL, 0, NULL, NULL},
  };

  StructRNA *srna;
  PropertyRNA *prop;

  srna = RNA_def_struct(brna, "ConsoleLine", NULL);
  RNA_def_struct_ui_text(srna, "Console Input", "Input line for the interactive console");

  prop = RNA_def_property(srna, "body", PROP_STRING, PROP_NONE);
  RNA_def_property_string_funcs(
      prop, "rna_ConsoleLine_body_get", "rna_ConsoleLine_body_length", "rna_ConsoleLine_body_set");
  RNA_def_property_ui_text(prop, "Line", "Text in the line");
  RNA_def_property_update(prop, NC_SPACE | ND_SPACE_CONSOLE, NULL);
  RNA_def_property_translation_context(prop, BLT_I18NCONTEXT_ID_TEXT);

  prop = RNA_def_property(
      srna, "current_character", PROP_INT, PROP_NONE); /* copied from text editor */
  RNA_def_property_int_sdna(prop, NULL, "cursor");
  RNA_def_property_int_funcs(prop, NULL, NULL, "rna_ConsoleLine_cursor_index_range");
  RNA_def_property_update(prop, NC_SPACE | ND_SPACE_CONSOLE, NULL);

  prop = RNA_def_property(srna, "type", PROP_ENUM, PROP_NONE);
  RNA_def_property_enum_sdna(prop, NULL, "type");
  RNA_def_property_enum_items(prop, console_line_type_items);
  RNA_def_property_ui_text(prop, "Type", "Console line type when used in scrollback");
}

static void rna_def_space_console(BlenderRNA *brna)
{
  StructRNA *srna;
  PropertyRNA *prop;

  srna = RNA_def_struct(brna, "SpaceConsole", "Space");
  RNA_def_struct_sdna(srna, "SpaceConsole");
  RNA_def_struct_ui_text(srna, "Space Console", "Interactive python console");

  /* display */
  prop = RNA_def_property(srna, "font_size", PROP_INT, PROP_NONE); /* copied from text editor */
  RNA_def_property_int_sdna(prop, NULL, "lheight");
  RNA_def_property_range(prop, 8, 32);
  RNA_def_property_ui_text(prop, "Font Size", "Font size to use for displaying the text");
  RNA_def_property_update(prop, 0, "rna_SpaceConsole_rect_update");

  prop = RNA_def_property(
      srna, "select_start", PROP_INT, PROP_UNSIGNED); /* copied from text editor */
  RNA_def_property_int_sdna(prop, NULL, "sel_start");
  RNA_def_property_update(prop, NC_SPACE | ND_SPACE_CONSOLE, NULL);

  prop = RNA_def_property(
      srna, "select_end", PROP_INT, PROP_UNSIGNED); /* copied from text editor */
  RNA_def_property_int_sdna(prop, NULL, "sel_end");
  RNA_def_property_update(prop, NC_SPACE | ND_SPACE_CONSOLE, NULL);

  prop = RNA_def_property(srna, "prompt", PROP_STRING, PROP_NONE);
  RNA_def_property_ui_text(prop, "Prompt", "Command line prompt");

  prop = RNA_def_property(srna, "language", PROP_STRING, PROP_NONE);
  RNA_def_property_ui_text(prop, "Language", "Command line prompt language");

  prop = RNA_def_property(srna, "history", PROP_COLLECTION, PROP_NONE);
  RNA_def_property_collection_sdna(prop, NULL, "history", NULL);
  RNA_def_property_struct_type(prop, "ConsoleLine");
  RNA_def_property_ui_text(prop, "History", "Command history");

  prop = RNA_def_property(srna, "scrollback", PROP_COLLECTION, PROP_NONE);
  RNA_def_property_collection_sdna(prop, NULL, "scrollback", NULL);
  RNA_def_property_struct_type(prop, "ConsoleLine");
  RNA_def_property_ui_text(prop, "Output", "Command output");
}

/* Filter for datablock types in link/append. */
static void rna_def_fileselect_idfilter(BlenderRNA *brna)
{
  struct IDFilterBoolean {
    /* 64 bit, so we can't use bitflag enum. */
    const uint64_t flag;
    const char *identifier;
    const int icon;
    const char *name;
    const char *description;
  };

  static const struct IDFilterBoolean booleans[] = {
      /* Datablocks */
      {FILTER_ID_AC, "filter_action", ICON_ANIM_DATA, "Actions", "Show Action data-blocks"},
      {FILTER_ID_AR,
       "filter_armature",
       ICON_ARMATURE_DATA,
       "Armatures",
       "Show Armature data-blocks"},
      {FILTER_ID_BR, "filter_brush", ICON_BRUSH_DATA, "Brushes", "Show Brushes data-blocks"},
      {FILTER_ID_CA, "filter_camera", ICON_CAMERA_DATA, "Cameras", "Show Camera data-blocks"},
      {FILTER_ID_CF, "filter_cachefile", ICON_FILE, "Cache Files", "Show Cache File data-blocks"},
      {FILTER_ID_CU, "filter_curve", ICON_CURVE_DATA, "Curves", "Show Curve data-blocks"},
      {FILTER_ID_GD,
       "filter_grease_pencil",
       ICON_GREASEPENCIL,
       "Grease Pencil",
       "Show Grease pencil data-blocks"},
      {FILTER_ID_GR,
       "filter_group",
       ICON_OUTLINER_COLLECTION,
       "Collections",
       "Show Collection data-blocks"},
      {FILTER_ID_HA, "filter_hair", ICON_HAIR_DATA, "Hairs", "Show/hide Hair data-blocks"},
      {FILTER_ID_IM, "filter_image", ICON_IMAGE_DATA, "Images", "Show Image data-blocks"},
      {FILTER_ID_LA, "filter_light", ICON_LIGHT_DATA, "Lights", "Show Light data-blocks"},
      {FILTER_ID_LP,
       "filter_light_probe",
       ICON_OUTLINER_DATA_LIGHTPROBE,
       "Light Probes",
       "Show Light Probe data-blocks"},
      {FILTER_ID_LS,
       "filter_linestyle",
       ICON_LINE_DATA,
       "Freestyle Linestyles",
       "Show Freestyle's Line Style data-blocks"},
      {FILTER_ID_LT, "filter_lattice", ICON_LATTICE_DATA, "Lattices", "Show Lattice data-blocks"},
      {FILTER_ID_MA,
       "filter_material",
       ICON_MATERIAL_DATA,
       "Materials",
       "Show Material data-blocks"},
      {FILTER_ID_MB, "filter_metaball", ICON_META_DATA, "Metaballs", "Show Metaball data-blocks"},
      {FILTER_ID_MC,
       "filter_movie_clip",
       ICON_TRACKER_DATA,
       "Movie Clips",
       "Show Movie Clip data-blocks"},
      {FILTER_ID_ME, "filter_mesh", ICON_MESH_DATA, "Meshes", "Show Mesh data-blocks"},
      {FILTER_ID_MSK, "filter_mask", ICON_MOD_MASK, "Masks", "Show Mask data-blocks"},
      {FILTER_ID_NT,
       "filter_node_tree",
       ICON_NODETREE,
       "Node Trees",
       "Show Node Tree data-blocks"},
      {FILTER_ID_OB, "filter_object", ICON_OBJECT_DATA, "Objects", "Show Object data-blocks"},
      {FILTER_ID_PA,
       "filter_particle_settings",
       ICON_PARTICLE_DATA,
       "Particles Settings",
       "Show Particle Settings data-blocks"},
      {FILTER_ID_PAL, "filter_palette", ICON_COLOR, "Palettes", "Show Palette data-blocks"},
      {FILTER_ID_PC,
       "filter_paint_curve",
       ICON_CURVE_BEZCURVE,
       "Paint Curves",
       "Show Paint Curve data-blocks"},
      {FILTER_ID_PT,
       "filter_pointcloud",
       ICON_POINTCLOUD_DATA,
       "Point Clouds",
       "Show/hide Point Cloud data-blocks"},
      {FILTER_ID_SCE, "filter_scene", ICON_SCENE_DATA, "Scenes", "Show Scene data-blocks"},
      {FILTER_ID_SIM,
       "filter_simulation",
       ICON_PHYSICS,
       "Simulations",
       "Show Simulation data-blocks"}, /* TODO: Use correct icon. */
      {FILTER_ID_SPK, "filter_speaker", ICON_SPEAKER, "Speakers", "Show Speaker data-blocks"},
      {FILTER_ID_SO, "filter_sound", ICON_SOUND, "Sounds", "Show Sound data-blocks"},
      {FILTER_ID_TE, "filter_texture", ICON_TEXTURE_DATA, "Textures", "Show Texture data-blocks"},
      {FILTER_ID_TXT, "filter_text", ICON_TEXT, "Texts", "Show Text data-blocks"},
      {FILTER_ID_VF, "filter_font", ICON_FONT_DATA, "Fonts", "Show Font data-blocks"},
      {FILTER_ID_VO, "filter_volume", ICON_VOLUME_DATA, "Volumes", "Show/hide Volume data-blocks"},
      {FILTER_ID_WO, "filter_world", ICON_WORLD_DATA, "Worlds", "Show World data-blocks"},
      {FILTER_ID_WS,
       "filter_work_space",
       ICON_WORKSPACE,
       "Workspaces",
       "Show workspace data-blocks"},

      /* Categories */
      {FILTER_ID_SCE, "category_scene", ICON_SCENE_DATA, "Scenes", "Show scenes"},
      {FILTER_ID_AC, "category_animation", ICON_ANIM_DATA, "Animations", "Show animation data"},
      {FILTER_ID_OB | FILTER_ID_GR,
       "category_object",
       ICON_OUTLINER_COLLECTION,
       "Objects & Collections",
       "Show objects and collections"},
      {FILTER_ID_AR | FILTER_ID_CU | FILTER_ID_LT | FILTER_ID_MB | FILTER_ID_ME | FILTER_ID_HA |
           FILTER_ID_PT | FILTER_ID_VO,
       "category_geometry",
       ICON_NODETREE,
       "Geometry",
       "Show meshes, curves, lattice, armatures and metaballs data"},
      {FILTER_ID_LS | FILTER_ID_MA | FILTER_ID_NT | FILTER_ID_TE,
       "category_shading",
       ICON_MATERIAL_DATA,
       "Shading",
       "Show materials, nodetrees, textures and Freestyle's linestyles"},
      {FILTER_ID_IM | FILTER_ID_MC | FILTER_ID_MSK | FILTER_ID_SO,
       "category_image",
       ICON_IMAGE_DATA,
       "Images & Sounds",
       "Show images, movie clips, sounds and masks"},
      {FILTER_ID_CA | FILTER_ID_LA | FILTER_ID_LP | FILTER_ID_SPK | FILTER_ID_WO,
       "category_environment",
       ICON_WORLD_DATA,
       "Environment",
       "Show worlds, lights, cameras and speakers"},
      {FILTER_ID_BR | FILTER_ID_GD | FILTER_ID_PA | FILTER_ID_PAL | FILTER_ID_PC | FILTER_ID_TXT |
           FILTER_ID_VF | FILTER_ID_CF | FILTER_ID_WS,
       "category_misc",
       ICON_GREASEPENCIL,
       "Miscellaneous",
       "Show other data types"},

      {0, NULL, 0, NULL, NULL}};

  StructRNA *srna = RNA_def_struct(brna, "FileSelectIDFilter", NULL);
  RNA_def_struct_sdna(srna, "FileSelectParams");
  RNA_def_struct_nested(brna, srna, "FileSelectParams");
  RNA_def_struct_ui_text(
      srna, "File Select ID Filter", "Which ID types to show/hide, when browsing a library");

  for (int i = 0; booleans[i].identifier; i++) {
    PropertyRNA *prop = RNA_def_property(srna, booleans[i].identifier, PROP_BOOLEAN, PROP_NONE);
    RNA_def_property_boolean_sdna(prop, NULL, "filter_id", booleans[i].flag);
    RNA_def_property_ui_text(prop, booleans[i].name, booleans[i].description);
    RNA_def_property_ui_icon(prop, booleans[i].icon, 0);
    RNA_def_property_update(prop, NC_SPACE | ND_SPACE_FILE_PARAMS, NULL);
  }
}

static void rna_def_fileselect_entry(BlenderRNA *brna)
{
  PropertyRNA *prop;
  StructRNA *srna = RNA_def_struct(brna, "FileSelectEntry", NULL);
  RNA_def_struct_sdna(srna, "FileDirEntry");
  RNA_def_struct_ui_text(srna, "File Select Entry", "A file viewable in the File Browser");

  prop = RNA_def_property(srna, "name", PROP_STRING, PROP_NONE);
  RNA_def_property_string_funcs(prop,
                                "rna_FileBrowser_FileSelectEntry_name_get",
                                "rna_FileBrowser_FileSelectEntry_name_length",
                                NULL);
  RNA_def_property_ui_text(prop, "Name", "");
  RNA_def_property_clear_flag(prop, PROP_EDITABLE);
  RNA_def_struct_name_property(srna, prop);

  prop = RNA_def_int(
      srna,
      "preview_icon_id",
      0,
      INT_MIN,
      INT_MAX,
      "Icon ID",
      "Unique integer identifying the preview of this file as an icon (zero means invalid)",
      INT_MIN,
      INT_MAX);
  RNA_def_property_clear_flag(prop, PROP_EDITABLE);
  RNA_def_property_int_funcs(
      prop, "rna_FileBrowser_FileSelectEntry_preview_icon_id_get", NULL, NULL);

  prop = RNA_def_property(srna, "asset_data", PROP_POINTER, PROP_NONE);
  RNA_def_property_struct_type(prop, "AssetMetaData");
  RNA_def_property_pointer_funcs(
      prop, "rna_FileBrowser_FileSelectEntry_asset_data_get", NULL, NULL, NULL);
  RNA_def_property_ui_text(
      prop, "Asset Data", "Asset data, valid if the file represents an asset");
}

static void rna_def_fileselect_params(BlenderRNA *brna)
{
  StructRNA *srna;
  PropertyRNA *prop;

  static const EnumPropertyItem file_display_items[] = {
      {FILE_VERTICALDISPLAY,
       "LIST_VERTICAL",
       ICON_LONGDISPLAY,
       "Vertical List",
       "Display files as a vertical list"},
      {FILE_HORIZONTALDISPLAY,
       "LIST_HORIZONTAL",
       ICON_SHORTDISPLAY,
       "Horizontal List",
       "Display files as a horizontal list"},
      {FILE_IMGDISPLAY, "THUMBNAIL", ICON_IMGDISPLAY, "Thumbnails", "Display files as thumbnails"},
      {0, NULL, 0, NULL, NULL},
  };

  static const EnumPropertyItem display_size_items[] = {
      {64, "TINY", 0, "Tiny", ""},
      {96, "SMALL", 0, "Small", ""},
      {128, "NORMAL", 0, "Regular", ""},
      {192, "LARGE", 0, "Large", ""},
      {0, NULL, 0, NULL, NULL},
  };

  srna = RNA_def_struct(brna, "FileSelectParams", NULL);
  RNA_def_struct_path_func(srna, "rna_FileSelectParams_path");
  RNA_def_struct_ui_text(srna, "File Select Parameters", "File Select Parameters");

  prop = RNA_def_property(srna, "title", PROP_STRING, PROP_NONE);
  RNA_def_property_string_sdna(prop, NULL, "title");
  RNA_def_property_ui_text(prop, "Title", "Title for the file browser");
  RNA_def_property_clear_flag(prop, PROP_EDITABLE);

  /* Use BYTESTRING rather than DIRPATH as subtype so UI code doesn't add OT_directory_browse
   * button when displaying this prop in the file browser (it would just open a file browser). That
   * should be the only effective difference between the two. */
  prop = RNA_def_property(srna, "directory", PROP_STRING, PROP_BYTESTRING);
  RNA_def_property_string_sdna(prop, NULL, "dir");
  RNA_def_property_ui_text(prop, "Directory", "Directory displayed in the file browser");
  RNA_def_property_update(prop, NC_SPACE | ND_SPACE_FILE_PARAMS, NULL);

  prop = RNA_def_property(srna, "filename", PROP_STRING, PROP_FILENAME);
  RNA_def_property_string_sdna(prop, NULL, "file");
  RNA_def_property_ui_text(prop, "File Name", "Active file in the file browser");
  RNA_def_property_editable_func(prop, "rna_FileSelectParams_filename_editable");
  RNA_def_property_update(prop, NC_SPACE | ND_SPACE_FILE_PARAMS, NULL);

  prop = RNA_def_property(srna, "use_library_browsing", PROP_BOOLEAN, PROP_NONE);
  RNA_def_property_ui_text(
      prop, "Library Browser", "Whether we may browse blender files' content or not");
  RNA_def_property_clear_flag(prop, PROP_EDITABLE);
  RNA_def_property_boolean_funcs(prop, "rna_FileSelectParams_use_lib_get", NULL);

  prop = RNA_def_property(srna, "display_type", PROP_ENUM, PROP_NONE);
  RNA_def_property_enum_sdna(prop, NULL, "display");
  RNA_def_property_enum_items(prop, file_display_items);
  RNA_def_property_ui_text(prop, "Display Mode", "Display mode for the file list");
  RNA_def_property_update(prop, NC_SPACE | ND_SPACE_FILE_PARAMS, NULL);

  prop = RNA_def_property(srna, "recursion_level", PROP_ENUM, PROP_NONE);
  RNA_def_property_enum_items(prop, fileselectparams_recursion_level_items);
  RNA_def_property_enum_funcs(prop, NULL, NULL, "rna_FileSelectParams_recursion_level_itemf");
  RNA_def_property_ui_text(prop, "Recursion", "Numbers of dirtree levels to show simultaneously");
  RNA_def_property_update(prop, NC_SPACE | ND_SPACE_FILE_PARAMS, NULL);

  prop = RNA_def_property(srna, "show_details_size", PROP_BOOLEAN, PROP_NONE);
  RNA_def_property_boolean_sdna(prop, NULL, "details_flags", FILE_DETAILS_SIZE);
  RNA_def_property_ui_text(prop, "File Size", "Draw a column listing the size of each file");
  RNA_def_property_update(prop, NC_SPACE | ND_SPACE_FILE_PARAMS, NULL);

  prop = RNA_def_property(srna, "show_details_datetime", PROP_BOOLEAN, PROP_NONE);
  RNA_def_property_boolean_sdna(prop, NULL, "details_flags", FILE_DETAILS_DATETIME);
  RNA_def_property_ui_text(
      prop,
      "File Modification Date",
      "Draw a column listing the date and time of modification for each file");
  RNA_def_property_update(prop, NC_SPACE | ND_SPACE_FILE_PARAMS, NULL);

  prop = RNA_def_property(srna, "use_filter", PROP_BOOLEAN, PROP_NONE);
  RNA_def_property_boolean_sdna(prop, NULL, "flag", FILE_FILTER);
  RNA_def_property_ui_text(prop, "Filter Files", "Enable filtering of files");
  RNA_def_property_update(prop, NC_SPACE | ND_SPACE_FILE_PARAMS, NULL);

  prop = RNA_def_property(srna, "show_hidden", PROP_BOOLEAN, PROP_NONE);
  RNA_def_property_boolean_negative_sdna(prop, NULL, "flag", FILE_HIDE_DOT);
  RNA_def_property_ui_text(prop, "Show Hidden", "Show hidden dot files");
  RNA_def_property_update(prop, NC_SPACE | ND_SPACE_FILE_PARAMS, NULL);

  prop = RNA_def_property(srna, "sort_method", PROP_ENUM, PROP_NONE);
  RNA_def_property_enum_sdna(prop, NULL, "sort");
  RNA_def_property_enum_items(prop, rna_enum_fileselect_params_sort_items);
  RNA_def_property_ui_text(prop, "Sort", "");
  RNA_def_property_update(prop, NC_SPACE | ND_SPACE_FILE_PARAMS, NULL);

  prop = RNA_def_property(srna, "use_sort_invert", PROP_BOOLEAN, PROP_NONE);
  RNA_def_property_boolean_sdna(prop, NULL, "flag", FILE_SORT_INVERT);
  RNA_def_property_ui_text(
      prop, "Reverse Sorting", "Sort items descending, from highest value to lowest");
  RNA_def_property_update(prop, NC_SPACE | ND_SPACE_FILE_PARAMS, NULL);

  prop = RNA_def_property(srna, "use_filter_image", PROP_BOOLEAN, PROP_NONE);
  RNA_def_property_boolean_sdna(prop, NULL, "filter", FILE_TYPE_IMAGE);
  RNA_def_property_ui_text(prop, "Filter Images", "Show image files");
  RNA_def_property_ui_icon(prop, ICON_FILE_IMAGE, 0);
  RNA_def_property_update(prop, NC_SPACE | ND_SPACE_FILE_PARAMS, NULL);

  prop = RNA_def_property(srna, "use_filter_blender", PROP_BOOLEAN, PROP_NONE);
  RNA_def_property_boolean_sdna(prop, NULL, "filter", FILE_TYPE_BLENDER);
  RNA_def_property_ui_text(prop, "Filter Blender", "Show .blend files");
  RNA_def_property_ui_icon(prop, ICON_FILE_BLEND, 0);
  RNA_def_property_update(prop, NC_SPACE | ND_SPACE_FILE_PARAMS, NULL);

  prop = RNA_def_property(srna, "use_filter_backup", PROP_BOOLEAN, PROP_NONE);
  RNA_def_property_boolean_sdna(prop, NULL, "filter", FILE_TYPE_BLENDER_BACKUP);
  RNA_def_property_ui_text(
      prop, "Filter Blender Backup Files", "Show .blend1, .blend2, etc. files");
  RNA_def_property_ui_icon(prop, ICON_FILE_BACKUP, 0);
  RNA_def_property_update(prop, NC_SPACE | ND_SPACE_FILE_PARAMS, NULL);

  prop = RNA_def_property(srna, "use_filter_movie", PROP_BOOLEAN, PROP_NONE);
  RNA_def_property_boolean_sdna(prop, NULL, "filter", FILE_TYPE_MOVIE);
  RNA_def_property_ui_text(prop, "Filter Movies", "Show movie files");
  RNA_def_property_ui_icon(prop, ICON_FILE_MOVIE, 0);
  RNA_def_property_update(prop, NC_SPACE | ND_SPACE_FILE_PARAMS, NULL);

  prop = RNA_def_property(srna, "use_filter_script", PROP_BOOLEAN, PROP_NONE);
  RNA_def_property_boolean_sdna(prop, NULL, "filter", FILE_TYPE_PYSCRIPT);
  RNA_def_property_ui_text(prop, "Filter Script", "Show script files");
  RNA_def_property_ui_icon(prop, ICON_FILE_SCRIPT, 0);
  RNA_def_property_update(prop, NC_SPACE | ND_SPACE_FILE_PARAMS, NULL);

  prop = RNA_def_property(srna, "use_filter_font", PROP_BOOLEAN, PROP_NONE);
  RNA_def_property_boolean_sdna(prop, NULL, "filter", FILE_TYPE_FTFONT);
  RNA_def_property_ui_text(prop, "Filter Fonts", "Show font files");
  RNA_def_property_ui_icon(prop, ICON_FILE_FONT, 0);
  RNA_def_property_update(prop, NC_SPACE | ND_SPACE_FILE_PARAMS, NULL);

  prop = RNA_def_property(srna, "use_filter_sound", PROP_BOOLEAN, PROP_NONE);
  RNA_def_property_boolean_sdna(prop, NULL, "filter", FILE_TYPE_SOUND);
  RNA_def_property_ui_text(prop, "Filter Sound", "Show sound files");
  RNA_def_property_ui_icon(prop, ICON_FILE_SOUND, 0);
  RNA_def_property_update(prop, NC_SPACE | ND_SPACE_FILE_PARAMS, NULL);

  prop = RNA_def_property(srna, "use_filter_text", PROP_BOOLEAN, PROP_NONE);
  RNA_def_property_boolean_sdna(prop, NULL, "filter", FILE_TYPE_TEXT);
  RNA_def_property_ui_text(prop, "Filter Text", "Show text files");
  RNA_def_property_ui_icon(prop, ICON_FILE_TEXT, 0);
  RNA_def_property_update(prop, NC_SPACE | ND_SPACE_FILE_PARAMS, NULL);

  prop = RNA_def_property(srna, "use_filter_volume", PROP_BOOLEAN, PROP_NONE);
  RNA_def_property_boolean_sdna(prop, NULL, "filter", FILE_TYPE_VOLUME);
  RNA_def_property_ui_text(prop, "Filter Volume", "Show 3D volume files");
  RNA_def_property_ui_icon(prop, ICON_FILE_VOLUME, 0);
  RNA_def_property_update(prop, NC_SPACE | ND_SPACE_FILE_PARAMS, NULL);

  prop = RNA_def_property(srna, "use_filter_folder", PROP_BOOLEAN, PROP_NONE);
  RNA_def_property_boolean_sdna(prop, NULL, "filter", FILE_TYPE_FOLDER);
  RNA_def_property_ui_text(prop, "Filter Folder", "Show folders");
  RNA_def_property_ui_icon(prop, ICON_FILE_FOLDER, 0);
  RNA_def_property_update(prop, NC_SPACE | ND_SPACE_FILE_PARAMS, NULL);

  prop = RNA_def_property(srna, "use_filter_blendid", PROP_BOOLEAN, PROP_NONE);
  RNA_def_property_boolean_sdna(prop, NULL, "filter", FILE_TYPE_BLENDERLIB);
  RNA_def_property_ui_text(
      prop, "Filter Blender IDs", "Show .blend files items (objects, materials, etc.)");
  RNA_def_property_ui_icon(prop, ICON_BLENDER, 0);
  RNA_def_property_update(prop, NC_SPACE | ND_SPACE_FILE_PARAMS, NULL);

  prop = RNA_def_property(srna, "use_filter_asset_only", PROP_BOOLEAN, PROP_NONE);
  RNA_def_property_boolean_sdna(prop, NULL, "flag", FILE_ASSETS_ONLY);
  RNA_def_property_ui_text(prop, "Only Assets", "Hide .blend files items that are not assets");
  RNA_def_property_update(prop, NC_SPACE | ND_SPACE_FILE_PARAMS, NULL);

  prop = RNA_def_property(srna, "filter_id", PROP_POINTER, PROP_NONE);
  RNA_def_property_flag(prop, PROP_NEVER_NULL);
  RNA_def_property_struct_type(prop, "FileSelectIDFilter");
  RNA_def_property_pointer_funcs(prop, "rna_FileSelectParams_filter_id_get", NULL, NULL, NULL);
  RNA_def_property_ui_text(
      prop, "Filter ID Types", "Which ID types to show/hide, when browsing a library");

  prop = RNA_def_property(srna, "filter_glob", PROP_STRING, PROP_NONE);
  RNA_def_property_string_sdna(prop, NULL, "filter_glob");
  RNA_def_property_ui_text(prop,
                           "Extension Filter",
                           "UNIX shell-like filename patterns matching, supports wildcards ('*') "
                           "and list of patterns separated by ';'");
  RNA_def_property_string_funcs(prop, NULL, NULL, "rna_FileSelectPrams_filter_glob_set");
  RNA_def_property_update(prop, NC_SPACE | ND_SPACE_FILE_LIST, NULL);

  prop = RNA_def_property(srna, "filter_search", PROP_STRING, PROP_NONE);
  RNA_def_property_string_sdna(prop, NULL, "filter_search");
  RNA_def_property_ui_text(prop, "Name Filter", "Filter by name, supports '*' wildcard");
  RNA_def_property_flag(prop, PROP_TEXTEDIT_UPDATE);
  RNA_def_property_update(prop, NC_SPACE | ND_SPACE_FILE_LIST, NULL);

  prop = RNA_def_property(srna, "asset_repository", PROP_ENUM, PROP_NONE);
  RNA_def_property_enum_items(prop, DummyRNA_NULL_items);
  RNA_def_property_enum_funcs(prop,
                              "rna_FileSelectParams_asset_repository_get",
                              "rna_FileSelectParams_asset_repository_set",
                              "rna_FileSelectParams_asset_repository_itemf");
  RNA_def_property_ui_text(prop, "Asset Repository", "");
  RNA_def_property_update(prop, NC_SPACE | ND_SPACE_FILE_PARAMS, NULL);

  prop = RNA_def_property(srna, "display_size", PROP_ENUM, PROP_NONE);
  RNA_def_property_enum_sdna(prop, NULL, "thumbnail_size");
  RNA_def_property_enum_items(prop, display_size_items);
  RNA_def_property_ui_text(prop,
                           "Display Size",
                           "Change the size of the display (width of columns or thumbnails size)");
  RNA_def_property_update(prop, NC_SPACE | ND_SPACE_FILE_LIST, NULL);
}

static void rna_def_filemenu_entry(BlenderRNA *brna)
{
  StructRNA *srna;
  PropertyRNA *prop;

  srna = RNA_def_struct(brna, "FileBrowserFSMenuEntry", NULL);
  RNA_def_struct_sdna(srna, "FSMenuEntry");
  RNA_def_struct_ui_text(srna, "File Select Parameters", "File Select Parameters");

  prop = RNA_def_property(srna, "path", PROP_STRING, PROP_FILEPATH);
  RNA_def_property_string_funcs(prop,
                                "rna_FileBrowser_FSMenuEntry_path_get",
                                "rna_FileBrowser_FSMenuEntry_path_length",
                                "rna_FileBrowser_FSMenuEntry_path_set");
  RNA_def_property_ui_text(prop, "Path", "");

  prop = RNA_def_property(srna, "name", PROP_STRING, PROP_NONE);
  RNA_def_property_string_funcs(prop,
                                "rna_FileBrowser_FSMenuEntry_name_get",
                                "rna_FileBrowser_FSMenuEntry_name_length",
                                "rna_FileBrowser_FSMenuEntry_name_set");
  RNA_def_property_editable_func(prop, "rna_FileBrowser_FSMenuEntry_name_get_editable");
  RNA_def_property_ui_text(prop, "Name", "");
  RNA_def_struct_name_property(srna, prop);

  prop = RNA_def_property(srna, "icon", PROP_INT, PROP_NONE);
  RNA_def_property_int_funcs(
      prop, "rna_FileBrowser_FSMenuEntry_icon_get", "rna_FileBrowser_FSMenuEntry_icon_set", NULL);
  RNA_def_property_ui_text(prop, "Icon", "");

  prop = RNA_def_property(srna, "use_save", PROP_BOOLEAN, PROP_NONE);
  RNA_def_property_boolean_funcs(prop, "rna_FileBrowser_FSMenuEntry_use_save_get", NULL);
  RNA_def_property_ui_text(
      prop, "Save", "Whether this path is saved in bookmarks, or generated from OS");
  RNA_def_property_clear_flag(prop, PROP_EDITABLE);

  prop = RNA_def_property(srna, "is_valid", PROP_BOOLEAN, PROP_NONE);
  RNA_def_property_boolean_funcs(prop, "rna_FileBrowser_FSMenuEntry_is_valid_get", NULL);
  RNA_def_property_ui_text(prop, "Valid", "Whether this path is currently reachable");
  RNA_def_property_clear_flag(prop, PROP_EDITABLE);
}

static void rna_def_space_filebrowser(BlenderRNA *brna)
{
  StructRNA *srna;
  PropertyRNA *prop;

  srna = RNA_def_struct(brna, "SpaceFileBrowser", "Space");
  RNA_def_struct_sdna(srna, "SpaceFile");
  RNA_def_struct_ui_text(srna, "Space File Browser", "File browser space data");

  rna_def_space_generic_show_region_toggles(srna, (1 << RGN_TYPE_TOOLS) | (1 << RGN_TYPE_UI));

  prop = RNA_def_property(srna, "browse_mode", PROP_ENUM, PROP_NONE);
  RNA_def_property_enum_items(prop, rna_enum_space_file_browse_mode_items);
  RNA_def_property_ui_text(
      prop,
      "Browsing Mode",
      "Type of the File Editor view (regular file browsing or asset browsing)");
  RNA_def_property_update(prop, 0, "rna_SpaceFileBrowser_browse_mode_update");

  prop = RNA_def_property(srna, "params", PROP_POINTER, PROP_NONE);
  RNA_def_property_struct_type(prop, "FileSelectParams");
  RNA_def_property_pointer_funcs(prop, "rna_FileBrowser_params_get", NULL, NULL, NULL);
  RNA_def_property_ui_text(
      prop, "Filebrowser Parameter", "Parameters and Settings for the Filebrowser");

  prop = RNA_def_property(srna, "active_operator", PROP_POINTER, PROP_NONE);
  RNA_def_property_pointer_sdna(prop, NULL, "op");
  RNA_def_property_ui_text(prop, "Active Operator", "");

  /* keep this for compatibility with existing presets,
   * not exposed in c++ api because of keyword conflict */
  prop = RNA_def_property(srna, "operator", PROP_POINTER, PROP_NONE);
  RNA_def_property_pointer_sdna(prop, NULL, "op");
  RNA_def_property_ui_text(prop, "Active Operator", "");

  /* bookmarks, recent files etc. */
  prop = RNA_def_collection(srna,
                            "system_folders",
                            "FileBrowserFSMenuEntry",
                            "System Folders",
                            "System's folders (usually root, available hard drives, etc)");
  RNA_def_property_collection_funcs(prop,
                                    "rna_FileBrowser_FSMenuSystem_data_begin",
                                    "rna_FileBrowser_FSMenu_next",
                                    "rna_FileBrowser_FSMenu_end",
                                    "rna_FileBrowser_FSMenu_get",
                                    "rna_FileBrowser_FSMenuSystem_data_length",
                                    NULL,
                                    NULL,
                                    NULL);
  RNA_def_property_clear_flag(prop, PROP_EDITABLE);

  prop = RNA_def_int(srna,
                     "system_folders_active",
                     -1,
                     -1,
                     INT_MAX,
                     "Active System Folder",
                     "Index of active system folder (-1 if none)",
                     -1,
                     INT_MAX);
  RNA_def_property_int_sdna(prop, NULL, "systemnr");
  RNA_def_property_int_funcs(prop,
                             "rna_FileBrowser_FSMenuSystem_active_get",
                             "rna_FileBrowser_FSMenuSystem_active_set",
                             "rna_FileBrowser_FSMenuSystem_active_range");
  RNA_def_property_flag(prop, PROP_CONTEXT_UPDATE);
  RNA_def_property_update(
      prop, NC_SPACE | ND_SPACE_FILE_PARAMS, "rna_FileBrowser_FSMenu_active_update");

  prop = RNA_def_collection(srna,
                            "system_bookmarks",
                            "FileBrowserFSMenuEntry",
                            "System Bookmarks",
                            "System's bookmarks");
  RNA_def_property_collection_funcs(prop,
                                    "rna_FileBrowser_FSMenuSystemBookmark_data_begin",
                                    "rna_FileBrowser_FSMenu_next",
                                    "rna_FileBrowser_FSMenu_end",
                                    "rna_FileBrowser_FSMenu_get",
                                    "rna_FileBrowser_FSMenuSystemBookmark_data_length",
                                    NULL,
                                    NULL,
                                    NULL);
  RNA_def_property_clear_flag(prop, PROP_EDITABLE);

  prop = RNA_def_int(srna,
                     "system_bookmarks_active",
                     -1,
                     -1,
                     INT_MAX,
                     "Active System Bookmark",
                     "Index of active system bookmark (-1 if none)",
                     -1,
                     INT_MAX);
  RNA_def_property_int_sdna(prop, NULL, "system_bookmarknr");
  RNA_def_property_int_funcs(prop,
                             "rna_FileBrowser_FSMenuSystemBookmark_active_get",
                             "rna_FileBrowser_FSMenuSystemBookmark_active_set",
                             "rna_FileBrowser_FSMenuSystemBookmark_active_range");
  RNA_def_property_flag(prop, PROP_CONTEXT_UPDATE);
  RNA_def_property_update(
      prop, NC_SPACE | ND_SPACE_FILE_PARAMS, "rna_FileBrowser_FSMenu_active_update");

  prop = RNA_def_collection(
      srna, "bookmarks", "FileBrowserFSMenuEntry", "Bookmarks", "User's bookmarks");
  RNA_def_property_collection_funcs(prop,
                                    "rna_FileBrowser_FSMenuBookmark_data_begin",
                                    "rna_FileBrowser_FSMenu_next",
                                    "rna_FileBrowser_FSMenu_end",
                                    "rna_FileBrowser_FSMenu_get",
                                    "rna_FileBrowser_FSMenuBookmark_data_length",
                                    NULL,
                                    NULL,
                                    NULL);
  RNA_def_property_clear_flag(prop, PROP_EDITABLE);

  prop = RNA_def_int(srna,
                     "bookmarks_active",
                     -1,
                     -1,
                     INT_MAX,
                     "Active Bookmark",
                     "Index of active bookmark (-1 if none)",
                     -1,
                     INT_MAX);
  RNA_def_property_int_sdna(prop, NULL, "bookmarknr");
  RNA_def_property_int_funcs(prop,
                             "rna_FileBrowser_FSMenuBookmark_active_get",
                             "rna_FileBrowser_FSMenuBookmark_active_set",
                             "rna_FileBrowser_FSMenuBookmark_active_range");
  RNA_def_property_flag(prop, PROP_CONTEXT_UPDATE);
  RNA_def_property_update(
      prop, NC_SPACE | ND_SPACE_FILE_PARAMS, "rna_FileBrowser_FSMenu_active_update");

  prop = RNA_def_collection(
      srna, "recent_folders", "FileBrowserFSMenuEntry", "Recent Folders", "");
  RNA_def_property_collection_funcs(prop,
                                    "rna_FileBrowser_FSMenuRecent_data_begin",
                                    "rna_FileBrowser_FSMenu_next",
                                    "rna_FileBrowser_FSMenu_end",
                                    "rna_FileBrowser_FSMenu_get",
                                    "rna_FileBrowser_FSMenuRecent_data_length",
                                    NULL,
                                    NULL,
                                    NULL);
  RNA_def_property_clear_flag(prop, PROP_EDITABLE);

  prop = RNA_def_int(srna,
                     "recent_folders_active",
                     -1,
                     -1,
                     INT_MAX,
                     "Active Recent Folder",
                     "Index of active recent folder (-1 if none)",
                     -1,
                     INT_MAX);
  RNA_def_property_int_sdna(prop, NULL, "recentnr");
  RNA_def_property_int_funcs(prop,
                             "rna_FileBrowser_FSMenuRecent_active_get",
                             "rna_FileBrowser_FSMenuRecent_active_set",
                             "rna_FileBrowser_FSMenuRecent_active_range");
  RNA_def_property_flag(prop, PROP_CONTEXT_UPDATE);
  RNA_def_property_update(
      prop, NC_SPACE | ND_SPACE_FILE_PARAMS, "rna_FileBrowser_FSMenu_active_update");
}

static void rna_def_space_info(BlenderRNA *brna)
{
  StructRNA *srna;
  PropertyRNA *prop;

  srna = RNA_def_struct(brna, "SpaceInfo", "Space");
  RNA_def_struct_sdna(srna, "SpaceInfo");
  RNA_def_struct_ui_text(srna, "Space Info", "Info space data");

  /* reporting display */
  prop = RNA_def_property(srna, "show_report_debug", PROP_BOOLEAN, PROP_NONE);
  RNA_def_property_boolean_sdna(prop, NULL, "rpt_mask", INFO_RPT_DEBUG);
  RNA_def_property_ui_text(prop, "Show Debug", "Display debug reporting info");
  RNA_def_property_update(prop, NC_SPACE | ND_SPACE_INFO_REPORT, NULL);

  prop = RNA_def_property(srna, "show_report_info", PROP_BOOLEAN, PROP_NONE);
  RNA_def_property_boolean_sdna(prop, NULL, "rpt_mask", INFO_RPT_INFO);
  RNA_def_property_ui_text(prop, "Show Info", "Display general information");
  RNA_def_property_update(prop, NC_SPACE | ND_SPACE_INFO_REPORT, NULL);

  prop = RNA_def_property(srna, "show_report_operator", PROP_BOOLEAN, PROP_NONE);
  RNA_def_property_boolean_sdna(prop, NULL, "rpt_mask", INFO_RPT_OP);
  RNA_def_property_ui_text(prop, "Show Operator", "Display the operator log");
  RNA_def_property_update(prop, NC_SPACE | ND_SPACE_INFO_REPORT, NULL);

  prop = RNA_def_property(srna, "show_report_warning", PROP_BOOLEAN, PROP_NONE);
  RNA_def_property_boolean_sdna(prop, NULL, "rpt_mask", INFO_RPT_WARN);
  RNA_def_property_ui_text(prop, "Show Warn", "Display warnings");
  RNA_def_property_update(prop, NC_SPACE | ND_SPACE_INFO_REPORT, NULL);

  prop = RNA_def_property(srna, "show_report_error", PROP_BOOLEAN, PROP_NONE);
  RNA_def_property_boolean_sdna(prop, NULL, "rpt_mask", INFO_RPT_ERR);
  RNA_def_property_ui_text(prop, "Show Error", "Display error text");
  RNA_def_property_update(prop, NC_SPACE | ND_SPACE_INFO_REPORT, NULL);
}

static void rna_def_space_userpref(BlenderRNA *brna)
{
  static const EnumPropertyItem filter_type_items[] = {
      {0, "NAME", 0, "Name", "Filter based on the operator name"},
      {1, "KEY", 0, "Key-Binding", "Filter based on key bindings"},
      {0, NULL, 0, NULL, NULL},
  };

  StructRNA *srna;
  PropertyRNA *prop;

  srna = RNA_def_struct(brna, "SpacePreferences", "Space");
  RNA_def_struct_sdna(srna, "SpaceUserPref");
  RNA_def_struct_ui_text(srna, "Space Preferences", "Blender preferences space data");

  prop = RNA_def_property(srna, "filter_type", PROP_ENUM, PROP_NONE);
  RNA_def_property_enum_sdna(prop, NULL, "filter_type");
  RNA_def_property_enum_items(prop, filter_type_items);
  RNA_def_property_ui_text(prop, "Filter Type", "Filter method");
  RNA_def_property_update(prop, NC_SPACE | ND_SPACE_NODE, NULL);

  prop = RNA_def_property(srna, "filter_text", PROP_STRING, PROP_NONE);
  RNA_def_property_string_sdna(prop, NULL, "filter");
  RNA_def_property_flag(prop, PROP_TEXTEDIT_UPDATE);
  RNA_def_property_ui_text(prop, "Filter", "Search term for filtering in the UI");
}

static void rna_def_node_tree_path(BlenderRNA *brna)
{
  StructRNA *srna;
  PropertyRNA *prop;

  srna = RNA_def_struct(brna, "NodeTreePath", NULL);
  RNA_def_struct_sdna(srna, "bNodeTreePath");
  RNA_def_struct_ui_text(srna, "Node Tree Path", "Element of the node space tree path");

  prop = RNA_def_property(srna, "node_tree", PROP_POINTER, PROP_NONE);
  RNA_def_property_pointer_sdna(prop, NULL, "nodetree");
  RNA_def_property_clear_flag(prop, PROP_EDITABLE);
  RNA_def_property_ui_text(prop, "Node Tree", "Base node tree from context");
}

static void rna_def_space_node_path_api(BlenderRNA *brna, PropertyRNA *cprop)
{
  StructRNA *srna;
  PropertyRNA *prop, *parm;
  FunctionRNA *func;

  RNA_def_property_srna(cprop, "SpaceNodeEditorPath");
  srna = RNA_def_struct(brna, "SpaceNodeEditorPath", NULL);
  RNA_def_struct_sdna(srna, "SpaceNode");
  RNA_def_struct_ui_text(srna, "Space Node Editor Path", "History of node trees in the editor");

  prop = RNA_def_property(srna, "to_string", PROP_STRING, PROP_NONE);
  RNA_def_property_string_funcs(
      prop, "rna_SpaceNodeEditor_path_get", "rna_SpaceNodeEditor_path_length", NULL);
  RNA_def_property_clear_flag(prop, PROP_EDITABLE);
  RNA_def_struct_ui_text(srna, "Path", "Get the node tree path as a string");

  func = RNA_def_function(srna, "clear", "rna_SpaceNodeEditor_path_clear");
  RNA_def_function_ui_description(func, "Reset the node tree path");
  RNA_def_function_flag(func, FUNC_USE_CONTEXT);

  func = RNA_def_function(srna, "start", "rna_SpaceNodeEditor_path_start");
  RNA_def_function_ui_description(func, "Set the root node tree");
  RNA_def_function_flag(func, FUNC_USE_CONTEXT);
  parm = RNA_def_pointer(func, "node_tree", "NodeTree", "Node Tree", "");
  RNA_def_parameter_flags(parm, 0, PARM_REQUIRED | PARM_RNAPTR);

  func = RNA_def_function(srna, "append", "rna_SpaceNodeEditor_path_append");
  RNA_def_function_ui_description(func, "Append a node group tree to the path");
  RNA_def_function_flag(func, FUNC_USE_CONTEXT);
  parm = RNA_def_pointer(
      func, "node_tree", "NodeTree", "Node Tree", "Node tree to append to the node editor path");
  RNA_def_parameter_flags(parm, 0, PARM_REQUIRED | PARM_RNAPTR);
  parm = RNA_def_pointer(func, "node", "Node", "Node", "Group node linking to this node tree");
  RNA_def_parameter_flags(parm, 0, PARM_RNAPTR);

  func = RNA_def_function(srna, "pop", "rna_SpaceNodeEditor_path_pop");
  RNA_def_function_ui_description(func, "Remove the last node tree from the path");
  RNA_def_function_flag(func, FUNC_USE_CONTEXT);
}

static void rna_def_space_node(BlenderRNA *brna)
{
  StructRNA *srna;
  PropertyRNA *prop;

  static const EnumPropertyItem texture_id_type_items[] = {
      {SNODE_TEX_WORLD, "WORLD", ICON_WORLD_DATA, "World", "Edit texture nodes from World"},
      {SNODE_TEX_BRUSH, "BRUSH", ICON_BRUSH_DATA, "Brush", "Edit texture nodes from Brush"},
#  ifdef WITH_FREESTYLE
      {SNODE_TEX_LINESTYLE,
       "LINESTYLE",
       ICON_LINE_DATA,
       "Line Style",
       "Edit texture nodes from Line Style"},
#  endif
      {0, NULL, 0, NULL, NULL},
  };

  static const EnumPropertyItem shader_type_items[] = {
      {SNODE_SHADER_OBJECT, "OBJECT", ICON_OBJECT_DATA, "Object", "Edit shader nodes from Object"},
      {SNODE_SHADER_WORLD, "WORLD", ICON_WORLD_DATA, "World", "Edit shader nodes from World"},
#  ifdef WITH_FREESTYLE
      {SNODE_SHADER_LINESTYLE,
       "LINESTYLE",
       ICON_LINE_DATA,
       "Line Style",
       "Edit shader nodes from Line Style"},
#  endif
      {0, NULL, 0, NULL, NULL},
  };

  static const EnumPropertyItem backdrop_channels_items[] = {
      {SNODE_USE_ALPHA,
       "COLOR_ALPHA",
       ICON_IMAGE_RGB_ALPHA,
       "Color and Alpha",
       "Display image with RGB colors and alpha transparency"},
      {0, "COLOR", ICON_IMAGE_RGB, "Color", "Display image with RGB colors"},
      {SNODE_SHOW_ALPHA, "ALPHA", ICON_IMAGE_ALPHA, "Alpha", "Display alpha transparency channel"},
      {SNODE_SHOW_R, "RED", ICON_COLOR_RED, "Red", ""},
      {SNODE_SHOW_G, "GREEN", ICON_COLOR_GREEN, "Green", ""},
      {SNODE_SHOW_B, "BLUE", ICON_COLOR_BLUE, "Blue", ""},
      {0, NULL, 0, NULL, NULL},
  };

  static const EnumPropertyItem insert_ofs_dir_items[] = {
      {SNODE_INSERTOFS_DIR_RIGHT, "RIGHT", 0, "Right"},
      {SNODE_INSERTOFS_DIR_LEFT, "LEFT", 0, "Left"},
      {0, NULL, 0, NULL, NULL},
  };

  static const EnumPropertyItem dummy_items[] = {
      {0, "DUMMY", 0, "", ""},
      {0, NULL, 0, NULL, NULL},
  };

  srna = RNA_def_struct(brna, "SpaceNodeEditor", "Space");
  RNA_def_struct_sdna(srna, "SpaceNode");
  RNA_def_struct_ui_text(srna, "Space Node Editor", "Node editor space data");

  rna_def_space_generic_show_region_toggles(srna, (1 << RGN_TYPE_TOOLS) | (1 << RGN_TYPE_UI));

  prop = RNA_def_property(srna, "tree_type", PROP_ENUM, PROP_NONE);
  RNA_def_property_enum_items(prop, dummy_items);
  RNA_def_property_enum_funcs(prop,
                              "rna_SpaceNodeEditor_tree_type_get",
                              "rna_SpaceNodeEditor_tree_type_set",
                              "rna_SpaceNodeEditor_tree_type_itemf");
  RNA_def_property_ui_text(prop, "Tree Type", "Node tree type to display and edit");
  RNA_def_property_update(prop, NC_SPACE | ND_SPACE_NODE, NULL);

  prop = RNA_def_property(srna, "texture_type", PROP_ENUM, PROP_NONE);
  RNA_def_property_enum_sdna(prop, NULL, "texfrom");
  RNA_def_property_enum_items(prop, texture_id_type_items);
  RNA_def_property_ui_text(prop, "Texture Type", "Type of data to take texture from");
  RNA_def_property_update(prop, NC_SPACE | ND_SPACE_NODE, NULL);

  prop = RNA_def_property(srna, "shader_type", PROP_ENUM, PROP_NONE);
  RNA_def_property_enum_sdna(prop, NULL, "shaderfrom");
  RNA_def_property_enum_items(prop, shader_type_items);
  RNA_def_property_ui_text(prop, "Shader Type", "Type of data to take shader from");
  RNA_def_property_update(prop, NC_SPACE | ND_SPACE_NODE, NULL);

  prop = RNA_def_property(srna, "id", PROP_POINTER, PROP_NONE);
  RNA_def_property_clear_flag(prop, PROP_EDITABLE);
  RNA_def_property_ui_text(prop, "ID", "Data-block whose nodes are being edited");

  prop = RNA_def_property(srna, "id_from", PROP_POINTER, PROP_NONE);
  RNA_def_property_pointer_sdna(prop, NULL, "from");
  RNA_def_property_clear_flag(prop, PROP_EDITABLE);
  RNA_def_property_ui_text(
      prop, "ID From", "Data-block from which the edited data-block is linked");

  prop = RNA_def_property(srna, "path", PROP_COLLECTION, PROP_NONE);
  RNA_def_property_collection_sdna(prop, NULL, "treepath", NULL);
  RNA_def_property_struct_type(prop, "NodeTreePath");
  RNA_def_property_ui_text(
      prop, "Node Tree Path", "Path from the data-block to the currently edited node tree");
  rna_def_space_node_path_api(brna, prop);

  prop = RNA_def_property(srna, "node_tree", PROP_POINTER, PROP_NONE);
  RNA_def_property_pointer_funcs(
      prop, NULL, "rna_SpaceNodeEditor_node_tree_set", NULL, "rna_SpaceNodeEditor_node_tree_poll");
  RNA_def_property_pointer_sdna(prop, NULL, "nodetree");
  RNA_def_property_flag(prop, PROP_EDITABLE | PROP_CONTEXT_UPDATE);
  RNA_def_property_ui_text(prop, "Node Tree", "Base node tree from context");
  RNA_def_property_update(prop, NC_SPACE | ND_SPACE_NODE, "rna_SpaceNodeEditor_node_tree_update");

  prop = RNA_def_property(srna, "edit_tree", PROP_POINTER, PROP_NONE);
  RNA_def_property_pointer_sdna(prop, NULL, "edittree");
  RNA_def_property_clear_flag(prop, PROP_EDITABLE);
  RNA_def_property_ui_text(prop, "Edit Tree", "Node tree being displayed and edited");

  prop = RNA_def_property(srna, "pin", PROP_BOOLEAN, PROP_NONE);
  RNA_def_property_boolean_sdna(prop, NULL, "flag", SNODE_PIN);
  RNA_def_property_ui_text(prop, "Pinned", "Use the pinned node tree");
  RNA_def_property_ui_icon(prop, ICON_UNPINNED, 1);
  RNA_def_property_update(prop, NC_SPACE | ND_SPACE_NODE, NULL);

  prop = RNA_def_property(srna, "show_backdrop", PROP_BOOLEAN, PROP_NONE);
  RNA_def_property_boolean_sdna(prop, NULL, "flag", SNODE_BACKDRAW);
  RNA_def_property_ui_text(
      prop, "Backdrop", "Use active Viewer Node output as backdrop for compositing nodes");
  RNA_def_property_update(
      prop, NC_SPACE | ND_SPACE_NODE_VIEW, "rna_SpaceNodeEditor_show_backdrop_update");

  prop = RNA_def_property(srna, "show_annotation", PROP_BOOLEAN, PROP_NONE);
  RNA_def_property_boolean_sdna(prop, NULL, "flag", SNODE_SHOW_GPENCIL);
  RNA_def_property_ui_text(prop, "Show Annotation", "Show annotations for this view");
  RNA_def_property_update(prop, NC_SPACE | ND_SPACE_NODE_VIEW, NULL);

  prop = RNA_def_property(srna, "use_auto_render", PROP_BOOLEAN, PROP_NONE);
  RNA_def_property_boolean_sdna(prop, NULL, "flag", SNODE_AUTO_RENDER);
  RNA_def_property_ui_text(
      prop, "Auto Render", "Re-render and composite changed layers on 3D edits");
  RNA_def_property_update(prop, NC_SPACE | ND_SPACE_NODE_VIEW, NULL);

  prop = RNA_def_property(srna, "backdrop_zoom", PROP_FLOAT, PROP_NONE);
  RNA_def_property_float_sdna(prop, NULL, "zoom");
  RNA_def_property_float_default(prop, 1.0f);
  RNA_def_property_range(prop, 0.01f, FLT_MAX);
  RNA_def_property_ui_range(prop, 0.01, 100, 1, 2);
  RNA_def_property_ui_text(prop, "Backdrop Zoom", "Backdrop zoom factor");
  RNA_def_property_update(prop, NC_SPACE | ND_SPACE_NODE_VIEW, NULL);

  prop = RNA_def_property(srna, "backdrop_offset", PROP_FLOAT, PROP_NONE);
  RNA_def_property_float_sdna(prop, NULL, "xof");
  RNA_def_property_array(prop, 2);
  RNA_def_property_ui_text(prop, "Backdrop Offset", "Backdrop offset");
  RNA_def_property_update(prop, NC_SPACE | ND_SPACE_NODE_VIEW, NULL);

  prop = RNA_def_property(srna, "backdrop_channels", PROP_ENUM, PROP_NONE);
  RNA_def_property_enum_bitflag_sdna(prop, NULL, "flag");
  RNA_def_property_enum_items(prop, backdrop_channels_items);
  RNA_def_property_ui_text(prop, "Display Channels", "Channels of the image to draw");
  RNA_def_property_update(prop, NC_SPACE | ND_SPACE_NODE_VIEW, NULL);

  /* the mx/my "cursor" in the node editor is used only by operators to store the mouse position */
  prop = RNA_def_property(srna, "cursor_location", PROP_FLOAT, PROP_XYZ);
  RNA_def_property_array(prop, 2);
  RNA_def_property_float_sdna(prop, NULL, "cursor");
  RNA_def_property_ui_text(prop, "Cursor Location", "Location for adding new nodes");
  RNA_def_property_update(prop, NC_SPACE | ND_SPACE_NODE_VIEW, NULL);

  /* insert offset (called "Auto-offset" in UI) */
  prop = RNA_def_property(srna, "use_insert_offset", PROP_BOOLEAN, PROP_NONE);
  RNA_def_property_boolean_negative_sdna(prop, NULL, "flag", SNODE_SKIP_INSOFFSET);
  RNA_def_property_ui_text(prop,
                           "Auto-offset",
                           "Automatically offset the following or previous nodes in a "
                           "chain when inserting a new node");
  RNA_def_property_ui_icon(prop, ICON_NODE_INSERT_ON, 1);
  RNA_def_property_update(prop, NC_SPACE | ND_SPACE_NODE_VIEW, NULL);

  prop = RNA_def_property(srna, "insert_offset_direction", PROP_ENUM, PROP_NONE);
  RNA_def_property_enum_bitflag_sdna(prop, NULL, "insert_ofs_dir");
  RNA_def_property_enum_items(prop, insert_ofs_dir_items);
  RNA_def_property_ui_text(
      prop, "Auto-offset Direction", "Direction to offset nodes on insertion");
  RNA_def_property_update(prop, NC_SPACE | ND_SPACE_NODE_VIEW, NULL);

  RNA_api_space_node(srna);
}

static void rna_def_space_clip(BlenderRNA *brna)
{
  StructRNA *srna;
  PropertyRNA *prop;

  static const EnumPropertyItem view_items[] = {
      {SC_VIEW_CLIP, "CLIP", ICON_SEQUENCE, "Clip", "Show editing clip preview"},
      {SC_VIEW_GRAPH, "GRAPH", ICON_GRAPH, "Graph", "Show graph view for active element"},
      {SC_VIEW_DOPESHEET,
       "DOPESHEET",
       ICON_ACTION,
       "Dopesheet",
       "Dopesheet view for tracking data"},
      {0, NULL, 0, NULL, NULL},
  };

  static const EnumPropertyItem annotation_source_items[] = {
      {SC_GPENCIL_SRC_CLIP,
       "CLIP",
       0,
       "Clip",
       "Show annotation data-block which belongs to movie clip"},
      {SC_GPENCIL_SRC_TRACK,
       "TRACK",
       0,
       "Track",
       "Show annotation data-block which belongs to active track"},
      {0, NULL, 0, NULL, NULL},
  };

  static const EnumPropertyItem pivot_items[] = {
      {V3D_AROUND_CENTER_BOUNDS,
       "BOUNDING_BOX_CENTER",
       ICON_PIVOT_BOUNDBOX,
       "Bounding Box Center",
       "Pivot around bounding box center of selected object(s)"},
      {V3D_AROUND_CURSOR, "CURSOR", ICON_PIVOT_CURSOR, "2D Cursor", "Pivot around the 2D cursor"},
      {V3D_AROUND_LOCAL_ORIGINS,
       "INDIVIDUAL_ORIGINS",
       ICON_PIVOT_INDIVIDUAL,
       "Individual Origins",
       "Pivot around each object's own origin"},
      {V3D_AROUND_CENTER_MEDIAN,
       "MEDIAN_POINT",
       ICON_PIVOT_MEDIAN,
       "Median Point",
       "Pivot around the median point of selected objects"},
      {0, NULL, 0, NULL, NULL},
  };

  srna = RNA_def_struct(brna, "SpaceClipEditor", "Space");
  RNA_def_struct_sdna(srna, "SpaceClip");
  RNA_def_struct_ui_text(srna, "Space Clip Editor", "Clip editor space data");

  rna_def_space_generic_show_region_toggles(
      srna, (1 << RGN_TYPE_TOOLS) | (1 << RGN_TYPE_UI) | (1 << RGN_TYPE_HUD));

  /* movieclip */
  prop = RNA_def_property(srna, "clip", PROP_POINTER, PROP_NONE);
  RNA_def_property_flag(prop, PROP_EDITABLE);
  RNA_def_property_ui_text(prop, "Movie Clip", "Movie clip displayed and edited in this space");
  RNA_def_property_pointer_funcs(prop, NULL, "rna_SpaceClipEditor_clip_set", NULL, NULL);
  RNA_def_property_update(prop, NC_SPACE | ND_SPACE_CLIP, NULL);

  /* clip user */
  prop = RNA_def_property(srna, "clip_user", PROP_POINTER, PROP_NONE);
  RNA_def_property_flag(prop, PROP_NEVER_NULL);
  RNA_def_property_struct_type(prop, "MovieClipUser");
  RNA_def_property_pointer_sdna(prop, NULL, "user");
  RNA_def_property_ui_text(
      prop, "Movie Clip User", "Parameters defining which frame of the movie clip is displayed");
  RNA_def_property_update(prop, NC_SPACE | ND_SPACE_CLIP, NULL);

  /* mask */
  rna_def_space_mask_info(srna, NC_SPACE | ND_SPACE_CLIP, "rna_SpaceClipEditor_mask_set");

  /* mode */
  prop = RNA_def_property(srna, "mode", PROP_ENUM, PROP_NONE);
  RNA_def_property_enum_sdna(prop, NULL, "mode");
  RNA_def_property_enum_items(prop, rna_enum_clip_editor_mode_items);
  RNA_def_property_ui_text(prop, "Mode", "Editing context being displayed");
  RNA_def_property_update(prop, NC_SPACE | ND_SPACE_CLIP, "rna_SpaceClipEditor_clip_mode_update");

  /* view */
  prop = RNA_def_property(srna, "view", PROP_ENUM, PROP_NONE);
  RNA_def_property_enum_sdna(prop, NULL, "view");
  RNA_def_property_enum_items(prop, view_items);
  RNA_def_property_ui_text(prop, "View", "Type of the clip editor view");
  RNA_def_property_translation_context(prop, BLT_I18NCONTEXT_ID_MOVIECLIP);
  RNA_def_property_update(prop, NC_SPACE | ND_SPACE_CLIP, "rna_SpaceClipEditor_view_type_update");

  /* show pattern */
  prop = RNA_def_property(srna, "show_marker_pattern", PROP_BOOLEAN, PROP_NONE);
  RNA_def_property_ui_text(prop, "Show Marker Pattern", "Show pattern boundbox for markers");
  RNA_def_property_boolean_sdna(prop, NULL, "flag", SC_SHOW_MARKER_PATTERN);
  RNA_def_property_update(prop, NC_SPACE | ND_SPACE_CLIP, NULL);

  /* show search */
  prop = RNA_def_property(srna, "show_marker_search", PROP_BOOLEAN, PROP_NONE);
  RNA_def_property_ui_text(prop, "Show Marker Search", "Show search boundbox for markers");
  RNA_def_property_boolean_sdna(prop, NULL, "flag", SC_SHOW_MARKER_SEARCH);
  RNA_def_property_update(prop, NC_SPACE | ND_SPACE_CLIP, NULL);

  /* lock to selection */
  prop = RNA_def_property(srna, "lock_selection", PROP_BOOLEAN, PROP_NONE);
  RNA_def_property_ui_text(
      prop, "Lock to Selection", "Lock viewport to selected markers during playback");
  RNA_def_property_boolean_sdna(prop, NULL, "flag", SC_LOCK_SELECTION);
  RNA_def_property_update(
      prop, NC_SPACE | ND_SPACE_CLIP, "rna_SpaceClipEditor_lock_selection_update");

  /* lock to time cursor */
  prop = RNA_def_property(srna, "lock_time_cursor", PROP_BOOLEAN, PROP_NONE);
  RNA_def_property_ui_text(
      prop, "Lock to Time Cursor", "Lock curves view to time cursor during playback and tracking");
  RNA_def_property_boolean_sdna(prop, NULL, "flag", SC_LOCK_TIMECURSOR);
  RNA_def_property_update(prop, NC_SPACE | ND_SPACE_CLIP, NULL);

  /* show markers paths */
  prop = RNA_def_property(srna, "show_track_path", PROP_BOOLEAN, PROP_NONE);
  RNA_def_property_boolean_sdna(prop, NULL, "flag", SC_SHOW_TRACK_PATH);
  RNA_def_property_ui_text(prop, "Show Track Path", "Show path of how track moves");
  RNA_def_property_update(prop, NC_SPACE | ND_SPACE_CLIP, NULL);

  /* path length */
  prop = RNA_def_property(srna, "path_length", PROP_INT, PROP_NONE);
  RNA_def_property_int_sdna(prop, NULL, "path_length");
  RNA_def_property_range(prop, 0, INT_MAX);
  RNA_def_property_ui_text(prop, "Path Length", "Length of displaying path, in frames");
  RNA_def_property_update(prop, NC_SPACE | ND_SPACE_CLIP, NULL);

  /* show tiny markers */
  prop = RNA_def_property(srna, "show_tiny_markers", PROP_BOOLEAN, PROP_NONE);
  RNA_def_property_ui_text(prop, "Show Tiny Markers", "Show markers in a more compact manner");
  RNA_def_property_boolean_sdna(prop, NULL, "flag", SC_SHOW_TINY_MARKER);
  RNA_def_property_update(prop, NC_SPACE | ND_SPACE_CLIP, NULL);

  /* show bundles */
  prop = RNA_def_property(srna, "show_bundles", PROP_BOOLEAN, PROP_NONE);
  RNA_def_property_ui_text(prop, "Show Bundles", "Show projection of 3D markers into footage");
  RNA_def_property_boolean_sdna(prop, NULL, "flag", SC_SHOW_BUNDLES);
  RNA_def_property_update(prop, NC_SPACE | ND_SPACE_CLIP, NULL);

  /* mute footage */
  prop = RNA_def_property(srna, "use_mute_footage", PROP_BOOLEAN, PROP_NONE);
  RNA_def_property_ui_text(prop, "Mute Footage", "Mute footage and show black background instead");
  RNA_def_property_boolean_sdna(prop, NULL, "flag", SC_MUTE_FOOTAGE);
  RNA_def_property_update(prop, NC_SPACE | ND_SPACE_CLIP, NULL);

  /* hide disabled */
  prop = RNA_def_property(srna, "show_disabled", PROP_BOOLEAN, PROP_NONE);
  RNA_def_property_ui_text(prop, "Show Disabled", "Show disabled tracks from the footage");
  RNA_def_property_boolean_negative_sdna(prop, NULL, "flag", SC_HIDE_DISABLED);
  RNA_def_property_update(prop, NC_SPACE | ND_SPACE_CLIP, NULL);

  prop = RNA_def_property(srna, "show_metadata", PROP_BOOLEAN, PROP_NONE);
  RNA_def_property_boolean_sdna(prop, NULL, "flag", SC_SHOW_METADATA);
  RNA_def_property_ui_text(prop, "Show Metadata", "Show metadata of clip");
  RNA_def_property_update(prop, NC_SPACE | ND_SPACE_CLIP, NULL);

  /* scopes */
  prop = RNA_def_property(srna, "scopes", PROP_POINTER, PROP_NONE);
  RNA_def_property_pointer_sdna(prop, NULL, "scopes");
  RNA_def_property_struct_type(prop, "MovieClipScopes");
  RNA_def_property_ui_text(prop, "Scopes", "Scopes to visualize movie clip statistics");

  /* show names */
  prop = RNA_def_property(srna, "show_names", PROP_BOOLEAN, PROP_NONE);
  RNA_def_property_boolean_sdna(prop, NULL, "flag", SC_SHOW_NAMES);
  RNA_def_property_ui_text(prop, "Show Names", "Show track names and status");
  RNA_def_property_update(prop, NC_SPACE | ND_SPACE_CLIP, NULL);

  /* show grid */
  prop = RNA_def_property(srna, "show_grid", PROP_BOOLEAN, PROP_NONE);
  RNA_def_property_boolean_sdna(prop, NULL, "flag", SC_SHOW_GRID);
  RNA_def_property_ui_text(prop, "Show Grid", "Show grid showing lens distortion");
  RNA_def_property_update(prop, NC_SPACE | ND_SPACE_CLIP, NULL);

  /* show stable */
  prop = RNA_def_property(srna, "show_stable", PROP_BOOLEAN, PROP_NONE);
  RNA_def_property_boolean_sdna(prop, NULL, "flag", SC_SHOW_STABLE);
  RNA_def_property_ui_text(
      prop, "Show Stable", "Show stable footage in editor (if stabilization is enabled)");
  RNA_def_property_update(prop, NC_SPACE | ND_SPACE_CLIP, NULL);

  /* manual calibration */
  prop = RNA_def_property(srna, "use_manual_calibration", PROP_BOOLEAN, PROP_NONE);
  RNA_def_property_boolean_sdna(prop, NULL, "flag", SC_MANUAL_CALIBRATION);
  RNA_def_property_ui_text(prop, "Manual Calibration", "Use manual calibration helpers");
  RNA_def_property_update(prop, NC_SPACE | ND_SPACE_CLIP, NULL);

  /* show annotation */
  prop = RNA_def_property(srna, "show_annotation", PROP_BOOLEAN, PROP_NONE);
  RNA_def_property_boolean_sdna(prop, NULL, "flag", SC_SHOW_ANNOTATION);
  RNA_def_property_ui_text(prop, "Show Annotation", "Show annotations for this view");
  RNA_def_property_update(prop, NC_SPACE | ND_SPACE_CLIP, NULL);

  /* show filters */
  prop = RNA_def_property(srna, "show_filters", PROP_BOOLEAN, PROP_NONE);
  RNA_def_property_boolean_sdna(prop, NULL, "flag", SC_SHOW_FILTERS);
  RNA_def_property_ui_text(prop, "Show Filters", "Show filters for graph editor");
  RNA_def_property_update(prop, NC_SPACE | ND_SPACE_CLIP, NULL);

  /* show graph_frames */
  prop = RNA_def_property(srna, "show_graph_frames", PROP_BOOLEAN, PROP_NONE);
  RNA_def_property_boolean_sdna(prop, NULL, "flag", SC_SHOW_GRAPH_FRAMES);
  RNA_def_property_ui_text(
      prop,
      "Show Frames",
      "Show curve for per-frame average error (camera motion should be solved first)");
  RNA_def_property_update(prop, NC_SPACE | ND_SPACE_CLIP, NULL);

  /* show graph tracks motion */
  prop = RNA_def_property(srna, "show_graph_tracks_motion", PROP_BOOLEAN, PROP_NONE);
  RNA_def_property_boolean_sdna(prop, NULL, "flag", SC_SHOW_GRAPH_TRACKS_MOTION);
  RNA_def_property_ui_text(
      prop,
      "Show Tracks Motion",
      "Display the speed curves (in \"x\" direction red, in \"y\" direction green) "
      "for the selected tracks");
  RNA_def_property_update(prop, NC_SPACE | ND_SPACE_CLIP, NULL);

  /* show graph tracks motion */
  prop = RNA_def_property(srna, "show_graph_tracks_error", PROP_BOOLEAN, PROP_NONE);
  RNA_def_property_boolean_sdna(prop, NULL, "flag", SC_SHOW_GRAPH_TRACKS_ERROR);
  RNA_def_property_ui_text(
      prop, "Show Tracks Error", "Display the reprojection error curve for selected tracks");
  RNA_def_property_update(prop, NC_SPACE | ND_SPACE_CLIP, NULL);

  /* show_only_selected */
  prop = RNA_def_property(srna, "show_graph_only_selected", PROP_BOOLEAN, PROP_NONE);
  RNA_def_property_boolean_sdna(prop, NULL, "flag", SC_SHOW_GRAPH_SEL_ONLY);
  RNA_def_property_ui_text(
      prop, "Only Show Selected", "Only include channels relating to selected objects and data");
  RNA_def_property_ui_icon(prop, ICON_RESTRICT_SELECT_OFF, 0);
  RNA_def_property_update(prop, NC_SPACE | ND_SPACE_CLIP, NULL);

  /* show_hidden */
  prop = RNA_def_property(srna, "show_graph_hidden", PROP_BOOLEAN, PROP_NONE);
  RNA_def_property_boolean_sdna(prop, NULL, "flag", SC_SHOW_GRAPH_HIDDEN);
  RNA_def_property_ui_text(
      prop, "Display Hidden", "Include channels from objects/bone that aren't visible");
  RNA_def_property_ui_icon(prop, ICON_GHOST_ENABLED, 0);
  RNA_def_property_update(prop, NC_SPACE | ND_SPACE_CLIP, NULL);

  /* ** channels ** */

  /* show_red_channel */
  prop = RNA_def_property(srna, "show_red_channel", PROP_BOOLEAN, PROP_NONE);
  RNA_def_property_boolean_negative_sdna(prop, NULL, "postproc_flag", MOVIECLIP_DISABLE_RED);
  RNA_def_property_ui_text(prop, "Show Red Channel", "Show red channel in the frame");
  RNA_def_property_update(prop, NC_SPACE | ND_SPACE_CLIP, NULL);

  /* show_green_channel */
  prop = RNA_def_property(srna, "show_green_channel", PROP_BOOLEAN, PROP_NONE);
  RNA_def_property_boolean_negative_sdna(prop, NULL, "postproc_flag", MOVIECLIP_DISABLE_GREEN);
  RNA_def_property_ui_text(prop, "Show Green Channel", "Show green channel in the frame");
  RNA_def_property_update(prop, NC_SPACE | ND_SPACE_CLIP, NULL);

  /* show_blue_channel */
  prop = RNA_def_property(srna, "show_blue_channel", PROP_BOOLEAN, PROP_NONE);
  RNA_def_property_boolean_negative_sdna(prop, NULL, "postproc_flag", MOVIECLIP_DISABLE_BLUE);
  RNA_def_property_ui_text(prop, "Show Blue Channel", "Show blue channel in the frame");
  RNA_def_property_update(prop, NC_SPACE | ND_SPACE_CLIP, NULL);

  /* preview_grayscale */
  prop = RNA_def_property(srna, "use_grayscale_preview", PROP_BOOLEAN, PROP_NONE);
  RNA_def_property_boolean_sdna(prop, NULL, "postproc_flag", MOVIECLIP_PREVIEW_GRAYSCALE);
  RNA_def_property_ui_text(prop, "Grayscale", "Display frame in grayscale mode");
  RNA_def_property_update(prop, NC_MOVIECLIP | ND_DISPLAY, NULL);

  /* timeline */
  prop = RNA_def_property(srna, "show_seconds", PROP_BOOLEAN, PROP_NONE);
  RNA_def_property_boolean_sdna(prop, NULL, "flag", SC_SHOW_SECONDS);
  RNA_def_property_ui_text(prop, "Show Seconds", "Show timing in seconds not frames");
  RNA_def_property_update(prop, NC_MOVIECLIP | ND_DISPLAY, NULL);

  /* grease pencil source */
  prop = RNA_def_property(srna, "annotation_source", PROP_ENUM, PROP_NONE);
  RNA_def_property_enum_sdna(prop, NULL, "gpencil_src");
  RNA_def_property_enum_items(prop, annotation_source_items);
  RNA_def_property_ui_text(prop, "Annotation Source", "Where the annotation comes from");
  RNA_def_property_translation_context(prop, BLT_I18NCONTEXT_ID_MOVIECLIP);
  RNA_def_property_update(prop, NC_MOVIECLIP | ND_DISPLAY, NULL);

  /* pivot point */
  prop = RNA_def_property(srna, "pivot_point", PROP_ENUM, PROP_NONE);
  RNA_def_property_enum_sdna(prop, NULL, "around");
  RNA_def_property_enum_items(prop, pivot_items);
  RNA_def_property_ui_text(prop, "Pivot Point", "Pivot center for rotation/scaling");
  RNA_def_property_update(prop, NC_SPACE | ND_SPACE_CLIP, NULL);
}

void RNA_def_space(BlenderRNA *brna)
{
  rna_def_space(brna);
  rna_def_space_image(brna);
  rna_def_space_sequencer(brna);
  rna_def_space_text(brna);
  rna_def_fileselect_entry(brna);
  rna_def_fileselect_params(brna);
  rna_def_fileselect_idfilter(brna);
  rna_def_filemenu_entry(brna);
  rna_def_space_filebrowser(brna);
  rna_def_space_outliner(brna);
  rna_def_space_view3d(brna);
  rna_def_space_properties(brna);
  rna_def_space_dopesheet(brna);
  rna_def_space_graph(brna);
  rna_def_space_nla(brna);
  rna_def_space_console(brna);
  rna_def_console_line(brna);
  rna_def_space_info(brna);
  rna_def_space_userpref(brna);
  rna_def_node_tree_path(brna);
  rna_def_space_node(brna);
  rna_def_space_clip(brna);
}

#endif<|MERGE_RESOLUTION|>--- conflicted
+++ resolved
@@ -2474,7 +2474,6 @@
   return rna_pointer_inherit_refine(ptr, &RNA_FileSelectIDFilter, ptr->data);
 }
 
-<<<<<<< HEAD
 static int rna_FileSelectParams_asset_repository_get(PointerRNA *ptr)
 {
   FileAssetSelectParams *params = ptr->data;
@@ -2602,8 +2601,6 @@
   return rna_pointer_inherit_refine(ptr, &RNA_AssetMetaData, entry->asset_data);
 }
 
-=======
->>>>>>> add875b1
 static PointerRNA rna_FileBrowser_params_get(PointerRNA *ptr)
 {
   SpaceFile *sfile = ptr->data;
