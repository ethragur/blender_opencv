/*
 * This program is free software; you can redistribute it and/or
 * modify it under the terms of the GNU General Public License
 * as published by the Free Software Foundation; either version 2
 * of the License, or (at your option) any later version.
 *
 * This program is distributed in the hope that it will be useful,
 * but WITHOUT ANY WARRANTY; without even the implied warranty of
 * MERCHANTABILITY or FITNESS FOR A PARTICULAR PURPOSE.  See the
 * GNU General Public License for more details.
 *
 * You should have received a copy of the GNU General Public License
 * along with this program; if not, write to the Free Software Foundation,
 * Inc., 51 Franklin Street, Fifth Floor, Boston, MA 02110-1301, USA.
 */

/** \file
 * \ingroup RNA
 */

#include <stdlib.h>
#include <limits.h>

#include "BLI_utildefines.h"
#include "BLI_path_util.h"
#include "BLI_sys_types.h"

#include "RNA_define.h"
#include "RNA_enum_types.h"

#include "rna_internal.h"

#include "BKE_modifier.h"
#include "BKE_smoke.h"
#include "BKE_pointcache.h"

#include "DNA_modifier_types.h"
#include "DNA_object_force_types.h"
#include "DNA_object_types.h"
#include "DNA_scene_types.h"
#include "DNA_smoke_types.h"
#include "DNA_particle_types.h"

#include "WM_types.h"
<<<<<<< HEAD
#include "WM_api.h"
=======
>>>>>>> 3076d95b

#ifdef RNA_RUNTIME

#  include "BLI_threads.h"

#  include "BKE_colorband.h"
#  include "BKE_context.h"
#  include "BKE_particle.h"

<<<<<<< HEAD
#include "DEG_depsgraph.h"
#include "DEG_depsgraph_build.h"

#ifdef WITH_MANTA
#	include "manta_fluid_API.h"
#endif

static void rna_Smoke_update(Main *UNUSED(bmain), Scene *UNUSED(scene), PointerRNA *ptr)
{
	DEG_id_tag_update(ptr->id.data, ID_RECALC_GEOMETRY);

	// Needed for liquid domain objects
	Object *ob = ptr->id.data;
	WM_main_add_notifier(NC_OBJECT | ND_DRAW, ob);
=======
#  include "DEG_depsgraph.h"
#  include "DEG_depsgraph_build.h"

#  include "smoke_API.h"

static void rna_Smoke_update(Main *UNUSED(bmain), Scene *UNUSED(scene), PointerRNA *ptr)
{
  DEG_id_tag_update(ptr->id.data, ID_RECALC_GEOMETRY);
>>>>>>> 3076d95b
}

static void rna_Smoke_dependency_update(Main *bmain, Scene *scene, PointerRNA *ptr)
{
  rna_Smoke_update(bmain, scene, ptr);
  DEG_relations_tag_update(bmain);
}

static void rna_Smoke_resetCache(Main *UNUSED(bmain), Scene *UNUSED(scene), PointerRNA *ptr)
{
  SmokeDomainSettings *settings = (SmokeDomainSettings *)ptr->data;
  if (settings->smd && settings->smd->domain)
    settings->point_cache[0]->flag |= PTCACHE_OUTDATED;
  DEG_id_tag_update(ptr->id.data, ID_RECALC_GEOMETRY);
}
<<<<<<< HEAD
=======

static void rna_Smoke_cachetype_set(struct PointerRNA *ptr, int value)
{
  SmokeDomainSettings *settings = (SmokeDomainSettings *)ptr->data;
  Object *ob = (Object *)ptr->id.data;

  if (value != settings->cache_file_format) {
    /* Clear old caches. */
    PTCacheID id;
    BKE_ptcache_id_from_smoke(&id, ob, settings->smd);
    BKE_ptcache_id_clear(&id, PTCACHE_CLEAR_ALL, 0);

    settings->cache_file_format = value;
  }
}

>>>>>>> 3076d95b
static void rna_Smoke_reset(Main *bmain, Scene *scene, PointerRNA *ptr)
{
  SmokeDomainSettings *settings = (SmokeDomainSettings *)ptr->data;

  smokeModifier_reset(settings->smd);
  rna_Smoke_resetCache(bmain, scene, ptr);

  rna_Smoke_update(bmain, scene, ptr);
}

static void rna_Smoke_reset_dependency(Main *bmain, Scene *scene, PointerRNA *ptr)
{
  SmokeDomainSettings *settings = (SmokeDomainSettings *)ptr->data;

  smokeModifier_reset(settings->smd);

  if (settings->smd && settings->smd->domain)
    settings->smd->domain->point_cache[0]->flag |= PTCACHE_OUTDATED;

  rna_Smoke_dependency_update(bmain, scene, ptr);
}

static void rna_Smoke_parts_create(Main *bmain, PointerRNA *ptr, char *pset_name, char* parts_name, char* psys_name, int psys_type)
{
	Object *ob = (Object *)ptr->id.data;
	ParticleSystemModifierData *psmd;
	ParticleSystem *psys;
	ParticleSettings *part;

	/* add particle system */
	part = BKE_particlesettings_add(bmain, pset_name);
	psys = MEM_callocN(sizeof(ParticleSystem), "particle_system");

	part->type = psys_type;
	part->totpart = 0;
	part->draw_size = 0.05f; // make fluid particles more subtle in viewport
	part->draw_col = PART_DRAW_COL_VEL;
	psys->part = part;
	psys->pointcache = BKE_ptcache_add(&psys->ptcaches);
	BLI_strncpy(psys->name, parts_name, sizeof(psys->name));
	BLI_addtail(&ob->particlesystem, psys);

	/* add modifier */
	psmd = (ParticleSystemModifierData *)modifier_new(eModifierType_ParticleSystem);
	BLI_strncpy(psmd->modifier.name, psys_name, sizeof(psmd->modifier.name));
	psmd->psys = psys;
	BLI_addtail(&ob->modifiers, psmd);
	modifier_unique_name(&ob->modifiers, (ModifierData *)psmd);
}

static void rna_Smoke_parts_delete(PointerRNA *ptr, int ptype)
{
	Object *ob = (Object *)ptr->id.data;
	ParticleSystemModifierData *psmd;
	ParticleSystem *psys, *next_psys;

	for (psys = ob->particlesystem.first; psys; psys = next_psys) {
		next_psys = psys->next;
		if (psys->part->type == ptype) {
			/* clear modifier */
			psmd = psys_get_modifier(ob, psys);
			BLI_remlink(&ob->modifiers, psmd);
			modifier_free((ModifierData *)psmd);

			/* clear particle system */
			BLI_remlink(&ob->particlesystem, psys);
			psys_free(ob, psys);
		}
	}
}

static bool rna_Smoke_parts_exists(PointerRNA *ptr, int ptype)
{
	Object *ob = (Object *)ptr->id.data;
	ParticleSystem *psys;

	for (psys = ob->particlesystem.first; psys; psys = psys->next) {
		if (psys->part->type == ptype) return true;
	}
	return false;
}

static void rna_Smoke_draw_type_update(Main *UNUSED(bmain), Scene *UNUSED(scene), struct PointerRNA *ptr)
{
	Object *ob = (Object *)ptr->id.data;
	SmokeDomainSettings *settings = (SmokeDomainSettings *)ptr->data;

	/* Wireframe mode more convenient when particles present */
	if (settings->particle_type == 0) {
		ob->dt = OB_SOLID;
	} else {
		ob->dt = OB_WIRE;
	}
}

static void rna_Smoke_flip_parts_update(Main *bmain, Scene *UNUSED(scene), PointerRNA *ptr)
{
	Object *ob = (Object *)ptr->id.data;
	SmokeModifierData *smd;
	smd = (SmokeModifierData *)modifiers_findByType(ob, eModifierType_Smoke);
	bool exists = rna_Smoke_parts_exists(ptr, PART_MANTA_FLIP);

	if (ob->type == OB_MESH && !exists) {
		rna_Smoke_parts_create(bmain, ptr, "FlipParticleSettings", "FLIP Particles", "FLIP Particle System", PART_MANTA_FLIP);
		smd->domain->particle_type |= FLUID_DOMAIN_PARTICLE_FLIP;
	}
	else {
		rna_Smoke_parts_delete(ptr, PART_MANTA_FLIP);
		rna_Smoke_resetCache(NULL, NULL, ptr);

		smd->domain->particle_type &= ~FLUID_DOMAIN_PARTICLE_FLIP;
	}
	rna_Smoke_draw_type_update(NULL, NULL, ptr);
	rna_Smoke_reset(NULL, NULL, ptr);
}

static void rna_Smoke_spray_parts_update(Main *bmain, Scene *UNUSED(scene), PointerRNA *ptr)
{
	Object *ob = (Object *)ptr->id.data;
	SmokeModifierData *smd;
	smd = (SmokeModifierData *)modifiers_findByType(ob, eModifierType_Smoke);
	bool exists = rna_Smoke_parts_exists(ptr, PART_MANTA_SPRAY);

	if (ob->type == OB_MESH && !exists) {
		rna_Smoke_parts_create(bmain, ptr, "SprayParticleSettings", "Spray Particles", "Spray Particle System", PART_MANTA_SPRAY);
		smd->domain->particle_type |= FLUID_DOMAIN_PARTICLE_SPRAY;
	}
	else {
		rna_Smoke_parts_delete(ptr, PART_MANTA_SPRAY);
		rna_Smoke_resetCache(NULL, NULL, ptr);

		smd->domain->particle_type &= ~FLUID_DOMAIN_PARTICLE_SPRAY;
	}
	rna_Smoke_draw_type_update(NULL, NULL, ptr);
	rna_Smoke_reset(NULL, NULL, ptr);
}

static void rna_Smoke_bubble_parts_update(Main *bmain, Scene *UNUSED(scene), PointerRNA *ptr)
{
	Object *ob = (Object *)ptr->id.data;
	SmokeModifierData *smd;
	smd = (SmokeModifierData *)modifiers_findByType(ob, eModifierType_Smoke);
	bool exists = rna_Smoke_parts_exists(ptr, PART_MANTA_BUBBLE);

	if (ob->type == OB_MESH && !exists) {
		rna_Smoke_parts_create(bmain, ptr, "BubbleParticleSettings", "Bubble Particles", "Bubble Particle System", PART_MANTA_BUBBLE);
		smd->domain->particle_type |= FLUID_DOMAIN_PARTICLE_BUBBLE;
	}
	else {
		rna_Smoke_parts_delete(ptr, PART_MANTA_BUBBLE);
		rna_Smoke_resetCache(NULL, NULL, ptr);

		smd->domain->particle_type &= ~FLUID_DOMAIN_PARTICLE_BUBBLE;
	}
	rna_Smoke_draw_type_update(NULL, NULL, ptr);
	rna_Smoke_reset(NULL, NULL, ptr);
}

static void rna_Smoke_foam_parts_update(Main *bmain, Scene *UNUSED(scene), PointerRNA *ptr)
{
	Object *ob = (Object *)ptr->id.data;
	SmokeModifierData *smd;
	smd = (SmokeModifierData *)modifiers_findByType(ob, eModifierType_Smoke);
	bool exists = rna_Smoke_parts_exists(ptr, PART_MANTA_FOAM);

	if (ob->type == OB_MESH && !exists) {
		rna_Smoke_parts_create(bmain, ptr, "FoamParticleSettings", "Foam Particles", "Foam Particle System", PART_MANTA_FOAM);
		smd->domain->particle_type |= FLUID_DOMAIN_PARTICLE_FOAM;
	}
	else {
		rna_Smoke_parts_delete(ptr, PART_MANTA_FOAM);
		rna_Smoke_resetCache(NULL, NULL, ptr);

		smd->domain->particle_type &= ~FLUID_DOMAIN_PARTICLE_FOAM;
	}
	rna_Smoke_draw_type_update(NULL, NULL, ptr);
	rna_Smoke_reset(NULL, NULL, ptr);
}

static void rna_Smoke_tracer_parts_update(Main *bmain, Scene *UNUSED(scene), PointerRNA *ptr)
{
	Object *ob = (Object *)ptr->id.data;
	SmokeModifierData *smd;
	smd = (SmokeModifierData *)modifiers_findByType(ob, eModifierType_Smoke);
	bool exists = rna_Smoke_parts_exists(ptr, PART_MANTA_TRACER);

	if (ob->type == OB_MESH && !exists) {
		rna_Smoke_parts_create(bmain, ptr, "TracerParticleSettings", "Tracer Particles", "Tracer Particle System", PART_MANTA_TRACER);
		smd->domain->particle_type |= FLUID_DOMAIN_PARTICLE_TRACER;
	}
	else {
		rna_Smoke_parts_delete(ptr, PART_MANTA_TRACER);
		rna_Smoke_resetCache(NULL, NULL, ptr);

		smd->domain->particle_type &= ~FLUID_DOMAIN_PARTICLE_TRACER;
	}
	rna_Smoke_draw_type_update(NULL, NULL, ptr);
	rna_Smoke_reset(NULL, NULL, ptr);
}

static void rna_Smoke_combined_export_update(Main *bmain, Scene *scene, PointerRNA *ptr)
{
	Object *ob = (Object *)ptr->id.data;
	SmokeModifierData *smd;
	smd = (SmokeModifierData *)modifiers_findByType(ob, eModifierType_Smoke);

	if (smd->domain->sndparticle_combined_export == SNDPARTICLE_COMBINED_EXPORT_OFF) {
		rna_Smoke_parts_delete(ptr, (PART_MANTA_SPRAY | PART_MANTA_FOAM));
		rna_Smoke_parts_delete(ptr, (PART_MANTA_SPRAY | PART_MANTA_BUBBLE));
		rna_Smoke_parts_delete(ptr, (PART_MANTA_FOAM | PART_MANTA_BUBBLE));
		rna_Smoke_parts_delete(ptr, (PART_MANTA_SPRAY | PART_MANTA_FOAM | PART_MANTA_BUBBLE));

		// re-add each particle type if enabled
		if ((smd->domain->particle_type & FLUID_DOMAIN_PARTICLE_SPRAY) != 0) {
			rna_Smoke_spray_parts_update(bmain, scene, ptr);
		}
		if ((smd->domain->particle_type & FLUID_DOMAIN_PARTICLE_FOAM) != 0) {
			rna_Smoke_foam_parts_update(bmain, scene, ptr);

		}
		if ((smd->domain->particle_type & FLUID_DOMAIN_PARTICLE_BUBBLE) != 0) {
			rna_Smoke_bubble_parts_update(bmain, scene, ptr);
		}
	}
	else if (smd->domain->sndparticle_combined_export == SNDPARTICLE_COMBINED_EXPORT_SPRAY_FOAM) {
		if (ob->type == OB_MESH && !rna_Smoke_parts_exists(ptr, (PART_MANTA_SPRAY | PART_MANTA_FOAM) ))
			rna_Smoke_parts_create(bmain, ptr, "SprayFoamParticleSettings", "Spray + Foam Particles", "Spray + Foam Particle System", (PART_MANTA_SPRAY | PART_MANTA_FOAM));
		rna_Smoke_parts_delete(ptr, PART_MANTA_SPRAY);
		rna_Smoke_parts_delete(ptr, PART_MANTA_FOAM);
		rna_Smoke_parts_delete(ptr, (PART_MANTA_SPRAY | PART_MANTA_BUBBLE));
		rna_Smoke_parts_delete(ptr, (PART_MANTA_FOAM | PART_MANTA_BUBBLE));
		rna_Smoke_parts_delete(ptr, (PART_MANTA_SPRAY | PART_MANTA_FOAM | PART_MANTA_BUBBLE));

		smd->domain->particle_type |= FLUID_DOMAIN_PARTICLE_SPRAY;
		smd->domain->particle_type |= FLUID_DOMAIN_PARTICLE_FOAM;

		// re-add bubbles if enabled
		if ((smd->domain->particle_type & FLUID_DOMAIN_PARTICLE_BUBBLE) != 0) {
			rna_Smoke_bubble_parts_update(bmain, scene, ptr);
		}
	}
	else if (smd->domain->sndparticle_combined_export == SNDPARTICLE_COMBINED_EXPORT_SPRAY_BUBBLE) {
		if (ob->type == OB_MESH && !rna_Smoke_parts_exists(ptr, (PART_MANTA_SPRAY | PART_MANTA_BUBBLE) ))
			rna_Smoke_parts_create(bmain, ptr, "SprayBubbleParticleSettings", "Spray + Bubble Particles", "Spray + Bubble Particle System", (PART_MANTA_SPRAY | PART_MANTA_BUBBLE));
		rna_Smoke_parts_delete(ptr, PART_MANTA_SPRAY);
		rna_Smoke_parts_delete(ptr, PART_MANTA_BUBBLE);
		rna_Smoke_parts_delete(ptr, (PART_MANTA_SPRAY | PART_MANTA_FOAM));
		rna_Smoke_parts_delete(ptr, (PART_MANTA_FOAM | PART_MANTA_BUBBLE));
		rna_Smoke_parts_delete(ptr, (PART_MANTA_SPRAY | PART_MANTA_FOAM | PART_MANTA_BUBBLE));

		smd->domain->particle_type |= FLUID_DOMAIN_PARTICLE_SPRAY;
		smd->domain->particle_type |= FLUID_DOMAIN_PARTICLE_BUBBLE;

		// re-add foam if enabled
		if ((smd->domain->particle_type & FLUID_DOMAIN_PARTICLE_FOAM) != 0) {
			rna_Smoke_foam_parts_update(bmain, scene, ptr);

		}
	}
	else if (smd->domain->sndparticle_combined_export == SNDPARTICLE_COMBINED_EXPORT_FOAM_BUBBLE) {
		if (ob->type == OB_MESH && !rna_Smoke_parts_exists(ptr, (PART_MANTA_FOAM | PART_MANTA_BUBBLE) ))
			rna_Smoke_parts_create(bmain, ptr, "FoamBubbleParticleSettings", "Foam + Bubble Particles", "Foam + Bubble Particle System", (PART_MANTA_FOAM | PART_MANTA_BUBBLE));
		rna_Smoke_parts_delete(ptr, PART_MANTA_FOAM);
		rna_Smoke_parts_delete(ptr, PART_MANTA_BUBBLE);
		rna_Smoke_parts_delete(ptr, (PART_MANTA_SPRAY | PART_MANTA_FOAM));
		rna_Smoke_parts_delete(ptr, (PART_MANTA_SPRAY | PART_MANTA_BUBBLE));
		rna_Smoke_parts_delete(ptr, (PART_MANTA_SPRAY | PART_MANTA_FOAM | PART_MANTA_BUBBLE));

		smd->domain->particle_type |= FLUID_DOMAIN_PARTICLE_FOAM;
		smd->domain->particle_type |= FLUID_DOMAIN_PARTICLE_BUBBLE;

		// re-add spray if enabled
		if ((smd->domain->particle_type & FLUID_DOMAIN_PARTICLE_SPRAY) != 0) {
			rna_Smoke_spray_parts_update(bmain, scene, ptr);

		}
	}
	else if (smd->domain->sndparticle_combined_export == SNDPARTICLE_COMBINED_EXPORT_SPRAY_FOAM_BUBBLE) {
		if (ob->type == OB_MESH && !rna_Smoke_parts_exists(ptr, (PART_MANTA_SPRAY | PART_MANTA_FOAM | PART_MANTA_BUBBLE) ))
			rna_Smoke_parts_create(bmain, ptr, "SprayFoamBubbleParticleSettings", "Spray + Foam + Bubble Particles", "Spray + Foam + Bubble Particle System", (PART_MANTA_SPRAY | PART_MANTA_FOAM | PART_MANTA_BUBBLE) );
		rna_Smoke_parts_delete(ptr, PART_MANTA_SPRAY);
		rna_Smoke_parts_delete(ptr, PART_MANTA_FOAM);
		rna_Smoke_parts_delete(ptr, PART_MANTA_BUBBLE);
		rna_Smoke_parts_delete(ptr, (PART_MANTA_SPRAY | PART_MANTA_FOAM));
		rna_Smoke_parts_delete(ptr, (PART_MANTA_SPRAY | PART_MANTA_BUBBLE));
		rna_Smoke_parts_delete(ptr, (PART_MANTA_FOAM | PART_MANTA_BUBBLE));
		
		smd->domain->particle_type |= FLUID_DOMAIN_PARTICLE_SPRAY;
		smd->domain->particle_type |= FLUID_DOMAIN_PARTICLE_FOAM;
		smd->domain->particle_type |= FLUID_DOMAIN_PARTICLE_BUBBLE;
	}
	else {
		// sanity check, should not occur
		printf("ERROR: Unexpected combined export setting encountered!");
	}
	rna_Smoke_resetCache(NULL, NULL, ptr);
	rna_Smoke_draw_type_update(NULL, NULL, ptr);
}

static void rna_Smoke_cachetype_mesh_set(struct PointerRNA *ptr, int value)
{
	SmokeDomainSettings *settings = (SmokeDomainSettings *)ptr->data;

	if (value != settings->cache_mesh_format) {
		/* TODO (sebbas): Clear old caches. */
		settings->cache_mesh_format = value;
	}
}

static void rna_Smoke_cachetype_data_set(struct PointerRNA *ptr, int value)
{
	SmokeDomainSettings *settings = (SmokeDomainSettings *)ptr->data;

	if (value != settings->cache_data_format) {
		/* TODO (sebbas): Clear old caches. */
		settings->cache_data_format = value;
	}
}

static void rna_Smoke_cachetype_particle_set(struct PointerRNA *ptr, int value)
{
	SmokeDomainSettings *settings = (SmokeDomainSettings *)ptr->data;

	if (value != settings->cache_particle_format) {
		/* TODO (sebbas): Clear old caches. */
		settings->cache_particle_format = value;
	}
}

static void rna_Smoke_cachetype_noise_set(struct PointerRNA *ptr, int value)
{
	SmokeDomainSettings *settings = (SmokeDomainSettings *)ptr->data;

	if (value != settings->cache_noise_format) {
		/* TODO (sebbas): Clear old caches. */
		settings->cache_noise_format = value;
	}
}

static void rna_Smoke_guiding_parent_set(PointerRNA *ptr, PointerRNA value)
{
	SmokeDomainSettings *sds = (SmokeDomainSettings *)ptr->data;
	Object *par = (Object *)value.data;

	SmokeModifierData *smd_par = NULL;

	if (par != NULL) {
		smd_par = (SmokeModifierData *)modifiers_findByType(par, eModifierType_Smoke);
		if (smd_par && smd_par->domain) {
			sds->guiding_parent = value.data;
			sds->guide_res = smd_par->domain->res;
		}
	} else {
		sds->guiding_parent = NULL;
		sds->guide_res = NULL;
	}
}

static const EnumPropertyItem *rna_Smoke_cachetype_mesh_itemf(
        bContext *UNUSED(C), PointerRNA *UNUSED(ptr), PropertyRNA *UNUSED(prop), bool *r_free)
{
	EnumPropertyItem *item = NULL;
	EnumPropertyItem tmp = {0, "", 0, "", ""};
	int totitem = 0;

	tmp.value = FLUID_DOMAIN_FILE_BIN_OBJECT;
	tmp.identifier = "BOBJECT";
	tmp.name = "Binary Object files";
	tmp.description = "Binary object file format";
	RNA_enum_item_add(&item, &totitem, &tmp);

	tmp.value = FLUID_DOMAIN_FILE_OBJECT;
	tmp.identifier = "OBJECT";
	tmp.name = "Object files";
	tmp.description = "Object file format";
	RNA_enum_item_add(&item, &totitem, &tmp);

	RNA_enum_item_end(&item, &totitem);
	*r_free = true;

	return item;
}

static const EnumPropertyItem *rna_Smoke_cachetype_volume_itemf(
        bContext *UNUSED(C), PointerRNA *UNUSED(ptr), PropertyRNA *UNUSED(prop), bool *r_free)
{
	EnumPropertyItem *item = NULL;
	EnumPropertyItem tmp = {0, "", 0, "", ""};
	int totitem = 0;

	tmp.value = FLUID_DOMAIN_FILE_UNI;
	tmp.identifier = "UNI";
	tmp.name = "Uni Cache";
	tmp.description = "Uni file format";
	RNA_enum_item_add(&item, &totitem, &tmp);

#ifdef WITH_OPENVDB
	tmp.value = FLUID_DOMAIN_FILE_OPENVDB;
	tmp.identifier = "OPENVDB";
	tmp.name = "OpenVDB";
	tmp.description = "OpenVDB file format";
	RNA_enum_item_add(&item, &totitem, &tmp);
#endif

	tmp.value = FLUID_DOMAIN_FILE_RAW;
	tmp.identifier = "RAW";
	tmp.name = "Raw Cache";
	tmp.description = "Raw file format";
	RNA_enum_item_add(&item, &totitem, &tmp);

	RNA_enum_item_end(&item, &totitem);
	*r_free = true;

	return item;
}

static const EnumPropertyItem *rna_Smoke_cachetype_particle_itemf(
		bContext *UNUSED(C), PointerRNA *UNUSED(ptr), PropertyRNA *UNUSED(prop), bool *r_free)
{
	EnumPropertyItem *item = NULL;
	EnumPropertyItem tmp = {0, "", 0, "", ""};
	int totitem = 0;

	tmp.value = FLUID_DOMAIN_FILE_UNI;
	tmp.identifier = "UNI";
	tmp.name = "Uni Cache";
	tmp.description = "Uni file format";
	RNA_enum_item_add(&item, &totitem, &tmp);

	RNA_enum_item_end(&item, &totitem);
	*r_free = true;

	return item;
}

static void rna_Smoke_collisionextents_set(struct PointerRNA *ptr, int value, bool clear)
{
	SmokeDomainSettings *settings = (SmokeDomainSettings *)ptr->data;
	if (clear) {
		settings->border_collisions &= value;
	}
	else {
		settings->border_collisions |= value;
	}
}

static void rna_Smoke_cache_directory_set(PointerRNA *ptr, const char *value)
{
	SmokeDomainSettings *settings = (SmokeDomainSettings *)ptr->data;

	if (STREQ(settings->cache_directory, value)) {
		return;
	}

	BLI_strncpy(settings->cache_directory, value, sizeof(settings->cache_directory));

	/* TODO (sebbas): Read cache state in order to set cache bake flags and cache pause frames correctly */
	//settings->cache_flag = 0;
}

static void rna_Smoke_domaintype_set(struct PointerRNA *ptr, int value)
{
	SmokeDomainSettings *settings = (SmokeDomainSettings *)ptr->data;
	Object *ob = (Object *)ptr->id.data;

	if (value != settings->type) {
		/* Set common values for liquid/smoke domain: cache type, border collision and viewport drawtype. */
		if (value == FLUID_DOMAIN_TYPE_GAS)
		{
			rna_Smoke_cachetype_mesh_set(ptr, FLUID_DOMAIN_FILE_BIN_OBJECT);
			rna_Smoke_cachetype_data_set(ptr, FLUID_DOMAIN_FILE_UNI);
			rna_Smoke_cachetype_particle_set(ptr, FLUID_DOMAIN_FILE_UNI);
			rna_Smoke_cachetype_noise_set(ptr, FLUID_DOMAIN_FILE_UNI);
			rna_Smoke_collisionextents_set(ptr, FLUID_DOMAIN_BORDER_FRONT, 1);
			rna_Smoke_collisionextents_set(ptr, FLUID_DOMAIN_BORDER_BACK, 1);
			rna_Smoke_collisionextents_set(ptr, FLUID_DOMAIN_BORDER_RIGHT, 1);
			rna_Smoke_collisionextents_set(ptr, FLUID_DOMAIN_BORDER_LEFT, 1);
			rna_Smoke_collisionextents_set(ptr, FLUID_DOMAIN_BORDER_TOP, 1);
			rna_Smoke_collisionextents_set(ptr, FLUID_DOMAIN_BORDER_BOTTOM, 1);
			ob->dt = OB_WIRE;
		}
		else if (value == FLUID_DOMAIN_TYPE_LIQUID)
		{
			rna_Smoke_cachetype_mesh_set(ptr, FLUID_DOMAIN_FILE_BIN_OBJECT);
			rna_Smoke_cachetype_data_set(ptr, FLUID_DOMAIN_FILE_UNI);
			rna_Smoke_cachetype_particle_set(ptr, FLUID_DOMAIN_FILE_UNI);
			rna_Smoke_cachetype_noise_set(ptr, FLUID_DOMAIN_FILE_UNI);
			rna_Smoke_collisionextents_set(ptr, FLUID_DOMAIN_BORDER_FRONT, 0);
			rna_Smoke_collisionextents_set(ptr, FLUID_DOMAIN_BORDER_BACK, 0);
			rna_Smoke_collisionextents_set(ptr, FLUID_DOMAIN_BORDER_RIGHT, 0);
			rna_Smoke_collisionextents_set(ptr, FLUID_DOMAIN_BORDER_LEFT, 0);
			rna_Smoke_collisionextents_set(ptr, FLUID_DOMAIN_BORDER_TOP, 0);
			rna_Smoke_collisionextents_set(ptr, FLUID_DOMAIN_BORDER_BOTTOM, 0);
			ob->dt = OB_SOLID;
		}

		/* Set actual domain type */
		settings->type = value;
	}
}

static char *rna_SmokeDomainSettings_path(PointerRNA *ptr)
{
  SmokeDomainSettings *settings = (SmokeDomainSettings *)ptr->data;
  ModifierData *md = (ModifierData *)settings->smd;
  char name_esc[sizeof(md->name) * 2];

  BLI_strescape(name_esc, md->name, sizeof(name_esc));
  return BLI_sprintfN("modifiers[\"%s\"].domain_settings", name_esc);
}

static char *rna_SmokeFlowSettings_path(PointerRNA *ptr)
{
  SmokeFlowSettings *settings = (SmokeFlowSettings *)ptr->data;
  ModifierData *md = (ModifierData *)settings->smd;
  char name_esc[sizeof(md->name) * 2];

  BLI_strescape(name_esc, md->name, sizeof(name_esc));
  return BLI_sprintfN("modifiers[\"%s\"].flow_settings", name_esc);
}

static char *rna_SmokeCollSettings_path(PointerRNA *ptr)
{
  SmokeCollSettings *settings = (SmokeCollSettings *)ptr->data;
  ModifierData *md = (ModifierData *)settings->smd;
  char name_esc[sizeof(md->name) * 2];

<<<<<<< HEAD
	BLI_strescape(name_esc, md->name, sizeof(name_esc));
	return BLI_sprintfN("modifiers[\"%s\"].effec_settings", name_esc);
=======
  BLI_strescape(name_esc, md->name, sizeof(name_esc));
  return BLI_sprintfN("modifiers[\"%s\"].coll_settings", name_esc);
>>>>>>> 3076d95b
}

static int rna_SmokeModifier_grid_get_length(PointerRNA *ptr, int length[RNA_MAX_ARRAY_DIMENSION])
{
<<<<<<< HEAD
#ifdef WITH_MANTA
	SmokeDomainSettings *sds = (SmokeDomainSettings *)ptr->data;
	float *density = NULL;
	int size = 0;

	if (sds->flags & FLUID_DOMAIN_USE_NOISE && sds->fluid) {
		/* high resolution smoke */
		int res[3];

		smoke_turbulence_get_res(sds->fluid, res);
		size = res[0] * res[1] * res[2];

		density = smoke_turbulence_get_density(sds->fluid);
	}
	else if (sds->fluid) {
		/* regular resolution */
		size = sds->res[0] * sds->res[1] * sds->res[2];
		density = smoke_get_density(sds->fluid);
	}

	length[0] = (density) ? size : 0;
#else
	(void)ptr;
	length[0] = 0;
#endif
	return length[0];
=======
#  ifdef WITH_SMOKE
  SmokeDomainSettings *sds = (SmokeDomainSettings *)ptr->data;
  float *density = NULL;
  int size = 0;

  if (sds->flags & MOD_SMOKE_HIGHRES && sds->wt) {
    /* high resolution smoke */
    int res[3];

    smoke_turbulence_get_res(sds->wt, res);
    size = res[0] * res[1] * res[2];

    density = smoke_turbulence_get_density(sds->wt);
  }
  else if (sds->fluid) {
    /* regular resolution */
    size = sds->res[0] * sds->res[1] * sds->res[2];
    density = smoke_get_density(sds->fluid);
  }

  length[0] = (density) ? size : 0;
#  else
  (void)ptr;
  length[0] = 0;
#  endif
  return length[0];
>>>>>>> 3076d95b
}

static int rna_SmokeModifier_color_grid_get_length(PointerRNA *ptr,
                                                   int length[RNA_MAX_ARRAY_DIMENSION])
{
  rna_SmokeModifier_grid_get_length(ptr, length);

  length[0] *= 4;
  return length[0];
}

static int rna_SmokeModifier_velocity_grid_get_length(PointerRNA *ptr,
                                                      int length[RNA_MAX_ARRAY_DIMENSION])
{
<<<<<<< HEAD
#ifdef WITH_MANTA
	SmokeDomainSettings *sds = (SmokeDomainSettings *)ptr->data;
	float *vx = NULL;
	float *vy = NULL;
	float *vz = NULL;
	int size = 0;

	/* Velocity data is always low-resolution. */
	if (sds->fluid) {
		size = 3 * sds->res[0] * sds->res[1] * sds->res[2];
		vx = fluid_get_velocity_x(sds->fluid);
		vy = fluid_get_velocity_y(sds->fluid);
		vz = fluid_get_velocity_z(sds->fluid);
	}

	length[0] = (vx && vy && vz) ? size : 0;
#else
	(void)ptr;
	length[0] = 0;
#endif
	return length[0];
=======
#  ifdef WITH_SMOKE
  SmokeDomainSettings *sds = (SmokeDomainSettings *)ptr->data;
  float *vx = NULL;
  float *vy = NULL;
  float *vz = NULL;
  int size = 0;

  /* Velocity data is always low-resolution. */
  if (sds->fluid) {
    size = 3 * sds->res[0] * sds->res[1] * sds->res[2];
    vx = smoke_get_velocity_x(sds->fluid);
    vy = smoke_get_velocity_y(sds->fluid);
    vz = smoke_get_velocity_z(sds->fluid);
  }

  length[0] = (vx && vy && vz) ? size : 0;
#  else
  (void)ptr;
  length[0] = 0;
#  endif
  return length[0];
>>>>>>> 3076d95b
}

static int rna_SmokeModifier_heat_grid_get_length(PointerRNA *ptr,
                                                  int length[RNA_MAX_ARRAY_DIMENSION])
{
<<<<<<< HEAD
#ifdef WITH_MANTA
	SmokeDomainSettings *sds = (SmokeDomainSettings *)ptr->data;
	float *heat = NULL;
	int size = 0;

	/* Heat data is always low-resolution. */
	if (sds->fluid) {
		size = sds->res[0] * sds->res[1] * sds->res[2];
		heat = smoke_get_heat(sds->fluid);
	}

	length[0] = (heat) ? size : 0;
#else
	(void)ptr;
	length[0] = 0;
#endif
	return length[0];
=======
#  ifdef WITH_SMOKE
  SmokeDomainSettings *sds = (SmokeDomainSettings *)ptr->data;
  float *heat = NULL;
  int size = 0;

  /* Heat data is always low-resolution. */
  if (sds->fluid) {
    size = sds->res[0] * sds->res[1] * sds->res[2];
    heat = smoke_get_heat(sds->fluid);
  }

  length[0] = (heat) ? size : 0;
#  else
  (void)ptr;
  length[0] = 0;
#  endif
  return length[0];
>>>>>>> 3076d95b
}

static void rna_SmokeModifier_density_grid_get(PointerRNA *ptr, float *values)
{
<<<<<<< HEAD
#ifdef WITH_MANTA
	SmokeDomainSettings *sds = (SmokeDomainSettings *)ptr->data;
	int length[RNA_MAX_ARRAY_DIMENSION];
	int size = rna_SmokeModifier_grid_get_length(ptr, length);
	float *density;
=======
#  ifdef WITH_SMOKE
  SmokeDomainSettings *sds = (SmokeDomainSettings *)ptr->data;
  int length[RNA_MAX_ARRAY_DIMENSION];
  int size = rna_SmokeModifier_grid_get_length(ptr, length);
  float *density;
>>>>>>> 3076d95b

  BLI_rw_mutex_lock(sds->fluid_mutex, THREAD_LOCK_READ);

<<<<<<< HEAD
	if (sds->flags & FLUID_DOMAIN_USE_NOISE && sds->fluid)
		density = smoke_turbulence_get_density(sds->fluid);
	else
		density = smoke_get_density(sds->fluid);
=======
  if (sds->flags & MOD_SMOKE_HIGHRES && sds->wt)
    density = smoke_turbulence_get_density(sds->wt);
  else
    density = smoke_get_density(sds->fluid);
>>>>>>> 3076d95b

  memcpy(values, density, size * sizeof(float));

  BLI_rw_mutex_unlock(sds->fluid_mutex);
#  else
  UNUSED_VARS(ptr, values);
#  endif
}

static void rna_SmokeModifier_velocity_grid_get(PointerRNA *ptr, float *values)
{
<<<<<<< HEAD
#ifdef WITH_MANTA
	SmokeDomainSettings *sds = (SmokeDomainSettings *)ptr->data;
	int length[RNA_MAX_ARRAY_DIMENSION];
	int size = rna_SmokeModifier_velocity_grid_get_length(ptr, length);
	float *vx, *vy, *vz;
	int i;

	BLI_rw_mutex_lock(sds->fluid_mutex, THREAD_LOCK_READ);

	vx = fluid_get_velocity_x(sds->fluid);
	vy = fluid_get_velocity_y(sds->fluid);
	vz = fluid_get_velocity_z(sds->fluid);

	for (i = 0; i < size; i += 3) {
		*(values++) = *(vx++);
		*(values++) = *(vy++);
		*(values++) = *(vz++);
	}

	BLI_rw_mutex_unlock(sds->fluid_mutex);
#else
	UNUSED_VARS(ptr, values);
#endif
=======
#  ifdef WITH_SMOKE
  SmokeDomainSettings *sds = (SmokeDomainSettings *)ptr->data;
  int length[RNA_MAX_ARRAY_DIMENSION];
  int size = rna_SmokeModifier_velocity_grid_get_length(ptr, length);
  float *vx, *vy, *vz;
  int i;

  BLI_rw_mutex_lock(sds->fluid_mutex, THREAD_LOCK_READ);

  vx = smoke_get_velocity_x(sds->fluid);
  vy = smoke_get_velocity_y(sds->fluid);
  vz = smoke_get_velocity_z(sds->fluid);

  for (i = 0; i < size; i += 3) {
    *(values++) = *(vx++);
    *(values++) = *(vy++);
    *(values++) = *(vz++);
  }

  BLI_rw_mutex_unlock(sds->fluid_mutex);
#  else
  UNUSED_VARS(ptr, values);
#  endif
>>>>>>> 3076d95b
}

static void rna_SmokeModifier_color_grid_get(PointerRNA *ptr, float *values)
{
<<<<<<< HEAD
#ifdef WITH_MANTA
	SmokeDomainSettings *sds = (SmokeDomainSettings *)ptr->data;
	int length[RNA_MAX_ARRAY_DIMENSION];
	int size = rna_SmokeModifier_grid_get_length(ptr, length);

	BLI_rw_mutex_lock(sds->fluid_mutex, THREAD_LOCK_READ);

	if (!sds->fluid) {
		memset(values, 0, size * sizeof(float));
	}
	else {
		if (sds->flags & FLUID_DOMAIN_USE_NOISE) {
			if (smoke_turbulence_has_colors(sds->fluid))
				smoke_turbulence_get_rgba(sds->fluid, values, 0);
			else
				smoke_turbulence_get_rgba_from_density(sds->fluid, sds->active_color, values, 0);
		}
		else {
			if (smoke_has_colors(sds->fluid))
				smoke_get_rgba(sds->fluid, values, 0);
			else
				smoke_get_rgba_from_density(sds->fluid, sds->active_color, values, 0);
		}
	}

	BLI_rw_mutex_unlock(sds->fluid_mutex);
#else
	UNUSED_VARS(ptr, values);
#endif
=======
#  ifdef WITH_SMOKE
  SmokeDomainSettings *sds = (SmokeDomainSettings *)ptr->data;
  int length[RNA_MAX_ARRAY_DIMENSION];
  int size = rna_SmokeModifier_grid_get_length(ptr, length);

  BLI_rw_mutex_lock(sds->fluid_mutex, THREAD_LOCK_READ);

  if (!sds->fluid) {
    memset(values, 0, size * sizeof(float));
  }
  else {
    if (sds->flags & MOD_SMOKE_HIGHRES) {
      if (smoke_turbulence_has_colors(sds->wt))
        smoke_turbulence_get_rgba(sds->wt, values, 0);
      else
        smoke_turbulence_get_rgba_from_density(sds->wt, sds->active_color, values, 0);
    }
    else {
      if (smoke_has_colors(sds->fluid))
        smoke_get_rgba(sds->fluid, values, 0);
      else
        smoke_get_rgba_from_density(sds->fluid, sds->active_color, values, 0);
    }
  }

  BLI_rw_mutex_unlock(sds->fluid_mutex);
#  else
  UNUSED_VARS(ptr, values);
#  endif
>>>>>>> 3076d95b
}

static void rna_SmokeModifier_flame_grid_get(PointerRNA *ptr, float *values)
{
<<<<<<< HEAD
#ifdef WITH_MANTA
	SmokeDomainSettings *sds = (SmokeDomainSettings *)ptr->data;
	int length[RNA_MAX_ARRAY_DIMENSION];
	int size = rna_SmokeModifier_grid_get_length(ptr, length);
	float *flame;

	BLI_rw_mutex_lock(sds->fluid_mutex, THREAD_LOCK_READ);

	if (sds->flags & FLUID_DOMAIN_USE_NOISE && sds->fluid)
		flame = smoke_turbulence_get_flame(sds->fluid);
	else
		flame = smoke_get_flame(sds->fluid);

	if (flame)
		memcpy(values, flame, size * sizeof(float));
	else
		memset(values, 0, size * sizeof(float));

	BLI_rw_mutex_unlock(sds->fluid_mutex);
#else
	UNUSED_VARS(ptr, values);
#endif
=======
#  ifdef WITH_SMOKE
  SmokeDomainSettings *sds = (SmokeDomainSettings *)ptr->data;
  int length[RNA_MAX_ARRAY_DIMENSION];
  int size = rna_SmokeModifier_grid_get_length(ptr, length);
  float *flame;

  BLI_rw_mutex_lock(sds->fluid_mutex, THREAD_LOCK_READ);

  if (sds->flags & MOD_SMOKE_HIGHRES && sds->wt)
    flame = smoke_turbulence_get_flame(sds->wt);
  else
    flame = smoke_get_flame(sds->fluid);

  if (flame)
    memcpy(values, flame, size * sizeof(float));
  else
    memset(values, 0, size * sizeof(float));

  BLI_rw_mutex_unlock(sds->fluid_mutex);
#  else
  UNUSED_VARS(ptr, values);
#  endif
>>>>>>> 3076d95b
}

static void rna_SmokeModifier_heat_grid_get(PointerRNA *ptr, float *values)
{
<<<<<<< HEAD
#ifdef WITH_MANTA
	SmokeDomainSettings *sds = (SmokeDomainSettings *)ptr->data;
	int length[RNA_MAX_ARRAY_DIMENSION];
	int size = rna_SmokeModifier_heat_grid_get_length(ptr, length);
	float *heat;

	BLI_rw_mutex_lock(sds->fluid_mutex, THREAD_LOCK_READ);

	heat = smoke_get_heat(sds->fluid);

	if (heat != NULL) {
		/* scale heat values from -2.0-2.0 to -1.0-1.0. */
		for (int i = 0; i < size; i++) {
			values[i] = heat[i] * 0.5f;
		}
	}
	else {
		memset(values, 0, size * sizeof(float));
	}

	BLI_rw_mutex_unlock(sds->fluid_mutex);
#else
	UNUSED_VARS(ptr, values);
#endif
=======
#  ifdef WITH_SMOKE
  SmokeDomainSettings *sds = (SmokeDomainSettings *)ptr->data;
  int length[RNA_MAX_ARRAY_DIMENSION];
  int size = rna_SmokeModifier_heat_grid_get_length(ptr, length);
  float *heat;

  BLI_rw_mutex_lock(sds->fluid_mutex, THREAD_LOCK_READ);

  heat = smoke_get_heat(sds->fluid);

  if (heat != NULL) {
    /* scale heat values from -2.0-2.0 to -1.0-1.0. */
    for (int i = 0; i < size; i++) {
      values[i] = heat[i] * 0.5f;
    }
  }
  else {
    memset(values, 0, size * sizeof(float));
  }

  BLI_rw_mutex_unlock(sds->fluid_mutex);
#  else
  UNUSED_VARS(ptr, values);
#  endif
>>>>>>> 3076d95b
}

static void rna_SmokeModifier_temperature_grid_get(PointerRNA *ptr, float *values)
{
<<<<<<< HEAD
#ifdef WITH_MANTA
	SmokeDomainSettings *sds = (SmokeDomainSettings *)ptr->data;
	int length[RNA_MAX_ARRAY_DIMENSION];
	int size = rna_SmokeModifier_grid_get_length(ptr, length);
	float *flame;

	BLI_rw_mutex_lock(sds->fluid_mutex, THREAD_LOCK_READ);

	if (sds->flags & FLUID_DOMAIN_USE_NOISE && sds->fluid) {
		flame = smoke_turbulence_get_flame(sds->fluid);
	}
	else {
		flame = smoke_get_flame(sds->fluid);
	}

	if (flame) {
		/* Output is such that 0..1 maps to 0..1000K */
		float offset = sds->flame_ignition;
		float scale = sds->flame_max_temp - sds->flame_ignition;

		for (int i = 0; i < size; i++) {
			values[i] = (flame[i] > 0.01f) ? offset + flame[i] * scale : 0.0f;
		}
	}
	else {
		memset(values, 0, size * sizeof(float));
	}

	BLI_rw_mutex_unlock(sds->fluid_mutex);
#else
	UNUSED_VARS(ptr, values);
#endif
=======
#  ifdef WITH_SMOKE
  SmokeDomainSettings *sds = (SmokeDomainSettings *)ptr->data;
  int length[RNA_MAX_ARRAY_DIMENSION];
  int size = rna_SmokeModifier_grid_get_length(ptr, length);
  float *flame;

  BLI_rw_mutex_lock(sds->fluid_mutex, THREAD_LOCK_READ);

  if (sds->flags & MOD_SMOKE_HIGHRES && sds->wt) {
    flame = smoke_turbulence_get_flame(sds->wt);
  }
  else {
    flame = smoke_get_flame(sds->fluid);
  }

  if (flame) {
    /* Output is such that 0..1 maps to 0..1000K */
    float offset = sds->flame_ignition;
    float scale = sds->flame_max_temp - sds->flame_ignition;

    for (int i = 0; i < size; i++) {
      values[i] = (flame[i] > 0.01f) ? offset + flame[i] * scale : 0.0f;
    }
  }
  else {
    memset(values, 0, size * sizeof(float));
  }

  BLI_rw_mutex_unlock(sds->fluid_mutex);
#  else
  UNUSED_VARS(ptr, values);
#  endif
>>>>>>> 3076d95b
}

static void rna_SmokeFlow_density_vgroup_get(PointerRNA *ptr, char *value)
{
  SmokeFlowSettings *flow = (SmokeFlowSettings *)ptr->data;
  rna_object_vgroup_name_index_get(ptr, value, flow->vgroup_density);
}

static int rna_SmokeFlow_density_vgroup_length(PointerRNA *ptr)
{
  SmokeFlowSettings *flow = (SmokeFlowSettings *)ptr->data;
  return rna_object_vgroup_name_index_length(ptr, flow->vgroup_density);
}

static void rna_SmokeFlow_density_vgroup_set(PointerRNA *ptr, const char *value)
{
  SmokeFlowSettings *flow = (SmokeFlowSettings *)ptr->data;
  rna_object_vgroup_name_index_set(ptr, value, &flow->vgroup_density);
}

static void rna_SmokeFlow_uvlayer_set(PointerRNA *ptr, const char *value)
{
  SmokeFlowSettings *flow = (SmokeFlowSettings *)ptr->data;
  rna_object_uvlayer_name_set(ptr, value, flow->uvlayer_name, sizeof(flow->uvlayer_name));
}

static void rna_Smoke_use_color_ramp_set(PointerRNA *ptr, bool value)
{
  SmokeDomainSettings *sds = (SmokeDomainSettings *)ptr->data;

  sds->use_coba = value;

  if (value && sds->coba == NULL) {
    sds->coba = BKE_colorband_add(false);
  }
}

static void rna_Smoke_flowsource_set(struct PointerRNA *ptr, int value)
{
	SmokeFlowSettings *settings = (SmokeFlowSettings *)ptr->data;

	if (value != settings->source) {
		settings->source = value;
	}
}

static const EnumPropertyItem *rna_Smoke_flowsource_itemf(bContext *UNUSED(C), PointerRNA *ptr, PropertyRNA *UNUSED(prop), bool *r_free)
{
	SmokeFlowSettings *settings = (SmokeFlowSettings *)ptr->data;

	EnumPropertyItem *item = NULL;
	EnumPropertyItem tmp = {0, "", 0, "", ""};
	int totitem = 0;

	tmp.value = FLUID_FLOW_SOURCE_MESH;
	tmp.identifier = "MESH";
	tmp.icon = ICON_META_CUBE;
	tmp.name = "Mesh";
	tmp.description = "Emit fluid from mesh surface or volume";
	RNA_enum_item_add(&item, &totitem, &tmp);

	if (settings->type != FLUID_FLOW_TYPE_LIQUID)
	{
		tmp.value = FLUID_FLOW_SOURCE_PARTICLES;
		tmp.identifier = "PARTICLES";
		tmp.icon = ICON_PARTICLES;
		tmp.name = "Particle System";
		tmp.description = "Emit smoke from particles";
		RNA_enum_item_add(&item, &totitem, &tmp);
	}

	RNA_enum_item_end(&item, &totitem);
	*r_free = true;

	return item;
}

static void rna_Smoke_flowtype_set(struct PointerRNA *ptr, int value)
{
	SmokeFlowSettings *settings = (SmokeFlowSettings *)ptr->data;

	if (value != settings->type) {
		settings->type = value;

		/* Force flow source to mesh */
		if (value == FLUID_FLOW_TYPE_LIQUID) {
			rna_Smoke_flowsource_set(ptr, FLUID_FLOW_SOURCE_MESH);
			settings->surface_distance = 0.5f;
		} else {
			settings->surface_distance = 1.5f;
		}
	}
}

#else

static void rna_def_smoke_mesh_vertices(BlenderRNA *brna)
{
	StructRNA *srna;
	PropertyRNA *prop;

	srna = RNA_def_struct(brna, "SmokeVertexVelocity", NULL);
	RNA_def_struct_ui_text(srna, "Fluid Mesh Velocity", "Velocity of a simulated fluid mesh");
	RNA_def_struct_ui_icon(srna, ICON_VERTEXSEL);

	prop = RNA_def_property(srna, "velocity", PROP_FLOAT, PROP_VELOCITY);
	RNA_def_property_array(prop, 3);
	RNA_def_property_float_sdna(prop, NULL, "vel");
	RNA_def_property_ui_text(prop, "Velocity", "");
	RNA_def_property_clear_flag(prop, PROP_EDITABLE);
}

static void rna_def_smoke_domain_settings(BlenderRNA *brna)
{
<<<<<<< HEAD
	StructRNA *srna;
	PropertyRNA *prop;

	static EnumPropertyItem smoke_domain_types[] = {
		{FLUID_DOMAIN_TYPE_GAS, "GAS", 0, "Gas", "Create domain for gases"},
		{FLUID_DOMAIN_TYPE_LIQUID, "LIQUID", 0, "Liquid", "Create domain for liquids"},
		{0, NULL, 0, NULL, NULL}
	};

	static const EnumPropertyItem prop_noise_type_items[] = {
		{FLUID_NOISE_TYPE_WAVELET, "NOISEWAVE", 0, "Wavelet", ""},
		{0, NULL, 0, NULL, NULL},
	};

	static const EnumPropertyItem prop_compression_items[] = {
		{ VDB_COMPRESSION_ZIP, "ZIP", 0, "Zip", "Effective but slow compression" },
#ifdef WITH_OPENVDB_BLOSC
		{ VDB_COMPRESSION_BLOSC, "BLOSC", 0, "Blosc", "Multithreaded compression, similar in size and quality as 'Zip'" },
#endif
		{ VDB_COMPRESSION_NONE, "NONE", 0, "None", "Do not use any compression" },
		{ 0, NULL, 0, NULL, NULL }
	};

	static const EnumPropertyItem smoke_cache_comp_items[] = {
		{SM_CACHE_LIGHT, "CACHELIGHT", 0, "Light", "Fast but not so effective compression"},
		{SM_CACHE_HEAVY, "CACHEHEAVY", 0, "Heavy", "Effective but slow compression"},
		{0, NULL, 0, NULL, NULL},
	};

	static const EnumPropertyItem smoke_highres_sampling_items[] = {
		{SM_HRES_FULLSAMPLE, "FULLSAMPLE", 0, "Full Sample", ""},
		{SM_HRES_LINEAR, "LINEAR", 0, "Linear", ""},
		{SM_HRES_NEAREST, "NEAREST", 0, "Nearest", ""},
		{0, NULL, 0, NULL, NULL},
	};

	static const EnumPropertyItem smoke_data_depth_items[] = {
		{16, "16", 0, "Float (Half)", "Half float (16 bit data)"},
		{0,  "32", 0, "Float (Full)", "Full float (32 bit data)"},  /* default */
		{0, NULL, 0, NULL, NULL},
	};

	static EnumPropertyItem fluid_mesh_quality_items[] = {
		{FLUID_DOMAIN_MESH_IMPROVED, "IMPROVED", 0, "Final", "Use improved particle levelset (slower but more precise and with mesh smoothening options)"},
		{FLUID_DOMAIN_MESH_UNION, "UNION", 0, "Preview", "Use union particle levelset (faster but lower quality)"},
		{0, NULL, 0, NULL, NULL},
	};

	static EnumPropertyItem fluid_guiding_source_items[] = {
		{FLUID_DOMAIN_GUIDING_SRC_DOMAIN, "DOMAIN", 0, "Domain", "Use a fluid domain for guiding (domain needs to be baked already so that velocities can be extracted but can be of any type)"},
		{FLUID_DOMAIN_GUIDING_SRC_EFFECTOR, "EFFECTOR", 0, "Effector", "Use guiding (effector) objects to create fluid guiding (guiding objects should be animated and baked once set up completely)"},
		{0, NULL, 0, NULL, NULL},
	};

	/*  Cache type - generated dynamically based on domain type */
	static EnumPropertyItem cache_file_type_items[] = {
		{0, "NONE", 0, "", ""},
		{0, NULL, 0, NULL, NULL},
	};

	static const EnumPropertyItem smoke_view_items[] = {
	    {FLUID_DOMAIN_SLICE_VIEW_ALIGNED, "VIEW_ALIGNED", 0, "View", "Slice volume parallel to the view plane"},
	    {FLUID_DOMAIN_SLICE_AXIS_ALIGNED, "AXIS_ALIGNED", 0, "Axis", "Slice volume parallel to the major axis"},
	    {0, NULL, 0, NULL, NULL},
	};

	static const EnumPropertyItem axis_slice_method_items[] = {
	    {AXIS_SLICE_FULL, "FULL", 0, "Full", "Slice the whole domain object"},
	    {AXIS_SLICE_SINGLE, "SINGLE", 0, "Single", "Perform a single slice of the domain object"},
	    {0, NULL, 0, NULL, NULL},
	};

	static const EnumPropertyItem interp_method_item[] = {
	    {VOLUME_INTERP_LINEAR, "LINEAR", 0, "Linear", "Good smoothness and speed"},
	    {VOLUME_INTERP_CUBIC, "CUBIC", 0, "Cubic", "Smoothed high quality interpolation, but slower"},
	    {0, NULL, 0, NULL, NULL},
	};

	static const EnumPropertyItem axis_slice_position_items[] = {
	    {SLICE_AXIS_AUTO, "AUTO", 0, "Auto", "Adjust slice direction according to the view direction"},
	    {SLICE_AXIS_X, "X", 0, "X", "Slice along the X axis"},
	    {SLICE_AXIS_Y, "Y", 0, "Y", "Slice along the Y axis"},
	    {SLICE_AXIS_Z, "Z", 0, "Z", "Slice along the Z axis"},
	    {0, NULL, 0, NULL, NULL},
	};

	static const EnumPropertyItem vector_draw_items[] = {
	    {VECTOR_DRAW_NEEDLE, "NEEDLE", 0, "Needle", "Display vectors as needles"},
	    {VECTOR_DRAW_STREAMLINE, "STREAMLINE", 0, "Streamlines", "Display vectors as streamlines"},
	    {0, NULL, 0, NULL, NULL},
	};

	static const EnumPropertyItem sndparticle_boundary_items[] = {
		{ SNDPARTICLE_BOUNDARY_DELETE, "DELETE", 0, "Delete", "Delete secondary particles that are inside obstacles or left the domain" },
		{ SNDPARTICLE_BOUNDARY_PUSHOUT, "PUSHOUT", 0, "Push Out", "Push secondary particles that left the domain back into the domain" },
		{ 0, NULL, 0, NULL, NULL }
	};

	static const EnumPropertyItem sndparticle_combined_export_items[] = {
		{ SNDPARTICLE_COMBINED_EXPORT_OFF, "OFF", 0, "Off", "Create a seperate particle system for every secondary particle type" },
		{ SNDPARTICLE_COMBINED_EXPORT_SPRAY_FOAM, "SPRAY_FOAM", 0, "Spray + Foam", "Spray and foam particles are saved in the same particle system" },
		{ SNDPARTICLE_COMBINED_EXPORT_SPRAY_BUBBLE, "SPRAY_BUBBLES", 0, "Spray + Bubbles", "Spray and bubble particles are saved in the same particle system" },
		{ SNDPARTICLE_COMBINED_EXPORT_FOAM_BUBBLE, "FOAM_BUBBLES", 0, "Foam + Bubbles", "Foam and bubbles particles are saved in the same particle system" },
		{ SNDPARTICLE_COMBINED_EXPORT_SPRAY_FOAM_BUBBLE, "SPRAY_FOAM_BUBBLES", 0, "Spray + Foam + Bubbles", "Create one particle system that contains all three secondary particle types" },
		{ 0, NULL, 0, NULL, NULL }
	};

	srna = RNA_def_struct(brna, "SmokeDomainSettings", NULL);
	RNA_def_struct_ui_text(srna, "Domain Settings", "Smoke domain settings");
	RNA_def_struct_sdna(srna, "SmokeDomainSettings");
	RNA_def_struct_path_func(srna, "rna_SmokeDomainSettings_path");

	prop = RNA_def_property(srna, "effector_weights", PROP_POINTER, PROP_NONE);
	RNA_def_property_struct_type(prop, "EffectorWeights");
	RNA_def_property_clear_flag(prop, PROP_EDITABLE);
	RNA_def_property_ui_text(prop, "Effector Weights", "");

	/* object collections */

	prop = RNA_def_property(srna, "collision_group", PROP_POINTER, PROP_NONE);
	RNA_def_property_pointer_sdna(prop, NULL, "coll_group");
	RNA_def_property_struct_type(prop, "Collection");
	RNA_def_property_flag(prop, PROP_EDITABLE);
	RNA_def_property_ui_text(prop, "Collision Collection", "Limit collisions to this collection");
	RNA_def_property_update(prop, NC_OBJECT | ND_MODIFIER, "rna_Smoke_reset_dependency");

	prop = RNA_def_property(srna, "fluid_group", PROP_POINTER, PROP_NONE);
	RNA_def_property_pointer_sdna(prop, NULL, "fluid_group");
	RNA_def_property_struct_type(prop, "Collection");
	RNA_def_property_flag(prop, PROP_EDITABLE);
	RNA_def_property_ui_text(prop, "Fluid Collection", "Limit fluid objects to this collection");
	RNA_def_property_update(prop, NC_OBJECT | ND_MODIFIER, "rna_Smoke_reset_dependency");

	prop = RNA_def_property(srna, "effector_collection", PROP_POINTER, PROP_NONE);
	RNA_def_property_pointer_sdna(prop, NULL, "eff_group");
	RNA_def_property_struct_type(prop, "Collection");
	RNA_def_property_flag(prop, PROP_EDITABLE);
	RNA_def_property_ui_text(prop, "Effector Collection", "Limit effectors to this collection");
	RNA_def_property_update(prop, NC_OBJECT | ND_MODIFIER, "rna_Smoke_reset_dependency");

	/* grid access */

	prop = RNA_def_property(srna, "density_grid", PROP_FLOAT, PROP_NONE);
	RNA_def_property_array(prop, 32);
	RNA_def_property_flag(prop, PROP_DYNAMIC);
	RNA_def_property_clear_flag(prop, PROP_EDITABLE);
	RNA_def_property_dynamic_array_funcs(prop, "rna_SmokeModifier_grid_get_length");
	RNA_def_property_float_funcs(prop, "rna_SmokeModifier_density_grid_get", NULL, NULL);
	RNA_def_property_ui_text(prop, "Density Grid", "Smoke density grid");

	prop = RNA_def_property(srna, "velocity_grid", PROP_FLOAT, PROP_NONE);
	RNA_def_property_array(prop, 32);
	RNA_def_property_flag(prop, PROP_DYNAMIC);
	RNA_def_property_clear_flag(prop, PROP_EDITABLE);
	RNA_def_property_dynamic_array_funcs(prop, "rna_SmokeModifier_velocity_grid_get_length");
	RNA_def_property_float_funcs(prop, "rna_SmokeModifier_velocity_grid_get", NULL, NULL);
	RNA_def_property_ui_text(prop, "Velocity Grid", "Smoke velocity grid");

	prop = RNA_def_property(srna, "flame_grid", PROP_FLOAT, PROP_NONE);
	RNA_def_property_array(prop, 32);
	RNA_def_property_flag(prop, PROP_DYNAMIC);
	RNA_def_property_clear_flag(prop, PROP_EDITABLE);
	RNA_def_property_dynamic_array_funcs(prop, "rna_SmokeModifier_grid_get_length");
	RNA_def_property_float_funcs(prop, "rna_SmokeModifier_flame_grid_get", NULL, NULL);
	RNA_def_property_ui_text(prop, "Flame Grid", "Smoke flame grid");

	prop = RNA_def_property(srna, "color_grid", PROP_FLOAT, PROP_NONE);
	RNA_def_property_array(prop, 32);
	RNA_def_property_flag(prop, PROP_DYNAMIC);
	RNA_def_property_clear_flag(prop, PROP_EDITABLE);
	RNA_def_property_dynamic_array_funcs(prop, "rna_SmokeModifier_color_grid_get_length");
	RNA_def_property_float_funcs(prop, "rna_SmokeModifier_color_grid_get", NULL, NULL);
	RNA_def_property_ui_text(prop, "Color Grid", "Smoke color grid");

	prop = RNA_def_property(srna, "heat_grid", PROP_FLOAT, PROP_NONE);
	RNA_def_property_array(prop, 32);
	RNA_def_property_flag(prop, PROP_DYNAMIC);
	RNA_def_property_clear_flag(prop, PROP_EDITABLE);
	RNA_def_property_dynamic_array_funcs(prop, "rna_SmokeModifier_heat_grid_get_length");
	RNA_def_property_float_funcs(prop, "rna_SmokeModifier_heat_grid_get", NULL, NULL);
	RNA_def_property_ui_text(prop, "Heat Grid", "Smoke heat grid");

	prop = RNA_def_property(srna, "temperature_grid", PROP_FLOAT, PROP_NONE);
	RNA_def_property_array(prop, 32);
	RNA_def_property_flag(prop, PROP_DYNAMIC);
	RNA_def_property_clear_flag(prop, PROP_EDITABLE);
	RNA_def_property_dynamic_array_funcs(prop, "rna_SmokeModifier_grid_get_length");
	RNA_def_property_float_funcs(prop, "rna_SmokeModifier_temperature_grid_get", NULL, NULL);
	RNA_def_property_ui_text(prop, "Temperature Grid", "Smoke temperature grid, range 0..1 represents 0..1000K");

	/* domain object data */

	prop = RNA_def_property(srna, "start_point", PROP_FLOAT, PROP_XYZ); /* can change each frame when using adaptive domain */
	RNA_def_property_float_sdna(prop, NULL, "p0");
	RNA_def_property_clear_flag(prop, PROP_EDITABLE);
	RNA_def_property_ui_text(prop, "p0", "Start point");

	prop = RNA_def_property(srna, "cell_size", PROP_FLOAT, PROP_XYZ); /* can change each frame when using adaptive domain */
	RNA_def_property_clear_flag(prop, PROP_EDITABLE);
	RNA_def_property_ui_text(prop, "cell_size", "Cell Size");

	prop = RNA_def_property(srna, "domain_resolution", PROP_INT, PROP_XYZ); /* can change each frame when using adaptive domain */
	RNA_def_property_int_sdna(prop, NULL, "res");
	RNA_def_property_clear_flag(prop, PROP_EDITABLE);
	RNA_def_property_ui_text(prop, "res", "Smoke Grid Resolution");

	/* adaptive domain options */

	prop = RNA_def_property(srna, "additional_res", PROP_INT, PROP_NONE);
	RNA_def_property_int_sdna(prop, NULL, "adapt_res");
	RNA_def_property_range(prop, 0, 512);
	RNA_def_property_ui_text(prop, "Additional", "Maximum number of additional cells");
	RNA_def_property_update(prop, NC_OBJECT | ND_MODIFIER, "rna_Smoke_resetCache");

	prop = RNA_def_property(srna, "adapt_margin", PROP_INT, PROP_NONE);
	RNA_def_property_int_sdna(prop, NULL, "adapt_margin");
	RNA_def_property_range(prop, 2, 24);
	RNA_def_property_ui_text(prop, "Margin", "Margin added around fluid to minimize boundary interference");
	RNA_def_property_update(prop, NC_OBJECT | ND_MODIFIER, "rna_Smoke_resetCache");

	prop = RNA_def_property(srna, "adapt_threshold", PROP_FLOAT, PROP_NONE);
	RNA_def_property_range(prop, 0.01, 0.5);
	RNA_def_property_ui_text(prop, "Threshold",
	                         "Maximum amount of fluid cell can contain before it is considered empty");
	RNA_def_property_update(prop, NC_OBJECT | ND_MODIFIER, "rna_Smoke_resetCache");

	prop = RNA_def_property(srna, "use_adaptive_domain", PROP_BOOLEAN, PROP_NONE);
	RNA_def_property_boolean_sdna(prop, NULL, "flags", FLUID_DOMAIN_USE_ADAPTIVE_DOMAIN);
	RNA_def_property_ui_text(prop, "Adaptive Domain", "Adapt simulation resolution and size to fluid");
	RNA_def_property_clear_flag(prop, PROP_ANIMATABLE);
	RNA_def_property_update(prop, NC_OBJECT | ND_MODIFIER, "rna_Smoke_reset");

	/* fluid domain options */

	prop = RNA_def_property(srna, "resolution_max", PROP_INT, PROP_NONE);
	RNA_def_property_int_sdna(prop, NULL, "maxres");
	RNA_def_property_range(prop, 6, 10000);
	RNA_def_property_ui_range(prop, 24, 10000, 2, -1);
	RNA_def_property_ui_text(prop, "Max Res", "Resolution used for the fluid domain");
	RNA_def_property_clear_flag(prop, PROP_ANIMATABLE);
	RNA_def_property_update(prop, NC_OBJECT | ND_MODIFIER, "rna_Smoke_reset");

	prop = RNA_def_property(srna, "use_collision_border_front", PROP_BOOLEAN, PROP_NONE);
	RNA_def_property_boolean_sdna(prop, NULL, "border_collisions", FLUID_DOMAIN_BORDER_FRONT);
	RNA_def_property_ui_text(prop, "Front", "Enable collisons with front domain border");
	RNA_def_property_update(prop, NC_OBJECT | ND_MODIFIER, "rna_Smoke_reset");

	prop = RNA_def_property(srna, "use_collision_border_back", PROP_BOOLEAN, PROP_NONE);
	RNA_def_property_boolean_sdna(prop, NULL, "border_collisions", FLUID_DOMAIN_BORDER_BACK);
	RNA_def_property_ui_text(prop, "Back", "Enable collisons with back domain border");
	RNA_def_property_update(prop, NC_OBJECT | ND_MODIFIER, "rna_Smoke_reset");

	prop = RNA_def_property(srna, "use_collision_border_right", PROP_BOOLEAN, PROP_NONE);
	RNA_def_property_boolean_sdna(prop, NULL, "border_collisions", FLUID_DOMAIN_BORDER_RIGHT);
	RNA_def_property_ui_text(prop, "Right", "Enable collisons with right domain border");
	RNA_def_property_update(prop, NC_OBJECT | ND_MODIFIER, "rna_Smoke_reset");

	prop = RNA_def_property(srna, "use_collision_border_left", PROP_BOOLEAN, PROP_NONE);
	RNA_def_property_boolean_sdna(prop, NULL, "border_collisions", FLUID_DOMAIN_BORDER_LEFT);
	RNA_def_property_ui_text(prop, "Left", "Enable collisons with left domain border");
	RNA_def_property_update(prop, NC_OBJECT | ND_MODIFIER, "rna_Smoke_reset");

	prop = RNA_def_property(srna, "use_collision_border_top", PROP_BOOLEAN, PROP_NONE);
	RNA_def_property_boolean_sdna(prop, NULL, "border_collisions", FLUID_DOMAIN_BORDER_TOP);
	RNA_def_property_ui_text(prop, "Top", "Enable collisons with top domain border");
	RNA_def_property_update(prop, NC_OBJECT | ND_MODIFIER, "rna_Smoke_reset");

	prop = RNA_def_property(srna, "use_collision_border_bottom", PROP_BOOLEAN, PROP_NONE);
	RNA_def_property_boolean_sdna(prop, NULL, "border_collisions", FLUID_DOMAIN_BORDER_BOTTOM);
	RNA_def_property_ui_text(prop, "Bottom", "Enable collisons with bottom domain border");
	RNA_def_property_update(prop, NC_OBJECT | ND_MODIFIER, "rna_Smoke_reset");

	prop = RNA_def_property(srna, "gravity", PROP_FLOAT, PROP_ACCELERATION);
	RNA_def_property_float_sdna(prop, NULL, "gravity");
	RNA_def_property_array(prop, 3);
	RNA_def_property_range(prop, -1000.1, 1000.1);
	RNA_def_property_ui_text(prop, "Gravity", "Gravity in X, Y and Z direction");
	RNA_def_property_update(prop, NC_OBJECT | ND_MODIFIER, "rna_Smoke_resetCache");

	prop = RNA_def_property(srna, "smoke_domain_type", PROP_ENUM, PROP_NONE);
	RNA_def_property_enum_sdna(prop, NULL, "type");
	RNA_def_property_enum_items(prop, smoke_domain_types);
	RNA_def_property_enum_funcs(prop, NULL, "rna_Smoke_domaintype_set", NULL);
	RNA_def_property_ui_text(prop, "Domain Type", "Change domain type of the simulation");
	RNA_def_property_update(prop, NC_OBJECT | ND_DRAW, "rna_Smoke_reset");

	/* smoke domain options */

	prop = RNA_def_property(srna, "alpha", PROP_FLOAT, PROP_NONE);
	RNA_def_property_float_sdna(prop, NULL, "alpha");
	RNA_def_property_range(prop, -5.0, 5.0);
	RNA_def_property_ui_range(prop, -5.0, 5.0, 0.02, 5);
	RNA_def_property_ui_text(prop, "Density",
	                         "How much density affects smoke motion (higher value results in faster rising smoke)");
	RNA_def_property_update(prop, NC_OBJECT | ND_MODIFIER, "rna_Smoke_resetCache");

	prop = RNA_def_property(srna, "beta", PROP_FLOAT, PROP_NONE);
	RNA_def_property_float_sdna(prop, NULL, "beta");
	RNA_def_property_range(prop, -5.0, 5.0);
	RNA_def_property_ui_range(prop, -5.0, 5.0, 0.02, 5);
	RNA_def_property_ui_text(prop, "Heat",
	                         "How much heat affects smoke motion (higher value results in faster rising smoke)");
	RNA_def_property_update(prop, NC_OBJECT | ND_MODIFIER, "rna_Smoke_resetCache");

	prop = RNA_def_property(srna, "dissolve_speed", PROP_INT, PROP_NONE);
	RNA_def_property_int_sdna(prop, NULL, "diss_speed");
	RNA_def_property_range(prop, 1.0, 10000.0);
	RNA_def_property_ui_range(prop, 1.0, 10000.0, 1, -1);
	RNA_def_property_ui_text(prop, "Dissolve Speed", "Dissolve Speed");
	RNA_def_property_update(prop, NC_OBJECT | ND_MODIFIER, "rna_Smoke_resetCache");

	prop = RNA_def_property(srna, "vorticity", PROP_FLOAT, PROP_NONE);
	RNA_def_property_float_sdna(prop, NULL, "vorticity");
	RNA_def_property_range(prop, 0.0, 4.0);
	RNA_def_property_ui_text(prop, "Vorticity", "Amount of turbulence/rotation in fluid");
	RNA_def_property_update(prop, NC_OBJECT | ND_MODIFIER, "rna_Smoke_resetCache");

	prop = RNA_def_property(srna, "highres_sampling", PROP_ENUM, PROP_NONE);
	RNA_def_property_enum_items(prop, smoke_highres_sampling_items);
	RNA_def_property_ui_text(prop, "Emitter", "Method for sampling the high resolution flow");
	RNA_def_property_update(prop, NC_OBJECT | ND_MODIFIER, "rna_Smoke_resetCache");

	prop = RNA_def_property(srna, "use_dissolve_smoke", PROP_BOOLEAN, PROP_NONE);
	RNA_def_property_boolean_sdna(prop, NULL, "flags", FLUID_DOMAIN_USE_DISSOLVE);
	RNA_def_property_ui_text(prop, "Dissolve Smoke", "Enable smoke to disappear over time");
	RNA_def_property_update(prop, NC_OBJECT | ND_MODIFIER, "rna_Smoke_resetCache");

	prop = RNA_def_property(srna, "use_dissolve_smoke_log", PROP_BOOLEAN, PROP_NONE);
	RNA_def_property_boolean_sdna(prop, NULL, "flags", FLUID_DOMAIN_USE_DISSOLVE_LOG);
	RNA_def_property_ui_text(prop, "Logarithmic dissolve", "Using 1/x ");
	RNA_def_property_update(prop, NC_OBJECT | ND_MODIFIER, "rna_Smoke_resetCache");

	/* flame options */

	prop = RNA_def_property(srna, "burning_rate", PROP_FLOAT, PROP_NONE);
	RNA_def_property_range(prop, 0.01, 4.0);
	RNA_def_property_ui_range(prop, 0.01, 2.0, 1.0, 5);
	RNA_def_property_ui_text(prop, "Speed", "Speed of the burning reaction (use larger values for smaller flame)");
	RNA_def_property_update(prop, NC_OBJECT | ND_MODIFIER, "rna_Smoke_resetCache");

	prop = RNA_def_property(srna, "flame_smoke", PROP_FLOAT, PROP_NONE);
	RNA_def_property_range(prop, 0.0, 8.0);
	RNA_def_property_ui_range(prop, 0.0, 4.0, 1.0, 5);
	RNA_def_property_ui_text(prop, "Smoke", "Amount of smoke created by burning fuel");
	RNA_def_property_update(prop, NC_OBJECT | ND_MODIFIER, "rna_Smoke_resetCache");

	prop = RNA_def_property(srna, "flame_vorticity", PROP_FLOAT, PROP_FACTOR);
	RNA_def_property_range(prop, 0.0, 2.0);
	RNA_def_property_ui_range(prop, 0.0, 1.0, 1.0, 5);
	RNA_def_property_ui_text(prop, "Vorticity", "Additional vorticity for the flames");
	RNA_def_property_update(prop, NC_OBJECT | ND_MODIFIER, "rna_Smoke_resetCache");

	prop = RNA_def_property(srna, "flame_ignition", PROP_FLOAT, PROP_NONE);
	RNA_def_property_range(prop, 0.5, 5.0);
	RNA_def_property_ui_range(prop, 0.5, 2.5, 1.0, 5);
	RNA_def_property_ui_text(prop, "Ignition", "Minimum temperature of flames");
	RNA_def_property_update(prop, NC_OBJECT | ND_MODIFIER, "rna_Smoke_resetCache");

	prop = RNA_def_property(srna, "flame_max_temp", PROP_FLOAT, PROP_NONE);
	RNA_def_property_range(prop, 1.0, 10.0);
	RNA_def_property_ui_range(prop, 1.0, 5.0, 1.0, 5);
	RNA_def_property_ui_text(prop, "Maximum", "Maximum temperature of flames");
	RNA_def_property_update(prop, NC_OBJECT | ND_MODIFIER, "rna_Smoke_resetCache");

	prop = RNA_def_property(srna, "flame_smoke_color", PROP_FLOAT, PROP_COLOR_GAMMA);
	RNA_def_property_array(prop, 3);
	RNA_def_property_ui_text(prop, "Smoke Color", "Color of smoke emitted from burning fuel");
	RNA_def_property_update(prop, NC_OBJECT | ND_MODIFIER, "rna_Smoke_resetCache");

	/* noise options */

	prop = RNA_def_property(srna, "noise_strength", PROP_FLOAT, PROP_NONE);
	RNA_def_property_float_sdna(prop, NULL, "noise_strength");
	RNA_def_property_range(prop, 0.0, 10.0);
	RNA_def_property_ui_range(prop, 0.0, 10.0, 1, 2);
	RNA_def_property_ui_text(prop, "Strength", "Strength of noise");
	RNA_def_property_update(prop, NC_OBJECT | ND_MODIFIER, "rna_Smoke_resetCache");

	prop = RNA_def_property(srna, "noise_pos_scale", PROP_FLOAT, PROP_NONE);
	RNA_def_property_float_sdna(prop, NULL, "noise_pos_scale");
	RNA_def_property_range(prop, 0.0001, 10.0);
	RNA_def_property_ui_text(prop, "Scale", "Scale of noise (higher value results in larger vortices)");
	RNA_def_property_update(prop, NC_OBJECT | ND_MODIFIER, "rna_Smoke_resetCache");

	prop = RNA_def_property(srna, "noise_time_anim", PROP_FLOAT, PROP_NONE);
	RNA_def_property_float_sdna(prop, NULL, "noise_time_anim");
	RNA_def_property_range(prop, 0.0001, 10.0);
	RNA_def_property_ui_text(prop, "Time", "Animation time of noise");

	prop = RNA_def_property(srna, "noise_scale", PROP_INT, PROP_NONE);
	RNA_def_property_int_sdna(prop, NULL, "noise_scale");
	RNA_def_property_range(prop, 1, 100);
	RNA_def_property_ui_range(prop, 1, 10, 1, -1);
	RNA_def_property_ui_text(prop, "Noise scale", "Scale underlying noise grids by this factor. Noise grids have size factor times base resolution");
	RNA_def_property_clear_flag(prop, PROP_ANIMATABLE);
	RNA_def_property_update(prop, NC_OBJECT | ND_MODIFIER, "rna_Smoke_reset");

	prop = RNA_def_property(srna, "noise_type", PROP_ENUM, PROP_NONE);
	RNA_def_property_enum_sdna(prop, NULL, "noise_type");
	RNA_def_property_enum_items(prop, prop_noise_type_items);
	RNA_def_property_ui_text(prop, "Noise Method", "Noise method which is used for creating the high resolution");
	RNA_def_property_clear_flag(prop, PROP_ANIMATABLE);
	RNA_def_property_update(prop, NC_OBJECT | ND_MODIFIER, "rna_Smoke_reset");

	prop = RNA_def_property(srna, "use_noise", PROP_BOOLEAN, PROP_NONE);
	RNA_def_property_boolean_sdna(prop, NULL, "flags", FLUID_DOMAIN_USE_NOISE);
	RNA_def_property_ui_text(prop, "Use Noise", "Enable fluid noise (using amplification)");
	RNA_def_property_clear_flag(prop, PROP_ANIMATABLE);
	RNA_def_property_update(prop, NC_OBJECT | ND_MODIFIER, "rna_Smoke_reset");

	/* liquid domain options */

	prop = RNA_def_property(srna, "particle_randomness", PROP_FLOAT, PROP_NONE);
	RNA_def_property_range(prop, 0.0, 10.0);
	RNA_def_property_ui_text(prop, "Randomness", "Randomness factor for particle sampling");
	RNA_def_property_update(prop, NC_OBJECT | ND_MODIFIER, "rna_Smoke_resetCache");

	prop = RNA_def_property(srna, "particle_number", PROP_INT, PROP_NONE);
	RNA_def_property_range(prop, 1, 5);
	RNA_def_property_ui_text(prop, "Number", "Particle number factor (higher value results in more particles)");
	RNA_def_property_update(prop, NC_OBJECT | ND_MODIFIER, "rna_Smoke_resetCache");

	prop = RNA_def_property(srna, "particle_minimum", PROP_INT, PROP_NONE);
	RNA_def_property_range(prop, 0, 1000);
	RNA_def_property_ui_text(prop, "Minimum", "Minimum number of particles per cell (ensures that each cell has at least this amount of particles)");
	RNA_def_property_update(prop, NC_OBJECT | ND_MODIFIER, "rna_Smoke_resetCache");

	prop = RNA_def_property(srna, "particle_maximum", PROP_INT, PROP_NONE);
	RNA_def_property_range(prop, 0, 1000);
	RNA_def_property_ui_text(prop, "Maximum", "Maximum number of particles per cell (ensures that each cell has at most this amount of particles)");
	RNA_def_property_update(prop, NC_OBJECT | ND_MODIFIER, "rna_Smoke_resetCache");

	prop = RNA_def_property(srna, "particle_radius", PROP_FLOAT, PROP_NONE);
	RNA_def_property_range(prop, 0.0, 10.0);
	RNA_def_property_ui_text(prop, "Radius", "Particle radius factor (higher value results in larger particles)");
	RNA_def_property_update(prop, NC_OBJECT | ND_MODIFIER, "rna_Smoke_resetCache");

	prop = RNA_def_property(srna, "particle_band_width", PROP_FLOAT, PROP_NONE);
	RNA_def_property_range(prop, 0.0, 1000.0);
	RNA_def_property_ui_text(prop, "Width", "Particle (narrow) band width (higher value results in thicker band and more particles)");
	RNA_def_property_update(prop, NC_OBJECT | ND_MODIFIER, "rna_Smoke_resetCache");

	prop = RNA_def_property(srna, "use_flip_particles", PROP_BOOLEAN, PROP_NONE);
	RNA_def_property_boolean_sdna(prop, NULL, "particle_type", FLUID_DOMAIN_PARTICLE_FLIP);
	RNA_def_property_ui_text(prop, "FLIP", "Create FLIP particle system");
	RNA_def_property_clear_flag(prop, PROP_ANIMATABLE);
	RNA_def_property_update(prop, 0, "rna_Smoke_flip_parts_update");

	/*  diffusion options */

	prop = RNA_def_property(srna, "surface_tension", PROP_FLOAT, PROP_NONE);
	RNA_def_property_range(prop, 0.0, 100.0);
	RNA_def_property_ui_text(prop, "Tension", "Surface tension of liquid (higher value results in greater hydrophobic behaviour)");
	RNA_def_property_update(prop, NC_OBJECT | ND_MODIFIER, "rna_Smoke_reset");

	prop = RNA_def_property(srna, "viscosity_base", PROP_FLOAT, PROP_NONE);
	RNA_def_property_float_sdna(prop, NULL, "viscosity_base");
	RNA_def_property_range(prop, 0, 10);
	RNA_def_property_ui_text(prop, "Viscosity Base", "Viscosity setting: value that is multiplied by 10 to the power of (exponent*-1)");
	RNA_def_property_update(prop, NC_OBJECT | ND_MODIFIER, "rna_Smoke_reset");

	prop = RNA_def_property(srna, "viscosity_exponent", PROP_INT, PROP_NONE);
	RNA_def_property_int_sdna(prop, NULL, "viscosity_exponent");
	RNA_def_property_range(prop, 0, 10);
	RNA_def_property_ui_text(prop, "Viscosity Exponent",
							 "Negative exponent for the viscosity value (to simplify entering small values "
							 "e.g. 5*10^-6)");
	RNA_def_property_update(prop, NC_OBJECT | ND_MODIFIER, "rna_Smoke_reset");

	prop = RNA_def_property(srna, "domain_size", PROP_FLOAT, PROP_NONE);
	RNA_def_property_range(prop, 0.001, 10000.0);
	RNA_def_property_ui_text(prop, "Meters", "Domain size in meters (longest domain side)");
	RNA_def_property_update(prop, NC_OBJECT | ND_MODIFIER, "rna_Smoke_reset");

	/*  mesh options options */

	prop = RNA_def_property(srna, "mesh_concave_upper", PROP_FLOAT, PROP_NONE);
	RNA_def_property_range(prop, 0.0, 10.0);
	RNA_def_property_ui_text(prop, "Upper Concavity", "Upper mesh concavity bound (high values tend to smoothen and fill out concave regions)");
	RNA_def_property_update(prop, NC_OBJECT | ND_MODIFIER, "rna_Smoke_resetCache");

	prop = RNA_def_property(srna, "mesh_concave_lower", PROP_FLOAT, PROP_NONE);
	RNA_def_property_range(prop, 0.0, 10.0);
	RNA_def_property_ui_text(prop, "Lower Concavity", "Lower mesh concavity bound (high values tend to smoothen and fill out concave regions)");
	RNA_def_property_update(prop, NC_OBJECT | ND_MODIFIER, "rna_Smoke_resetCache");

	prop = RNA_def_property(srna, "mesh_smoothen_pos", PROP_INT, PROP_NONE);
	RNA_def_property_range(prop, 0, 100);
	RNA_def_property_ui_text(prop, "Smoothen Pos", "Positive mesh smoothening");
	RNA_def_property_update(prop, NC_OBJECT | ND_MODIFIER, "rna_Smoke_resetCache");

	prop = RNA_def_property(srna, "mesh_smoothen_neg", PROP_INT, PROP_NONE);
	RNA_def_property_range(prop, 0, 100);
	RNA_def_property_ui_text(prop, "Smoothen Neg", "Negative mesh smoothening");
	RNA_def_property_update(prop, NC_OBJECT | ND_MODIFIER, "rna_Smoke_resetCache");

	prop = RNA_def_property(srna, "mesh_scale", PROP_INT, PROP_NONE);
	RNA_def_property_int_sdna(prop, NULL, "mesh_scale");
	RNA_def_property_range(prop, 1, 100);
	RNA_def_property_ui_range(prop, 1, 10, 1, -1);
	RNA_def_property_ui_text(prop, "Mesh scale", "Scale underlying mesh grids by this factor. Mesh grids have size factor times base resolution");
	RNA_def_property_clear_flag(prop, PROP_ANIMATABLE);
	RNA_def_property_update(prop, NC_OBJECT | ND_MODIFIER, "rna_Smoke_reset");

	prop = RNA_def_property(srna, "mesh_generator", PROP_ENUM, PROP_NONE);
	RNA_def_property_enum_sdna(prop, NULL, "mesh_generator");
	RNA_def_property_enum_items(prop, fluid_mesh_quality_items);
	RNA_def_property_ui_text(prop, "Mesh generator", "Which particle levelset generator to use");
	RNA_def_property_update(prop, NC_OBJECT | ND_DRAW, "rna_Smoke_update");

	prop = RNA_def_property(srna, "mesh_vertices", PROP_COLLECTION, PROP_NONE);
	RNA_def_property_collection_sdna(prop, NULL, "mesh_velocities", "totvert");
	RNA_def_property_struct_type(prop, "SmokeVertexVelocity");
	RNA_def_property_ui_text(prop, "Fluid Mesh Vertices", "Vertices of the fluid mesh generated by simulation");

	rna_def_smoke_mesh_vertices(brna);

	prop = RNA_def_property(srna, "use_mesh", PROP_BOOLEAN, PROP_NONE);
	RNA_def_property_boolean_sdna(prop, NULL, "flags", FLUID_DOMAIN_USE_MESH);
	RNA_def_property_ui_text(prop, "Use Mesh", "Enable fluid mesh (using amplification)");
	RNA_def_property_clear_flag(prop, PROP_ANIMATABLE);
	RNA_def_property_update(prop, NC_OBJECT | ND_MODIFIER, "rna_Smoke_reset");

	prop = RNA_def_property(srna, "use_speed_vectors", PROP_BOOLEAN, PROP_NONE);
	RNA_def_property_boolean_sdna(prop, NULL, "flags", FLUID_DOMAIN_USE_SPEED_VECTORS);
	RNA_def_property_ui_text(prop, "Speed Vectors", "Generate speed vectors (will be loaded automatically during render for motion blur)");
	RNA_def_property_clear_flag(prop, PROP_ANIMATABLE);
	RNA_def_property_update(prop, NC_OBJECT | ND_MODIFIER, "rna_Smoke_reset");

	/*  secondary particles options */

	prop = RNA_def_property(srna, "sndparticle_tau_min_wc", PROP_FLOAT, PROP_NONE);
	RNA_def_property_range(prop, 0.0, 1000.0);
	RNA_def_property_ui_range(prop, 0.0, 1000.0, 100.0, 3);
	RNA_def_property_ui_text(prop, "tauMin_wc", "Lower clamping threshold for marking fluid cells as wave crests (lower values result in more marked cells)");
	RNA_def_property_update(prop, NC_OBJECT | ND_MODIFIER, "rna_Smoke_resetCache");

	prop = RNA_def_property(srna, "sndparticle_tau_max_wc", PROP_FLOAT, PROP_NONE);
	RNA_def_property_range(prop, 0.0, 1000.0);
	RNA_def_property_ui_range(prop, 0.0, 1000.0, 100.0, 3);
	RNA_def_property_ui_text(prop, "tauMax_wc", "Upper clamping threshold for marking fluid cells as wave crests (higher values result in less marked cells)");
	RNA_def_property_update(prop, NC_OBJECT | ND_MODIFIER, "rna_Smoke_resetCache");

	prop = RNA_def_property(srna, "sndparticle_tau_min_ta", PROP_FLOAT, PROP_NONE);
	RNA_def_property_range(prop, 0.0, 1000.0);
	RNA_def_property_ui_range(prop, 0.0, 10000.0, 100.0, 3);
	RNA_def_property_ui_text(prop, "tauMin_ta", "Lower clamping threshold for marking fluid cells where air is trapped (lower values result in more marked cells)");
	RNA_def_property_update(prop, NC_OBJECT | ND_MODIFIER, "rna_Smoke_resetCache");

	prop = RNA_def_property(srna, "sndparticle_tau_max_ta", PROP_FLOAT, PROP_NONE);
	RNA_def_property_range(prop, 0.0, 1000.0);
	RNA_def_property_ui_range(prop, 0.0, 1000.0, 100.0, 3);
	RNA_def_property_ui_text(prop, "tauMax_ta", "Upper clamping threshold for marking fluid cells where air is trapped (higher values result in less marked cells)");
	RNA_def_property_update(prop, NC_OBJECT | ND_MODIFIER, "rna_Smoke_resetCache");

	prop = RNA_def_property(srna, "sndparticle_tau_min_k", PROP_FLOAT, PROP_NONE);
	RNA_def_property_range(prop, 0.0, 1000.0);
	RNA_def_property_ui_range(prop, 0.0, 1000.0, 100.0, 3);
	RNA_def_property_ui_text(prop, "tauMin_k", "Lower clamping threshold that indicates the fluid speed where cells start to emit particles (lower values result in generally more particles)");
	RNA_def_property_update(prop, NC_OBJECT | ND_MODIFIER, "rna_Smoke_resetCache");

	prop = RNA_def_property(srna, "sndparticle_tau_max_k", PROP_FLOAT, PROP_NONE);
	RNA_def_property_range(prop, 0.0, 1000.0);
	RNA_def_property_ui_range(prop, 0.0, 1000.0, 100.0, 3);
	RNA_def_property_ui_text(prop, "tauMax_k", "Upper clamping threshold that indicates the fluid speed where cells no longer emit more particles (higher values result in generally less particles)");
	RNA_def_property_update(prop, NC_OBJECT | ND_MODIFIER, "rna_Smoke_resetCache");

	prop = RNA_def_property(srna, "sndparticle_k_wc", PROP_INT, PROP_NONE);
	RNA_def_property_range(prop, 0, 10000);
	RNA_def_property_ui_range(prop, 0, 10000, 1.0, -1);
	RNA_def_property_ui_text(prop, "Wave Crest Sampling", "Maximum number of particles generated per wave crest cell per frame");
	RNA_def_property_update(prop, NC_OBJECT | ND_MODIFIER, "rna_Smoke_resetCache");

	prop = RNA_def_property(srna, "sndparticle_k_ta", PROP_INT, PROP_NONE);
	RNA_def_property_range(prop, 0, 10000);
	RNA_def_property_ui_range(prop, 0, 10000, 1.0, -1);
	RNA_def_property_ui_text(prop, "Trapped Air Sampling", "Maximum number of particles generated per trapped air cell per frame");
	RNA_def_property_update(prop, NC_OBJECT | ND_MODIFIER, "rna_Smoke_resetCache");

	prop = RNA_def_property(srna, "sndparticle_k_b", PROP_FLOAT, PROP_NONE);
	RNA_def_property_range(prop, 0.0, 100.0);
	RNA_def_property_ui_range(prop, 0.0, 100.0, 10.0, 2);
	RNA_def_property_ui_text(prop, "Buoyancy", "Amount of buoyancy force that rises bubbles (high values result in bubble movement mainly upwards)");
	RNA_def_property_update(prop, NC_OBJECT | ND_MODIFIER, "rna_Smoke_resetCache");

	prop = RNA_def_property(srna, "sndparticle_k_d", PROP_FLOAT, PROP_NONE);
	RNA_def_property_range(prop, 0.0, 100.0);
	RNA_def_property_ui_range(prop, 0.0, 100.0, 10.0, 2);
	RNA_def_property_ui_text(prop, "Drag", "Amount of drag force that moves bubbles along with the fluid (high values result in bubble movement mainly along with the fluid)");
	RNA_def_property_update(prop, NC_OBJECT | ND_MODIFIER, "rna_Smoke_resetCache");

	prop = RNA_def_property(srna, "sndparticle_l_min", PROP_FLOAT, PROP_NONE);
	RNA_def_property_range(prop, 0.0, 10000.0);
	RNA_def_property_ui_range(prop, 0.0, 10000.0, 100.0, 1);
	RNA_def_property_ui_text(prop, "Lifetime(min)", "Lowest possible particle lifetime");
	RNA_def_property_update(prop, NC_OBJECT | ND_MODIFIER, "rna_Smoke_resetCache");

	prop = RNA_def_property(srna, "sndparticle_l_max", PROP_FLOAT, PROP_NONE);
	RNA_def_property_range(prop, 0.0, 10000.0);
	RNA_def_property_ui_range(prop, 0.0, 10000.0, 100.0, 1);
	RNA_def_property_ui_text(prop, "Lifetime(max)", "Highest possible particle lifetime");
	RNA_def_property_update(prop, NC_OBJECT | ND_MODIFIER, "rna_Smoke_resetCache");

	prop = RNA_def_property(srna, "sndparticle_boundary", PROP_ENUM, PROP_NONE);
	RNA_def_property_enum_sdna(prop, NULL, "sndparticle_boundary");
	RNA_def_property_enum_items(prop, sndparticle_boundary_items);
	RNA_def_property_ui_text(prop, "Particles in Boundary", "How particles that left the domain are treated");
	RNA_def_property_update(prop, NC_OBJECT | ND_DRAW, NULL);

	prop = RNA_def_property(srna, "sndparticle_combined_export", PROP_ENUM, PROP_NONE);
	RNA_def_property_enum_sdna(prop, NULL, "sndparticle_combined_export");
	RNA_def_property_enum_items(prop, sndparticle_combined_export_items);
	RNA_def_property_ui_text(prop, "Combined Export", "Determines which particle systems are created from secondary particles");
	RNA_def_property_update(prop, 0, "rna_Smoke_combined_export_update");

	prop = RNA_def_property(srna, "sndparticle_potential_radius", PROP_INT, PROP_NONE);
	RNA_def_property_int_sdna(prop, NULL, "sndparticle_potential_radius");
	RNA_def_property_range(prop, 1, 4);
	RNA_def_property_ui_range(prop, 1, 4, 1, -1);
	RNA_def_property_ui_text(prop, "Potential Radius", "Radius to compute potential for each cell (higher values are slower but create smoother potential grids)");
	RNA_def_property_update(prop, NC_OBJECT | ND_MODIFIER, "rna_Smoke_resetCache");

	prop = RNA_def_property(srna, "sndparticle_update_radius", PROP_INT, PROP_NONE);
	RNA_def_property_int_sdna(prop, NULL, "sndparticle_update_radius");
	RNA_def_property_range(prop, 1, 4);
	RNA_def_property_ui_range(prop, 1, 4, 1, -1);
	RNA_def_property_ui_text(prop, "Update Radius", "Radius to compute position update for each particle (higher values are slower but particles move less chaotic)");
	RNA_def_property_update(prop, NC_OBJECT | ND_MODIFIER, "rna_Smoke_resetCache");

	prop = RNA_def_property(srna, "particle_scale", PROP_INT, PROP_NONE);
	RNA_def_property_int_sdna(prop, NULL, "particle_scale");
	RNA_def_property_range(prop, 1, 100);
	RNA_def_property_ui_range(prop, 1, 10, 1, -1);
	RNA_def_property_ui_text(prop, "Mesh scale", "Scale underlying particle grids by this factor. Particle grids have size factor times base resolution");
	RNA_def_property_clear_flag(prop, PROP_ANIMATABLE);
	RNA_def_property_update(prop, NC_OBJECT | ND_MODIFIER, "rna_Smoke_reset");

	prop = RNA_def_property(srna, "use_spray_particles", PROP_BOOLEAN, PROP_NONE);
	RNA_def_property_boolean_sdna(prop, NULL, "particle_type", FLUID_DOMAIN_PARTICLE_SPRAY);
	RNA_def_property_ui_text(prop, "Spray", "Create spray particle system");
	RNA_def_property_clear_flag(prop, PROP_ANIMATABLE);
	RNA_def_property_update(prop, 0, "rna_Smoke_spray_parts_update");

	prop = RNA_def_property(srna, "use_bubble_particles", PROP_BOOLEAN, PROP_NONE);
	RNA_def_property_boolean_sdna(prop, NULL, "particle_type", FLUID_DOMAIN_PARTICLE_BUBBLE);
	RNA_def_property_ui_text(prop, "Bubble", "Create bubble particle system");
	RNA_def_property_clear_flag(prop, PROP_ANIMATABLE);
	RNA_def_property_update(prop, 0, "rna_Smoke_bubble_parts_update");

	prop = RNA_def_property(srna, "use_foam_particles", PROP_BOOLEAN, PROP_NONE);
	RNA_def_property_boolean_sdna(prop, NULL, "particle_type", FLUID_DOMAIN_PARTICLE_FOAM);
	RNA_def_property_ui_text(prop, "Foam", "Create foam particle system");
	RNA_def_property_clear_flag(prop, PROP_ANIMATABLE);
	RNA_def_property_update(prop, 0, "rna_Smoke_foam_parts_update");

	prop = RNA_def_property(srna, "use_tracer_particles", PROP_BOOLEAN, PROP_NONE);
	RNA_def_property_boolean_sdna(prop, NULL, "particle_type", FLUID_DOMAIN_PARTICLE_TRACER);
	RNA_def_property_ui_text(prop, "Tracer", "Create tracer particle system");
	RNA_def_property_clear_flag(prop, PROP_ANIMATABLE);
	RNA_def_property_update(prop, 0, "rna_Smoke_tracer_parts_update");

	/* fluid guiding options */

	prop = RNA_def_property(srna, "guiding_alpha", PROP_FLOAT, PROP_NONE);
	RNA_def_property_float_sdna(prop, NULL, "guiding_alpha");
	RNA_def_property_range(prop, 1.0, 100.0);
	RNA_def_property_ui_text(prop, "Weight", "Guiding weight (higher value results in greater lag)");
	RNA_def_property_update(prop, NC_OBJECT | ND_MODIFIER, "rna_Smoke_reset");

	prop = RNA_def_property(srna, "guiding_beta", PROP_INT, PROP_NONE);
	RNA_def_property_int_sdna(prop, NULL, "guiding_beta");
	RNA_def_property_range(prop, 1, 50);
	RNA_def_property_ui_text(prop, "Size", "Guiding size (higher value results in larger vortices)");
	RNA_def_property_update(prop, NC_OBJECT | ND_MODIFIER, "rna_Smoke_reset");

	prop = RNA_def_property(srna, "guiding_vel_factor", PROP_FLOAT, PROP_NONE);
	RNA_def_property_float_sdna(prop, NULL, "guiding_vel_factor");
	RNA_def_property_range(prop, 0.0, 100.0);
	RNA_def_property_ui_text(prop, "Weight", "Guiding velocity factor (higher value results in bigger guiding velocities)");
	RNA_def_property_update(prop, NC_OBJECT | ND_MODIFIER, "rna_Smoke_reset");

	prop = RNA_def_property(srna, "guiding_source", PROP_ENUM, PROP_NONE);
	RNA_def_property_enum_sdna(prop, NULL, "guiding_source");
	RNA_def_property_enum_items(prop, fluid_guiding_source_items);
	RNA_def_property_ui_text(prop, "Guiding source", "Choose where to get guiding velocities from");
	RNA_def_property_update(prop, NC_OBJECT | ND_DRAW, "rna_Smoke_update");

	prop = RNA_def_property(srna, "guiding_parent", PROP_POINTER, PROP_NONE);
	RNA_def_property_pointer_sdna(prop, NULL, "guiding_parent");
	RNA_def_property_struct_type(prop, "Object");
	RNA_def_property_pointer_funcs(prop, NULL, "rna_Smoke_guiding_parent_set", NULL, NULL);
	RNA_def_property_flag(prop, PROP_EDITABLE);
	RNA_def_property_ui_text(prop, "", "Use velocities from this object for the guiding effect (object needs to have fluid modifier and be of type domain))");
	RNA_def_property_update(prop, NC_OBJECT | ND_DRAW, "rna_Smoke_update");

	prop = RNA_def_property(srna, "use_guiding", PROP_BOOLEAN, PROP_NONE);
	RNA_def_property_boolean_sdna(prop, NULL, "flags", FLUID_DOMAIN_USE_GUIDING);
	RNA_def_property_ui_text(prop, "Use Guiding", "Enable fluid guiding");
	RNA_def_property_clear_flag(prop, PROP_ANIMATABLE);
	RNA_def_property_update(prop, NC_OBJECT | ND_MODIFIER, "rna_Smoke_reset");

	/*  cache options */

	prop = RNA_def_property(srna, "cache_frame_start", PROP_INT, PROP_TIME);
	RNA_def_property_int_sdna(prop, NULL, "cache_frame_start");
	RNA_def_property_range(prop, -MAXFRAME, MAXFRAME);
	RNA_def_property_ui_range(prop, 1, MAXFRAME, 1, 1);
	RNA_def_property_ui_text(prop, "Start", "Frame on which the simulation starts");

	prop = RNA_def_property(srna, "cache_frame_end", PROP_INT, PROP_TIME);
	RNA_def_property_int_sdna(prop, NULL, "cache_frame_end");
	RNA_def_property_range(prop, 1, MAXFRAME);
	RNA_def_property_ui_text(prop, "End", "Frame on which the simulation stops");

	prop = RNA_def_property(srna, "cache_frame_pause_data", PROP_INT, PROP_TIME);
	RNA_def_property_int_sdna(prop, NULL, "cache_frame_pause_data");

	prop = RNA_def_property(srna, "cache_frame_pause_noise", PROP_INT, PROP_TIME);
	RNA_def_property_int_sdna(prop, NULL, "cache_frame_pause_noise");

	prop = RNA_def_property(srna, "cache_frame_pause_mesh", PROP_INT, PROP_TIME);
	RNA_def_property_int_sdna(prop, NULL, "cache_frame_pause_mesh");

	prop = RNA_def_property(srna, "cache_frame_pause_particles", PROP_INT, PROP_TIME);
	RNA_def_property_int_sdna(prop, NULL, "cache_frame_pause_particles");

	prop = RNA_def_property(srna, "cache_frame_pause_guiding", PROP_INT, PROP_TIME);
	RNA_def_property_int_sdna(prop, NULL, "cache_frame_pause_guiding");

	prop = RNA_def_property(srna, "cache_mesh_format", PROP_ENUM, PROP_NONE);
	RNA_def_property_enum_sdna(prop, NULL, "cache_mesh_format");
	RNA_def_property_enum_items(prop, cache_file_type_items);
	RNA_def_property_enum_funcs(prop, NULL, "rna_Smoke_cachetype_mesh_set", "rna_Smoke_cachetype_mesh_itemf");
	RNA_def_property_ui_text(prop, "File Format", "Select the file format to be used for caching surface data");
	RNA_def_property_update(prop, NC_OBJECT | ND_MODIFIER, "rna_Smoke_reset");

	prop = RNA_def_property(srna, "cache_data_format", PROP_ENUM, PROP_NONE);
	RNA_def_property_enum_sdna(prop, NULL, "cache_data_format");
	RNA_def_property_enum_items(prop, cache_file_type_items);
	RNA_def_property_enum_funcs(prop, NULL, "rna_Smoke_cachetype_data_set", "rna_Smoke_cachetype_volume_itemf");
	RNA_def_property_ui_text(prop, "File Format", "Select the file format to be used for caching volumetric data");
	RNA_def_property_update(prop, NC_OBJECT | ND_MODIFIER, "rna_Smoke_reset");

	prop = RNA_def_property(srna, "cache_particle_format", PROP_ENUM, PROP_NONE);
	RNA_def_property_enum_sdna(prop, NULL, "cache_particle_format");
	RNA_def_property_enum_items(prop, cache_file_type_items);
	RNA_def_property_enum_funcs(prop, NULL, "rna_Smoke_cachetype_particle_set", "rna_Smoke_cachetype_particle_itemf");
	RNA_def_property_ui_text(prop, "File Format", "Select the file format to be used for caching particle data");
	RNA_def_property_update(prop, NC_OBJECT | ND_MODIFIER, "rna_Smoke_reset");

	prop = RNA_def_property(srna, "cache_noise_format", PROP_ENUM, PROP_NONE);
	RNA_def_property_enum_sdna(prop, NULL, "cache_noise_format");
	RNA_def_property_enum_items(prop, cache_file_type_items);
	RNA_def_property_enum_funcs(prop, NULL, "rna_Smoke_cachetype_noise_set", "rna_Smoke_cachetype_volume_itemf");
	RNA_def_property_ui_text(prop, "File Format", "Select the file format to be used for caching noise data");
	RNA_def_property_update(prop, NC_OBJECT | ND_MODIFIER, "rna_Smoke_reset");

	prop = RNA_def_property(srna, "cache_directory", PROP_STRING, PROP_DIRPATH);
	RNA_def_property_string_maxlength(prop, FILE_MAX);
	RNA_def_property_string_funcs(prop, NULL, NULL, "rna_Smoke_cache_directory_set");
	RNA_def_property_string_sdna(prop, NULL, "cache_directory");
	RNA_def_property_ui_text(prop, "Cache directory", "Directory that contains fluid cache files");
	RNA_def_property_update(prop, NC_OBJECT | ND_MODIFIER, NULL);

	prop = RNA_def_property(srna, "cache_baking_data", PROP_BOOLEAN, PROP_NONE);
	RNA_def_property_boolean_sdna(prop, NULL, "cache_flag", FLUID_DOMAIN_BAKING_DATA);
	RNA_def_property_update(prop, NC_OBJECT | ND_MODIFIER, NULL);

	prop = RNA_def_property(srna, "cache_baked_data", PROP_BOOLEAN, PROP_NONE);
	RNA_def_property_boolean_sdna(prop, NULL, "cache_flag", FLUID_DOMAIN_BAKED_DATA);
	RNA_def_property_update(prop, NC_OBJECT | ND_MODIFIER, NULL);

	prop = RNA_def_property(srna, "cache_baking_noise", PROP_BOOLEAN, PROP_NONE);
	RNA_def_property_boolean_sdna(prop, NULL, "cache_flag", FLUID_DOMAIN_BAKING_NOISE);
	RNA_def_property_update(prop, NC_OBJECT | ND_MODIFIER, NULL);

	prop = RNA_def_property(srna, "cache_baked_noise", PROP_BOOLEAN, PROP_NONE);
	RNA_def_property_boolean_sdna(prop, NULL, "cache_flag", FLUID_DOMAIN_BAKED_NOISE);
	RNA_def_property_update(prop, NC_OBJECT | ND_MODIFIER, NULL);

	prop = RNA_def_property(srna, "cache_baking_mesh", PROP_BOOLEAN, PROP_NONE);
	RNA_def_property_boolean_sdna(prop, NULL, "cache_flag", FLUID_DOMAIN_BAKING_MESH);
	RNA_def_property_update(prop, NC_OBJECT | ND_MODIFIER, NULL);

	prop = RNA_def_property(srna, "cache_baked_mesh", PROP_BOOLEAN, PROP_NONE);
	RNA_def_property_boolean_sdna(prop, NULL, "cache_flag", FLUID_DOMAIN_BAKED_MESH);
	RNA_def_property_update(prop, NC_OBJECT | ND_MODIFIER, NULL);

	prop = RNA_def_property(srna, "cache_baking_particles", PROP_BOOLEAN, PROP_NONE);
	RNA_def_property_boolean_sdna(prop, NULL, "cache_flag", FLUID_DOMAIN_BAKING_PARTICLES);
	RNA_def_property_update(prop, NC_OBJECT | ND_MODIFIER, NULL);

	prop = RNA_def_property(srna, "cache_baked_particles", PROP_BOOLEAN, PROP_NONE);
	RNA_def_property_boolean_sdna(prop, NULL, "cache_flag", FLUID_DOMAIN_BAKED_PARTICLES);
	RNA_def_property_update(prop, NC_OBJECT | ND_MODIFIER, NULL);

	prop = RNA_def_property(srna, "cache_baking_guiding", PROP_BOOLEAN, PROP_NONE);
	RNA_def_property_boolean_sdna(prop, NULL, "cache_flag", FLUID_DOMAIN_BAKING_GUIDING);
	RNA_def_property_update(prop, NC_OBJECT | ND_MODIFIER, NULL);

	prop = RNA_def_property(srna, "cache_baked_guiding", PROP_BOOLEAN, PROP_NONE);
	RNA_def_property_boolean_sdna(prop, NULL, "cache_flag", FLUID_DOMAIN_BAKED_GUIDING);
	RNA_def_property_update(prop, NC_OBJECT | ND_MODIFIER, NULL);

	prop = RNA_def_property(srna, "export_manta_script", PROP_BOOLEAN, PROP_NONE);
	RNA_def_property_boolean_sdna(prop, NULL, "flags", FLUID_DOMAIN_EXPORT_MANTA_SCRIPT);
	RNA_def_property_ui_text(prop, "Export Mantaflow Script", "Generate and export Mantaflow script from current domain settings during bake");
	RNA_def_property_clear_flag(prop, PROP_ANIMATABLE);
	RNA_def_property_update(prop, NC_OBJECT | ND_MODIFIER, "rna_Smoke_reset");

	/* time options */

	prop = RNA_def_property(srna, "time_scale", PROP_FLOAT, PROP_NONE);
	RNA_def_property_float_sdna(prop, NULL, "time_scale");
	RNA_def_property_range(prop, 0.0001, 10.0);
	RNA_def_property_ui_text(prop, "Time Scale", "Adjust simulation speed");
	RNA_def_property_update(prop, NC_OBJECT | ND_MODIFIER, "rna_Smoke_resetCache");

	prop = RNA_def_property(srna, "cfl_condition", PROP_FLOAT, PROP_NONE);
	RNA_def_property_float_sdna(prop, NULL, "cfl_condition");
	RNA_def_property_range(prop, 0.0, 10.0);
	RNA_def_property_ui_text(prop, "CFL", "Maximal velocity per cell (higher value results in larger timesteps)");
	RNA_def_property_update(prop, NC_OBJECT | ND_MODIFIER, "rna_Smoke_resetCache");

	prop = RNA_def_property(srna, "use_adaptive_stepping", PROP_BOOLEAN, PROP_NONE);
	RNA_def_property_boolean_sdna(prop, NULL, "flags", FLUID_DOMAIN_USE_ADAPTIVE_TIME);
	RNA_def_property_ui_text(prop, "Adaptive stepping", "Enable adaptive time-stepping");
	RNA_def_property_update(prop, NC_OBJECT | ND_MODIFIER, "rna_Smoke_resetCache");

	/* display settings */

	prop = RNA_def_property(srna, "slice_method", PROP_ENUM, PROP_NONE);
	RNA_def_property_enum_sdna(prop, NULL, "slice_method");
	RNA_def_property_enum_items(prop, smoke_view_items);
	RNA_def_property_ui_text(prop, "View Method", "How to slice the volume for viewport rendering");
	RNA_def_property_update(prop, NC_OBJECT | ND_DRAW, NULL);

	prop = RNA_def_property(srna, "axis_slice_method", PROP_ENUM, PROP_NONE);
	RNA_def_property_enum_sdna(prop, NULL, "axis_slice_method");
	RNA_def_property_enum_items(prop, axis_slice_method_items);
	RNA_def_property_ui_text(prop, "Method", "");
	RNA_def_property_update(prop, NC_OBJECT | ND_DRAW, NULL);

	prop = RNA_def_property(srna, "slice_axis", PROP_ENUM, PROP_NONE);
	RNA_def_property_enum_sdna(prop, NULL, "slice_axis");
	RNA_def_property_enum_items(prop, axis_slice_position_items);
	RNA_def_property_ui_text(prop, "Axis", "");
	RNA_def_property_update(prop, NC_OBJECT | ND_DRAW, NULL);

	prop = RNA_def_property(srna, "slice_per_voxel", PROP_FLOAT, PROP_NONE);
	RNA_def_property_float_sdna(prop, NULL, "slice_per_voxel");
	RNA_def_property_range(prop, 0.0, 100.0);
	RNA_def_property_ui_range(prop, 0.0, 5.0, 0.1, 1);
	RNA_def_property_ui_text(prop, "Slice Per Voxel",
	                         "How many slices per voxel should be generated");
	RNA_def_property_update(prop, NC_OBJECT | ND_DRAW, NULL);

	prop = RNA_def_property(srna, "slice_depth", PROP_FLOAT, PROP_FACTOR);
	RNA_def_property_float_sdna(prop, NULL, "slice_depth");
	RNA_def_property_range(prop, 0.0, 1.0);
	RNA_def_property_ui_range(prop, 0.0, 1.0, 0.1, 3);
	RNA_def_property_ui_text(prop, "Position", "Position of the slice");
	RNA_def_property_update(prop, NC_OBJECT | ND_DRAW, NULL);

	prop = RNA_def_property(srna, "display_thickness", PROP_FLOAT, PROP_NONE);
	RNA_def_property_float_sdna(prop, NULL, "display_thickness");
	RNA_def_property_range(prop, 0.001, 1000.0);
	RNA_def_property_ui_range(prop, 0.1, 100.0, 0.1, 3);
	RNA_def_property_ui_text(prop, "Thickness", "Thickness of smoke drawing in the viewport");
	RNA_def_property_update(prop, NC_OBJECT | ND_MODIFIER, NULL);

	prop = RNA_def_property(srna, "display_interpolation", PROP_ENUM, PROP_NONE);
	RNA_def_property_enum_sdna(prop, NULL, "interp_method");
	RNA_def_property_enum_items(prop, interp_method_item);
	RNA_def_property_ui_text(prop, "Interpolation", "Interpolation method to use for smoke/fire volumes in solid mode");
	RNA_def_property_update(prop, NC_OBJECT | ND_DRAW, NULL);

	prop = RNA_def_property(srna, "show_velocity", PROP_BOOLEAN, PROP_NONE);
	RNA_def_property_boolean_sdna(prop, NULL, "draw_velocity", 0);
	RNA_def_property_ui_text(prop, "Display Velocity", "Toggle visualization of the velocity field as needles");
	RNA_def_property_update(prop, NC_OBJECT | ND_DRAW, NULL);

	prop = RNA_def_property(srna, "vector_display_type", PROP_ENUM, PROP_NONE);
	RNA_def_property_enum_sdna(prop, NULL, "vector_draw_type");
	RNA_def_property_enum_items(prop, vector_draw_items);
	RNA_def_property_ui_text(prop, "Display Type", "");
	RNA_def_property_update(prop, NC_OBJECT | ND_DRAW, NULL);

	prop = RNA_def_property(srna, "vector_scale", PROP_FLOAT, PROP_NONE);
	RNA_def_property_float_sdna(prop, NULL, "vector_scale");
	RNA_def_property_range(prop, 0.0, 1000.0);
	RNA_def_property_ui_range(prop, 0.0, 100.0, 0.1, 3);
	RNA_def_property_ui_text(prop, "Scale", "Multiplier for scaling the vectors");
	RNA_def_property_update(prop, NC_OBJECT | ND_DRAW, NULL);

	/* --------- Color mapping. --------- */

	prop = RNA_def_property(srna, "use_color_ramp", PROP_BOOLEAN, PROP_NONE);
	RNA_def_property_boolean_sdna(prop, NULL, "use_coba", 0);
	RNA_def_property_boolean_funcs(prop, NULL, "rna_Smoke_use_color_ramp_set");
	RNA_def_property_ui_text(prop, "Use Color Ramp",
	                         "Render a simulation field while mapping its voxels values to the colors of a ramp");
	RNA_def_property_update(prop, NC_OBJECT | ND_DRAW, NULL);

	static const EnumPropertyItem coba_field_items[] = {
	    {FLUID_DOMAIN_FIELD_COLOR_R, "COLOR_R", 0, "Red", "Red component of the color field"},
	    {FLUID_DOMAIN_FIELD_COLOR_G, "COLOR_G", 0, "Green", "Green component of the color field"},
	    {FLUID_DOMAIN_FIELD_COLOR_B, "COLOR_B", 0, "Blue", "Blue component of the color field"},
	    {FLUID_DOMAIN_FIELD_DENSITY, "DENSITY", 0, "Density", "Quantity of soot in the fluid"},
	    {FLUID_DOMAIN_FIELD_FLAME, "FLAME", 0, "Flame", "Flame field"},
	    {FLUID_DOMAIN_FIELD_FUEL, "FUEL", 0, "Fuel", "Fuel field"},
	    {FLUID_DOMAIN_FIELD_HEAT, "HEAT", 0, "Heat", "Temperature of the fluid"},
	    {FLUID_DOMAIN_FIELD_VELOCITY_X, "VELOCITY_X", 0, "X Velocity", "X component of the velocity field"},
	    {FLUID_DOMAIN_FIELD_VELOCITY_Y, "VELOCITY_Y", 0, "Y Velocity", "Y component of the velocity field"},
	    {FLUID_DOMAIN_FIELD_VELOCITY_Z, "VELOCITY_Z", 0, "Z Velocity", "Z component of the velocity field"},
	    {0, NULL, 0, NULL, NULL},
	};

	prop = RNA_def_property(srna, "coba_field", PROP_ENUM, PROP_NONE);
	RNA_def_property_enum_sdna(prop, NULL, "coba_field");
	RNA_def_property_enum_items(prop, coba_field_items);
	RNA_def_property_ui_text(prop, "Field", "Simulation field to color map");
	RNA_def_property_update(prop, NC_OBJECT | ND_DRAW, NULL);

	prop = RNA_def_property(srna, "color_ramp", PROP_POINTER, PROP_NEVER_NULL);
	RNA_def_property_pointer_sdna(prop, NULL, "coba");
	RNA_def_property_struct_type(prop, "ColorRamp");
	RNA_def_property_ui_text(prop, "Color Ramp", "");
	RNA_def_property_update(prop, NC_OBJECT | ND_DRAW, NULL);

	prop = RNA_def_property(srna, "clipping", PROP_FLOAT, PROP_NONE);
	RNA_def_property_float_sdna(prop, NULL, "clipping");
	RNA_def_property_range(prop, 0.0, 1.0);
	RNA_def_property_ui_range(prop, 0.0, 1.0, 0.1, 3);
	RNA_def_property_ui_text(prop, "Clipping",
	                         "Value under which voxels are considered empty space to optimize caching and rendering");
	RNA_def_property_update(prop, NC_OBJECT | ND_MODIFIER, NULL);

	/* -- Deprecated / unsed options (below)-- */

	/* pointcache options */

	prop = RNA_def_property(srna, "point_cache", PROP_POINTER, PROP_NONE);
	RNA_def_property_flag(prop, PROP_NEVER_NULL);
	RNA_def_property_pointer_sdna(prop, NULL, "point_cache[0]");
	RNA_def_property_struct_type(prop, "PointCache");
	RNA_def_property_ui_text(prop, "Point Cache", "");

	prop = RNA_def_property(srna, "point_cache_compress_type", PROP_ENUM, PROP_NONE);
	RNA_def_property_enum_sdna(prop, NULL, "cache_comp");
	RNA_def_property_enum_items(prop, smoke_cache_comp_items);
	RNA_def_property_ui_text(prop, "Cache Compression", "Compression method to be used");

	/* OpenVDB options */

	prop = RNA_def_property(srna, "openvdb_cache_compress_type", PROP_ENUM, PROP_NONE);
	RNA_def_property_enum_sdna(prop, NULL, "openvdb_comp");
	RNA_def_property_enum_items(prop, prop_compression_items);
	RNA_def_property_ui_text(prop, "Compression", "Compression method to be used");

	prop = RNA_def_property(srna, "data_depth", PROP_ENUM, PROP_NONE);
	RNA_def_property_enum_bitflag_sdna(prop, NULL, "data_depth");
	RNA_def_property_enum_items(prop, smoke_data_depth_items);
	RNA_def_property_ui_text(prop, "Data Depth",
	                         "Bit depth for writing all scalar (including vector) "
	                         "lower values reduce file size");
	RNA_def_property_update(prop, NC_OBJECT | ND_MODIFIER, NULL);
=======
  StructRNA *srna;
  PropertyRNA *prop;

  static const EnumPropertyItem prop_noise_type_items[] = {
      {MOD_SMOKE_NOISEWAVE, "NOISEWAVE", 0, "Wavelet", ""},
#  ifdef WITH_FFTW3
      {MOD_SMOKE_NOISEFFT, "NOISEFFT", 0, "FFT", ""},
#  endif
      /*  {MOD_SMOKE_NOISECURL, "NOISECURL", 0, "Curl", ""}, */
      {0, NULL, 0, NULL, NULL},
  };

  static const EnumPropertyItem prop_compression_items[] = {
      {VDB_COMPRESSION_ZIP, "ZIP", 0, "Zip", "Effective but slow compression"},
#  ifdef WITH_OPENVDB_BLOSC
      {VDB_COMPRESSION_BLOSC,
       "BLOSC",
       0,
       "Blosc",
       "Multithreaded compression, similar in size and quality as 'Zip'"},
#  endif
      {VDB_COMPRESSION_NONE, "NONE", 0, "None", "Do not use any compression"},
      {0, NULL, 0, NULL, NULL}};

  static const EnumPropertyItem smoke_cache_comp_items[] = {
      {SM_CACHE_LIGHT, "CACHELIGHT", 0, "Light", "Fast but not so effective compression"},
      {SM_CACHE_HEAVY, "CACHEHEAVY", 0, "Heavy", "Effective but slow compression"},
      {0, NULL, 0, NULL, NULL},
  };

  static const EnumPropertyItem smoke_highres_sampling_items[] = {
      {SM_HRES_FULLSAMPLE, "FULLSAMPLE", 0, "Full Sample", ""},
      {SM_HRES_LINEAR, "LINEAR", 0, "Linear", ""},
      {SM_HRES_NEAREST, "NEAREST", 0, "Nearest", ""},
      {0, NULL, 0, NULL, NULL},
  };

  static const EnumPropertyItem smoke_data_depth_items[] = {
      {16, "16", 0, "Float (Half)", "Half float (16 bit data)"},
      {0, "32", 0, "Float (Full)", "Full float (32 bit data)"}, /* default */
      {0, NULL, 0, NULL, NULL},
  };

  static const EnumPropertyItem smoke_domain_colli_items[] = {
      {SM_BORDER_OPEN, "BORDEROPEN", 0, "Open", "Smoke doesn't collide with any border"},
      {SM_BORDER_VERTICAL,
       "BORDERVERTICAL",
       0,
       "Vertically Open",
       "Smoke doesn't collide with top and bottom sides"},
      {SM_BORDER_CLOSED, "BORDERCLOSED", 0, "Collide All", "Smoke collides with every side"},
      {0, NULL, 0, NULL, NULL},
  };

  static const EnumPropertyItem cache_file_type_items[] = {
      {PTCACHE_FILE_PTCACHE,
       "POINTCACHE",
       0,
       "Point Cache",
       "Blender specific point cache file format"},
#  ifdef WITH_OPENVDB
      {PTCACHE_FILE_OPENVDB, "OPENVDB", 0, "OpenVDB", "OpenVDB file format"},
#  endif
      {0, NULL, 0, NULL, NULL},
  };

  static const EnumPropertyItem smoke_view_items[] = {
      {MOD_SMOKE_SLICE_VIEW_ALIGNED,
       "VIEW_ALIGNED",
       0,
       "View",
       "Slice volume parallel to the view plane"},
      {MOD_SMOKE_SLICE_AXIS_ALIGNED,
       "AXIS_ALIGNED",
       0,
       "Axis",
       "Slice volume parallel to the major axis"},
      {0, NULL, 0, NULL, NULL},
  };

  static const EnumPropertyItem axis_slice_method_items[] = {
      {AXIS_SLICE_FULL, "FULL", 0, "Full", "Slice the whole domain object"},
      {AXIS_SLICE_SINGLE, "SINGLE", 0, "Single", "Perform a single slice of the domain object"},
      {0, NULL, 0, NULL, NULL},
  };

  static const EnumPropertyItem interp_method_item[] = {
      {VOLUME_INTERP_LINEAR, "LINEAR", 0, "Linear", "Good smoothness and speed"},
      {VOLUME_INTERP_CUBIC,
       "CUBIC",
       0,
       "Cubic",
       "Smoothed high quality interpolation, but slower"},
      {0, NULL, 0, NULL, NULL},
  };

  static const EnumPropertyItem axis_slice_position_items[] = {
      {SLICE_AXIS_AUTO,
       "AUTO",
       0,
       "Auto",
       "Adjust slice direction according to the view direction"},
      {SLICE_AXIS_X, "X", 0, "X", "Slice along the X axis"},
      {SLICE_AXIS_Y, "Y", 0, "Y", "Slice along the Y axis"},
      {SLICE_AXIS_Z, "Z", 0, "Z", "Slice along the Z axis"},
      {0, NULL, 0, NULL, NULL},
  };

  static const EnumPropertyItem vector_draw_items[] = {
      {VECTOR_DRAW_NEEDLE, "NEEDLE", 0, "Needle", "Display vectors as needles"},
      {VECTOR_DRAW_STREAMLINE, "STREAMLINE", 0, "Streamlines", "Display vectors as streamlines"},
      {0, NULL, 0, NULL, NULL},
  };

  srna = RNA_def_struct(brna, "SmokeDomainSettings", NULL);
  RNA_def_struct_ui_text(srna, "Domain Settings", "Smoke domain settings");
  RNA_def_struct_sdna(srna, "SmokeDomainSettings");
  RNA_def_struct_path_func(srna, "rna_SmokeDomainSettings_path");

  prop = RNA_def_property(srna, "resolution_max", PROP_INT, PROP_NONE);
  RNA_def_property_int_sdna(prop, NULL, "maxres");
  RNA_def_property_range(prop, 6, 512);
  RNA_def_property_ui_range(prop, 24, 512, 2, -1);
  RNA_def_property_ui_text(prop, "Max Res", "Maximal resolution used in the fluid domain");
  RNA_def_property_clear_flag(prop, PROP_ANIMATABLE);
  RNA_def_property_update(prop, NC_OBJECT | ND_MODIFIER, "rna_Smoke_reset");

  prop = RNA_def_property(srna, "amplify", PROP_INT, PROP_NONE);
  RNA_def_property_int_sdna(prop, NULL, "amplify");
  RNA_def_property_range(prop, 1, 10);
  RNA_def_property_ui_range(prop, 1, 10, 1, -1);
  RNA_def_property_ui_text(
      prop, "Amplification", "Enhance the resolution of smoke by this factor using noise");
  RNA_def_property_clear_flag(prop, PROP_ANIMATABLE);
  RNA_def_property_update(prop, NC_OBJECT | ND_MODIFIER, "rna_Smoke_reset");

  prop = RNA_def_property(srna, "use_high_resolution", PROP_BOOLEAN, PROP_NONE);
  RNA_def_property_boolean_sdna(prop, NULL, "flags", MOD_SMOKE_HIGHRES);
  RNA_def_property_ui_text(prop, "High res", "Enable high resolution (using amplification)");
  RNA_def_property_clear_flag(prop, PROP_ANIMATABLE);
  RNA_def_property_update(prop, NC_OBJECT | ND_MODIFIER, "rna_Smoke_reset");

  prop = RNA_def_property(srna, "show_high_resolution", PROP_BOOLEAN, PROP_NONE);
  RNA_def_property_boolean_sdna(prop, NULL, "viewsettings", MOD_SMOKE_VIEW_SHOW_HIGHRES);
  RNA_def_property_ui_text(
      prop, "Show High Resolution", "Show high resolution (using amplification)");
  RNA_def_property_update(prop, NC_OBJECT | ND_DRAW, NULL);

  prop = RNA_def_property(srna, "noise_type", PROP_ENUM, PROP_NONE);
  RNA_def_property_enum_sdna(prop, NULL, "noise");
  RNA_def_property_enum_items(prop, prop_noise_type_items);
  RNA_def_property_ui_text(
      prop, "Noise Method", "Noise method which is used for creating the high resolution");
  RNA_def_property_clear_flag(prop, PROP_ANIMATABLE);
  RNA_def_property_update(prop, NC_OBJECT | ND_MODIFIER, "rna_Smoke_reset");

  prop = RNA_def_property(srna, "alpha", PROP_FLOAT, PROP_NONE);
  RNA_def_property_float_sdna(prop, NULL, "alpha");
  RNA_def_property_range(prop, -5.0, 5.0);
  RNA_def_property_ui_range(prop, -5.0, 5.0, 0.02, 5);
  RNA_def_property_ui_text(
      prop,
      "Density",
      "How much density affects smoke motion (higher value results in faster rising smoke)");
  RNA_def_property_update(prop, NC_OBJECT | ND_MODIFIER, "rna_Smoke_resetCache");

  prop = RNA_def_property(srna, "beta", PROP_FLOAT, PROP_NONE);
  RNA_def_property_float_sdna(prop, NULL, "beta");
  RNA_def_property_range(prop, -5.0, 5.0);
  RNA_def_property_ui_range(prop, -5.0, 5.0, 0.02, 5);
  RNA_def_property_ui_text(
      prop,
      "Heat",
      "How much heat affects smoke motion (higher value results in faster rising smoke)");
  RNA_def_property_update(prop, NC_OBJECT | ND_MODIFIER, "rna_Smoke_resetCache");

  prop = RNA_def_property(srna, "collision_collection", PROP_POINTER, PROP_NONE);
  RNA_def_property_pointer_sdna(prop, NULL, "coll_group");
  RNA_def_property_struct_type(prop, "Collection");
  RNA_def_property_flag(prop, PROP_EDITABLE);
  RNA_def_property_ui_text(prop, "Collision Collection", "Limit collisions to this collection");
  RNA_def_property_update(prop, NC_OBJECT | ND_MODIFIER, "rna_Smoke_reset_dependency");

  prop = RNA_def_property(srna, "fluid_collection", PROP_POINTER, PROP_NONE);
  RNA_def_property_pointer_sdna(prop, NULL, "fluid_group");
  RNA_def_property_struct_type(prop, "Collection");
  RNA_def_property_flag(prop, PROP_EDITABLE);
  RNA_def_property_ui_text(prop, "Fluid Collection", "Limit fluid objects to this collection");
  RNA_def_property_update(prop, NC_OBJECT | ND_MODIFIER, "rna_Smoke_reset_dependency");

  prop = RNA_def_property(srna, "effector_collection", PROP_POINTER, PROP_NONE);
  RNA_def_property_pointer_sdna(prop, NULL, "eff_group");
  RNA_def_property_struct_type(prop, "Collection");
  RNA_def_property_flag(prop, PROP_EDITABLE);
  RNA_def_property_ui_text(prop, "Effector Collection", "Limit effectors to this collection");
  RNA_def_property_update(prop, NC_OBJECT | ND_MODIFIER, "rna_Smoke_reset_dependency");

  prop = RNA_def_property(srna, "strength", PROP_FLOAT, PROP_NONE);
  RNA_def_property_float_sdna(prop, NULL, "strength");
  RNA_def_property_range(prop, 0.0, 10.0);
  RNA_def_property_ui_range(prop, 0.0, 10.0, 1, 2);
  RNA_def_property_ui_text(prop, "Strength", "Strength of noise");
  RNA_def_property_update(prop, NC_OBJECT | ND_MODIFIER, "rna_Smoke_resetCache");

  prop = RNA_def_property(srna, "dissolve_speed", PROP_INT, PROP_TIME);
  RNA_def_property_int_sdna(prop, NULL, "diss_speed");
  RNA_def_property_range(prop, 1.0, 10000.0);
  RNA_def_property_ui_range(prop, 1.0, 10000.0, 1, -1);
  RNA_def_property_ui_text(prop, "Dissolve Speed", "Dissolve Speed");
  RNA_def_property_update(prop, NC_OBJECT | ND_MODIFIER, "rna_Smoke_resetCache");

  prop = RNA_def_property(srna, "use_dissolve_smoke", PROP_BOOLEAN, PROP_NONE);
  RNA_def_property_boolean_sdna(prop, NULL, "flags", MOD_SMOKE_DISSOLVE);
  RNA_def_property_ui_text(prop, "Dissolve Smoke", "Enable smoke to disappear over time");
  RNA_def_property_update(prop, NC_OBJECT | ND_MODIFIER, "rna_Smoke_resetCache");

  prop = RNA_def_property(srna, "use_dissolve_smoke_log", PROP_BOOLEAN, PROP_NONE);
  RNA_def_property_boolean_sdna(prop, NULL, "flags", MOD_SMOKE_DISSOLVE_LOG);
  RNA_def_property_ui_text(prop, "Logarithmic dissolve", "Using 1/x ");
  RNA_def_property_update(prop, NC_OBJECT | ND_MODIFIER, "rna_Smoke_resetCache");

  prop = RNA_def_property(srna, "point_cache", PROP_POINTER, PROP_NONE);
  RNA_def_property_flag(prop, PROP_NEVER_NULL);
  RNA_def_property_pointer_sdna(prop, NULL, "point_cache[0]");
  RNA_def_property_struct_type(prop, "PointCache");
  RNA_def_property_ui_text(prop, "Point Cache", "");

  prop = RNA_def_property(srna, "point_cache_compress_type", PROP_ENUM, PROP_NONE);
  RNA_def_property_enum_sdna(prop, NULL, "cache_comp");
  RNA_def_property_enum_items(prop, smoke_cache_comp_items);
  RNA_def_property_ui_text(prop, "Cache Compression", "Compression method to be used");

  prop = RNA_def_property(srna, "openvdb_cache_compress_type", PROP_ENUM, PROP_NONE);
  RNA_def_property_enum_sdna(prop, NULL, "openvdb_comp");
  RNA_def_property_enum_items(prop, prop_compression_items);
  RNA_def_property_ui_text(prop, "Compression", "Compression method to be used");

  prop = RNA_def_property(srna, "data_depth", PROP_ENUM, PROP_NONE);
  RNA_def_property_enum_bitflag_sdna(prop, NULL, "data_depth");
  RNA_def_property_enum_items(prop, smoke_data_depth_items);
  RNA_def_property_ui_text(prop,
                           "Data Depth",
                           "Bit depth for writing all scalar (including vector) "
                           "lower values reduce file size");
  RNA_def_property_update(prop, NC_OBJECT | ND_MODIFIER, NULL);

  prop = RNA_def_property(srna, "collision_extents", PROP_ENUM, PROP_NONE);
  RNA_def_property_enum_sdna(prop, NULL, "border_collisions");
  RNA_def_property_enum_items(prop, smoke_domain_colli_items);
  RNA_def_property_ui_text(
      prop, "Border Collisions", "Select which domain border will be treated as collision object");
  RNA_def_property_update(prop, NC_OBJECT | ND_MODIFIER, "rna_Smoke_reset");

  prop = RNA_def_property(srna, "effector_weights", PROP_POINTER, PROP_NONE);
  RNA_def_property_struct_type(prop, "EffectorWeights");
  RNA_def_property_clear_flag(prop, PROP_EDITABLE);
  RNA_def_property_ui_text(prop, "Effector Weights", "");

  prop = RNA_def_property(srna, "highres_sampling", PROP_ENUM, PROP_NONE);
  RNA_def_property_enum_items(prop, smoke_highres_sampling_items);
  RNA_def_property_ui_text(prop, "Emitter", "Method for sampling the high resolution flow");
  RNA_def_property_update(prop, NC_OBJECT | ND_MODIFIER, "rna_Smoke_resetCache");

  prop = RNA_def_property(srna, "time_scale", PROP_FLOAT, PROP_NONE);
  RNA_def_property_float_sdna(prop, NULL, "time_scale");
  RNA_def_property_range(prop, 0.2, 1.5);
  RNA_def_property_ui_range(prop, 0.2, 1.5, 0.02, 5);
  RNA_def_property_ui_text(prop, "Time Scale", "Adjust simulation speed");
  RNA_def_property_update(prop, NC_OBJECT | ND_MODIFIER, "rna_Smoke_resetCache");

  prop = RNA_def_property(srna, "vorticity", PROP_FLOAT, PROP_NONE);
  RNA_def_property_float_sdna(prop, NULL, "vorticity");
  RNA_def_property_range(prop, 0.01, 4.0);
  RNA_def_property_ui_range(prop, 0.01, 4.0, 0.02, 5);
  RNA_def_property_ui_text(prop, "Vorticity", "Amount of turbulence/rotation in fluid");
  RNA_def_property_update(prop, NC_OBJECT | ND_MODIFIER, "rna_Smoke_resetCache");

  prop = RNA_def_property(srna, "density_grid", PROP_FLOAT, PROP_NONE);
  RNA_def_property_array(prop, 32);
  RNA_def_property_flag(prop, PROP_DYNAMIC);
  RNA_def_property_clear_flag(prop, PROP_EDITABLE);
  RNA_def_property_dynamic_array_funcs(prop, "rna_SmokeModifier_grid_get_length");
  RNA_def_property_float_funcs(prop, "rna_SmokeModifier_density_grid_get", NULL, NULL);
  RNA_def_property_ui_text(prop, "Density Grid", "Smoke density grid");

  prop = RNA_def_property(srna, "velocity_grid", PROP_FLOAT, PROP_NONE);
  RNA_def_property_array(prop, 32);
  RNA_def_property_flag(prop, PROP_DYNAMIC);
  RNA_def_property_clear_flag(prop, PROP_EDITABLE);
  RNA_def_property_dynamic_array_funcs(prop, "rna_SmokeModifier_velocity_grid_get_length");
  RNA_def_property_float_funcs(prop, "rna_SmokeModifier_velocity_grid_get", NULL, NULL);
  RNA_def_property_ui_text(prop, "Velocity Grid", "Smoke velocity grid");

  prop = RNA_def_property(srna, "flame_grid", PROP_FLOAT, PROP_NONE);
  RNA_def_property_array(prop, 32);
  RNA_def_property_flag(prop, PROP_DYNAMIC);
  RNA_def_property_clear_flag(prop, PROP_EDITABLE);
  RNA_def_property_dynamic_array_funcs(prop, "rna_SmokeModifier_grid_get_length");
  RNA_def_property_float_funcs(prop, "rna_SmokeModifier_flame_grid_get", NULL, NULL);
  RNA_def_property_ui_text(prop, "Flame Grid", "Smoke flame grid");

  prop = RNA_def_property(srna, "color_grid", PROP_FLOAT, PROP_NONE);
  RNA_def_property_array(prop, 32);
  RNA_def_property_flag(prop, PROP_DYNAMIC);
  RNA_def_property_clear_flag(prop, PROP_EDITABLE);
  RNA_def_property_dynamic_array_funcs(prop, "rna_SmokeModifier_color_grid_get_length");
  RNA_def_property_float_funcs(prop, "rna_SmokeModifier_color_grid_get", NULL, NULL);
  RNA_def_property_ui_text(prop, "Color Grid", "Smoke color grid");

  prop = RNA_def_property(srna, "heat_grid", PROP_FLOAT, PROP_NONE);
  RNA_def_property_array(prop, 32);
  RNA_def_property_flag(prop, PROP_DYNAMIC);
  RNA_def_property_clear_flag(prop, PROP_EDITABLE);
  RNA_def_property_dynamic_array_funcs(prop, "rna_SmokeModifier_heat_grid_get_length");
  RNA_def_property_float_funcs(prop, "rna_SmokeModifier_heat_grid_get", NULL, NULL);
  RNA_def_property_ui_text(prop, "Heat Grid", "Smoke heat grid");

  prop = RNA_def_property(srna, "temperature_grid", PROP_FLOAT, PROP_NONE);
  RNA_def_property_array(prop, 32);
  RNA_def_property_flag(prop, PROP_DYNAMIC);
  RNA_def_property_clear_flag(prop, PROP_EDITABLE);
  RNA_def_property_dynamic_array_funcs(prop, "rna_SmokeModifier_grid_get_length");
  RNA_def_property_float_funcs(prop, "rna_SmokeModifier_temperature_grid_get", NULL, NULL);
  RNA_def_property_ui_text(
      prop, "Temperature Grid", "Smoke temperature grid, range 0..1 represents 0..1000K");

  prop = RNA_def_property(srna,
                          "cell_size",
                          PROP_FLOAT,
                          PROP_XYZ); /* can change each frame when using adaptive domain */
  RNA_def_property_clear_flag(prop, PROP_EDITABLE);
  RNA_def_property_ui_text(prop, "cell_size", "Cell Size");

  prop = RNA_def_property(srna,
                          "start_point",
                          PROP_FLOAT,
                          PROP_XYZ); /* can change each frame when using adaptive domain */
  RNA_def_property_float_sdna(prop, NULL, "p0");
  RNA_def_property_clear_flag(prop, PROP_EDITABLE);
  RNA_def_property_ui_text(prop, "p0", "Start point");

  prop = RNA_def_property(srna,
                          "domain_resolution",
                          PROP_INT,
                          PROP_XYZ); /* can change each frame when using adaptive domain */
  RNA_def_property_int_sdna(prop, NULL, "res");
  RNA_def_property_clear_flag(prop, PROP_EDITABLE);
  RNA_def_property_ui_text(prop, "res", "Smoke Grid Resolution");

  prop = RNA_def_property(srna, "burning_rate", PROP_FLOAT, PROP_NONE);
  RNA_def_property_range(prop, 0.01, 4.0);
  RNA_def_property_ui_range(prop, 0.01, 2.0, 1.0, 5);
  RNA_def_property_ui_text(
      prop, "Speed", "Speed of the burning reaction (use larger values for smaller flame)");
  RNA_def_property_update(prop, NC_OBJECT | ND_MODIFIER, "rna_Smoke_resetCache");

  prop = RNA_def_property(srna, "flame_smoke", PROP_FLOAT, PROP_NONE);
  RNA_def_property_range(prop, 0.0, 8.0);
  RNA_def_property_ui_range(prop, 0.0, 4.0, 1.0, 5);
  RNA_def_property_ui_text(prop, "Smoke", "Amount of smoke created by burning fuel");
  RNA_def_property_update(prop, NC_OBJECT | ND_MODIFIER, "rna_Smoke_resetCache");

  prop = RNA_def_property(srna, "flame_vorticity", PROP_FLOAT, PROP_FACTOR);
  RNA_def_property_range(prop, 0.0, 2.0);
  RNA_def_property_ui_range(prop, 0.0, 1.0, 1.0, 5);
  RNA_def_property_ui_text(prop, "Vorticity", "Additional vorticity for the flames");
  RNA_def_property_update(prop, NC_OBJECT | ND_MODIFIER, "rna_Smoke_resetCache");

  prop = RNA_def_property(srna, "flame_ignition", PROP_FLOAT, PROP_NONE);
  RNA_def_property_range(prop, 0.5, 5.0);
  RNA_def_property_ui_range(prop, 0.5, 2.5, 1.0, 5);
  RNA_def_property_ui_text(prop, "Ignition", "Minimum temperature of flames");
  RNA_def_property_update(prop, NC_OBJECT | ND_MODIFIER, "rna_Smoke_resetCache");

  prop = RNA_def_property(srna, "flame_max_temp", PROP_FLOAT, PROP_NONE);
  RNA_def_property_range(prop, 1.0, 10.0);
  RNA_def_property_ui_range(prop, 1.0, 5.0, 1.0, 5);
  RNA_def_property_ui_text(prop, "Maximum", "Maximum temperature of flames");
  RNA_def_property_update(prop, NC_OBJECT | ND_MODIFIER, "rna_Smoke_resetCache");

  prop = RNA_def_property(srna, "flame_smoke_color", PROP_FLOAT, PROP_COLOR_GAMMA);
  RNA_def_property_array(prop, 3);
  RNA_def_property_ui_text(prop, "Smoke Color", "Color of smoke emitted from burning fuel");
  RNA_def_property_update(prop, NC_OBJECT | ND_MODIFIER, "rna_Smoke_resetCache");

  prop = RNA_def_property(srna, "use_adaptive_domain", PROP_BOOLEAN, PROP_NONE);
  RNA_def_property_boolean_sdna(prop, NULL, "flags", MOD_SMOKE_ADAPTIVE_DOMAIN);
  RNA_def_property_ui_text(
      prop, "Adaptive Domain", "Adapt simulation resolution and size to fluid");
  RNA_def_property_clear_flag(prop, PROP_ANIMATABLE);
  RNA_def_property_update(prop, NC_OBJECT | ND_MODIFIER, "rna_Smoke_reset");

  prop = RNA_def_property(srna, "additional_res", PROP_INT, PROP_NONE);
  RNA_def_property_int_sdna(prop, NULL, "adapt_res");
  RNA_def_property_range(prop, 0, 512);
  RNA_def_property_ui_range(prop, 0, 512, 2, -1);
  RNA_def_property_ui_text(prop, "Additional", "Maximum number of additional cells");
  RNA_def_property_update(prop, NC_OBJECT | ND_MODIFIER, "rna_Smoke_resetCache");

  prop = RNA_def_property(srna, "adapt_margin", PROP_INT, PROP_NONE);
  RNA_def_property_int_sdna(prop, NULL, "adapt_margin");
  RNA_def_property_range(prop, 2, 24);
  RNA_def_property_ui_range(prop, 2, 24, 2, -1);
  RNA_def_property_ui_text(
      prop, "Margin", "Margin added around fluid to minimize boundary interference");
  RNA_def_property_update(prop, NC_OBJECT | ND_MODIFIER, "rna_Smoke_resetCache");

  prop = RNA_def_property(srna, "adapt_threshold", PROP_FLOAT, PROP_NONE);
  RNA_def_property_range(prop, 0.01, 0.5);
  RNA_def_property_ui_range(prop, 0.01, 0.5, 1.0, 5);
  RNA_def_property_ui_text(
      prop, "Threshold", "Maximum amount of fluid cell can contain before it is considered empty");
  RNA_def_property_update(prop, NC_OBJECT | ND_MODIFIER, "rna_Smoke_resetCache");

  prop = RNA_def_property(srna, "cache_file_format", PROP_ENUM, PROP_NONE);
  RNA_def_property_enum_sdna(prop, NULL, "cache_file_format");
  RNA_def_property_enum_items(prop, cache_file_type_items);
  RNA_def_property_enum_funcs(prop, NULL, "rna_Smoke_cachetype_set", NULL);
  RNA_def_property_ui_text(prop, "File Format", "Select the file format to be used for caching");
  RNA_def_property_update(prop, NC_OBJECT | ND_MODIFIER, "rna_Smoke_resetCache");

  /* display settings */

  prop = RNA_def_property(srna, "slice_method", PROP_ENUM, PROP_NONE);
  RNA_def_property_enum_sdna(prop, NULL, "slice_method");
  RNA_def_property_enum_items(prop, smoke_view_items);
  RNA_def_property_ui_text(prop, "View Method", "How to slice the volume for viewport rendering");
  RNA_def_property_update(prop, NC_OBJECT | ND_DRAW, NULL);

  prop = RNA_def_property(srna, "axis_slice_method", PROP_ENUM, PROP_NONE);
  RNA_def_property_enum_sdna(prop, NULL, "axis_slice_method");
  RNA_def_property_enum_items(prop, axis_slice_method_items);
  RNA_def_property_ui_text(prop, "Method", "");
  RNA_def_property_update(prop, NC_OBJECT | ND_DRAW, NULL);

  prop = RNA_def_property(srna, "slice_axis", PROP_ENUM, PROP_NONE);
  RNA_def_property_enum_sdna(prop, NULL, "slice_axis");
  RNA_def_property_enum_items(prop, axis_slice_position_items);
  RNA_def_property_ui_text(prop, "Axis", "");
  RNA_def_property_update(prop, NC_OBJECT | ND_DRAW, NULL);

  prop = RNA_def_property(srna, "slice_per_voxel", PROP_FLOAT, PROP_NONE);
  RNA_def_property_float_sdna(prop, NULL, "slice_per_voxel");
  RNA_def_property_range(prop, 0.0, 100.0);
  RNA_def_property_ui_range(prop, 0.0, 5.0, 0.1, 1);
  RNA_def_property_ui_text(
      prop, "Slice Per Voxel", "How many slices per voxel should be generated");
  RNA_def_property_update(prop, NC_OBJECT | ND_DRAW, NULL);

  prop = RNA_def_property(srna, "slice_depth", PROP_FLOAT, PROP_FACTOR);
  RNA_def_property_float_sdna(prop, NULL, "slice_depth");
  RNA_def_property_range(prop, 0.0, 1.0);
  RNA_def_property_ui_range(prop, 0.0, 1.0, 0.1, 3);
  RNA_def_property_ui_text(prop, "Position", "Position of the slice");
  RNA_def_property_update(prop, NC_OBJECT | ND_DRAW, NULL);

  prop = RNA_def_property(srna, "display_thickness", PROP_FLOAT, PROP_NONE);
  RNA_def_property_float_sdna(prop, NULL, "display_thickness");
  RNA_def_property_range(prop, 0.001, 1000.0);
  RNA_def_property_ui_range(prop, 0.1, 100.0, 0.1, 3);
  RNA_def_property_ui_text(prop, "Thickness", "Thickness of smoke drawing in the viewport");
  RNA_def_property_update(prop, NC_OBJECT | ND_MODIFIER, NULL);

  prop = RNA_def_property(srna, "display_interpolation", PROP_ENUM, PROP_NONE);
  RNA_def_property_enum_sdna(prop, NULL, "interp_method");
  RNA_def_property_enum_items(prop, interp_method_item);
  RNA_def_property_ui_text(
      prop, "Interpolation", "Interpolation method to use for smoke/fire volumes in solid mode");
  RNA_def_property_update(prop, NC_OBJECT | ND_DRAW, NULL);

  prop = RNA_def_property(srna, "show_velocity", PROP_BOOLEAN, PROP_NONE);
  RNA_def_property_boolean_sdna(prop, NULL, "draw_velocity", 0);
  RNA_def_property_ui_text(
      prop, "Display Velocity", "Toggle visualization of the velocity field as needles");
  RNA_def_property_update(prop, NC_OBJECT | ND_DRAW, NULL);

  prop = RNA_def_property(srna, "vector_display_type", PROP_ENUM, PROP_NONE);
  RNA_def_property_enum_sdna(prop, NULL, "vector_draw_type");
  RNA_def_property_enum_items(prop, vector_draw_items);
  RNA_def_property_ui_text(prop, "Display Type", "");
  RNA_def_property_update(prop, NC_OBJECT | ND_DRAW, NULL);

  prop = RNA_def_property(srna, "vector_scale", PROP_FLOAT, PROP_NONE);
  RNA_def_property_float_sdna(prop, NULL, "vector_scale");
  RNA_def_property_range(prop, 0.0, 1000.0);
  RNA_def_property_ui_range(prop, 0.0, 100.0, 0.1, 3);
  RNA_def_property_ui_text(prop, "Scale", "Multiplier for scaling the vectors");
  RNA_def_property_update(prop, NC_OBJECT | ND_DRAW, NULL);

  /* --------- Color mapping. --------- */

  prop = RNA_def_property(srna, "use_color_ramp", PROP_BOOLEAN, PROP_NONE);
  RNA_def_property_boolean_sdna(prop, NULL, "use_coba", 0);
  RNA_def_property_boolean_funcs(prop, NULL, "rna_Smoke_use_color_ramp_set");
  RNA_def_property_ui_text(
      prop,
      "Use Color Ramp",
      "Render a simulation field while mapping its voxels values to the colors of a ramp");
  RNA_def_property_update(prop, NC_OBJECT | ND_DRAW, NULL);

  static const EnumPropertyItem coba_field_items[] = {
      {FLUID_FIELD_COLOR_R, "COLOR_R", 0, "Red", "Red component of the color field"},
      {FLUID_FIELD_COLOR_G, "COLOR_G", 0, "Green", "Green component of the color field"},
      {FLUID_FIELD_COLOR_B, "COLOR_B", 0, "Blue", "Blue component of the color field"},
      {FLUID_FIELD_DENSITY, "DENSITY", 0, "Density", "Quantity of soot in the fluid"},
      {FLUID_FIELD_FLAME, "FLAME", 0, "Flame", "Flame field"},
      {FLUID_FIELD_FUEL, "FUEL", 0, "Fuel", "Fuel field"},
      {FLUID_FIELD_HEAT, "HEAT", 0, "Heat", "Temperature of the fluid"},
      {FLUID_FIELD_VELOCITY_X, "VELOCITY_X", 0, "X Velocity", "X component of the velocity field"},
      {FLUID_FIELD_VELOCITY_Y, "VELOCITY_Y", 0, "Y Velocity", "Y component of the velocity field"},
      {FLUID_FIELD_VELOCITY_Z, "VELOCITY_Z", 0, "Z Velocity", "Z component of the velocity field"},
      {0, NULL, 0, NULL, NULL},
  };

  prop = RNA_def_property(srna, "coba_field", PROP_ENUM, PROP_NONE);
  RNA_def_property_enum_sdna(prop, NULL, "coba_field");
  RNA_def_property_enum_items(prop, coba_field_items);
  RNA_def_property_ui_text(prop, "Field", "Simulation field to color map");
  RNA_def_property_update(prop, NC_OBJECT | ND_DRAW, NULL);

  prop = RNA_def_property(srna, "color_ramp", PROP_POINTER, PROP_NEVER_NULL);
  RNA_def_property_pointer_sdna(prop, NULL, "coba");
  RNA_def_property_struct_type(prop, "ColorRamp");
  RNA_def_property_ui_text(prop, "Color Ramp", "");
  RNA_def_property_update(prop, NC_OBJECT | ND_DRAW, NULL);

  prop = RNA_def_property(srna, "clipping", PROP_FLOAT, PROP_NONE);
  RNA_def_property_float_sdna(prop, NULL, "clipping");
  RNA_def_property_range(prop, 0.0, 1.0);
  RNA_def_property_ui_range(prop, 0.0, 1.0, 0.1, 3);
  RNA_def_property_ui_text(
      prop,
      "Clipping",
      "Value under which voxels are considered empty space to optimize caching and rendering");
  RNA_def_property_update(prop, NC_OBJECT | ND_MODIFIER, NULL);
>>>>>>> 3076d95b
}

static void rna_def_smoke_flow_settings(BlenderRNA *brna)
{
<<<<<<< HEAD
	StructRNA *srna;
	PropertyRNA *prop;

	static const EnumPropertyItem smoke_flow_types[] = {
		{FLUID_FLOW_TYPE_SMOKE, "SMOKE", 0, "Smoke", "Add smoke"},
		{FLUID_FLOW_TYPE_SMOKEFIRE, "BOTH", 0, "Fire + Smoke", "Add fire and smoke"},
		{FLUID_FLOW_TYPE_FIRE, "FIRE", 0, "Fire", "Add fire"},
		{FLUID_FLOW_TYPE_LIQUID, "LIQUID", 0, "Liquid", "Add liquid"},
		{0, NULL, 0, NULL, NULL},
	};

	static EnumPropertyItem smoke_flow_behaviors[] = {
		{FLUID_FLOW_BEHAVIOR_INFLOW, "INFLOW", 0, "Inflow", "Add fluid to simulation"},
		{FLUID_FLOW_BEHAVIOR_OUTFLOW, "OUTFLOW", 0, "Outflow", "Delete fluid from simulation"},
		{FLUID_FLOW_BEHAVIOR_GEOMETRY, "GEOMETRY", 0, "Geometry", "Only use given geometry for fluid"},
		{0, NULL, 0, NULL, NULL},
	};

	/*  Flow source - generated dynamically based on flow type */
	static EnumPropertyItem smoke_flow_sources[] = {
		{0, "NONE", 0, "", ""},
		{0, NULL, 0, NULL, NULL},
	};

	static const EnumPropertyItem smoke_flow_texture_types[] = {
		{FLUID_FLOW_TEXTURE_MAP_AUTO, "AUTO", 0, "Generated", "Generated coordinates centered to flow object"},
		{FLUID_FLOW_TEXTURE_MAP_UV, "UV", 0, "UV", "Use UV layer for texture coordinates"},
		{0, NULL, 0, NULL, NULL},
	};

	srna = RNA_def_struct(brna, "SmokeFlowSettings", NULL);
	RNA_def_struct_ui_text(srna, "Flow Settings", "Smoke flow settings");
	RNA_def_struct_sdna(srna, "SmokeFlowSettings");
	RNA_def_struct_path_func(srna, "rna_SmokeFlowSettings_path");

	prop = RNA_def_property(srna, "density", PROP_FLOAT, PROP_FACTOR);
	RNA_def_property_float_sdna(prop, NULL, "density");
	RNA_def_property_range(prop, 0.0, 1);
	RNA_def_property_ui_range(prop, 0.0, 1.0, 1.0, 4);
	RNA_def_property_ui_text(prop, "Density", "");
	RNA_def_property_update(prop, NC_OBJECT | ND_MODIFIER, "rna_Smoke_reset");

	prop = RNA_def_property(srna, "smoke_color", PROP_FLOAT, PROP_COLOR_GAMMA);
	RNA_def_property_float_sdna(prop, NULL, "color");
	RNA_def_property_array(prop, 3);
	RNA_def_property_ui_text(prop, "Smoke Color", "Color of smoke");
	RNA_def_property_update(prop, NC_OBJECT | ND_MODIFIER, "rna_Smoke_reset");

	prop = RNA_def_property(srna, "fuel_amount", PROP_FLOAT, PROP_NONE);
	RNA_def_property_range(prop, 0.0, 10);
	RNA_def_property_ui_range(prop, 0.0, 5.0, 1.0, 4);
	RNA_def_property_ui_text(prop, "Flame Rate", "");
	RNA_def_property_update(prop, NC_OBJECT | ND_MODIFIER, "rna_Smoke_reset");

	prop = RNA_def_property(srna, "temperature", PROP_FLOAT, PROP_NONE);
	RNA_def_property_float_sdna(prop, NULL, "temp");
	RNA_def_property_range(prop, -10, 10);
	RNA_def_property_ui_range(prop, -10, 10, 1, 1);
	RNA_def_property_ui_text(prop, "Temp. Diff.", "Temperature difference to ambient temperature");
	RNA_def_property_update(prop, NC_OBJECT | ND_MODIFIER, "rna_Smoke_reset");

	prop = RNA_def_property(srna, "particle_system", PROP_POINTER, PROP_NONE);
	RNA_def_property_pointer_sdna(prop, NULL, "psys");
	RNA_def_property_struct_type(prop, "ParticleSystem");
	RNA_def_property_flag(prop, PROP_EDITABLE);
	RNA_def_property_ui_text(prop, "Particle Systems", "Particle systems emitted from the object");
	RNA_def_property_update(prop, 0, "rna_Smoke_reset_dependency");

	prop = RNA_def_property(srna, "smoke_flow_type", PROP_ENUM, PROP_NONE);
	RNA_def_property_enum_sdna(prop, NULL, "type");
	RNA_def_property_enum_items(prop, smoke_flow_types);
	RNA_def_property_enum_funcs(prop, NULL, "rna_Smoke_flowtype_set", NULL);
	RNA_def_property_ui_text(prop, "Flow Type", "Change type of fluid in the simulation");
	RNA_def_property_update(prop, NC_OBJECT | ND_MODIFIER, "rna_Smoke_reset");

	prop = RNA_def_property(srna, "smoke_flow_behavior", PROP_ENUM, PROP_NONE);
	RNA_def_property_enum_sdna(prop, NULL, "behavior");
	RNA_def_property_enum_items(prop, smoke_flow_behaviors);
	RNA_def_property_ui_text(prop, "Flow Behavior", "Change flow behavior in the simulation");
	RNA_def_property_update(prop, NC_OBJECT | ND_MODIFIER, "rna_Smoke_reset");

	prop = RNA_def_property(srna, "smoke_flow_source", PROP_ENUM, PROP_NONE);
	RNA_def_property_enum_sdna(prop, NULL, "source");
	RNA_def_property_enum_items(prop, smoke_flow_sources);
	RNA_def_property_enum_funcs(prop, NULL, "rna_Smoke_flowsource_set", "rna_Smoke_flowsource_itemf");
	RNA_def_property_ui_text(prop, "Source", "Change how fluid is emitted");
	RNA_def_property_update(prop, NC_OBJECT | ND_MODIFIER, "rna_Smoke_reset");

	prop = RNA_def_property(srna, "use_absolute", PROP_BOOLEAN, PROP_NONE);
	RNA_def_property_boolean_sdna(prop, NULL, "flags", FLUID_FLOW_ABSOLUTE);
	RNA_def_property_ui_text(prop, "Absolute Density", "Only allow given density value in emitter area and will not add up");
	RNA_def_property_update(prop, NC_OBJECT | ND_MODIFIER, "rna_Smoke_reset");

	prop = RNA_def_property(srna, "use_initial_velocity", PROP_BOOLEAN, PROP_NONE);
	RNA_def_property_boolean_sdna(prop, NULL, "flags", FLUID_FLOW_INITVELOCITY);
	RNA_def_property_ui_text(prop, "Initial Velocity", "Fluid has some initial velocity when it is emitted");
	RNA_def_property_update(prop, NC_OBJECT | ND_MODIFIER, "rna_Smoke_reset");

	prop = RNA_def_property(srna, "velocity_factor", PROP_FLOAT, PROP_NONE);
	RNA_def_property_float_sdna(prop, NULL, "vel_multi");
	RNA_def_property_range(prop, -100.0, 100.0);
	RNA_def_property_ui_range(prop, -2.0, 2.0, 0.05, 5);
	RNA_def_property_ui_text(prop, "Source", "Multiplier of source velocity passed to fluid (source velocity is non-zero only if object is moving)");
	RNA_def_property_update(prop, NC_OBJECT | ND_MODIFIER, "rna_Smoke_reset");

	prop = RNA_def_property(srna, "velocity_normal", PROP_FLOAT, PROP_NONE);
	RNA_def_property_float_sdna(prop, NULL, "vel_normal");
	RNA_def_property_range(prop, -100.0, 100.0);
	RNA_def_property_ui_range(prop, -2.0, 2.0, 0.05, 5);
	RNA_def_property_ui_text(prop, "Normal", "Amount of normal directional velocity");
	RNA_def_property_update(prop, NC_OBJECT | ND_MODIFIER, "rna_Smoke_reset");

	prop = RNA_def_property(srna, "velocity_random", PROP_FLOAT, PROP_NONE);
	RNA_def_property_float_sdna(prop, NULL, "vel_random");
	RNA_def_property_range(prop, 0.0, 10.0);
	RNA_def_property_ui_range(prop, 0.0, 2.0, 0.05, 5);
	RNA_def_property_ui_text(prop, "Random", "Amount of random velocity");
	RNA_def_property_update(prop, NC_OBJECT | ND_MODIFIER, "rna_Smoke_reset");

	prop = RNA_def_property(srna, "velocity_coord", PROP_FLOAT, PROP_XYZ);
	RNA_def_property_float_sdna(prop, NULL, "vel_coord");
	RNA_def_property_array(prop, 3);
	RNA_def_property_range(prop, -1000.1, 1000.1);
	RNA_def_property_ui_text(prop, "Initial", "Initial velocity in X, Y and Z direction");
	RNA_def_property_update(prop, NC_OBJECT | ND_MODIFIER, "rna_Smoke_reset");

	prop = RNA_def_property(srna, "volume_density", PROP_FLOAT, PROP_NONE);
	RNA_def_property_range(prop, 0.0, 1.0);
	RNA_def_property_ui_range(prop, 0.0, 1.0, 0.05, 5);
	RNA_def_property_ui_text(prop, "Volume", "Factor for smoke emitted from inside the mesh volume");
	RNA_def_property_update(prop, NC_OBJECT | ND_MODIFIER, "rna_Smoke_reset");

	prop = RNA_def_property(srna, "surface_distance", PROP_FLOAT, PROP_DISTANCE);
	RNA_def_property_range(prop, 0.0, 10.0);
	RNA_def_property_ui_range(prop, 0.5, 5.0, 0.05, 5);
	RNA_def_property_ui_text(prop, "Surface", "Maximum distance from mesh surface to emit fluid");
	RNA_def_property_update(prop, NC_OBJECT | ND_MODIFIER, "rna_Smoke_reset");

	prop = RNA_def_property(srna, "particle_size", PROP_FLOAT, PROP_NONE);
	RNA_def_property_range(prop, 0.1, 20.0);
	RNA_def_property_ui_range(prop, 0.5, 5.0, 0.05, 5);
	RNA_def_property_ui_text(prop, "Size", "Particle size in simulation cells");
	RNA_def_property_update(prop, NC_OBJECT | ND_MODIFIER, "rna_Smoke_reset");

	prop = RNA_def_property(srna, "use_particle_size", PROP_BOOLEAN, PROP_NONE);
	RNA_def_property_boolean_sdna(prop, NULL, "flags", FLUID_FLOW_USE_PART_SIZE);
	RNA_def_property_ui_text(prop, "Set Size", "Set particle size in simulation cells or use nearest cell");
	RNA_def_property_update(prop, NC_OBJECT | ND_MODIFIER, "rna_Smoke_reset");

	prop = RNA_def_property(srna, "use_inflow", PROP_BOOLEAN, PROP_NONE);
	RNA_def_property_boolean_sdna(prop, NULL, "flags", FLUID_FLOW_USE_INFLOW);
	RNA_def_property_ui_text(prop, "Enabled", "Control when to apply inflow");
	RNA_def_property_update(prop, NC_OBJECT | ND_MODIFIER, "rna_Smoke_reset");

	prop = RNA_def_property(srna, "subframes", PROP_INT, PROP_NONE);
	RNA_def_property_range(prop, 0, 50);
	RNA_def_property_ui_range(prop, 0, 10, 1, -1);
	RNA_def_property_ui_text(prop, "Subframes", "Number of additional samples to take between frames to improve quality of fast moving flows");
	RNA_def_property_update(prop, NC_OBJECT | ND_MODIFIER, "rna_Smoke_reset");

	prop = RNA_def_property(srna, "density_vertex_group", PROP_STRING, PROP_NONE);
	RNA_def_property_string_funcs(prop, "rna_SmokeFlow_density_vgroup_get",
	                              "rna_SmokeFlow_density_vgroup_length",
	                              "rna_SmokeFlow_density_vgroup_set");
	RNA_def_property_ui_text(prop, "Vertex Group",
	                         "Name of vertex group which determines surface emission rate");
	RNA_def_property_update(prop, NC_OBJECT | ND_MODIFIER, "rna_Smoke_reset");

	prop = RNA_def_property(srna, "use_texture", PROP_BOOLEAN, PROP_NONE);
	RNA_def_property_boolean_sdna(prop, NULL, "flags", FLUID_FLOW_TEXTUREEMIT);
	RNA_def_property_ui_text(prop, "Use Texture", "Use a texture to control emission strength");
	RNA_def_property_update(prop, NC_OBJECT | ND_MODIFIER, "rna_Smoke_reset");

	prop = RNA_def_property(srna, "texture_map_type", PROP_ENUM, PROP_NONE);
	RNA_def_property_enum_sdna(prop, NULL, "texture_type");
	RNA_def_property_enum_items(prop, smoke_flow_texture_types);
	RNA_def_property_ui_text(prop, "Mapping", "Texture mapping type");
	RNA_def_property_update(prop, NC_OBJECT | ND_MODIFIER, "rna_Smoke_reset");

	prop = RNA_def_property(srna, "uv_layer", PROP_STRING, PROP_NONE);
	RNA_def_property_string_sdna(prop, NULL, "uvlayer_name");
	RNA_def_property_ui_text(prop, "UV Map", "UV map name");
	RNA_def_property_string_funcs(prop, NULL, NULL, "rna_SmokeFlow_uvlayer_set");
	RNA_def_property_update(prop, NC_OBJECT | ND_MODIFIER, "rna_Smoke_reset");

	prop = RNA_def_property(srna, "noise_texture", PROP_POINTER, PROP_NONE);
	RNA_def_property_flag(prop, PROP_EDITABLE);
	RNA_def_property_ui_text(prop, "Texture", "Texture that controls emission strength");
	RNA_def_property_update(prop, NC_OBJECT | ND_MODIFIER, "rna_Smoke_reset");

	prop = RNA_def_property(srna, "texture_size", PROP_FLOAT, PROP_NONE);
	RNA_def_property_range(prop, 0.01, 10.0);
	RNA_def_property_ui_range(prop, 0.1, 5.0, 0.05, 5);
	RNA_def_property_ui_text(prop, "Size", "Size of texture mapping");
	RNA_def_property_update(prop, NC_OBJECT | ND_MODIFIER, "rna_Smoke_reset");

	prop = RNA_def_property(srna, "texture_offset", PROP_FLOAT, PROP_NONE);
	RNA_def_property_range(prop, 0.0, 200.0);
	RNA_def_property_ui_range(prop, 0.0, 100.0, 0.05, 5);
	RNA_def_property_ui_text(prop, "Offset", "Z-offset of texture mapping");
	RNA_def_property_update(prop, NC_OBJECT | ND_MODIFIER, "rna_Smoke_reset");
=======
  StructRNA *srna;
  PropertyRNA *prop;

  static const EnumPropertyItem smoke_flow_types[] = {
      {MOD_SMOKE_FLOW_TYPE_OUTFLOW, "OUTFLOW", 0, "Outflow", "Delete smoke from simulation"},
      {MOD_SMOKE_FLOW_TYPE_SMOKE, "SMOKE", 0, "Smoke", "Add smoke"},
      {MOD_SMOKE_FLOW_TYPE_SMOKEFIRE, "BOTH", 0, "Fire + Smoke", "Add fire and smoke"},
      {MOD_SMOKE_FLOW_TYPE_FIRE, "FIRE", 0, "Fire", "Add fire"},
      {0, NULL, 0, NULL, NULL},
  };

  static const EnumPropertyItem smoke_flow_sources[] = {
      {MOD_SMOKE_FLOW_SOURCE_PARTICLES,
       "PARTICLES",
       ICON_PARTICLES,
       "Particle System",
       "Emit smoke from particles"},
      {MOD_SMOKE_FLOW_SOURCE_MESH,
       "MESH",
       ICON_META_CUBE,
       "Mesh",
       "Emit smoke from mesh surface or volume"},
      {0, NULL, 0, NULL, NULL},
  };

  static const EnumPropertyItem smoke_flow_texture_types[] = {
      {MOD_SMOKE_FLOW_TEXTURE_MAP_AUTO,
       "AUTO",
       0,
       "Generated",
       "Generated coordinates centered to flow object"},
      {MOD_SMOKE_FLOW_TEXTURE_MAP_UV, "UV", 0, "UV", "Use UV layer for texture coordinates"},
      {0, NULL, 0, NULL, NULL},
  };

  srna = RNA_def_struct(brna, "SmokeFlowSettings", NULL);
  RNA_def_struct_ui_text(srna, "Flow Settings", "Smoke flow settings");
  RNA_def_struct_sdna(srna, "SmokeFlowSettings");
  RNA_def_struct_path_func(srna, "rna_SmokeFlowSettings_path");

  prop = RNA_def_property(srna, "density", PROP_FLOAT, PROP_FACTOR);
  RNA_def_property_float_sdna(prop, NULL, "density");
  RNA_def_property_range(prop, 0.0, 1);
  RNA_def_property_ui_range(prop, 0.0, 1.0, 1.0, 4);
  RNA_def_property_ui_text(prop, "Density", "");
  RNA_def_property_update(prop, NC_OBJECT | ND_MODIFIER, "rna_Smoke_reset");

  prop = RNA_def_property(srna, "smoke_color", PROP_FLOAT, PROP_COLOR_GAMMA);
  RNA_def_property_float_sdna(prop, NULL, "color");
  RNA_def_property_array(prop, 3);
  RNA_def_property_ui_text(prop, "Smoke Color", "Color of smoke");
  RNA_def_property_update(prop, NC_OBJECT | ND_MODIFIER, "rna_Smoke_reset");

  prop = RNA_def_property(srna, "fuel_amount", PROP_FLOAT, PROP_NONE);
  RNA_def_property_range(prop, 0.0, 10);
  RNA_def_property_ui_range(prop, 0.0, 5.0, 1.0, 4);
  RNA_def_property_ui_text(prop, "Flame Rate", "");
  RNA_def_property_update(prop, NC_OBJECT | ND_MODIFIER, "rna_Smoke_reset");

  prop = RNA_def_property(srna, "temperature", PROP_FLOAT, PROP_NONE);
  RNA_def_property_float_sdna(prop, NULL, "temp");
  RNA_def_property_range(prop, -10, 10);
  RNA_def_property_ui_range(prop, -10, 10, 1, 1);
  RNA_def_property_ui_text(prop, "Temp. Diff.", "Temperature difference to ambient temperature");
  RNA_def_property_update(prop, NC_OBJECT | ND_MODIFIER, "rna_Smoke_reset");

  prop = RNA_def_property(srna, "particle_system", PROP_POINTER, PROP_NONE);
  RNA_def_property_pointer_sdna(prop, NULL, "psys");
  RNA_def_property_struct_type(prop, "ParticleSystem");
  RNA_def_property_flag(prop, PROP_EDITABLE);
  RNA_def_property_ui_text(prop, "Particle Systems", "Particle systems emitted from the object");
  RNA_def_property_update(prop, 0, "rna_Smoke_reset_dependency");

  prop = RNA_def_property(srna, "smoke_flow_type", PROP_ENUM, PROP_NONE);
  RNA_def_property_enum_sdna(prop, NULL, "type");
  RNA_def_property_enum_items(prop, smoke_flow_types);
  RNA_def_property_ui_text(prop, "Flow Type", "Change how flow affects the simulation");
  RNA_def_property_update(prop, NC_OBJECT | ND_MODIFIER, "rna_Smoke_reset");

  prop = RNA_def_property(srna, "smoke_flow_source", PROP_ENUM, PROP_NONE);
  RNA_def_property_enum_sdna(prop, NULL, "source");
  RNA_def_property_enum_items(prop, smoke_flow_sources);
  RNA_def_property_ui_text(prop, "Source", "Change how smoke is emitted");
  RNA_def_property_update(prop, NC_OBJECT | ND_MODIFIER, "rna_Smoke_reset");

  prop = RNA_def_property(srna, "use_absolute", PROP_BOOLEAN, PROP_NONE);
  RNA_def_property_boolean_sdna(prop, NULL, "flags", MOD_SMOKE_FLOW_ABSOLUTE);
  RNA_def_property_ui_text(
      prop, "Absolute Density", "Only allow given density value in emitter area");
  RNA_def_property_update(prop, NC_OBJECT | ND_MODIFIER, "rna_Smoke_reset");

  prop = RNA_def_property(srna, "use_initial_velocity", PROP_BOOLEAN, PROP_NONE);
  RNA_def_property_boolean_sdna(prop, NULL, "flags", MOD_SMOKE_FLOW_INITVELOCITY);
  RNA_def_property_ui_text(
      prop, "Initial Velocity", "Smoke has some initial velocity when it is emitted");
  RNA_def_property_update(prop, NC_OBJECT | ND_MODIFIER, "rna_Smoke_reset");

  prop = RNA_def_property(srna, "velocity_factor", PROP_FLOAT, PROP_NONE);
  RNA_def_property_float_sdna(prop, NULL, "vel_multi");
  RNA_def_property_range(prop, -100.0, 100.0);
  RNA_def_property_ui_range(prop, -2.0, 2.0, 0.05, 5);
  RNA_def_property_ui_text(prop, "Source", "Multiplier of source velocity passed to smoke");
  RNA_def_property_update(prop, NC_OBJECT | ND_MODIFIER, "rna_Smoke_reset");

  prop = RNA_def_property(srna, "velocity_normal", PROP_FLOAT, PROP_NONE);
  RNA_def_property_float_sdna(prop, NULL, "vel_normal");
  RNA_def_property_range(prop, -100.0, 100.0);
  RNA_def_property_ui_range(prop, -2.0, 2.0, 0.05, 5);
  RNA_def_property_ui_text(prop, "Normal", "Amount of normal directional velocity");
  RNA_def_property_update(prop, NC_OBJECT | ND_MODIFIER, "rna_Smoke_reset");

  prop = RNA_def_property(srna, "velocity_random", PROP_FLOAT, PROP_NONE);
  RNA_def_property_float_sdna(prop, NULL, "vel_random");
  RNA_def_property_range(prop, 0.0, 10.0);
  RNA_def_property_ui_range(prop, 0.0, 2.0, 0.05, 5);
  RNA_def_property_ui_text(prop, "Random", "Amount of random velocity");
  RNA_def_property_update(prop, NC_OBJECT | ND_MODIFIER, "rna_Smoke_reset");

  prop = RNA_def_property(srna, "volume_density", PROP_FLOAT, PROP_FACTOR);
  RNA_def_property_range(prop, 0.0, 1.0);
  RNA_def_property_ui_range(prop, 0.0, 1.0, 0.05, 5);
  RNA_def_property_ui_text(prop, "Volume", "Factor for smoke emitted from inside the mesh volume");
  RNA_def_property_update(prop, NC_OBJECT | ND_MODIFIER, "rna_Smoke_reset");

  prop = RNA_def_property(srna, "surface_distance", PROP_FLOAT, PROP_DISTANCE);
  RNA_def_property_range(prop, 0.0, 10.0);
  RNA_def_property_ui_range(prop, 0.5, 5.0, 0.05, 5);
  RNA_def_property_ui_text(prop, "Surface", "Maximum distance from mesh surface to emit smoke");
  RNA_def_property_update(prop, NC_OBJECT | ND_MODIFIER, "rna_Smoke_reset");

  prop = RNA_def_property(srna, "particle_size", PROP_FLOAT, PROP_NONE);
  RNA_def_property_range(prop, 0.1, 20.0);
  RNA_def_property_ui_range(prop, 0.5, 5.0, 0.05, 5);
  RNA_def_property_ui_text(prop, "Size", "Particle size in simulation cells");
  RNA_def_property_update(prop, NC_OBJECT | ND_MODIFIER, "rna_Smoke_reset");

  prop = RNA_def_property(srna, "use_particle_size", PROP_BOOLEAN, PROP_NONE);
  RNA_def_property_boolean_sdna(prop, NULL, "flags", MOD_SMOKE_FLOW_USE_PART_SIZE);
  RNA_def_property_ui_text(
      prop, "Set Size", "Set particle size in simulation cells or use nearest cell");
  RNA_def_property_update(prop, NC_OBJECT | ND_MODIFIER, "rna_Smoke_reset");

  prop = RNA_def_property(srna, "subframes", PROP_INT, PROP_NONE);
  RNA_def_property_range(prop, 0, 50);
  RNA_def_property_ui_range(prop, 0, 10, 1, -1);
  RNA_def_property_ui_text(prop,
                           "Subframes",
                           "Number of additional samples to take between frames to improve "
                           "quality of fast moving flows");
  RNA_def_property_update(prop, NC_OBJECT | ND_MODIFIER, "rna_Smoke_reset");

  prop = RNA_def_property(srna, "density_vertex_group", PROP_STRING, PROP_NONE);
  RNA_def_property_string_funcs(prop,
                                "rna_SmokeFlow_density_vgroup_get",
                                "rna_SmokeFlow_density_vgroup_length",
                                "rna_SmokeFlow_density_vgroup_set");
  RNA_def_property_ui_text(
      prop, "Vertex Group", "Name of vertex group which determines surface emission rate");
  RNA_def_property_update(prop, NC_OBJECT | ND_MODIFIER, "rna_Smoke_reset");

  prop = RNA_def_property(srna, "use_texture", PROP_BOOLEAN, PROP_NONE);
  RNA_def_property_boolean_sdna(prop, NULL, "flags", MOD_SMOKE_FLOW_TEXTUREEMIT);
  RNA_def_property_ui_text(prop, "Use Texture", "Use a texture to control emission strength");
  RNA_def_property_update(prop, NC_OBJECT | ND_MODIFIER, "rna_Smoke_reset");

  prop = RNA_def_property(srna, "texture_map_type", PROP_ENUM, PROP_NONE);
  RNA_def_property_enum_sdna(prop, NULL, "texture_type");
  RNA_def_property_enum_items(prop, smoke_flow_texture_types);
  RNA_def_property_ui_text(prop, "Mapping", "Texture mapping type");
  RNA_def_property_update(prop, NC_OBJECT | ND_MODIFIER, "rna_Smoke_reset");

  prop = RNA_def_property(srna, "uv_layer", PROP_STRING, PROP_NONE);
  RNA_def_property_string_sdna(prop, NULL, "uvlayer_name");
  RNA_def_property_ui_text(prop, "UV Map", "UV map name");
  RNA_def_property_string_funcs(prop, NULL, NULL, "rna_SmokeFlow_uvlayer_set");
  RNA_def_property_update(prop, NC_OBJECT | ND_MODIFIER, "rna_Smoke_reset");

  prop = RNA_def_property(srna, "noise_texture", PROP_POINTER, PROP_NONE);
  RNA_def_property_flag(prop, PROP_EDITABLE);
  RNA_def_property_ui_text(prop, "Texture", "Texture that controls emission strength");
  RNA_def_property_update(prop, NC_OBJECT | ND_MODIFIER, "rna_Smoke_reset");

  prop = RNA_def_property(srna, "texture_size", PROP_FLOAT, PROP_NONE);
  RNA_def_property_range(prop, 0.01, 10.0);
  RNA_def_property_ui_range(prop, 0.1, 5.0, 0.05, 5);
  RNA_def_property_ui_text(prop, "Size", "Size of texture mapping");
  RNA_def_property_update(prop, NC_OBJECT | ND_MODIFIER, "rna_Smoke_reset");

  prop = RNA_def_property(srna, "texture_offset", PROP_FLOAT, PROP_NONE);
  RNA_def_property_range(prop, 0.0, 200.0);
  RNA_def_property_ui_range(prop, 0.0, 100.0, 0.05, 5);
  RNA_def_property_ui_text(prop, "Offset", "Z-offset of texture mapping");
  RNA_def_property_update(prop, NC_OBJECT | ND_MODIFIER, "rna_Smoke_reset");
>>>>>>> 3076d95b
}

static void rna_def_smoke_effec_settings(BlenderRNA *brna)
{
<<<<<<< HEAD
	static EnumPropertyItem smoke_effec_type_items[] = {
		{FLUID_EFFECTOR_TYPE_COLLISION, "COLLISION", 0, "Collision", "Create collision object"},
		{FLUID_EFFECTOR_TYPE_GUIDE, "GUIDE", 0, "Guide", "Create guiding object"},
		{0, NULL, 0, NULL, NULL},
	};

	static EnumPropertyItem fluid_guiding_mode_items[] = {
		{FLUID_EFFECTOR_GUIDING_MAXIMUM, "MAXIMUM", 0, "Maximize", "Compare velocities from previous frame with new velocities from current frame and keep the maximum"},
		{FLUID_EFFECTOR_GUIDING_MINIMUM, "MINIMUM", 0, "Minimize", "Compare velocities from previous frame with new velocities from current frame and keep the minimum"},
		{FLUID_EFFECTOR_GUIDING_OVERRIDE, "OVERRIDE", 0, "Override", "Always write new guiding velocities for every frame (each frame only contains current velocities from guiding objects)"},
		{FLUID_EFFECTOR_GUIDING_AVERAGED, "AVERAGED", 0, "Averaged", "Take average of velocities from previous frame and new velocities from current frame"},
		{0, NULL, 0, NULL, NULL},
	};

	StructRNA *srna;
	PropertyRNA *prop;

	srna = RNA_def_struct(brna, "SmokeCollSettings", NULL);
	RNA_def_struct_ui_text(srna, "Collision Settings", "Smoke collision settings");
	RNA_def_struct_sdna(srna, "SmokeCollSettings");
	RNA_def_struct_path_func(srna, "rna_SmokeCollSettings_path");

	prop = RNA_def_property(srna, "effec_type", PROP_ENUM, PROP_NONE);
	RNA_def_property_enum_sdna(prop, NULL, "type");
	RNA_def_property_enum_items(prop, smoke_effec_type_items);
	RNA_def_property_ui_text(prop, "Effector Type", "Change type of effector in the simulation");
	RNA_def_property_update(prop, NC_OBJECT | ND_MODIFIER, "rna_Smoke_reset");

	prop = RNA_def_property(srna, "surface_distance", PROP_FLOAT, PROP_NONE);
	RNA_def_property_range(prop, 0.0, 10.0);
	RNA_def_property_ui_text(prop, "Distance", "Distance around mesh surface to consider as effector");
	RNA_def_property_update(prop, NC_OBJECT | ND_MODIFIER, "rna_Smoke_reset");

	prop = RNA_def_property(srna, "velocity_factor", PROP_FLOAT, PROP_NONE);
	RNA_def_property_float_sdna(prop, NULL, "vel_multi");
	RNA_def_property_range(prop, -100.0, 100.0);
	RNA_def_property_ui_text(prop, "Source", "Multiplier of obstacle velocity");
	RNA_def_property_update(prop, NC_OBJECT | ND_MODIFIER, "rna_Smoke_reset");

	prop = RNA_def_property(srna, "guiding_mode", PROP_ENUM, PROP_NONE);
	RNA_def_property_enum_sdna(prop, NULL, "guiding_mode");
	RNA_def_property_enum_items(prop, fluid_guiding_mode_items);
	RNA_def_property_ui_text(prop, "Guiding mode", "How to create guiding velocities");
	RNA_def_property_update(prop, NC_OBJECT | ND_DRAW, "rna_Smoke_update");
=======
  static const EnumPropertyItem smoke_coll_type_items[] = {
      {SM_COLL_STATIC, "COLLSTATIC", 0, "Static", "Non moving obstacle"},
      {SM_COLL_RIGID, "COLLRIGID", 0, "Rigid", "Rigid obstacle"},
      {SM_COLL_ANIMATED, "COLLANIMATED", 0, "Animated", "Animated obstacle"},
      {0, NULL, 0, NULL, NULL},
  };

  StructRNA *srna;
  PropertyRNA *prop;

  srna = RNA_def_struct(brna, "SmokeCollSettings", NULL);
  RNA_def_struct_ui_text(srna, "Collision Settings", "Smoke collision settings");
  RNA_def_struct_sdna(srna, "SmokeCollSettings");
  RNA_def_struct_path_func(srna, "rna_SmokeCollSettings_path");

  prop = RNA_def_property(srna, "collision_type", PROP_ENUM, PROP_NONE);
  RNA_def_property_enum_sdna(prop, NULL, "type");
  RNA_def_property_enum_items(prop, smoke_coll_type_items);
  RNA_def_property_ui_text(prop, "Collision type", "Collision type");
  RNA_def_property_update(prop, NC_OBJECT | ND_MODIFIER, "rna_Smoke_reset");
>>>>>>> 3076d95b
}

void RNA_def_smoke(BlenderRNA *brna)
{
<<<<<<< HEAD
	rna_def_smoke_domain_settings(brna);
	rna_def_smoke_flow_settings(brna);
	rna_def_smoke_effec_settings(brna);
=======
  rna_def_smoke_domain_settings(brna);
  rna_def_smoke_flow_settings(brna);
  rna_def_smoke_coll_settings(brna);
>>>>>>> 3076d95b
}

#endif<|MERGE_RESOLUTION|>--- conflicted
+++ resolved
@@ -42,10 +42,7 @@
 #include "DNA_particle_types.h"
 
 #include "WM_types.h"
-<<<<<<< HEAD
 #include "WM_api.h"
-=======
->>>>>>> 3076d95b
 
 #ifdef RNA_RUNTIME
 
@@ -55,31 +52,20 @@
 #  include "BKE_context.h"
 #  include "BKE_particle.h"
 
-<<<<<<< HEAD
-#include "DEG_depsgraph.h"
-#include "DEG_depsgraph_build.h"
-
-#ifdef WITH_MANTA
-#	include "manta_fluid_API.h"
-#endif
-
-static void rna_Smoke_update(Main *UNUSED(bmain), Scene *UNUSED(scene), PointerRNA *ptr)
-{
-	DEG_id_tag_update(ptr->id.data, ID_RECALC_GEOMETRY);
-
-	// Needed for liquid domain objects
-	Object *ob = ptr->id.data;
-	WM_main_add_notifier(NC_OBJECT | ND_DRAW, ob);
-=======
 #  include "DEG_depsgraph.h"
 #  include "DEG_depsgraph_build.h"
 
-#  include "smoke_API.h"
+#  ifdef WITH_MANTA
+#    include "manta_fluid_API.h"
+#  endif
 
 static void rna_Smoke_update(Main *UNUSED(bmain), Scene *UNUSED(scene), PointerRNA *ptr)
 {
   DEG_id_tag_update(ptr->id.data, ID_RECALC_GEOMETRY);
->>>>>>> 3076d95b
+
+  // Needed for liquid domain objects
+  Object *ob = ptr->id.data;
+  WM_main_add_notifier(NC_OBJECT | ND_DRAW, ob);
 }
 
 static void rna_Smoke_dependency_update(Main *bmain, Scene *scene, PointerRNA *ptr)
@@ -95,524 +81,564 @@
     settings->point_cache[0]->flag |= PTCACHE_OUTDATED;
   DEG_id_tag_update(ptr->id.data, ID_RECALC_GEOMETRY);
 }
-<<<<<<< HEAD
-=======
-
-static void rna_Smoke_cachetype_set(struct PointerRNA *ptr, int value)
+static void rna_Smoke_reset(Main *bmain, Scene *scene, PointerRNA *ptr)
+{
+  SmokeDomainSettings *settings = (SmokeDomainSettings *)ptr->data;
+
+  smokeModifier_reset(settings->smd);
+  rna_Smoke_resetCache(bmain, scene, ptr);
+
+  rna_Smoke_update(bmain, scene, ptr);
+}
+
+static void rna_Smoke_reset_dependency(Main *bmain, Scene *scene, PointerRNA *ptr)
+{
+  SmokeDomainSettings *settings = (SmokeDomainSettings *)ptr->data;
+
+  smokeModifier_reset(settings->smd);
+
+  if (settings->smd && settings->smd->domain)
+    settings->smd->domain->point_cache[0]->flag |= PTCACHE_OUTDATED;
+
+  rna_Smoke_dependency_update(bmain, scene, ptr);
+}
+
+static void rna_Smoke_parts_create(Main *bmain,
+                                   PointerRNA *ptr,
+                                   char *pset_name,
+                                   char *parts_name,
+                                   char *psys_name,
+                                   int psys_type)
+{
+  Object *ob = (Object *)ptr->id.data;
+  ParticleSystemModifierData *psmd;
+  ParticleSystem *psys;
+  ParticleSettings *part;
+
+  /* add particle system */
+  part = BKE_particlesettings_add(bmain, pset_name);
+  psys = MEM_callocN(sizeof(ParticleSystem), "particle_system");
+
+  part->type = psys_type;
+  part->totpart = 0;
+  part->draw_size = 0.05f;  // make fluid particles more subtle in viewport
+  part->draw_col = PART_DRAW_COL_VEL;
+  psys->part = part;
+  psys->pointcache = BKE_ptcache_add(&psys->ptcaches);
+  BLI_strncpy(psys->name, parts_name, sizeof(psys->name));
+  BLI_addtail(&ob->particlesystem, psys);
+
+  /* add modifier */
+  psmd = (ParticleSystemModifierData *)modifier_new(eModifierType_ParticleSystem);
+  BLI_strncpy(psmd->modifier.name, psys_name, sizeof(psmd->modifier.name));
+  psmd->psys = psys;
+  BLI_addtail(&ob->modifiers, psmd);
+  modifier_unique_name(&ob->modifiers, (ModifierData *)psmd);
+}
+
+static void rna_Smoke_parts_delete(PointerRNA *ptr, int ptype)
+{
+  Object *ob = (Object *)ptr->id.data;
+  ParticleSystemModifierData *psmd;
+  ParticleSystem *psys, *next_psys;
+
+  for (psys = ob->particlesystem.first; psys; psys = next_psys) {
+    next_psys = psys->next;
+    if (psys->part->type == ptype) {
+      /* clear modifier */
+      psmd = psys_get_modifier(ob, psys);
+      BLI_remlink(&ob->modifiers, psmd);
+      modifier_free((ModifierData *)psmd);
+
+      /* clear particle system */
+      BLI_remlink(&ob->particlesystem, psys);
+      psys_free(ob, psys);
+    }
+  }
+}
+
+static bool rna_Smoke_parts_exists(PointerRNA *ptr, int ptype)
+{
+  Object *ob = (Object *)ptr->id.data;
+  ParticleSystem *psys;
+
+  for (psys = ob->particlesystem.first; psys; psys = psys->next) {
+    if (psys->part->type == ptype)
+      return true;
+  }
+  return false;
+}
+
+static void rna_Smoke_draw_type_update(Main *UNUSED(bmain),
+                                       Scene *UNUSED(scene),
+                                       struct PointerRNA *ptr)
+{
+  Object *ob = (Object *)ptr->id.data;
+  SmokeDomainSettings *settings = (SmokeDomainSettings *)ptr->data;
+
+  /* Wireframe mode more convenient when particles present */
+  if (settings->particle_type == 0) {
+    ob->dt = OB_SOLID;
+  }
+  else {
+    ob->dt = OB_WIRE;
+  }
+}
+
+static void rna_Smoke_flip_parts_update(Main *bmain, Scene *UNUSED(scene), PointerRNA *ptr)
+{
+  Object *ob = (Object *)ptr->id.data;
+  SmokeModifierData *smd;
+  smd = (SmokeModifierData *)modifiers_findByType(ob, eModifierType_Smoke);
+  bool exists = rna_Smoke_parts_exists(ptr, PART_MANTA_FLIP);
+
+  if (ob->type == OB_MESH && !exists) {
+    rna_Smoke_parts_create(bmain,
+                           ptr,
+                           "FlipParticleSettings",
+                           "FLIP Particles",
+                           "FLIP Particle System",
+                           PART_MANTA_FLIP);
+    smd->domain->particle_type |= FLUID_DOMAIN_PARTICLE_FLIP;
+  }
+  else {
+    rna_Smoke_parts_delete(ptr, PART_MANTA_FLIP);
+    rna_Smoke_resetCache(NULL, NULL, ptr);
+
+    smd->domain->particle_type &= ~FLUID_DOMAIN_PARTICLE_FLIP;
+  }
+  rna_Smoke_draw_type_update(NULL, NULL, ptr);
+  rna_Smoke_reset(NULL, NULL, ptr);
+}
+
+static void rna_Smoke_spray_parts_update(Main *bmain, Scene *UNUSED(scene), PointerRNA *ptr)
+{
+  Object *ob = (Object *)ptr->id.data;
+  SmokeModifierData *smd;
+  smd = (SmokeModifierData *)modifiers_findByType(ob, eModifierType_Smoke);
+  bool exists = rna_Smoke_parts_exists(ptr, PART_MANTA_SPRAY);
+
+  if (ob->type == OB_MESH && !exists) {
+    rna_Smoke_parts_create(bmain,
+                           ptr,
+                           "SprayParticleSettings",
+                           "Spray Particles",
+                           "Spray Particle System",
+                           PART_MANTA_SPRAY);
+    smd->domain->particle_type |= FLUID_DOMAIN_PARTICLE_SPRAY;
+  }
+  else {
+    rna_Smoke_parts_delete(ptr, PART_MANTA_SPRAY);
+    rna_Smoke_resetCache(NULL, NULL, ptr);
+
+    smd->domain->particle_type &= ~FLUID_DOMAIN_PARTICLE_SPRAY;
+  }
+  rna_Smoke_draw_type_update(NULL, NULL, ptr);
+  rna_Smoke_reset(NULL, NULL, ptr);
+}
+
+static void rna_Smoke_bubble_parts_update(Main *bmain, Scene *UNUSED(scene), PointerRNA *ptr)
+{
+  Object *ob = (Object *)ptr->id.data;
+  SmokeModifierData *smd;
+  smd = (SmokeModifierData *)modifiers_findByType(ob, eModifierType_Smoke);
+  bool exists = rna_Smoke_parts_exists(ptr, PART_MANTA_BUBBLE);
+
+  if (ob->type == OB_MESH && !exists) {
+    rna_Smoke_parts_create(bmain,
+                           ptr,
+                           "BubbleParticleSettings",
+                           "Bubble Particles",
+                           "Bubble Particle System",
+                           PART_MANTA_BUBBLE);
+    smd->domain->particle_type |= FLUID_DOMAIN_PARTICLE_BUBBLE;
+  }
+  else {
+    rna_Smoke_parts_delete(ptr, PART_MANTA_BUBBLE);
+    rna_Smoke_resetCache(NULL, NULL, ptr);
+
+    smd->domain->particle_type &= ~FLUID_DOMAIN_PARTICLE_BUBBLE;
+  }
+  rna_Smoke_draw_type_update(NULL, NULL, ptr);
+  rna_Smoke_reset(NULL, NULL, ptr);
+}
+
+static void rna_Smoke_foam_parts_update(Main *bmain, Scene *UNUSED(scene), PointerRNA *ptr)
+{
+  Object *ob = (Object *)ptr->id.data;
+  SmokeModifierData *smd;
+  smd = (SmokeModifierData *)modifiers_findByType(ob, eModifierType_Smoke);
+  bool exists = rna_Smoke_parts_exists(ptr, PART_MANTA_FOAM);
+
+  if (ob->type == OB_MESH && !exists) {
+    rna_Smoke_parts_create(bmain,
+                           ptr,
+                           "FoamParticleSettings",
+                           "Foam Particles",
+                           "Foam Particle System",
+                           PART_MANTA_FOAM);
+    smd->domain->particle_type |= FLUID_DOMAIN_PARTICLE_FOAM;
+  }
+  else {
+    rna_Smoke_parts_delete(ptr, PART_MANTA_FOAM);
+    rna_Smoke_resetCache(NULL, NULL, ptr);
+
+    smd->domain->particle_type &= ~FLUID_DOMAIN_PARTICLE_FOAM;
+  }
+  rna_Smoke_draw_type_update(NULL, NULL, ptr);
+  rna_Smoke_reset(NULL, NULL, ptr);
+}
+
+static void rna_Smoke_tracer_parts_update(Main *bmain, Scene *UNUSED(scene), PointerRNA *ptr)
+{
+  Object *ob = (Object *)ptr->id.data;
+  SmokeModifierData *smd;
+  smd = (SmokeModifierData *)modifiers_findByType(ob, eModifierType_Smoke);
+  bool exists = rna_Smoke_parts_exists(ptr, PART_MANTA_TRACER);
+
+  if (ob->type == OB_MESH && !exists) {
+    rna_Smoke_parts_create(bmain,
+                           ptr,
+                           "TracerParticleSettings",
+                           "Tracer Particles",
+                           "Tracer Particle System",
+                           PART_MANTA_TRACER);
+    smd->domain->particle_type |= FLUID_DOMAIN_PARTICLE_TRACER;
+  }
+  else {
+    rna_Smoke_parts_delete(ptr, PART_MANTA_TRACER);
+    rna_Smoke_resetCache(NULL, NULL, ptr);
+
+    smd->domain->particle_type &= ~FLUID_DOMAIN_PARTICLE_TRACER;
+  }
+  rna_Smoke_draw_type_update(NULL, NULL, ptr);
+  rna_Smoke_reset(NULL, NULL, ptr);
+}
+
+static void rna_Smoke_combined_export_update(Main *bmain, Scene *scene, PointerRNA *ptr)
+{
+  Object *ob = (Object *)ptr->id.data;
+  SmokeModifierData *smd;
+  smd = (SmokeModifierData *)modifiers_findByType(ob, eModifierType_Smoke);
+
+  if (smd->domain->sndparticle_combined_export == SNDPARTICLE_COMBINED_EXPORT_OFF) {
+    rna_Smoke_parts_delete(ptr, (PART_MANTA_SPRAY | PART_MANTA_FOAM));
+    rna_Smoke_parts_delete(ptr, (PART_MANTA_SPRAY | PART_MANTA_BUBBLE));
+    rna_Smoke_parts_delete(ptr, (PART_MANTA_FOAM | PART_MANTA_BUBBLE));
+    rna_Smoke_parts_delete(ptr, (PART_MANTA_SPRAY | PART_MANTA_FOAM | PART_MANTA_BUBBLE));
+
+    // re-add each particle type if enabled
+    if ((smd->domain->particle_type & FLUID_DOMAIN_PARTICLE_SPRAY) != 0) {
+      rna_Smoke_spray_parts_update(bmain, scene, ptr);
+    }
+    if ((smd->domain->particle_type & FLUID_DOMAIN_PARTICLE_FOAM) != 0) {
+      rna_Smoke_foam_parts_update(bmain, scene, ptr);
+    }
+    if ((smd->domain->particle_type & FLUID_DOMAIN_PARTICLE_BUBBLE) != 0) {
+      rna_Smoke_bubble_parts_update(bmain, scene, ptr);
+    }
+  }
+  else if (smd->domain->sndparticle_combined_export == SNDPARTICLE_COMBINED_EXPORT_SPRAY_FOAM) {
+    if (ob->type == OB_MESH && !rna_Smoke_parts_exists(ptr, (PART_MANTA_SPRAY | PART_MANTA_FOAM)))
+      rna_Smoke_parts_create(bmain,
+                             ptr,
+                             "SprayFoamParticleSettings",
+                             "Spray + Foam Particles",
+                             "Spray + Foam Particle System",
+                             (PART_MANTA_SPRAY | PART_MANTA_FOAM));
+    rna_Smoke_parts_delete(ptr, PART_MANTA_SPRAY);
+    rna_Smoke_parts_delete(ptr, PART_MANTA_FOAM);
+    rna_Smoke_parts_delete(ptr, (PART_MANTA_SPRAY | PART_MANTA_BUBBLE));
+    rna_Smoke_parts_delete(ptr, (PART_MANTA_FOAM | PART_MANTA_BUBBLE));
+    rna_Smoke_parts_delete(ptr, (PART_MANTA_SPRAY | PART_MANTA_FOAM | PART_MANTA_BUBBLE));
+
+    smd->domain->particle_type |= FLUID_DOMAIN_PARTICLE_SPRAY;
+    smd->domain->particle_type |= FLUID_DOMAIN_PARTICLE_FOAM;
+
+    // re-add bubbles if enabled
+    if ((smd->domain->particle_type & FLUID_DOMAIN_PARTICLE_BUBBLE) != 0) {
+      rna_Smoke_bubble_parts_update(bmain, scene, ptr);
+    }
+  }
+  else if (smd->domain->sndparticle_combined_export == SNDPARTICLE_COMBINED_EXPORT_SPRAY_BUBBLE) {
+    if (ob->type == OB_MESH &&
+        !rna_Smoke_parts_exists(ptr, (PART_MANTA_SPRAY | PART_MANTA_BUBBLE)))
+      rna_Smoke_parts_create(bmain,
+                             ptr,
+                             "SprayBubbleParticleSettings",
+                             "Spray + Bubble Particles",
+                             "Spray + Bubble Particle System",
+                             (PART_MANTA_SPRAY | PART_MANTA_BUBBLE));
+    rna_Smoke_parts_delete(ptr, PART_MANTA_SPRAY);
+    rna_Smoke_parts_delete(ptr, PART_MANTA_BUBBLE);
+    rna_Smoke_parts_delete(ptr, (PART_MANTA_SPRAY | PART_MANTA_FOAM));
+    rna_Smoke_parts_delete(ptr, (PART_MANTA_FOAM | PART_MANTA_BUBBLE));
+    rna_Smoke_parts_delete(ptr, (PART_MANTA_SPRAY | PART_MANTA_FOAM | PART_MANTA_BUBBLE));
+
+    smd->domain->particle_type |= FLUID_DOMAIN_PARTICLE_SPRAY;
+    smd->domain->particle_type |= FLUID_DOMAIN_PARTICLE_BUBBLE;
+
+    // re-add foam if enabled
+    if ((smd->domain->particle_type & FLUID_DOMAIN_PARTICLE_FOAM) != 0) {
+      rna_Smoke_foam_parts_update(bmain, scene, ptr);
+    }
+  }
+  else if (smd->domain->sndparticle_combined_export == SNDPARTICLE_COMBINED_EXPORT_FOAM_BUBBLE) {
+    if (ob->type == OB_MESH && !rna_Smoke_parts_exists(ptr, (PART_MANTA_FOAM | PART_MANTA_BUBBLE)))
+      rna_Smoke_parts_create(bmain,
+                             ptr,
+                             "FoamBubbleParticleSettings",
+                             "Foam + Bubble Particles",
+                             "Foam + Bubble Particle System",
+                             (PART_MANTA_FOAM | PART_MANTA_BUBBLE));
+    rna_Smoke_parts_delete(ptr, PART_MANTA_FOAM);
+    rna_Smoke_parts_delete(ptr, PART_MANTA_BUBBLE);
+    rna_Smoke_parts_delete(ptr, (PART_MANTA_SPRAY | PART_MANTA_FOAM));
+    rna_Smoke_parts_delete(ptr, (PART_MANTA_SPRAY | PART_MANTA_BUBBLE));
+    rna_Smoke_parts_delete(ptr, (PART_MANTA_SPRAY | PART_MANTA_FOAM | PART_MANTA_BUBBLE));
+
+    smd->domain->particle_type |= FLUID_DOMAIN_PARTICLE_FOAM;
+    smd->domain->particle_type |= FLUID_DOMAIN_PARTICLE_BUBBLE;
+
+    // re-add spray if enabled
+    if ((smd->domain->particle_type & FLUID_DOMAIN_PARTICLE_SPRAY) != 0) {
+      rna_Smoke_spray_parts_update(bmain, scene, ptr);
+    }
+  }
+  else if (smd->domain->sndparticle_combined_export ==
+           SNDPARTICLE_COMBINED_EXPORT_SPRAY_FOAM_BUBBLE) {
+    if (ob->type == OB_MESH &&
+        !rna_Smoke_parts_exists(ptr, (PART_MANTA_SPRAY | PART_MANTA_FOAM | PART_MANTA_BUBBLE)))
+      rna_Smoke_parts_create(bmain,
+                             ptr,
+                             "SprayFoamBubbleParticleSettings",
+                             "Spray + Foam + Bubble Particles",
+                             "Spray + Foam + Bubble Particle System",
+                             (PART_MANTA_SPRAY | PART_MANTA_FOAM | PART_MANTA_BUBBLE));
+    rna_Smoke_parts_delete(ptr, PART_MANTA_SPRAY);
+    rna_Smoke_parts_delete(ptr, PART_MANTA_FOAM);
+    rna_Smoke_parts_delete(ptr, PART_MANTA_BUBBLE);
+    rna_Smoke_parts_delete(ptr, (PART_MANTA_SPRAY | PART_MANTA_FOAM));
+    rna_Smoke_parts_delete(ptr, (PART_MANTA_SPRAY | PART_MANTA_BUBBLE));
+    rna_Smoke_parts_delete(ptr, (PART_MANTA_FOAM | PART_MANTA_BUBBLE));
+
+    smd->domain->particle_type |= FLUID_DOMAIN_PARTICLE_SPRAY;
+    smd->domain->particle_type |= FLUID_DOMAIN_PARTICLE_FOAM;
+    smd->domain->particle_type |= FLUID_DOMAIN_PARTICLE_BUBBLE;
+  }
+  else {
+    // sanity check, should not occur
+    printf("ERROR: Unexpected combined export setting encountered!");
+  }
+  rna_Smoke_resetCache(NULL, NULL, ptr);
+  rna_Smoke_draw_type_update(NULL, NULL, ptr);
+}
+
+static void rna_Smoke_cachetype_mesh_set(struct PointerRNA *ptr, int value)
+{
+  SmokeDomainSettings *settings = (SmokeDomainSettings *)ptr->data;
+
+  if (value != settings->cache_mesh_format) {
+    /* TODO (sebbas): Clear old caches. */
+    settings->cache_mesh_format = value;
+  }
+}
+
+static void rna_Smoke_cachetype_data_set(struct PointerRNA *ptr, int value)
+{
+  SmokeDomainSettings *settings = (SmokeDomainSettings *)ptr->data;
+
+  if (value != settings->cache_data_format) {
+    /* TODO (sebbas): Clear old caches. */
+    settings->cache_data_format = value;
+  }
+}
+
+static void rna_Smoke_cachetype_particle_set(struct PointerRNA *ptr, int value)
+{
+  SmokeDomainSettings *settings = (SmokeDomainSettings *)ptr->data;
+
+  if (value != settings->cache_particle_format) {
+    /* TODO (sebbas): Clear old caches. */
+    settings->cache_particle_format = value;
+  }
+}
+
+static void rna_Smoke_cachetype_noise_set(struct PointerRNA *ptr, int value)
+{
+  SmokeDomainSettings *settings = (SmokeDomainSettings *)ptr->data;
+
+  if (value != settings->cache_noise_format) {
+    /* TODO (sebbas): Clear old caches. */
+    settings->cache_noise_format = value;
+  }
+}
+
+static void rna_Smoke_guiding_parent_set(PointerRNA *ptr, PointerRNA value)
+{
+  SmokeDomainSettings *sds = (SmokeDomainSettings *)ptr->data;
+  Object *par = (Object *)value.data;
+
+  SmokeModifierData *smd_par = NULL;
+
+  if (par != NULL) {
+    smd_par = (SmokeModifierData *)modifiers_findByType(par, eModifierType_Smoke);
+    if (smd_par && smd_par->domain) {
+      sds->guiding_parent = value.data;
+      sds->guide_res = smd_par->domain->res;
+    }
+  }
+  else {
+    sds->guiding_parent = NULL;
+    sds->guide_res = NULL;
+  }
+}
+
+static const EnumPropertyItem *rna_Smoke_cachetype_mesh_itemf(bContext *UNUSED(C),
+                                                              PointerRNA *UNUSED(ptr),
+                                                              PropertyRNA *UNUSED(prop),
+                                                              bool *r_free)
+{
+  EnumPropertyItem *item = NULL;
+  EnumPropertyItem tmp = {0, "", 0, "", ""};
+  int totitem = 0;
+
+  tmp.value = FLUID_DOMAIN_FILE_BIN_OBJECT;
+  tmp.identifier = "BOBJECT";
+  tmp.name = "Binary Object files";
+  tmp.description = "Binary object file format";
+  RNA_enum_item_add(&item, &totitem, &tmp);
+
+  tmp.value = FLUID_DOMAIN_FILE_OBJECT;
+  tmp.identifier = "OBJECT";
+  tmp.name = "Object files";
+  tmp.description = "Object file format";
+  RNA_enum_item_add(&item, &totitem, &tmp);
+
+  RNA_enum_item_end(&item, &totitem);
+  *r_free = true;
+
+  return item;
+}
+
+static const EnumPropertyItem *rna_Smoke_cachetype_volume_itemf(bContext *UNUSED(C),
+                                                                PointerRNA *UNUSED(ptr),
+                                                                PropertyRNA *UNUSED(prop),
+                                                                bool *r_free)
+{
+  EnumPropertyItem *item = NULL;
+  EnumPropertyItem tmp = {0, "", 0, "", ""};
+  int totitem = 0;
+
+  tmp.value = FLUID_DOMAIN_FILE_UNI;
+  tmp.identifier = "UNI";
+  tmp.name = "Uni Cache";
+  tmp.description = "Uni file format";
+  RNA_enum_item_add(&item, &totitem, &tmp);
+
+#  ifdef WITH_OPENVDB
+  tmp.value = FLUID_DOMAIN_FILE_OPENVDB;
+  tmp.identifier = "OPENVDB";
+  tmp.name = "OpenVDB";
+  tmp.description = "OpenVDB file format";
+  RNA_enum_item_add(&item, &totitem, &tmp);
+#  endif
+
+  tmp.value = FLUID_DOMAIN_FILE_RAW;
+  tmp.identifier = "RAW";
+  tmp.name = "Raw Cache";
+  tmp.description = "Raw file format";
+  RNA_enum_item_add(&item, &totitem, &tmp);
+
+  RNA_enum_item_end(&item, &totitem);
+  *r_free = true;
+
+  return item;
+}
+
+static const EnumPropertyItem *rna_Smoke_cachetype_particle_itemf(bContext *UNUSED(C),
+                                                                  PointerRNA *UNUSED(ptr),
+                                                                  PropertyRNA *UNUSED(prop),
+                                                                  bool *r_free)
+{
+  EnumPropertyItem *item = NULL;
+  EnumPropertyItem tmp = {0, "", 0, "", ""};
+  int totitem = 0;
+
+  tmp.value = FLUID_DOMAIN_FILE_UNI;
+  tmp.identifier = "UNI";
+  tmp.name = "Uni Cache";
+  tmp.description = "Uni file format";
+  RNA_enum_item_add(&item, &totitem, &tmp);
+
+  RNA_enum_item_end(&item, &totitem);
+  *r_free = true;
+
+  return item;
+}
+
+static void rna_Smoke_collisionextents_set(struct PointerRNA *ptr, int value, bool clear)
+{
+  SmokeDomainSettings *settings = (SmokeDomainSettings *)ptr->data;
+  if (clear) {
+    settings->border_collisions &= value;
+  }
+  else {
+    settings->border_collisions |= value;
+  }
+}
+
+static void rna_Smoke_cache_directory_set(PointerRNA *ptr, const char *value)
+{
+  SmokeDomainSettings *settings = (SmokeDomainSettings *)ptr->data;
+
+  if (STREQ(settings->cache_directory, value)) {
+    return;
+  }
+
+  BLI_strncpy(settings->cache_directory, value, sizeof(settings->cache_directory));
+
+  /* TODO (sebbas): Read cache state in order to set cache bake flags and cache pause frames correctly */
+  //settings->cache_flag = 0;
+}
+
+static void rna_Smoke_domaintype_set(struct PointerRNA *ptr, int value)
 {
   SmokeDomainSettings *settings = (SmokeDomainSettings *)ptr->data;
   Object *ob = (Object *)ptr->id.data;
 
-  if (value != settings->cache_file_format) {
-    /* Clear old caches. */
-    PTCacheID id;
-    BKE_ptcache_id_from_smoke(&id, ob, settings->smd);
-    BKE_ptcache_id_clear(&id, PTCACHE_CLEAR_ALL, 0);
-
-    settings->cache_file_format = value;
-  }
-}
-
->>>>>>> 3076d95b
-static void rna_Smoke_reset(Main *bmain, Scene *scene, PointerRNA *ptr)
-{
-  SmokeDomainSettings *settings = (SmokeDomainSettings *)ptr->data;
-
-  smokeModifier_reset(settings->smd);
-  rna_Smoke_resetCache(bmain, scene, ptr);
-
-  rna_Smoke_update(bmain, scene, ptr);
-}
-
-static void rna_Smoke_reset_dependency(Main *bmain, Scene *scene, PointerRNA *ptr)
-{
-  SmokeDomainSettings *settings = (SmokeDomainSettings *)ptr->data;
-
-  smokeModifier_reset(settings->smd);
-
-  if (settings->smd && settings->smd->domain)
-    settings->smd->domain->point_cache[0]->flag |= PTCACHE_OUTDATED;
-
-  rna_Smoke_dependency_update(bmain, scene, ptr);
-}
-
-static void rna_Smoke_parts_create(Main *bmain, PointerRNA *ptr, char *pset_name, char* parts_name, char* psys_name, int psys_type)
-{
-	Object *ob = (Object *)ptr->id.data;
-	ParticleSystemModifierData *psmd;
-	ParticleSystem *psys;
-	ParticleSettings *part;
-
-	/* add particle system */
-	part = BKE_particlesettings_add(bmain, pset_name);
-	psys = MEM_callocN(sizeof(ParticleSystem), "particle_system");
-
-	part->type = psys_type;
-	part->totpart = 0;
-	part->draw_size = 0.05f; // make fluid particles more subtle in viewport
-	part->draw_col = PART_DRAW_COL_VEL;
-	psys->part = part;
-	psys->pointcache = BKE_ptcache_add(&psys->ptcaches);
-	BLI_strncpy(psys->name, parts_name, sizeof(psys->name));
-	BLI_addtail(&ob->particlesystem, psys);
-
-	/* add modifier */
-	psmd = (ParticleSystemModifierData *)modifier_new(eModifierType_ParticleSystem);
-	BLI_strncpy(psmd->modifier.name, psys_name, sizeof(psmd->modifier.name));
-	psmd->psys = psys;
-	BLI_addtail(&ob->modifiers, psmd);
-	modifier_unique_name(&ob->modifiers, (ModifierData *)psmd);
-}
-
-static void rna_Smoke_parts_delete(PointerRNA *ptr, int ptype)
-{
-	Object *ob = (Object *)ptr->id.data;
-	ParticleSystemModifierData *psmd;
-	ParticleSystem *psys, *next_psys;
-
-	for (psys = ob->particlesystem.first; psys; psys = next_psys) {
-		next_psys = psys->next;
-		if (psys->part->type == ptype) {
-			/* clear modifier */
-			psmd = psys_get_modifier(ob, psys);
-			BLI_remlink(&ob->modifiers, psmd);
-			modifier_free((ModifierData *)psmd);
-
-			/* clear particle system */
-			BLI_remlink(&ob->particlesystem, psys);
-			psys_free(ob, psys);
-		}
-	}
-}
-
-static bool rna_Smoke_parts_exists(PointerRNA *ptr, int ptype)
-{
-	Object *ob = (Object *)ptr->id.data;
-	ParticleSystem *psys;
-
-	for (psys = ob->particlesystem.first; psys; psys = psys->next) {
-		if (psys->part->type == ptype) return true;
-	}
-	return false;
-}
-
-static void rna_Smoke_draw_type_update(Main *UNUSED(bmain), Scene *UNUSED(scene), struct PointerRNA *ptr)
-{
-	Object *ob = (Object *)ptr->id.data;
-	SmokeDomainSettings *settings = (SmokeDomainSettings *)ptr->data;
-
-	/* Wireframe mode more convenient when particles present */
-	if (settings->particle_type == 0) {
-		ob->dt = OB_SOLID;
-	} else {
-		ob->dt = OB_WIRE;
-	}
-}
-
-static void rna_Smoke_flip_parts_update(Main *bmain, Scene *UNUSED(scene), PointerRNA *ptr)
-{
-	Object *ob = (Object *)ptr->id.data;
-	SmokeModifierData *smd;
-	smd = (SmokeModifierData *)modifiers_findByType(ob, eModifierType_Smoke);
-	bool exists = rna_Smoke_parts_exists(ptr, PART_MANTA_FLIP);
-
-	if (ob->type == OB_MESH && !exists) {
-		rna_Smoke_parts_create(bmain, ptr, "FlipParticleSettings", "FLIP Particles", "FLIP Particle System", PART_MANTA_FLIP);
-		smd->domain->particle_type |= FLUID_DOMAIN_PARTICLE_FLIP;
-	}
-	else {
-		rna_Smoke_parts_delete(ptr, PART_MANTA_FLIP);
-		rna_Smoke_resetCache(NULL, NULL, ptr);
-
-		smd->domain->particle_type &= ~FLUID_DOMAIN_PARTICLE_FLIP;
-	}
-	rna_Smoke_draw_type_update(NULL, NULL, ptr);
-	rna_Smoke_reset(NULL, NULL, ptr);
-}
-
-static void rna_Smoke_spray_parts_update(Main *bmain, Scene *UNUSED(scene), PointerRNA *ptr)
-{
-	Object *ob = (Object *)ptr->id.data;
-	SmokeModifierData *smd;
-	smd = (SmokeModifierData *)modifiers_findByType(ob, eModifierType_Smoke);
-	bool exists = rna_Smoke_parts_exists(ptr, PART_MANTA_SPRAY);
-
-	if (ob->type == OB_MESH && !exists) {
-		rna_Smoke_parts_create(bmain, ptr, "SprayParticleSettings", "Spray Particles", "Spray Particle System", PART_MANTA_SPRAY);
-		smd->domain->particle_type |= FLUID_DOMAIN_PARTICLE_SPRAY;
-	}
-	else {
-		rna_Smoke_parts_delete(ptr, PART_MANTA_SPRAY);
-		rna_Smoke_resetCache(NULL, NULL, ptr);
-
-		smd->domain->particle_type &= ~FLUID_DOMAIN_PARTICLE_SPRAY;
-	}
-	rna_Smoke_draw_type_update(NULL, NULL, ptr);
-	rna_Smoke_reset(NULL, NULL, ptr);
-}
-
-static void rna_Smoke_bubble_parts_update(Main *bmain, Scene *UNUSED(scene), PointerRNA *ptr)
-{
-	Object *ob = (Object *)ptr->id.data;
-	SmokeModifierData *smd;
-	smd = (SmokeModifierData *)modifiers_findByType(ob, eModifierType_Smoke);
-	bool exists = rna_Smoke_parts_exists(ptr, PART_MANTA_BUBBLE);
-
-	if (ob->type == OB_MESH && !exists) {
-		rna_Smoke_parts_create(bmain, ptr, "BubbleParticleSettings", "Bubble Particles", "Bubble Particle System", PART_MANTA_BUBBLE);
-		smd->domain->particle_type |= FLUID_DOMAIN_PARTICLE_BUBBLE;
-	}
-	else {
-		rna_Smoke_parts_delete(ptr, PART_MANTA_BUBBLE);
-		rna_Smoke_resetCache(NULL, NULL, ptr);
-
-		smd->domain->particle_type &= ~FLUID_DOMAIN_PARTICLE_BUBBLE;
-	}
-	rna_Smoke_draw_type_update(NULL, NULL, ptr);
-	rna_Smoke_reset(NULL, NULL, ptr);
-}
-
-static void rna_Smoke_foam_parts_update(Main *bmain, Scene *UNUSED(scene), PointerRNA *ptr)
-{
-	Object *ob = (Object *)ptr->id.data;
-	SmokeModifierData *smd;
-	smd = (SmokeModifierData *)modifiers_findByType(ob, eModifierType_Smoke);
-	bool exists = rna_Smoke_parts_exists(ptr, PART_MANTA_FOAM);
-
-	if (ob->type == OB_MESH && !exists) {
-		rna_Smoke_parts_create(bmain, ptr, "FoamParticleSettings", "Foam Particles", "Foam Particle System", PART_MANTA_FOAM);
-		smd->domain->particle_type |= FLUID_DOMAIN_PARTICLE_FOAM;
-	}
-	else {
-		rna_Smoke_parts_delete(ptr, PART_MANTA_FOAM);
-		rna_Smoke_resetCache(NULL, NULL, ptr);
-
-		smd->domain->particle_type &= ~FLUID_DOMAIN_PARTICLE_FOAM;
-	}
-	rna_Smoke_draw_type_update(NULL, NULL, ptr);
-	rna_Smoke_reset(NULL, NULL, ptr);
-}
-
-static void rna_Smoke_tracer_parts_update(Main *bmain, Scene *UNUSED(scene), PointerRNA *ptr)
-{
-	Object *ob = (Object *)ptr->id.data;
-	SmokeModifierData *smd;
-	smd = (SmokeModifierData *)modifiers_findByType(ob, eModifierType_Smoke);
-	bool exists = rna_Smoke_parts_exists(ptr, PART_MANTA_TRACER);
-
-	if (ob->type == OB_MESH && !exists) {
-		rna_Smoke_parts_create(bmain, ptr, "TracerParticleSettings", "Tracer Particles", "Tracer Particle System", PART_MANTA_TRACER);
-		smd->domain->particle_type |= FLUID_DOMAIN_PARTICLE_TRACER;
-	}
-	else {
-		rna_Smoke_parts_delete(ptr, PART_MANTA_TRACER);
-		rna_Smoke_resetCache(NULL, NULL, ptr);
-
-		smd->domain->particle_type &= ~FLUID_DOMAIN_PARTICLE_TRACER;
-	}
-	rna_Smoke_draw_type_update(NULL, NULL, ptr);
-	rna_Smoke_reset(NULL, NULL, ptr);
-}
-
-static void rna_Smoke_combined_export_update(Main *bmain, Scene *scene, PointerRNA *ptr)
-{
-	Object *ob = (Object *)ptr->id.data;
-	SmokeModifierData *smd;
-	smd = (SmokeModifierData *)modifiers_findByType(ob, eModifierType_Smoke);
-
-	if (smd->domain->sndparticle_combined_export == SNDPARTICLE_COMBINED_EXPORT_OFF) {
-		rna_Smoke_parts_delete(ptr, (PART_MANTA_SPRAY | PART_MANTA_FOAM));
-		rna_Smoke_parts_delete(ptr, (PART_MANTA_SPRAY | PART_MANTA_BUBBLE));
-		rna_Smoke_parts_delete(ptr, (PART_MANTA_FOAM | PART_MANTA_BUBBLE));
-		rna_Smoke_parts_delete(ptr, (PART_MANTA_SPRAY | PART_MANTA_FOAM | PART_MANTA_BUBBLE));
-
-		// re-add each particle type if enabled
-		if ((smd->domain->particle_type & FLUID_DOMAIN_PARTICLE_SPRAY) != 0) {
-			rna_Smoke_spray_parts_update(bmain, scene, ptr);
-		}
-		if ((smd->domain->particle_type & FLUID_DOMAIN_PARTICLE_FOAM) != 0) {
-			rna_Smoke_foam_parts_update(bmain, scene, ptr);
-
-		}
-		if ((smd->domain->particle_type & FLUID_DOMAIN_PARTICLE_BUBBLE) != 0) {
-			rna_Smoke_bubble_parts_update(bmain, scene, ptr);
-		}
-	}
-	else if (smd->domain->sndparticle_combined_export == SNDPARTICLE_COMBINED_EXPORT_SPRAY_FOAM) {
-		if (ob->type == OB_MESH && !rna_Smoke_parts_exists(ptr, (PART_MANTA_SPRAY | PART_MANTA_FOAM) ))
-			rna_Smoke_parts_create(bmain, ptr, "SprayFoamParticleSettings", "Spray + Foam Particles", "Spray + Foam Particle System", (PART_MANTA_SPRAY | PART_MANTA_FOAM));
-		rna_Smoke_parts_delete(ptr, PART_MANTA_SPRAY);
-		rna_Smoke_parts_delete(ptr, PART_MANTA_FOAM);
-		rna_Smoke_parts_delete(ptr, (PART_MANTA_SPRAY | PART_MANTA_BUBBLE));
-		rna_Smoke_parts_delete(ptr, (PART_MANTA_FOAM | PART_MANTA_BUBBLE));
-		rna_Smoke_parts_delete(ptr, (PART_MANTA_SPRAY | PART_MANTA_FOAM | PART_MANTA_BUBBLE));
-
-		smd->domain->particle_type |= FLUID_DOMAIN_PARTICLE_SPRAY;
-		smd->domain->particle_type |= FLUID_DOMAIN_PARTICLE_FOAM;
-
-		// re-add bubbles if enabled
-		if ((smd->domain->particle_type & FLUID_DOMAIN_PARTICLE_BUBBLE) != 0) {
-			rna_Smoke_bubble_parts_update(bmain, scene, ptr);
-		}
-	}
-	else if (smd->domain->sndparticle_combined_export == SNDPARTICLE_COMBINED_EXPORT_SPRAY_BUBBLE) {
-		if (ob->type == OB_MESH && !rna_Smoke_parts_exists(ptr, (PART_MANTA_SPRAY | PART_MANTA_BUBBLE) ))
-			rna_Smoke_parts_create(bmain, ptr, "SprayBubbleParticleSettings", "Spray + Bubble Particles", "Spray + Bubble Particle System", (PART_MANTA_SPRAY | PART_MANTA_BUBBLE));
-		rna_Smoke_parts_delete(ptr, PART_MANTA_SPRAY);
-		rna_Smoke_parts_delete(ptr, PART_MANTA_BUBBLE);
-		rna_Smoke_parts_delete(ptr, (PART_MANTA_SPRAY | PART_MANTA_FOAM));
-		rna_Smoke_parts_delete(ptr, (PART_MANTA_FOAM | PART_MANTA_BUBBLE));
-		rna_Smoke_parts_delete(ptr, (PART_MANTA_SPRAY | PART_MANTA_FOAM | PART_MANTA_BUBBLE));
-
-		smd->domain->particle_type |= FLUID_DOMAIN_PARTICLE_SPRAY;
-		smd->domain->particle_type |= FLUID_DOMAIN_PARTICLE_BUBBLE;
-
-		// re-add foam if enabled
-		if ((smd->domain->particle_type & FLUID_DOMAIN_PARTICLE_FOAM) != 0) {
-			rna_Smoke_foam_parts_update(bmain, scene, ptr);
-
-		}
-	}
-	else if (smd->domain->sndparticle_combined_export == SNDPARTICLE_COMBINED_EXPORT_FOAM_BUBBLE) {
-		if (ob->type == OB_MESH && !rna_Smoke_parts_exists(ptr, (PART_MANTA_FOAM | PART_MANTA_BUBBLE) ))
-			rna_Smoke_parts_create(bmain, ptr, "FoamBubbleParticleSettings", "Foam + Bubble Particles", "Foam + Bubble Particle System", (PART_MANTA_FOAM | PART_MANTA_BUBBLE));
-		rna_Smoke_parts_delete(ptr, PART_MANTA_FOAM);
-		rna_Smoke_parts_delete(ptr, PART_MANTA_BUBBLE);
-		rna_Smoke_parts_delete(ptr, (PART_MANTA_SPRAY | PART_MANTA_FOAM));
-		rna_Smoke_parts_delete(ptr, (PART_MANTA_SPRAY | PART_MANTA_BUBBLE));
-		rna_Smoke_parts_delete(ptr, (PART_MANTA_SPRAY | PART_MANTA_FOAM | PART_MANTA_BUBBLE));
-
-		smd->domain->particle_type |= FLUID_DOMAIN_PARTICLE_FOAM;
-		smd->domain->particle_type |= FLUID_DOMAIN_PARTICLE_BUBBLE;
-
-		// re-add spray if enabled
-		if ((smd->domain->particle_type & FLUID_DOMAIN_PARTICLE_SPRAY) != 0) {
-			rna_Smoke_spray_parts_update(bmain, scene, ptr);
-
-		}
-	}
-	else if (smd->domain->sndparticle_combined_export == SNDPARTICLE_COMBINED_EXPORT_SPRAY_FOAM_BUBBLE) {
-		if (ob->type == OB_MESH && !rna_Smoke_parts_exists(ptr, (PART_MANTA_SPRAY | PART_MANTA_FOAM | PART_MANTA_BUBBLE) ))
-			rna_Smoke_parts_create(bmain, ptr, "SprayFoamBubbleParticleSettings", "Spray + Foam + Bubble Particles", "Spray + Foam + Bubble Particle System", (PART_MANTA_SPRAY | PART_MANTA_FOAM | PART_MANTA_BUBBLE) );
-		rna_Smoke_parts_delete(ptr, PART_MANTA_SPRAY);
-		rna_Smoke_parts_delete(ptr, PART_MANTA_FOAM);
-		rna_Smoke_parts_delete(ptr, PART_MANTA_BUBBLE);
-		rna_Smoke_parts_delete(ptr, (PART_MANTA_SPRAY | PART_MANTA_FOAM));
-		rna_Smoke_parts_delete(ptr, (PART_MANTA_SPRAY | PART_MANTA_BUBBLE));
-		rna_Smoke_parts_delete(ptr, (PART_MANTA_FOAM | PART_MANTA_BUBBLE));
-		
-		smd->domain->particle_type |= FLUID_DOMAIN_PARTICLE_SPRAY;
-		smd->domain->particle_type |= FLUID_DOMAIN_PARTICLE_FOAM;
-		smd->domain->particle_type |= FLUID_DOMAIN_PARTICLE_BUBBLE;
-	}
-	else {
-		// sanity check, should not occur
-		printf("ERROR: Unexpected combined export setting encountered!");
-	}
-	rna_Smoke_resetCache(NULL, NULL, ptr);
-	rna_Smoke_draw_type_update(NULL, NULL, ptr);
-}
-
-static void rna_Smoke_cachetype_mesh_set(struct PointerRNA *ptr, int value)
-{
-	SmokeDomainSettings *settings = (SmokeDomainSettings *)ptr->data;
-
-	if (value != settings->cache_mesh_format) {
-		/* TODO (sebbas): Clear old caches. */
-		settings->cache_mesh_format = value;
-	}
-}
-
-static void rna_Smoke_cachetype_data_set(struct PointerRNA *ptr, int value)
-{
-	SmokeDomainSettings *settings = (SmokeDomainSettings *)ptr->data;
-
-	if (value != settings->cache_data_format) {
-		/* TODO (sebbas): Clear old caches. */
-		settings->cache_data_format = value;
-	}
-}
-
-static void rna_Smoke_cachetype_particle_set(struct PointerRNA *ptr, int value)
-{
-	SmokeDomainSettings *settings = (SmokeDomainSettings *)ptr->data;
-
-	if (value != settings->cache_particle_format) {
-		/* TODO (sebbas): Clear old caches. */
-		settings->cache_particle_format = value;
-	}
-}
-
-static void rna_Smoke_cachetype_noise_set(struct PointerRNA *ptr, int value)
-{
-	SmokeDomainSettings *settings = (SmokeDomainSettings *)ptr->data;
-
-	if (value != settings->cache_noise_format) {
-		/* TODO (sebbas): Clear old caches. */
-		settings->cache_noise_format = value;
-	}
-}
-
-static void rna_Smoke_guiding_parent_set(PointerRNA *ptr, PointerRNA value)
-{
-	SmokeDomainSettings *sds = (SmokeDomainSettings *)ptr->data;
-	Object *par = (Object *)value.data;
-
-	SmokeModifierData *smd_par = NULL;
-
-	if (par != NULL) {
-		smd_par = (SmokeModifierData *)modifiers_findByType(par, eModifierType_Smoke);
-		if (smd_par && smd_par->domain) {
-			sds->guiding_parent = value.data;
-			sds->guide_res = smd_par->domain->res;
-		}
-	} else {
-		sds->guiding_parent = NULL;
-		sds->guide_res = NULL;
-	}
-}
-
-static const EnumPropertyItem *rna_Smoke_cachetype_mesh_itemf(
-        bContext *UNUSED(C), PointerRNA *UNUSED(ptr), PropertyRNA *UNUSED(prop), bool *r_free)
-{
-	EnumPropertyItem *item = NULL;
-	EnumPropertyItem tmp = {0, "", 0, "", ""};
-	int totitem = 0;
-
-	tmp.value = FLUID_DOMAIN_FILE_BIN_OBJECT;
-	tmp.identifier = "BOBJECT";
-	tmp.name = "Binary Object files";
-	tmp.description = "Binary object file format";
-	RNA_enum_item_add(&item, &totitem, &tmp);
-
-	tmp.value = FLUID_DOMAIN_FILE_OBJECT;
-	tmp.identifier = "OBJECT";
-	tmp.name = "Object files";
-	tmp.description = "Object file format";
-	RNA_enum_item_add(&item, &totitem, &tmp);
-
-	RNA_enum_item_end(&item, &totitem);
-	*r_free = true;
-
-	return item;
-}
-
-static const EnumPropertyItem *rna_Smoke_cachetype_volume_itemf(
-        bContext *UNUSED(C), PointerRNA *UNUSED(ptr), PropertyRNA *UNUSED(prop), bool *r_free)
-{
-	EnumPropertyItem *item = NULL;
-	EnumPropertyItem tmp = {0, "", 0, "", ""};
-	int totitem = 0;
-
-	tmp.value = FLUID_DOMAIN_FILE_UNI;
-	tmp.identifier = "UNI";
-	tmp.name = "Uni Cache";
-	tmp.description = "Uni file format";
-	RNA_enum_item_add(&item, &totitem, &tmp);
-
-#ifdef WITH_OPENVDB
-	tmp.value = FLUID_DOMAIN_FILE_OPENVDB;
-	tmp.identifier = "OPENVDB";
-	tmp.name = "OpenVDB";
-	tmp.description = "OpenVDB file format";
-	RNA_enum_item_add(&item, &totitem, &tmp);
-#endif
-
-	tmp.value = FLUID_DOMAIN_FILE_RAW;
-	tmp.identifier = "RAW";
-	tmp.name = "Raw Cache";
-	tmp.description = "Raw file format";
-	RNA_enum_item_add(&item, &totitem, &tmp);
-
-	RNA_enum_item_end(&item, &totitem);
-	*r_free = true;
-
-	return item;
-}
-
-static const EnumPropertyItem *rna_Smoke_cachetype_particle_itemf(
-		bContext *UNUSED(C), PointerRNA *UNUSED(ptr), PropertyRNA *UNUSED(prop), bool *r_free)
-{
-	EnumPropertyItem *item = NULL;
-	EnumPropertyItem tmp = {0, "", 0, "", ""};
-	int totitem = 0;
-
-	tmp.value = FLUID_DOMAIN_FILE_UNI;
-	tmp.identifier = "UNI";
-	tmp.name = "Uni Cache";
-	tmp.description = "Uni file format";
-	RNA_enum_item_add(&item, &totitem, &tmp);
-
-	RNA_enum_item_end(&item, &totitem);
-	*r_free = true;
-
-	return item;
-}
-
-static void rna_Smoke_collisionextents_set(struct PointerRNA *ptr, int value, bool clear)
-{
-	SmokeDomainSettings *settings = (SmokeDomainSettings *)ptr->data;
-	if (clear) {
-		settings->border_collisions &= value;
-	}
-	else {
-		settings->border_collisions |= value;
-	}
-}
-
-static void rna_Smoke_cache_directory_set(PointerRNA *ptr, const char *value)
-{
-	SmokeDomainSettings *settings = (SmokeDomainSettings *)ptr->data;
-
-	if (STREQ(settings->cache_directory, value)) {
-		return;
-	}
-
-	BLI_strncpy(settings->cache_directory, value, sizeof(settings->cache_directory));
-
-	/* TODO (sebbas): Read cache state in order to set cache bake flags and cache pause frames correctly */
-	//settings->cache_flag = 0;
-}
-
-static void rna_Smoke_domaintype_set(struct PointerRNA *ptr, int value)
-{
-	SmokeDomainSettings *settings = (SmokeDomainSettings *)ptr->data;
-	Object *ob = (Object *)ptr->id.data;
-
-	if (value != settings->type) {
-		/* Set common values for liquid/smoke domain: cache type, border collision and viewport drawtype. */
-		if (value == FLUID_DOMAIN_TYPE_GAS)
-		{
-			rna_Smoke_cachetype_mesh_set(ptr, FLUID_DOMAIN_FILE_BIN_OBJECT);
-			rna_Smoke_cachetype_data_set(ptr, FLUID_DOMAIN_FILE_UNI);
-			rna_Smoke_cachetype_particle_set(ptr, FLUID_DOMAIN_FILE_UNI);
-			rna_Smoke_cachetype_noise_set(ptr, FLUID_DOMAIN_FILE_UNI);
-			rna_Smoke_collisionextents_set(ptr, FLUID_DOMAIN_BORDER_FRONT, 1);
-			rna_Smoke_collisionextents_set(ptr, FLUID_DOMAIN_BORDER_BACK, 1);
-			rna_Smoke_collisionextents_set(ptr, FLUID_DOMAIN_BORDER_RIGHT, 1);
-			rna_Smoke_collisionextents_set(ptr, FLUID_DOMAIN_BORDER_LEFT, 1);
-			rna_Smoke_collisionextents_set(ptr, FLUID_DOMAIN_BORDER_TOP, 1);
-			rna_Smoke_collisionextents_set(ptr, FLUID_DOMAIN_BORDER_BOTTOM, 1);
-			ob->dt = OB_WIRE;
-		}
-		else if (value == FLUID_DOMAIN_TYPE_LIQUID)
-		{
-			rna_Smoke_cachetype_mesh_set(ptr, FLUID_DOMAIN_FILE_BIN_OBJECT);
-			rna_Smoke_cachetype_data_set(ptr, FLUID_DOMAIN_FILE_UNI);
-			rna_Smoke_cachetype_particle_set(ptr, FLUID_DOMAIN_FILE_UNI);
-			rna_Smoke_cachetype_noise_set(ptr, FLUID_DOMAIN_FILE_UNI);
-			rna_Smoke_collisionextents_set(ptr, FLUID_DOMAIN_BORDER_FRONT, 0);
-			rna_Smoke_collisionextents_set(ptr, FLUID_DOMAIN_BORDER_BACK, 0);
-			rna_Smoke_collisionextents_set(ptr, FLUID_DOMAIN_BORDER_RIGHT, 0);
-			rna_Smoke_collisionextents_set(ptr, FLUID_DOMAIN_BORDER_LEFT, 0);
-			rna_Smoke_collisionextents_set(ptr, FLUID_DOMAIN_BORDER_TOP, 0);
-			rna_Smoke_collisionextents_set(ptr, FLUID_DOMAIN_BORDER_BOTTOM, 0);
-			ob->dt = OB_SOLID;
-		}
-
-		/* Set actual domain type */
-		settings->type = value;
-	}
+  if (value != settings->type) {
+    /* Set common values for liquid/smoke domain: cache type, border collision and viewport drawtype. */
+    if (value == FLUID_DOMAIN_TYPE_GAS) {
+      rna_Smoke_cachetype_mesh_set(ptr, FLUID_DOMAIN_FILE_BIN_OBJECT);
+      rna_Smoke_cachetype_data_set(ptr, FLUID_DOMAIN_FILE_UNI);
+      rna_Smoke_cachetype_particle_set(ptr, FLUID_DOMAIN_FILE_UNI);
+      rna_Smoke_cachetype_noise_set(ptr, FLUID_DOMAIN_FILE_UNI);
+      rna_Smoke_collisionextents_set(ptr, FLUID_DOMAIN_BORDER_FRONT, 1);
+      rna_Smoke_collisionextents_set(ptr, FLUID_DOMAIN_BORDER_BACK, 1);
+      rna_Smoke_collisionextents_set(ptr, FLUID_DOMAIN_BORDER_RIGHT, 1);
+      rna_Smoke_collisionextents_set(ptr, FLUID_DOMAIN_BORDER_LEFT, 1);
+      rna_Smoke_collisionextents_set(ptr, FLUID_DOMAIN_BORDER_TOP, 1);
+      rna_Smoke_collisionextents_set(ptr, FLUID_DOMAIN_BORDER_BOTTOM, 1);
+      ob->dt = OB_WIRE;
+    }
+    else if (value == FLUID_DOMAIN_TYPE_LIQUID) {
+      rna_Smoke_cachetype_mesh_set(ptr, FLUID_DOMAIN_FILE_BIN_OBJECT);
+      rna_Smoke_cachetype_data_set(ptr, FLUID_DOMAIN_FILE_UNI);
+      rna_Smoke_cachetype_particle_set(ptr, FLUID_DOMAIN_FILE_UNI);
+      rna_Smoke_cachetype_noise_set(ptr, FLUID_DOMAIN_FILE_UNI);
+      rna_Smoke_collisionextents_set(ptr, FLUID_DOMAIN_BORDER_FRONT, 0);
+      rna_Smoke_collisionextents_set(ptr, FLUID_DOMAIN_BORDER_BACK, 0);
+      rna_Smoke_collisionextents_set(ptr, FLUID_DOMAIN_BORDER_RIGHT, 0);
+      rna_Smoke_collisionextents_set(ptr, FLUID_DOMAIN_BORDER_LEFT, 0);
+      rna_Smoke_collisionextents_set(ptr, FLUID_DOMAIN_BORDER_TOP, 0);
+      rna_Smoke_collisionextents_set(ptr, FLUID_DOMAIN_BORDER_BOTTOM, 0);
+      ob->dt = OB_SOLID;
+    }
+
+    /* Set actual domain type */
+    settings->type = value;
+  }
 }
 
 static char *rna_SmokeDomainSettings_path(PointerRNA *ptr)
@@ -641,58 +667,25 @@
   ModifierData *md = (ModifierData *)settings->smd;
   char name_esc[sizeof(md->name) * 2];
 
-<<<<<<< HEAD
-	BLI_strescape(name_esc, md->name, sizeof(name_esc));
-	return BLI_sprintfN("modifiers[\"%s\"].effec_settings", name_esc);
-=======
   BLI_strescape(name_esc, md->name, sizeof(name_esc));
-  return BLI_sprintfN("modifiers[\"%s\"].coll_settings", name_esc);
->>>>>>> 3076d95b
+  return BLI_sprintfN("modifiers[\"%s\"].effec_settings", name_esc);
 }
 
 static int rna_SmokeModifier_grid_get_length(PointerRNA *ptr, int length[RNA_MAX_ARRAY_DIMENSION])
 {
-<<<<<<< HEAD
-#ifdef WITH_MANTA
-	SmokeDomainSettings *sds = (SmokeDomainSettings *)ptr->data;
-	float *density = NULL;
-	int size = 0;
-
-	if (sds->flags & FLUID_DOMAIN_USE_NOISE && sds->fluid) {
-		/* high resolution smoke */
-		int res[3];
-
-		smoke_turbulence_get_res(sds->fluid, res);
-		size = res[0] * res[1] * res[2];
-
-		density = smoke_turbulence_get_density(sds->fluid);
-	}
-	else if (sds->fluid) {
-		/* regular resolution */
-		size = sds->res[0] * sds->res[1] * sds->res[2];
-		density = smoke_get_density(sds->fluid);
-	}
-
-	length[0] = (density) ? size : 0;
-#else
-	(void)ptr;
-	length[0] = 0;
-#endif
-	return length[0];
-=======
-#  ifdef WITH_SMOKE
+#  ifdef WITH_MANTA
   SmokeDomainSettings *sds = (SmokeDomainSettings *)ptr->data;
   float *density = NULL;
   int size = 0;
 
-  if (sds->flags & MOD_SMOKE_HIGHRES && sds->wt) {
+  if (sds->flags & FLUID_DOMAIN_USE_NOISE && sds->fluid) {
     /* high resolution smoke */
     int res[3];
 
-    smoke_turbulence_get_res(sds->wt, res);
+    smoke_turbulence_get_res(sds->fluid, res);
     size = res[0] * res[1] * res[2];
 
-    density = smoke_turbulence_get_density(sds->wt);
+    density = smoke_turbulence_get_density(sds->fluid);
   }
   else if (sds->fluid) {
     /* regular resolution */
@@ -706,7 +699,6 @@
   length[0] = 0;
 #  endif
   return length[0];
->>>>>>> 3076d95b
 }
 
 static int rna_SmokeModifier_color_grid_get_length(PointerRNA *ptr,
@@ -721,30 +713,7 @@
 static int rna_SmokeModifier_velocity_grid_get_length(PointerRNA *ptr,
                                                       int length[RNA_MAX_ARRAY_DIMENSION])
 {
-<<<<<<< HEAD
-#ifdef WITH_MANTA
-	SmokeDomainSettings *sds = (SmokeDomainSettings *)ptr->data;
-	float *vx = NULL;
-	float *vy = NULL;
-	float *vz = NULL;
-	int size = 0;
-
-	/* Velocity data is always low-resolution. */
-	if (sds->fluid) {
-		size = 3 * sds->res[0] * sds->res[1] * sds->res[2];
-		vx = fluid_get_velocity_x(sds->fluid);
-		vy = fluid_get_velocity_y(sds->fluid);
-		vz = fluid_get_velocity_z(sds->fluid);
-	}
-
-	length[0] = (vx && vy && vz) ? size : 0;
-#else
-	(void)ptr;
-	length[0] = 0;
-#endif
-	return length[0];
-=======
-#  ifdef WITH_SMOKE
+#  ifdef WITH_MANTA
   SmokeDomainSettings *sds = (SmokeDomainSettings *)ptr->data;
   float *vx = NULL;
   float *vy = NULL;
@@ -754,9 +723,9 @@
   /* Velocity data is always low-resolution. */
   if (sds->fluid) {
     size = 3 * sds->res[0] * sds->res[1] * sds->res[2];
-    vx = smoke_get_velocity_x(sds->fluid);
-    vy = smoke_get_velocity_y(sds->fluid);
-    vz = smoke_get_velocity_z(sds->fluid);
+    vx = fluid_get_velocity_x(sds->fluid);
+    vy = fluid_get_velocity_y(sds->fluid);
+    vz = fluid_get_velocity_z(sds->fluid);
   }
 
   length[0] = (vx && vy && vz) ? size : 0;
@@ -765,32 +734,12 @@
   length[0] = 0;
 #  endif
   return length[0];
->>>>>>> 3076d95b
 }
 
 static int rna_SmokeModifier_heat_grid_get_length(PointerRNA *ptr,
                                                   int length[RNA_MAX_ARRAY_DIMENSION])
 {
-<<<<<<< HEAD
-#ifdef WITH_MANTA
-	SmokeDomainSettings *sds = (SmokeDomainSettings *)ptr->data;
-	float *heat = NULL;
-	int size = 0;
-
-	/* Heat data is always low-resolution. */
-	if (sds->fluid) {
-		size = sds->res[0] * sds->res[1] * sds->res[2];
-		heat = smoke_get_heat(sds->fluid);
-	}
-
-	length[0] = (heat) ? size : 0;
-#else
-	(void)ptr;
-	length[0] = 0;
-#endif
-	return length[0];
-=======
-#  ifdef WITH_SMOKE
+#  ifdef WITH_MANTA
   SmokeDomainSettings *sds = (SmokeDomainSettings *)ptr->data;
   float *heat = NULL;
   int size = 0;
@@ -807,38 +756,22 @@
   length[0] = 0;
 #  endif
   return length[0];
->>>>>>> 3076d95b
 }
 
 static void rna_SmokeModifier_density_grid_get(PointerRNA *ptr, float *values)
 {
-<<<<<<< HEAD
-#ifdef WITH_MANTA
-	SmokeDomainSettings *sds = (SmokeDomainSettings *)ptr->data;
-	int length[RNA_MAX_ARRAY_DIMENSION];
-	int size = rna_SmokeModifier_grid_get_length(ptr, length);
-	float *density;
-=======
-#  ifdef WITH_SMOKE
+#  ifdef WITH_MANTA
   SmokeDomainSettings *sds = (SmokeDomainSettings *)ptr->data;
   int length[RNA_MAX_ARRAY_DIMENSION];
   int size = rna_SmokeModifier_grid_get_length(ptr, length);
   float *density;
->>>>>>> 3076d95b
 
   BLI_rw_mutex_lock(sds->fluid_mutex, THREAD_LOCK_READ);
 
-<<<<<<< HEAD
-	if (sds->flags & FLUID_DOMAIN_USE_NOISE && sds->fluid)
-		density = smoke_turbulence_get_density(sds->fluid);
-	else
-		density = smoke_get_density(sds->fluid);
-=======
-  if (sds->flags & MOD_SMOKE_HIGHRES && sds->wt)
-    density = smoke_turbulence_get_density(sds->wt);
+  if (sds->flags & FLUID_DOMAIN_USE_NOISE && sds->fluid)
+    density = smoke_turbulence_get_density(sds->fluid);
   else
     density = smoke_get_density(sds->fluid);
->>>>>>> 3076d95b
 
   memcpy(values, density, size * sizeof(float));
 
@@ -850,32 +783,7 @@
 
 static void rna_SmokeModifier_velocity_grid_get(PointerRNA *ptr, float *values)
 {
-<<<<<<< HEAD
-#ifdef WITH_MANTA
-	SmokeDomainSettings *sds = (SmokeDomainSettings *)ptr->data;
-	int length[RNA_MAX_ARRAY_DIMENSION];
-	int size = rna_SmokeModifier_velocity_grid_get_length(ptr, length);
-	float *vx, *vy, *vz;
-	int i;
-
-	BLI_rw_mutex_lock(sds->fluid_mutex, THREAD_LOCK_READ);
-
-	vx = fluid_get_velocity_x(sds->fluid);
-	vy = fluid_get_velocity_y(sds->fluid);
-	vz = fluid_get_velocity_z(sds->fluid);
-
-	for (i = 0; i < size; i += 3) {
-		*(values++) = *(vx++);
-		*(values++) = *(vy++);
-		*(values++) = *(vz++);
-	}
-
-	BLI_rw_mutex_unlock(sds->fluid_mutex);
-#else
-	UNUSED_VARS(ptr, values);
-#endif
-=======
-#  ifdef WITH_SMOKE
+#  ifdef WITH_MANTA
   SmokeDomainSettings *sds = (SmokeDomainSettings *)ptr->data;
   int length[RNA_MAX_ARRAY_DIMENSION];
   int size = rna_SmokeModifier_velocity_grid_get_length(ptr, length);
@@ -884,9 +792,9 @@
 
   BLI_rw_mutex_lock(sds->fluid_mutex, THREAD_LOCK_READ);
 
-  vx = smoke_get_velocity_x(sds->fluid);
-  vy = smoke_get_velocity_y(sds->fluid);
-  vz = smoke_get_velocity_z(sds->fluid);
+  vx = fluid_get_velocity_x(sds->fluid);
+  vy = fluid_get_velocity_y(sds->fluid);
+  vz = fluid_get_velocity_z(sds->fluid);
 
   for (i = 0; i < size; i += 3) {
     *(values++) = *(vx++);
@@ -898,43 +806,11 @@
 #  else
   UNUSED_VARS(ptr, values);
 #  endif
->>>>>>> 3076d95b
 }
 
 static void rna_SmokeModifier_color_grid_get(PointerRNA *ptr, float *values)
 {
-<<<<<<< HEAD
-#ifdef WITH_MANTA
-	SmokeDomainSettings *sds = (SmokeDomainSettings *)ptr->data;
-	int length[RNA_MAX_ARRAY_DIMENSION];
-	int size = rna_SmokeModifier_grid_get_length(ptr, length);
-
-	BLI_rw_mutex_lock(sds->fluid_mutex, THREAD_LOCK_READ);
-
-	if (!sds->fluid) {
-		memset(values, 0, size * sizeof(float));
-	}
-	else {
-		if (sds->flags & FLUID_DOMAIN_USE_NOISE) {
-			if (smoke_turbulence_has_colors(sds->fluid))
-				smoke_turbulence_get_rgba(sds->fluid, values, 0);
-			else
-				smoke_turbulence_get_rgba_from_density(sds->fluid, sds->active_color, values, 0);
-		}
-		else {
-			if (smoke_has_colors(sds->fluid))
-				smoke_get_rgba(sds->fluid, values, 0);
-			else
-				smoke_get_rgba_from_density(sds->fluid, sds->active_color, values, 0);
-		}
-	}
-
-	BLI_rw_mutex_unlock(sds->fluid_mutex);
-#else
-	UNUSED_VARS(ptr, values);
-#endif
-=======
-#  ifdef WITH_SMOKE
+#  ifdef WITH_MANTA
   SmokeDomainSettings *sds = (SmokeDomainSettings *)ptr->data;
   int length[RNA_MAX_ARRAY_DIMENSION];
   int size = rna_SmokeModifier_grid_get_length(ptr, length);
@@ -945,11 +821,11 @@
     memset(values, 0, size * sizeof(float));
   }
   else {
-    if (sds->flags & MOD_SMOKE_HIGHRES) {
-      if (smoke_turbulence_has_colors(sds->wt))
-        smoke_turbulence_get_rgba(sds->wt, values, 0);
+    if (sds->flags & FLUID_DOMAIN_USE_NOISE) {
+      if (smoke_turbulence_has_colors(sds->fluid))
+        smoke_turbulence_get_rgba(sds->fluid, values, 0);
       else
-        smoke_turbulence_get_rgba_from_density(sds->wt, sds->active_color, values, 0);
+        smoke_turbulence_get_rgba_from_density(sds->fluid, sds->active_color, values, 0);
     }
     else {
       if (smoke_has_colors(sds->fluid))
@@ -963,36 +839,11 @@
 #  else
   UNUSED_VARS(ptr, values);
 #  endif
->>>>>>> 3076d95b
 }
 
 static void rna_SmokeModifier_flame_grid_get(PointerRNA *ptr, float *values)
 {
-<<<<<<< HEAD
-#ifdef WITH_MANTA
-	SmokeDomainSettings *sds = (SmokeDomainSettings *)ptr->data;
-	int length[RNA_MAX_ARRAY_DIMENSION];
-	int size = rna_SmokeModifier_grid_get_length(ptr, length);
-	float *flame;
-
-	BLI_rw_mutex_lock(sds->fluid_mutex, THREAD_LOCK_READ);
-
-	if (sds->flags & FLUID_DOMAIN_USE_NOISE && sds->fluid)
-		flame = smoke_turbulence_get_flame(sds->fluid);
-	else
-		flame = smoke_get_flame(sds->fluid);
-
-	if (flame)
-		memcpy(values, flame, size * sizeof(float));
-	else
-		memset(values, 0, size * sizeof(float));
-
-	BLI_rw_mutex_unlock(sds->fluid_mutex);
-#else
-	UNUSED_VARS(ptr, values);
-#endif
-=======
-#  ifdef WITH_SMOKE
+#  ifdef WITH_MANTA
   SmokeDomainSettings *sds = (SmokeDomainSettings *)ptr->data;
   int length[RNA_MAX_ARRAY_DIMENSION];
   int size = rna_SmokeModifier_grid_get_length(ptr, length);
@@ -1000,8 +851,8 @@
 
   BLI_rw_mutex_lock(sds->fluid_mutex, THREAD_LOCK_READ);
 
-  if (sds->flags & MOD_SMOKE_HIGHRES && sds->wt)
-    flame = smoke_turbulence_get_flame(sds->wt);
+  if (sds->flags & FLUID_DOMAIN_USE_NOISE && sds->fluid)
+    flame = smoke_turbulence_get_flame(sds->fluid);
   else
     flame = smoke_get_flame(sds->fluid);
 
@@ -1014,38 +865,11 @@
 #  else
   UNUSED_VARS(ptr, values);
 #  endif
->>>>>>> 3076d95b
 }
 
 static void rna_SmokeModifier_heat_grid_get(PointerRNA *ptr, float *values)
 {
-<<<<<<< HEAD
-#ifdef WITH_MANTA
-	SmokeDomainSettings *sds = (SmokeDomainSettings *)ptr->data;
-	int length[RNA_MAX_ARRAY_DIMENSION];
-	int size = rna_SmokeModifier_heat_grid_get_length(ptr, length);
-	float *heat;
-
-	BLI_rw_mutex_lock(sds->fluid_mutex, THREAD_LOCK_READ);
-
-	heat = smoke_get_heat(sds->fluid);
-
-	if (heat != NULL) {
-		/* scale heat values from -2.0-2.0 to -1.0-1.0. */
-		for (int i = 0; i < size; i++) {
-			values[i] = heat[i] * 0.5f;
-		}
-	}
-	else {
-		memset(values, 0, size * sizeof(float));
-	}
-
-	BLI_rw_mutex_unlock(sds->fluid_mutex);
-#else
-	UNUSED_VARS(ptr, values);
-#endif
-=======
-#  ifdef WITH_SMOKE
+#  ifdef WITH_MANTA
   SmokeDomainSettings *sds = (SmokeDomainSettings *)ptr->data;
   int length[RNA_MAX_ARRAY_DIMENSION];
   int size = rna_SmokeModifier_heat_grid_get_length(ptr, length);
@@ -1069,46 +893,11 @@
 #  else
   UNUSED_VARS(ptr, values);
 #  endif
->>>>>>> 3076d95b
 }
 
 static void rna_SmokeModifier_temperature_grid_get(PointerRNA *ptr, float *values)
 {
-<<<<<<< HEAD
-#ifdef WITH_MANTA
-	SmokeDomainSettings *sds = (SmokeDomainSettings *)ptr->data;
-	int length[RNA_MAX_ARRAY_DIMENSION];
-	int size = rna_SmokeModifier_grid_get_length(ptr, length);
-	float *flame;
-
-	BLI_rw_mutex_lock(sds->fluid_mutex, THREAD_LOCK_READ);
-
-	if (sds->flags & FLUID_DOMAIN_USE_NOISE && sds->fluid) {
-		flame = smoke_turbulence_get_flame(sds->fluid);
-	}
-	else {
-		flame = smoke_get_flame(sds->fluid);
-	}
-
-	if (flame) {
-		/* Output is such that 0..1 maps to 0..1000K */
-		float offset = sds->flame_ignition;
-		float scale = sds->flame_max_temp - sds->flame_ignition;
-
-		for (int i = 0; i < size; i++) {
-			values[i] = (flame[i] > 0.01f) ? offset + flame[i] * scale : 0.0f;
-		}
-	}
-	else {
-		memset(values, 0, size * sizeof(float));
-	}
-
-	BLI_rw_mutex_unlock(sds->fluid_mutex);
-#else
-	UNUSED_VARS(ptr, values);
-#endif
-=======
-#  ifdef WITH_SMOKE
+#  ifdef WITH_MANTA
   SmokeDomainSettings *sds = (SmokeDomainSettings *)ptr->data;
   int length[RNA_MAX_ARRAY_DIMENSION];
   int size = rna_SmokeModifier_grid_get_length(ptr, length);
@@ -1116,8 +905,8 @@
 
   BLI_rw_mutex_lock(sds->fluid_mutex, THREAD_LOCK_READ);
 
-  if (sds->flags & MOD_SMOKE_HIGHRES && sds->wt) {
-    flame = smoke_turbulence_get_flame(sds->wt);
+  if (sds->flags & FLUID_DOMAIN_USE_NOISE && sds->fluid) {
+    flame = smoke_turbulence_get_flame(sds->fluid);
   }
   else {
     flame = smoke_get_flame(sds->fluid);
@@ -1140,7 +929,6 @@
 #  else
   UNUSED_VARS(ptr, values);
 #  endif
->>>>>>> 3076d95b
 }
 
 static void rna_SmokeFlow_density_vgroup_get(PointerRNA *ptr, char *value)
@@ -1180,1059 +968,94 @@
 
 static void rna_Smoke_flowsource_set(struct PointerRNA *ptr, int value)
 {
-	SmokeFlowSettings *settings = (SmokeFlowSettings *)ptr->data;
-
-	if (value != settings->source) {
-		settings->source = value;
-	}
-}
-
-static const EnumPropertyItem *rna_Smoke_flowsource_itemf(bContext *UNUSED(C), PointerRNA *ptr, PropertyRNA *UNUSED(prop), bool *r_free)
-{
-	SmokeFlowSettings *settings = (SmokeFlowSettings *)ptr->data;
-
-	EnumPropertyItem *item = NULL;
-	EnumPropertyItem tmp = {0, "", 0, "", ""};
-	int totitem = 0;
-
-	tmp.value = FLUID_FLOW_SOURCE_MESH;
-	tmp.identifier = "MESH";
-	tmp.icon = ICON_META_CUBE;
-	tmp.name = "Mesh";
-	tmp.description = "Emit fluid from mesh surface or volume";
-	RNA_enum_item_add(&item, &totitem, &tmp);
-
-	if (settings->type != FLUID_FLOW_TYPE_LIQUID)
-	{
-		tmp.value = FLUID_FLOW_SOURCE_PARTICLES;
-		tmp.identifier = "PARTICLES";
-		tmp.icon = ICON_PARTICLES;
-		tmp.name = "Particle System";
-		tmp.description = "Emit smoke from particles";
-		RNA_enum_item_add(&item, &totitem, &tmp);
-	}
-
-	RNA_enum_item_end(&item, &totitem);
-	*r_free = true;
-
-	return item;
+  SmokeFlowSettings *settings = (SmokeFlowSettings *)ptr->data;
+
+  if (value != settings->source) {
+    settings->source = value;
+  }
+}
+
+static const EnumPropertyItem *rna_Smoke_flowsource_itemf(bContext *UNUSED(C),
+                                                          PointerRNA *ptr,
+                                                          PropertyRNA *UNUSED(prop),
+                                                          bool *r_free)
+{
+  SmokeFlowSettings *settings = (SmokeFlowSettings *)ptr->data;
+
+  EnumPropertyItem *item = NULL;
+  EnumPropertyItem tmp = {0, "", 0, "", ""};
+  int totitem = 0;
+
+  tmp.value = FLUID_FLOW_SOURCE_MESH;
+  tmp.identifier = "MESH";
+  tmp.icon = ICON_META_CUBE;
+  tmp.name = "Mesh";
+  tmp.description = "Emit fluid from mesh surface or volume";
+  RNA_enum_item_add(&item, &totitem, &tmp);
+
+  if (settings->type != FLUID_FLOW_TYPE_LIQUID) {
+    tmp.value = FLUID_FLOW_SOURCE_PARTICLES;
+    tmp.identifier = "PARTICLES";
+    tmp.icon = ICON_PARTICLES;
+    tmp.name = "Particle System";
+    tmp.description = "Emit smoke from particles";
+    RNA_enum_item_add(&item, &totitem, &tmp);
+  }
+
+  RNA_enum_item_end(&item, &totitem);
+  *r_free = true;
+
+  return item;
 }
 
 static void rna_Smoke_flowtype_set(struct PointerRNA *ptr, int value)
 {
-	SmokeFlowSettings *settings = (SmokeFlowSettings *)ptr->data;
-
-	if (value != settings->type) {
-		settings->type = value;
-
-		/* Force flow source to mesh */
-		if (value == FLUID_FLOW_TYPE_LIQUID) {
-			rna_Smoke_flowsource_set(ptr, FLUID_FLOW_SOURCE_MESH);
-			settings->surface_distance = 0.5f;
-		} else {
-			settings->surface_distance = 1.5f;
-		}
-	}
+  SmokeFlowSettings *settings = (SmokeFlowSettings *)ptr->data;
+
+  if (value != settings->type) {
+    settings->type = value;
+
+    /* Force flow source to mesh */
+    if (value == FLUID_FLOW_TYPE_LIQUID) {
+      rna_Smoke_flowsource_set(ptr, FLUID_FLOW_SOURCE_MESH);
+      settings->surface_distance = 0.5f;
+    }
+    else {
+      settings->surface_distance = 1.5f;
+    }
+  }
 }
 
 #else
 
 static void rna_def_smoke_mesh_vertices(BlenderRNA *brna)
 {
-	StructRNA *srna;
-	PropertyRNA *prop;
-
-	srna = RNA_def_struct(brna, "SmokeVertexVelocity", NULL);
-	RNA_def_struct_ui_text(srna, "Fluid Mesh Velocity", "Velocity of a simulated fluid mesh");
-	RNA_def_struct_ui_icon(srna, ICON_VERTEXSEL);
-
-	prop = RNA_def_property(srna, "velocity", PROP_FLOAT, PROP_VELOCITY);
-	RNA_def_property_array(prop, 3);
-	RNA_def_property_float_sdna(prop, NULL, "vel");
-	RNA_def_property_ui_text(prop, "Velocity", "");
-	RNA_def_property_clear_flag(prop, PROP_EDITABLE);
-}
-
-static void rna_def_smoke_domain_settings(BlenderRNA *brna)
-{
-<<<<<<< HEAD
-	StructRNA *srna;
-	PropertyRNA *prop;
-
-	static EnumPropertyItem smoke_domain_types[] = {
-		{FLUID_DOMAIN_TYPE_GAS, "GAS", 0, "Gas", "Create domain for gases"},
-		{FLUID_DOMAIN_TYPE_LIQUID, "LIQUID", 0, "Liquid", "Create domain for liquids"},
-		{0, NULL, 0, NULL, NULL}
-	};
-
-	static const EnumPropertyItem prop_noise_type_items[] = {
-		{FLUID_NOISE_TYPE_WAVELET, "NOISEWAVE", 0, "Wavelet", ""},
-		{0, NULL, 0, NULL, NULL},
-	};
-
-	static const EnumPropertyItem prop_compression_items[] = {
-		{ VDB_COMPRESSION_ZIP, "ZIP", 0, "Zip", "Effective but slow compression" },
-#ifdef WITH_OPENVDB_BLOSC
-		{ VDB_COMPRESSION_BLOSC, "BLOSC", 0, "Blosc", "Multithreaded compression, similar in size and quality as 'Zip'" },
-#endif
-		{ VDB_COMPRESSION_NONE, "NONE", 0, "None", "Do not use any compression" },
-		{ 0, NULL, 0, NULL, NULL }
-	};
-
-	static const EnumPropertyItem smoke_cache_comp_items[] = {
-		{SM_CACHE_LIGHT, "CACHELIGHT", 0, "Light", "Fast but not so effective compression"},
-		{SM_CACHE_HEAVY, "CACHEHEAVY", 0, "Heavy", "Effective but slow compression"},
-		{0, NULL, 0, NULL, NULL},
-	};
-
-	static const EnumPropertyItem smoke_highres_sampling_items[] = {
-		{SM_HRES_FULLSAMPLE, "FULLSAMPLE", 0, "Full Sample", ""},
-		{SM_HRES_LINEAR, "LINEAR", 0, "Linear", ""},
-		{SM_HRES_NEAREST, "NEAREST", 0, "Nearest", ""},
-		{0, NULL, 0, NULL, NULL},
-	};
-
-	static const EnumPropertyItem smoke_data_depth_items[] = {
-		{16, "16", 0, "Float (Half)", "Half float (16 bit data)"},
-		{0,  "32", 0, "Float (Full)", "Full float (32 bit data)"},  /* default */
-		{0, NULL, 0, NULL, NULL},
-	};
-
-	static EnumPropertyItem fluid_mesh_quality_items[] = {
-		{FLUID_DOMAIN_MESH_IMPROVED, "IMPROVED", 0, "Final", "Use improved particle levelset (slower but more precise and with mesh smoothening options)"},
-		{FLUID_DOMAIN_MESH_UNION, "UNION", 0, "Preview", "Use union particle levelset (faster but lower quality)"},
-		{0, NULL, 0, NULL, NULL},
-	};
-
-	static EnumPropertyItem fluid_guiding_source_items[] = {
-		{FLUID_DOMAIN_GUIDING_SRC_DOMAIN, "DOMAIN", 0, "Domain", "Use a fluid domain for guiding (domain needs to be baked already so that velocities can be extracted but can be of any type)"},
-		{FLUID_DOMAIN_GUIDING_SRC_EFFECTOR, "EFFECTOR", 0, "Effector", "Use guiding (effector) objects to create fluid guiding (guiding objects should be animated and baked once set up completely)"},
-		{0, NULL, 0, NULL, NULL},
-	};
-
-	/*  Cache type - generated dynamically based on domain type */
-	static EnumPropertyItem cache_file_type_items[] = {
-		{0, "NONE", 0, "", ""},
-		{0, NULL, 0, NULL, NULL},
-	};
-
-	static const EnumPropertyItem smoke_view_items[] = {
-	    {FLUID_DOMAIN_SLICE_VIEW_ALIGNED, "VIEW_ALIGNED", 0, "View", "Slice volume parallel to the view plane"},
-	    {FLUID_DOMAIN_SLICE_AXIS_ALIGNED, "AXIS_ALIGNED", 0, "Axis", "Slice volume parallel to the major axis"},
-	    {0, NULL, 0, NULL, NULL},
-	};
-
-	static const EnumPropertyItem axis_slice_method_items[] = {
-	    {AXIS_SLICE_FULL, "FULL", 0, "Full", "Slice the whole domain object"},
-	    {AXIS_SLICE_SINGLE, "SINGLE", 0, "Single", "Perform a single slice of the domain object"},
-	    {0, NULL, 0, NULL, NULL},
-	};
-
-	static const EnumPropertyItem interp_method_item[] = {
-	    {VOLUME_INTERP_LINEAR, "LINEAR", 0, "Linear", "Good smoothness and speed"},
-	    {VOLUME_INTERP_CUBIC, "CUBIC", 0, "Cubic", "Smoothed high quality interpolation, but slower"},
-	    {0, NULL, 0, NULL, NULL},
-	};
-
-	static const EnumPropertyItem axis_slice_position_items[] = {
-	    {SLICE_AXIS_AUTO, "AUTO", 0, "Auto", "Adjust slice direction according to the view direction"},
-	    {SLICE_AXIS_X, "X", 0, "X", "Slice along the X axis"},
-	    {SLICE_AXIS_Y, "Y", 0, "Y", "Slice along the Y axis"},
-	    {SLICE_AXIS_Z, "Z", 0, "Z", "Slice along the Z axis"},
-	    {0, NULL, 0, NULL, NULL},
-	};
-
-	static const EnumPropertyItem vector_draw_items[] = {
-	    {VECTOR_DRAW_NEEDLE, "NEEDLE", 0, "Needle", "Display vectors as needles"},
-	    {VECTOR_DRAW_STREAMLINE, "STREAMLINE", 0, "Streamlines", "Display vectors as streamlines"},
-	    {0, NULL, 0, NULL, NULL},
-	};
-
-	static const EnumPropertyItem sndparticle_boundary_items[] = {
-		{ SNDPARTICLE_BOUNDARY_DELETE, "DELETE", 0, "Delete", "Delete secondary particles that are inside obstacles or left the domain" },
-		{ SNDPARTICLE_BOUNDARY_PUSHOUT, "PUSHOUT", 0, "Push Out", "Push secondary particles that left the domain back into the domain" },
-		{ 0, NULL, 0, NULL, NULL }
-	};
-
-	static const EnumPropertyItem sndparticle_combined_export_items[] = {
-		{ SNDPARTICLE_COMBINED_EXPORT_OFF, "OFF", 0, "Off", "Create a seperate particle system for every secondary particle type" },
-		{ SNDPARTICLE_COMBINED_EXPORT_SPRAY_FOAM, "SPRAY_FOAM", 0, "Spray + Foam", "Spray and foam particles are saved in the same particle system" },
-		{ SNDPARTICLE_COMBINED_EXPORT_SPRAY_BUBBLE, "SPRAY_BUBBLES", 0, "Spray + Bubbles", "Spray and bubble particles are saved in the same particle system" },
-		{ SNDPARTICLE_COMBINED_EXPORT_FOAM_BUBBLE, "FOAM_BUBBLES", 0, "Foam + Bubbles", "Foam and bubbles particles are saved in the same particle system" },
-		{ SNDPARTICLE_COMBINED_EXPORT_SPRAY_FOAM_BUBBLE, "SPRAY_FOAM_BUBBLES", 0, "Spray + Foam + Bubbles", "Create one particle system that contains all three secondary particle types" },
-		{ 0, NULL, 0, NULL, NULL }
-	};
-
-	srna = RNA_def_struct(brna, "SmokeDomainSettings", NULL);
-	RNA_def_struct_ui_text(srna, "Domain Settings", "Smoke domain settings");
-	RNA_def_struct_sdna(srna, "SmokeDomainSettings");
-	RNA_def_struct_path_func(srna, "rna_SmokeDomainSettings_path");
-
-	prop = RNA_def_property(srna, "effector_weights", PROP_POINTER, PROP_NONE);
-	RNA_def_property_struct_type(prop, "EffectorWeights");
-	RNA_def_property_clear_flag(prop, PROP_EDITABLE);
-	RNA_def_property_ui_text(prop, "Effector Weights", "");
-
-	/* object collections */
-
-	prop = RNA_def_property(srna, "collision_group", PROP_POINTER, PROP_NONE);
-	RNA_def_property_pointer_sdna(prop, NULL, "coll_group");
-	RNA_def_property_struct_type(prop, "Collection");
-	RNA_def_property_flag(prop, PROP_EDITABLE);
-	RNA_def_property_ui_text(prop, "Collision Collection", "Limit collisions to this collection");
-	RNA_def_property_update(prop, NC_OBJECT | ND_MODIFIER, "rna_Smoke_reset_dependency");
-
-	prop = RNA_def_property(srna, "fluid_group", PROP_POINTER, PROP_NONE);
-	RNA_def_property_pointer_sdna(prop, NULL, "fluid_group");
-	RNA_def_property_struct_type(prop, "Collection");
-	RNA_def_property_flag(prop, PROP_EDITABLE);
-	RNA_def_property_ui_text(prop, "Fluid Collection", "Limit fluid objects to this collection");
-	RNA_def_property_update(prop, NC_OBJECT | ND_MODIFIER, "rna_Smoke_reset_dependency");
-
-	prop = RNA_def_property(srna, "effector_collection", PROP_POINTER, PROP_NONE);
-	RNA_def_property_pointer_sdna(prop, NULL, "eff_group");
-	RNA_def_property_struct_type(prop, "Collection");
-	RNA_def_property_flag(prop, PROP_EDITABLE);
-	RNA_def_property_ui_text(prop, "Effector Collection", "Limit effectors to this collection");
-	RNA_def_property_update(prop, NC_OBJECT | ND_MODIFIER, "rna_Smoke_reset_dependency");
-
-	/* grid access */
-
-	prop = RNA_def_property(srna, "density_grid", PROP_FLOAT, PROP_NONE);
-	RNA_def_property_array(prop, 32);
-	RNA_def_property_flag(prop, PROP_DYNAMIC);
-	RNA_def_property_clear_flag(prop, PROP_EDITABLE);
-	RNA_def_property_dynamic_array_funcs(prop, "rna_SmokeModifier_grid_get_length");
-	RNA_def_property_float_funcs(prop, "rna_SmokeModifier_density_grid_get", NULL, NULL);
-	RNA_def_property_ui_text(prop, "Density Grid", "Smoke density grid");
-
-	prop = RNA_def_property(srna, "velocity_grid", PROP_FLOAT, PROP_NONE);
-	RNA_def_property_array(prop, 32);
-	RNA_def_property_flag(prop, PROP_DYNAMIC);
-	RNA_def_property_clear_flag(prop, PROP_EDITABLE);
-	RNA_def_property_dynamic_array_funcs(prop, "rna_SmokeModifier_velocity_grid_get_length");
-	RNA_def_property_float_funcs(prop, "rna_SmokeModifier_velocity_grid_get", NULL, NULL);
-	RNA_def_property_ui_text(prop, "Velocity Grid", "Smoke velocity grid");
-
-	prop = RNA_def_property(srna, "flame_grid", PROP_FLOAT, PROP_NONE);
-	RNA_def_property_array(prop, 32);
-	RNA_def_property_flag(prop, PROP_DYNAMIC);
-	RNA_def_property_clear_flag(prop, PROP_EDITABLE);
-	RNA_def_property_dynamic_array_funcs(prop, "rna_SmokeModifier_grid_get_length");
-	RNA_def_property_float_funcs(prop, "rna_SmokeModifier_flame_grid_get", NULL, NULL);
-	RNA_def_property_ui_text(prop, "Flame Grid", "Smoke flame grid");
-
-	prop = RNA_def_property(srna, "color_grid", PROP_FLOAT, PROP_NONE);
-	RNA_def_property_array(prop, 32);
-	RNA_def_property_flag(prop, PROP_DYNAMIC);
-	RNA_def_property_clear_flag(prop, PROP_EDITABLE);
-	RNA_def_property_dynamic_array_funcs(prop, "rna_SmokeModifier_color_grid_get_length");
-	RNA_def_property_float_funcs(prop, "rna_SmokeModifier_color_grid_get", NULL, NULL);
-	RNA_def_property_ui_text(prop, "Color Grid", "Smoke color grid");
-
-	prop = RNA_def_property(srna, "heat_grid", PROP_FLOAT, PROP_NONE);
-	RNA_def_property_array(prop, 32);
-	RNA_def_property_flag(prop, PROP_DYNAMIC);
-	RNA_def_property_clear_flag(prop, PROP_EDITABLE);
-	RNA_def_property_dynamic_array_funcs(prop, "rna_SmokeModifier_heat_grid_get_length");
-	RNA_def_property_float_funcs(prop, "rna_SmokeModifier_heat_grid_get", NULL, NULL);
-	RNA_def_property_ui_text(prop, "Heat Grid", "Smoke heat grid");
-
-	prop = RNA_def_property(srna, "temperature_grid", PROP_FLOAT, PROP_NONE);
-	RNA_def_property_array(prop, 32);
-	RNA_def_property_flag(prop, PROP_DYNAMIC);
-	RNA_def_property_clear_flag(prop, PROP_EDITABLE);
-	RNA_def_property_dynamic_array_funcs(prop, "rna_SmokeModifier_grid_get_length");
-	RNA_def_property_float_funcs(prop, "rna_SmokeModifier_temperature_grid_get", NULL, NULL);
-	RNA_def_property_ui_text(prop, "Temperature Grid", "Smoke temperature grid, range 0..1 represents 0..1000K");
-
-	/* domain object data */
-
-	prop = RNA_def_property(srna, "start_point", PROP_FLOAT, PROP_XYZ); /* can change each frame when using adaptive domain */
-	RNA_def_property_float_sdna(prop, NULL, "p0");
-	RNA_def_property_clear_flag(prop, PROP_EDITABLE);
-	RNA_def_property_ui_text(prop, "p0", "Start point");
-
-	prop = RNA_def_property(srna, "cell_size", PROP_FLOAT, PROP_XYZ); /* can change each frame when using adaptive domain */
-	RNA_def_property_clear_flag(prop, PROP_EDITABLE);
-	RNA_def_property_ui_text(prop, "cell_size", "Cell Size");
-
-	prop = RNA_def_property(srna, "domain_resolution", PROP_INT, PROP_XYZ); /* can change each frame when using adaptive domain */
-	RNA_def_property_int_sdna(prop, NULL, "res");
-	RNA_def_property_clear_flag(prop, PROP_EDITABLE);
-	RNA_def_property_ui_text(prop, "res", "Smoke Grid Resolution");
-
-	/* adaptive domain options */
-
-	prop = RNA_def_property(srna, "additional_res", PROP_INT, PROP_NONE);
-	RNA_def_property_int_sdna(prop, NULL, "adapt_res");
-	RNA_def_property_range(prop, 0, 512);
-	RNA_def_property_ui_text(prop, "Additional", "Maximum number of additional cells");
-	RNA_def_property_update(prop, NC_OBJECT | ND_MODIFIER, "rna_Smoke_resetCache");
-
-	prop = RNA_def_property(srna, "adapt_margin", PROP_INT, PROP_NONE);
-	RNA_def_property_int_sdna(prop, NULL, "adapt_margin");
-	RNA_def_property_range(prop, 2, 24);
-	RNA_def_property_ui_text(prop, "Margin", "Margin added around fluid to minimize boundary interference");
-	RNA_def_property_update(prop, NC_OBJECT | ND_MODIFIER, "rna_Smoke_resetCache");
-
-	prop = RNA_def_property(srna, "adapt_threshold", PROP_FLOAT, PROP_NONE);
-	RNA_def_property_range(prop, 0.01, 0.5);
-	RNA_def_property_ui_text(prop, "Threshold",
-	                         "Maximum amount of fluid cell can contain before it is considered empty");
-	RNA_def_property_update(prop, NC_OBJECT | ND_MODIFIER, "rna_Smoke_resetCache");
-
-	prop = RNA_def_property(srna, "use_adaptive_domain", PROP_BOOLEAN, PROP_NONE);
-	RNA_def_property_boolean_sdna(prop, NULL, "flags", FLUID_DOMAIN_USE_ADAPTIVE_DOMAIN);
-	RNA_def_property_ui_text(prop, "Adaptive Domain", "Adapt simulation resolution and size to fluid");
-	RNA_def_property_clear_flag(prop, PROP_ANIMATABLE);
-	RNA_def_property_update(prop, NC_OBJECT | ND_MODIFIER, "rna_Smoke_reset");
-
-	/* fluid domain options */
-
-	prop = RNA_def_property(srna, "resolution_max", PROP_INT, PROP_NONE);
-	RNA_def_property_int_sdna(prop, NULL, "maxres");
-	RNA_def_property_range(prop, 6, 10000);
-	RNA_def_property_ui_range(prop, 24, 10000, 2, -1);
-	RNA_def_property_ui_text(prop, "Max Res", "Resolution used for the fluid domain");
-	RNA_def_property_clear_flag(prop, PROP_ANIMATABLE);
-	RNA_def_property_update(prop, NC_OBJECT | ND_MODIFIER, "rna_Smoke_reset");
-
-	prop = RNA_def_property(srna, "use_collision_border_front", PROP_BOOLEAN, PROP_NONE);
-	RNA_def_property_boolean_sdna(prop, NULL, "border_collisions", FLUID_DOMAIN_BORDER_FRONT);
-	RNA_def_property_ui_text(prop, "Front", "Enable collisons with front domain border");
-	RNA_def_property_update(prop, NC_OBJECT | ND_MODIFIER, "rna_Smoke_reset");
-
-	prop = RNA_def_property(srna, "use_collision_border_back", PROP_BOOLEAN, PROP_NONE);
-	RNA_def_property_boolean_sdna(prop, NULL, "border_collisions", FLUID_DOMAIN_BORDER_BACK);
-	RNA_def_property_ui_text(prop, "Back", "Enable collisons with back domain border");
-	RNA_def_property_update(prop, NC_OBJECT | ND_MODIFIER, "rna_Smoke_reset");
-
-	prop = RNA_def_property(srna, "use_collision_border_right", PROP_BOOLEAN, PROP_NONE);
-	RNA_def_property_boolean_sdna(prop, NULL, "border_collisions", FLUID_DOMAIN_BORDER_RIGHT);
-	RNA_def_property_ui_text(prop, "Right", "Enable collisons with right domain border");
-	RNA_def_property_update(prop, NC_OBJECT | ND_MODIFIER, "rna_Smoke_reset");
-
-	prop = RNA_def_property(srna, "use_collision_border_left", PROP_BOOLEAN, PROP_NONE);
-	RNA_def_property_boolean_sdna(prop, NULL, "border_collisions", FLUID_DOMAIN_BORDER_LEFT);
-	RNA_def_property_ui_text(prop, "Left", "Enable collisons with left domain border");
-	RNA_def_property_update(prop, NC_OBJECT | ND_MODIFIER, "rna_Smoke_reset");
-
-	prop = RNA_def_property(srna, "use_collision_border_top", PROP_BOOLEAN, PROP_NONE);
-	RNA_def_property_boolean_sdna(prop, NULL, "border_collisions", FLUID_DOMAIN_BORDER_TOP);
-	RNA_def_property_ui_text(prop, "Top", "Enable collisons with top domain border");
-	RNA_def_property_update(prop, NC_OBJECT | ND_MODIFIER, "rna_Smoke_reset");
-
-	prop = RNA_def_property(srna, "use_collision_border_bottom", PROP_BOOLEAN, PROP_NONE);
-	RNA_def_property_boolean_sdna(prop, NULL, "border_collisions", FLUID_DOMAIN_BORDER_BOTTOM);
-	RNA_def_property_ui_text(prop, "Bottom", "Enable collisons with bottom domain border");
-	RNA_def_property_update(prop, NC_OBJECT | ND_MODIFIER, "rna_Smoke_reset");
-
-	prop = RNA_def_property(srna, "gravity", PROP_FLOAT, PROP_ACCELERATION);
-	RNA_def_property_float_sdna(prop, NULL, "gravity");
-	RNA_def_property_array(prop, 3);
-	RNA_def_property_range(prop, -1000.1, 1000.1);
-	RNA_def_property_ui_text(prop, "Gravity", "Gravity in X, Y and Z direction");
-	RNA_def_property_update(prop, NC_OBJECT | ND_MODIFIER, "rna_Smoke_resetCache");
-
-	prop = RNA_def_property(srna, "smoke_domain_type", PROP_ENUM, PROP_NONE);
-	RNA_def_property_enum_sdna(prop, NULL, "type");
-	RNA_def_property_enum_items(prop, smoke_domain_types);
-	RNA_def_property_enum_funcs(prop, NULL, "rna_Smoke_domaintype_set", NULL);
-	RNA_def_property_ui_text(prop, "Domain Type", "Change domain type of the simulation");
-	RNA_def_property_update(prop, NC_OBJECT | ND_DRAW, "rna_Smoke_reset");
-
-	/* smoke domain options */
-
-	prop = RNA_def_property(srna, "alpha", PROP_FLOAT, PROP_NONE);
-	RNA_def_property_float_sdna(prop, NULL, "alpha");
-	RNA_def_property_range(prop, -5.0, 5.0);
-	RNA_def_property_ui_range(prop, -5.0, 5.0, 0.02, 5);
-	RNA_def_property_ui_text(prop, "Density",
-	                         "How much density affects smoke motion (higher value results in faster rising smoke)");
-	RNA_def_property_update(prop, NC_OBJECT | ND_MODIFIER, "rna_Smoke_resetCache");
-
-	prop = RNA_def_property(srna, "beta", PROP_FLOAT, PROP_NONE);
-	RNA_def_property_float_sdna(prop, NULL, "beta");
-	RNA_def_property_range(prop, -5.0, 5.0);
-	RNA_def_property_ui_range(prop, -5.0, 5.0, 0.02, 5);
-	RNA_def_property_ui_text(prop, "Heat",
-	                         "How much heat affects smoke motion (higher value results in faster rising smoke)");
-	RNA_def_property_update(prop, NC_OBJECT | ND_MODIFIER, "rna_Smoke_resetCache");
-
-	prop = RNA_def_property(srna, "dissolve_speed", PROP_INT, PROP_NONE);
-	RNA_def_property_int_sdna(prop, NULL, "diss_speed");
-	RNA_def_property_range(prop, 1.0, 10000.0);
-	RNA_def_property_ui_range(prop, 1.0, 10000.0, 1, -1);
-	RNA_def_property_ui_text(prop, "Dissolve Speed", "Dissolve Speed");
-	RNA_def_property_update(prop, NC_OBJECT | ND_MODIFIER, "rna_Smoke_resetCache");
-
-	prop = RNA_def_property(srna, "vorticity", PROP_FLOAT, PROP_NONE);
-	RNA_def_property_float_sdna(prop, NULL, "vorticity");
-	RNA_def_property_range(prop, 0.0, 4.0);
-	RNA_def_property_ui_text(prop, "Vorticity", "Amount of turbulence/rotation in fluid");
-	RNA_def_property_update(prop, NC_OBJECT | ND_MODIFIER, "rna_Smoke_resetCache");
-
-	prop = RNA_def_property(srna, "highres_sampling", PROP_ENUM, PROP_NONE);
-	RNA_def_property_enum_items(prop, smoke_highres_sampling_items);
-	RNA_def_property_ui_text(prop, "Emitter", "Method for sampling the high resolution flow");
-	RNA_def_property_update(prop, NC_OBJECT | ND_MODIFIER, "rna_Smoke_resetCache");
-
-	prop = RNA_def_property(srna, "use_dissolve_smoke", PROP_BOOLEAN, PROP_NONE);
-	RNA_def_property_boolean_sdna(prop, NULL, "flags", FLUID_DOMAIN_USE_DISSOLVE);
-	RNA_def_property_ui_text(prop, "Dissolve Smoke", "Enable smoke to disappear over time");
-	RNA_def_property_update(prop, NC_OBJECT | ND_MODIFIER, "rna_Smoke_resetCache");
-
-	prop = RNA_def_property(srna, "use_dissolve_smoke_log", PROP_BOOLEAN, PROP_NONE);
-	RNA_def_property_boolean_sdna(prop, NULL, "flags", FLUID_DOMAIN_USE_DISSOLVE_LOG);
-	RNA_def_property_ui_text(prop, "Logarithmic dissolve", "Using 1/x ");
-	RNA_def_property_update(prop, NC_OBJECT | ND_MODIFIER, "rna_Smoke_resetCache");
-
-	/* flame options */
-
-	prop = RNA_def_property(srna, "burning_rate", PROP_FLOAT, PROP_NONE);
-	RNA_def_property_range(prop, 0.01, 4.0);
-	RNA_def_property_ui_range(prop, 0.01, 2.0, 1.0, 5);
-	RNA_def_property_ui_text(prop, "Speed", "Speed of the burning reaction (use larger values for smaller flame)");
-	RNA_def_property_update(prop, NC_OBJECT | ND_MODIFIER, "rna_Smoke_resetCache");
-
-	prop = RNA_def_property(srna, "flame_smoke", PROP_FLOAT, PROP_NONE);
-	RNA_def_property_range(prop, 0.0, 8.0);
-	RNA_def_property_ui_range(prop, 0.0, 4.0, 1.0, 5);
-	RNA_def_property_ui_text(prop, "Smoke", "Amount of smoke created by burning fuel");
-	RNA_def_property_update(prop, NC_OBJECT | ND_MODIFIER, "rna_Smoke_resetCache");
-
-	prop = RNA_def_property(srna, "flame_vorticity", PROP_FLOAT, PROP_FACTOR);
-	RNA_def_property_range(prop, 0.0, 2.0);
-	RNA_def_property_ui_range(prop, 0.0, 1.0, 1.0, 5);
-	RNA_def_property_ui_text(prop, "Vorticity", "Additional vorticity for the flames");
-	RNA_def_property_update(prop, NC_OBJECT | ND_MODIFIER, "rna_Smoke_resetCache");
-
-	prop = RNA_def_property(srna, "flame_ignition", PROP_FLOAT, PROP_NONE);
-	RNA_def_property_range(prop, 0.5, 5.0);
-	RNA_def_property_ui_range(prop, 0.5, 2.5, 1.0, 5);
-	RNA_def_property_ui_text(prop, "Ignition", "Minimum temperature of flames");
-	RNA_def_property_update(prop, NC_OBJECT | ND_MODIFIER, "rna_Smoke_resetCache");
-
-	prop = RNA_def_property(srna, "flame_max_temp", PROP_FLOAT, PROP_NONE);
-	RNA_def_property_range(prop, 1.0, 10.0);
-	RNA_def_property_ui_range(prop, 1.0, 5.0, 1.0, 5);
-	RNA_def_property_ui_text(prop, "Maximum", "Maximum temperature of flames");
-	RNA_def_property_update(prop, NC_OBJECT | ND_MODIFIER, "rna_Smoke_resetCache");
-
-	prop = RNA_def_property(srna, "flame_smoke_color", PROP_FLOAT, PROP_COLOR_GAMMA);
-	RNA_def_property_array(prop, 3);
-	RNA_def_property_ui_text(prop, "Smoke Color", "Color of smoke emitted from burning fuel");
-	RNA_def_property_update(prop, NC_OBJECT | ND_MODIFIER, "rna_Smoke_resetCache");
-
-	/* noise options */
-
-	prop = RNA_def_property(srna, "noise_strength", PROP_FLOAT, PROP_NONE);
-	RNA_def_property_float_sdna(prop, NULL, "noise_strength");
-	RNA_def_property_range(prop, 0.0, 10.0);
-	RNA_def_property_ui_range(prop, 0.0, 10.0, 1, 2);
-	RNA_def_property_ui_text(prop, "Strength", "Strength of noise");
-	RNA_def_property_update(prop, NC_OBJECT | ND_MODIFIER, "rna_Smoke_resetCache");
-
-	prop = RNA_def_property(srna, "noise_pos_scale", PROP_FLOAT, PROP_NONE);
-	RNA_def_property_float_sdna(prop, NULL, "noise_pos_scale");
-	RNA_def_property_range(prop, 0.0001, 10.0);
-	RNA_def_property_ui_text(prop, "Scale", "Scale of noise (higher value results in larger vortices)");
-	RNA_def_property_update(prop, NC_OBJECT | ND_MODIFIER, "rna_Smoke_resetCache");
-
-	prop = RNA_def_property(srna, "noise_time_anim", PROP_FLOAT, PROP_NONE);
-	RNA_def_property_float_sdna(prop, NULL, "noise_time_anim");
-	RNA_def_property_range(prop, 0.0001, 10.0);
-	RNA_def_property_ui_text(prop, "Time", "Animation time of noise");
-
-	prop = RNA_def_property(srna, "noise_scale", PROP_INT, PROP_NONE);
-	RNA_def_property_int_sdna(prop, NULL, "noise_scale");
-	RNA_def_property_range(prop, 1, 100);
-	RNA_def_property_ui_range(prop, 1, 10, 1, -1);
-	RNA_def_property_ui_text(prop, "Noise scale", "Scale underlying noise grids by this factor. Noise grids have size factor times base resolution");
-	RNA_def_property_clear_flag(prop, PROP_ANIMATABLE);
-	RNA_def_property_update(prop, NC_OBJECT | ND_MODIFIER, "rna_Smoke_reset");
-
-	prop = RNA_def_property(srna, "noise_type", PROP_ENUM, PROP_NONE);
-	RNA_def_property_enum_sdna(prop, NULL, "noise_type");
-	RNA_def_property_enum_items(prop, prop_noise_type_items);
-	RNA_def_property_ui_text(prop, "Noise Method", "Noise method which is used for creating the high resolution");
-	RNA_def_property_clear_flag(prop, PROP_ANIMATABLE);
-	RNA_def_property_update(prop, NC_OBJECT | ND_MODIFIER, "rna_Smoke_reset");
-
-	prop = RNA_def_property(srna, "use_noise", PROP_BOOLEAN, PROP_NONE);
-	RNA_def_property_boolean_sdna(prop, NULL, "flags", FLUID_DOMAIN_USE_NOISE);
-	RNA_def_property_ui_text(prop, "Use Noise", "Enable fluid noise (using amplification)");
-	RNA_def_property_clear_flag(prop, PROP_ANIMATABLE);
-	RNA_def_property_update(prop, NC_OBJECT | ND_MODIFIER, "rna_Smoke_reset");
-
-	/* liquid domain options */
-
-	prop = RNA_def_property(srna, "particle_randomness", PROP_FLOAT, PROP_NONE);
-	RNA_def_property_range(prop, 0.0, 10.0);
-	RNA_def_property_ui_text(prop, "Randomness", "Randomness factor for particle sampling");
-	RNA_def_property_update(prop, NC_OBJECT | ND_MODIFIER, "rna_Smoke_resetCache");
-
-	prop = RNA_def_property(srna, "particle_number", PROP_INT, PROP_NONE);
-	RNA_def_property_range(prop, 1, 5);
-	RNA_def_property_ui_text(prop, "Number", "Particle number factor (higher value results in more particles)");
-	RNA_def_property_update(prop, NC_OBJECT | ND_MODIFIER, "rna_Smoke_resetCache");
-
-	prop = RNA_def_property(srna, "particle_minimum", PROP_INT, PROP_NONE);
-	RNA_def_property_range(prop, 0, 1000);
-	RNA_def_property_ui_text(prop, "Minimum", "Minimum number of particles per cell (ensures that each cell has at least this amount of particles)");
-	RNA_def_property_update(prop, NC_OBJECT | ND_MODIFIER, "rna_Smoke_resetCache");
-
-	prop = RNA_def_property(srna, "particle_maximum", PROP_INT, PROP_NONE);
-	RNA_def_property_range(prop, 0, 1000);
-	RNA_def_property_ui_text(prop, "Maximum", "Maximum number of particles per cell (ensures that each cell has at most this amount of particles)");
-	RNA_def_property_update(prop, NC_OBJECT | ND_MODIFIER, "rna_Smoke_resetCache");
-
-	prop = RNA_def_property(srna, "particle_radius", PROP_FLOAT, PROP_NONE);
-	RNA_def_property_range(prop, 0.0, 10.0);
-	RNA_def_property_ui_text(prop, "Radius", "Particle radius factor (higher value results in larger particles)");
-	RNA_def_property_update(prop, NC_OBJECT | ND_MODIFIER, "rna_Smoke_resetCache");
-
-	prop = RNA_def_property(srna, "particle_band_width", PROP_FLOAT, PROP_NONE);
-	RNA_def_property_range(prop, 0.0, 1000.0);
-	RNA_def_property_ui_text(prop, "Width", "Particle (narrow) band width (higher value results in thicker band and more particles)");
-	RNA_def_property_update(prop, NC_OBJECT | ND_MODIFIER, "rna_Smoke_resetCache");
-
-	prop = RNA_def_property(srna, "use_flip_particles", PROP_BOOLEAN, PROP_NONE);
-	RNA_def_property_boolean_sdna(prop, NULL, "particle_type", FLUID_DOMAIN_PARTICLE_FLIP);
-	RNA_def_property_ui_text(prop, "FLIP", "Create FLIP particle system");
-	RNA_def_property_clear_flag(prop, PROP_ANIMATABLE);
-	RNA_def_property_update(prop, 0, "rna_Smoke_flip_parts_update");
-
-	/*  diffusion options */
-
-	prop = RNA_def_property(srna, "surface_tension", PROP_FLOAT, PROP_NONE);
-	RNA_def_property_range(prop, 0.0, 100.0);
-	RNA_def_property_ui_text(prop, "Tension", "Surface tension of liquid (higher value results in greater hydrophobic behaviour)");
-	RNA_def_property_update(prop, NC_OBJECT | ND_MODIFIER, "rna_Smoke_reset");
-
-	prop = RNA_def_property(srna, "viscosity_base", PROP_FLOAT, PROP_NONE);
-	RNA_def_property_float_sdna(prop, NULL, "viscosity_base");
-	RNA_def_property_range(prop, 0, 10);
-	RNA_def_property_ui_text(prop, "Viscosity Base", "Viscosity setting: value that is multiplied by 10 to the power of (exponent*-1)");
-	RNA_def_property_update(prop, NC_OBJECT | ND_MODIFIER, "rna_Smoke_reset");
-
-	prop = RNA_def_property(srna, "viscosity_exponent", PROP_INT, PROP_NONE);
-	RNA_def_property_int_sdna(prop, NULL, "viscosity_exponent");
-	RNA_def_property_range(prop, 0, 10);
-	RNA_def_property_ui_text(prop, "Viscosity Exponent",
-							 "Negative exponent for the viscosity value (to simplify entering small values "
-							 "e.g. 5*10^-6)");
-	RNA_def_property_update(prop, NC_OBJECT | ND_MODIFIER, "rna_Smoke_reset");
-
-	prop = RNA_def_property(srna, "domain_size", PROP_FLOAT, PROP_NONE);
-	RNA_def_property_range(prop, 0.001, 10000.0);
-	RNA_def_property_ui_text(prop, "Meters", "Domain size in meters (longest domain side)");
-	RNA_def_property_update(prop, NC_OBJECT | ND_MODIFIER, "rna_Smoke_reset");
-
-	/*  mesh options options */
-
-	prop = RNA_def_property(srna, "mesh_concave_upper", PROP_FLOAT, PROP_NONE);
-	RNA_def_property_range(prop, 0.0, 10.0);
-	RNA_def_property_ui_text(prop, "Upper Concavity", "Upper mesh concavity bound (high values tend to smoothen and fill out concave regions)");
-	RNA_def_property_update(prop, NC_OBJECT | ND_MODIFIER, "rna_Smoke_resetCache");
-
-	prop = RNA_def_property(srna, "mesh_concave_lower", PROP_FLOAT, PROP_NONE);
-	RNA_def_property_range(prop, 0.0, 10.0);
-	RNA_def_property_ui_text(prop, "Lower Concavity", "Lower mesh concavity bound (high values tend to smoothen and fill out concave regions)");
-	RNA_def_property_update(prop, NC_OBJECT | ND_MODIFIER, "rna_Smoke_resetCache");
-
-	prop = RNA_def_property(srna, "mesh_smoothen_pos", PROP_INT, PROP_NONE);
-	RNA_def_property_range(prop, 0, 100);
-	RNA_def_property_ui_text(prop, "Smoothen Pos", "Positive mesh smoothening");
-	RNA_def_property_update(prop, NC_OBJECT | ND_MODIFIER, "rna_Smoke_resetCache");
-
-	prop = RNA_def_property(srna, "mesh_smoothen_neg", PROP_INT, PROP_NONE);
-	RNA_def_property_range(prop, 0, 100);
-	RNA_def_property_ui_text(prop, "Smoothen Neg", "Negative mesh smoothening");
-	RNA_def_property_update(prop, NC_OBJECT | ND_MODIFIER, "rna_Smoke_resetCache");
-
-	prop = RNA_def_property(srna, "mesh_scale", PROP_INT, PROP_NONE);
-	RNA_def_property_int_sdna(prop, NULL, "mesh_scale");
-	RNA_def_property_range(prop, 1, 100);
-	RNA_def_property_ui_range(prop, 1, 10, 1, -1);
-	RNA_def_property_ui_text(prop, "Mesh scale", "Scale underlying mesh grids by this factor. Mesh grids have size factor times base resolution");
-	RNA_def_property_clear_flag(prop, PROP_ANIMATABLE);
-	RNA_def_property_update(prop, NC_OBJECT | ND_MODIFIER, "rna_Smoke_reset");
-
-	prop = RNA_def_property(srna, "mesh_generator", PROP_ENUM, PROP_NONE);
-	RNA_def_property_enum_sdna(prop, NULL, "mesh_generator");
-	RNA_def_property_enum_items(prop, fluid_mesh_quality_items);
-	RNA_def_property_ui_text(prop, "Mesh generator", "Which particle levelset generator to use");
-	RNA_def_property_update(prop, NC_OBJECT | ND_DRAW, "rna_Smoke_update");
-
-	prop = RNA_def_property(srna, "mesh_vertices", PROP_COLLECTION, PROP_NONE);
-	RNA_def_property_collection_sdna(prop, NULL, "mesh_velocities", "totvert");
-	RNA_def_property_struct_type(prop, "SmokeVertexVelocity");
-	RNA_def_property_ui_text(prop, "Fluid Mesh Vertices", "Vertices of the fluid mesh generated by simulation");
-
-	rna_def_smoke_mesh_vertices(brna);
-
-	prop = RNA_def_property(srna, "use_mesh", PROP_BOOLEAN, PROP_NONE);
-	RNA_def_property_boolean_sdna(prop, NULL, "flags", FLUID_DOMAIN_USE_MESH);
-	RNA_def_property_ui_text(prop, "Use Mesh", "Enable fluid mesh (using amplification)");
-	RNA_def_property_clear_flag(prop, PROP_ANIMATABLE);
-	RNA_def_property_update(prop, NC_OBJECT | ND_MODIFIER, "rna_Smoke_reset");
-
-	prop = RNA_def_property(srna, "use_speed_vectors", PROP_BOOLEAN, PROP_NONE);
-	RNA_def_property_boolean_sdna(prop, NULL, "flags", FLUID_DOMAIN_USE_SPEED_VECTORS);
-	RNA_def_property_ui_text(prop, "Speed Vectors", "Generate speed vectors (will be loaded automatically during render for motion blur)");
-	RNA_def_property_clear_flag(prop, PROP_ANIMATABLE);
-	RNA_def_property_update(prop, NC_OBJECT | ND_MODIFIER, "rna_Smoke_reset");
-
-	/*  secondary particles options */
-
-	prop = RNA_def_property(srna, "sndparticle_tau_min_wc", PROP_FLOAT, PROP_NONE);
-	RNA_def_property_range(prop, 0.0, 1000.0);
-	RNA_def_property_ui_range(prop, 0.0, 1000.0, 100.0, 3);
-	RNA_def_property_ui_text(prop, "tauMin_wc", "Lower clamping threshold for marking fluid cells as wave crests (lower values result in more marked cells)");
-	RNA_def_property_update(prop, NC_OBJECT | ND_MODIFIER, "rna_Smoke_resetCache");
-
-	prop = RNA_def_property(srna, "sndparticle_tau_max_wc", PROP_FLOAT, PROP_NONE);
-	RNA_def_property_range(prop, 0.0, 1000.0);
-	RNA_def_property_ui_range(prop, 0.0, 1000.0, 100.0, 3);
-	RNA_def_property_ui_text(prop, "tauMax_wc", "Upper clamping threshold for marking fluid cells as wave crests (higher values result in less marked cells)");
-	RNA_def_property_update(prop, NC_OBJECT | ND_MODIFIER, "rna_Smoke_resetCache");
-
-	prop = RNA_def_property(srna, "sndparticle_tau_min_ta", PROP_FLOAT, PROP_NONE);
-	RNA_def_property_range(prop, 0.0, 1000.0);
-	RNA_def_property_ui_range(prop, 0.0, 10000.0, 100.0, 3);
-	RNA_def_property_ui_text(prop, "tauMin_ta", "Lower clamping threshold for marking fluid cells where air is trapped (lower values result in more marked cells)");
-	RNA_def_property_update(prop, NC_OBJECT | ND_MODIFIER, "rna_Smoke_resetCache");
-
-	prop = RNA_def_property(srna, "sndparticle_tau_max_ta", PROP_FLOAT, PROP_NONE);
-	RNA_def_property_range(prop, 0.0, 1000.0);
-	RNA_def_property_ui_range(prop, 0.0, 1000.0, 100.0, 3);
-	RNA_def_property_ui_text(prop, "tauMax_ta", "Upper clamping threshold for marking fluid cells where air is trapped (higher values result in less marked cells)");
-	RNA_def_property_update(prop, NC_OBJECT | ND_MODIFIER, "rna_Smoke_resetCache");
-
-	prop = RNA_def_property(srna, "sndparticle_tau_min_k", PROP_FLOAT, PROP_NONE);
-	RNA_def_property_range(prop, 0.0, 1000.0);
-	RNA_def_property_ui_range(prop, 0.0, 1000.0, 100.0, 3);
-	RNA_def_property_ui_text(prop, "tauMin_k", "Lower clamping threshold that indicates the fluid speed where cells start to emit particles (lower values result in generally more particles)");
-	RNA_def_property_update(prop, NC_OBJECT | ND_MODIFIER, "rna_Smoke_resetCache");
-
-	prop = RNA_def_property(srna, "sndparticle_tau_max_k", PROP_FLOAT, PROP_NONE);
-	RNA_def_property_range(prop, 0.0, 1000.0);
-	RNA_def_property_ui_range(prop, 0.0, 1000.0, 100.0, 3);
-	RNA_def_property_ui_text(prop, "tauMax_k", "Upper clamping threshold that indicates the fluid speed where cells no longer emit more particles (higher values result in generally less particles)");
-	RNA_def_property_update(prop, NC_OBJECT | ND_MODIFIER, "rna_Smoke_resetCache");
-
-	prop = RNA_def_property(srna, "sndparticle_k_wc", PROP_INT, PROP_NONE);
-	RNA_def_property_range(prop, 0, 10000);
-	RNA_def_property_ui_range(prop, 0, 10000, 1.0, -1);
-	RNA_def_property_ui_text(prop, "Wave Crest Sampling", "Maximum number of particles generated per wave crest cell per frame");
-	RNA_def_property_update(prop, NC_OBJECT | ND_MODIFIER, "rna_Smoke_resetCache");
-
-	prop = RNA_def_property(srna, "sndparticle_k_ta", PROP_INT, PROP_NONE);
-	RNA_def_property_range(prop, 0, 10000);
-	RNA_def_property_ui_range(prop, 0, 10000, 1.0, -1);
-	RNA_def_property_ui_text(prop, "Trapped Air Sampling", "Maximum number of particles generated per trapped air cell per frame");
-	RNA_def_property_update(prop, NC_OBJECT | ND_MODIFIER, "rna_Smoke_resetCache");
-
-	prop = RNA_def_property(srna, "sndparticle_k_b", PROP_FLOAT, PROP_NONE);
-	RNA_def_property_range(prop, 0.0, 100.0);
-	RNA_def_property_ui_range(prop, 0.0, 100.0, 10.0, 2);
-	RNA_def_property_ui_text(prop, "Buoyancy", "Amount of buoyancy force that rises bubbles (high values result in bubble movement mainly upwards)");
-	RNA_def_property_update(prop, NC_OBJECT | ND_MODIFIER, "rna_Smoke_resetCache");
-
-	prop = RNA_def_property(srna, "sndparticle_k_d", PROP_FLOAT, PROP_NONE);
-	RNA_def_property_range(prop, 0.0, 100.0);
-	RNA_def_property_ui_range(prop, 0.0, 100.0, 10.0, 2);
-	RNA_def_property_ui_text(prop, "Drag", "Amount of drag force that moves bubbles along with the fluid (high values result in bubble movement mainly along with the fluid)");
-	RNA_def_property_update(prop, NC_OBJECT | ND_MODIFIER, "rna_Smoke_resetCache");
-
-	prop = RNA_def_property(srna, "sndparticle_l_min", PROP_FLOAT, PROP_NONE);
-	RNA_def_property_range(prop, 0.0, 10000.0);
-	RNA_def_property_ui_range(prop, 0.0, 10000.0, 100.0, 1);
-	RNA_def_property_ui_text(prop, "Lifetime(min)", "Lowest possible particle lifetime");
-	RNA_def_property_update(prop, NC_OBJECT | ND_MODIFIER, "rna_Smoke_resetCache");
-
-	prop = RNA_def_property(srna, "sndparticle_l_max", PROP_FLOAT, PROP_NONE);
-	RNA_def_property_range(prop, 0.0, 10000.0);
-	RNA_def_property_ui_range(prop, 0.0, 10000.0, 100.0, 1);
-	RNA_def_property_ui_text(prop, "Lifetime(max)", "Highest possible particle lifetime");
-	RNA_def_property_update(prop, NC_OBJECT | ND_MODIFIER, "rna_Smoke_resetCache");
-
-	prop = RNA_def_property(srna, "sndparticle_boundary", PROP_ENUM, PROP_NONE);
-	RNA_def_property_enum_sdna(prop, NULL, "sndparticle_boundary");
-	RNA_def_property_enum_items(prop, sndparticle_boundary_items);
-	RNA_def_property_ui_text(prop, "Particles in Boundary", "How particles that left the domain are treated");
-	RNA_def_property_update(prop, NC_OBJECT | ND_DRAW, NULL);
-
-	prop = RNA_def_property(srna, "sndparticle_combined_export", PROP_ENUM, PROP_NONE);
-	RNA_def_property_enum_sdna(prop, NULL, "sndparticle_combined_export");
-	RNA_def_property_enum_items(prop, sndparticle_combined_export_items);
-	RNA_def_property_ui_text(prop, "Combined Export", "Determines which particle systems are created from secondary particles");
-	RNA_def_property_update(prop, 0, "rna_Smoke_combined_export_update");
-
-	prop = RNA_def_property(srna, "sndparticle_potential_radius", PROP_INT, PROP_NONE);
-	RNA_def_property_int_sdna(prop, NULL, "sndparticle_potential_radius");
-	RNA_def_property_range(prop, 1, 4);
-	RNA_def_property_ui_range(prop, 1, 4, 1, -1);
-	RNA_def_property_ui_text(prop, "Potential Radius", "Radius to compute potential for each cell (higher values are slower but create smoother potential grids)");
-	RNA_def_property_update(prop, NC_OBJECT | ND_MODIFIER, "rna_Smoke_resetCache");
-
-	prop = RNA_def_property(srna, "sndparticle_update_radius", PROP_INT, PROP_NONE);
-	RNA_def_property_int_sdna(prop, NULL, "sndparticle_update_radius");
-	RNA_def_property_range(prop, 1, 4);
-	RNA_def_property_ui_range(prop, 1, 4, 1, -1);
-	RNA_def_property_ui_text(prop, "Update Radius", "Radius to compute position update for each particle (higher values are slower but particles move less chaotic)");
-	RNA_def_property_update(prop, NC_OBJECT | ND_MODIFIER, "rna_Smoke_resetCache");
-
-	prop = RNA_def_property(srna, "particle_scale", PROP_INT, PROP_NONE);
-	RNA_def_property_int_sdna(prop, NULL, "particle_scale");
-	RNA_def_property_range(prop, 1, 100);
-	RNA_def_property_ui_range(prop, 1, 10, 1, -1);
-	RNA_def_property_ui_text(prop, "Mesh scale", "Scale underlying particle grids by this factor. Particle grids have size factor times base resolution");
-	RNA_def_property_clear_flag(prop, PROP_ANIMATABLE);
-	RNA_def_property_update(prop, NC_OBJECT | ND_MODIFIER, "rna_Smoke_reset");
-
-	prop = RNA_def_property(srna, "use_spray_particles", PROP_BOOLEAN, PROP_NONE);
-	RNA_def_property_boolean_sdna(prop, NULL, "particle_type", FLUID_DOMAIN_PARTICLE_SPRAY);
-	RNA_def_property_ui_text(prop, "Spray", "Create spray particle system");
-	RNA_def_property_clear_flag(prop, PROP_ANIMATABLE);
-	RNA_def_property_update(prop, 0, "rna_Smoke_spray_parts_update");
-
-	prop = RNA_def_property(srna, "use_bubble_particles", PROP_BOOLEAN, PROP_NONE);
-	RNA_def_property_boolean_sdna(prop, NULL, "particle_type", FLUID_DOMAIN_PARTICLE_BUBBLE);
-	RNA_def_property_ui_text(prop, "Bubble", "Create bubble particle system");
-	RNA_def_property_clear_flag(prop, PROP_ANIMATABLE);
-	RNA_def_property_update(prop, 0, "rna_Smoke_bubble_parts_update");
-
-	prop = RNA_def_property(srna, "use_foam_particles", PROP_BOOLEAN, PROP_NONE);
-	RNA_def_property_boolean_sdna(prop, NULL, "particle_type", FLUID_DOMAIN_PARTICLE_FOAM);
-	RNA_def_property_ui_text(prop, "Foam", "Create foam particle system");
-	RNA_def_property_clear_flag(prop, PROP_ANIMATABLE);
-	RNA_def_property_update(prop, 0, "rna_Smoke_foam_parts_update");
-
-	prop = RNA_def_property(srna, "use_tracer_particles", PROP_BOOLEAN, PROP_NONE);
-	RNA_def_property_boolean_sdna(prop, NULL, "particle_type", FLUID_DOMAIN_PARTICLE_TRACER);
-	RNA_def_property_ui_text(prop, "Tracer", "Create tracer particle system");
-	RNA_def_property_clear_flag(prop, PROP_ANIMATABLE);
-	RNA_def_property_update(prop, 0, "rna_Smoke_tracer_parts_update");
-
-	/* fluid guiding options */
-
-	prop = RNA_def_property(srna, "guiding_alpha", PROP_FLOAT, PROP_NONE);
-	RNA_def_property_float_sdna(prop, NULL, "guiding_alpha");
-	RNA_def_property_range(prop, 1.0, 100.0);
-	RNA_def_property_ui_text(prop, "Weight", "Guiding weight (higher value results in greater lag)");
-	RNA_def_property_update(prop, NC_OBJECT | ND_MODIFIER, "rna_Smoke_reset");
-
-	prop = RNA_def_property(srna, "guiding_beta", PROP_INT, PROP_NONE);
-	RNA_def_property_int_sdna(prop, NULL, "guiding_beta");
-	RNA_def_property_range(prop, 1, 50);
-	RNA_def_property_ui_text(prop, "Size", "Guiding size (higher value results in larger vortices)");
-	RNA_def_property_update(prop, NC_OBJECT | ND_MODIFIER, "rna_Smoke_reset");
-
-	prop = RNA_def_property(srna, "guiding_vel_factor", PROP_FLOAT, PROP_NONE);
-	RNA_def_property_float_sdna(prop, NULL, "guiding_vel_factor");
-	RNA_def_property_range(prop, 0.0, 100.0);
-	RNA_def_property_ui_text(prop, "Weight", "Guiding velocity factor (higher value results in bigger guiding velocities)");
-	RNA_def_property_update(prop, NC_OBJECT | ND_MODIFIER, "rna_Smoke_reset");
-
-	prop = RNA_def_property(srna, "guiding_source", PROP_ENUM, PROP_NONE);
-	RNA_def_property_enum_sdna(prop, NULL, "guiding_source");
-	RNA_def_property_enum_items(prop, fluid_guiding_source_items);
-	RNA_def_property_ui_text(prop, "Guiding source", "Choose where to get guiding velocities from");
-	RNA_def_property_update(prop, NC_OBJECT | ND_DRAW, "rna_Smoke_update");
-
-	prop = RNA_def_property(srna, "guiding_parent", PROP_POINTER, PROP_NONE);
-	RNA_def_property_pointer_sdna(prop, NULL, "guiding_parent");
-	RNA_def_property_struct_type(prop, "Object");
-	RNA_def_property_pointer_funcs(prop, NULL, "rna_Smoke_guiding_parent_set", NULL, NULL);
-	RNA_def_property_flag(prop, PROP_EDITABLE);
-	RNA_def_property_ui_text(prop, "", "Use velocities from this object for the guiding effect (object needs to have fluid modifier and be of type domain))");
-	RNA_def_property_update(prop, NC_OBJECT | ND_DRAW, "rna_Smoke_update");
-
-	prop = RNA_def_property(srna, "use_guiding", PROP_BOOLEAN, PROP_NONE);
-	RNA_def_property_boolean_sdna(prop, NULL, "flags", FLUID_DOMAIN_USE_GUIDING);
-	RNA_def_property_ui_text(prop, "Use Guiding", "Enable fluid guiding");
-	RNA_def_property_clear_flag(prop, PROP_ANIMATABLE);
-	RNA_def_property_update(prop, NC_OBJECT | ND_MODIFIER, "rna_Smoke_reset");
-
-	/*  cache options */
-
-	prop = RNA_def_property(srna, "cache_frame_start", PROP_INT, PROP_TIME);
-	RNA_def_property_int_sdna(prop, NULL, "cache_frame_start");
-	RNA_def_property_range(prop, -MAXFRAME, MAXFRAME);
-	RNA_def_property_ui_range(prop, 1, MAXFRAME, 1, 1);
-	RNA_def_property_ui_text(prop, "Start", "Frame on which the simulation starts");
-
-	prop = RNA_def_property(srna, "cache_frame_end", PROP_INT, PROP_TIME);
-	RNA_def_property_int_sdna(prop, NULL, "cache_frame_end");
-	RNA_def_property_range(prop, 1, MAXFRAME);
-	RNA_def_property_ui_text(prop, "End", "Frame on which the simulation stops");
-
-	prop = RNA_def_property(srna, "cache_frame_pause_data", PROP_INT, PROP_TIME);
-	RNA_def_property_int_sdna(prop, NULL, "cache_frame_pause_data");
-
-	prop = RNA_def_property(srna, "cache_frame_pause_noise", PROP_INT, PROP_TIME);
-	RNA_def_property_int_sdna(prop, NULL, "cache_frame_pause_noise");
-
-	prop = RNA_def_property(srna, "cache_frame_pause_mesh", PROP_INT, PROP_TIME);
-	RNA_def_property_int_sdna(prop, NULL, "cache_frame_pause_mesh");
-
-	prop = RNA_def_property(srna, "cache_frame_pause_particles", PROP_INT, PROP_TIME);
-	RNA_def_property_int_sdna(prop, NULL, "cache_frame_pause_particles");
-
-	prop = RNA_def_property(srna, "cache_frame_pause_guiding", PROP_INT, PROP_TIME);
-	RNA_def_property_int_sdna(prop, NULL, "cache_frame_pause_guiding");
-
-	prop = RNA_def_property(srna, "cache_mesh_format", PROP_ENUM, PROP_NONE);
-	RNA_def_property_enum_sdna(prop, NULL, "cache_mesh_format");
-	RNA_def_property_enum_items(prop, cache_file_type_items);
-	RNA_def_property_enum_funcs(prop, NULL, "rna_Smoke_cachetype_mesh_set", "rna_Smoke_cachetype_mesh_itemf");
-	RNA_def_property_ui_text(prop, "File Format", "Select the file format to be used for caching surface data");
-	RNA_def_property_update(prop, NC_OBJECT | ND_MODIFIER, "rna_Smoke_reset");
-
-	prop = RNA_def_property(srna, "cache_data_format", PROP_ENUM, PROP_NONE);
-	RNA_def_property_enum_sdna(prop, NULL, "cache_data_format");
-	RNA_def_property_enum_items(prop, cache_file_type_items);
-	RNA_def_property_enum_funcs(prop, NULL, "rna_Smoke_cachetype_data_set", "rna_Smoke_cachetype_volume_itemf");
-	RNA_def_property_ui_text(prop, "File Format", "Select the file format to be used for caching volumetric data");
-	RNA_def_property_update(prop, NC_OBJECT | ND_MODIFIER, "rna_Smoke_reset");
-
-	prop = RNA_def_property(srna, "cache_particle_format", PROP_ENUM, PROP_NONE);
-	RNA_def_property_enum_sdna(prop, NULL, "cache_particle_format");
-	RNA_def_property_enum_items(prop, cache_file_type_items);
-	RNA_def_property_enum_funcs(prop, NULL, "rna_Smoke_cachetype_particle_set", "rna_Smoke_cachetype_particle_itemf");
-	RNA_def_property_ui_text(prop, "File Format", "Select the file format to be used for caching particle data");
-	RNA_def_property_update(prop, NC_OBJECT | ND_MODIFIER, "rna_Smoke_reset");
-
-	prop = RNA_def_property(srna, "cache_noise_format", PROP_ENUM, PROP_NONE);
-	RNA_def_property_enum_sdna(prop, NULL, "cache_noise_format");
-	RNA_def_property_enum_items(prop, cache_file_type_items);
-	RNA_def_property_enum_funcs(prop, NULL, "rna_Smoke_cachetype_noise_set", "rna_Smoke_cachetype_volume_itemf");
-	RNA_def_property_ui_text(prop, "File Format", "Select the file format to be used for caching noise data");
-	RNA_def_property_update(prop, NC_OBJECT | ND_MODIFIER, "rna_Smoke_reset");
-
-	prop = RNA_def_property(srna, "cache_directory", PROP_STRING, PROP_DIRPATH);
-	RNA_def_property_string_maxlength(prop, FILE_MAX);
-	RNA_def_property_string_funcs(prop, NULL, NULL, "rna_Smoke_cache_directory_set");
-	RNA_def_property_string_sdna(prop, NULL, "cache_directory");
-	RNA_def_property_ui_text(prop, "Cache directory", "Directory that contains fluid cache files");
-	RNA_def_property_update(prop, NC_OBJECT | ND_MODIFIER, NULL);
-
-	prop = RNA_def_property(srna, "cache_baking_data", PROP_BOOLEAN, PROP_NONE);
-	RNA_def_property_boolean_sdna(prop, NULL, "cache_flag", FLUID_DOMAIN_BAKING_DATA);
-	RNA_def_property_update(prop, NC_OBJECT | ND_MODIFIER, NULL);
-
-	prop = RNA_def_property(srna, "cache_baked_data", PROP_BOOLEAN, PROP_NONE);
-	RNA_def_property_boolean_sdna(prop, NULL, "cache_flag", FLUID_DOMAIN_BAKED_DATA);
-	RNA_def_property_update(prop, NC_OBJECT | ND_MODIFIER, NULL);
-
-	prop = RNA_def_property(srna, "cache_baking_noise", PROP_BOOLEAN, PROP_NONE);
-	RNA_def_property_boolean_sdna(prop, NULL, "cache_flag", FLUID_DOMAIN_BAKING_NOISE);
-	RNA_def_property_update(prop, NC_OBJECT | ND_MODIFIER, NULL);
-
-	prop = RNA_def_property(srna, "cache_baked_noise", PROP_BOOLEAN, PROP_NONE);
-	RNA_def_property_boolean_sdna(prop, NULL, "cache_flag", FLUID_DOMAIN_BAKED_NOISE);
-	RNA_def_property_update(prop, NC_OBJECT | ND_MODIFIER, NULL);
-
-	prop = RNA_def_property(srna, "cache_baking_mesh", PROP_BOOLEAN, PROP_NONE);
-	RNA_def_property_boolean_sdna(prop, NULL, "cache_flag", FLUID_DOMAIN_BAKING_MESH);
-	RNA_def_property_update(prop, NC_OBJECT | ND_MODIFIER, NULL);
-
-	prop = RNA_def_property(srna, "cache_baked_mesh", PROP_BOOLEAN, PROP_NONE);
-	RNA_def_property_boolean_sdna(prop, NULL, "cache_flag", FLUID_DOMAIN_BAKED_MESH);
-	RNA_def_property_update(prop, NC_OBJECT | ND_MODIFIER, NULL);
-
-	prop = RNA_def_property(srna, "cache_baking_particles", PROP_BOOLEAN, PROP_NONE);
-	RNA_def_property_boolean_sdna(prop, NULL, "cache_flag", FLUID_DOMAIN_BAKING_PARTICLES);
-	RNA_def_property_update(prop, NC_OBJECT | ND_MODIFIER, NULL);
-
-	prop = RNA_def_property(srna, "cache_baked_particles", PROP_BOOLEAN, PROP_NONE);
-	RNA_def_property_boolean_sdna(prop, NULL, "cache_flag", FLUID_DOMAIN_BAKED_PARTICLES);
-	RNA_def_property_update(prop, NC_OBJECT | ND_MODIFIER, NULL);
-
-	prop = RNA_def_property(srna, "cache_baking_guiding", PROP_BOOLEAN, PROP_NONE);
-	RNA_def_property_boolean_sdna(prop, NULL, "cache_flag", FLUID_DOMAIN_BAKING_GUIDING);
-	RNA_def_property_update(prop, NC_OBJECT | ND_MODIFIER, NULL);
-
-	prop = RNA_def_property(srna, "cache_baked_guiding", PROP_BOOLEAN, PROP_NONE);
-	RNA_def_property_boolean_sdna(prop, NULL, "cache_flag", FLUID_DOMAIN_BAKED_GUIDING);
-	RNA_def_property_update(prop, NC_OBJECT | ND_MODIFIER, NULL);
-
-	prop = RNA_def_property(srna, "export_manta_script", PROP_BOOLEAN, PROP_NONE);
-	RNA_def_property_boolean_sdna(prop, NULL, "flags", FLUID_DOMAIN_EXPORT_MANTA_SCRIPT);
-	RNA_def_property_ui_text(prop, "Export Mantaflow Script", "Generate and export Mantaflow script from current domain settings during bake");
-	RNA_def_property_clear_flag(prop, PROP_ANIMATABLE);
-	RNA_def_property_update(prop, NC_OBJECT | ND_MODIFIER, "rna_Smoke_reset");
-
-	/* time options */
-
-	prop = RNA_def_property(srna, "time_scale", PROP_FLOAT, PROP_NONE);
-	RNA_def_property_float_sdna(prop, NULL, "time_scale");
-	RNA_def_property_range(prop, 0.0001, 10.0);
-	RNA_def_property_ui_text(prop, "Time Scale", "Adjust simulation speed");
-	RNA_def_property_update(prop, NC_OBJECT | ND_MODIFIER, "rna_Smoke_resetCache");
-
-	prop = RNA_def_property(srna, "cfl_condition", PROP_FLOAT, PROP_NONE);
-	RNA_def_property_float_sdna(prop, NULL, "cfl_condition");
-	RNA_def_property_range(prop, 0.0, 10.0);
-	RNA_def_property_ui_text(prop, "CFL", "Maximal velocity per cell (higher value results in larger timesteps)");
-	RNA_def_property_update(prop, NC_OBJECT | ND_MODIFIER, "rna_Smoke_resetCache");
-
-	prop = RNA_def_property(srna, "use_adaptive_stepping", PROP_BOOLEAN, PROP_NONE);
-	RNA_def_property_boolean_sdna(prop, NULL, "flags", FLUID_DOMAIN_USE_ADAPTIVE_TIME);
-	RNA_def_property_ui_text(prop, "Adaptive stepping", "Enable adaptive time-stepping");
-	RNA_def_property_update(prop, NC_OBJECT | ND_MODIFIER, "rna_Smoke_resetCache");
-
-	/* display settings */
-
-	prop = RNA_def_property(srna, "slice_method", PROP_ENUM, PROP_NONE);
-	RNA_def_property_enum_sdna(prop, NULL, "slice_method");
-	RNA_def_property_enum_items(prop, smoke_view_items);
-	RNA_def_property_ui_text(prop, "View Method", "How to slice the volume for viewport rendering");
-	RNA_def_property_update(prop, NC_OBJECT | ND_DRAW, NULL);
-
-	prop = RNA_def_property(srna, "axis_slice_method", PROP_ENUM, PROP_NONE);
-	RNA_def_property_enum_sdna(prop, NULL, "axis_slice_method");
-	RNA_def_property_enum_items(prop, axis_slice_method_items);
-	RNA_def_property_ui_text(prop, "Method", "");
-	RNA_def_property_update(prop, NC_OBJECT | ND_DRAW, NULL);
-
-	prop = RNA_def_property(srna, "slice_axis", PROP_ENUM, PROP_NONE);
-	RNA_def_property_enum_sdna(prop, NULL, "slice_axis");
-	RNA_def_property_enum_items(prop, axis_slice_position_items);
-	RNA_def_property_ui_text(prop, "Axis", "");
-	RNA_def_property_update(prop, NC_OBJECT | ND_DRAW, NULL);
-
-	prop = RNA_def_property(srna, "slice_per_voxel", PROP_FLOAT, PROP_NONE);
-	RNA_def_property_float_sdna(prop, NULL, "slice_per_voxel");
-	RNA_def_property_range(prop, 0.0, 100.0);
-	RNA_def_property_ui_range(prop, 0.0, 5.0, 0.1, 1);
-	RNA_def_property_ui_text(prop, "Slice Per Voxel",
-	                         "How many slices per voxel should be generated");
-	RNA_def_property_update(prop, NC_OBJECT | ND_DRAW, NULL);
-
-	prop = RNA_def_property(srna, "slice_depth", PROP_FLOAT, PROP_FACTOR);
-	RNA_def_property_float_sdna(prop, NULL, "slice_depth");
-	RNA_def_property_range(prop, 0.0, 1.0);
-	RNA_def_property_ui_range(prop, 0.0, 1.0, 0.1, 3);
-	RNA_def_property_ui_text(prop, "Position", "Position of the slice");
-	RNA_def_property_update(prop, NC_OBJECT | ND_DRAW, NULL);
-
-	prop = RNA_def_property(srna, "display_thickness", PROP_FLOAT, PROP_NONE);
-	RNA_def_property_float_sdna(prop, NULL, "display_thickness");
-	RNA_def_property_range(prop, 0.001, 1000.0);
-	RNA_def_property_ui_range(prop, 0.1, 100.0, 0.1, 3);
-	RNA_def_property_ui_text(prop, "Thickness", "Thickness of smoke drawing in the viewport");
-	RNA_def_property_update(prop, NC_OBJECT | ND_MODIFIER, NULL);
-
-	prop = RNA_def_property(srna, "display_interpolation", PROP_ENUM, PROP_NONE);
-	RNA_def_property_enum_sdna(prop, NULL, "interp_method");
-	RNA_def_property_enum_items(prop, interp_method_item);
-	RNA_def_property_ui_text(prop, "Interpolation", "Interpolation method to use for smoke/fire volumes in solid mode");
-	RNA_def_property_update(prop, NC_OBJECT | ND_DRAW, NULL);
-
-	prop = RNA_def_property(srna, "show_velocity", PROP_BOOLEAN, PROP_NONE);
-	RNA_def_property_boolean_sdna(prop, NULL, "draw_velocity", 0);
-	RNA_def_property_ui_text(prop, "Display Velocity", "Toggle visualization of the velocity field as needles");
-	RNA_def_property_update(prop, NC_OBJECT | ND_DRAW, NULL);
-
-	prop = RNA_def_property(srna, "vector_display_type", PROP_ENUM, PROP_NONE);
-	RNA_def_property_enum_sdna(prop, NULL, "vector_draw_type");
-	RNA_def_property_enum_items(prop, vector_draw_items);
-	RNA_def_property_ui_text(prop, "Display Type", "");
-	RNA_def_property_update(prop, NC_OBJECT | ND_DRAW, NULL);
-
-	prop = RNA_def_property(srna, "vector_scale", PROP_FLOAT, PROP_NONE);
-	RNA_def_property_float_sdna(prop, NULL, "vector_scale");
-	RNA_def_property_range(prop, 0.0, 1000.0);
-	RNA_def_property_ui_range(prop, 0.0, 100.0, 0.1, 3);
-	RNA_def_property_ui_text(prop, "Scale", "Multiplier for scaling the vectors");
-	RNA_def_property_update(prop, NC_OBJECT | ND_DRAW, NULL);
-
-	/* --------- Color mapping. --------- */
-
-	prop = RNA_def_property(srna, "use_color_ramp", PROP_BOOLEAN, PROP_NONE);
-	RNA_def_property_boolean_sdna(prop, NULL, "use_coba", 0);
-	RNA_def_property_boolean_funcs(prop, NULL, "rna_Smoke_use_color_ramp_set");
-	RNA_def_property_ui_text(prop, "Use Color Ramp",
-	                         "Render a simulation field while mapping its voxels values to the colors of a ramp");
-	RNA_def_property_update(prop, NC_OBJECT | ND_DRAW, NULL);
-
-	static const EnumPropertyItem coba_field_items[] = {
-	    {FLUID_DOMAIN_FIELD_COLOR_R, "COLOR_R", 0, "Red", "Red component of the color field"},
-	    {FLUID_DOMAIN_FIELD_COLOR_G, "COLOR_G", 0, "Green", "Green component of the color field"},
-	    {FLUID_DOMAIN_FIELD_COLOR_B, "COLOR_B", 0, "Blue", "Blue component of the color field"},
-	    {FLUID_DOMAIN_FIELD_DENSITY, "DENSITY", 0, "Density", "Quantity of soot in the fluid"},
-	    {FLUID_DOMAIN_FIELD_FLAME, "FLAME", 0, "Flame", "Flame field"},
-	    {FLUID_DOMAIN_FIELD_FUEL, "FUEL", 0, "Fuel", "Fuel field"},
-	    {FLUID_DOMAIN_FIELD_HEAT, "HEAT", 0, "Heat", "Temperature of the fluid"},
-	    {FLUID_DOMAIN_FIELD_VELOCITY_X, "VELOCITY_X", 0, "X Velocity", "X component of the velocity field"},
-	    {FLUID_DOMAIN_FIELD_VELOCITY_Y, "VELOCITY_Y", 0, "Y Velocity", "Y component of the velocity field"},
-	    {FLUID_DOMAIN_FIELD_VELOCITY_Z, "VELOCITY_Z", 0, "Z Velocity", "Z component of the velocity field"},
-	    {0, NULL, 0, NULL, NULL},
-	};
-
-	prop = RNA_def_property(srna, "coba_field", PROP_ENUM, PROP_NONE);
-	RNA_def_property_enum_sdna(prop, NULL, "coba_field");
-	RNA_def_property_enum_items(prop, coba_field_items);
-	RNA_def_property_ui_text(prop, "Field", "Simulation field to color map");
-	RNA_def_property_update(prop, NC_OBJECT | ND_DRAW, NULL);
-
-	prop = RNA_def_property(srna, "color_ramp", PROP_POINTER, PROP_NEVER_NULL);
-	RNA_def_property_pointer_sdna(prop, NULL, "coba");
-	RNA_def_property_struct_type(prop, "ColorRamp");
-	RNA_def_property_ui_text(prop, "Color Ramp", "");
-	RNA_def_property_update(prop, NC_OBJECT | ND_DRAW, NULL);
-
-	prop = RNA_def_property(srna, "clipping", PROP_FLOAT, PROP_NONE);
-	RNA_def_property_float_sdna(prop, NULL, "clipping");
-	RNA_def_property_range(prop, 0.0, 1.0);
-	RNA_def_property_ui_range(prop, 0.0, 1.0, 0.1, 3);
-	RNA_def_property_ui_text(prop, "Clipping",
-	                         "Value under which voxels are considered empty space to optimize caching and rendering");
-	RNA_def_property_update(prop, NC_OBJECT | ND_MODIFIER, NULL);
-
-	/* -- Deprecated / unsed options (below)-- */
-
-	/* pointcache options */
-
-	prop = RNA_def_property(srna, "point_cache", PROP_POINTER, PROP_NONE);
-	RNA_def_property_flag(prop, PROP_NEVER_NULL);
-	RNA_def_property_pointer_sdna(prop, NULL, "point_cache[0]");
-	RNA_def_property_struct_type(prop, "PointCache");
-	RNA_def_property_ui_text(prop, "Point Cache", "");
-
-	prop = RNA_def_property(srna, "point_cache_compress_type", PROP_ENUM, PROP_NONE);
-	RNA_def_property_enum_sdna(prop, NULL, "cache_comp");
-	RNA_def_property_enum_items(prop, smoke_cache_comp_items);
-	RNA_def_property_ui_text(prop, "Cache Compression", "Compression method to be used");
-
-	/* OpenVDB options */
-
-	prop = RNA_def_property(srna, "openvdb_cache_compress_type", PROP_ENUM, PROP_NONE);
-	RNA_def_property_enum_sdna(prop, NULL, "openvdb_comp");
-	RNA_def_property_enum_items(prop, prop_compression_items);
-	RNA_def_property_ui_text(prop, "Compression", "Compression method to be used");
-
-	prop = RNA_def_property(srna, "data_depth", PROP_ENUM, PROP_NONE);
-	RNA_def_property_enum_bitflag_sdna(prop, NULL, "data_depth");
-	RNA_def_property_enum_items(prop, smoke_data_depth_items);
-	RNA_def_property_ui_text(prop, "Data Depth",
-	                         "Bit depth for writing all scalar (including vector) "
-	                         "lower values reduce file size");
-	RNA_def_property_update(prop, NC_OBJECT | ND_MODIFIER, NULL);
-=======
   StructRNA *srna;
   PropertyRNA *prop;
 
+  srna = RNA_def_struct(brna, "SmokeVertexVelocity", NULL);
+  RNA_def_struct_ui_text(srna, "Fluid Mesh Velocity", "Velocity of a simulated fluid mesh");
+  RNA_def_struct_ui_icon(srna, ICON_VERTEXSEL);
+
+  prop = RNA_def_property(srna, "velocity", PROP_FLOAT, PROP_VELOCITY);
+  RNA_def_property_array(prop, 3);
+  RNA_def_property_float_sdna(prop, NULL, "vel");
+  RNA_def_property_ui_text(prop, "Velocity", "");
+  RNA_def_property_clear_flag(prop, PROP_EDITABLE);
+}
+
+static void rna_def_smoke_domain_settings(BlenderRNA *brna)
+{
+  StructRNA *srna;
+  PropertyRNA *prop;
+
+  static EnumPropertyItem smoke_domain_types[] = {
+      {FLUID_DOMAIN_TYPE_GAS, "GAS", 0, "Gas", "Create domain for gases"},
+      {FLUID_DOMAIN_TYPE_LIQUID, "LIQUID", 0, "Liquid", "Create domain for liquids"},
+      {0, NULL, 0, NULL, NULL}};
+
   static const EnumPropertyItem prop_noise_type_items[] = {
-      {MOD_SMOKE_NOISEWAVE, "NOISEWAVE", 0, "Wavelet", ""},
-#  ifdef WITH_FFTW3
-      {MOD_SMOKE_NOISEFFT, "NOISEFFT", 0, "FFT", ""},
-#  endif
-      /*  {MOD_SMOKE_NOISECURL, "NOISECURL", 0, "Curl", ""}, */
+      {FLUID_NOISE_TYPE_WAVELET, "NOISEWAVE", 0, "Wavelet", ""},
       {0, NULL, 0, NULL, NULL},
   };
 
@@ -2267,36 +1090,50 @@
       {0, NULL, 0, NULL, NULL},
   };
 
-  static const EnumPropertyItem smoke_domain_colli_items[] = {
-      {SM_BORDER_OPEN, "BORDEROPEN", 0, "Open", "Smoke doesn't collide with any border"},
-      {SM_BORDER_VERTICAL,
-       "BORDERVERTICAL",
+  static EnumPropertyItem fluid_mesh_quality_items[] = {
+      {FLUID_DOMAIN_MESH_IMPROVED,
+       "IMPROVED",
        0,
-       "Vertically Open",
-       "Smoke doesn't collide with top and bottom sides"},
-      {SM_BORDER_CLOSED, "BORDERCLOSED", 0, "Collide All", "Smoke collides with every side"},
+       "Final",
+       "Use improved particle levelset (slower but more precise and with mesh smoothening "
+       "options)"},
+      {FLUID_DOMAIN_MESH_UNION,
+       "UNION",
+       0,
+       "Preview",
+       "Use union particle levelset (faster but lower quality)"},
       {0, NULL, 0, NULL, NULL},
   };
 
-  static const EnumPropertyItem cache_file_type_items[] = {
-      {PTCACHE_FILE_PTCACHE,
-       "POINTCACHE",
+  static EnumPropertyItem fluid_guiding_source_items[] = {
+      {FLUID_DOMAIN_GUIDING_SRC_DOMAIN,
+       "DOMAIN",
        0,
-       "Point Cache",
-       "Blender specific point cache file format"},
-#  ifdef WITH_OPENVDB
-      {PTCACHE_FILE_OPENVDB, "OPENVDB", 0, "OpenVDB", "OpenVDB file format"},
-#  endif
+       "Domain",
+       "Use a fluid domain for guiding (domain needs to be baked already so that velocities can "
+       "be extracted but can be of any type)"},
+      {FLUID_DOMAIN_GUIDING_SRC_EFFECTOR,
+       "EFFECTOR",
+       0,
+       "Effector",
+       "Use guiding (effector) objects to create fluid guiding (guiding objects should be "
+       "animated and baked once set up completely)"},
       {0, NULL, 0, NULL, NULL},
   };
 
+  /*  Cache type - generated dynamically based on domain type */
+  static EnumPropertyItem cache_file_type_items[] = {
+      {0, "NONE", 0, "", ""},
+      {0, NULL, 0, NULL, NULL},
+  };
+
   static const EnumPropertyItem smoke_view_items[] = {
-      {MOD_SMOKE_SLICE_VIEW_ALIGNED,
+      {FLUID_DOMAIN_SLICE_VIEW_ALIGNED,
        "VIEW_ALIGNED",
        0,
        "View",
        "Slice volume parallel to the view plane"},
-      {MOD_SMOKE_SLICE_AXIS_ALIGNED,
+      {FLUID_DOMAIN_SLICE_AXIS_ALIGNED,
        "AXIS_ALIGNED",
        0,
        "Axis",
@@ -2338,76 +1175,67 @@
       {0, NULL, 0, NULL, NULL},
   };
 
+  static const EnumPropertyItem sndparticle_boundary_items[] = {
+      {SNDPARTICLE_BOUNDARY_DELETE,
+       "DELETE",
+       0,
+       "Delete",
+       "Delete secondary particles that are inside obstacles or left the domain"},
+      {SNDPARTICLE_BOUNDARY_PUSHOUT,
+       "PUSHOUT",
+       0,
+       "Push Out",
+       "Push secondary particles that left the domain back into the domain"},
+      {0, NULL, 0, NULL, NULL}};
+
+  static const EnumPropertyItem sndparticle_combined_export_items[] = {
+      {SNDPARTICLE_COMBINED_EXPORT_OFF,
+       "OFF",
+       0,
+       "Off",
+       "Create a seperate particle system for every secondary particle type"},
+      {SNDPARTICLE_COMBINED_EXPORT_SPRAY_FOAM,
+       "SPRAY_FOAM",
+       0,
+       "Spray + Foam",
+       "Spray and foam particles are saved in the same particle system"},
+      {SNDPARTICLE_COMBINED_EXPORT_SPRAY_BUBBLE,
+       "SPRAY_BUBBLES",
+       0,
+       "Spray + Bubbles",
+       "Spray and bubble particles are saved in the same particle system"},
+      {SNDPARTICLE_COMBINED_EXPORT_FOAM_BUBBLE,
+       "FOAM_BUBBLES",
+       0,
+       "Foam + Bubbles",
+       "Foam and bubbles particles are saved in the same particle system"},
+      {SNDPARTICLE_COMBINED_EXPORT_SPRAY_FOAM_BUBBLE,
+       "SPRAY_FOAM_BUBBLES",
+       0,
+       "Spray + Foam + Bubbles",
+       "Create one particle system that contains all three secondary particle types"},
+      {0, NULL, 0, NULL, NULL}};
+
   srna = RNA_def_struct(brna, "SmokeDomainSettings", NULL);
   RNA_def_struct_ui_text(srna, "Domain Settings", "Smoke domain settings");
   RNA_def_struct_sdna(srna, "SmokeDomainSettings");
   RNA_def_struct_path_func(srna, "rna_SmokeDomainSettings_path");
 
-  prop = RNA_def_property(srna, "resolution_max", PROP_INT, PROP_NONE);
-  RNA_def_property_int_sdna(prop, NULL, "maxres");
-  RNA_def_property_range(prop, 6, 512);
-  RNA_def_property_ui_range(prop, 24, 512, 2, -1);
-  RNA_def_property_ui_text(prop, "Max Res", "Maximal resolution used in the fluid domain");
-  RNA_def_property_clear_flag(prop, PROP_ANIMATABLE);
-  RNA_def_property_update(prop, NC_OBJECT | ND_MODIFIER, "rna_Smoke_reset");
-
-  prop = RNA_def_property(srna, "amplify", PROP_INT, PROP_NONE);
-  RNA_def_property_int_sdna(prop, NULL, "amplify");
-  RNA_def_property_range(prop, 1, 10);
-  RNA_def_property_ui_range(prop, 1, 10, 1, -1);
-  RNA_def_property_ui_text(
-      prop, "Amplification", "Enhance the resolution of smoke by this factor using noise");
-  RNA_def_property_clear_flag(prop, PROP_ANIMATABLE);
-  RNA_def_property_update(prop, NC_OBJECT | ND_MODIFIER, "rna_Smoke_reset");
-
-  prop = RNA_def_property(srna, "use_high_resolution", PROP_BOOLEAN, PROP_NONE);
-  RNA_def_property_boolean_sdna(prop, NULL, "flags", MOD_SMOKE_HIGHRES);
-  RNA_def_property_ui_text(prop, "High res", "Enable high resolution (using amplification)");
-  RNA_def_property_clear_flag(prop, PROP_ANIMATABLE);
-  RNA_def_property_update(prop, NC_OBJECT | ND_MODIFIER, "rna_Smoke_reset");
-
-  prop = RNA_def_property(srna, "show_high_resolution", PROP_BOOLEAN, PROP_NONE);
-  RNA_def_property_boolean_sdna(prop, NULL, "viewsettings", MOD_SMOKE_VIEW_SHOW_HIGHRES);
-  RNA_def_property_ui_text(
-      prop, "Show High Resolution", "Show high resolution (using amplification)");
-  RNA_def_property_update(prop, NC_OBJECT | ND_DRAW, NULL);
-
-  prop = RNA_def_property(srna, "noise_type", PROP_ENUM, PROP_NONE);
-  RNA_def_property_enum_sdna(prop, NULL, "noise");
-  RNA_def_property_enum_items(prop, prop_noise_type_items);
-  RNA_def_property_ui_text(
-      prop, "Noise Method", "Noise method which is used for creating the high resolution");
-  RNA_def_property_clear_flag(prop, PROP_ANIMATABLE);
-  RNA_def_property_update(prop, NC_OBJECT | ND_MODIFIER, "rna_Smoke_reset");
-
-  prop = RNA_def_property(srna, "alpha", PROP_FLOAT, PROP_NONE);
-  RNA_def_property_float_sdna(prop, NULL, "alpha");
-  RNA_def_property_range(prop, -5.0, 5.0);
-  RNA_def_property_ui_range(prop, -5.0, 5.0, 0.02, 5);
-  RNA_def_property_ui_text(
-      prop,
-      "Density",
-      "How much density affects smoke motion (higher value results in faster rising smoke)");
-  RNA_def_property_update(prop, NC_OBJECT | ND_MODIFIER, "rna_Smoke_resetCache");
-
-  prop = RNA_def_property(srna, "beta", PROP_FLOAT, PROP_NONE);
-  RNA_def_property_float_sdna(prop, NULL, "beta");
-  RNA_def_property_range(prop, -5.0, 5.0);
-  RNA_def_property_ui_range(prop, -5.0, 5.0, 0.02, 5);
-  RNA_def_property_ui_text(
-      prop,
-      "Heat",
-      "How much heat affects smoke motion (higher value results in faster rising smoke)");
-  RNA_def_property_update(prop, NC_OBJECT | ND_MODIFIER, "rna_Smoke_resetCache");
-
-  prop = RNA_def_property(srna, "collision_collection", PROP_POINTER, PROP_NONE);
+  prop = RNA_def_property(srna, "effector_weights", PROP_POINTER, PROP_NONE);
+  RNA_def_property_struct_type(prop, "EffectorWeights");
+  RNA_def_property_clear_flag(prop, PROP_EDITABLE);
+  RNA_def_property_ui_text(prop, "Effector Weights", "");
+
+  /* object collections */
+
+  prop = RNA_def_property(srna, "collision_group", PROP_POINTER, PROP_NONE);
   RNA_def_property_pointer_sdna(prop, NULL, "coll_group");
   RNA_def_property_struct_type(prop, "Collection");
   RNA_def_property_flag(prop, PROP_EDITABLE);
   RNA_def_property_ui_text(prop, "Collision Collection", "Limit collisions to this collection");
   RNA_def_property_update(prop, NC_OBJECT | ND_MODIFIER, "rna_Smoke_reset_dependency");
 
-  prop = RNA_def_property(srna, "fluid_collection", PROP_POINTER, PROP_NONE);
+  prop = RNA_def_property(srna, "fluid_group", PROP_POINTER, PROP_NONE);
   RNA_def_property_pointer_sdna(prop, NULL, "fluid_group");
   RNA_def_property_struct_type(prop, "Collection");
   RNA_def_property_flag(prop, PROP_EDITABLE);
@@ -2421,29 +1249,940 @@
   RNA_def_property_ui_text(prop, "Effector Collection", "Limit effectors to this collection");
   RNA_def_property_update(prop, NC_OBJECT | ND_MODIFIER, "rna_Smoke_reset_dependency");
 
-  prop = RNA_def_property(srna, "strength", PROP_FLOAT, PROP_NONE);
-  RNA_def_property_float_sdna(prop, NULL, "strength");
-  RNA_def_property_range(prop, 0.0, 10.0);
-  RNA_def_property_ui_range(prop, 0.0, 10.0, 1, 2);
-  RNA_def_property_ui_text(prop, "Strength", "Strength of noise");
-  RNA_def_property_update(prop, NC_OBJECT | ND_MODIFIER, "rna_Smoke_resetCache");
-
-  prop = RNA_def_property(srna, "dissolve_speed", PROP_INT, PROP_TIME);
+  /* grid access */
+
+  prop = RNA_def_property(srna, "density_grid", PROP_FLOAT, PROP_NONE);
+  RNA_def_property_array(prop, 32);
+  RNA_def_property_flag(prop, PROP_DYNAMIC);
+  RNA_def_property_clear_flag(prop, PROP_EDITABLE);
+  RNA_def_property_dynamic_array_funcs(prop, "rna_SmokeModifier_grid_get_length");
+  RNA_def_property_float_funcs(prop, "rna_SmokeModifier_density_grid_get", NULL, NULL);
+  RNA_def_property_ui_text(prop, "Density Grid", "Smoke density grid");
+
+  prop = RNA_def_property(srna, "velocity_grid", PROP_FLOAT, PROP_NONE);
+  RNA_def_property_array(prop, 32);
+  RNA_def_property_flag(prop, PROP_DYNAMIC);
+  RNA_def_property_clear_flag(prop, PROP_EDITABLE);
+  RNA_def_property_dynamic_array_funcs(prop, "rna_SmokeModifier_velocity_grid_get_length");
+  RNA_def_property_float_funcs(prop, "rna_SmokeModifier_velocity_grid_get", NULL, NULL);
+  RNA_def_property_ui_text(prop, "Velocity Grid", "Smoke velocity grid");
+
+  prop = RNA_def_property(srna, "flame_grid", PROP_FLOAT, PROP_NONE);
+  RNA_def_property_array(prop, 32);
+  RNA_def_property_flag(prop, PROP_DYNAMIC);
+  RNA_def_property_clear_flag(prop, PROP_EDITABLE);
+  RNA_def_property_dynamic_array_funcs(prop, "rna_SmokeModifier_grid_get_length");
+  RNA_def_property_float_funcs(prop, "rna_SmokeModifier_flame_grid_get", NULL, NULL);
+  RNA_def_property_ui_text(prop, "Flame Grid", "Smoke flame grid");
+
+  prop = RNA_def_property(srna, "color_grid", PROP_FLOAT, PROP_NONE);
+  RNA_def_property_array(prop, 32);
+  RNA_def_property_flag(prop, PROP_DYNAMIC);
+  RNA_def_property_clear_flag(prop, PROP_EDITABLE);
+  RNA_def_property_dynamic_array_funcs(prop, "rna_SmokeModifier_color_grid_get_length");
+  RNA_def_property_float_funcs(prop, "rna_SmokeModifier_color_grid_get", NULL, NULL);
+  RNA_def_property_ui_text(prop, "Color Grid", "Smoke color grid");
+
+  prop = RNA_def_property(srna, "heat_grid", PROP_FLOAT, PROP_NONE);
+  RNA_def_property_array(prop, 32);
+  RNA_def_property_flag(prop, PROP_DYNAMIC);
+  RNA_def_property_clear_flag(prop, PROP_EDITABLE);
+  RNA_def_property_dynamic_array_funcs(prop, "rna_SmokeModifier_heat_grid_get_length");
+  RNA_def_property_float_funcs(prop, "rna_SmokeModifier_heat_grid_get", NULL, NULL);
+  RNA_def_property_ui_text(prop, "Heat Grid", "Smoke heat grid");
+
+  prop = RNA_def_property(srna, "temperature_grid", PROP_FLOAT, PROP_NONE);
+  RNA_def_property_array(prop, 32);
+  RNA_def_property_flag(prop, PROP_DYNAMIC);
+  RNA_def_property_clear_flag(prop, PROP_EDITABLE);
+  RNA_def_property_dynamic_array_funcs(prop, "rna_SmokeModifier_grid_get_length");
+  RNA_def_property_float_funcs(prop, "rna_SmokeModifier_temperature_grid_get", NULL, NULL);
+  RNA_def_property_ui_text(
+      prop, "Temperature Grid", "Smoke temperature grid, range 0..1 represents 0..1000K");
+
+  /* domain object data */
+
+  prop = RNA_def_property(srna,
+                          "start_point",
+                          PROP_FLOAT,
+                          PROP_XYZ); /* can change each frame when using adaptive domain */
+  RNA_def_property_float_sdna(prop, NULL, "p0");
+  RNA_def_property_clear_flag(prop, PROP_EDITABLE);
+  RNA_def_property_ui_text(prop, "p0", "Start point");
+
+  prop = RNA_def_property(srna,
+                          "cell_size",
+                          PROP_FLOAT,
+                          PROP_XYZ); /* can change each frame when using adaptive domain */
+  RNA_def_property_clear_flag(prop, PROP_EDITABLE);
+  RNA_def_property_ui_text(prop, "cell_size", "Cell Size");
+
+  prop = RNA_def_property(srna,
+                          "domain_resolution",
+                          PROP_INT,
+                          PROP_XYZ); /* can change each frame when using adaptive domain */
+  RNA_def_property_int_sdna(prop, NULL, "res");
+  RNA_def_property_clear_flag(prop, PROP_EDITABLE);
+  RNA_def_property_ui_text(prop, "res", "Smoke Grid Resolution");
+
+  /* adaptive domain options */
+
+  prop = RNA_def_property(srna, "additional_res", PROP_INT, PROP_NONE);
+  RNA_def_property_int_sdna(prop, NULL, "adapt_res");
+  RNA_def_property_range(prop, 0, 512);
+  RNA_def_property_ui_text(prop, "Additional", "Maximum number of additional cells");
+  RNA_def_property_update(prop, NC_OBJECT | ND_MODIFIER, "rna_Smoke_resetCache");
+
+  prop = RNA_def_property(srna, "adapt_margin", PROP_INT, PROP_NONE);
+  RNA_def_property_int_sdna(prop, NULL, "adapt_margin");
+  RNA_def_property_range(prop, 2, 24);
+  RNA_def_property_ui_text(
+      prop, "Margin", "Margin added around fluid to minimize boundary interference");
+  RNA_def_property_update(prop, NC_OBJECT | ND_MODIFIER, "rna_Smoke_resetCache");
+
+  prop = RNA_def_property(srna, "adapt_threshold", PROP_FLOAT, PROP_NONE);
+  RNA_def_property_range(prop, 0.01, 0.5);
+  RNA_def_property_ui_text(
+      prop, "Threshold", "Maximum amount of fluid cell can contain before it is considered empty");
+  RNA_def_property_update(prop, NC_OBJECT | ND_MODIFIER, "rna_Smoke_resetCache");
+
+  prop = RNA_def_property(srna, "use_adaptive_domain", PROP_BOOLEAN, PROP_NONE);
+  RNA_def_property_boolean_sdna(prop, NULL, "flags", FLUID_DOMAIN_USE_ADAPTIVE_DOMAIN);
+  RNA_def_property_ui_text(
+      prop, "Adaptive Domain", "Adapt simulation resolution and size to fluid");
+  RNA_def_property_clear_flag(prop, PROP_ANIMATABLE);
+  RNA_def_property_update(prop, NC_OBJECT | ND_MODIFIER, "rna_Smoke_reset");
+
+  /* fluid domain options */
+
+  prop = RNA_def_property(srna, "resolution_max", PROP_INT, PROP_NONE);
+  RNA_def_property_int_sdna(prop, NULL, "maxres");
+  RNA_def_property_range(prop, 6, 10000);
+  RNA_def_property_ui_range(prop, 24, 10000, 2, -1);
+  RNA_def_property_ui_text(prop, "Max Res", "Resolution used for the fluid domain");
+  RNA_def_property_clear_flag(prop, PROP_ANIMATABLE);
+  RNA_def_property_update(prop, NC_OBJECT | ND_MODIFIER, "rna_Smoke_reset");
+
+  prop = RNA_def_property(srna, "use_collision_border_front", PROP_BOOLEAN, PROP_NONE);
+  RNA_def_property_boolean_sdna(prop, NULL, "border_collisions", FLUID_DOMAIN_BORDER_FRONT);
+  RNA_def_property_ui_text(prop, "Front", "Enable collisons with front domain border");
+  RNA_def_property_update(prop, NC_OBJECT | ND_MODIFIER, "rna_Smoke_reset");
+
+  prop = RNA_def_property(srna, "use_collision_border_back", PROP_BOOLEAN, PROP_NONE);
+  RNA_def_property_boolean_sdna(prop, NULL, "border_collisions", FLUID_DOMAIN_BORDER_BACK);
+  RNA_def_property_ui_text(prop, "Back", "Enable collisons with back domain border");
+  RNA_def_property_update(prop, NC_OBJECT | ND_MODIFIER, "rna_Smoke_reset");
+
+  prop = RNA_def_property(srna, "use_collision_border_right", PROP_BOOLEAN, PROP_NONE);
+  RNA_def_property_boolean_sdna(prop, NULL, "border_collisions", FLUID_DOMAIN_BORDER_RIGHT);
+  RNA_def_property_ui_text(prop, "Right", "Enable collisons with right domain border");
+  RNA_def_property_update(prop, NC_OBJECT | ND_MODIFIER, "rna_Smoke_reset");
+
+  prop = RNA_def_property(srna, "use_collision_border_left", PROP_BOOLEAN, PROP_NONE);
+  RNA_def_property_boolean_sdna(prop, NULL, "border_collisions", FLUID_DOMAIN_BORDER_LEFT);
+  RNA_def_property_ui_text(prop, "Left", "Enable collisons with left domain border");
+  RNA_def_property_update(prop, NC_OBJECT | ND_MODIFIER, "rna_Smoke_reset");
+
+  prop = RNA_def_property(srna, "use_collision_border_top", PROP_BOOLEAN, PROP_NONE);
+  RNA_def_property_boolean_sdna(prop, NULL, "border_collisions", FLUID_DOMAIN_BORDER_TOP);
+  RNA_def_property_ui_text(prop, "Top", "Enable collisons with top domain border");
+  RNA_def_property_update(prop, NC_OBJECT | ND_MODIFIER, "rna_Smoke_reset");
+
+  prop = RNA_def_property(srna, "use_collision_border_bottom", PROP_BOOLEAN, PROP_NONE);
+  RNA_def_property_boolean_sdna(prop, NULL, "border_collisions", FLUID_DOMAIN_BORDER_BOTTOM);
+  RNA_def_property_ui_text(prop, "Bottom", "Enable collisons with bottom domain border");
+  RNA_def_property_update(prop, NC_OBJECT | ND_MODIFIER, "rna_Smoke_reset");
+
+  prop = RNA_def_property(srna, "gravity", PROP_FLOAT, PROP_ACCELERATION);
+  RNA_def_property_float_sdna(prop, NULL, "gravity");
+  RNA_def_property_array(prop, 3);
+  RNA_def_property_range(prop, -1000.1, 1000.1);
+  RNA_def_property_ui_text(prop, "Gravity", "Gravity in X, Y and Z direction");
+  RNA_def_property_update(prop, NC_OBJECT | ND_MODIFIER, "rna_Smoke_resetCache");
+
+  prop = RNA_def_property(srna, "smoke_domain_type", PROP_ENUM, PROP_NONE);
+  RNA_def_property_enum_sdna(prop, NULL, "type");
+  RNA_def_property_enum_items(prop, smoke_domain_types);
+  RNA_def_property_enum_funcs(prop, NULL, "rna_Smoke_domaintype_set", NULL);
+  RNA_def_property_ui_text(prop, "Domain Type", "Change domain type of the simulation");
+  RNA_def_property_update(prop, NC_OBJECT | ND_DRAW, "rna_Smoke_reset");
+
+  /* smoke domain options */
+
+  prop = RNA_def_property(srna, "alpha", PROP_FLOAT, PROP_NONE);
+  RNA_def_property_float_sdna(prop, NULL, "alpha");
+  RNA_def_property_range(prop, -5.0, 5.0);
+  RNA_def_property_ui_range(prop, -5.0, 5.0, 0.02, 5);
+  RNA_def_property_ui_text(
+      prop,
+      "Density",
+      "How much density affects smoke motion (higher value results in faster rising smoke)");
+  RNA_def_property_update(prop, NC_OBJECT | ND_MODIFIER, "rna_Smoke_resetCache");
+
+  prop = RNA_def_property(srna, "beta", PROP_FLOAT, PROP_NONE);
+  RNA_def_property_float_sdna(prop, NULL, "beta");
+  RNA_def_property_range(prop, -5.0, 5.0);
+  RNA_def_property_ui_range(prop, -5.0, 5.0, 0.02, 5);
+  RNA_def_property_ui_text(
+      prop,
+      "Heat",
+      "How much heat affects smoke motion (higher value results in faster rising smoke)");
+  RNA_def_property_update(prop, NC_OBJECT | ND_MODIFIER, "rna_Smoke_resetCache");
+
+  prop = RNA_def_property(srna, "dissolve_speed", PROP_INT, PROP_NONE);
   RNA_def_property_int_sdna(prop, NULL, "diss_speed");
   RNA_def_property_range(prop, 1.0, 10000.0);
   RNA_def_property_ui_range(prop, 1.0, 10000.0, 1, -1);
   RNA_def_property_ui_text(prop, "Dissolve Speed", "Dissolve Speed");
   RNA_def_property_update(prop, NC_OBJECT | ND_MODIFIER, "rna_Smoke_resetCache");
 
+  prop = RNA_def_property(srna, "vorticity", PROP_FLOAT, PROP_NONE);
+  RNA_def_property_float_sdna(prop, NULL, "vorticity");
+  RNA_def_property_range(prop, 0.0, 4.0);
+  RNA_def_property_ui_text(prop, "Vorticity", "Amount of turbulence/rotation in fluid");
+  RNA_def_property_update(prop, NC_OBJECT | ND_MODIFIER, "rna_Smoke_resetCache");
+
+  prop = RNA_def_property(srna, "highres_sampling", PROP_ENUM, PROP_NONE);
+  RNA_def_property_enum_items(prop, smoke_highres_sampling_items);
+  RNA_def_property_ui_text(prop, "Emitter", "Method for sampling the high resolution flow");
+  RNA_def_property_update(prop, NC_OBJECT | ND_MODIFIER, "rna_Smoke_resetCache");
+
   prop = RNA_def_property(srna, "use_dissolve_smoke", PROP_BOOLEAN, PROP_NONE);
-  RNA_def_property_boolean_sdna(prop, NULL, "flags", MOD_SMOKE_DISSOLVE);
+  RNA_def_property_boolean_sdna(prop, NULL, "flags", FLUID_DOMAIN_USE_DISSOLVE);
   RNA_def_property_ui_text(prop, "Dissolve Smoke", "Enable smoke to disappear over time");
   RNA_def_property_update(prop, NC_OBJECT | ND_MODIFIER, "rna_Smoke_resetCache");
 
   prop = RNA_def_property(srna, "use_dissolve_smoke_log", PROP_BOOLEAN, PROP_NONE);
-  RNA_def_property_boolean_sdna(prop, NULL, "flags", MOD_SMOKE_DISSOLVE_LOG);
+  RNA_def_property_boolean_sdna(prop, NULL, "flags", FLUID_DOMAIN_USE_DISSOLVE_LOG);
   RNA_def_property_ui_text(prop, "Logarithmic dissolve", "Using 1/x ");
   RNA_def_property_update(prop, NC_OBJECT | ND_MODIFIER, "rna_Smoke_resetCache");
+
+  /* flame options */
+
+  prop = RNA_def_property(srna, "burning_rate", PROP_FLOAT, PROP_NONE);
+  RNA_def_property_range(prop, 0.01, 4.0);
+  RNA_def_property_ui_range(prop, 0.01, 2.0, 1.0, 5);
+  RNA_def_property_ui_text(
+      prop, "Speed", "Speed of the burning reaction (use larger values for smaller flame)");
+  RNA_def_property_update(prop, NC_OBJECT | ND_MODIFIER, "rna_Smoke_resetCache");
+
+  prop = RNA_def_property(srna, "flame_smoke", PROP_FLOAT, PROP_NONE);
+  RNA_def_property_range(prop, 0.0, 8.0);
+  RNA_def_property_ui_range(prop, 0.0, 4.0, 1.0, 5);
+  RNA_def_property_ui_text(prop, "Smoke", "Amount of smoke created by burning fuel");
+  RNA_def_property_update(prop, NC_OBJECT | ND_MODIFIER, "rna_Smoke_resetCache");
+
+  prop = RNA_def_property(srna, "flame_vorticity", PROP_FLOAT, PROP_FACTOR);
+  RNA_def_property_range(prop, 0.0, 2.0);
+  RNA_def_property_ui_range(prop, 0.0, 1.0, 1.0, 5);
+  RNA_def_property_ui_text(prop, "Vorticity", "Additional vorticity for the flames");
+  RNA_def_property_update(prop, NC_OBJECT | ND_MODIFIER, "rna_Smoke_resetCache");
+
+  prop = RNA_def_property(srna, "flame_ignition", PROP_FLOAT, PROP_NONE);
+  RNA_def_property_range(prop, 0.5, 5.0);
+  RNA_def_property_ui_range(prop, 0.5, 2.5, 1.0, 5);
+  RNA_def_property_ui_text(prop, "Ignition", "Minimum temperature of flames");
+  RNA_def_property_update(prop, NC_OBJECT | ND_MODIFIER, "rna_Smoke_resetCache");
+
+  prop = RNA_def_property(srna, "flame_max_temp", PROP_FLOAT, PROP_NONE);
+  RNA_def_property_range(prop, 1.0, 10.0);
+  RNA_def_property_ui_range(prop, 1.0, 5.0, 1.0, 5);
+  RNA_def_property_ui_text(prop, "Maximum", "Maximum temperature of flames");
+  RNA_def_property_update(prop, NC_OBJECT | ND_MODIFIER, "rna_Smoke_resetCache");
+
+  prop = RNA_def_property(srna, "flame_smoke_color", PROP_FLOAT, PROP_COLOR_GAMMA);
+  RNA_def_property_array(prop, 3);
+  RNA_def_property_ui_text(prop, "Smoke Color", "Color of smoke emitted from burning fuel");
+  RNA_def_property_update(prop, NC_OBJECT | ND_MODIFIER, "rna_Smoke_resetCache");
+
+  /* noise options */
+
+  prop = RNA_def_property(srna, "noise_strength", PROP_FLOAT, PROP_NONE);
+  RNA_def_property_float_sdna(prop, NULL, "noise_strength");
+  RNA_def_property_range(prop, 0.0, 10.0);
+  RNA_def_property_ui_range(prop, 0.0, 10.0, 1, 2);
+  RNA_def_property_ui_text(prop, "Strength", "Strength of noise");
+  RNA_def_property_update(prop, NC_OBJECT | ND_MODIFIER, "rna_Smoke_resetCache");
+
+  prop = RNA_def_property(srna, "noise_pos_scale", PROP_FLOAT, PROP_NONE);
+  RNA_def_property_float_sdna(prop, NULL, "noise_pos_scale");
+  RNA_def_property_range(prop, 0.0001, 10.0);
+  RNA_def_property_ui_text(
+      prop, "Scale", "Scale of noise (higher value results in larger vortices)");
+  RNA_def_property_update(prop, NC_OBJECT | ND_MODIFIER, "rna_Smoke_resetCache");
+
+  prop = RNA_def_property(srna, "noise_time_anim", PROP_FLOAT, PROP_NONE);
+  RNA_def_property_float_sdna(prop, NULL, "noise_time_anim");
+  RNA_def_property_range(prop, 0.0001, 10.0);
+  RNA_def_property_ui_text(prop, "Time", "Animation time of noise");
+
+  prop = RNA_def_property(srna, "noise_scale", PROP_INT, PROP_NONE);
+  RNA_def_property_int_sdna(prop, NULL, "noise_scale");
+  RNA_def_property_range(prop, 1, 100);
+  RNA_def_property_ui_range(prop, 1, 10, 1, -1);
+  RNA_def_property_ui_text(prop,
+                           "Noise scale",
+                           "Scale underlying noise grids by this factor. Noise grids have size "
+                           "factor times base resolution");
+  RNA_def_property_clear_flag(prop, PROP_ANIMATABLE);
+  RNA_def_property_update(prop, NC_OBJECT | ND_MODIFIER, "rna_Smoke_reset");
+
+  prop = RNA_def_property(srna, "noise_type", PROP_ENUM, PROP_NONE);
+  RNA_def_property_enum_sdna(prop, NULL, "noise_type");
+  RNA_def_property_enum_items(prop, prop_noise_type_items);
+  RNA_def_property_ui_text(
+      prop, "Noise Method", "Noise method which is used for creating the high resolution");
+  RNA_def_property_clear_flag(prop, PROP_ANIMATABLE);
+  RNA_def_property_update(prop, NC_OBJECT | ND_MODIFIER, "rna_Smoke_reset");
+
+  prop = RNA_def_property(srna, "use_noise", PROP_BOOLEAN, PROP_NONE);
+  RNA_def_property_boolean_sdna(prop, NULL, "flags", FLUID_DOMAIN_USE_NOISE);
+  RNA_def_property_ui_text(prop, "Use Noise", "Enable fluid noise (using amplification)");
+  RNA_def_property_clear_flag(prop, PROP_ANIMATABLE);
+  RNA_def_property_update(prop, NC_OBJECT | ND_MODIFIER, "rna_Smoke_reset");
+
+  /* liquid domain options */
+
+  prop = RNA_def_property(srna, "particle_randomness", PROP_FLOAT, PROP_NONE);
+  RNA_def_property_range(prop, 0.0, 10.0);
+  RNA_def_property_ui_text(prop, "Randomness", "Randomness factor for particle sampling");
+  RNA_def_property_update(prop, NC_OBJECT | ND_MODIFIER, "rna_Smoke_resetCache");
+
+  prop = RNA_def_property(srna, "particle_number", PROP_INT, PROP_NONE);
+  RNA_def_property_range(prop, 1, 5);
+  RNA_def_property_ui_text(
+      prop, "Number", "Particle number factor (higher value results in more particles)");
+  RNA_def_property_update(prop, NC_OBJECT | ND_MODIFIER, "rna_Smoke_resetCache");
+
+  prop = RNA_def_property(srna, "particle_minimum", PROP_INT, PROP_NONE);
+  RNA_def_property_range(prop, 0, 1000);
+  RNA_def_property_ui_text(prop,
+                           "Minimum",
+                           "Minimum number of particles per cell (ensures that each cell has at "
+                           "least this amount of particles)");
+  RNA_def_property_update(prop, NC_OBJECT | ND_MODIFIER, "rna_Smoke_resetCache");
+
+  prop = RNA_def_property(srna, "particle_maximum", PROP_INT, PROP_NONE);
+  RNA_def_property_range(prop, 0, 1000);
+  RNA_def_property_ui_text(prop,
+                           "Maximum",
+                           "Maximum number of particles per cell (ensures that each cell has at "
+                           "most this amount of particles)");
+  RNA_def_property_update(prop, NC_OBJECT | ND_MODIFIER, "rna_Smoke_resetCache");
+
+  prop = RNA_def_property(srna, "particle_radius", PROP_FLOAT, PROP_NONE);
+  RNA_def_property_range(prop, 0.0, 10.0);
+  RNA_def_property_ui_text(
+      prop, "Radius", "Particle radius factor (higher value results in larger particles)");
+  RNA_def_property_update(prop, NC_OBJECT | ND_MODIFIER, "rna_Smoke_resetCache");
+
+  prop = RNA_def_property(srna, "particle_band_width", PROP_FLOAT, PROP_NONE);
+  RNA_def_property_range(prop, 0.0, 1000.0);
+  RNA_def_property_ui_text(
+      prop,
+      "Width",
+      "Particle (narrow) band width (higher value results in thicker band and more particles)");
+  RNA_def_property_update(prop, NC_OBJECT | ND_MODIFIER, "rna_Smoke_resetCache");
+
+  prop = RNA_def_property(srna, "use_flip_particles", PROP_BOOLEAN, PROP_NONE);
+  RNA_def_property_boolean_sdna(prop, NULL, "particle_type", FLUID_DOMAIN_PARTICLE_FLIP);
+  RNA_def_property_ui_text(prop, "FLIP", "Create FLIP particle system");
+  RNA_def_property_clear_flag(prop, PROP_ANIMATABLE);
+  RNA_def_property_update(prop, 0, "rna_Smoke_flip_parts_update");
+
+  /*  diffusion options */
+
+  prop = RNA_def_property(srna, "surface_tension", PROP_FLOAT, PROP_NONE);
+  RNA_def_property_range(prop, 0.0, 100.0);
+  RNA_def_property_ui_text(
+      prop,
+      "Tension",
+      "Surface tension of liquid (higher value results in greater hydrophobic behaviour)");
+  RNA_def_property_update(prop, NC_OBJECT | ND_MODIFIER, "rna_Smoke_reset");
+
+  prop = RNA_def_property(srna, "viscosity_base", PROP_FLOAT, PROP_NONE);
+  RNA_def_property_float_sdna(prop, NULL, "viscosity_base");
+  RNA_def_property_range(prop, 0, 10);
+  RNA_def_property_ui_text(
+      prop,
+      "Viscosity Base",
+      "Viscosity setting: value that is multiplied by 10 to the power of (exponent*-1)");
+  RNA_def_property_update(prop, NC_OBJECT | ND_MODIFIER, "rna_Smoke_reset");
+
+  prop = RNA_def_property(srna, "viscosity_exponent", PROP_INT, PROP_NONE);
+  RNA_def_property_int_sdna(prop, NULL, "viscosity_exponent");
+  RNA_def_property_range(prop, 0, 10);
+  RNA_def_property_ui_text(
+      prop,
+      "Viscosity Exponent",
+      "Negative exponent for the viscosity value (to simplify entering small values "
+      "e.g. 5*10^-6)");
+  RNA_def_property_update(prop, NC_OBJECT | ND_MODIFIER, "rna_Smoke_reset");
+
+  prop = RNA_def_property(srna, "domain_size", PROP_FLOAT, PROP_NONE);
+  RNA_def_property_range(prop, 0.001, 10000.0);
+  RNA_def_property_ui_text(prop, "Meters", "Domain size in meters (longest domain side)");
+  RNA_def_property_update(prop, NC_OBJECT | ND_MODIFIER, "rna_Smoke_reset");
+
+  /*  mesh options options */
+
+  prop = RNA_def_property(srna, "mesh_concave_upper", PROP_FLOAT, PROP_NONE);
+  RNA_def_property_range(prop, 0.0, 10.0);
+  RNA_def_property_ui_text(
+      prop,
+      "Upper Concavity",
+      "Upper mesh concavity bound (high values tend to smoothen and fill out concave regions)");
+  RNA_def_property_update(prop, NC_OBJECT | ND_MODIFIER, "rna_Smoke_resetCache");
+
+  prop = RNA_def_property(srna, "mesh_concave_lower", PROP_FLOAT, PROP_NONE);
+  RNA_def_property_range(prop, 0.0, 10.0);
+  RNA_def_property_ui_text(
+      prop,
+      "Lower Concavity",
+      "Lower mesh concavity bound (high values tend to smoothen and fill out concave regions)");
+  RNA_def_property_update(prop, NC_OBJECT | ND_MODIFIER, "rna_Smoke_resetCache");
+
+  prop = RNA_def_property(srna, "mesh_smoothen_pos", PROP_INT, PROP_NONE);
+  RNA_def_property_range(prop, 0, 100);
+  RNA_def_property_ui_text(prop, "Smoothen Pos", "Positive mesh smoothening");
+  RNA_def_property_update(prop, NC_OBJECT | ND_MODIFIER, "rna_Smoke_resetCache");
+
+  prop = RNA_def_property(srna, "mesh_smoothen_neg", PROP_INT, PROP_NONE);
+  RNA_def_property_range(prop, 0, 100);
+  RNA_def_property_ui_text(prop, "Smoothen Neg", "Negative mesh smoothening");
+  RNA_def_property_update(prop, NC_OBJECT | ND_MODIFIER, "rna_Smoke_resetCache");
+
+  prop = RNA_def_property(srna, "mesh_scale", PROP_INT, PROP_NONE);
+  RNA_def_property_int_sdna(prop, NULL, "mesh_scale");
+  RNA_def_property_range(prop, 1, 100);
+  RNA_def_property_ui_range(prop, 1, 10, 1, -1);
+  RNA_def_property_ui_text(prop,
+                           "Mesh scale",
+                           "Scale underlying mesh grids by this factor. Mesh grids have size "
+                           "factor times base resolution");
+  RNA_def_property_clear_flag(prop, PROP_ANIMATABLE);
+  RNA_def_property_update(prop, NC_OBJECT | ND_MODIFIER, "rna_Smoke_reset");
+
+  prop = RNA_def_property(srna, "mesh_generator", PROP_ENUM, PROP_NONE);
+  RNA_def_property_enum_sdna(prop, NULL, "mesh_generator");
+  RNA_def_property_enum_items(prop, fluid_mesh_quality_items);
+  RNA_def_property_ui_text(prop, "Mesh generator", "Which particle levelset generator to use");
+  RNA_def_property_update(prop, NC_OBJECT | ND_DRAW, "rna_Smoke_update");
+
+  prop = RNA_def_property(srna, "mesh_vertices", PROP_COLLECTION, PROP_NONE);
+  RNA_def_property_collection_sdna(prop, NULL, "mesh_velocities", "totvert");
+  RNA_def_property_struct_type(prop, "SmokeVertexVelocity");
+  RNA_def_property_ui_text(
+      prop, "Fluid Mesh Vertices", "Vertices of the fluid mesh generated by simulation");
+
+  rna_def_smoke_mesh_vertices(brna);
+
+  prop = RNA_def_property(srna, "use_mesh", PROP_BOOLEAN, PROP_NONE);
+  RNA_def_property_boolean_sdna(prop, NULL, "flags", FLUID_DOMAIN_USE_MESH);
+  RNA_def_property_ui_text(prop, "Use Mesh", "Enable fluid mesh (using amplification)");
+  RNA_def_property_clear_flag(prop, PROP_ANIMATABLE);
+  RNA_def_property_update(prop, NC_OBJECT | ND_MODIFIER, "rna_Smoke_reset");
+
+  prop = RNA_def_property(srna, "use_speed_vectors", PROP_BOOLEAN, PROP_NONE);
+  RNA_def_property_boolean_sdna(prop, NULL, "flags", FLUID_DOMAIN_USE_SPEED_VECTORS);
+  RNA_def_property_ui_text(
+      prop,
+      "Speed Vectors",
+      "Generate speed vectors (will be loaded automatically during render for motion blur)");
+  RNA_def_property_clear_flag(prop, PROP_ANIMATABLE);
+  RNA_def_property_update(prop, NC_OBJECT | ND_MODIFIER, "rna_Smoke_reset");
+
+  /*  secondary particles options */
+
+  prop = RNA_def_property(srna, "sndparticle_tau_min_wc", PROP_FLOAT, PROP_NONE);
+  RNA_def_property_range(prop, 0.0, 1000.0);
+  RNA_def_property_ui_range(prop, 0.0, 1000.0, 100.0, 3);
+  RNA_def_property_ui_text(prop,
+                           "tauMin_wc",
+                           "Lower clamping threshold for marking fluid cells as wave crests "
+                           "(lower values result in more marked cells)");
+  RNA_def_property_update(prop, NC_OBJECT | ND_MODIFIER, "rna_Smoke_resetCache");
+
+  prop = RNA_def_property(srna, "sndparticle_tau_max_wc", PROP_FLOAT, PROP_NONE);
+  RNA_def_property_range(prop, 0.0, 1000.0);
+  RNA_def_property_ui_range(prop, 0.0, 1000.0, 100.0, 3);
+  RNA_def_property_ui_text(prop,
+                           "tauMax_wc",
+                           "Upper clamping threshold for marking fluid cells as wave crests "
+                           "(higher values result in less marked cells)");
+  RNA_def_property_update(prop, NC_OBJECT | ND_MODIFIER, "rna_Smoke_resetCache");
+
+  prop = RNA_def_property(srna, "sndparticle_tau_min_ta", PROP_FLOAT, PROP_NONE);
+  RNA_def_property_range(prop, 0.0, 1000.0);
+  RNA_def_property_ui_range(prop, 0.0, 10000.0, 100.0, 3);
+  RNA_def_property_ui_text(prop,
+                           "tauMin_ta",
+                           "Lower clamping threshold for marking fluid cells where air is trapped "
+                           "(lower values result in more marked cells)");
+  RNA_def_property_update(prop, NC_OBJECT | ND_MODIFIER, "rna_Smoke_resetCache");
+
+  prop = RNA_def_property(srna, "sndparticle_tau_max_ta", PROP_FLOAT, PROP_NONE);
+  RNA_def_property_range(prop, 0.0, 1000.0);
+  RNA_def_property_ui_range(prop, 0.0, 1000.0, 100.0, 3);
+  RNA_def_property_ui_text(prop,
+                           "tauMax_ta",
+                           "Upper clamping threshold for marking fluid cells where air is trapped "
+                           "(higher values result in less marked cells)");
+  RNA_def_property_update(prop, NC_OBJECT | ND_MODIFIER, "rna_Smoke_resetCache");
+
+  prop = RNA_def_property(srna, "sndparticle_tau_min_k", PROP_FLOAT, PROP_NONE);
+  RNA_def_property_range(prop, 0.0, 1000.0);
+  RNA_def_property_ui_range(prop, 0.0, 1000.0, 100.0, 3);
+  RNA_def_property_ui_text(
+      prop,
+      "tauMin_k",
+      "Lower clamping threshold that indicates the fluid speed where cells start to emit "
+      "particles (lower values result in generally more particles)");
+  RNA_def_property_update(prop, NC_OBJECT | ND_MODIFIER, "rna_Smoke_resetCache");
+
+  prop = RNA_def_property(srna, "sndparticle_tau_max_k", PROP_FLOAT, PROP_NONE);
+  RNA_def_property_range(prop, 0.0, 1000.0);
+  RNA_def_property_ui_range(prop, 0.0, 1000.0, 100.0, 3);
+  RNA_def_property_ui_text(
+      prop,
+      "tauMax_k",
+      "Upper clamping threshold that indicates the fluid speed where cells no longer emit more "
+      "particles (higher values result in generally less particles)");
+  RNA_def_property_update(prop, NC_OBJECT | ND_MODIFIER, "rna_Smoke_resetCache");
+
+  prop = RNA_def_property(srna, "sndparticle_k_wc", PROP_INT, PROP_NONE);
+  RNA_def_property_range(prop, 0, 10000);
+  RNA_def_property_ui_range(prop, 0, 10000, 1.0, -1);
+  RNA_def_property_ui_text(prop,
+                           "Wave Crest Sampling",
+                           "Maximum number of particles generated per wave crest cell per frame");
+  RNA_def_property_update(prop, NC_OBJECT | ND_MODIFIER, "rna_Smoke_resetCache");
+
+  prop = RNA_def_property(srna, "sndparticle_k_ta", PROP_INT, PROP_NONE);
+  RNA_def_property_range(prop, 0, 10000);
+  RNA_def_property_ui_range(prop, 0, 10000, 1.0, -1);
+  RNA_def_property_ui_text(prop,
+                           "Trapped Air Sampling",
+                           "Maximum number of particles generated per trapped air cell per frame");
+  RNA_def_property_update(prop, NC_OBJECT | ND_MODIFIER, "rna_Smoke_resetCache");
+
+  prop = RNA_def_property(srna, "sndparticle_k_b", PROP_FLOAT, PROP_NONE);
+  RNA_def_property_range(prop, 0.0, 100.0);
+  RNA_def_property_ui_range(prop, 0.0, 100.0, 10.0, 2);
+  RNA_def_property_ui_text(prop,
+                           "Buoyancy",
+                           "Amount of buoyancy force that rises bubbles (high values result in "
+                           "bubble movement mainly upwards)");
+  RNA_def_property_update(prop, NC_OBJECT | ND_MODIFIER, "rna_Smoke_resetCache");
+
+  prop = RNA_def_property(srna, "sndparticle_k_d", PROP_FLOAT, PROP_NONE);
+  RNA_def_property_range(prop, 0.0, 100.0);
+  RNA_def_property_ui_range(prop, 0.0, 100.0, 10.0, 2);
+  RNA_def_property_ui_text(prop,
+                           "Drag",
+                           "Amount of drag force that moves bubbles along with the fluid (high "
+                           "values result in bubble movement mainly along with the fluid)");
+  RNA_def_property_update(prop, NC_OBJECT | ND_MODIFIER, "rna_Smoke_resetCache");
+
+  prop = RNA_def_property(srna, "sndparticle_l_min", PROP_FLOAT, PROP_NONE);
+  RNA_def_property_range(prop, 0.0, 10000.0);
+  RNA_def_property_ui_range(prop, 0.0, 10000.0, 100.0, 1);
+  RNA_def_property_ui_text(prop, "Lifetime(min)", "Lowest possible particle lifetime");
+  RNA_def_property_update(prop, NC_OBJECT | ND_MODIFIER, "rna_Smoke_resetCache");
+
+  prop = RNA_def_property(srna, "sndparticle_l_max", PROP_FLOAT, PROP_NONE);
+  RNA_def_property_range(prop, 0.0, 10000.0);
+  RNA_def_property_ui_range(prop, 0.0, 10000.0, 100.0, 1);
+  RNA_def_property_ui_text(prop, "Lifetime(max)", "Highest possible particle lifetime");
+  RNA_def_property_update(prop, NC_OBJECT | ND_MODIFIER, "rna_Smoke_resetCache");
+
+  prop = RNA_def_property(srna, "sndparticle_boundary", PROP_ENUM, PROP_NONE);
+  RNA_def_property_enum_sdna(prop, NULL, "sndparticle_boundary");
+  RNA_def_property_enum_items(prop, sndparticle_boundary_items);
+  RNA_def_property_ui_text(
+      prop, "Particles in Boundary", "How particles that left the domain are treated");
+  RNA_def_property_update(prop, NC_OBJECT | ND_DRAW, NULL);
+
+  prop = RNA_def_property(srna, "sndparticle_combined_export", PROP_ENUM, PROP_NONE);
+  RNA_def_property_enum_sdna(prop, NULL, "sndparticle_combined_export");
+  RNA_def_property_enum_items(prop, sndparticle_combined_export_items);
+  RNA_def_property_ui_text(
+      prop,
+      "Combined Export",
+      "Determines which particle systems are created from secondary particles");
+  RNA_def_property_update(prop, 0, "rna_Smoke_combined_export_update");
+
+  prop = RNA_def_property(srna, "sndparticle_potential_radius", PROP_INT, PROP_NONE);
+  RNA_def_property_int_sdna(prop, NULL, "sndparticle_potential_radius");
+  RNA_def_property_range(prop, 1, 4);
+  RNA_def_property_ui_range(prop, 1, 4, 1, -1);
+  RNA_def_property_ui_text(prop,
+                           "Potential Radius",
+                           "Radius to compute potential for each cell (higher values are slower "
+                           "but create smoother potential grids)");
+  RNA_def_property_update(prop, NC_OBJECT | ND_MODIFIER, "rna_Smoke_resetCache");
+
+  prop = RNA_def_property(srna, "sndparticle_update_radius", PROP_INT, PROP_NONE);
+  RNA_def_property_int_sdna(prop, NULL, "sndparticle_update_radius");
+  RNA_def_property_range(prop, 1, 4);
+  RNA_def_property_ui_range(prop, 1, 4, 1, -1);
+  RNA_def_property_ui_text(prop,
+                           "Update Radius",
+                           "Radius to compute position update for each particle (higher values "
+                           "are slower but particles move less chaotic)");
+  RNA_def_property_update(prop, NC_OBJECT | ND_MODIFIER, "rna_Smoke_resetCache");
+
+  prop = RNA_def_property(srna, "particle_scale", PROP_INT, PROP_NONE);
+  RNA_def_property_int_sdna(prop, NULL, "particle_scale");
+  RNA_def_property_range(prop, 1, 100);
+  RNA_def_property_ui_range(prop, 1, 10, 1, -1);
+  RNA_def_property_ui_text(prop,
+                           "Mesh scale",
+                           "Scale underlying particle grids by this factor. Particle grids have "
+                           "size factor times base resolution");
+  RNA_def_property_clear_flag(prop, PROP_ANIMATABLE);
+  RNA_def_property_update(prop, NC_OBJECT | ND_MODIFIER, "rna_Smoke_reset");
+
+  prop = RNA_def_property(srna, "use_spray_particles", PROP_BOOLEAN, PROP_NONE);
+  RNA_def_property_boolean_sdna(prop, NULL, "particle_type", FLUID_DOMAIN_PARTICLE_SPRAY);
+  RNA_def_property_ui_text(prop, "Spray", "Create spray particle system");
+  RNA_def_property_clear_flag(prop, PROP_ANIMATABLE);
+  RNA_def_property_update(prop, 0, "rna_Smoke_spray_parts_update");
+
+  prop = RNA_def_property(srna, "use_bubble_particles", PROP_BOOLEAN, PROP_NONE);
+  RNA_def_property_boolean_sdna(prop, NULL, "particle_type", FLUID_DOMAIN_PARTICLE_BUBBLE);
+  RNA_def_property_ui_text(prop, "Bubble", "Create bubble particle system");
+  RNA_def_property_clear_flag(prop, PROP_ANIMATABLE);
+  RNA_def_property_update(prop, 0, "rna_Smoke_bubble_parts_update");
+
+  prop = RNA_def_property(srna, "use_foam_particles", PROP_BOOLEAN, PROP_NONE);
+  RNA_def_property_boolean_sdna(prop, NULL, "particle_type", FLUID_DOMAIN_PARTICLE_FOAM);
+  RNA_def_property_ui_text(prop, "Foam", "Create foam particle system");
+  RNA_def_property_clear_flag(prop, PROP_ANIMATABLE);
+  RNA_def_property_update(prop, 0, "rna_Smoke_foam_parts_update");
+
+  prop = RNA_def_property(srna, "use_tracer_particles", PROP_BOOLEAN, PROP_NONE);
+  RNA_def_property_boolean_sdna(prop, NULL, "particle_type", FLUID_DOMAIN_PARTICLE_TRACER);
+  RNA_def_property_ui_text(prop, "Tracer", "Create tracer particle system");
+  RNA_def_property_clear_flag(prop, PROP_ANIMATABLE);
+  RNA_def_property_update(prop, 0, "rna_Smoke_tracer_parts_update");
+
+  /* fluid guiding options */
+
+  prop = RNA_def_property(srna, "guiding_alpha", PROP_FLOAT, PROP_NONE);
+  RNA_def_property_float_sdna(prop, NULL, "guiding_alpha");
+  RNA_def_property_range(prop, 1.0, 100.0);
+  RNA_def_property_ui_text(prop, "Weight", "Guiding weight (higher value results in greater lag)");
+  RNA_def_property_update(prop, NC_OBJECT | ND_MODIFIER, "rna_Smoke_reset");
+
+  prop = RNA_def_property(srna, "guiding_beta", PROP_INT, PROP_NONE);
+  RNA_def_property_int_sdna(prop, NULL, "guiding_beta");
+  RNA_def_property_range(prop, 1, 50);
+  RNA_def_property_ui_text(prop, "Size", "Guiding size (higher value results in larger vortices)");
+  RNA_def_property_update(prop, NC_OBJECT | ND_MODIFIER, "rna_Smoke_reset");
+
+  prop = RNA_def_property(srna, "guiding_vel_factor", PROP_FLOAT, PROP_NONE);
+  RNA_def_property_float_sdna(prop, NULL, "guiding_vel_factor");
+  RNA_def_property_range(prop, 0.0, 100.0);
+  RNA_def_property_ui_text(
+      prop,
+      "Weight",
+      "Guiding velocity factor (higher value results in bigger guiding velocities)");
+  RNA_def_property_update(prop, NC_OBJECT | ND_MODIFIER, "rna_Smoke_reset");
+
+  prop = RNA_def_property(srna, "guiding_source", PROP_ENUM, PROP_NONE);
+  RNA_def_property_enum_sdna(prop, NULL, "guiding_source");
+  RNA_def_property_enum_items(prop, fluid_guiding_source_items);
+  RNA_def_property_ui_text(prop, "Guiding source", "Choose where to get guiding velocities from");
+  RNA_def_property_update(prop, NC_OBJECT | ND_DRAW, "rna_Smoke_update");
+
+  prop = RNA_def_property(srna, "guiding_parent", PROP_POINTER, PROP_NONE);
+  RNA_def_property_pointer_sdna(prop, NULL, "guiding_parent");
+  RNA_def_property_struct_type(prop, "Object");
+  RNA_def_property_pointer_funcs(prop, NULL, "rna_Smoke_guiding_parent_set", NULL, NULL);
+  RNA_def_property_flag(prop, PROP_EDITABLE);
+  RNA_def_property_ui_text(prop,
+                           "",
+                           "Use velocities from this object for the guiding effect (object needs "
+                           "to have fluid modifier and be of type domain))");
+  RNA_def_property_update(prop, NC_OBJECT | ND_DRAW, "rna_Smoke_update");
+
+  prop = RNA_def_property(srna, "use_guiding", PROP_BOOLEAN, PROP_NONE);
+  RNA_def_property_boolean_sdna(prop, NULL, "flags", FLUID_DOMAIN_USE_GUIDING);
+  RNA_def_property_ui_text(prop, "Use Guiding", "Enable fluid guiding");
+  RNA_def_property_clear_flag(prop, PROP_ANIMATABLE);
+  RNA_def_property_update(prop, NC_OBJECT | ND_MODIFIER, "rna_Smoke_reset");
+
+  /*  cache options */
+
+  prop = RNA_def_property(srna, "cache_frame_start", PROP_INT, PROP_TIME);
+  RNA_def_property_int_sdna(prop, NULL, "cache_frame_start");
+  RNA_def_property_range(prop, -MAXFRAME, MAXFRAME);
+  RNA_def_property_ui_range(prop, 1, MAXFRAME, 1, 1);
+  RNA_def_property_ui_text(prop, "Start", "Frame on which the simulation starts");
+
+  prop = RNA_def_property(srna, "cache_frame_end", PROP_INT, PROP_TIME);
+  RNA_def_property_int_sdna(prop, NULL, "cache_frame_end");
+  RNA_def_property_range(prop, 1, MAXFRAME);
+  RNA_def_property_ui_text(prop, "End", "Frame on which the simulation stops");
+
+  prop = RNA_def_property(srna, "cache_frame_pause_data", PROP_INT, PROP_TIME);
+  RNA_def_property_int_sdna(prop, NULL, "cache_frame_pause_data");
+
+  prop = RNA_def_property(srna, "cache_frame_pause_noise", PROP_INT, PROP_TIME);
+  RNA_def_property_int_sdna(prop, NULL, "cache_frame_pause_noise");
+
+  prop = RNA_def_property(srna, "cache_frame_pause_mesh", PROP_INT, PROP_TIME);
+  RNA_def_property_int_sdna(prop, NULL, "cache_frame_pause_mesh");
+
+  prop = RNA_def_property(srna, "cache_frame_pause_particles", PROP_INT, PROP_TIME);
+  RNA_def_property_int_sdna(prop, NULL, "cache_frame_pause_particles");
+
+  prop = RNA_def_property(srna, "cache_frame_pause_guiding", PROP_INT, PROP_TIME);
+  RNA_def_property_int_sdna(prop, NULL, "cache_frame_pause_guiding");
+
+  prop = RNA_def_property(srna, "cache_mesh_format", PROP_ENUM, PROP_NONE);
+  RNA_def_property_enum_sdna(prop, NULL, "cache_mesh_format");
+  RNA_def_property_enum_items(prop, cache_file_type_items);
+  RNA_def_property_enum_funcs(
+      prop, NULL, "rna_Smoke_cachetype_mesh_set", "rna_Smoke_cachetype_mesh_itemf");
+  RNA_def_property_ui_text(
+      prop, "File Format", "Select the file format to be used for caching surface data");
+  RNA_def_property_update(prop, NC_OBJECT | ND_MODIFIER, "rna_Smoke_reset");
+
+  prop = RNA_def_property(srna, "cache_data_format", PROP_ENUM, PROP_NONE);
+  RNA_def_property_enum_sdna(prop, NULL, "cache_data_format");
+  RNA_def_property_enum_items(prop, cache_file_type_items);
+  RNA_def_property_enum_funcs(
+      prop, NULL, "rna_Smoke_cachetype_data_set", "rna_Smoke_cachetype_volume_itemf");
+  RNA_def_property_ui_text(
+      prop, "File Format", "Select the file format to be used for caching volumetric data");
+  RNA_def_property_update(prop, NC_OBJECT | ND_MODIFIER, "rna_Smoke_reset");
+
+  prop = RNA_def_property(srna, "cache_particle_format", PROP_ENUM, PROP_NONE);
+  RNA_def_property_enum_sdna(prop, NULL, "cache_particle_format");
+  RNA_def_property_enum_items(prop, cache_file_type_items);
+  RNA_def_property_enum_funcs(
+      prop, NULL, "rna_Smoke_cachetype_particle_set", "rna_Smoke_cachetype_particle_itemf");
+  RNA_def_property_ui_text(
+      prop, "File Format", "Select the file format to be used for caching particle data");
+  RNA_def_property_update(prop, NC_OBJECT | ND_MODIFIER, "rna_Smoke_reset");
+
+  prop = RNA_def_property(srna, "cache_noise_format", PROP_ENUM, PROP_NONE);
+  RNA_def_property_enum_sdna(prop, NULL, "cache_noise_format");
+  RNA_def_property_enum_items(prop, cache_file_type_items);
+  RNA_def_property_enum_funcs(
+      prop, NULL, "rna_Smoke_cachetype_noise_set", "rna_Smoke_cachetype_volume_itemf");
+  RNA_def_property_ui_text(
+      prop, "File Format", "Select the file format to be used for caching noise data");
+  RNA_def_property_update(prop, NC_OBJECT | ND_MODIFIER, "rna_Smoke_reset");
+
+  prop = RNA_def_property(srna, "cache_directory", PROP_STRING, PROP_DIRPATH);
+  RNA_def_property_string_maxlength(prop, FILE_MAX);
+  RNA_def_property_string_funcs(prop, NULL, NULL, "rna_Smoke_cache_directory_set");
+  RNA_def_property_string_sdna(prop, NULL, "cache_directory");
+  RNA_def_property_ui_text(prop, "Cache directory", "Directory that contains fluid cache files");
+  RNA_def_property_update(prop, NC_OBJECT | ND_MODIFIER, NULL);
+
+  prop = RNA_def_property(srna, "cache_baking_data", PROP_BOOLEAN, PROP_NONE);
+  RNA_def_property_boolean_sdna(prop, NULL, "cache_flag", FLUID_DOMAIN_BAKING_DATA);
+  RNA_def_property_update(prop, NC_OBJECT | ND_MODIFIER, NULL);
+
+  prop = RNA_def_property(srna, "cache_baked_data", PROP_BOOLEAN, PROP_NONE);
+  RNA_def_property_boolean_sdna(prop, NULL, "cache_flag", FLUID_DOMAIN_BAKED_DATA);
+  RNA_def_property_update(prop, NC_OBJECT | ND_MODIFIER, NULL);
+
+  prop = RNA_def_property(srna, "cache_baking_noise", PROP_BOOLEAN, PROP_NONE);
+  RNA_def_property_boolean_sdna(prop, NULL, "cache_flag", FLUID_DOMAIN_BAKING_NOISE);
+  RNA_def_property_update(prop, NC_OBJECT | ND_MODIFIER, NULL);
+
+  prop = RNA_def_property(srna, "cache_baked_noise", PROP_BOOLEAN, PROP_NONE);
+  RNA_def_property_boolean_sdna(prop, NULL, "cache_flag", FLUID_DOMAIN_BAKED_NOISE);
+  RNA_def_property_update(prop, NC_OBJECT | ND_MODIFIER, NULL);
+
+  prop = RNA_def_property(srna, "cache_baking_mesh", PROP_BOOLEAN, PROP_NONE);
+  RNA_def_property_boolean_sdna(prop, NULL, "cache_flag", FLUID_DOMAIN_BAKING_MESH);
+  RNA_def_property_update(prop, NC_OBJECT | ND_MODIFIER, NULL);
+
+  prop = RNA_def_property(srna, "cache_baked_mesh", PROP_BOOLEAN, PROP_NONE);
+  RNA_def_property_boolean_sdna(prop, NULL, "cache_flag", FLUID_DOMAIN_BAKED_MESH);
+  RNA_def_property_update(prop, NC_OBJECT | ND_MODIFIER, NULL);
+
+  prop = RNA_def_property(srna, "cache_baking_particles", PROP_BOOLEAN, PROP_NONE);
+  RNA_def_property_boolean_sdna(prop, NULL, "cache_flag", FLUID_DOMAIN_BAKING_PARTICLES);
+  RNA_def_property_update(prop, NC_OBJECT | ND_MODIFIER, NULL);
+
+  prop = RNA_def_property(srna, "cache_baked_particles", PROP_BOOLEAN, PROP_NONE);
+  RNA_def_property_boolean_sdna(prop, NULL, "cache_flag", FLUID_DOMAIN_BAKED_PARTICLES);
+  RNA_def_property_update(prop, NC_OBJECT | ND_MODIFIER, NULL);
+
+  prop = RNA_def_property(srna, "cache_baking_guiding", PROP_BOOLEAN, PROP_NONE);
+  RNA_def_property_boolean_sdna(prop, NULL, "cache_flag", FLUID_DOMAIN_BAKING_GUIDING);
+  RNA_def_property_update(prop, NC_OBJECT | ND_MODIFIER, NULL);
+
+  prop = RNA_def_property(srna, "cache_baked_guiding", PROP_BOOLEAN, PROP_NONE);
+  RNA_def_property_boolean_sdna(prop, NULL, "cache_flag", FLUID_DOMAIN_BAKED_GUIDING);
+  RNA_def_property_update(prop, NC_OBJECT | ND_MODIFIER, NULL);
+
+  prop = RNA_def_property(srna, "export_manta_script", PROP_BOOLEAN, PROP_NONE);
+  RNA_def_property_boolean_sdna(prop, NULL, "flags", FLUID_DOMAIN_EXPORT_MANTA_SCRIPT);
+  RNA_def_property_ui_text(
+      prop,
+      "Export Mantaflow Script",
+      "Generate and export Mantaflow script from current domain settings during bake");
+  RNA_def_property_clear_flag(prop, PROP_ANIMATABLE);
+  RNA_def_property_update(prop, NC_OBJECT | ND_MODIFIER, "rna_Smoke_reset");
+
+  /* time options */
+
+  prop = RNA_def_property(srna, "time_scale", PROP_FLOAT, PROP_NONE);
+  RNA_def_property_float_sdna(prop, NULL, "time_scale");
+  RNA_def_property_range(prop, 0.0001, 10.0);
+  RNA_def_property_ui_text(prop, "Time Scale", "Adjust simulation speed");
+  RNA_def_property_update(prop, NC_OBJECT | ND_MODIFIER, "rna_Smoke_resetCache");
+
+  prop = RNA_def_property(srna, "cfl_condition", PROP_FLOAT, PROP_NONE);
+  RNA_def_property_float_sdna(prop, NULL, "cfl_condition");
+  RNA_def_property_range(prop, 0.0, 10.0);
+  RNA_def_property_ui_text(
+      prop, "CFL", "Maximal velocity per cell (higher value results in larger timesteps)");
+  RNA_def_property_update(prop, NC_OBJECT | ND_MODIFIER, "rna_Smoke_resetCache");
+
+  prop = RNA_def_property(srna, "use_adaptive_stepping", PROP_BOOLEAN, PROP_NONE);
+  RNA_def_property_boolean_sdna(prop, NULL, "flags", FLUID_DOMAIN_USE_ADAPTIVE_TIME);
+  RNA_def_property_ui_text(prop, "Adaptive stepping", "Enable adaptive time-stepping");
+  RNA_def_property_update(prop, NC_OBJECT | ND_MODIFIER, "rna_Smoke_resetCache");
+
+  /* display settings */
+
+  prop = RNA_def_property(srna, "slice_method", PROP_ENUM, PROP_NONE);
+  RNA_def_property_enum_sdna(prop, NULL, "slice_method");
+  RNA_def_property_enum_items(prop, smoke_view_items);
+  RNA_def_property_ui_text(prop, "View Method", "How to slice the volume for viewport rendering");
+  RNA_def_property_update(prop, NC_OBJECT | ND_DRAW, NULL);
+
+  prop = RNA_def_property(srna, "axis_slice_method", PROP_ENUM, PROP_NONE);
+  RNA_def_property_enum_sdna(prop, NULL, "axis_slice_method");
+  RNA_def_property_enum_items(prop, axis_slice_method_items);
+  RNA_def_property_ui_text(prop, "Method", "");
+  RNA_def_property_update(prop, NC_OBJECT | ND_DRAW, NULL);
+
+  prop = RNA_def_property(srna, "slice_axis", PROP_ENUM, PROP_NONE);
+  RNA_def_property_enum_sdna(prop, NULL, "slice_axis");
+  RNA_def_property_enum_items(prop, axis_slice_position_items);
+  RNA_def_property_ui_text(prop, "Axis", "");
+  RNA_def_property_update(prop, NC_OBJECT | ND_DRAW, NULL);
+
+  prop = RNA_def_property(srna, "slice_per_voxel", PROP_FLOAT, PROP_NONE);
+  RNA_def_property_float_sdna(prop, NULL, "slice_per_voxel");
+  RNA_def_property_range(prop, 0.0, 100.0);
+  RNA_def_property_ui_range(prop, 0.0, 5.0, 0.1, 1);
+  RNA_def_property_ui_text(
+      prop, "Slice Per Voxel", "How many slices per voxel should be generated");
+  RNA_def_property_update(prop, NC_OBJECT | ND_DRAW, NULL);
+
+  prop = RNA_def_property(srna, "slice_depth", PROP_FLOAT, PROP_FACTOR);
+  RNA_def_property_float_sdna(prop, NULL, "slice_depth");
+  RNA_def_property_range(prop, 0.0, 1.0);
+  RNA_def_property_ui_range(prop, 0.0, 1.0, 0.1, 3);
+  RNA_def_property_ui_text(prop, "Position", "Position of the slice");
+  RNA_def_property_update(prop, NC_OBJECT | ND_DRAW, NULL);
+
+  prop = RNA_def_property(srna, "display_thickness", PROP_FLOAT, PROP_NONE);
+  RNA_def_property_float_sdna(prop, NULL, "display_thickness");
+  RNA_def_property_range(prop, 0.001, 1000.0);
+  RNA_def_property_ui_range(prop, 0.1, 100.0, 0.1, 3);
+  RNA_def_property_ui_text(prop, "Thickness", "Thickness of smoke drawing in the viewport");
+  RNA_def_property_update(prop, NC_OBJECT | ND_MODIFIER, NULL);
+
+  prop = RNA_def_property(srna, "display_interpolation", PROP_ENUM, PROP_NONE);
+  RNA_def_property_enum_sdna(prop, NULL, "interp_method");
+  RNA_def_property_enum_items(prop, interp_method_item);
+  RNA_def_property_ui_text(
+      prop, "Interpolation", "Interpolation method to use for smoke/fire volumes in solid mode");
+  RNA_def_property_update(prop, NC_OBJECT | ND_DRAW, NULL);
+
+  prop = RNA_def_property(srna, "show_velocity", PROP_BOOLEAN, PROP_NONE);
+  RNA_def_property_boolean_sdna(prop, NULL, "draw_velocity", 0);
+  RNA_def_property_ui_text(
+      prop, "Display Velocity", "Toggle visualization of the velocity field as needles");
+  RNA_def_property_update(prop, NC_OBJECT | ND_DRAW, NULL);
+
+  prop = RNA_def_property(srna, "vector_display_type", PROP_ENUM, PROP_NONE);
+  RNA_def_property_enum_sdna(prop, NULL, "vector_draw_type");
+  RNA_def_property_enum_items(prop, vector_draw_items);
+  RNA_def_property_ui_text(prop, "Display Type", "");
+  RNA_def_property_update(prop, NC_OBJECT | ND_DRAW, NULL);
+
+  prop = RNA_def_property(srna, "vector_scale", PROP_FLOAT, PROP_NONE);
+  RNA_def_property_float_sdna(prop, NULL, "vector_scale");
+  RNA_def_property_range(prop, 0.0, 1000.0);
+  RNA_def_property_ui_range(prop, 0.0, 100.0, 0.1, 3);
+  RNA_def_property_ui_text(prop, "Scale", "Multiplier for scaling the vectors");
+  RNA_def_property_update(prop, NC_OBJECT | ND_DRAW, NULL);
+
+  /* --------- Color mapping. --------- */
+
+  prop = RNA_def_property(srna, "use_color_ramp", PROP_BOOLEAN, PROP_NONE);
+  RNA_def_property_boolean_sdna(prop, NULL, "use_coba", 0);
+  RNA_def_property_boolean_funcs(prop, NULL, "rna_Smoke_use_color_ramp_set");
+  RNA_def_property_ui_text(
+      prop,
+      "Use Color Ramp",
+      "Render a simulation field while mapping its voxels values to the colors of a ramp");
+  RNA_def_property_update(prop, NC_OBJECT | ND_DRAW, NULL);
+
+  static const EnumPropertyItem coba_field_items[] = {
+      {FLUID_DOMAIN_FIELD_COLOR_R, "COLOR_R", 0, "Red", "Red component of the color field"},
+      {FLUID_DOMAIN_FIELD_COLOR_G, "COLOR_G", 0, "Green", "Green component of the color field"},
+      {FLUID_DOMAIN_FIELD_COLOR_B, "COLOR_B", 0, "Blue", "Blue component of the color field"},
+      {FLUID_DOMAIN_FIELD_DENSITY, "DENSITY", 0, "Density", "Quantity of soot in the fluid"},
+      {FLUID_DOMAIN_FIELD_FLAME, "FLAME", 0, "Flame", "Flame field"},
+      {FLUID_DOMAIN_FIELD_FUEL, "FUEL", 0, "Fuel", "Fuel field"},
+      {FLUID_DOMAIN_FIELD_HEAT, "HEAT", 0, "Heat", "Temperature of the fluid"},
+      {FLUID_DOMAIN_FIELD_VELOCITY_X,
+       "VELOCITY_X",
+       0,
+       "X Velocity",
+       "X component of the velocity field"},
+      {FLUID_DOMAIN_FIELD_VELOCITY_Y,
+       "VELOCITY_Y",
+       0,
+       "Y Velocity",
+       "Y component of the velocity field"},
+      {FLUID_DOMAIN_FIELD_VELOCITY_Z,
+       "VELOCITY_Z",
+       0,
+       "Z Velocity",
+       "Z component of the velocity field"},
+      {0, NULL, 0, NULL, NULL},
+  };
+
+  prop = RNA_def_property(srna, "coba_field", PROP_ENUM, PROP_NONE);
+  RNA_def_property_enum_sdna(prop, NULL, "coba_field");
+  RNA_def_property_enum_items(prop, coba_field_items);
+  RNA_def_property_ui_text(prop, "Field", "Simulation field to color map");
+  RNA_def_property_update(prop, NC_OBJECT | ND_DRAW, NULL);
+
+  prop = RNA_def_property(srna, "color_ramp", PROP_POINTER, PROP_NEVER_NULL);
+  RNA_def_property_pointer_sdna(prop, NULL, "coba");
+  RNA_def_property_struct_type(prop, "ColorRamp");
+  RNA_def_property_ui_text(prop, "Color Ramp", "");
+  RNA_def_property_update(prop, NC_OBJECT | ND_DRAW, NULL);
+
+  prop = RNA_def_property(srna, "clipping", PROP_FLOAT, PROP_NONE);
+  RNA_def_property_float_sdna(prop, NULL, "clipping");
+  RNA_def_property_range(prop, 0.0, 1.0);
+  RNA_def_property_ui_range(prop, 0.0, 1.0, 0.1, 3);
+  RNA_def_property_ui_text(
+      prop,
+      "Clipping",
+      "Value under which voxels are considered empty space to optimize caching and rendering");
+  RNA_def_property_update(prop, NC_OBJECT | ND_MODIFIER, NULL);
+
+  /* -- Deprecated / unsed options (below)-- */
+
+  /* pointcache options */
 
   prop = RNA_def_property(srna, "point_cache", PROP_POINTER, PROP_NONE);
   RNA_def_property_flag(prop, PROP_NEVER_NULL);
@@ -2455,6 +2194,8 @@
   RNA_def_property_enum_sdna(prop, NULL, "cache_comp");
   RNA_def_property_enum_items(prop, smoke_cache_comp_items);
   RNA_def_property_ui_text(prop, "Cache Compression", "Compression method to be used");
+
+  /* OpenVDB options */
 
   prop = RNA_def_property(srna, "openvdb_cache_compress_type", PROP_ENUM, PROP_NONE);
   RNA_def_property_enum_sdna(prop, NULL, "openvdb_comp");
@@ -2469,536 +2210,45 @@
                            "Bit depth for writing all scalar (including vector) "
                            "lower values reduce file size");
   RNA_def_property_update(prop, NC_OBJECT | ND_MODIFIER, NULL);
-
-  prop = RNA_def_property(srna, "collision_extents", PROP_ENUM, PROP_NONE);
-  RNA_def_property_enum_sdna(prop, NULL, "border_collisions");
-  RNA_def_property_enum_items(prop, smoke_domain_colli_items);
-  RNA_def_property_ui_text(
-      prop, "Border Collisions", "Select which domain border will be treated as collision object");
-  RNA_def_property_update(prop, NC_OBJECT | ND_MODIFIER, "rna_Smoke_reset");
-
-  prop = RNA_def_property(srna, "effector_weights", PROP_POINTER, PROP_NONE);
-  RNA_def_property_struct_type(prop, "EffectorWeights");
-  RNA_def_property_clear_flag(prop, PROP_EDITABLE);
-  RNA_def_property_ui_text(prop, "Effector Weights", "");
-
-  prop = RNA_def_property(srna, "highres_sampling", PROP_ENUM, PROP_NONE);
-  RNA_def_property_enum_items(prop, smoke_highres_sampling_items);
-  RNA_def_property_ui_text(prop, "Emitter", "Method for sampling the high resolution flow");
-  RNA_def_property_update(prop, NC_OBJECT | ND_MODIFIER, "rna_Smoke_resetCache");
-
-  prop = RNA_def_property(srna, "time_scale", PROP_FLOAT, PROP_NONE);
-  RNA_def_property_float_sdna(prop, NULL, "time_scale");
-  RNA_def_property_range(prop, 0.2, 1.5);
-  RNA_def_property_ui_range(prop, 0.2, 1.5, 0.02, 5);
-  RNA_def_property_ui_text(prop, "Time Scale", "Adjust simulation speed");
-  RNA_def_property_update(prop, NC_OBJECT | ND_MODIFIER, "rna_Smoke_resetCache");
-
-  prop = RNA_def_property(srna, "vorticity", PROP_FLOAT, PROP_NONE);
-  RNA_def_property_float_sdna(prop, NULL, "vorticity");
-  RNA_def_property_range(prop, 0.01, 4.0);
-  RNA_def_property_ui_range(prop, 0.01, 4.0, 0.02, 5);
-  RNA_def_property_ui_text(prop, "Vorticity", "Amount of turbulence/rotation in fluid");
-  RNA_def_property_update(prop, NC_OBJECT | ND_MODIFIER, "rna_Smoke_resetCache");
-
-  prop = RNA_def_property(srna, "density_grid", PROP_FLOAT, PROP_NONE);
-  RNA_def_property_array(prop, 32);
-  RNA_def_property_flag(prop, PROP_DYNAMIC);
-  RNA_def_property_clear_flag(prop, PROP_EDITABLE);
-  RNA_def_property_dynamic_array_funcs(prop, "rna_SmokeModifier_grid_get_length");
-  RNA_def_property_float_funcs(prop, "rna_SmokeModifier_density_grid_get", NULL, NULL);
-  RNA_def_property_ui_text(prop, "Density Grid", "Smoke density grid");
-
-  prop = RNA_def_property(srna, "velocity_grid", PROP_FLOAT, PROP_NONE);
-  RNA_def_property_array(prop, 32);
-  RNA_def_property_flag(prop, PROP_DYNAMIC);
-  RNA_def_property_clear_flag(prop, PROP_EDITABLE);
-  RNA_def_property_dynamic_array_funcs(prop, "rna_SmokeModifier_velocity_grid_get_length");
-  RNA_def_property_float_funcs(prop, "rna_SmokeModifier_velocity_grid_get", NULL, NULL);
-  RNA_def_property_ui_text(prop, "Velocity Grid", "Smoke velocity grid");
-
-  prop = RNA_def_property(srna, "flame_grid", PROP_FLOAT, PROP_NONE);
-  RNA_def_property_array(prop, 32);
-  RNA_def_property_flag(prop, PROP_DYNAMIC);
-  RNA_def_property_clear_flag(prop, PROP_EDITABLE);
-  RNA_def_property_dynamic_array_funcs(prop, "rna_SmokeModifier_grid_get_length");
-  RNA_def_property_float_funcs(prop, "rna_SmokeModifier_flame_grid_get", NULL, NULL);
-  RNA_def_property_ui_text(prop, "Flame Grid", "Smoke flame grid");
-
-  prop = RNA_def_property(srna, "color_grid", PROP_FLOAT, PROP_NONE);
-  RNA_def_property_array(prop, 32);
-  RNA_def_property_flag(prop, PROP_DYNAMIC);
-  RNA_def_property_clear_flag(prop, PROP_EDITABLE);
-  RNA_def_property_dynamic_array_funcs(prop, "rna_SmokeModifier_color_grid_get_length");
-  RNA_def_property_float_funcs(prop, "rna_SmokeModifier_color_grid_get", NULL, NULL);
-  RNA_def_property_ui_text(prop, "Color Grid", "Smoke color grid");
-
-  prop = RNA_def_property(srna, "heat_grid", PROP_FLOAT, PROP_NONE);
-  RNA_def_property_array(prop, 32);
-  RNA_def_property_flag(prop, PROP_DYNAMIC);
-  RNA_def_property_clear_flag(prop, PROP_EDITABLE);
-  RNA_def_property_dynamic_array_funcs(prop, "rna_SmokeModifier_heat_grid_get_length");
-  RNA_def_property_float_funcs(prop, "rna_SmokeModifier_heat_grid_get", NULL, NULL);
-  RNA_def_property_ui_text(prop, "Heat Grid", "Smoke heat grid");
-
-  prop = RNA_def_property(srna, "temperature_grid", PROP_FLOAT, PROP_NONE);
-  RNA_def_property_array(prop, 32);
-  RNA_def_property_flag(prop, PROP_DYNAMIC);
-  RNA_def_property_clear_flag(prop, PROP_EDITABLE);
-  RNA_def_property_dynamic_array_funcs(prop, "rna_SmokeModifier_grid_get_length");
-  RNA_def_property_float_funcs(prop, "rna_SmokeModifier_temperature_grid_get", NULL, NULL);
-  RNA_def_property_ui_text(
-      prop, "Temperature Grid", "Smoke temperature grid, range 0..1 represents 0..1000K");
-
-  prop = RNA_def_property(srna,
-                          "cell_size",
-                          PROP_FLOAT,
-                          PROP_XYZ); /* can change each frame when using adaptive domain */
-  RNA_def_property_clear_flag(prop, PROP_EDITABLE);
-  RNA_def_property_ui_text(prop, "cell_size", "Cell Size");
-
-  prop = RNA_def_property(srna,
-                          "start_point",
-                          PROP_FLOAT,
-                          PROP_XYZ); /* can change each frame when using adaptive domain */
-  RNA_def_property_float_sdna(prop, NULL, "p0");
-  RNA_def_property_clear_flag(prop, PROP_EDITABLE);
-  RNA_def_property_ui_text(prop, "p0", "Start point");
-
-  prop = RNA_def_property(srna,
-                          "domain_resolution",
-                          PROP_INT,
-                          PROP_XYZ); /* can change each frame when using adaptive domain */
-  RNA_def_property_int_sdna(prop, NULL, "res");
-  RNA_def_property_clear_flag(prop, PROP_EDITABLE);
-  RNA_def_property_ui_text(prop, "res", "Smoke Grid Resolution");
-
-  prop = RNA_def_property(srna, "burning_rate", PROP_FLOAT, PROP_NONE);
-  RNA_def_property_range(prop, 0.01, 4.0);
-  RNA_def_property_ui_range(prop, 0.01, 2.0, 1.0, 5);
-  RNA_def_property_ui_text(
-      prop, "Speed", "Speed of the burning reaction (use larger values for smaller flame)");
-  RNA_def_property_update(prop, NC_OBJECT | ND_MODIFIER, "rna_Smoke_resetCache");
-
-  prop = RNA_def_property(srna, "flame_smoke", PROP_FLOAT, PROP_NONE);
-  RNA_def_property_range(prop, 0.0, 8.0);
-  RNA_def_property_ui_range(prop, 0.0, 4.0, 1.0, 5);
-  RNA_def_property_ui_text(prop, "Smoke", "Amount of smoke created by burning fuel");
-  RNA_def_property_update(prop, NC_OBJECT | ND_MODIFIER, "rna_Smoke_resetCache");
-
-  prop = RNA_def_property(srna, "flame_vorticity", PROP_FLOAT, PROP_FACTOR);
-  RNA_def_property_range(prop, 0.0, 2.0);
-  RNA_def_property_ui_range(prop, 0.0, 1.0, 1.0, 5);
-  RNA_def_property_ui_text(prop, "Vorticity", "Additional vorticity for the flames");
-  RNA_def_property_update(prop, NC_OBJECT | ND_MODIFIER, "rna_Smoke_resetCache");
-
-  prop = RNA_def_property(srna, "flame_ignition", PROP_FLOAT, PROP_NONE);
-  RNA_def_property_range(prop, 0.5, 5.0);
-  RNA_def_property_ui_range(prop, 0.5, 2.5, 1.0, 5);
-  RNA_def_property_ui_text(prop, "Ignition", "Minimum temperature of flames");
-  RNA_def_property_update(prop, NC_OBJECT | ND_MODIFIER, "rna_Smoke_resetCache");
-
-  prop = RNA_def_property(srna, "flame_max_temp", PROP_FLOAT, PROP_NONE);
-  RNA_def_property_range(prop, 1.0, 10.0);
-  RNA_def_property_ui_range(prop, 1.0, 5.0, 1.0, 5);
-  RNA_def_property_ui_text(prop, "Maximum", "Maximum temperature of flames");
-  RNA_def_property_update(prop, NC_OBJECT | ND_MODIFIER, "rna_Smoke_resetCache");
-
-  prop = RNA_def_property(srna, "flame_smoke_color", PROP_FLOAT, PROP_COLOR_GAMMA);
-  RNA_def_property_array(prop, 3);
-  RNA_def_property_ui_text(prop, "Smoke Color", "Color of smoke emitted from burning fuel");
-  RNA_def_property_update(prop, NC_OBJECT | ND_MODIFIER, "rna_Smoke_resetCache");
-
-  prop = RNA_def_property(srna, "use_adaptive_domain", PROP_BOOLEAN, PROP_NONE);
-  RNA_def_property_boolean_sdna(prop, NULL, "flags", MOD_SMOKE_ADAPTIVE_DOMAIN);
-  RNA_def_property_ui_text(
-      prop, "Adaptive Domain", "Adapt simulation resolution and size to fluid");
-  RNA_def_property_clear_flag(prop, PROP_ANIMATABLE);
-  RNA_def_property_update(prop, NC_OBJECT | ND_MODIFIER, "rna_Smoke_reset");
-
-  prop = RNA_def_property(srna, "additional_res", PROP_INT, PROP_NONE);
-  RNA_def_property_int_sdna(prop, NULL, "adapt_res");
-  RNA_def_property_range(prop, 0, 512);
-  RNA_def_property_ui_range(prop, 0, 512, 2, -1);
-  RNA_def_property_ui_text(prop, "Additional", "Maximum number of additional cells");
-  RNA_def_property_update(prop, NC_OBJECT | ND_MODIFIER, "rna_Smoke_resetCache");
-
-  prop = RNA_def_property(srna, "adapt_margin", PROP_INT, PROP_NONE);
-  RNA_def_property_int_sdna(prop, NULL, "adapt_margin");
-  RNA_def_property_range(prop, 2, 24);
-  RNA_def_property_ui_range(prop, 2, 24, 2, -1);
-  RNA_def_property_ui_text(
-      prop, "Margin", "Margin added around fluid to minimize boundary interference");
-  RNA_def_property_update(prop, NC_OBJECT | ND_MODIFIER, "rna_Smoke_resetCache");
-
-  prop = RNA_def_property(srna, "adapt_threshold", PROP_FLOAT, PROP_NONE);
-  RNA_def_property_range(prop, 0.01, 0.5);
-  RNA_def_property_ui_range(prop, 0.01, 0.5, 1.0, 5);
-  RNA_def_property_ui_text(
-      prop, "Threshold", "Maximum amount of fluid cell can contain before it is considered empty");
-  RNA_def_property_update(prop, NC_OBJECT | ND_MODIFIER, "rna_Smoke_resetCache");
-
-  prop = RNA_def_property(srna, "cache_file_format", PROP_ENUM, PROP_NONE);
-  RNA_def_property_enum_sdna(prop, NULL, "cache_file_format");
-  RNA_def_property_enum_items(prop, cache_file_type_items);
-  RNA_def_property_enum_funcs(prop, NULL, "rna_Smoke_cachetype_set", NULL);
-  RNA_def_property_ui_text(prop, "File Format", "Select the file format to be used for caching");
-  RNA_def_property_update(prop, NC_OBJECT | ND_MODIFIER, "rna_Smoke_resetCache");
-
-  /* display settings */
-
-  prop = RNA_def_property(srna, "slice_method", PROP_ENUM, PROP_NONE);
-  RNA_def_property_enum_sdna(prop, NULL, "slice_method");
-  RNA_def_property_enum_items(prop, smoke_view_items);
-  RNA_def_property_ui_text(prop, "View Method", "How to slice the volume for viewport rendering");
-  RNA_def_property_update(prop, NC_OBJECT | ND_DRAW, NULL);
-
-  prop = RNA_def_property(srna, "axis_slice_method", PROP_ENUM, PROP_NONE);
-  RNA_def_property_enum_sdna(prop, NULL, "axis_slice_method");
-  RNA_def_property_enum_items(prop, axis_slice_method_items);
-  RNA_def_property_ui_text(prop, "Method", "");
-  RNA_def_property_update(prop, NC_OBJECT | ND_DRAW, NULL);
-
-  prop = RNA_def_property(srna, "slice_axis", PROP_ENUM, PROP_NONE);
-  RNA_def_property_enum_sdna(prop, NULL, "slice_axis");
-  RNA_def_property_enum_items(prop, axis_slice_position_items);
-  RNA_def_property_ui_text(prop, "Axis", "");
-  RNA_def_property_update(prop, NC_OBJECT | ND_DRAW, NULL);
-
-  prop = RNA_def_property(srna, "slice_per_voxel", PROP_FLOAT, PROP_NONE);
-  RNA_def_property_float_sdna(prop, NULL, "slice_per_voxel");
-  RNA_def_property_range(prop, 0.0, 100.0);
-  RNA_def_property_ui_range(prop, 0.0, 5.0, 0.1, 1);
-  RNA_def_property_ui_text(
-      prop, "Slice Per Voxel", "How many slices per voxel should be generated");
-  RNA_def_property_update(prop, NC_OBJECT | ND_DRAW, NULL);
-
-  prop = RNA_def_property(srna, "slice_depth", PROP_FLOAT, PROP_FACTOR);
-  RNA_def_property_float_sdna(prop, NULL, "slice_depth");
-  RNA_def_property_range(prop, 0.0, 1.0);
-  RNA_def_property_ui_range(prop, 0.0, 1.0, 0.1, 3);
-  RNA_def_property_ui_text(prop, "Position", "Position of the slice");
-  RNA_def_property_update(prop, NC_OBJECT | ND_DRAW, NULL);
-
-  prop = RNA_def_property(srna, "display_thickness", PROP_FLOAT, PROP_NONE);
-  RNA_def_property_float_sdna(prop, NULL, "display_thickness");
-  RNA_def_property_range(prop, 0.001, 1000.0);
-  RNA_def_property_ui_range(prop, 0.1, 100.0, 0.1, 3);
-  RNA_def_property_ui_text(prop, "Thickness", "Thickness of smoke drawing in the viewport");
-  RNA_def_property_update(prop, NC_OBJECT | ND_MODIFIER, NULL);
-
-  prop = RNA_def_property(srna, "display_interpolation", PROP_ENUM, PROP_NONE);
-  RNA_def_property_enum_sdna(prop, NULL, "interp_method");
-  RNA_def_property_enum_items(prop, interp_method_item);
-  RNA_def_property_ui_text(
-      prop, "Interpolation", "Interpolation method to use for smoke/fire volumes in solid mode");
-  RNA_def_property_update(prop, NC_OBJECT | ND_DRAW, NULL);
-
-  prop = RNA_def_property(srna, "show_velocity", PROP_BOOLEAN, PROP_NONE);
-  RNA_def_property_boolean_sdna(prop, NULL, "draw_velocity", 0);
-  RNA_def_property_ui_text(
-      prop, "Display Velocity", "Toggle visualization of the velocity field as needles");
-  RNA_def_property_update(prop, NC_OBJECT | ND_DRAW, NULL);
-
-  prop = RNA_def_property(srna, "vector_display_type", PROP_ENUM, PROP_NONE);
-  RNA_def_property_enum_sdna(prop, NULL, "vector_draw_type");
-  RNA_def_property_enum_items(prop, vector_draw_items);
-  RNA_def_property_ui_text(prop, "Display Type", "");
-  RNA_def_property_update(prop, NC_OBJECT | ND_DRAW, NULL);
-
-  prop = RNA_def_property(srna, "vector_scale", PROP_FLOAT, PROP_NONE);
-  RNA_def_property_float_sdna(prop, NULL, "vector_scale");
-  RNA_def_property_range(prop, 0.0, 1000.0);
-  RNA_def_property_ui_range(prop, 0.0, 100.0, 0.1, 3);
-  RNA_def_property_ui_text(prop, "Scale", "Multiplier for scaling the vectors");
-  RNA_def_property_update(prop, NC_OBJECT | ND_DRAW, NULL);
-
-  /* --------- Color mapping. --------- */
-
-  prop = RNA_def_property(srna, "use_color_ramp", PROP_BOOLEAN, PROP_NONE);
-  RNA_def_property_boolean_sdna(prop, NULL, "use_coba", 0);
-  RNA_def_property_boolean_funcs(prop, NULL, "rna_Smoke_use_color_ramp_set");
-  RNA_def_property_ui_text(
-      prop,
-      "Use Color Ramp",
-      "Render a simulation field while mapping its voxels values to the colors of a ramp");
-  RNA_def_property_update(prop, NC_OBJECT | ND_DRAW, NULL);
-
-  static const EnumPropertyItem coba_field_items[] = {
-      {FLUID_FIELD_COLOR_R, "COLOR_R", 0, "Red", "Red component of the color field"},
-      {FLUID_FIELD_COLOR_G, "COLOR_G", 0, "Green", "Green component of the color field"},
-      {FLUID_FIELD_COLOR_B, "COLOR_B", 0, "Blue", "Blue component of the color field"},
-      {FLUID_FIELD_DENSITY, "DENSITY", 0, "Density", "Quantity of soot in the fluid"},
-      {FLUID_FIELD_FLAME, "FLAME", 0, "Flame", "Flame field"},
-      {FLUID_FIELD_FUEL, "FUEL", 0, "Fuel", "Fuel field"},
-      {FLUID_FIELD_HEAT, "HEAT", 0, "Heat", "Temperature of the fluid"},
-      {FLUID_FIELD_VELOCITY_X, "VELOCITY_X", 0, "X Velocity", "X component of the velocity field"},
-      {FLUID_FIELD_VELOCITY_Y, "VELOCITY_Y", 0, "Y Velocity", "Y component of the velocity field"},
-      {FLUID_FIELD_VELOCITY_Z, "VELOCITY_Z", 0, "Z Velocity", "Z component of the velocity field"},
+}
+
+static void rna_def_smoke_flow_settings(BlenderRNA *brna)
+{
+  StructRNA *srna;
+  PropertyRNA *prop;
+
+  static const EnumPropertyItem smoke_flow_types[] = {
+      {FLUID_FLOW_TYPE_SMOKE, "SMOKE", 0, "Smoke", "Add smoke"},
+      {FLUID_FLOW_TYPE_SMOKEFIRE, "BOTH", 0, "Fire + Smoke", "Add fire and smoke"},
+      {FLUID_FLOW_TYPE_FIRE, "FIRE", 0, "Fire", "Add fire"},
+      {FLUID_FLOW_TYPE_LIQUID, "LIQUID", 0, "Liquid", "Add liquid"},
       {0, NULL, 0, NULL, NULL},
   };
 
-  prop = RNA_def_property(srna, "coba_field", PROP_ENUM, PROP_NONE);
-  RNA_def_property_enum_sdna(prop, NULL, "coba_field");
-  RNA_def_property_enum_items(prop, coba_field_items);
-  RNA_def_property_ui_text(prop, "Field", "Simulation field to color map");
-  RNA_def_property_update(prop, NC_OBJECT | ND_DRAW, NULL);
-
-  prop = RNA_def_property(srna, "color_ramp", PROP_POINTER, PROP_NEVER_NULL);
-  RNA_def_property_pointer_sdna(prop, NULL, "coba");
-  RNA_def_property_struct_type(prop, "ColorRamp");
-  RNA_def_property_ui_text(prop, "Color Ramp", "");
-  RNA_def_property_update(prop, NC_OBJECT | ND_DRAW, NULL);
-
-  prop = RNA_def_property(srna, "clipping", PROP_FLOAT, PROP_NONE);
-  RNA_def_property_float_sdna(prop, NULL, "clipping");
-  RNA_def_property_range(prop, 0.0, 1.0);
-  RNA_def_property_ui_range(prop, 0.0, 1.0, 0.1, 3);
-  RNA_def_property_ui_text(
-      prop,
-      "Clipping",
-      "Value under which voxels are considered empty space to optimize caching and rendering");
-  RNA_def_property_update(prop, NC_OBJECT | ND_MODIFIER, NULL);
->>>>>>> 3076d95b
-}
-
-static void rna_def_smoke_flow_settings(BlenderRNA *brna)
-{
-<<<<<<< HEAD
-	StructRNA *srna;
-	PropertyRNA *prop;
-
-	static const EnumPropertyItem smoke_flow_types[] = {
-		{FLUID_FLOW_TYPE_SMOKE, "SMOKE", 0, "Smoke", "Add smoke"},
-		{FLUID_FLOW_TYPE_SMOKEFIRE, "BOTH", 0, "Fire + Smoke", "Add fire and smoke"},
-		{FLUID_FLOW_TYPE_FIRE, "FIRE", 0, "Fire", "Add fire"},
-		{FLUID_FLOW_TYPE_LIQUID, "LIQUID", 0, "Liquid", "Add liquid"},
-		{0, NULL, 0, NULL, NULL},
-	};
-
-	static EnumPropertyItem smoke_flow_behaviors[] = {
-		{FLUID_FLOW_BEHAVIOR_INFLOW, "INFLOW", 0, "Inflow", "Add fluid to simulation"},
-		{FLUID_FLOW_BEHAVIOR_OUTFLOW, "OUTFLOW", 0, "Outflow", "Delete fluid from simulation"},
-		{FLUID_FLOW_BEHAVIOR_GEOMETRY, "GEOMETRY", 0, "Geometry", "Only use given geometry for fluid"},
-		{0, NULL, 0, NULL, NULL},
-	};
-
-	/*  Flow source - generated dynamically based on flow type */
-	static EnumPropertyItem smoke_flow_sources[] = {
-		{0, "NONE", 0, "", ""},
-		{0, NULL, 0, NULL, NULL},
-	};
-
-	static const EnumPropertyItem smoke_flow_texture_types[] = {
-		{FLUID_FLOW_TEXTURE_MAP_AUTO, "AUTO", 0, "Generated", "Generated coordinates centered to flow object"},
-		{FLUID_FLOW_TEXTURE_MAP_UV, "UV", 0, "UV", "Use UV layer for texture coordinates"},
-		{0, NULL, 0, NULL, NULL},
-	};
-
-	srna = RNA_def_struct(brna, "SmokeFlowSettings", NULL);
-	RNA_def_struct_ui_text(srna, "Flow Settings", "Smoke flow settings");
-	RNA_def_struct_sdna(srna, "SmokeFlowSettings");
-	RNA_def_struct_path_func(srna, "rna_SmokeFlowSettings_path");
-
-	prop = RNA_def_property(srna, "density", PROP_FLOAT, PROP_FACTOR);
-	RNA_def_property_float_sdna(prop, NULL, "density");
-	RNA_def_property_range(prop, 0.0, 1);
-	RNA_def_property_ui_range(prop, 0.0, 1.0, 1.0, 4);
-	RNA_def_property_ui_text(prop, "Density", "");
-	RNA_def_property_update(prop, NC_OBJECT | ND_MODIFIER, "rna_Smoke_reset");
-
-	prop = RNA_def_property(srna, "smoke_color", PROP_FLOAT, PROP_COLOR_GAMMA);
-	RNA_def_property_float_sdna(prop, NULL, "color");
-	RNA_def_property_array(prop, 3);
-	RNA_def_property_ui_text(prop, "Smoke Color", "Color of smoke");
-	RNA_def_property_update(prop, NC_OBJECT | ND_MODIFIER, "rna_Smoke_reset");
-
-	prop = RNA_def_property(srna, "fuel_amount", PROP_FLOAT, PROP_NONE);
-	RNA_def_property_range(prop, 0.0, 10);
-	RNA_def_property_ui_range(prop, 0.0, 5.0, 1.0, 4);
-	RNA_def_property_ui_text(prop, "Flame Rate", "");
-	RNA_def_property_update(prop, NC_OBJECT | ND_MODIFIER, "rna_Smoke_reset");
-
-	prop = RNA_def_property(srna, "temperature", PROP_FLOAT, PROP_NONE);
-	RNA_def_property_float_sdna(prop, NULL, "temp");
-	RNA_def_property_range(prop, -10, 10);
-	RNA_def_property_ui_range(prop, -10, 10, 1, 1);
-	RNA_def_property_ui_text(prop, "Temp. Diff.", "Temperature difference to ambient temperature");
-	RNA_def_property_update(prop, NC_OBJECT | ND_MODIFIER, "rna_Smoke_reset");
-
-	prop = RNA_def_property(srna, "particle_system", PROP_POINTER, PROP_NONE);
-	RNA_def_property_pointer_sdna(prop, NULL, "psys");
-	RNA_def_property_struct_type(prop, "ParticleSystem");
-	RNA_def_property_flag(prop, PROP_EDITABLE);
-	RNA_def_property_ui_text(prop, "Particle Systems", "Particle systems emitted from the object");
-	RNA_def_property_update(prop, 0, "rna_Smoke_reset_dependency");
-
-	prop = RNA_def_property(srna, "smoke_flow_type", PROP_ENUM, PROP_NONE);
-	RNA_def_property_enum_sdna(prop, NULL, "type");
-	RNA_def_property_enum_items(prop, smoke_flow_types);
-	RNA_def_property_enum_funcs(prop, NULL, "rna_Smoke_flowtype_set", NULL);
-	RNA_def_property_ui_text(prop, "Flow Type", "Change type of fluid in the simulation");
-	RNA_def_property_update(prop, NC_OBJECT | ND_MODIFIER, "rna_Smoke_reset");
-
-	prop = RNA_def_property(srna, "smoke_flow_behavior", PROP_ENUM, PROP_NONE);
-	RNA_def_property_enum_sdna(prop, NULL, "behavior");
-	RNA_def_property_enum_items(prop, smoke_flow_behaviors);
-	RNA_def_property_ui_text(prop, "Flow Behavior", "Change flow behavior in the simulation");
-	RNA_def_property_update(prop, NC_OBJECT | ND_MODIFIER, "rna_Smoke_reset");
-
-	prop = RNA_def_property(srna, "smoke_flow_source", PROP_ENUM, PROP_NONE);
-	RNA_def_property_enum_sdna(prop, NULL, "source");
-	RNA_def_property_enum_items(prop, smoke_flow_sources);
-	RNA_def_property_enum_funcs(prop, NULL, "rna_Smoke_flowsource_set", "rna_Smoke_flowsource_itemf");
-	RNA_def_property_ui_text(prop, "Source", "Change how fluid is emitted");
-	RNA_def_property_update(prop, NC_OBJECT | ND_MODIFIER, "rna_Smoke_reset");
-
-	prop = RNA_def_property(srna, "use_absolute", PROP_BOOLEAN, PROP_NONE);
-	RNA_def_property_boolean_sdna(prop, NULL, "flags", FLUID_FLOW_ABSOLUTE);
-	RNA_def_property_ui_text(prop, "Absolute Density", "Only allow given density value in emitter area and will not add up");
-	RNA_def_property_update(prop, NC_OBJECT | ND_MODIFIER, "rna_Smoke_reset");
-
-	prop = RNA_def_property(srna, "use_initial_velocity", PROP_BOOLEAN, PROP_NONE);
-	RNA_def_property_boolean_sdna(prop, NULL, "flags", FLUID_FLOW_INITVELOCITY);
-	RNA_def_property_ui_text(prop, "Initial Velocity", "Fluid has some initial velocity when it is emitted");
-	RNA_def_property_update(prop, NC_OBJECT | ND_MODIFIER, "rna_Smoke_reset");
-
-	prop = RNA_def_property(srna, "velocity_factor", PROP_FLOAT, PROP_NONE);
-	RNA_def_property_float_sdna(prop, NULL, "vel_multi");
-	RNA_def_property_range(prop, -100.0, 100.0);
-	RNA_def_property_ui_range(prop, -2.0, 2.0, 0.05, 5);
-	RNA_def_property_ui_text(prop, "Source", "Multiplier of source velocity passed to fluid (source velocity is non-zero only if object is moving)");
-	RNA_def_property_update(prop, NC_OBJECT | ND_MODIFIER, "rna_Smoke_reset");
-
-	prop = RNA_def_property(srna, "velocity_normal", PROP_FLOAT, PROP_NONE);
-	RNA_def_property_float_sdna(prop, NULL, "vel_normal");
-	RNA_def_property_range(prop, -100.0, 100.0);
-	RNA_def_property_ui_range(prop, -2.0, 2.0, 0.05, 5);
-	RNA_def_property_ui_text(prop, "Normal", "Amount of normal directional velocity");
-	RNA_def_property_update(prop, NC_OBJECT | ND_MODIFIER, "rna_Smoke_reset");
-
-	prop = RNA_def_property(srna, "velocity_random", PROP_FLOAT, PROP_NONE);
-	RNA_def_property_float_sdna(prop, NULL, "vel_random");
-	RNA_def_property_range(prop, 0.0, 10.0);
-	RNA_def_property_ui_range(prop, 0.0, 2.0, 0.05, 5);
-	RNA_def_property_ui_text(prop, "Random", "Amount of random velocity");
-	RNA_def_property_update(prop, NC_OBJECT | ND_MODIFIER, "rna_Smoke_reset");
-
-	prop = RNA_def_property(srna, "velocity_coord", PROP_FLOAT, PROP_XYZ);
-	RNA_def_property_float_sdna(prop, NULL, "vel_coord");
-	RNA_def_property_array(prop, 3);
-	RNA_def_property_range(prop, -1000.1, 1000.1);
-	RNA_def_property_ui_text(prop, "Initial", "Initial velocity in X, Y and Z direction");
-	RNA_def_property_update(prop, NC_OBJECT | ND_MODIFIER, "rna_Smoke_reset");
-
-	prop = RNA_def_property(srna, "volume_density", PROP_FLOAT, PROP_NONE);
-	RNA_def_property_range(prop, 0.0, 1.0);
-	RNA_def_property_ui_range(prop, 0.0, 1.0, 0.05, 5);
-	RNA_def_property_ui_text(prop, "Volume", "Factor for smoke emitted from inside the mesh volume");
-	RNA_def_property_update(prop, NC_OBJECT | ND_MODIFIER, "rna_Smoke_reset");
-
-	prop = RNA_def_property(srna, "surface_distance", PROP_FLOAT, PROP_DISTANCE);
-	RNA_def_property_range(prop, 0.0, 10.0);
-	RNA_def_property_ui_range(prop, 0.5, 5.0, 0.05, 5);
-	RNA_def_property_ui_text(prop, "Surface", "Maximum distance from mesh surface to emit fluid");
-	RNA_def_property_update(prop, NC_OBJECT | ND_MODIFIER, "rna_Smoke_reset");
-
-	prop = RNA_def_property(srna, "particle_size", PROP_FLOAT, PROP_NONE);
-	RNA_def_property_range(prop, 0.1, 20.0);
-	RNA_def_property_ui_range(prop, 0.5, 5.0, 0.05, 5);
-	RNA_def_property_ui_text(prop, "Size", "Particle size in simulation cells");
-	RNA_def_property_update(prop, NC_OBJECT | ND_MODIFIER, "rna_Smoke_reset");
-
-	prop = RNA_def_property(srna, "use_particle_size", PROP_BOOLEAN, PROP_NONE);
-	RNA_def_property_boolean_sdna(prop, NULL, "flags", FLUID_FLOW_USE_PART_SIZE);
-	RNA_def_property_ui_text(prop, "Set Size", "Set particle size in simulation cells or use nearest cell");
-	RNA_def_property_update(prop, NC_OBJECT | ND_MODIFIER, "rna_Smoke_reset");
-
-	prop = RNA_def_property(srna, "use_inflow", PROP_BOOLEAN, PROP_NONE);
-	RNA_def_property_boolean_sdna(prop, NULL, "flags", FLUID_FLOW_USE_INFLOW);
-	RNA_def_property_ui_text(prop, "Enabled", "Control when to apply inflow");
-	RNA_def_property_update(prop, NC_OBJECT | ND_MODIFIER, "rna_Smoke_reset");
-
-	prop = RNA_def_property(srna, "subframes", PROP_INT, PROP_NONE);
-	RNA_def_property_range(prop, 0, 50);
-	RNA_def_property_ui_range(prop, 0, 10, 1, -1);
-	RNA_def_property_ui_text(prop, "Subframes", "Number of additional samples to take between frames to improve quality of fast moving flows");
-	RNA_def_property_update(prop, NC_OBJECT | ND_MODIFIER, "rna_Smoke_reset");
-
-	prop = RNA_def_property(srna, "density_vertex_group", PROP_STRING, PROP_NONE);
-	RNA_def_property_string_funcs(prop, "rna_SmokeFlow_density_vgroup_get",
-	                              "rna_SmokeFlow_density_vgroup_length",
-	                              "rna_SmokeFlow_density_vgroup_set");
-	RNA_def_property_ui_text(prop, "Vertex Group",
-	                         "Name of vertex group which determines surface emission rate");
-	RNA_def_property_update(prop, NC_OBJECT | ND_MODIFIER, "rna_Smoke_reset");
-
-	prop = RNA_def_property(srna, "use_texture", PROP_BOOLEAN, PROP_NONE);
-	RNA_def_property_boolean_sdna(prop, NULL, "flags", FLUID_FLOW_TEXTUREEMIT);
-	RNA_def_property_ui_text(prop, "Use Texture", "Use a texture to control emission strength");
-	RNA_def_property_update(prop, NC_OBJECT | ND_MODIFIER, "rna_Smoke_reset");
-
-	prop = RNA_def_property(srna, "texture_map_type", PROP_ENUM, PROP_NONE);
-	RNA_def_property_enum_sdna(prop, NULL, "texture_type");
-	RNA_def_property_enum_items(prop, smoke_flow_texture_types);
-	RNA_def_property_ui_text(prop, "Mapping", "Texture mapping type");
-	RNA_def_property_update(prop, NC_OBJECT | ND_MODIFIER, "rna_Smoke_reset");
-
-	prop = RNA_def_property(srna, "uv_layer", PROP_STRING, PROP_NONE);
-	RNA_def_property_string_sdna(prop, NULL, "uvlayer_name");
-	RNA_def_property_ui_text(prop, "UV Map", "UV map name");
-	RNA_def_property_string_funcs(prop, NULL, NULL, "rna_SmokeFlow_uvlayer_set");
-	RNA_def_property_update(prop, NC_OBJECT | ND_MODIFIER, "rna_Smoke_reset");
-
-	prop = RNA_def_property(srna, "noise_texture", PROP_POINTER, PROP_NONE);
-	RNA_def_property_flag(prop, PROP_EDITABLE);
-	RNA_def_property_ui_text(prop, "Texture", "Texture that controls emission strength");
-	RNA_def_property_update(prop, NC_OBJECT | ND_MODIFIER, "rna_Smoke_reset");
-
-	prop = RNA_def_property(srna, "texture_size", PROP_FLOAT, PROP_NONE);
-	RNA_def_property_range(prop, 0.01, 10.0);
-	RNA_def_property_ui_range(prop, 0.1, 5.0, 0.05, 5);
-	RNA_def_property_ui_text(prop, "Size", "Size of texture mapping");
-	RNA_def_property_update(prop, NC_OBJECT | ND_MODIFIER, "rna_Smoke_reset");
-
-	prop = RNA_def_property(srna, "texture_offset", PROP_FLOAT, PROP_NONE);
-	RNA_def_property_range(prop, 0.0, 200.0);
-	RNA_def_property_ui_range(prop, 0.0, 100.0, 0.05, 5);
-	RNA_def_property_ui_text(prop, "Offset", "Z-offset of texture mapping");
-	RNA_def_property_update(prop, NC_OBJECT | ND_MODIFIER, "rna_Smoke_reset");
-=======
-  StructRNA *srna;
-  PropertyRNA *prop;
-
-  static const EnumPropertyItem smoke_flow_types[] = {
-      {MOD_SMOKE_FLOW_TYPE_OUTFLOW, "OUTFLOW", 0, "Outflow", "Delete smoke from simulation"},
-      {MOD_SMOKE_FLOW_TYPE_SMOKE, "SMOKE", 0, "Smoke", "Add smoke"},
-      {MOD_SMOKE_FLOW_TYPE_SMOKEFIRE, "BOTH", 0, "Fire + Smoke", "Add fire and smoke"},
-      {MOD_SMOKE_FLOW_TYPE_FIRE, "FIRE", 0, "Fire", "Add fire"},
+  static EnumPropertyItem smoke_flow_behaviors[] = {
+      {FLUID_FLOW_BEHAVIOR_INFLOW, "INFLOW", 0, "Inflow", "Add fluid to simulation"},
+      {FLUID_FLOW_BEHAVIOR_OUTFLOW, "OUTFLOW", 0, "Outflow", "Delete fluid from simulation"},
+      {FLUID_FLOW_BEHAVIOR_GEOMETRY,
+       "GEOMETRY",
+       0,
+       "Geometry",
+       "Only use given geometry for fluid"},
       {0, NULL, 0, NULL, NULL},
   };
 
-  static const EnumPropertyItem smoke_flow_sources[] = {
-      {MOD_SMOKE_FLOW_SOURCE_PARTICLES,
-       "PARTICLES",
-       ICON_PARTICLES,
-       "Particle System",
-       "Emit smoke from particles"},
-      {MOD_SMOKE_FLOW_SOURCE_MESH,
-       "MESH",
-       ICON_META_CUBE,
-       "Mesh",
-       "Emit smoke from mesh surface or volume"},
+  /*  Flow source - generated dynamically based on flow type */
+  static EnumPropertyItem smoke_flow_sources[] = {
+      {0, "NONE", 0, "", ""},
       {0, NULL, 0, NULL, NULL},
   };
 
   static const EnumPropertyItem smoke_flow_texture_types[] = {
-      {MOD_SMOKE_FLOW_TEXTURE_MAP_AUTO,
+      {FLUID_FLOW_TEXTURE_MAP_AUTO,
        "AUTO",
        0,
        "Generated",
        "Generated coordinates centered to flow object"},
-      {MOD_SMOKE_FLOW_TEXTURE_MAP_UV, "UV", 0, "UV", "Use UV layer for texture coordinates"},
+      {FLUID_FLOW_TEXTURE_MAP_UV, "UV", 0, "UV", "Use UV layer for texture coordinates"},
       {0, NULL, 0, NULL, NULL},
   };
 
@@ -3043,32 +2293,45 @@
   prop = RNA_def_property(srna, "smoke_flow_type", PROP_ENUM, PROP_NONE);
   RNA_def_property_enum_sdna(prop, NULL, "type");
   RNA_def_property_enum_items(prop, smoke_flow_types);
-  RNA_def_property_ui_text(prop, "Flow Type", "Change how flow affects the simulation");
+  RNA_def_property_enum_funcs(prop, NULL, "rna_Smoke_flowtype_set", NULL);
+  RNA_def_property_ui_text(prop, "Flow Type", "Change type of fluid in the simulation");
+  RNA_def_property_update(prop, NC_OBJECT | ND_MODIFIER, "rna_Smoke_reset");
+
+  prop = RNA_def_property(srna, "smoke_flow_behavior", PROP_ENUM, PROP_NONE);
+  RNA_def_property_enum_sdna(prop, NULL, "behavior");
+  RNA_def_property_enum_items(prop, smoke_flow_behaviors);
+  RNA_def_property_ui_text(prop, "Flow Behavior", "Change flow behavior in the simulation");
   RNA_def_property_update(prop, NC_OBJECT | ND_MODIFIER, "rna_Smoke_reset");
 
   prop = RNA_def_property(srna, "smoke_flow_source", PROP_ENUM, PROP_NONE);
   RNA_def_property_enum_sdna(prop, NULL, "source");
   RNA_def_property_enum_items(prop, smoke_flow_sources);
-  RNA_def_property_ui_text(prop, "Source", "Change how smoke is emitted");
+  RNA_def_property_enum_funcs(
+      prop, NULL, "rna_Smoke_flowsource_set", "rna_Smoke_flowsource_itemf");
+  RNA_def_property_ui_text(prop, "Source", "Change how fluid is emitted");
   RNA_def_property_update(prop, NC_OBJECT | ND_MODIFIER, "rna_Smoke_reset");
 
   prop = RNA_def_property(srna, "use_absolute", PROP_BOOLEAN, PROP_NONE);
-  RNA_def_property_boolean_sdna(prop, NULL, "flags", MOD_SMOKE_FLOW_ABSOLUTE);
-  RNA_def_property_ui_text(
-      prop, "Absolute Density", "Only allow given density value in emitter area");
+  RNA_def_property_boolean_sdna(prop, NULL, "flags", FLUID_FLOW_ABSOLUTE);
+  RNA_def_property_ui_text(prop,
+                           "Absolute Density",
+                           "Only allow given density value in emitter area and will not add up");
   RNA_def_property_update(prop, NC_OBJECT | ND_MODIFIER, "rna_Smoke_reset");
 
   prop = RNA_def_property(srna, "use_initial_velocity", PROP_BOOLEAN, PROP_NONE);
-  RNA_def_property_boolean_sdna(prop, NULL, "flags", MOD_SMOKE_FLOW_INITVELOCITY);
-  RNA_def_property_ui_text(
-      prop, "Initial Velocity", "Smoke has some initial velocity when it is emitted");
+  RNA_def_property_boolean_sdna(prop, NULL, "flags", FLUID_FLOW_INITVELOCITY);
+  RNA_def_property_ui_text(
+      prop, "Initial Velocity", "Fluid has some initial velocity when it is emitted");
   RNA_def_property_update(prop, NC_OBJECT | ND_MODIFIER, "rna_Smoke_reset");
 
   prop = RNA_def_property(srna, "velocity_factor", PROP_FLOAT, PROP_NONE);
   RNA_def_property_float_sdna(prop, NULL, "vel_multi");
   RNA_def_property_range(prop, -100.0, 100.0);
   RNA_def_property_ui_range(prop, -2.0, 2.0, 0.05, 5);
-  RNA_def_property_ui_text(prop, "Source", "Multiplier of source velocity passed to smoke");
+  RNA_def_property_ui_text(prop,
+                           "Source",
+                           "Multiplier of source velocity passed to fluid (source velocity is "
+                           "non-zero only if object is moving)");
   RNA_def_property_update(prop, NC_OBJECT | ND_MODIFIER, "rna_Smoke_reset");
 
   prop = RNA_def_property(srna, "velocity_normal", PROP_FLOAT, PROP_NONE);
@@ -3085,7 +2348,14 @@
   RNA_def_property_ui_text(prop, "Random", "Amount of random velocity");
   RNA_def_property_update(prop, NC_OBJECT | ND_MODIFIER, "rna_Smoke_reset");
 
-  prop = RNA_def_property(srna, "volume_density", PROP_FLOAT, PROP_FACTOR);
+  prop = RNA_def_property(srna, "velocity_coord", PROP_FLOAT, PROP_XYZ);
+  RNA_def_property_float_sdna(prop, NULL, "vel_coord");
+  RNA_def_property_array(prop, 3);
+  RNA_def_property_range(prop, -1000.1, 1000.1);
+  RNA_def_property_ui_text(prop, "Initial", "Initial velocity in X, Y and Z direction");
+  RNA_def_property_update(prop, NC_OBJECT | ND_MODIFIER, "rna_Smoke_reset");
+
+  prop = RNA_def_property(srna, "volume_density", PROP_FLOAT, PROP_NONE);
   RNA_def_property_range(prop, 0.0, 1.0);
   RNA_def_property_ui_range(prop, 0.0, 1.0, 0.05, 5);
   RNA_def_property_ui_text(prop, "Volume", "Factor for smoke emitted from inside the mesh volume");
@@ -3094,7 +2364,7 @@
   prop = RNA_def_property(srna, "surface_distance", PROP_FLOAT, PROP_DISTANCE);
   RNA_def_property_range(prop, 0.0, 10.0);
   RNA_def_property_ui_range(prop, 0.5, 5.0, 0.05, 5);
-  RNA_def_property_ui_text(prop, "Surface", "Maximum distance from mesh surface to emit smoke");
+  RNA_def_property_ui_text(prop, "Surface", "Maximum distance from mesh surface to emit fluid");
   RNA_def_property_update(prop, NC_OBJECT | ND_MODIFIER, "rna_Smoke_reset");
 
   prop = RNA_def_property(srna, "particle_size", PROP_FLOAT, PROP_NONE);
@@ -3104,9 +2374,14 @@
   RNA_def_property_update(prop, NC_OBJECT | ND_MODIFIER, "rna_Smoke_reset");
 
   prop = RNA_def_property(srna, "use_particle_size", PROP_BOOLEAN, PROP_NONE);
-  RNA_def_property_boolean_sdna(prop, NULL, "flags", MOD_SMOKE_FLOW_USE_PART_SIZE);
+  RNA_def_property_boolean_sdna(prop, NULL, "flags", FLUID_FLOW_USE_PART_SIZE);
   RNA_def_property_ui_text(
       prop, "Set Size", "Set particle size in simulation cells or use nearest cell");
+  RNA_def_property_update(prop, NC_OBJECT | ND_MODIFIER, "rna_Smoke_reset");
+
+  prop = RNA_def_property(srna, "use_inflow", PROP_BOOLEAN, PROP_NONE);
+  RNA_def_property_boolean_sdna(prop, NULL, "flags", FLUID_FLOW_USE_INFLOW);
+  RNA_def_property_ui_text(prop, "Enabled", "Control when to apply inflow");
   RNA_def_property_update(prop, NC_OBJECT | ND_MODIFIER, "rna_Smoke_reset");
 
   prop = RNA_def_property(srna, "subframes", PROP_INT, PROP_NONE);
@@ -3128,7 +2403,7 @@
   RNA_def_property_update(prop, NC_OBJECT | ND_MODIFIER, "rna_Smoke_reset");
 
   prop = RNA_def_property(srna, "use_texture", PROP_BOOLEAN, PROP_NONE);
-  RNA_def_property_boolean_sdna(prop, NULL, "flags", MOD_SMOKE_FLOW_TEXTUREEMIT);
+  RNA_def_property_boolean_sdna(prop, NULL, "flags", FLUID_FLOW_TEXTUREEMIT);
   RNA_def_property_ui_text(prop, "Use Texture", "Use a texture to control emission strength");
   RNA_def_property_update(prop, NC_OBJECT | ND_MODIFIER, "rna_Smoke_reset");
 
@@ -3160,61 +2435,40 @@
   RNA_def_property_ui_range(prop, 0.0, 100.0, 0.05, 5);
   RNA_def_property_ui_text(prop, "Offset", "Z-offset of texture mapping");
   RNA_def_property_update(prop, NC_OBJECT | ND_MODIFIER, "rna_Smoke_reset");
->>>>>>> 3076d95b
 }
 
 static void rna_def_smoke_effec_settings(BlenderRNA *brna)
 {
-<<<<<<< HEAD
-	static EnumPropertyItem smoke_effec_type_items[] = {
-		{FLUID_EFFECTOR_TYPE_COLLISION, "COLLISION", 0, "Collision", "Create collision object"},
-		{FLUID_EFFECTOR_TYPE_GUIDE, "GUIDE", 0, "Guide", "Create guiding object"},
-		{0, NULL, 0, NULL, NULL},
-	};
-
-	static EnumPropertyItem fluid_guiding_mode_items[] = {
-		{FLUID_EFFECTOR_GUIDING_MAXIMUM, "MAXIMUM", 0, "Maximize", "Compare velocities from previous frame with new velocities from current frame and keep the maximum"},
-		{FLUID_EFFECTOR_GUIDING_MINIMUM, "MINIMUM", 0, "Minimize", "Compare velocities from previous frame with new velocities from current frame and keep the minimum"},
-		{FLUID_EFFECTOR_GUIDING_OVERRIDE, "OVERRIDE", 0, "Override", "Always write new guiding velocities for every frame (each frame only contains current velocities from guiding objects)"},
-		{FLUID_EFFECTOR_GUIDING_AVERAGED, "AVERAGED", 0, "Averaged", "Take average of velocities from previous frame and new velocities from current frame"},
-		{0, NULL, 0, NULL, NULL},
-	};
-
-	StructRNA *srna;
-	PropertyRNA *prop;
-
-	srna = RNA_def_struct(brna, "SmokeCollSettings", NULL);
-	RNA_def_struct_ui_text(srna, "Collision Settings", "Smoke collision settings");
-	RNA_def_struct_sdna(srna, "SmokeCollSettings");
-	RNA_def_struct_path_func(srna, "rna_SmokeCollSettings_path");
-
-	prop = RNA_def_property(srna, "effec_type", PROP_ENUM, PROP_NONE);
-	RNA_def_property_enum_sdna(prop, NULL, "type");
-	RNA_def_property_enum_items(prop, smoke_effec_type_items);
-	RNA_def_property_ui_text(prop, "Effector Type", "Change type of effector in the simulation");
-	RNA_def_property_update(prop, NC_OBJECT | ND_MODIFIER, "rna_Smoke_reset");
-
-	prop = RNA_def_property(srna, "surface_distance", PROP_FLOAT, PROP_NONE);
-	RNA_def_property_range(prop, 0.0, 10.0);
-	RNA_def_property_ui_text(prop, "Distance", "Distance around mesh surface to consider as effector");
-	RNA_def_property_update(prop, NC_OBJECT | ND_MODIFIER, "rna_Smoke_reset");
-
-	prop = RNA_def_property(srna, "velocity_factor", PROP_FLOAT, PROP_NONE);
-	RNA_def_property_float_sdna(prop, NULL, "vel_multi");
-	RNA_def_property_range(prop, -100.0, 100.0);
-	RNA_def_property_ui_text(prop, "Source", "Multiplier of obstacle velocity");
-	RNA_def_property_update(prop, NC_OBJECT | ND_MODIFIER, "rna_Smoke_reset");
-
-	prop = RNA_def_property(srna, "guiding_mode", PROP_ENUM, PROP_NONE);
-	RNA_def_property_enum_sdna(prop, NULL, "guiding_mode");
-	RNA_def_property_enum_items(prop, fluid_guiding_mode_items);
-	RNA_def_property_ui_text(prop, "Guiding mode", "How to create guiding velocities");
-	RNA_def_property_update(prop, NC_OBJECT | ND_DRAW, "rna_Smoke_update");
-=======
-  static const EnumPropertyItem smoke_coll_type_items[] = {
-      {SM_COLL_STATIC, "COLLSTATIC", 0, "Static", "Non moving obstacle"},
-      {SM_COLL_RIGID, "COLLRIGID", 0, "Rigid", "Rigid obstacle"},
-      {SM_COLL_ANIMATED, "COLLANIMATED", 0, "Animated", "Animated obstacle"},
+  static EnumPropertyItem smoke_effec_type_items[] = {
+      {FLUID_EFFECTOR_TYPE_COLLISION, "COLLISION", 0, "Collision", "Create collision object"},
+      {FLUID_EFFECTOR_TYPE_GUIDE, "GUIDE", 0, "Guide", "Create guiding object"},
+      {0, NULL, 0, NULL, NULL},
+  };
+
+  static EnumPropertyItem fluid_guiding_mode_items[] = {
+      {FLUID_EFFECTOR_GUIDING_MAXIMUM,
+       "MAXIMUM",
+       0,
+       "Maximize",
+       "Compare velocities from previous frame with new velocities from current frame and keep "
+       "the maximum"},
+      {FLUID_EFFECTOR_GUIDING_MINIMUM,
+       "MINIMUM",
+       0,
+       "Minimize",
+       "Compare velocities from previous frame with new velocities from current frame and keep "
+       "the minimum"},
+      {FLUID_EFFECTOR_GUIDING_OVERRIDE,
+       "OVERRIDE",
+       0,
+       "Override",
+       "Always write new guiding velocities for every frame (each frame only contains current "
+       "velocities from guiding objects)"},
+      {FLUID_EFFECTOR_GUIDING_AVERAGED,
+       "AVERAGED",
+       0,
+       "Averaged",
+       "Take average of velocities from previous frame and new velocities from current frame"},
       {0, NULL, 0, NULL, NULL},
   };
 
@@ -3226,25 +2480,36 @@
   RNA_def_struct_sdna(srna, "SmokeCollSettings");
   RNA_def_struct_path_func(srna, "rna_SmokeCollSettings_path");
 
-  prop = RNA_def_property(srna, "collision_type", PROP_ENUM, PROP_NONE);
+  prop = RNA_def_property(srna, "effec_type", PROP_ENUM, PROP_NONE);
   RNA_def_property_enum_sdna(prop, NULL, "type");
-  RNA_def_property_enum_items(prop, smoke_coll_type_items);
-  RNA_def_property_ui_text(prop, "Collision type", "Collision type");
-  RNA_def_property_update(prop, NC_OBJECT | ND_MODIFIER, "rna_Smoke_reset");
->>>>>>> 3076d95b
+  RNA_def_property_enum_items(prop, smoke_effec_type_items);
+  RNA_def_property_ui_text(prop, "Effector Type", "Change type of effector in the simulation");
+  RNA_def_property_update(prop, NC_OBJECT | ND_MODIFIER, "rna_Smoke_reset");
+
+  prop = RNA_def_property(srna, "surface_distance", PROP_FLOAT, PROP_NONE);
+  RNA_def_property_range(prop, 0.0, 10.0);
+  RNA_def_property_ui_text(
+      prop, "Distance", "Distance around mesh surface to consider as effector");
+  RNA_def_property_update(prop, NC_OBJECT | ND_MODIFIER, "rna_Smoke_reset");
+
+  prop = RNA_def_property(srna, "velocity_factor", PROP_FLOAT, PROP_NONE);
+  RNA_def_property_float_sdna(prop, NULL, "vel_multi");
+  RNA_def_property_range(prop, -100.0, 100.0);
+  RNA_def_property_ui_text(prop, "Source", "Multiplier of obstacle velocity");
+  RNA_def_property_update(prop, NC_OBJECT | ND_MODIFIER, "rna_Smoke_reset");
+
+  prop = RNA_def_property(srna, "guiding_mode", PROP_ENUM, PROP_NONE);
+  RNA_def_property_enum_sdna(prop, NULL, "guiding_mode");
+  RNA_def_property_enum_items(prop, fluid_guiding_mode_items);
+  RNA_def_property_ui_text(prop, "Guiding mode", "How to create guiding velocities");
+  RNA_def_property_update(prop, NC_OBJECT | ND_DRAW, "rna_Smoke_update");
 }
 
 void RNA_def_smoke(BlenderRNA *brna)
 {
-<<<<<<< HEAD
-	rna_def_smoke_domain_settings(brna);
-	rna_def_smoke_flow_settings(brna);
-	rna_def_smoke_effec_settings(brna);
-=======
   rna_def_smoke_domain_settings(brna);
   rna_def_smoke_flow_settings(brna);
-  rna_def_smoke_coll_settings(brna);
->>>>>>> 3076d95b
+  rna_def_smoke_effec_settings(brna);
 }
 
 #endif