--- conflicted
+++ resolved
@@ -924,9 +924,10 @@
 
 static int rna_PartSettings_is_manta_get(PointerRNA *ptr)
 {
-	ParticleSettings *part = (ParticleSettings *)ptr->data;
-
-	return (part->type & (PART_MANTA_FLIP | PART_MANTA_SPRAY | PART_MANTA_BUBBLE | PART_MANTA_FOAM | PART_MANTA_TRACER));
+  ParticleSettings *part = (ParticleSettings *)ptr->data;
+
+  return (part->type & (PART_MANTA_FLIP | PART_MANTA_SPRAY | PART_MANTA_BUBBLE | PART_MANTA_FOAM |
+                        PART_MANTA_TRACER));
 }
 
 static void rna_ParticleSettings_use_clump_curve_update(Main *bmain, Scene *scene, PointerRNA *ptr)
@@ -2179,1144 +2180,6 @@
 
 static void rna_def_particle_settings(BlenderRNA *brna)
 {
-<<<<<<< HEAD
-	StructRNA *srna;
-	PropertyRNA *prop;
-
-	static const EnumPropertyItem type_items[] = {
-		{PART_EMITTER, "EMITTER", 0, "Emitter", ""},
-		/*{PART_REACTOR, "REACTOR", 0, "Reactor", ""}, */
-		{PART_HAIR, "HAIR", 0, "Hair", ""},
-		{0, NULL, 0, NULL, NULL},
-	};
-
-	static const EnumPropertyItem phys_type_items[] = {
-		{PART_PHYS_NO, "NO", 0, "None", ""},
-		{PART_PHYS_NEWTON, "NEWTON", 0, "Newtonian", ""},
-		{PART_PHYS_KEYED, "KEYED", 0, "Keyed", ""},
-		{PART_PHYS_BOIDS, "BOIDS", 0, "Boids", ""},
-		{PART_PHYS_FLUID, "FLUID", 0, "Fluid", ""},
-		{0, NULL, 0, NULL, NULL},
-	};
-
-	static const EnumPropertyItem rot_mode_items[] = {
-		{0, "NONE", 0, "None", ""},
-		{PART_ROT_NOR, "NOR", 0, "Normal", ""},
-		{PART_ROT_NOR_TAN, "NOR_TAN", 0, "Normal-Tangent", ""},
-		{PART_ROT_VEL, "VEL", 0, "Velocity / Hair", ""},
-		{PART_ROT_GLOB_X, "GLOB_X", 0, "Global X", ""},
-		{PART_ROT_GLOB_Y, "GLOB_Y", 0, "Global Y", ""},
-		{PART_ROT_GLOB_Z, "GLOB_Z", 0, "Global Z", ""},
-		{PART_ROT_OB_X, "OB_X", 0, "Object X", ""},
-		{PART_ROT_OB_Y, "OB_Y", 0, "Object Y", ""},
-		{PART_ROT_OB_Z, "OB_Z", 0, "Object Z", ""},
-		{0, NULL, 0, NULL, NULL},
-	};
-
-	static const EnumPropertyItem ave_mode_items[] = {
-		{0, "NONE", 0, "None", ""},
-		{PART_AVE_VELOCITY, "VELOCITY", 0, "Velocity", ""},
-		{PART_AVE_HORIZONTAL, "HORIZONTAL", 0, "Horizontal", ""},
-		{PART_AVE_VERTICAL, "VERTICAL", 0, "Vertical", ""},
-		{PART_AVE_GLOBAL_X, "GLOBAL_X", 0, "Global X", ""},
-		{PART_AVE_GLOBAL_Y, "GLOBAL_Y", 0, "Global Y", ""},
-		{PART_AVE_GLOBAL_Z, "GLOBAL_Z", 0, "Global Z", ""},
-		{PART_AVE_RAND, "RAND", 0, "Random", ""},
-		{0, NULL, 0, NULL, NULL},
-	};
-
-	static const EnumPropertyItem react_event_items[] = {
-		{PART_EVENT_DEATH, "DEATH", 0, "Death", ""},
-		{PART_EVENT_COLLIDE, "COLLIDE", 0, "Collision", ""},
-		{PART_EVENT_NEAR, "NEAR", 0, "Near", ""},
-		{0, NULL, 0, NULL, NULL},
-	};
-
-	static const EnumPropertyItem child_type_items[] = {
-		{0, "NONE", 0, "None", ""},
-		{PART_CHILD_PARTICLES, "SIMPLE", 0, "Simple", ""},
-		{PART_CHILD_FACES, "INTERPOLATED", 0, "Interpolated", ""},
-		{0, NULL, 0, NULL, NULL},
-	};
-
-	/*TODO: names, tooltips */
-	static const EnumPropertyItem integrator_type_items[] = {
-		{PART_INT_EULER, "EULER", 0, "Euler", ""},
-		{PART_INT_VERLET, "VERLET", 0, "Verlet", ""},
-		{PART_INT_MIDPOINT, "MIDPOINT", 0, "Midpoint", ""},
-		{PART_INT_RK4, "RK4", 0, "RK4", ""},
-		{0, NULL, 0, NULL, NULL},
-	};
-
-	static const EnumPropertyItem kink_type_items[] = {
-		{PART_KINK_NO, "NO", 0, "Nothing", ""},
-		{PART_KINK_CURL, "CURL", 0, "Curl", ""},
-		{PART_KINK_RADIAL, "RADIAL", 0, "Radial", ""},
-		{PART_KINK_WAVE, "WAVE", 0, "Wave", ""},
-		{PART_KINK_BRAID, "BRAID", 0, "Braid", ""},
-		{PART_KINK_SPIRAL, "SPIRAL", 0, "Spiral", ""},
-		{0, NULL, 0, NULL, NULL},
-	};
-
-	static const EnumPropertyItem draw_col_items[] = {
-		{PART_DRAW_COL_NONE, "NONE", 0, "None", ""},
-		{PART_DRAW_COL_MAT, "MATERIAL", 0, "Material", ""},
-		{PART_DRAW_COL_VEL, "VELOCITY", 0, "Velocity", ""},
-		{PART_DRAW_COL_ACC, "ACCELERATION", 0, "Acceleration", ""},
-		{0, NULL, 0, NULL, NULL},
-	};
-
-	static const EnumPropertyItem part_mat_items[] = {
-		{0, "DUMMY", 0, "Dummy", ""},
-		{0, NULL, 0, NULL, NULL},
-	};
-
-	srna = RNA_def_struct(brna, "ParticleSettings", "ID");
-	RNA_def_struct_ui_text(srna, "Particle Settings", "Particle settings, reusable by multiple particle systems");
-	RNA_def_struct_ui_icon(srna, ICON_PARTICLE_DATA);
-
-	rna_def_mtex_common(brna, srna, "rna_ParticleSettings_mtex_begin", "rna_ParticleSettings_active_texture_get",
-	                    "rna_ParticleSettings_active_texture_set", NULL, "ParticleSettingsTextureSlot",
-	                    "ParticleSettingsTextureSlots", "rna_Particle_reset", NULL);
-
-	/* fluid particle type can't be checked from the type value in rna as it's not shown in the menu */
-	prop = RNA_def_property(srna, "is_fluid", PROP_BOOLEAN, PROP_NONE);
-	RNA_def_property_clear_flag(prop, PROP_EDITABLE);
-	RNA_def_property_boolean_funcs(prop, "rna_PartSettings_is_fluid_get", NULL);
-	RNA_def_property_ui_text(prop, "Fluid", "Particles were created by a fluid simulation");
-
-	prop = RNA_def_property(srna, "is_manta", PROP_BOOLEAN, PROP_NONE);
-	RNA_def_property_clear_flag(prop, PROP_EDITABLE);
-	RNA_def_property_boolean_funcs(prop, "rna_PartSettings_is_manta_get", NULL);
-	RNA_def_property_ui_text(prop, "Fluid", "Particles were created by a fluid simulation");
-
-	/* flag */
-	prop = RNA_def_property(srna, "use_react_start_end", PROP_BOOLEAN, PROP_NONE);
-	RNA_def_property_boolean_sdna(prop, NULL, "flag", PART_REACT_STA_END);
-	RNA_def_property_clear_flag(prop, PROP_ANIMATABLE);
-	RNA_def_property_ui_text(prop, "Start/End", "Give birth to unreacted particles eventually");
-	RNA_def_property_update(prop, 0, "rna_Particle_reset");
-
-	prop = RNA_def_property(srna, "use_react_multiple", PROP_BOOLEAN, PROP_NONE);
-	RNA_def_property_boolean_sdna(prop, NULL, "flag", PART_REACT_MULTIPLE);
-	RNA_def_property_clear_flag(prop, PROP_ANIMATABLE);
-	RNA_def_property_ui_text(prop, "Multi React", "React multiple times");
-	RNA_def_property_update(prop, 0, "rna_Particle_reset");
-
-	prop = RNA_def_property(srna, "use_regrow_hair", PROP_BOOLEAN, PROP_NONE);
-	RNA_def_property_boolean_sdna(prop, NULL, "flag", PART_HAIR_REGROW);
-	RNA_def_property_ui_text(prop, "Regrow", "Regrow hair for each frame");
-	RNA_def_property_update(prop, 0, "rna_Particle_redo");
-
-	prop = RNA_def_property(srna, "show_unborn", PROP_BOOLEAN, PROP_NONE);
-	RNA_def_property_boolean_sdna(prop, NULL, "flag", PART_UNBORN);
-	RNA_def_property_ui_text(prop, "Unborn", "Show particles before they are emitted");
-	RNA_def_property_update(prop, 0, "rna_Particle_redo");
-
-	prop = RNA_def_property(srna, "use_dead", PROP_BOOLEAN, PROP_NONE);
-	RNA_def_property_boolean_sdna(prop, NULL, "flag", PART_DIED);
-	RNA_def_property_ui_text(prop, "Died", "Show particles after they have died");
-	RNA_def_property_update(prop, 0, "rna_Particle_redo");
-
-	prop = RNA_def_property(srna, "use_emit_random", PROP_BOOLEAN, PROP_NONE);
-	RNA_def_property_boolean_sdna(prop, NULL, "flag", PART_TRAND);
-	RNA_def_property_clear_flag(prop, PROP_ANIMATABLE);
-	RNA_def_property_ui_text(prop, "Random", "Emit in random order of elements");
-	RNA_def_property_update(prop, 0, "rna_Particle_reset");
-
-	prop = RNA_def_property(srna, "use_even_distribution", PROP_BOOLEAN, PROP_NONE);
-	RNA_def_property_boolean_sdna(prop, NULL, "flag", PART_EDISTR);
-	RNA_def_property_clear_flag(prop, PROP_ANIMATABLE);
-	RNA_def_property_ui_text(prop, "Even Distribution",
-	                         "Use even distribution from faces based on face areas or edge lengths");
-	RNA_def_property_update(prop, 0, "rna_Particle_reset");
-
-	prop = RNA_def_property(srna, "use_die_on_collision", PROP_BOOLEAN, PROP_NONE);
-	RNA_def_property_boolean_sdna(prop, NULL, "flag", PART_DIE_ON_COL);
-	RNA_def_property_clear_flag(prop, PROP_ANIMATABLE);
-	RNA_def_property_ui_text(prop, "Die on hit", "Particles die when they collide with a deflector object");
-	RNA_def_property_update(prop, 0, "rna_Particle_reset");
-
-	prop = RNA_def_property(srna, "use_size_deflect", PROP_BOOLEAN, PROP_NONE);
-	RNA_def_property_boolean_sdna(prop, NULL, "flag", PART_SIZE_DEFL);
-	RNA_def_property_clear_flag(prop, PROP_ANIMATABLE);
-	RNA_def_property_ui_text(prop, "Size Deflect", "Use particle's size in deflection");
-	RNA_def_property_update(prop, 0, "rna_Particle_reset");
-
-	prop = RNA_def_property(srna, "use_rotations", PROP_BOOLEAN, PROP_NONE);
-	RNA_def_property_boolean_sdna(prop, NULL, "flag", PART_ROTATIONS);
-	RNA_def_property_clear_flag(prop, PROP_ANIMATABLE);
-	RNA_def_property_ui_text(prop, "Rotations", "Calculate particle rotations");
-	RNA_def_property_update(prop, 0, "rna_Particle_reset");
-
-	prop = RNA_def_property(srna, "use_dynamic_rotation", PROP_BOOLEAN, PROP_NONE);
-	RNA_def_property_boolean_sdna(prop, NULL, "flag", PART_ROT_DYN);
-	RNA_def_property_clear_flag(prop, PROP_ANIMATABLE);
-	RNA_def_property_ui_text(prop, "Dynamic", "Particle rotations are affected by collisions and effectors");
-	RNA_def_property_update(prop, 0, "rna_Particle_reset");
-
-	prop = RNA_def_property(srna, "use_multiply_size_mass", PROP_BOOLEAN, PROP_NONE);
-	RNA_def_property_boolean_sdna(prop, NULL, "flag", PART_SIZEMASS);
-	RNA_def_property_clear_flag(prop, PROP_ANIMATABLE);
-	RNA_def_property_ui_text(prop, "Mass from Size", "Multiply mass by particle size");
-	RNA_def_property_update(prop, 0, "rna_Particle_reset");
-
-	prop = RNA_def_property(srna, "use_advanced_hair", PROP_BOOLEAN, PROP_NONE);
-	RNA_def_property_boolean_negative_sdna(prop, NULL, "flag", PART_HIDE_ADVANCED_HAIR);
-	RNA_def_property_clear_flag(prop, PROP_ANIMATABLE);
-	RNA_def_property_ui_text(prop, "Advanced", "Use full physics calculations for growing hair");
-	RNA_def_property_update(prop, 0, "rna_Particle_reset");
-
-	prop = RNA_def_property(srna, "lock_boids_to_surface", PROP_BOOLEAN, PROP_NONE);
-	RNA_def_property_boolean_sdna(prop, NULL, "flag", PART_BOIDS_2D);
-	RNA_def_property_ui_text(prop, "Boids 2D", "Constrain boids to a surface");
-	RNA_def_property_update(prop, 0, "rna_Particle_reset");
-
-	prop = RNA_def_property(srna, "use_hair_bspline", PROP_BOOLEAN, PROP_NONE);
-	RNA_def_property_boolean_sdna(prop, NULL, "flag", PART_HAIR_BSPLINE);
-	RNA_def_property_ui_text(prop, "B-Spline", "Interpolate hair using B-Splines");
-	RNA_def_property_update(prop, 0, "rna_Particle_redo");
-
-	prop = RNA_def_property(srna, "invert_grid", PROP_BOOLEAN, PROP_NONE);
-	RNA_def_property_boolean_sdna(prop, NULL, "flag", PART_GRID_INVERT);
-	RNA_def_property_ui_text(prop, "Invert Grid", "Invert what is considered object and what is not");
-	RNA_def_property_update(prop, 0, "rna_Particle_reset");
-
-	prop = RNA_def_property(srna, "hexagonal_grid", PROP_BOOLEAN, PROP_NONE);
-	RNA_def_property_boolean_sdna(prop, NULL, "flag", PART_GRID_HEXAGONAL);
-	RNA_def_property_ui_text(prop, "Hexagonal Grid", "Create the grid in a hexagonal pattern");
-	RNA_def_property_update(prop, 0, "rna_Particle_reset");
-
-	prop = RNA_def_property(srna, "apply_effector_to_children", PROP_BOOLEAN, PROP_NONE);
-	RNA_def_property_boolean_sdna(prop, NULL, "flag", PART_CHILD_EFFECT);
-	RNA_def_property_ui_text(prop, "Effect Children", "Apply effectors to children");
-	RNA_def_property_update(prop, 0, "rna_Particle_redo");
-
-	prop = RNA_def_property(srna, "create_long_hair_children", PROP_BOOLEAN, PROP_NONE);
-	RNA_def_property_boolean_sdna(prop, NULL, "flag", PART_CHILD_LONG_HAIR);
-	RNA_def_property_ui_text(prop, "Long Hair", "Calculate children that suit long hair well");
-	RNA_def_property_update(prop, 0, "rna_Particle_redo_child");
-
-	prop = RNA_def_property(srna, "apply_guide_to_children", PROP_BOOLEAN, PROP_NONE);
-	RNA_def_property_boolean_sdna(prop, NULL, "flag", PART_CHILD_GUIDE);
-	RNA_def_property_ui_text(prop, "apply_guide_to_children", "");
-	RNA_def_property_update(prop, 0, "rna_Particle_redo");
-
-	prop = RNA_def_property(srna, "use_self_effect", PROP_BOOLEAN, PROP_NONE);
-	RNA_def_property_boolean_sdna(prop, NULL, "flag", PART_SELF_EFFECT);
-	RNA_def_property_ui_text(prop, "Self Effect", "Particle effectors affect themselves");
-	RNA_def_property_update(prop, 0, "rna_Particle_reset");
-
-
-	prop = RNA_def_property(srna, "type", PROP_ENUM, PROP_NONE);
-	RNA_def_property_enum_items(prop, type_items);
-	RNA_def_property_clear_flag(prop, PROP_ANIMATABLE);
-	RNA_def_property_ui_text(prop, "Type", "Particle Type");
-	RNA_def_property_update(prop, 0, "rna_Particle_change_type");
-
-	prop = RNA_def_property(srna, "emit_from", PROP_ENUM, PROP_NONE);
-	RNA_def_property_enum_sdna(prop, NULL, "from");
-	RNA_def_property_enum_items(prop, part_reactor_from_items);
-	RNA_def_property_clear_flag(prop, PROP_ANIMATABLE);
-	RNA_def_property_enum_funcs(prop, NULL, NULL, "rna_Particle_from_itemf");
-	RNA_def_property_ui_text(prop, "Emit From", "Where to emit particles from");
-	RNA_def_property_update(prop, 0, "rna_Particle_reset");
-
-	prop = RNA_def_property(srna, "distribution", PROP_ENUM, PROP_NONE);
-	RNA_def_property_enum_sdna(prop, NULL, "distr");
-	RNA_def_property_clear_flag(prop, PROP_ANIMATABLE);
-	RNA_def_property_enum_items(prop, part_dist_items);
-	RNA_def_property_enum_funcs(prop, NULL, NULL, "rna_Particle_dist_itemf");
-	RNA_def_property_ui_text(prop, "Distribution", "How to distribute particles on selected element");
-	RNA_def_property_update(prop, 0, "rna_Particle_reset");
-
-	/* physics modes */
-	prop = RNA_def_property(srna, "physics_type", PROP_ENUM, PROP_NONE);
-	RNA_def_property_enum_sdna(prop, NULL, "phystype");
-	RNA_def_property_clear_flag(prop, PROP_ANIMATABLE);
-	RNA_def_property_enum_items(prop, phys_type_items);
-	RNA_def_property_ui_text(prop, "Physics Type", "Particle physics type");
-	RNA_def_property_update(prop, 0, "rna_Particle_change_physics_type");
-
-	prop = RNA_def_property(srna, "rotation_mode", PROP_ENUM, PROP_NONE);
-	RNA_def_property_enum_sdna(prop, NULL, "rotmode");
-	RNA_def_property_clear_flag(prop, PROP_ANIMATABLE);
-	RNA_def_property_enum_items(prop, rot_mode_items);
-	RNA_def_property_ui_text(prop, "Orientation Axis",
-	                         "Particle orientation axis (does not affect Explode modifier's results)");
-	RNA_def_property_update(prop, 0, "rna_Particle_reset");
-
-	prop = RNA_def_property(srna, "angular_velocity_mode", PROP_ENUM, PROP_NONE);
-	RNA_def_property_enum_sdna(prop, NULL, "avemode");
-	RNA_def_property_clear_flag(prop, PROP_ANIMATABLE);
-	RNA_def_property_enum_items(prop, ave_mode_items);
-	RNA_def_property_ui_text(prop, "Angular Velocity Axis", "What axis is used to change particle rotation with time");
-	RNA_def_property_update(prop, 0, "rna_Particle_reset");
-
-	prop = RNA_def_property(srna, "react_event", PROP_ENUM, PROP_NONE);
-	RNA_def_property_enum_sdna(prop, NULL, "reactevent");
-	RNA_def_property_clear_flag(prop, PROP_ANIMATABLE);
-	RNA_def_property_enum_items(prop, react_event_items);
-	RNA_def_property_ui_text(prop, "React On", "The event of target particles to react on");
-	RNA_def_property_update(prop, 0, "rna_Particle_reset");
-
-	/*draw flag*/
-	prop = RNA_def_property(srna, "show_guide_hairs", PROP_BOOLEAN, PROP_NONE);
-	RNA_def_property_boolean_sdna(prop, NULL, "draw", PART_DRAW_GUIDE_HAIRS);
-	RNA_def_property_ui_text(prop, "Guide Hairs", "Show guide hairs");
-	RNA_def_property_update(prop, 0, "rna_Particle_redo");
-
-	prop = RNA_def_property(srna, "show_hair_grid", PROP_BOOLEAN, PROP_NONE);
-	RNA_def_property_boolean_sdna(prop, NULL, "draw", PART_DRAW_HAIR_GRID);
-	RNA_def_property_ui_text(prop, "Guide Hairs", "Show hair simulation grid");
-	RNA_def_property_update(prop, 0, "rna_Particle_redo");
-
-	prop = RNA_def_property(srna, "show_velocity", PROP_BOOLEAN, PROP_NONE);
-	RNA_def_property_boolean_sdna(prop, NULL, "draw", PART_DRAW_VEL);
-	RNA_def_property_ui_text(prop, "Velocity", "Show particle velocity");
-	RNA_def_property_update(prop, 0, "rna_Particle_redo");
-
-	prop = RNA_def_property(srna, "show_size", PROP_BOOLEAN, PROP_NONE);
-	RNA_def_property_boolean_sdna(prop, NULL, "draw", PART_DRAW_SIZE);
-	RNA_def_property_ui_text(prop, "Size", "Show particle size");
-	RNA_def_property_update(prop, 0, "rna_Particle_redo");
-
-	prop = RNA_def_property(srna, "show_health", PROP_BOOLEAN, PROP_NONE);
-	RNA_def_property_boolean_sdna(prop, NULL, "draw", PART_DRAW_HEALTH);
-	RNA_def_property_ui_text(prop, "Health", "Draw boid health");
-	RNA_def_property_update(prop, 0, "rna_Particle_redo");
-
-	prop = RNA_def_property(srna, "use_absolute_path_time", PROP_BOOLEAN, PROP_NONE);
-	RNA_def_property_boolean_sdna(prop, NULL, "draw", PART_ABS_PATH_TIME);
-	RNA_def_property_ui_text(prop, "Absolute Path Time", "Path timing is in absolute frames");
-	RNA_def_property_update(prop, 0, "rna_Particle_abspathtime_update");
-
-	prop = RNA_def_property(srna, "use_parent_particles", PROP_BOOLEAN, PROP_NONE);
-	RNA_def_property_boolean_sdna(prop, NULL, "draw", PART_DRAW_PARENT);
-	RNA_def_property_ui_text(prop, "Parents", "Render parent particles");
-	RNA_def_property_update(prop, 0, "rna_Particle_redo");
-
-	prop = RNA_def_property(srna, "show_number", PROP_BOOLEAN, PROP_NONE);
-	RNA_def_property_boolean_sdna(prop, NULL, "draw", PART_DRAW_NUM);
-	RNA_def_property_ui_text(prop, "Number", "Show particle number");
-	RNA_def_property_update(prop, 0, "rna_Particle_redo");
-
-	prop = RNA_def_property(srna, "use_collection_pick_random", PROP_BOOLEAN, PROP_NONE);
-	RNA_def_property_boolean_sdna(prop, NULL, "draw", PART_DRAW_RAND_GR);
-	RNA_def_property_ui_text(prop, "Pick Random", "Pick objects from collection randomly");
-	RNA_def_property_update(prop, 0, "rna_Particle_redo");
-
-	prop = RNA_def_property(srna, "use_collection_count", PROP_BOOLEAN, PROP_NONE);
-	RNA_def_property_boolean_sdna(prop, NULL, "draw", PART_DRAW_COUNT_GR);
-	RNA_def_property_ui_text(prop, "Use Count", "Use object multiple times in the same collection");
-	RNA_def_property_update(prop, 0, "rna_Particle_redo_count");
-
-	prop = RNA_def_property(srna, "use_global_instance", PROP_BOOLEAN, PROP_NONE);
-	RNA_def_property_boolean_sdna(prop, NULL, "draw", PART_DRAW_GLOBAL_OB);
-	RNA_def_property_ui_text(prop, "Global", "Use object's global coordinates for duplication");
-	RNA_def_property_update(prop, 0, "rna_Particle_redo");
-
-	prop = RNA_def_property(srna, "use_rotation_instance", PROP_BOOLEAN, PROP_NONE);
-	RNA_def_property_boolean_sdna(prop, NULL, "draw", PART_DRAW_ROTATE_OB);
-	RNA_def_property_ui_text(prop, "Rotation",
-	                         "Use object's rotation for duplication (global x-axis is aligned "
-	                         "particle rotation axis)");
-	RNA_def_property_update(prop, 0, "rna_Particle_redo");
-
-	prop = RNA_def_property(srna, "use_scale_instance", PROP_BOOLEAN, PROP_NONE);
-	RNA_def_property_boolean_negative_sdna(prop, NULL, "draw", PART_DRAW_NO_SCALE_OB);
-	RNA_def_property_ui_text(prop, "Scale", "Use object's scale for duplication");
-	RNA_def_property_update(prop, 0, "rna_Particle_redo");
-
-	prop = RNA_def_property(srna, "use_render_adaptive", PROP_BOOLEAN, PROP_NONE);
-	RNA_def_property_boolean_sdna(prop, NULL, "draw", PART_DRAW_REN_ADAPT);
-	RNA_def_property_ui_text(prop, "Adaptive Render", "Draw steps of the particle path");
-	RNA_def_property_update(prop, 0, "rna_Particle_redo");
-
-	prop = RNA_def_property(srna, "use_velocity_length", PROP_BOOLEAN, PROP_NONE);
-	RNA_def_property_boolean_sdna(prop, NULL, "draw", PART_DRAW_VEL_LENGTH);
-	RNA_def_property_ui_text(prop, "Speed", "Multiply line length by particle speed");
-	RNA_def_property_update(prop, 0, "rna_Particle_redo");
-
-	prop = RNA_def_property(srna, "use_whole_collection", PROP_BOOLEAN, PROP_NONE);
-	RNA_def_property_boolean_sdna(prop, NULL, "draw", PART_DRAW_WHOLE_GR);
-	RNA_def_property_ui_text(prop, "Whole Collection", "Use whole collection at once");
-	RNA_def_property_update(prop, 0, "rna_Particle_redo");
-
-	prop = RNA_def_property(srna, "use_strand_primitive", PROP_BOOLEAN, PROP_NONE);
-	RNA_def_property_boolean_sdna(prop, NULL, "draw", PART_DRAW_REN_STRAND);
-	RNA_def_property_ui_text(prop, "Strand Render", "Use the strand primitive for rendering");
-	RNA_def_property_update(prop, 0, "rna_Particle_redo");
-
-	prop = RNA_def_property(srna, "display_method", PROP_ENUM, PROP_NONE);
-	RNA_def_property_enum_sdna(prop, NULL, "draw_as");
-	RNA_def_property_enum_items(prop, part_draw_as_items);
-	RNA_def_property_enum_funcs(prop, NULL, NULL, "rna_Particle_draw_as_itemf");
-	RNA_def_property_ui_text(prop, "Particle Drawing", "How particles are drawn in viewport");
-	RNA_def_property_update(prop, 0, "rna_Particle_redo");
-
-	prop = RNA_def_property(srna, "render_type", PROP_ENUM, PROP_NONE);
-	RNA_def_property_enum_sdna(prop, NULL, "ren_as");
-	RNA_def_property_enum_items(prop, part_ren_as_items);
-	RNA_def_property_enum_funcs(prop, NULL, NULL, "rna_Particle_ren_as_itemf");
-	RNA_def_property_ui_text(prop, "Particle Rendering", "How particles are rendered");
-	RNA_def_property_update(prop, 0, "rna_Particle_redo");
-
-	prop = RNA_def_property(srna, "display_color", PROP_ENUM, PROP_NONE);
-	RNA_def_property_enum_sdna(prop, NULL, "draw_col");
-	RNA_def_property_enum_items(prop, draw_col_items);
-	RNA_def_property_ui_text(prop, "Draw Color", "Draw additional particle data as a color");
-	RNA_def_property_update(prop, 0, "rna_Particle_redo");
-
-	prop = RNA_def_property(srna, "display_size", PROP_FLOAT, PROP_DISTANCE);
-	RNA_def_property_float_sdna(prop, NULL, "draw_size");
-	RNA_def_property_range(prop, 0, 1000);
-	RNA_def_property_ui_range(prop, 0, 100, 1, -1);
-	RNA_def_property_ui_text(prop, "Draw Size", "Size of particles on viewport in BU");
-	RNA_def_property_update(prop, 0, "rna_Particle_redo");
-
-	prop = RNA_def_property(srna, "child_type", PROP_ENUM, PROP_NONE);
-	RNA_def_property_enum_sdna(prop, NULL, "childtype");
-	RNA_def_property_enum_items(prop, child_type_items);
-	RNA_def_property_ui_text(prop, "Children From", "Create child particles");
-	RNA_def_property_update(prop, 0, "rna_Particle_redo_child");
-
-	prop = RNA_def_property(srna, "display_step", PROP_INT, PROP_NONE);
-	RNA_def_property_int_sdna(prop, NULL, "draw_step");
-	RNA_def_property_range(prop, 0, 10);
-	RNA_def_property_ui_range(prop, 0, 7, 1, -1);
-	RNA_def_property_ui_text(prop, "Steps", "How many steps paths are drawn with (power of 2)");
-	RNA_def_property_update(prop, 0, "rna_Particle_redo");
-
-	prop = RNA_def_property(srna, "render_step", PROP_INT, PROP_NONE);
-	RNA_def_property_int_sdna(prop, NULL, "ren_step");
-	RNA_def_property_range(prop, 0, 20);
-	RNA_def_property_ui_range(prop, 0, 9, 1, -1);
-	RNA_def_property_ui_text(prop, "Render", "How many steps paths are rendered with (power of 2)");
-
-	prop = RNA_def_property(srna, "hair_step", PROP_INT, PROP_NONE);
-	RNA_def_property_range(prop, 2, SHRT_MAX);
-	RNA_def_property_ui_range(prop, 2, 50, 1, 1);
-	RNA_def_property_ui_text(prop, "Segments", "Number of hair segments");
-	RNA_def_property_update(prop, 0, "rna_Particle_reset");
-
-	prop = RNA_def_property(srna, "bending_random", PROP_FLOAT, PROP_FACTOR);
-	RNA_def_property_float_sdna(prop, NULL, "bending_random");
-	RNA_def_property_range(prop, 0.0f, 1.0f);
-	RNA_def_property_ui_text(prop, "Random Bending Stiffness", "Random stiffness of hairs");
-	RNA_def_property_update(prop, 0, "rna_Particle_cloth_update");
-
-	/*TODO: not found in UI, readonly? */
-	prop = RNA_def_property(srna, "keys_step", PROP_INT, PROP_NONE);
-	RNA_def_property_range(prop, 0, SHRT_MAX); /*TODO:min,max */
-	RNA_def_property_ui_text(prop, "Keys Step", "");
-
-	/* adaptive path rendering */
-	prop = RNA_def_property(srna, "adaptive_angle", PROP_INT, PROP_NONE);
-	RNA_def_property_int_sdna(prop, NULL, "adapt_angle");
-	RNA_def_property_range(prop, 0, 45);
-	RNA_def_property_ui_text(prop, "Degrees", "How many degrees path has to curve to make another render segment");
-
-	prop = RNA_def_property(srna, "adaptive_pixel", PROP_INT, PROP_NONE);
-	RNA_def_property_int_sdna(prop, NULL, "adapt_pix");
-	RNA_def_property_range(prop, 0, 50);
-	RNA_def_property_ui_text(prop, "Pixel", "How many pixels path has to cover to make another render segment");
-
-	prop = RNA_def_property(srna, "display_percentage", PROP_INT, PROP_PERCENTAGE);
-	RNA_def_property_int_sdna(prop, NULL, "disp");
-	RNA_def_property_range(prop, 0, 100);
-	RNA_def_property_ui_text(prop, "Display", "Percentage of particles to display in 3D view");
-	RNA_def_property_update(prop, 0, "rna_Particle_reset");
-
-	prop = RNA_def_property(srna, "material", PROP_INT, PROP_NONE);
-	RNA_def_property_int_sdna(prop, NULL, "omat");
-	RNA_def_property_range(prop, 1, 32767);
-	RNA_def_property_ui_text(prop, "Material Index", "Index of material slot used for rendering particles");
-	RNA_def_property_update(prop, 0, "rna_Particle_redo");
-
-	prop = RNA_def_property(srna, "material_slot", PROP_ENUM, PROP_NONE);
-	RNA_def_property_enum_sdna(prop, NULL, "omat");
-	RNA_def_property_enum_items(prop, part_mat_items);
-	RNA_def_property_enum_funcs(prop, NULL, NULL, "rna_Particle_Material_itemf");
-	RNA_def_property_ui_text(prop, "Material Slot", "Material slot used for rendering particles");
-	RNA_def_property_update(prop, 0, "rna_Particle_redo");
-
-	prop = RNA_def_property(srna, "integrator", PROP_ENUM, PROP_NONE);
-	RNA_def_property_enum_items(prop, integrator_type_items);
-	RNA_def_property_ui_text(prop, "Integration",
-	                         "Algorithm used to calculate physics, from the fastest to the "
-	                         "most stable/accurate: Midpoint, Euler, Verlet, RK4 (Old)");
-	RNA_def_property_update(prop, 0, "rna_Particle_reset");
-
-	prop = RNA_def_property(srna, "kink", PROP_ENUM, PROP_NONE);
-	RNA_def_property_enum_items(prop, kink_type_items);
-	RNA_def_property_ui_text(prop, "Kink", "Type of periodic offset on the path");
-	RNA_def_property_update(prop, 0, "rna_Particle_redo_child");
-
-	prop = RNA_def_property(srna, "kink_axis", PROP_ENUM, PROP_NONE);
-	RNA_def_property_enum_items(prop, rna_enum_axis_xyz_items);
-	RNA_def_property_ui_text(prop, "Axis", "Which axis to use for offset");
-	RNA_def_property_update(prop, 0, "rna_Particle_redo_child");
-
-	prop = RNA_def_property(srna, "color_maximum", PROP_FLOAT, PROP_NONE);
-	RNA_def_property_float_sdna(prop, NULL, "color_vec_max");
-	RNA_def_property_range(prop, 0.01f, 100.0f);
-	RNA_def_property_ui_text(prop, "Color Maximum", "Maximum length of the particle color vector");
-	RNA_def_property_update(prop, 0, "rna_Particle_redo");
-
-	/* general values */
-	prop = RNA_def_property(srna, "frame_start", PROP_FLOAT, PROP_TIME);
-	RNA_def_property_float_sdna(prop, NULL, "sta"); /*optional if prop names are the same */
-	RNA_def_property_range(prop, MINAFRAMEF, MAXFRAMEF);
-	RNA_def_property_clear_flag(prop, PROP_ANIMATABLE);
-	RNA_def_property_float_funcs(prop, NULL, "rna_PartSettings_start_set", NULL);
-	RNA_def_property_ui_text(prop, "Start", "Frame number to start emitting particles");
-	RNA_def_property_update(prop, 0, "rna_Particle_reset");
-
-	prop = RNA_def_property(srna, "frame_end", PROP_FLOAT, PROP_TIME);
-	RNA_def_property_float_sdna(prop, NULL, "end");
-	RNA_def_property_range(prop, MINAFRAMEF, MAXFRAMEF);
-
-	RNA_def_property_clear_flag(prop, PROP_ANIMATABLE);
-	RNA_def_property_float_funcs(prop, NULL, "rna_PartSettings_end_set", NULL);
-	RNA_def_property_ui_text(prop, "End", "Frame number to stop emitting particles");
-	RNA_def_property_update(prop, 0, "rna_Particle_reset");
-
-	prop = RNA_def_property(srna, "lifetime", PROP_FLOAT, PROP_TIME);
-	RNA_def_property_range(prop, 1.0f, MAXFRAMEF);
-	RNA_def_property_ui_text(prop, "Lifetime", "Life span of the particles");
-	RNA_def_property_update(prop, 0, "rna_Particle_reset");
-
-	prop = RNA_def_property(srna, "lifetime_random", PROP_FLOAT, PROP_FACTOR);
-	RNA_def_property_float_sdna(prop, NULL, "randlife");
-	RNA_def_property_range(prop, 0.0f, 1.0f);
-	RNA_def_property_ui_text(prop, "Random", "Give the particle life a random variation");
-	RNA_def_property_update(prop, 0, "rna_Particle_reset");
-
-	prop = RNA_def_property(srna, "time_tweak", PROP_FLOAT, PROP_NONE);
-	RNA_def_property_float_sdna(prop, NULL, "timetweak");
-	RNA_def_property_range(prop, 0.0f, 100.0f);
-	RNA_def_property_ui_range(prop, 0, 10, 1, 3);
-	RNA_def_property_ui_text(prop, "Tweak", "A multiplier for physics timestep (1.0 means one frame = 1/25 seconds)");
-	RNA_def_property_update(prop, 0, "rna_Particle_reset");
-
-	prop = RNA_def_property(srna, "timestep", PROP_FLOAT, PROP_NONE);
-	RNA_def_property_float_funcs(prop, "rna_PartSettings_timestep_get", "rna_PartSetings_timestep_set", NULL);
-	RNA_def_property_range(prop, 0.0001, 100.0);
-	RNA_def_property_ui_range(prop, 0.01, 10, 1, 3);
-	RNA_def_property_ui_text(prop, "Timestep", "The simulation timestep per frame (seconds per frame)");
-	RNA_def_property_update(prop, 0, "rna_Particle_reset");
-
-	prop = RNA_def_property(srna, "use_adaptive_subframes", PROP_BOOLEAN, PROP_NONE);
-	RNA_def_property_boolean_sdna(prop, NULL, "time_flag", PART_TIME_AUTOSF);
-	RNA_def_property_ui_text(prop, "Automatic Subframes", "Automatically set the number of subframes");
-	RNA_def_property_update(prop, 0, "rna_Particle_reset");
-
-	prop = RNA_def_property(srna, "subframes", PROP_INT, PROP_NONE);
-	RNA_def_property_range(prop, 0, 1000);
-	RNA_def_property_ui_text(prop, "Subframes",
-	                         "Subframes to simulate for improved stability and finer granularity simulations "
-	                         "(dt = timestep / (subframes + 1))");
-	RNA_def_property_update(prop, 0, "rna_Particle_reset");
-
-	prop = RNA_def_property(srna, "courant_target", PROP_FLOAT, PROP_NONE);
-	RNA_def_property_range(prop, 0.0001, 10);
-	RNA_def_property_float_default(prop, 0.1);
-	RNA_def_property_ui_text(prop, "Adaptive Subframe Threshold",
-	                         "The relative distance a particle can move before requiring more subframes "
-	                         "(target Courant number); 0.01-0.3 is the recommended range");
-	RNA_def_property_update(prop, 0, "rna_Particle_reset");
-
-	prop = RNA_def_property(srna, "jitter_factor", PROP_FLOAT, PROP_NONE);
-	RNA_def_property_clear_flag(prop, PROP_ANIMATABLE);
-	RNA_def_property_float_sdna(prop, NULL, "jitfac");
-	RNA_def_property_range(prop, 0.0f, 2.0f);
-	RNA_def_property_ui_text(prop, "Amount", "Amount of jitter applied to the sampling");
-	RNA_def_property_update(prop, 0, "rna_Particle_reset");
-
-	prop = RNA_def_property(srna, "effect_hair", PROP_FLOAT, PROP_FACTOR);
-	RNA_def_property_float_sdna(prop, NULL, "eff_hair");
-	RNA_def_property_range(prop, 0.0f, 1.0f);
-	RNA_def_property_ui_text(prop, "Stiffness", "Hair stiffness for effectors");
-	RNA_def_property_update(prop, 0, "rna_Particle_redo");
-
-	prop = RNA_def_property(srna, "count", PROP_INT, PROP_UNSIGNED);
-	RNA_def_property_int_sdna(prop, NULL, "totpart");
-	RNA_def_property_clear_flag(prop, PROP_ANIMATABLE);
-	/* This limit is for those freaks who have the machine power to handle it. */
-	/* 10M particles take around 2.2 Gb of memory / disk space in saved file and */
-	/* each cached frame takes around 0.5 Gb of memory / disk space depending on cache mode. */
-	RNA_def_property_range(prop, 0, 10000000);
-	RNA_def_property_ui_range(prop, 0, 100000, 1, -1);
-	RNA_def_property_ui_text(prop, "Number", "Total number of particles");
-	RNA_def_property_update(prop, 0, "rna_Particle_reset");
-
-	prop = RNA_def_property(srna, "userjit", PROP_INT, PROP_UNSIGNED); /*TODO: can we get a better name for userjit? */
-	RNA_def_property_int_sdna(prop, NULL, "userjit");
-	RNA_def_property_clear_flag(prop, PROP_ANIMATABLE);
-	RNA_def_property_range(prop, 0, 1000);
-	RNA_def_property_ui_text(prop, "P/F", "Emission locations / face (0 = automatic)");
-	RNA_def_property_update(prop, 0, "rna_Particle_reset");
-
-	prop = RNA_def_property(srna, "grid_resolution", PROP_INT, PROP_UNSIGNED);
-	RNA_def_property_int_sdna(prop, NULL, "grid_res");
-	RNA_def_property_clear_flag(prop, PROP_ANIMATABLE);
-	RNA_def_property_range(prop, 1, 250); /* ~15M particles in a cube (ouch!), but could be very usable in a plane */
-	RNA_def_property_ui_range(prop, 1, 50, 1, -1); /* ~100k particles in a cube */
-	RNA_def_property_ui_text(prop, "Resolution", "The resolution of the particle grid");
-	RNA_def_property_update(prop, 0, "rna_Particle_reset");
-
-	prop = RNA_def_property(srna, "grid_random", PROP_FLOAT, PROP_FACTOR);
-	RNA_def_property_float_sdna(prop, NULL, "grid_rand");
-	RNA_def_property_range(prop, 0.0f, 1.0f);
-	RNA_def_property_ui_text(prop, "Grid Randomness", "Add random offset to the grid locations");
-	RNA_def_property_update(prop, 0, "rna_Particle_reset");
-
-	prop = RNA_def_property(srna, "effector_amount", PROP_INT, PROP_UNSIGNED);
-	/* in theory PROP_ANIMATABLE perhaps should be cleared, but animating this can give some interesting results! */
-	RNA_def_property_range(prop, 0, 10000); /* 10000 effectors will bel SLOW, but who knows */
-	RNA_def_property_ui_range(prop, 0, 100, 1, -1);
-	RNA_def_property_ui_text(prop, "Effector Number", "How many particles are effectors (0 is all particles)");
-	RNA_def_property_update(prop, 0, "rna_Particle_reset");
-
-	/* initial velocity factors */
-	prop = RNA_def_property(srna, "normal_factor", PROP_FLOAT, PROP_VELOCITY);
-	RNA_def_property_float_sdna(prop, NULL, "normfac"); /*optional if prop names are the same */
-	RNA_def_property_range(prop, -1000.0f, 1000.0f);
-	RNA_def_property_ui_range(prop, 0, 100, 1, 3);
-	RNA_def_property_ui_text(prop, "Normal", "Let the surface normal give the particle a starting velocity");
-	RNA_def_property_update(prop, 0, "rna_Particle_reset");
-
-	prop = RNA_def_property(srna, "object_factor", PROP_FLOAT, PROP_NONE);
-	RNA_def_property_float_sdna(prop, NULL, "obfac");
-	RNA_def_property_range(prop, -200.0f, 200.0f);
-	RNA_def_property_ui_range(prop, -1.0f, 1.0f, 0.1, 3);
-	RNA_def_property_ui_text(prop, "Object Velocity", "Let the object give the particle a starting velocity");
-	RNA_def_property_update(prop, 0, "rna_Particle_reset");
-
-	prop = RNA_def_property(srna, "factor_random", PROP_FLOAT, PROP_NONE);
-	RNA_def_property_float_sdna(prop, NULL, "randfac"); /*optional if prop names are the same */
-	RNA_def_property_range(prop, 0.0f, 200.0f);
-	RNA_def_property_ui_range(prop, 0, 100, 1, 3);
-	RNA_def_property_ui_text(prop, "Random", "Give the starting velocity a random variation");
-	RNA_def_property_update(prop, 0, "rna_Particle_reset");
-
-	prop = RNA_def_property(srna, "particle_factor", PROP_FLOAT, PROP_NONE);
-	RNA_def_property_float_sdna(prop, NULL, "partfac");
-	RNA_def_property_range(prop, -200.0f, 200.0f);
-	RNA_def_property_ui_range(prop, -1.0f, 1.0f, 0.1, 3);
-	RNA_def_property_ui_text(prop, "Particle", "Let the target particle give the particle a starting velocity");
-	RNA_def_property_update(prop, 0, "rna_Particle_reset");
-
-	prop = RNA_def_property(srna, "tangent_factor", PROP_FLOAT, PROP_VELOCITY);
-	RNA_def_property_float_sdna(prop, NULL, "tanfac");
-	RNA_def_property_range(prop, -1000.0f, 1000.0f);
-	RNA_def_property_ui_range(prop, -100, 100, 1, 2);
-	RNA_def_property_ui_text(prop, "Tangent", "Let the surface tangent give the particle a starting velocity");
-	RNA_def_property_update(prop, 0, "rna_Particle_reset");
-
-	prop = RNA_def_property(srna, "tangent_phase", PROP_FLOAT, PROP_NONE);
-	RNA_def_property_float_sdna(prop, NULL, "tanphase");
-	RNA_def_property_range(prop, -1.0f, 1.0f);
-	RNA_def_property_ui_text(prop, "Rot", "Rotate the surface tangent");
-	RNA_def_property_update(prop, 0, "rna_Particle_reset");
-
-	prop = RNA_def_property(srna, "reactor_factor", PROP_FLOAT, PROP_NONE);
-	RNA_def_property_float_sdna(prop, NULL, "reactfac");
-	RNA_def_property_range(prop, -10.0f, 10.0f);
-	RNA_def_property_ui_text(prop, "Reactor",
-	                         "Let the vector away from the target particle's location give the particle "
-	                         "a starting velocity");
-	RNA_def_property_update(prop, 0, "rna_Particle_reset");
-
-	prop = RNA_def_property(srna, "object_align_factor", PROP_FLOAT, PROP_VELOCITY);
-	RNA_def_property_float_sdna(prop, NULL, "ob_vel");
-	RNA_def_property_array(prop, 3);
-	RNA_def_property_range(prop, -200.0f, 200.0f);
-	RNA_def_property_ui_range(prop, -100, 100, 1, 3);
-	RNA_def_property_ui_text(prop, "Object Aligned",
-	                         "Let the emitter object orientation give the particle a starting velocity");
-	RNA_def_property_update(prop, 0, "rna_Particle_reset");
-
-	prop = RNA_def_property(srna, "angular_velocity_factor", PROP_FLOAT, PROP_NONE);
-	RNA_def_property_float_sdna(prop, NULL, "avefac");
-	RNA_def_property_range(prop, -200.0f, 200.0f);
-	RNA_def_property_ui_range(prop, -100, 100, 10, 3);
-	RNA_def_property_ui_text(prop, "Angular Velocity", "Angular velocity amount (in radians per second)");
-	RNA_def_property_update(prop, 0, "rna_Particle_reset");
-
-	prop = RNA_def_property(srna, "phase_factor", PROP_FLOAT, PROP_NONE);
-	RNA_def_property_float_sdna(prop, NULL, "phasefac");
-	RNA_def_property_range(prop, -1.0f, 1.0f);
-	RNA_def_property_ui_text(prop, "Phase", "Rotation around the chosen orientation axis");
-	RNA_def_property_update(prop, 0, "rna_Particle_reset");
-
-	prop = RNA_def_property(srna, "rotation_factor_random", PROP_FLOAT, PROP_FACTOR);
-	RNA_def_property_float_sdna(prop, NULL, "randrotfac");
-	RNA_def_property_range(prop, 0.0f, 1.0f);
-	RNA_def_property_ui_text(prop, "Random Orientation", "Randomize particle orientation");
-	RNA_def_property_update(prop, 0, "rna_Particle_reset");
-
-	prop = RNA_def_property(srna, "phase_factor_random", PROP_FLOAT, PROP_FACTOR);
-	RNA_def_property_float_sdna(prop, NULL, "randphasefac");
-	RNA_def_property_range(prop, 0.0f, 2.0f);
-	RNA_def_property_ui_text(prop, "Random Phase", "Randomize rotation around the chosen orientation axis");
-	RNA_def_property_update(prop, 0, "rna_Particle_reset");
-
-	prop = RNA_def_property(srna, "hair_length", PROP_FLOAT, PROP_NONE);
-	RNA_def_property_float_funcs(prop, "rna_PartSetting_hairlength_get", "rna_PartSetting_hairlength_set", NULL);
-	RNA_def_property_range(prop, 0.0f, 1000.0f);
-	RNA_def_property_ui_range(prop, 0.0f, 10.0f, 1, 3);
-	RNA_def_property_ui_text(prop, "Hair Length", "Length of the hair");
-	RNA_def_property_update(prop, 0, "rna_Particle_reset");
-
-	/* physical properties */
-	prop = RNA_def_property(srna, "mass", PROP_FLOAT, PROP_UNIT_MASS);
-	RNA_def_property_range(prop, 0.00000001f, 100000.0f);
-	RNA_def_property_ui_range(prop, 0.01, 100, 1, 3);
-	RNA_def_property_ui_text(prop, "Mass", "Mass of the particles");
-	RNA_def_property_update(prop, 0, "rna_Particle_reset");
-
-	prop = RNA_def_property(srna, "particle_size", PROP_FLOAT, PROP_NONE);
-	RNA_def_property_float_sdna(prop, NULL, "size");
-	RNA_def_property_range(prop, 0.001f, 100000.0f);
-	RNA_def_property_ui_range(prop, 0.01, 100, 1, 3);
-	RNA_def_property_ui_text(prop, "Size", "The size of the particles");
-	RNA_def_property_update(prop, 0, "rna_Particle_reset");
-
-	prop = RNA_def_property(srna, "size_random", PROP_FLOAT, PROP_FACTOR);
-	RNA_def_property_float_sdna(prop, NULL, "randsize");
-	RNA_def_property_range(prop, 0.0f, 1.0f);
-	RNA_def_property_ui_text(prop, "Random Size", "Give the particle size a random variation");
-	RNA_def_property_update(prop, 0, "rna_Particle_reset");
-
-	prop = RNA_def_property(srna, "collision_collection", PROP_POINTER, PROP_NONE);
-	RNA_def_property_struct_type(prop, "Collection");
-	RNA_def_property_pointer_sdna(prop, NULL, "collision_group");
-	RNA_def_property_flag(prop, PROP_EDITABLE);
-	RNA_def_property_ui_text(prop, "Collision Collection", "Limit colliders to this collection");
-	RNA_def_property_update(prop, 0, "rna_Particle_reset_dependency");
-
-	/* global physical properties */
-	prop = RNA_def_property(srna, "drag_factor", PROP_FLOAT, PROP_FACTOR);
-	RNA_def_property_float_sdna(prop, NULL, "dragfac");
-	RNA_def_property_range(prop, 0.0f, 1.0f);
-	RNA_def_property_ui_text(prop, "Drag", "Amount of air-drag");
-	RNA_def_property_update(prop, 0, "rna_Particle_reset");
-
-	prop = RNA_def_property(srna, "brownian_factor", PROP_FLOAT, PROP_NONE);
-	RNA_def_property_float_sdna(prop, NULL, "brownfac");
-	RNA_def_property_range(prop, 0.0f, 200.0f);
-	RNA_def_property_ui_range(prop, 0, 20, 1, 3);
-	RNA_def_property_ui_text(prop, "Brownian", "Amount of random, erratic particle movement");
-	RNA_def_property_update(prop, 0, "rna_Particle_reset");
-
-	prop = RNA_def_property(srna, "damping", PROP_FLOAT, PROP_FACTOR);
-	RNA_def_property_float_sdna(prop, NULL, "dampfac");
-	RNA_def_property_range(prop, 0.0f, 1.0f);
-	RNA_def_property_ui_text(prop, "Damp", "Amount of damping");
-	RNA_def_property_update(prop, 0, "rna_Particle_reset");
-
-	/* random length */
-	prop = RNA_def_property(srna, "length_random", PROP_FLOAT, PROP_FACTOR);
-	RNA_def_property_float_sdna(prop, NULL, "randlength");
-	RNA_def_property_range(prop, 0.0f, 1.0f);
-	RNA_def_property_ui_text(prop, "Random Length", "Give path length a random variation");
-	RNA_def_property_update(prop, 0, "rna_Particle_redo");
-
-	/* children */
-	prop = RNA_def_property(srna, "child_nbr", PROP_INT, PROP_NONE);
-	RNA_def_property_int_sdna(prop, NULL, "child_nbr"); /*optional if prop names are the same */
-	RNA_def_property_range(prop, 0, 100000);
-	RNA_def_property_ui_range(prop, 0, 1000, 1, -1);
-	RNA_def_property_ui_text(prop, "Children Per Parent", "Number of children/parent");
-	RNA_def_property_update(prop, 0, "rna_Particle_redo_child");
-
-	prop = RNA_def_property(srna, "rendered_child_count", PROP_INT, PROP_NONE);
-	RNA_def_property_int_sdna(prop, NULL, "ren_child_nbr");
-	RNA_def_property_range(prop, 0, 100000);
-	RNA_def_property_ui_range(prop, 0, 10000, 1, -1);
-	RNA_def_property_ui_text(prop, "Rendered Children", "Number of children/parent for rendering");
-
-	prop = RNA_def_property(srna, "virtual_parents", PROP_FLOAT, PROP_FACTOR);
-	RNA_def_property_float_sdna(prop, NULL, "parents");
-	RNA_def_property_range(prop, 0.0f, 1.0f);
-	RNA_def_property_ui_text(prop, "Virtual Parents", "Relative amount of virtual parents");
-	RNA_def_property_update(prop, 0, "rna_Particle_redo_child");
-
-	prop = RNA_def_property(srna, "child_size", PROP_FLOAT, PROP_NONE);
-	RNA_def_property_float_sdna(prop, NULL, "childsize");
-	RNA_def_property_range(prop, 0.001f, 100000.0f);
-	RNA_def_property_ui_range(prop, 0.01f, 100.0f, 0.1, 3);
-	RNA_def_property_ui_text(prop, "Child Size", "A multiplier for the child particle size");
-	RNA_def_property_update(prop, 0, "rna_Particle_redo_child");
-
-	prop = RNA_def_property(srna, "child_size_random", PROP_FLOAT, PROP_FACTOR);
-	RNA_def_property_float_sdna(prop, NULL, "childrandsize");
-	RNA_def_property_range(prop, 0.0f, 1.0f);
-	RNA_def_property_ui_text(prop, "Random Child Size", "Random variation to the size of the child particles");
-	RNA_def_property_update(prop, 0, "rna_Particle_redo_child");
-
-	prop = RNA_def_property(srna, "child_radius", PROP_FLOAT, PROP_DISTANCE);
-	RNA_def_property_float_sdna(prop, NULL, "childrad");
-	RNA_def_property_range(prop, 0.0f, 10.0f);
-	RNA_def_property_ui_text(prop, "Child Radius", "Radius of children around parent");
-	RNA_def_property_update(prop, 0, "rna_Particle_redo_child");
-
-	prop = RNA_def_property(srna, "child_roundness", PROP_FLOAT, PROP_FACTOR);
-	RNA_def_property_float_sdna(prop, NULL, "childflat");
-	RNA_def_property_range(prop, 0.0f, 1.0f);
-	RNA_def_property_ui_text(prop, "Child Roundness", "Roundness of children around parent");
-	RNA_def_property_update(prop, 0, "rna_Particle_redo_child");
-
-	/* clumping */
-	prop = RNA_def_property(srna, "clump_factor", PROP_FLOAT, PROP_NONE);
-	RNA_def_property_float_sdna(prop, NULL, "clumpfac");
-	RNA_def_property_range(prop, -1.0f, 1.0f);
-	RNA_def_property_ui_text(prop, "Clump", "Amount of clumping");
-	RNA_def_property_update(prop, 0, "rna_Particle_redo_child");
-
-	prop = RNA_def_property(srna, "clump_shape", PROP_FLOAT, PROP_NONE);
-	RNA_def_property_float_sdna(prop, NULL, "clumppow");
-	RNA_def_property_range(prop, -0.999f, 0.999f);
-	RNA_def_property_ui_text(prop, "Shape", "Shape of clumping");
-	RNA_def_property_update(prop, 0, "rna_Particle_redo_child");
-
-	prop = RNA_def_property(srna, "use_clump_curve", PROP_BOOLEAN, PROP_NONE);
-	RNA_def_property_boolean_sdna(prop, NULL, "child_flag", PART_CHILD_USE_CLUMP_CURVE);
-	RNA_def_property_ui_text(prop, "Use Clump Curve", "Use a curve to define clump tapering");
-	RNA_def_property_update(prop, 0, "rna_ParticleSettings_use_clump_curve_update");
-
-	prop = RNA_def_property(srna, "clump_curve", PROP_POINTER, PROP_NONE);
-	RNA_def_property_pointer_sdna(prop, NULL, "clumpcurve");
-	RNA_def_property_struct_type(prop, "CurveMapping");
-	RNA_def_property_clear_flag(prop, PROP_EDITABLE);
-	RNA_def_property_ui_text(prop, "Clump Curve", "Curve defining clump tapering");
-	RNA_def_property_update(prop, 0, "rna_Particle_redo_child");
-
-	prop = RNA_def_property(srna, "use_clump_noise", PROP_BOOLEAN, PROP_NONE);
-	RNA_def_property_boolean_sdna(prop, NULL, "child_flag", PART_CHILD_USE_CLUMP_NOISE);
-	RNA_def_property_ui_text(prop, "Use Clump Noise", "Create random clumps around the parent");
-	RNA_def_property_update(prop, 0, "rna_Particle_redo_child");
-
-	prop = RNA_def_property(srna, "clump_noise_size", PROP_FLOAT, PROP_NONE);
-	RNA_def_property_float_sdna(prop, NULL, "clump_noise_size");
-	RNA_def_property_range(prop, 0.00001f, 100000.0f);
-	RNA_def_property_ui_range(prop, 0.01f, 10.0f, 0.1f, 3);
-	RNA_def_property_ui_text(prop, "Clump Noise Size", "Size of clump noise");
-	RNA_def_property_update(prop, 0, "rna_Particle_redo_child");
-
-	/* kink */
-	prop = RNA_def_property(srna, "kink_amplitude", PROP_FLOAT, PROP_DISTANCE);
-	RNA_def_property_float_sdna(prop, NULL, "kink_amp");
-	RNA_def_property_range(prop, -100000.0f, 100000.0f);
-	RNA_def_property_ui_range(prop, -10.0f, 10.0f, 0.1, 3);
-	RNA_def_property_ui_text(prop, "Amplitude", "The amplitude of the offset");
-	RNA_def_property_update(prop, 0, "rna_Particle_redo_child");
-
-	prop = RNA_def_property(srna, "kink_amplitude_clump", PROP_FLOAT, PROP_FACTOR);
-	RNA_def_property_float_sdna(prop, NULL, "kink_amp_clump");
-	RNA_def_property_range(prop, 0.0f, 1.0f);
-	RNA_def_property_ui_text(prop, "Amplitude Clump", "How much clump affects kink amplitude");
-	RNA_def_property_update(prop, 0, "rna_Particle_redo_child");
-
-	prop = RNA_def_property(srna, "kink_amplitude_random", PROP_FLOAT, PROP_FACTOR);
-	RNA_def_property_float_sdna(prop, NULL, "kink_amp_random");
-	RNA_def_property_range(prop, 0.0f, 1.0f);
-	RNA_def_property_ui_text(prop, "Amplitude Random", "Random variation of the amplitude");
-	RNA_def_property_update(prop, 0, "rna_Particle_redo_child");
-
-	prop = RNA_def_property(srna, "kink_frequency", PROP_FLOAT, PROP_NONE);
-	RNA_def_property_float_sdna(prop, NULL, "kink_freq");
-	RNA_def_property_range(prop, -100000.0f, 100000.0f);
-	RNA_def_property_ui_range(prop, -10.0f, 10.0f, 0.1, 3);
-	RNA_def_property_ui_text(prop, "Frequency", "The frequency of the offset (1/total length)");
-	RNA_def_property_update(prop, 0, "rna_Particle_redo_child");
-
-	prop = RNA_def_property(srna, "kink_shape", PROP_FLOAT, PROP_NONE);
-	RNA_def_property_range(prop, -0.999f, 0.999f);
-	RNA_def_property_ui_text(prop, "Shape", "Adjust the offset to the beginning/end");
-	RNA_def_property_update(prop, 0, "rna_Particle_redo_child");
-
-	prop = RNA_def_property(srna, "kink_flat", PROP_FLOAT, PROP_FACTOR);
-	RNA_def_property_range(prop, 0.0f, 1.0f);
-	RNA_def_property_ui_text(prop, "Flatness", "How flat the hairs are");
-	RNA_def_property_update(prop, 0, "rna_Particle_redo_child");
-
-	prop = RNA_def_property(srna, "kink_extra_steps", PROP_INT, PROP_NONE);
-	RNA_def_property_range(prop, 1, INT_MAX);
-	RNA_def_property_ui_range(prop, 1, 100, 1, -1);
-	RNA_def_property_ui_text(prop, "Extra Steps", "Extra steps for resolution of special kink features");
-	RNA_def_property_update(prop, 0, "rna_Particle_redo_child");
-
-	prop = RNA_def_property(srna, "kink_axis_random", PROP_FLOAT, PROP_FACTOR);
-	RNA_def_property_range(prop, 0.0f, 1.0f);
-	RNA_def_property_ui_text(prop, "Axis Random", "Random variation of the orientation");
-	RNA_def_property_update(prop, 0, "rna_Particle_redo_child");
-
-	/* rough */
-	prop = RNA_def_property(srna, "roughness_1", PROP_FLOAT, PROP_NONE);
-	RNA_def_property_float_sdna(prop, NULL, "rough1");
-	RNA_def_property_range(prop, 0.0f, 100000.0f);
-	RNA_def_property_ui_range(prop, 0.0f, 10.0f, 0.1, 3);
-	RNA_def_property_ui_text(prop, "Rough1", "Amount of location dependent rough");
-	RNA_def_property_update(prop, 0, "rna_Particle_redo_child");
-
-	prop = RNA_def_property(srna, "roughness_1_size", PROP_FLOAT, PROP_NONE);
-	RNA_def_property_float_sdna(prop, NULL, "rough1_size");
-	RNA_def_property_range(prop, 0.01f, 100000.0f);
-	RNA_def_property_ui_range(prop, 0.01f, 10.0f, 0.1, 3);
-	RNA_def_property_ui_text(prop, "Size1", "Size of location dependent rough");
-	RNA_def_property_update(prop, 0, "rna_Particle_redo_child");
-
-	prop = RNA_def_property(srna, "roughness_2", PROP_FLOAT, PROP_NONE);
-	RNA_def_property_float_sdna(prop, NULL, "rough2");
-	RNA_def_property_range(prop, 0.0f, 100000.0f);
-	RNA_def_property_ui_range(prop, 0.0f, 10.0f, 0.1, 3);
-	RNA_def_property_ui_text(prop, "Rough2", "Amount of random rough");
-	RNA_def_property_update(prop, 0, "rna_Particle_redo_child");
-
-	prop = RNA_def_property(srna, "roughness_2_size", PROP_FLOAT, PROP_NONE);
-	RNA_def_property_float_sdna(prop, NULL, "rough2_size");
-	RNA_def_property_range(prop, 0.01f, 100000.0f);
-	RNA_def_property_ui_range(prop, 0.01f, 10.0f, 0.1, 3);
-	RNA_def_property_ui_text(prop, "Size2", "Size of random rough");
-	RNA_def_property_update(prop, 0, "rna_Particle_redo_child");
-
-	prop = RNA_def_property(srna, "roughness_2_threshold", PROP_FLOAT, PROP_FACTOR);
-	RNA_def_property_float_sdna(prop, NULL, "rough2_thres");
-	RNA_def_property_range(prop, 0.0f, 1.0f);
-	RNA_def_property_ui_text(prop, "Threshold", "Amount of particles left untouched by random rough");
-	RNA_def_property_update(prop, 0, "rna_Particle_redo_child");
-
-	prop = RNA_def_property(srna, "roughness_endpoint", PROP_FLOAT, PROP_NONE);
-	RNA_def_property_float_sdna(prop, NULL, "rough_end");
-	RNA_def_property_range(prop, 0.0f, 100000.0f);
-	RNA_def_property_ui_range(prop, 0.0f, 10.0f, 0.1, 3);
-	RNA_def_property_ui_text(prop, "Rough Endpoint", "Amount of end point rough");
-	RNA_def_property_update(prop, 0, "rna_Particle_redo_child");
-
-	prop = RNA_def_property(srna, "roughness_end_shape", PROP_FLOAT, PROP_NONE);
-	RNA_def_property_float_sdna(prop, NULL, "rough_end_shape");
-	RNA_def_property_range(prop, 0.0f, 10.0f);
-	RNA_def_property_ui_text(prop, "Shape", "Shape of end point rough");
-	RNA_def_property_update(prop, 0, "rna_Particle_redo_child");
-
-	prop = RNA_def_property(srna, "use_roughness_curve", PROP_BOOLEAN, PROP_NONE);
-	RNA_def_property_boolean_sdna(prop, NULL, "child_flag", PART_CHILD_USE_ROUGH_CURVE);
-	RNA_def_property_ui_text(prop, "Use Roughness Curve", "Use a curve to define roughness");
-	RNA_def_property_update(prop, 0, "rna_ParticleSettings_use_roughness_curve_update");
-
-	prop = RNA_def_property(srna, "roughness_curve", PROP_POINTER, PROP_NONE);
-	RNA_def_property_pointer_sdna(prop, NULL, "roughcurve");
-	RNA_def_property_struct_type(prop, "CurveMapping");
-	RNA_def_property_clear_flag(prop, PROP_EDITABLE);
-	RNA_def_property_ui_text(prop, "Roughness Curve", "Curve defining roughness");
-	RNA_def_property_update(prop, 0, "rna_Particle_redo_child");
-
-	prop = RNA_def_property(srna, "child_length", PROP_FLOAT, PROP_FACTOR);
-	RNA_def_property_float_sdna(prop, NULL, "clength");
-	RNA_def_property_range(prop, 0.0f, 1.0f);
-	RNA_def_property_ui_text(prop, "Length", "Length of child paths");
-	RNA_def_property_update(prop, 0, "rna_Particle_redo_child");
-
-	prop = RNA_def_property(srna, "child_length_threshold", PROP_FLOAT, PROP_FACTOR);
-	RNA_def_property_float_sdna(prop, NULL, "clength_thres");
-	RNA_def_property_range(prop, 0.0f, 1.0f);
-	RNA_def_property_ui_text(prop, "Threshold", "Amount of particles left untouched by child path length");
-	RNA_def_property_update(prop, 0, "rna_Particle_redo_child");
-
-	/* parting */
-	prop = RNA_def_property(srna, "child_parting_factor", PROP_FLOAT, PROP_FACTOR);
-	RNA_def_property_float_sdna(prop, NULL, "parting_fac");
-	RNA_def_property_range(prop, 0.0f, 1.0f);
-	RNA_def_property_ui_text(prop, "Parting Factor", "Create parting in the children based on parent strands");
-	RNA_def_property_update(prop, 0, "rna_Particle_redo_child");
-
-	prop = RNA_def_property(srna, "child_parting_min", PROP_FLOAT, PROP_NONE);
-	RNA_def_property_float_sdna(prop, NULL, "parting_min");
-	RNA_def_property_range(prop, 0.0f, 180.0f);
-	RNA_def_property_ui_text(prop, "Parting Minimum",
-	                         "Minimum root to tip angle (tip distance/root distance for long hair)");
-	RNA_def_property_update(prop, 0, "rna_Particle_redo_child");
-
-	prop = RNA_def_property(srna, "child_parting_max", PROP_FLOAT, PROP_NONE);
-	RNA_def_property_float_sdna(prop, NULL, "parting_max");
-	RNA_def_property_range(prop, 0.0f, 180.0f);
-	RNA_def_property_ui_text(prop, "Parting Maximum",
-	                         "Maximum root to tip angle (tip distance/root distance for long hair)");
-	RNA_def_property_update(prop, 0, "rna_Particle_redo_child");
-
-	/* branching */
-	prop = RNA_def_property(srna, "branch_threshold", PROP_FLOAT, PROP_FACTOR);
-	RNA_def_property_float_sdna(prop, NULL, "branch_thres");
-	RNA_def_property_range(prop, 0.0f, 1.0f);
-	RNA_def_property_ui_text(prop, "Threshold", "Threshold of branching");
-	RNA_def_property_update(prop, 0, "rna_Particle_redo_child");
-
-	/* drawing stuff */
-	prop = RNA_def_property(srna, "line_length_tail", PROP_FLOAT, PROP_NONE);
-	RNA_def_property_float_funcs(prop, "rna_PartSetting_linelentail_get", "rna_PartSetting_linelentail_set", NULL);
-	RNA_def_property_range(prop, 0.0f, 100000.0f);
-	RNA_def_property_ui_range(prop, 0.0f, 10.0f, 0.1, 3);
-	RNA_def_property_ui_text(prop, "Tail", "Length of the line's tail");
-	RNA_def_property_update(prop, 0, "rna_Particle_redo");
-
-	prop = RNA_def_property(srna, "line_length_head", PROP_FLOAT, PROP_NONE);
-	RNA_def_property_float_funcs(prop, "rna_PartSetting_linelenhead_get", "rna_PartSetting_linelenhead_set", NULL);
-	RNA_def_property_range(prop, 0.0f, 100000.0f);
-	RNA_def_property_ui_range(prop, 0.0f, 10.0f, 0.1, 3);
-	RNA_def_property_ui_text(prop, "Head", "Length of the line's head");
-	RNA_def_property_update(prop, 0, "rna_Particle_redo");
-
-	prop = RNA_def_property(srna, "path_start", PROP_FLOAT, PROP_NONE);
-	RNA_def_property_float_sdna(prop, NULL, "path_start");
-	RNA_def_property_float_funcs(prop, NULL, NULL, "rna_PartSetting_pathstartend_range");
-	RNA_def_property_ui_text(prop, "Path Start", "Starting time of drawn path");
-	RNA_def_property_update(prop, 0, "rna_Particle_redo");
-
-	prop = RNA_def_property(srna, "path_end", PROP_FLOAT, PROP_NONE);
-	RNA_def_property_float_sdna(prop, NULL, "path_end");
-	RNA_def_property_float_funcs(prop, NULL, NULL, "rna_PartSetting_pathstartend_range");
-	RNA_def_property_ui_text(prop, "Path End", "End time of drawn path");
-	RNA_def_property_update(prop, 0, "rna_Particle_redo");
-
-	prop = RNA_def_property(srna, "trail_count", PROP_INT, PROP_NONE);
-	RNA_def_property_int_sdna(prop, NULL, "trail_count");
-	RNA_def_property_range(prop, 1, 100000);
-	RNA_def_property_ui_range(prop, 1, 100, 1, -1);
-	RNA_def_property_ui_text(prop, "Trail Count", "Number of trail particles");
-	RNA_def_property_update(prop, 0, "rna_Particle_redo");
-
-	/* keyed particles */
-	prop = RNA_def_property(srna, "keyed_loops", PROP_INT, PROP_NONE);
-	RNA_def_property_int_sdna(prop, NULL, "keyed_loops");
-	RNA_def_property_range(prop, 1.0f, 10000.0f);
-	RNA_def_property_ui_range(prop, 1.0f, 100.0f, 0.1, 3);
-	RNA_def_property_ui_text(prop, "Loop count", "Number of times the keys are looped");
-	RNA_def_property_update(prop, 0, "rna_Particle_redo");
-
-	/* modified dm support */
-	prop = RNA_def_property(srna, "use_modifier_stack", PROP_BOOLEAN, PROP_NONE);
-	RNA_def_property_boolean_sdna(prop, NULL, "use_modifier_stack", 0);
-	RNA_def_property_ui_text(prop, "Use Modifier Stack", "Emit particles from mesh with modifiers applied "
-	                               "(must use same subsurf level for viewport and render for correct results)");
-	RNA_def_property_update(prop, 0, "rna_Particle_change_type");
-
-	/* draw objects & collections */
-	prop = RNA_def_property(srna, "instance_collection", PROP_POINTER, PROP_NONE);
-	RNA_def_property_pointer_sdna(prop, NULL, "instance_collection");
-	RNA_def_property_struct_type(prop, "Collection");
-	RNA_def_property_flag(prop, PROP_EDITABLE | PROP_ID_REFCOUNT);
-	RNA_def_property_ui_text(prop, "Dupli Collection", "Show Objects in this collection in place of particles");
-	RNA_def_property_update(prop, 0, "rna_Particle_redo_count");
-
-	prop = RNA_def_property(srna, "instance_weights", PROP_COLLECTION, PROP_NONE);
-	RNA_def_property_collection_sdna(prop, NULL, "instance_weights", NULL);
-	RNA_def_property_struct_type(prop, "ParticleDupliWeight");
-	RNA_def_property_ui_text(prop, "Dupli Collection Weights", "Weights for all of the objects in the dupli collection");
-
-	prop = RNA_def_property(srna, "active_instanceweight", PROP_POINTER, PROP_NONE);
-	RNA_def_property_struct_type(prop, "ParticleDupliWeight");
-	RNA_def_property_pointer_funcs(prop, "rna_ParticleDupliWeight_active_get", NULL, NULL, NULL);
-	RNA_def_property_ui_text(prop, "Active Dupli Object", "");
-
-	prop = RNA_def_property(srna, "active_instanceweight_index", PROP_INT, PROP_UNSIGNED);
-	RNA_def_property_int_funcs(prop, "rna_ParticleDupliWeight_active_index_get",
-	                           "rna_ParticleDupliWeight_active_index_set",
-	                           "rna_ParticleDupliWeight_active_index_range");
-	RNA_def_property_ui_text(prop, "Active Dupli Object Index", "");
-
-	prop = RNA_def_property(srna, "instance_object", PROP_POINTER, PROP_NONE);
-	RNA_def_property_struct_type(prop, "Object");
-	RNA_def_property_flag(prop, PROP_EDITABLE);
-	RNA_def_property_ui_text(prop, "Instance Object", "Show this Object in place of particles");
-	RNA_def_property_update(prop, 0, "rna_Particle_redo_dependency");
-
-	/* boids */
-	prop = RNA_def_property(srna, "boids", PROP_POINTER, PROP_NONE);
-	RNA_def_property_struct_type(prop, "BoidSettings");
-	RNA_def_property_clear_flag(prop, PROP_EDITABLE);
-	RNA_def_property_ui_text(prop, "Boid Settings", "");
-
-	/* Fluid particles */
-	prop = RNA_def_property(srna, "fluid", PROP_POINTER, PROP_NONE);
-	RNA_def_property_struct_type(prop, "SPHFluidSettings");
-	RNA_def_property_clear_flag(prop, PROP_EDITABLE);
-	RNA_def_property_ui_text(prop, "SPH Fluid Settings", "");
-
-	/* Effector weights */
-	prop = RNA_def_property(srna, "effector_weights", PROP_POINTER, PROP_NONE);
-	RNA_def_property_struct_type(prop, "EffectorWeights");
-	RNA_def_property_clear_flag(prop, PROP_EDITABLE);
-	RNA_def_property_ui_text(prop, "Effector Weights", "");
-
-	/* animation here? */
-	rna_def_animdata_common(srna);
-
-	prop = RNA_def_property(srna, "force_field_1", PROP_POINTER, PROP_NONE);
-	RNA_def_property_pointer_sdna(prop, NULL, "pd");
-	RNA_def_property_struct_type(prop, "FieldSettings");
-	RNA_def_property_pointer_funcs(prop, "rna_Particle_field1_get", NULL, NULL, NULL);
-	RNA_def_property_ui_text(prop, "Force Field 1", "");
-
-	prop = RNA_def_property(srna, "force_field_2", PROP_POINTER, PROP_NONE);
-	RNA_def_property_pointer_sdna(prop, NULL, "pd2");
-	RNA_def_property_struct_type(prop, "FieldSettings");
-	RNA_def_property_pointer_funcs(prop, "rna_Particle_field2_get", NULL, NULL, NULL);
-	RNA_def_property_ui_text(prop, "Force Field 2", "");
-
-	/* twist */
-	prop = RNA_def_property(srna, "twist", PROP_FLOAT, PROP_NONE);
-	RNA_def_property_range(prop, -100000.0f, 100000.0f);
-	RNA_def_property_ui_range(prop, -10.0f, 10.0f, 0.1, 3);
-	RNA_def_property_ui_text(prop, "Twist", "Number of turns around parent along the strand");
-	RNA_def_property_update(prop, 0, "rna_Particle_redo_child");
-
-	prop = RNA_def_property(srna, "use_twist_curve", PROP_BOOLEAN, PROP_NONE);
-	RNA_def_property_boolean_sdna(prop, NULL, "child_flag", PART_CHILD_USE_TWIST_CURVE);
-	RNA_def_property_ui_text(prop, "Use Twist Curve", "Use a curve to define twist");
-	RNA_def_property_update(prop, 0, "rna_ParticleSettings_use_twist_curve_update");
-
-	prop = RNA_def_property(srna, "twist_curve", PROP_POINTER, PROP_NONE);
-	RNA_def_property_pointer_sdna(prop, NULL, "twistcurve");
-	RNA_def_property_struct_type(prop, "CurveMapping");
-	RNA_def_property_clear_flag(prop, PROP_EDITABLE);
-	RNA_def_property_ui_text(prop, "Twist Curve", "Curve defining twist");
-	RNA_def_property_update(prop, 0, "rna_Particle_redo_child");
-
-	/* hair shape */
-	prop = RNA_def_property(srna, "use_close_tip", PROP_BOOLEAN, PROP_NONE);
-	RNA_def_property_boolean_sdna(prop, NULL, "shape_flag", PART_SHAPE_CLOSE_TIP);
-	RNA_def_property_ui_text(prop, "Close Tip", "Set tip radius to zero");
-	RNA_def_property_update(prop, 0, "rna_Particle_redo"); /* TODO: Only need to tell the render engine to update. */
-
-	prop = RNA_def_property(srna, "shape", PROP_FLOAT, PROP_FACTOR);
-	RNA_def_property_range(prop, -1.0f, 1.0f);
-	RNA_def_property_ui_text(prop, "Shape", "Strand shape parameter");
-	RNA_def_property_update(prop, 0, "rna_Particle_redo"); /* TODO: Only need to tell the render engine to update. */
-
-	prop = RNA_def_property(srna, "root_radius", PROP_FLOAT, PROP_DISTANCE);
-	RNA_def_property_float_sdna(prop, NULL, "rad_root");
-	RNA_def_property_range(prop, 0.0f, FLT_MAX);
-	RNA_def_property_ui_range(prop, 0.0f, 10.0f, 0.1, 2);
-	RNA_def_property_ui_text(prop, "Root", "Strand width at the root");
-	RNA_def_property_update(prop, 0, "rna_Particle_redo"); /* TODO: Only need to tell the render engine to update. */
-
-	prop = RNA_def_property(srna, "tip_radius", PROP_FLOAT, PROP_DISTANCE);
-	RNA_def_property_float_sdna(prop, NULL, "rad_tip");
-	RNA_def_property_range(prop, 0.0f, FLT_MAX);
-	RNA_def_property_ui_range(prop, 0.0f, 10.0f, 0.1, 2);
-	RNA_def_property_ui_text(prop, "Tip", "Strand width at the tip");
-	RNA_def_property_update(prop, 0, "rna_Particle_redo"); /* TODO: Only need to tell the render engine to update. */
-
-	prop = RNA_def_property(srna, "radius_scale", PROP_FLOAT, PROP_NONE);
-	RNA_def_property_float_sdna(prop, NULL, "rad_scale");
-	RNA_def_property_range(prop, 0.0f, FLT_MAX);
-	RNA_def_property_ui_range(prop, 0.0f, 10.0f, 0.1, 2);
-	RNA_def_property_ui_text(prop, "Radius Scale", "Multiplier of radius properties");
-	RNA_def_property_update(prop, 0, "rna_Particle_redo"); /* TODO: Only need to tell the render engine to update. */
-=======
   StructRNA *srna;
   PropertyRNA *prop;
 
@@ -3430,6 +2293,11 @@
   RNA_def_property_boolean_funcs(prop, "rna_PartSettings_is_fluid_get", NULL);
   RNA_def_property_ui_text(prop, "Fluid", "Particles were created by a fluid simulation");
 
+  prop = RNA_def_property(srna, "is_manta", PROP_BOOLEAN, PROP_NONE);
+  RNA_def_property_clear_flag(prop, PROP_EDITABLE);
+  RNA_def_property_boolean_funcs(prop, "rna_PartSettings_is_manta_get", NULL);
+  RNA_def_property_ui_text(prop, "Fluid", "Particles were created by a fluid simulation");
+
   /* flag */
   prop = RNA_def_property(srna, "use_react_start_end", PROP_BOOLEAN, PROP_NONE);
   RNA_def_property_boolean_sdna(prop, NULL, "flag", PART_REACT_STA_END);
@@ -4510,7 +3378,6 @@
   RNA_def_property_ui_text(prop, "Radius Scale", "Multiplier of radius properties");
   RNA_def_property_update(
       prop, 0, "rna_Particle_redo"); /* TODO: Only need to tell the render engine to update. */
->>>>>>> 3076d95b
 }
 
 static void rna_def_particle_target(BlenderRNA *brna)
