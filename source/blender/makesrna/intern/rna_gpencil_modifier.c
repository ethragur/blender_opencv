--- conflicted
+++ resolved
@@ -2750,16 +2750,13 @@
       srna, "Line Art Modifier", "Generate line art strokes from selected source");
   RNA_def_struct_sdna(srna, "LineartGpencilModifierData");
   RNA_def_struct_ui_icon(srna, ICON_MOD_EDGESPLIT);
-
-<<<<<<< HEAD
+  RNA_define_lib_overridable(true);
+
   prop = RNA_def_property(srna, "use_custom_camera", PROP_BOOLEAN, PROP_NONE);
   RNA_def_property_boolean_sdna(prop, NULL, "calculation_flags", LRT_USE_CUSTOM_CAMERA);
   RNA_def_property_ui_text(
       prop, "Use Custom Camera", "Use custom camera instead of the active camera");
   RNA_def_property_update(prop, NC_SCENE, "rna_GpencilModifier_update");
-=======
-  RNA_define_lib_overridable(true);
->>>>>>> aa0bd295
 
   prop = RNA_def_property(srna, "use_fuzzy_intersections", PROP_BOOLEAN, PROP_NONE);
   RNA_def_property_boolean_sdna(prop, NULL, "calculation_flags", LRT_INTERSECTION_AS_CONTOUR);
