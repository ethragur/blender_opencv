/*
 * This program is free software; you can redistribute it and/or
 * modify it under the terms of the GNU General Public License
 * as published by the Free Software Foundation; either version 2
 * of the License, or (at your option) any later version.
 *
 * This program is distributed in the hope that it will be useful,
 * but WITHOUT ANY WARRANTY; without even the implied warranty of
 * MERCHANTABILITY or FITNESS FOR A PARTICULAR PURPOSE.  See the
 * GNU General Public License for more details.
 *
 * You should have received a copy of the GNU General Public License
 * along with this program; if not, write to the Free Software Foundation,
 * Inc., 51 Franklin Street, Fifth Floor, Boston, MA 02110-1301, USA.
 */

/** \file
 * \ingroup freestyle
 */

#include "BPy_UnaryFunction1D.h"

#include "UnaryFunction1D/BPy_UnaryFunction1DDouble.h"
#include "UnaryFunction1D/BPy_UnaryFunction1DEdgeNature.h"
#include "UnaryFunction1D/BPy_UnaryFunction1DFloat.h"
#include "UnaryFunction1D/BPy_UnaryFunction1DUnsigned.h"
#include "UnaryFunction1D/BPy_UnaryFunction1DVec2f.h"
#include "UnaryFunction1D/BPy_UnaryFunction1DVec3f.h"
#include "UnaryFunction1D/BPy_UnaryFunction1DVectorViewShape.h"
#include "UnaryFunction1D/BPy_UnaryFunction1DVoid.h"

#ifdef __cplusplus
extern "C" {
#endif

///////////////////////////////////////////////////////////////////////////////////////////

//-------------------MODULE INITIALIZATION--------------------------------
int UnaryFunction1D_Init(PyObject *module)
{
  if (module == nullptr) {
    return -1;
  }

  if (PyType_Ready(&UnaryFunction1D_Type) < 0) {
    return -1;
  }
  Py_INCREF(&UnaryFunction1D_Type);
  PyModule_AddObject(module, "UnaryFunction1D", (PyObject *)&UnaryFunction1D_Type);

  UnaryFunction1DDouble_Init(module);
  UnaryFunction1DEdgeNature_Init(module);
  UnaryFunction1DFloat_Init(module);
  UnaryFunction1DUnsigned_Init(module);
  UnaryFunction1DVec2f_Init(module);
  UnaryFunction1DVec3f_Init(module);
  UnaryFunction1DVectorViewShape_Init(module);
  UnaryFunction1DVoid_Init(module);

  return 0;
}

//------------------------INSTANCE METHODS ----------------------------------

static char UnaryFunction1D___doc__[] =
    "Base class for Unary Functions (functors) working on\n"
    ":class:`Interface1D`.  A unary function will be used by invoking\n"
    "__call__() on an Interface1D.  In Python, several different subclasses\n"
    "of UnaryFunction1D are used depending on the types of functors' return\n"
    "values.  For example, you would inherit from a\n"
    ":class:`UnaryFunction1DDouble` if you wish to define a function that\n"
    "returns a double value.  Available UnaryFunction1D subclasses are:\n"
    "\n"
    "* :class:`UnaryFunction1DDouble`\n"
    "* :class:`UnaryFunction1DEdgeNature`\n"
    "* :class:`UnaryFunction1DFloat`\n"
    "* :class:`UnaryFunction1DUnsigned`\n"
    "* :class:`UnaryFunction1DVec2f`\n"
    "* :class:`UnaryFunction1DVec3f`\n"
    "* :class:`UnaryFunction1DVectorViewShape`\n"
    "* :class:`UnaryFunction1DVoid`\n";

static void UnaryFunction1D___dealloc__(BPy_UnaryFunction1D *self)
{
  Py_TYPE(self)->tp_free((PyObject *)self);
}

static PyObject *UnaryFunction1D___repr__(BPy_UnaryFunction1D * /*self*/)
{
  return PyUnicode_FromString("UnaryFunction1D");
}

/*----------------------UnaryFunction1D get/setters ----------------------------*/

PyDoc_STRVAR(UnaryFunction1D_name_doc,
             "The name of the unary 1D function.\n"
             "\n"
             ":type: str");

static PyObject *UnaryFunction1D_name_get(BPy_UnaryFunction1D *self, void *UNUSED(closure))
{
  return PyUnicode_FromString(Py_TYPE(self)->tp_name);
}

static PyGetSetDef BPy_UnaryFunction1D_getseters[] = {
<<<<<<< HEAD
    {"name", (getter)UnaryFunction1D_name_get, (setter)nullptr, UnaryFunction1D_name_doc, nullptr},
=======
    {"name",
     (getter)UnaryFunction1D_name_get,
     (setter) nullptr,
     UnaryFunction1D_name_doc,
     nullptr},
>>>>>>> 29fb12da
    {nullptr, nullptr, nullptr, nullptr, nullptr} /* Sentinel */
};

/*-----------------------BPy_UnaryFunction1D type definition ------------------------------*/

PyTypeObject UnaryFunction1D_Type = {
    PyVarObject_HEAD_INIT(nullptr, 0) "UnaryFunction1D", /* tp_name */
<<<<<<< HEAD
    sizeof(BPy_UnaryFunction1D),                      /* tp_basicsize */
    0,                                                /* tp_itemsize */
    (destructor)UnaryFunction1D___dealloc__,          /* tp_dealloc */
    nullptr,                                                /* tp_print */
    nullptr,                                                /* tp_getattr */
    nullptr,                                                /* tp_setattr */
    nullptr,                                                /* tp_reserved */
    (reprfunc)UnaryFunction1D___repr__,               /* tp_repr */
    nullptr,                                                /* tp_as_number */
    nullptr,                                                /* tp_as_sequence */
    nullptr,                                                /* tp_as_mapping */
    nullptr,                                                /* tp_hash  */
    nullptr,                                                /* tp_call */
    nullptr,                                                /* tp_str */
    nullptr,                                                /* tp_getattro */
    nullptr,                                                /* tp_setattro */
    nullptr,                                                /* tp_as_buffer */
    Py_TPFLAGS_DEFAULT | Py_TPFLAGS_BASETYPE,         /* tp_flags */
    UnaryFunction1D___doc__,                          /* tp_doc */
    nullptr,                                                /* tp_traverse */
    nullptr,                                                /* tp_clear */
    nullptr,                                                /* tp_richcompare */
    0,                                                /* tp_weaklistoffset */
    nullptr,                                                /* tp_iter */
    nullptr,                                                /* tp_iternext */
    nullptr,                                                /* tp_methods */
    nullptr,                                                /* tp_members */
    BPy_UnaryFunction1D_getseters,                    /* tp_getset */
    nullptr,                                                /* tp_base */
    nullptr,                                                /* tp_dict */
    nullptr,                                                /* tp_descr_get */
    nullptr,                                                /* tp_descr_set */
    0,                                                /* tp_dictoffset */
    nullptr,                                                /* tp_init */
    nullptr,                                                /* tp_alloc */
    PyType_GenericNew,                                /* tp_new */
=======
    sizeof(BPy_UnaryFunction1D),                         /* tp_basicsize */
    0,                                                   /* tp_itemsize */
    (destructor)UnaryFunction1D___dealloc__,             /* tp_dealloc */
#if PY_VERSION_HEX >= 0x03080000
    0, /* tp_vectorcall_offset */
#else
    nullptr, /* tp_print */
#endif
    nullptr,                                  /* tp_getattr */
    nullptr,                                  /* tp_setattr */
    nullptr,                                  /* tp_reserved */
    (reprfunc)UnaryFunction1D___repr__,       /* tp_repr */
    nullptr,                                  /* tp_as_number */
    nullptr,                                  /* tp_as_sequence */
    nullptr,                                  /* tp_as_mapping */
    nullptr,                                  /* tp_hash  */
    nullptr,                                  /* tp_call */
    nullptr,                                  /* tp_str */
    nullptr,                                  /* tp_getattro */
    nullptr,                                  /* tp_setattro */
    nullptr,                                  /* tp_as_buffer */
    Py_TPFLAGS_DEFAULT | Py_TPFLAGS_BASETYPE, /* tp_flags */
    UnaryFunction1D___doc__,                  /* tp_doc */
    nullptr,                                  /* tp_traverse */
    nullptr,                                  /* tp_clear */
    nullptr,                                  /* tp_richcompare */
    0,                                        /* tp_weaklistoffset */
    nullptr,                                  /* tp_iter */
    nullptr,                                  /* tp_iternext */
    nullptr,                                  /* tp_methods */
    nullptr,                                  /* tp_members */
    BPy_UnaryFunction1D_getseters,            /* tp_getset */
    nullptr,                                  /* tp_base */
    nullptr,                                  /* tp_dict */
    nullptr,                                  /* tp_descr_get */
    nullptr,                                  /* tp_descr_set */
    0,                                        /* tp_dictoffset */
    nullptr,                                  /* tp_init */
    nullptr,                                  /* tp_alloc */
    PyType_GenericNew,                        /* tp_new */
>>>>>>> 29fb12da
};

///////////////////////////////////////////////////////////////////////////////////////////

#ifdef __cplusplus
}
#endif<|MERGE_RESOLUTION|>--- conflicted
+++ resolved
@@ -103,15 +103,11 @@
 }
 
 static PyGetSetDef BPy_UnaryFunction1D_getseters[] = {
-<<<<<<< HEAD
-    {"name", (getter)UnaryFunction1D_name_get, (setter)nullptr, UnaryFunction1D_name_doc, nullptr},
-=======
     {"name",
      (getter)UnaryFunction1D_name_get,
      (setter) nullptr,
      UnaryFunction1D_name_doc,
      nullptr},
->>>>>>> 29fb12da
     {nullptr, nullptr, nullptr, nullptr, nullptr} /* Sentinel */
 };
 
@@ -119,44 +115,6 @@
 
 PyTypeObject UnaryFunction1D_Type = {
     PyVarObject_HEAD_INIT(nullptr, 0) "UnaryFunction1D", /* tp_name */
-<<<<<<< HEAD
-    sizeof(BPy_UnaryFunction1D),                      /* tp_basicsize */
-    0,                                                /* tp_itemsize */
-    (destructor)UnaryFunction1D___dealloc__,          /* tp_dealloc */
-    nullptr,                                                /* tp_print */
-    nullptr,                                                /* tp_getattr */
-    nullptr,                                                /* tp_setattr */
-    nullptr,                                                /* tp_reserved */
-    (reprfunc)UnaryFunction1D___repr__,               /* tp_repr */
-    nullptr,                                                /* tp_as_number */
-    nullptr,                                                /* tp_as_sequence */
-    nullptr,                                                /* tp_as_mapping */
-    nullptr,                                                /* tp_hash  */
-    nullptr,                                                /* tp_call */
-    nullptr,                                                /* tp_str */
-    nullptr,                                                /* tp_getattro */
-    nullptr,                                                /* tp_setattro */
-    nullptr,                                                /* tp_as_buffer */
-    Py_TPFLAGS_DEFAULT | Py_TPFLAGS_BASETYPE,         /* tp_flags */
-    UnaryFunction1D___doc__,                          /* tp_doc */
-    nullptr,                                                /* tp_traverse */
-    nullptr,                                                /* tp_clear */
-    nullptr,                                                /* tp_richcompare */
-    0,                                                /* tp_weaklistoffset */
-    nullptr,                                                /* tp_iter */
-    nullptr,                                                /* tp_iternext */
-    nullptr,                                                /* tp_methods */
-    nullptr,                                                /* tp_members */
-    BPy_UnaryFunction1D_getseters,                    /* tp_getset */
-    nullptr,                                                /* tp_base */
-    nullptr,                                                /* tp_dict */
-    nullptr,                                                /* tp_descr_get */
-    nullptr,                                                /* tp_descr_set */
-    0,                                                /* tp_dictoffset */
-    nullptr,                                                /* tp_init */
-    nullptr,                                                /* tp_alloc */
-    PyType_GenericNew,                                /* tp_new */
-=======
     sizeof(BPy_UnaryFunction1D),                         /* tp_basicsize */
     0,                                                   /* tp_itemsize */
     (destructor)UnaryFunction1D___dealloc__,             /* tp_dealloc */
@@ -197,7 +155,6 @@
     nullptr,                                  /* tp_init */
     nullptr,                                  /* tp_alloc */
     PyType_GenericNew,                        /* tp_new */
->>>>>>> 29fb12da
 };
 
 ///////////////////////////////////////////////////////////////////////////////////////////
