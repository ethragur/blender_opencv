--- conflicted
+++ resolved
@@ -212,11 +212,7 @@
 static PyGetSetDef BPy_ViewEdgeIterator_getseters[] = {
     {"object",
      (getter)ViewEdgeIterator_object_get,
-<<<<<<< HEAD
-     (setter)nullptr,
-=======
      (setter) nullptr,
->>>>>>> 29fb12da
      ViewEdgeIterator_object_doc,
      nullptr},
     {"current_edge",
@@ -241,44 +237,6 @@
 
 PyTypeObject ViewEdgeIterator_Type = {
     PyVarObject_HEAD_INIT(nullptr, 0) "ViewEdgeIterator", /* tp_name */
-<<<<<<< HEAD
-    sizeof(BPy_ViewEdgeIterator),                      /* tp_basicsize */
-    0,                                                 /* tp_itemsize */
-    nullptr,                                                 /* tp_dealloc */
-    nullptr,                                                 /* tp_print */
-    nullptr,                                                 /* tp_getattr */
-    nullptr,                                                 /* tp_setattr */
-    nullptr,                                                 /* tp_reserved */
-    nullptr,                                                 /* tp_repr */
-    nullptr,                                                 /* tp_as_number */
-    nullptr,                                                 /* tp_as_sequence */
-    nullptr,                                                 /* tp_as_mapping */
-    nullptr,                                                 /* tp_hash  */
-    nullptr,                                                 /* tp_call */
-    nullptr,                                                 /* tp_str */
-    nullptr,                                                 /* tp_getattro */
-    nullptr,                                                 /* tp_setattro */
-    nullptr,                                                 /* tp_as_buffer */
-    Py_TPFLAGS_DEFAULT | Py_TPFLAGS_BASETYPE,          /* tp_flags */
-    ViewEdgeIterator_doc,                              /* tp_doc */
-    nullptr,                                                 /* tp_traverse */
-    nullptr,                                                 /* tp_clear */
-    nullptr,                                                 /* tp_richcompare */
-    0,                                                 /* tp_weaklistoffset */
-    nullptr,                                                 /* tp_iter */
-    nullptr,                                                 /* tp_iternext */
-    BPy_ViewEdgeIterator_methods,                      /* tp_methods */
-    nullptr,                                                 /* tp_members */
-    BPy_ViewEdgeIterator_getseters,                    /* tp_getset */
-    &Iterator_Type,                                    /* tp_base */
-    nullptr,                                                 /* tp_dict */
-    nullptr,                                                 /* tp_descr_get */
-    nullptr,                                                 /* tp_descr_set */
-    0,                                                 /* tp_dictoffset */
-    (initproc)ViewEdgeIterator_init,                   /* tp_init */
-    nullptr,                                                 /* tp_alloc */
-    nullptr,                                                 /* tp_new */
-=======
     sizeof(BPy_ViewEdgeIterator),                         /* tp_basicsize */
     0,                                                    /* tp_itemsize */
     nullptr,                                              /* tp_dealloc */
@@ -319,7 +277,6 @@
     (initproc)ViewEdgeIterator_init,          /* tp_init */
     nullptr,                                  /* tp_alloc */
     nullptr,                                  /* tp_new */
->>>>>>> 29fb12da
 };
 
 ///////////////////////////////////////////////////////////////////////////////////////////
