/*
 * This program is free software; you can redistribute it and/or
 * modify it under the terms of the GNU General Public License
 * as published by the Free Software Foundation; either version 2
 * of the License, or (at your option) any later version.
 *
 * This program is distributed in the hope that it will be useful,
 * but WITHOUT ANY WARRANTY; without even the implied warranty of
 * MERCHANTABILITY or FITNESS FOR A PARTICULAR PURPOSE.  See the
 * GNU General Public License for more details.
 *
 * You should have received a copy of the GNU General Public License
 * along with this program; if not, write to the Free Software Foundation,
 * Inc., 51 Franklin Street, Fifth Floor, Boston, MA 02110-1301, USA.
 */

/** \file
 * \ingroup freestyle
 */

#include "BPy_SVertexIterator.h"

#include "../BPy_Convert.h"
#include "../Interface0D/BPy_SVertex.h"
#include "../Interface1D/BPy_FEdge.h"

#ifdef __cplusplus
extern "C" {
#endif

///////////////////////////////////////////////////////////////////////////////////////////

//------------------------INSTANCE METHODS ----------------------------------

PyDoc_STRVAR(
    SVertexIterator_doc,
    "Class hierarchy: :class:`Iterator` > :class:`SVertexIterator`\n"
    "\n"
    "Class representing an iterator over :class:`SVertex` of a\n"
    ":class:`ViewEdge`.  An instance of an SVertexIterator can be obtained\n"
    "from a ViewEdge by calling verticesBegin() or verticesEnd().\n"
    "\n"
    ".. method:: __init__()\n"
    "            __init__(brother)\n"
    "            __init__(vertex, begin, previous_edge, next_edge, t)"
    "\n"
    "   Build an SVertexIterator using either the default constructor, copy constructor,\n"
    "   or the overloaded constructor that starts iteration from an SVertex object vertex.\n"
    "\n"
    "   :arg brother: An SVertexIterator object.\n"
    "   :type brother: :class:`SVertexIterator`\n"
    "   :arg vertex: The SVertex from which the iterator starts iteration.\n"
    "   :type vertex: :class:`SVertex`\n"
    "   :arg begin: The first SVertex of a ViewEdge.\n"
    "   :type begin: :class:`SVertex`\n"
    "   :arg previous_edge: The previous FEdge coming to vertex.\n"
    "   :type previous_edge: :class:`FEdge`\n"
    "   :arg next_edge: The next FEdge going out from vertex.\n"
    "   :type next_edge: :class:`FEdge`\n"
    "   :arg t: The curvilinear abscissa at vertex.\n"
    "   :type t: float");

static int SVertexIterator_init(BPy_SVertexIterator *self, PyObject *args, PyObject *kwds)
{
  static const char *kwlist_1[] = {"brother", nullptr};
  static const char *kwlist_2[] = {"vertex", "begin", "previous_edge", "next_edge", "t", nullptr};
  PyObject *obj1 = nullptr, *obj2 = nullptr, *obj3 = nullptr, *obj4 = nullptr;
  float t;

  if (PyArg_ParseTupleAndKeywords(
          args, kwds, "|O!", (char **)kwlist_1, &SVertexIterator_Type, &obj1)) {
    if (!obj1) {
      self->sv_it = new ViewEdgeInternal::SVertexIterator();
    }
    else {
      self->sv_it = new ViewEdgeInternal::SVertexIterator(*(((BPy_SVertexIterator *)obj1)->sv_it));
    }
  }
  else if ((void)PyErr_Clear(),
           PyArg_ParseTupleAndKeywords(args,
                                       kwds,
                                       "O!O!O!O!f",
                                       (char **)kwlist_2,
                                       &SVertex_Type,
                                       &obj1,
                                       &SVertex_Type,
                                       &obj2,
                                       &FEdge_Type,
                                       &obj3,
                                       &FEdge_Type,
                                       &obj4,
                                       &t)) {
    self->sv_it = new ViewEdgeInternal::SVertexIterator(((BPy_SVertex *)obj1)->sv,
                                                        ((BPy_SVertex *)obj2)->sv,
                                                        ((BPy_FEdge *)obj3)->fe,
                                                        ((BPy_FEdge *)obj4)->fe,
                                                        t);
  }
  else {
    PyErr_SetString(PyExc_TypeError, "invalid argument(s)");
    return -1;
  }
  self->py_it.it = self->sv_it;
  return 0;
}

/*----------------------SVertexIterator get/setters ----------------------------*/

PyDoc_STRVAR(SVertexIterator_object_doc,
             "The SVertex object currently pointed by this iterator.\n"
             "\n"
             ":type: :class:`SVertex`");

static PyObject *SVertexIterator_object_get(BPy_SVertexIterator *self, void *UNUSED(closure))
{
  if (self->sv_it->isEnd()) {
    PyErr_SetString(PyExc_RuntimeError, "iteration has stopped");
    return nullptr;
  }
  SVertex *sv = self->sv_it->operator->();
  if (sv) {
    return BPy_SVertex_from_SVertex(*sv);
  }
  Py_RETURN_NONE;
}

PyDoc_STRVAR(SVertexIterator_t_doc,
             "The curvilinear abscissa of the current point.\n"
             "\n"
             ":type: float");

static PyObject *SVertexIterator_t_get(BPy_SVertexIterator *self, void *UNUSED(closure))
{
  return PyFloat_FromDouble(self->sv_it->t());
}

PyDoc_STRVAR(SVertexIterator_u_doc,
             "The point parameter at the current point in the 1D element (0 <= u <= 1).\n"
             "\n"
             ":type: float");

static PyObject *SVertexIterator_u_get(BPy_SVertexIterator *self, void *UNUSED(closure))
{
  return PyFloat_FromDouble(self->sv_it->u());
}

static PyGetSetDef BPy_SVertexIterator_getseters[] = {
<<<<<<< HEAD
    {"object", (getter)SVertexIterator_object_get, (setter)nullptr, SVertexIterator_object_doc, nullptr},
    {"t", (getter)SVertexIterator_t_get, (setter)nullptr, SVertexIterator_t_doc, nullptr},
    {"u", (getter)SVertexIterator_u_get, (setter)nullptr, SVertexIterator_u_doc, nullptr},
=======
    {"object",
     (getter)SVertexIterator_object_get,
     (setter) nullptr,
     SVertexIterator_object_doc,
     nullptr},
    {"t", (getter)SVertexIterator_t_get, (setter) nullptr, SVertexIterator_t_doc, nullptr},
    {"u", (getter)SVertexIterator_u_get, (setter) nullptr, SVertexIterator_u_doc, nullptr},
>>>>>>> 29fb12da
    {nullptr, nullptr, nullptr, nullptr, nullptr} /* Sentinel */
};

/*-----------------------BPy_SVertexIterator type definition ------------------------------*/

PyTypeObject SVertexIterator_Type = {
    PyVarObject_HEAD_INIT(nullptr, 0) "SVertexIterator", /* tp_name */
<<<<<<< HEAD
    sizeof(BPy_SVertexIterator),                      /* tp_basicsize */
    0,                                                /* tp_itemsize */
    nullptr,                                                /* tp_dealloc */
    nullptr,                                                /* tp_print */
    nullptr,                                                /* tp_getattr */
    nullptr,                                                /* tp_setattr */
    nullptr,                                                /* tp_reserved */
    nullptr,                                                /* tp_repr */
    nullptr,                                                /* tp_as_number */
    nullptr,                                                /* tp_as_sequence */
    nullptr,                                                /* tp_as_mapping */
    nullptr,                                                /* tp_hash  */
    nullptr,                                                /* tp_call */
    nullptr,                                                /* tp_str */
    nullptr,                                                /* tp_getattro */
    nullptr,                                                /* tp_setattro */
    nullptr,                                                /* tp_as_buffer */
    Py_TPFLAGS_DEFAULT | Py_TPFLAGS_BASETYPE,         /* tp_flags */
    SVertexIterator_doc,                              /* tp_doc */
    nullptr,                                                /* tp_traverse */
    nullptr,                                                /* tp_clear */
    nullptr,                                                /* tp_richcompare */
    0,                                                /* tp_weaklistoffset */
    nullptr,                                                /* tp_iter */
    nullptr,                                                /* tp_iternext */
    nullptr,                                                /* tp_methods */
    nullptr,                                                /* tp_members */
    BPy_SVertexIterator_getseters,                    /* tp_getset */
    &Iterator_Type,                                   /* tp_base */
    nullptr,                                                /* tp_dict */
    nullptr,                                                /* tp_descr_get */
    nullptr,                                                /* tp_descr_set */
    0,                                                /* tp_dictoffset */
    (initproc)SVertexIterator_init,                   /* tp_init */
    nullptr,                                                /* tp_alloc */
    nullptr,                                                /* tp_new */
=======
    sizeof(BPy_SVertexIterator),                         /* tp_basicsize */
    0,                                                   /* tp_itemsize */
    nullptr,                                             /* tp_dealloc */
#if PY_VERSION_HEX >= 0x03080000
    0, /* tp_vectorcall_offset */
#else
    nullptr, /* tp_print */
#endif
    nullptr,                                  /* tp_getattr */
    nullptr,                                  /* tp_setattr */
    nullptr,                                  /* tp_reserved */
    nullptr,                                  /* tp_repr */
    nullptr,                                  /* tp_as_number */
    nullptr,                                  /* tp_as_sequence */
    nullptr,                                  /* tp_as_mapping */
    nullptr,                                  /* tp_hash  */
    nullptr,                                  /* tp_call */
    nullptr,                                  /* tp_str */
    nullptr,                                  /* tp_getattro */
    nullptr,                                  /* tp_setattro */
    nullptr,                                  /* tp_as_buffer */
    Py_TPFLAGS_DEFAULT | Py_TPFLAGS_BASETYPE, /* tp_flags */
    SVertexIterator_doc,                      /* tp_doc */
    nullptr,                                  /* tp_traverse */
    nullptr,                                  /* tp_clear */
    nullptr,                                  /* tp_richcompare */
    0,                                        /* tp_weaklistoffset */
    nullptr,                                  /* tp_iter */
    nullptr,                                  /* tp_iternext */
    nullptr,                                  /* tp_methods */
    nullptr,                                  /* tp_members */
    BPy_SVertexIterator_getseters,            /* tp_getset */
    &Iterator_Type,                           /* tp_base */
    nullptr,                                  /* tp_dict */
    nullptr,                                  /* tp_descr_get */
    nullptr,                                  /* tp_descr_set */
    0,                                        /* tp_dictoffset */
    (initproc)SVertexIterator_init,           /* tp_init */
    nullptr,                                  /* tp_alloc */
    nullptr,                                  /* tp_new */
>>>>>>> 29fb12da
};

///////////////////////////////////////////////////////////////////////////////////////////

#ifdef __cplusplus
}
#endif<|MERGE_RESOLUTION|>--- conflicted
+++ resolved
@@ -145,11 +145,6 @@
 }
 
 static PyGetSetDef BPy_SVertexIterator_getseters[] = {
-<<<<<<< HEAD
-    {"object", (getter)SVertexIterator_object_get, (setter)nullptr, SVertexIterator_object_doc, nullptr},
-    {"t", (getter)SVertexIterator_t_get, (setter)nullptr, SVertexIterator_t_doc, nullptr},
-    {"u", (getter)SVertexIterator_u_get, (setter)nullptr, SVertexIterator_u_doc, nullptr},
-=======
     {"object",
      (getter)SVertexIterator_object_get,
      (setter) nullptr,
@@ -157,7 +152,6 @@
      nullptr},
     {"t", (getter)SVertexIterator_t_get, (setter) nullptr, SVertexIterator_t_doc, nullptr},
     {"u", (getter)SVertexIterator_u_get, (setter) nullptr, SVertexIterator_u_doc, nullptr},
->>>>>>> 29fb12da
     {nullptr, nullptr, nullptr, nullptr, nullptr} /* Sentinel */
 };
 
@@ -165,44 +159,6 @@
 
 PyTypeObject SVertexIterator_Type = {
     PyVarObject_HEAD_INIT(nullptr, 0) "SVertexIterator", /* tp_name */
-<<<<<<< HEAD
-    sizeof(BPy_SVertexIterator),                      /* tp_basicsize */
-    0,                                                /* tp_itemsize */
-    nullptr,                                                /* tp_dealloc */
-    nullptr,                                                /* tp_print */
-    nullptr,                                                /* tp_getattr */
-    nullptr,                                                /* tp_setattr */
-    nullptr,                                                /* tp_reserved */
-    nullptr,                                                /* tp_repr */
-    nullptr,                                                /* tp_as_number */
-    nullptr,                                                /* tp_as_sequence */
-    nullptr,                                                /* tp_as_mapping */
-    nullptr,                                                /* tp_hash  */
-    nullptr,                                                /* tp_call */
-    nullptr,                                                /* tp_str */
-    nullptr,                                                /* tp_getattro */
-    nullptr,                                                /* tp_setattro */
-    nullptr,                                                /* tp_as_buffer */
-    Py_TPFLAGS_DEFAULT | Py_TPFLAGS_BASETYPE,         /* tp_flags */
-    SVertexIterator_doc,                              /* tp_doc */
-    nullptr,                                                /* tp_traverse */
-    nullptr,                                                /* tp_clear */
-    nullptr,                                                /* tp_richcompare */
-    0,                                                /* tp_weaklistoffset */
-    nullptr,                                                /* tp_iter */
-    nullptr,                                                /* tp_iternext */
-    nullptr,                                                /* tp_methods */
-    nullptr,                                                /* tp_members */
-    BPy_SVertexIterator_getseters,                    /* tp_getset */
-    &Iterator_Type,                                   /* tp_base */
-    nullptr,                                                /* tp_dict */
-    nullptr,                                                /* tp_descr_get */
-    nullptr,                                                /* tp_descr_set */
-    0,                                                /* tp_dictoffset */
-    (initproc)SVertexIterator_init,                   /* tp_init */
-    nullptr,                                                /* tp_alloc */
-    nullptr,                                                /* tp_new */
-=======
     sizeof(BPy_SVertexIterator),                         /* tp_basicsize */
     0,                                                   /* tp_itemsize */
     nullptr,                                             /* tp_dealloc */
@@ -243,7 +199,6 @@
     (initproc)SVertexIterator_init,           /* tp_init */
     nullptr,                                  /* tp_alloc */
     nullptr,                                  /* tp_new */
->>>>>>> 29fb12da
 };
 
 ///////////////////////////////////////////////////////////////////////////////////////////
