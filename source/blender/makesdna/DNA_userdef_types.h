/*
 * ***** BEGIN GPL LICENSE BLOCK *****
 *
 * This program is free software; you can redistribute it and/or
 * modify it under the terms of the GNU General Public License
 * as published by the Free Software Foundation; either version 2
 * of the License, or (at your option) any later version.
 *
 * This program is distributed in the hope that it will be useful,
 * but WITHOUT ANY WARRANTY; without even the implied warranty of
 * MERCHANTABILITY or FITNESS FOR A PARTICULAR PURPOSE.  See the
 * GNU General Public License for more details.
 *
 * You should have received a copy of the GNU General Public License
 * along with this program; if not, write to the Free Software Foundation,
 * Inc., 51 Franklin Street, Fifth Floor, Boston, MA 02110-1301, USA.
 *
 * The Original Code is Copyright (C) 2001-2002 by NaN Holding BV.
 * All rights reserved.
 *
 * The Original Code is: all of this file.
 *
 * Contributor(s): none yet.
 *
 * ***** END GPL LICENSE BLOCK *****
 */

/** \file DNA_userdef_types.h
 *  \ingroup DNA
 *  \since mar-2001
 *  \author nzc
 */

#ifndef __DNA_USERDEF_TYPES_H__
#define __DNA_USERDEF_TYPES_H__

#include "DNA_listBase.h"
#include "DNA_texture_types.h" /* ColorBand */

#ifdef __cplusplus
extern "C" {
#endif

/* themes; defines in BIF_resource.h */
struct ColorBand;

/* ************************ style definitions ******************** */

#define MAX_STYLE_NAME	64

/* default uifont_id offered by Blender */
typedef enum eUIFont_ID {
	UIFONT_DEFAULT	= 0,
/*	UIFONT_BITMAP	= 1 */ /* UNUSED */
	
	/* free slots */
	UIFONT_CUSTOM1	= 2,
	UIFONT_CUSTOM2	= 3
} eUIFont_ID;

/* default fonts to load/initalize */
/* first font is the default (index 0), others optional */
typedef struct uiFont {
	struct uiFont *next, *prev;
	char filename[1024];/* 1024 = FILE_MAX */
	short blf_id;		/* from blfont lib */
	short uifont_id;	/* own id */
	short r_to_l;		/* fonts that read from left to right */
	short hinting;
} uiFont;

/* this state defines appearance of text */
typedef struct uiFontStyle {
	short uifont_id;		/* saved in file, 0 is default */
	short points;			/* actual size depends on 'global' dpi */
	short kerning;			/* unfitted or default kerning value. */
	char pad[6];
	short italic, bold;		/* style hint */
	short shadow;			/* value is amount of pixels blur */
	short shadx, shady;		/* shadow offset in pixels */
	short align;			/* text align hint */
	float shadowalpha;		/* total alpha */
	float shadowcolor;		/* 1 value, typically white or black anyway */
} uiFontStyle;

/* uiFontStyle->align */
typedef enum eFontStyle_Align {
	UI_STYLE_TEXT_LEFT		= 0,
	UI_STYLE_TEXT_CENTER	= 1,
	UI_STYLE_TEXT_RIGHT		= 2
} eFontStyle_Align;


/* this is fed to the layout engine and widget code */

typedef struct uiStyle {
	struct uiStyle *next, *prev;
	
	char name[64];			/* MAX_STYLE_NAME */
	
	uiFontStyle paneltitle;
	uiFontStyle grouplabel;
	uiFontStyle widgetlabel;
	uiFontStyle widget;
	
	float panelzoom;
	
	short minlabelchars;	/* in characters */
	short minwidgetchars;	/* in characters */

	short columnspace;
	short templatespace;
	short boxspace;
	short buttonspacex;
	short buttonspacey;
	short panelspace;
	short panelouter;

	short pad;
} uiStyle;

typedef struct uiWidgetColors {
	char outline[4];
	char inner[4];
	char inner_sel[4];
	char item[4];
	char text[4];
	char text_sel[4];
	short shaded;
	short shadetop, shadedown;
<<<<<<< HEAD
	short alpha_check;
	float roundness, pad;
=======
	short pad;
	float roundness;
	short alpha_check, pad2;
>>>>>>> 700c8c69
} uiWidgetColors;

typedef struct uiWidgetStateColors {
	char inner_anim[4];
	char inner_anim_sel[4];
	char inner_key[4];
	char inner_key_sel[4];
	char inner_driven[4];
	char inner_driven_sel[4];
	float blend, pad;
} uiWidgetStateColors;

typedef struct uiTabColors {
	char tab_active[4];
	char tab_inactive[4];
	char tab_back[4];
	char tab_outline[4];
} uiTabColors;

typedef struct uiPanelColors {
	char header[4];
	char back[4];
	short show_header;
	short show_back;
	int pad;
} uiPanelColors;

typedef struct uiGradientColors {
	char gradient[4];
	char high_gradient[4];
	int show_grad;
	int pad2;
} uiGradientColors;

typedef struct ThemeUI {
	/* Interface Elements (buttons, menus, icons) */
	uiWidgetColors wcol_regular, wcol_tool, wcol_text;
	uiWidgetColors wcol_radio, wcol_option, wcol_toggle;
	uiWidgetColors wcol_num, wcol_numslider, wcol_tab;
	uiWidgetColors wcol_menu, wcol_pulldown, wcol_menu_back, wcol_menu_item, wcol_tooltip;
	uiWidgetColors wcol_box, wcol_scroll, wcol_progress, wcol_list_item, wcol_pie_menu;
	
	uiWidgetStateColors wcol_state;

	uiTabColors tab;
	uiPanelColors panel; /* depricated, but we keep it for do_versions (2.66.1) */

	char area_edges[4];

	char widget_emboss[4];

	/* fac: 0 - 1 for blend factor, width in pixels */
	float menu_shadow_fac;
	short menu_shadow_width;
	
	short pad[5];
	
	char iconfile[256];	// FILE_MAXFILE length
	float icon_alpha;

	/* Axis Colors */
	char xaxis[4], yaxis[4], zaxis[4];
} ThemeUI;

/* try to put them all in one, if needed a special struct can be created as well
 * for example later on, when we introduce wire colors for ob types or so...
 */
typedef struct ThemeSpace {
	/* main window colors */
	char back[4];
	char title[4]; 	/* panel title */
	char text[4];
	char text_hi[4];
	
	/* header colors */
	char header[4];			/* region background */
	char header_title[4];	/* unused */
	char header_text[4];
	char header_text_hi[4];

	/* region tabs - DEPRECATED, use ThemeUI->tab */
	char tab_active[4];
	char tab_inactive[4];
	char tab_back[4];
	char tab_outline[4];

	/* button/tool regions */
	char button[4];			/* region background */
	char button_title[4];	/* panel title */
	char button_text[4];
	char button_text_hi[4];
	
	/* listview regions */
	char list[4];			/* region background */
	char list_title[4]; 	/* panel title */
	char list_text[4];
	char list_text_hi[4];
	
	/* float panel */
/*	char panel[4];			unused */
/*	char panel_title[4];	unused */
/*	char panel_text[4];		unused */
/*	char panel_text_hi[4];	unused */

	uiTabColors tabs;
	/* note, cannot use name 'panel' because of DNA mapping old files */
	uiPanelColors panelcolors;

	uiGradientColors gradients;

	char shade1[4];
	char shade2[4];
	
	char hilite[4];
	char grid[4]; 
	
	char view_overlay[4];

	char wire[4], wire_edit[4], select[4];
	char lamp[4], speaker[4], empty[4], camera[4];
	char active[4], group[4], group_active[4], transform[4];
	char vertex[4], vertex_select[4], vertex_unreferenced[4];
	char edge[4], edge_select[4];
	char edge_seam[4], edge_sharp[4], edge_facesel[4], edge_crease[4];
	char face[4], face_select[4];	/* solid faces */
	char face_dot[4];				/*  selected color */
	char extra_edge_len[4], extra_edge_angle[4], extra_face_angle[4], extra_face_area[4];
	char normal[4];
	char vertex_normal[4];
	char loop_normal[4];
	char bone_solid[4], bone_pose[4], bone_pose_active[4];
	char strip[4], strip_select[4];
	char cframe[4];
	char time_keyframe[4], time_gp_keyframe[4];
	char freestyle_edge_mark[4], freestyle_face_mark[4];
	
	char nurb_uline[4], nurb_vline[4];
	char act_spline[4], nurb_sel_uline[4], nurb_sel_vline[4], lastsel_point[4];
	
	char handle_free[4], handle_auto[4], handle_vect[4], handle_align[4], handle_auto_clamped[4];
	char handle_sel_free[4], handle_sel_auto[4], handle_sel_vect[4], handle_sel_align[4], handle_sel_auto_clamped[4];
	
	char ds_channel[4], ds_subchannel[4]; /* dopesheet */
	char keytype_keyframe[4], keytype_extreme[4], keytype_breakdown[4], keytype_jitter[4]; /* keytypes */
	char keytype_keyframe_select[4], keytype_extreme_select[4], keytype_breakdown_select[4], keytype_jitter_select[4]; /* keytypes */
	char keyborder[4], keyborder_select[4];
	
	char console_output[4], console_input[4], console_info[4], console_error[4];
	char console_cursor[4], console_select[4];
	
	char vertex_size, outline_width, facedot_size;
	char noodle_curving;

	/* syntax for textwindow and nodes */
	char syntaxl[4], syntaxs[4]; // in nodespace used for backdrop matte 
	char syntaxb[4], syntaxn[4]; // in nodespace used for color input
	char syntaxv[4], syntaxc[4]; // in nodespace used for converter group
	char syntaxd[4], syntaxr[4]; // in nodespace used for distort 

	char nodeclass_output[4], nodeclass_filter[4];
	char nodeclass_vector[4], nodeclass_texture[4];
	char nodeclass_shader[4], nodeclass_script[4];
	char nodeclass_pattern[4], nodeclass_layout[4];
	
	char movie[4], movieclip[4], mask[4], image[4], scene[4], audio[4];		/* for sequence editor */
	char effect[4], transition[4], meta[4];
	char editmesh_active[4]; 

	char handle_vertex[4];
	char handle_vertex_select[4];
	
	char handle_vertex_size;

	char clipping_border_3d[4];
	
	char marker_outline[4], marker[4], act_marker[4], sel_marker[4], dis_marker[4], lock_marker[4];
	char bundle_solid[4];
	char path_before[4], path_after[4];
	char camera_path[4];
	char hpad[2];
	
	char gp_vertex_size;
	char gp_vertex[4], gp_vertex_select[4];
	
	char preview_back[4];
	char preview_stitch_face[4];
	char preview_stitch_edge[4];
	char preview_stitch_vert[4];
	char preview_stitch_stitchable[4];
	char preview_stitch_unstitchable[4];
	char preview_stitch_active[4];
	
	char uv_shadow[4]; /* two uses, for uvs with modifier applied on mesh and uvs during painting */
	char uv_others[4]; /* uvs of other objects */

	char match[4];				/* outliner - filter match */
	char selected_highlight[4];	/* outliner - selected item */

	char skin_root[4]; /* Skin modifier root color */
	
	/* NLA */
	char anim_active[4];	 /* Active Action + Summary Channel */
	char anim_non_active[4]; /* Active Action = NULL */
	
	char nla_tweaking[4];   /* NLA 'Tweaking' action/strip */
	char nla_tweakdupli[4]; /* NLA - warning color for duplicate instances of tweaking strip */
	
	char nla_transition[4], nla_transition_sel[4]; /* NLA "Transition" strips */
	char nla_meta[4], nla_meta_sel[4];             /* NLA "Meta" strips */
	char nla_sound[4], nla_sound_sel[4];           /* NLA "Sound" strips */

	/* info */
	char info_selected[4], info_selected_text[4];
	char info_error[4], info_error_text[4];
	char info_warning[4], info_warning_text[4];
	char info_info[4], info_info_text[4];
	char info_debug[4], info_debug_text[4];

	char paint_curve_pivot[4];
	char paint_curve_handle[4];

	char metadatabg[4];
	char metadatatext[4];
} ThemeSpace;


/* set of colors for use as a custom color set for Objects/Bones wire drawing */
typedef struct ThemeWireColor {
	char 	solid[4];
	char	select[4];
	char 	active[4];
	
	short 	flag;
	short 	pad;
} ThemeWireColor; 

/* flags for ThemeWireColor */
typedef enum eWireColor_Flags {
	TH_WIRECOLOR_CONSTCOLS	= (1 << 0),
	TH_WIRECOLOR_TEXTCOLS	= (1 << 1),
} eWireColor_Flags;

/* A theme */
typedef struct bTheme {
	struct bTheme *next, *prev;
	char name[32];
	
	ThemeUI tui;
	
	/* Individual Spacetypes */
	/* note: ensure UI_THEMESPACE_END is updated when adding */
	ThemeSpace tbuts;
	ThemeSpace tv3d;
	ThemeSpace tfile;
	ThemeSpace tipo;
	ThemeSpace tinfo;
	ThemeSpace tact;
	ThemeSpace tnla;
	ThemeSpace tseq;
	ThemeSpace tima;
	ThemeSpace text;
	ThemeSpace toops;
	ThemeSpace ttime;
	ThemeSpace tnode;
	ThemeSpace tlogic;
	ThemeSpace tuserpref;
	ThemeSpace tconsole;
	ThemeSpace tclip;
	
	/* 20 sets of bone colors for this theme */
	ThemeWireColor tarm[20];
	/*ThemeWireColor tobj[20];*/
	
	int active_theme_area, pad;
} bTheme;

#define UI_THEMESPACE_START(btheme)  (CHECK_TYPE_INLINE(btheme, bTheme *),  &((btheme)->tbuts))
#define UI_THEMESPACE_END(btheme)    (CHECK_TYPE_INLINE(btheme, bTheme *), (&((btheme)->tclip) + 1))

/* for the moment only the name. may want to store options with this later */
typedef struct bAddon {
	struct bAddon *next, *prev;
	char module[64];
	IDProperty *prop;  /* User-Defined Properties on this  Addon (for storing preferences) */
} bAddon;

typedef struct bPathCompare {
	struct bPathCompare *next, *prev;
	char path[768];  /* FILE_MAXDIR */
	char flag, pad[7];
} bPathCompare;

typedef struct SolidLight {
	int flag, pad;
	float col[4], spec[4], vec[4];
} SolidLight;

typedef struct WalkNavigation {
	float mouse_speed;  /* speed factor for look around */
	float walk_speed;
	float walk_speed_factor;
	float view_height;
	float jump_height;
	float teleport_time;  /* duration to use for teleporting */
	short flag;
	short pad[3];
} WalkNavigation;

typedef struct UserDef {
	/* UserDef has separate do-version handling, and can be read from other files */
	int versionfile, subversionfile;
	
	int flag, dupflag;
	int savetime;
	char tempdir[768];	/* FILE_MAXDIR length */
	char fontdir[768];
	char renderdir[1024]; /* FILE_MAX length */
	/* EXR cache path */
	char render_cachedir[768];  /* 768 = FILE_MAXDIR */
	char textudir[768];
	char pythondir[768];
	char sounddir[768];
	char i18ndir[768];
	char image_editor[1024];    /* 1024 = FILE_MAX */
	char anim_player[1024];	    /* 1024 = FILE_MAX */
	int anim_player_preset;
	
	short v2d_min_gridsize;		/* minimum spacing between gridlines in View2D grids */
	short timecode_style;		/* style of timecode display */
	
	short versions;
	short dbl_click_time;
	
	short gameflags;
	short wheellinescroll;
	int uiflag, uiflag2;
	int language;
	short userpref, viewzoom;
	
	int mixbufsize;
	int audiodevice;
	int audiorate;
	int audioformat;
	int audiochannels;

	int scrollback; /* console scrollback limit */
	int dpi;		/* range 48-128? */
	char pad2[2];
	short transopts;
	short menuthreshold1, menuthreshold2;
	
	struct ListBase themes;
	struct ListBase uifonts;
	struct ListBase uistyles;
	struct ListBase keymaps  DNA_DEPRECATED; /* deprecated in favor of user_keymaps */
	struct ListBase user_keymaps;
	struct ListBase addons;
	struct ListBase autoexec_paths;
	char keyconfigstr[64];
	
	short undosteps;
	short undomemory;
	short gp_manhattendist, gp_euclideandist, gp_eraser;
	short gp_settings;
	short tb_leftmouse, tb_rightmouse;
	struct SolidLight light[3];
	short tw_hotspot, tw_flag, tw_handlesize, tw_size;
	short textimeout, texcollectrate;
	short wmdrawmethod; /* removed wmpad */
	short dragthreshold;
	int memcachelimit;
	int prefetchframes;
	short frameserverport;
	short pad_rot_angle;	/* control the rotation step of the view when PAD2, PAD4, PAD6&PAD8 is use */
	short obcenter_dia;
	short rvisize;			/* rotating view icon size */
	short rvibright;		/* rotating view icon brightness */
	short recent_files;		/* maximum number of recently used files to remember  */
	short smooth_viewtx;	/* miliseconds to spend spinning the view */
	short glreslimit;
	short curssize;
	short color_picker_type;
	char  ipo_new;			/* interpolation mode for newly added F-Curves */
	char  keyhandles_new;	/* handle types for newly added keyframes */
	char  gpu_select_method;
	char  view_frame_type;

	int view_frame_keyframes; /* number of keyframes to zoom around current frame */
	float view_frame_seconds; /* seconds to zoom around current frame */

	short scrcastfps;		/* frame rate for screencast to be played back */
	short scrcastwait;		/* milliseconds between screencast snapshots */
	
	short widget_unit;		/* private, defaults to 20 for 72 DPI setting */
	short anisotropic_filter;
	short use_16bit_textures, use_gpu_mipmap;

	float ndof_sensitivity;	/* overall sensitivity of 3D mouse */
	float ndof_orbit_sensitivity;
	int ndof_flag;			/* flags for 3D mouse */

	short ogl_multisamples;	/* amount of samples for OpenGL FSA, if zero no FSA */

	short image_draw_method; /* Method to be used to draw the images (AUTO, GLSL, Textures or DrawPixels) */
	
	float glalphaclip;
	
	short autokey_mode;		/* autokeying mode */
	short autokey_flag;		/* flags for autokeying */
	
	short text_render, pad9;		/* options for text rendering */

	struct ColorBand coba_weight;	/* from texture.h */

	float sculpt_paint_overlay_col[3];
	float gpencil_new_layer_col[4]; /* default color for newly created Grease Pencil layers */

	short tweak_threshold;
	char navigation_mode, pad;

	char author[80];	/* author name for file formats supporting it */

	char font_path_ui[1024];

	int compute_device_type;
	int compute_device_id;
	
	float fcu_inactive_alpha;	/* opacity of inactive F-Curves in F-Curve Editor */
	float pixelsize;			/* private, set by GHOST, to multiply DPI with */
	int virtual_pixel;			/* virtual pixelsize mode */

	short pie_interaction_type;     /* if keeping a pie menu spawn button pressed after this time, it turns into
	                             * a drag/release pie menu */
	short pie_initial_timeout;  /* direction in the pie menu will always be calculated from the initial position
	                             * within this time limit */
	short pie_animation_timeout;
	short pie_menu_confirm;
	short pie_menu_radius;        /* pie menu radius */
	short pie_menu_threshold;     /* pie menu distance from center before a direction is set */

	struct WalkNavigation walk_navigation;
} UserDef;

extern UserDef U; /* from blenkernel blender.c */

/* ***************** USERDEF ****************** */

/* userpref/section */
typedef enum eUserPref_Section {
	USER_SECTION_INTERFACE	= 0,
	USER_SECTION_EDIT		= 1,
	USER_SECTION_FILE		= 2,
	USER_SECTION_SYSTEM		= 3,
	USER_SECTION_THEME		= 4,
	USER_SECTION_INPUT		= 5,
	USER_SECTION_ADDONS 	= 6,
} eUserPref_Section;

/* flag */
typedef enum eUserPref_Flag {
	USER_AUTOSAVE			= (1 << 0),
/*	USER_AUTOGRABGRID		= (1 << 1),	deprecated */
/*	USER_AUTOROTGRID		= (1 << 2),	deprecated */
/*	USER_AUTOSIZEGRID		= (1 << 3),	deprecated */
	USER_SCENEGLOBAL		= (1 << 4),
	USER_TRACKBALL			= (1 << 5),
/*	USER_DUPLILINK		= (1 << 6),	deprecated */
/*	USER_FSCOLLUM			= (1 << 7),	deprecated */
	USER_MAT_ON_OB			= (1 << 8),
/*	USER_NO_CAPSLOCK		= (1 << 9), */  /* not used anywhere */
/*	USER_VIEWMOVE			= (1 << 10), */ /* not used anywhere */
	USER_TOOLTIPS			= (1 << 11),
	USER_TWOBUTTONMOUSE		= (1 << 12),
	USER_NONUMPAD			= (1 << 13),
	USER_LMOUSESELECT		= (1 << 14),
	USER_FILECOMPRESS		= (1 << 15),
	USER_SAVE_PREVIEWS		= (1 << 16),
	USER_CUSTOM_RANGE		= (1 << 17),
	USER_ADD_EDITMODE		= (1 << 18),
	USER_ADD_VIEWALIGNED	= (1 << 19),
	USER_RELPATHS			= (1 << 20),
	USER_RELEASECONFIRM		= (1 << 21),
	USER_SCRIPT_AUTOEXEC_DISABLE	= (1 << 22),
	USER_FILENOUI			= (1 << 23),
	USER_NONEGFRAMES		= (1 << 24),
	USER_TXT_TABSTOSPACES_DISABLE	= (1 << 25),
	USER_TOOLTIPS_PYTHON    = (1 << 26),
} eUserPref_Flag;

/* flag */
typedef enum ePathCompare_Flag {
	USER_PATHCMP_GLOB		= (1 << 0),
} ePathCompare_Flag;

/* helper macro for checking frame clamping */
#define FRAMENUMBER_MIN_CLAMP(cfra)  {                                        \
	if ((U.flag & USER_NONEGFRAMES) && (cfra < 0))                            \
		cfra = 0;                                                             \
	} (void)0

/* viewzoom */
typedef enum eViewZoom_Style {
	USER_ZOOM_CONT			= 0,
	USER_ZOOM_SCALE			= 1,
	USER_ZOOM_DOLLY			= 2
} eViewZoom_Style;

/* navigation_mode */
typedef enum eViewNavigation_Method {
	VIEW_NAVIGATION_WALK = 0,
	VIEW_NAVIGATION_FLY  = 1,
} eViewNavigation_Method;

/* flag */
typedef enum eWalkNavigation_Flag {
	USER_WALK_GRAVITY			= (1 << 0),
	USER_WALK_MOUSE_REVERSE		= (1 << 1),
} eWalkNavigation_Flag;

/* uiflag */
typedef enum eUserpref_UI_Flag {
	/* flags 0 and 1 were old flags (for autokeying) that aren't used anymore */
	USER_WHEELZOOMDIR		= (1 << 2),
	USER_FILTERFILEEXTS		= (1 << 3),
	USER_DRAWVIEWINFO		= (1 << 4),
	USER_PLAINMENUS			= (1 << 5),
	/* flags 6 and 7 were old flags that are no-longer used */
	USER_ALLWINCODECS		= (1 << 8),
	USER_MENUOPENAUTO		= (1 << 9),
	USER_ZBUF_CURSOR		= (1 << 10),
	USER_AUTOPERSP     		= (1 << 11),
	USER_LOCKAROUND     	= (1 << 12),
	USER_GLOBALUNDO     	= (1 << 13),
	USER_ORBIT_SELECTION	= (1 << 14),
	USER_ZBUF_ORBIT			= (1 << 15),
	USER_HIDE_DOT			= (1 << 16),
	USER_SHOW_ROTVIEWICON	= (1 << 17),
	USER_SHOW_VIEWPORTNAME	= (1 << 18),
	USER_CAM_LOCK_NO_PARENT	= (1 << 19),
	USER_ZOOM_TO_MOUSEPOS	= (1 << 20),
	USER_SHOW_FPS			= (1 << 21),
	USER_MMB_PASTE			= (1 << 22),
	USER_MENUFIXEDORDER		= (1 << 23),
	USER_CONTINUOUS_MOUSE	= (1 << 24),
	USER_ZOOM_INVERT		= (1 << 25),
	USER_ZOOM_HORIZ			= (1 << 26), /* for CONTINUE and DOLLY zoom */
	USER_SPLASH_DISABLE		= (1 << 27),
	USER_HIDE_RECENT		= (1 << 28),
	USER_SHOW_THUMBNAILS	= (1 << 29),
	USER_QUIT_PROMPT		= (1 << 30),
	USER_HIDE_SYSTEM_BOOKMARKS = (1 << 31)
} eUserpref_UI_Flag;

/* uiflag2 */
typedef enum eUserpref_UI_Flag2 {
	USER_KEEP_SESSION			= (1 << 0),
	USER_REGION_OVERLAP			= (1 << 1),
	USER_TRACKPAD_NATURAL		= (1 << 2),
	USER_OPENGL_NO_WARN_SUPPORT	= (1 << 3)
} eUserpref_UI_Flag2;
	
/* Auto-Keying mode */
typedef enum eAutokey_Mode {
	/* AUTOKEY_ON is a bitflag */
	AUTOKEY_ON             = 1,
	
	/* AUTOKEY_ON + 2**n...  (i.e. AUTOKEY_MODE_NORMAL = AUTOKEY_ON + 2) to preserve setting, even when autokey turned off  */
	AUTOKEY_MODE_NORMAL    = 3,
	AUTOKEY_MODE_EDITKEYS  = 5
} eAutokey_Mode;

/* Zoom to frame mode */
typedef enum eZoomFrame_Mode {
	ZOOM_FRAME_MODE_KEEP_RANGE = 0,
	ZOOM_FRAME_MODE_SECONDS = 1,
	ZOOM_FRAME_MODE_KEYFRAMES = 2
} eZoomFrame_Mode;

/* Auto-Keying flag
 * U.autokey_flag (not strictly used when autokeying only - is also used when keyframing these days)
 * note: AUTOKEY_FLAG_* is used with a macro, search for lines like IS_AUTOKEY_FLAG(INSERTAVAIL)
 */
typedef enum eAutokey_Flag {
	AUTOKEY_FLAG_INSERTAVAIL	= (1 << 0),
	AUTOKEY_FLAG_INSERTNEEDED	= (1 << 1),
	AUTOKEY_FLAG_AUTOMATKEY		= (1 << 2),
	AUTOKEY_FLAG_XYZ2RGB		= (1 << 3),
	
	/* toolsettings->autokey_flag */
	AUTOKEY_FLAG_ONLYKEYINGSET	= (1 << 6),
	AUTOKEY_FLAG_NOWARNING		= (1 << 7),
	ANIMRECORD_FLAG_WITHNLA		= (1 << 10),
} eAutokey_Flag;

/* transopts */
typedef enum eUserpref_Translation_Flags {
	USER_TR_TOOLTIPS		= (1 << 0),
	USER_TR_IFACE			= (1 << 1),
/*	USER_TR_MENUS			= (1 << 2),  deprecated */
/*	USER_TR_FILESELECT		= (1 << 3),  deprecated */
/*	USER_TR_TEXTEDIT		= (1 << 4),  deprecated */
	USER_DOTRANSLATE		= (1 << 5),
	USER_USETEXTUREFONT		= (1 << 6),
/*	CONVERT_TO_UTF8			= (1 << 7),  deprecated */
	USER_TR_NEWDATANAME		= (1 << 8),
} eUserpref_Translation_Flags;

/* dupflag */
typedef enum eDupli_ID_Flags {
	USER_DUP_MESH			= (1 << 0),
	USER_DUP_CURVE			= (1 << 1),
	USER_DUP_SURF			= (1 << 2),
	USER_DUP_FONT			= (1 << 3),
	USER_DUP_MBALL			= (1 << 4),
	USER_DUP_LAMP			= (1 << 5),
	USER_DUP_IPO			= (1 << 6),
	USER_DUP_MAT			= (1 << 7),
	USER_DUP_TEX			= (1 << 8),
	USER_DUP_ARM			= (1 << 9),
	USER_DUP_ACT			= (1 << 10),
	USER_DUP_PSYS			= (1 << 11)
} eDupli_ID_Flags;

/* gameflags */
typedef enum eOpenGL_RenderingOptions {
	/* USER_DEPRECATED_FLAG	= (1 << 0), */
	/* USER_DISABLE_SOUND		= (1 << 1), */ /* deprecated, don't use without checking for */
	                                     /* backwards compatibilty in do_versions! */
	USER_DISABLE_MIPMAP		= (1 << 2),
	USER_DISABLE_VBO		= (1 << 3),
	/* USER_DISABLE_AA			= (1 << 4), */ /* DEPRECATED */
} eOpenGL_RenderingOptions;

/* selection method for opengl gpu_select_method */
typedef enum eOpenGL_SelectOptions {
	USER_SELECT_AUTO = 0,
	USER_SELECT_USE_OCCLUSION_QUERY = 1,
	USER_SELECT_USE_SELECT_RENDERMODE = 2
} eOpenGL_SelectOptions;

/* wm draw method */
typedef enum eWM_DrawMethod {
	USER_DRAW_TRIPLE		= 0,
	USER_DRAW_OVERLAP		= 1,
	USER_DRAW_FULL			= 2,
	USER_DRAW_AUTOMATIC		= 3,
	USER_DRAW_OVERLAP_FLIP	= 4,
} eWM_DrawMethod;

/* text draw options */
typedef enum eText_Draw_Options {
	USER_TEXT_DISABLE_AA	= (1 << 0),
} eText_Draw_Options;

/* tw_flag (transform widget) */

/* gp_settings (Grease Pencil Settings) */
typedef enum eGP_UserdefSettings {
	GP_PAINT_DOSMOOTH		= (1 << 0),
	GP_PAINT_DOSIMPLIFY		= (1 << 1),
} eGP_UserdefSettings;

/* color picker types */
typedef enum eColorPicker_Types {
	USER_CP_CIRCLE_HSV	= 0,
	USER_CP_SQUARE_SV	= 1,
	USER_CP_SQUARE_HS	= 2,
	USER_CP_SQUARE_HV	= 3,
	USER_CP_CIRCLE_HSL	= 4,
} eColorPicker_Types;

/* timecode display styles */
typedef enum eTimecodeStyles {
	/* as little info as is necessary to show relevant info
	 * with '+' to denote the frames 
	 * i.e. HH:MM:SS+FF, MM:SS+FF, SS+FF, or MM:SS
	 */
	USER_TIMECODE_MINIMAL		= 0,
	
	/* reduced SMPTE - (HH:)MM:SS:FF */
	USER_TIMECODE_SMPTE_MSF		= 1,
	
	/* full SMPTE - HH:MM:SS:FF */
	USER_TIMECODE_SMPTE_FULL	= 2,
	
	/* milliseconds for sub-frames - HH:MM:SS.sss */
	USER_TIMECODE_MILLISECONDS	= 3,
	
	/* seconds only */
	USER_TIMECODE_SECONDS_ONLY	= 4,
} eTimecodeStyles;

/* theme drawtypes */
/* XXX: These are probably only for the old UI engine? */
typedef enum eTheme_DrawTypes {
	TH_MINIMAL  	= 0,
	TH_ROUNDSHADED	= 1,
	TH_ROUNDED  	= 2,
	TH_OLDSKOOL 	= 3,
	TH_SHADED   	= 4
} eTheme_DrawTypes;

/* ndof_flag (3D mouse options) */
typedef enum eNdof_Flag {
	NDOF_SHOW_GUIDE     = (1 << 0),
	NDOF_FLY_HELICOPTER = (1 << 1),
	NDOF_LOCK_HORIZON   = (1 << 2),

	/* the following might not need to be saved between sessions,
	 * but they do need to live somewhere accessible... */
	NDOF_SHOULD_PAN     = (1 << 3),
	NDOF_SHOULD_ZOOM    = (1 << 4),
	NDOF_SHOULD_ROTATE  = (1 << 5),

	/* orbit navigation modes */

	/* exposed as Orbit|Explore in the UI */
	NDOF_MODE_ORBIT      = (1 << 6),

	/* actually... users probably don't care about what the mode
	 * is called, just that it feels right */
	/* zoom is up/down if this flag is set (otherwise forward/backward) */
	NDOF_PAN_YZ_SWAP_AXIS   = (1 << 7),
	NDOF_ZOOM_INVERT        = (1 << 8),
	NDOF_ROTX_INVERT_AXIS   = (1 << 9),
	NDOF_ROTY_INVERT_AXIS   = (1 << 10),
	NDOF_ROTZ_INVERT_AXIS   = (1 << 11),
	NDOF_PANX_INVERT_AXIS   = (1 << 12),
	NDOF_PANY_INVERT_AXIS   = (1 << 13),
	NDOF_PANZ_INVERT_AXIS   = (1 << 14),
	NDOF_TURNTABLE          = (1 << 15),
} eNdof_Flag;

#define NDOF_PIXELS_PER_SECOND 600.0f

/* compute_device_type */
typedef enum eCompute_Device_Type {
	USER_COMPUTE_DEVICE_NONE	= 0,
	USER_COMPUTE_DEVICE_OPENCL	= 1,
	USER_COMPUTE_DEVICE_CUDA	= 2,
} eCompute_Device_Type;

	
typedef enum eMultiSample_Type {
	USER_MULTISAMPLE_NONE	= 0,
	USER_MULTISAMPLE_2	= 2,
	USER_MULTISAMPLE_4	= 4,
	USER_MULTISAMPLE_8	= 8,
	USER_MULTISAMPLE_16	= 16,
} eMultiSample_Type;
	
typedef enum eImageDrawMethod {
	/* IMAGE_DRAW_METHOD_AUTO = 0, */ /* Currently unused */
	IMAGE_DRAW_METHOD_GLSL = 1,
	IMAGE_DRAW_METHOD_2DTEXTURE = 2,
	IMAGE_DRAW_METHOD_DRAWPIXELS = 3,
} eImageDrawMethod;

typedef enum eUserpref_VirtualPixel {
	VIRTUAL_PIXEL_NATIVE = 0,
	VIRTUAL_PIXEL_DOUBLE = 1,
} eUserpref_VirtualPixel;

#ifdef __cplusplus
}
#endif

#endif<|MERGE_RESOLUTION|>--- conflicted
+++ resolved
@@ -128,14 +128,9 @@
 	char text_sel[4];
 	short shaded;
 	short shadetop, shadedown;
-<<<<<<< HEAD
-	short alpha_check;
-	float roundness, pad;
-=======
 	short pad;
 	float roundness;
 	short alpha_check, pad2;
->>>>>>> 700c8c69
 } uiWidgetColors;
 
 typedef struct uiWidgetStateColors {
