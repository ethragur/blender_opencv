/*
 * This program is free software; you can redistribute it and/or
 * modify it under the terms of the GNU General Public License
 * as published by the Free Software Foundation; either version 2
 * of the License, or (at your option) any later version.
 *
 * This program is distributed in the hope that it will be useful,
 * but WITHOUT ANY WARRANTY; without even the implied warranty of
 * MERCHANTABILITY or FITNESS FOR A PARTICULAR PURPOSE.  See the
 * GNU General Public License for more details.
 *
 * You should have received a copy of the GNU General Public License
 * along with this program; if not, write to the Free Software Foundation,
 * Inc., 51 Franklin Street, Fifth Floor, Boston, MA 02110-1301, USA.
 *
 * The Original Code is Copyright (C) 2001-2002 by NaN Holding BV.
 * All rights reserved.
 */

/** \file
 * \ingroup DNA
 */

#pragma once

#include "DNA_listBase.h"
#include "DNA_texture_types.h" /* ColorBand */

#ifdef __cplusplus
extern "C" {
#endif

/* Themes; defines in `BIF_resource.h`. */

struct ColorBand;

/* ************************ style definitions ******************** */

#define MAX_STYLE_NAME 64

/**
 * Default offered by Blender.
 * #uiFont.uifont_id
 */
typedef enum eUIFont_ID {
  UIFONT_DEFAULT = 0,
  /*  UIFONT_BITMAP   = 1 */ /* UNUSED */

  /* free slots */
  UIFONT_CUSTOM1 = 2,
  /* UIFONT_CUSTOM2 = 3, */ /* UNUSED */
} eUIFont_ID;

/**
 * Default fonts to load/initialize.
 * First font is the default (index 0), others optional.
 */
#
#
typedef struct uiFont {
  struct uiFont *next, *prev;
  /** 1024 = FILE_MAX. */
  char filepath[1024];
  /** From blfont lib. */
  short blf_id;
  /** Own id (eUIFont_ID). */
  short uifont_id;
} uiFont;

/** This state defines appearance of text. */
typedef struct uiFontStyle {
  /** Saved in file, 0 is default. */
  short uifont_id;
  char _pad1[2];
  /** Actual size depends on 'global' dpi. */
  float points;
  /** Style hint. */
  short italic, bold;
  /** Value is amount of pixels blur. */
  short shadow;
  /** Shadow offset in pixels. */
  short shadx, shady;
  char _pad0[2];
  /** Total alpha. */
  float shadowalpha;
  /** 1 value, typically white or black anyway. */
  float shadowcolor;
  char _pad2[4];
} uiFontStyle;

/* this is fed to the layout engine and widget code */

typedef struct uiStyle {
  struct uiStyle *next, *prev;

  /** MAX_STYLE_NAME. */
  char name[64];

  uiFontStyle paneltitle;
  uiFontStyle grouplabel;
  uiFontStyle widgetlabel;
  uiFontStyle widget;

  float panelzoom;

  /** In characters. */
  short minlabelchars;
  /** In characters. */
  short minwidgetchars;

  short columnspace;
  short templatespace;
  short boxspace;
  short buttonspacex;
  short buttonspacey;
  short panelspace;
  short panelouter;

  char _pad0[2];
} uiStyle;

typedef struct uiWidgetColors {
  unsigned char outline[4];
  unsigned char inner[4];
  unsigned char inner_sel[4];
  unsigned char item[4];
  unsigned char text[4];
  unsigned char text_sel[4];
  unsigned char shaded;
  char _pad0[7];
  short shadetop, shadedown;
  float roundness;
} uiWidgetColors;

typedef struct uiWidgetStateColors {
  unsigned char inner_anim[4];
  unsigned char inner_anim_sel[4];
  unsigned char inner_key[4];
  unsigned char inner_key_sel[4];
  unsigned char inner_driven[4];
  unsigned char inner_driven_sel[4];
  unsigned char inner_overridden[4];
  unsigned char inner_overridden_sel[4];
  unsigned char inner_changed[4];
  unsigned char inner_changed_sel[4];
  float blend;
  char _pad0[4];
} uiWidgetStateColors;

typedef struct uiPanelColors {
  unsigned char header[4];
  unsigned char back[4];
  unsigned char sub_back[4];
  char _pad0[4];
} uiPanelColors;

typedef struct ThemeUI {
  /* Interface Elements (buttons, menus, icons) */
  uiWidgetColors wcol_regular, wcol_tool, wcol_toolbar_item, wcol_text;
  uiWidgetColors wcol_radio, wcol_option, wcol_toggle;
  uiWidgetColors wcol_num, wcol_numslider, wcol_tab;
  uiWidgetColors wcol_menu, wcol_pulldown, wcol_menu_back, wcol_menu_item, wcol_tooltip;
  uiWidgetColors wcol_box, wcol_scroll, wcol_progress, wcol_list_item, wcol_pie_menu;

  uiWidgetStateColors wcol_state;

  unsigned char widget_emboss[4];

  /* fac: 0 - 1 for blend factor, width in pixels */
  float menu_shadow_fac;
  short menu_shadow_width;

  unsigned char editor_outline[4];

  /* Transparent Grid */
  unsigned char transparent_checker_primary[4], transparent_checker_secondary[4];
  unsigned char transparent_checker_size;
  char _pad1[1];

  float icon_alpha;
  float icon_saturation;
  unsigned char widget_text_cursor[4];

  /* Axis Colors */
  unsigned char xaxis[4], yaxis[4], zaxis[4];

  /* Gizmo Colors. */
  unsigned char gizmo_hi[4];
  unsigned char gizmo_primary[4];
  unsigned char gizmo_secondary[4];
  unsigned char gizmo_view_align[4];
  unsigned char gizmo_a[4];
  unsigned char gizmo_b[4];

  /* Icon Colors. */
  /** Scene items. */
  unsigned char icon_scene[4];
  /** Collection items. */
  unsigned char icon_collection[4];
  /** Object items. */
  unsigned char icon_object[4];
  /** Object data items. */
  unsigned char icon_object_data[4];
  /** Modifier and constraint items. */
  unsigned char icon_modifier[4];
  /** Shading related items. */
  unsigned char icon_shading[4];
  /** File folders. */
  unsigned char icon_folder[4];
  /** Intensity of the border icons. >0 will render an border around themed
   * icons. */
  float icon_border_intensity;
  float panel_roundness;
  char _pad2[4];

} ThemeUI;

/* try to put them all in one, if needed a special struct can be created as well
 * for example later on, when we introduce wire colors for ob types or so...
 */
typedef struct ThemeSpace {
  /* main window colors */
  unsigned char back[4];
  unsigned char back_grad[4];

  char background_type;
  char _pad0[3];

  /** Panel title. */
  unsigned char title[4];
  unsigned char text[4];
  unsigned char text_hi[4];

  /* header colors */
  /** Region background. */
  unsigned char header[4];
  /** Unused. */
  unsigned char header_title[4];
  unsigned char header_text[4];
  unsigned char header_text_hi[4];

  /* region tabs */
  unsigned char tab_active[4];
  unsigned char tab_inactive[4];
  unsigned char tab_back[4];
  unsigned char tab_outline[4];

  /* button/tool regions */
  /** Region background. */
  unsigned char button[4];
  /** Panel title. */
  unsigned char button_title[4];
  unsigned char button_text[4];
  unsigned char button_text_hi[4];

  /* listview regions */
  /** Region background. */
  unsigned char list[4];
  /** Panel title. */
  unsigned char list_title[4];
  unsigned char list_text[4];
  unsigned char list_text_hi[4];

  /* navigation bar regions */
  /** Region background. */
  unsigned char navigation_bar[4];
  /** Region background. */
  unsigned char execution_buts[4];

  /* NOTE: cannot use name 'panel' because of DNA mapping old files. */
  uiPanelColors panelcolors;

  unsigned char shade1[4];
  unsigned char shade2[4];

  unsigned char hilite[4];
  unsigned char grid[4];

  unsigned char view_overlay[4];

  unsigned char wire[4], wire_edit[4], select[4];
  unsigned char lamp[4], speaker[4], empty[4], camera[4];
  unsigned char active[4], group[4], group_active[4], transform[4];
  unsigned char vertex[4], vertex_select[4], vertex_active[4], vertex_bevel[4],
      vertex_unreferenced[4];
  unsigned char edge[4], edge_select[4];
  unsigned char edge_seam[4], edge_sharp[4], edge_facesel[4], edge_crease[4], edge_bevel[4];
  /** Solid faces. */
  unsigned char face[4], face_select[4], face_back[4], face_front[4];
  /** Selected color. */
  unsigned char face_dot[4];
  unsigned char extra_edge_len[4], extra_edge_angle[4], extra_face_angle[4], extra_face_area[4];
  unsigned char normal[4];
  unsigned char vertex_normal[4];
  unsigned char loop_normal[4];
  unsigned char bone_solid[4], bone_pose[4], bone_pose_active[4], bone_locked_weight[4];
  unsigned char strip[4], strip_select[4];
  unsigned char cframe[4];
  unsigned char time_keyframe[4], time_gp_keyframe[4];
  unsigned char freestyle_edge_mark[4], freestyle_face_mark[4];
  unsigned char time_scrub_background[4];
  unsigned char time_marker_line[4], time_marker_line_selected[4];

  unsigned char nurb_uline[4], nurb_vline[4];
  unsigned char act_spline[4], nurb_sel_uline[4], nurb_sel_vline[4], lastsel_point[4];

  unsigned char handle_free[4], handle_auto[4], handle_vect[4], handle_align[4],
      handle_auto_clamped[4];
  unsigned char handle_sel_free[4], handle_sel_auto[4], handle_sel_vect[4], handle_sel_align[4],
      handle_sel_auto_clamped[4];

  /** Dopesheet. */
  unsigned char ds_channel[4], ds_subchannel[4], ds_ipoline[4];
  /** Keytypes. */
  unsigned char keytype_keyframe[4], keytype_extreme[4], keytype_breakdown[4], keytype_jitter[4],
      keytype_movehold[4];
  /** Keytypes. */
  unsigned char keytype_keyframe_select[4], keytype_extreme_select[4], keytype_breakdown_select[4],
      keytype_jitter_select[4], keytype_movehold_select[4];
  unsigned char keyborder[4], keyborder_select[4];
  char _pad4[3];

  unsigned char console_output[4], console_input[4], console_info[4], console_error[4];
  unsigned char console_cursor[4], console_select[4];

  unsigned char vertex_size, outline_width, obcenter_dia, facedot_size;
  unsigned char noodle_curving;
  unsigned char grid_levels;
  char _pad5[3];
  float dash_alpha;

  /* syntax for textwindow and nodes */
  unsigned char syntaxl[4], syntaxs[4]; /* in nodespace used for backdrop matte */
  unsigned char syntaxb[4], syntaxn[4]; /* in nodespace used for color input */
  unsigned char syntaxv[4], syntaxc[4]; /* in nodespace used for converter group */
  unsigned char syntaxd[4], syntaxr[4]; /* in nodespace used for distort */

  unsigned char line_numbers[4];
  char _pad6[3];

  unsigned char nodeclass_output[4], nodeclass_filter[4];
  unsigned char nodeclass_vector[4], nodeclass_texture[4];
  unsigned char nodeclass_shader[4], nodeclass_script[4];
  unsigned char nodeclass_pattern[4], nodeclass_layout[4];
  unsigned char nodeclass_geometry[4], nodeclass_attribute[4];

  /** For sequence editor. */
  unsigned char movie[4], movieclip[4], mask[4], image[4], scene[4], audio[4];
  unsigned char effect[4], transition[4], meta[4], text_strip[4], color_strip[4];
  unsigned char active_strip[4], selected_strip[4];

  /** For dopesheet - scale factor for size of keyframes (i.e. height of channels). */
  char _pad7[1];
  float keyframe_scale_fac;

  unsigned char editmesh_active[4];

  unsigned char handle_vertex[4];
  unsigned char handle_vertex_select[4];

  unsigned char handle_vertex_size;

  unsigned char clipping_border_3d[4];

  unsigned char marker_outline[4], marker[4], act_marker[4], sel_marker[4], dis_marker[4],
      lock_marker[4];
  unsigned char bundle_solid[4];
  unsigned char path_before[4], path_after[4];
  unsigned char path_keyframe_before[4], path_keyframe_after[4];
  unsigned char camera_path[4];
  unsigned char _pad1[6];

  unsigned char gp_vertex_size;
  unsigned char gp_vertex[4], gp_vertex_select[4];

  unsigned char preview_back[4];
  unsigned char preview_stitch_face[4];
  unsigned char preview_stitch_edge[4];
  unsigned char preview_stitch_vert[4];
  unsigned char preview_stitch_stitchable[4];
  unsigned char preview_stitch_unstitchable[4];
  unsigned char preview_stitch_active[4];

  /** Two uses, for uvs with modifier applied on mesh and uvs during painting. */
  unsigned char uv_shadow[4];

  /** Search filter match, used for property search and in the outliner. */
  unsigned char match[4];
  /** Outliner - selected item. */
  unsigned char selected_highlight[4];
  /** Outliner - selected object. */
  unsigned char selected_object[4];
  /** Outliner - active object. */
  unsigned char active_object[4];
  /** Outliner - edited object. */
  unsigned char edited_object[4];
  /** Outliner - row color difference. */
  unsigned char row_alternate[4];

  /** Skin modifier root color. */
  unsigned char skin_root[4];

  /* NLA */
  /** Active Action + Summary Channel. */
  unsigned char anim_active[4];
  /** Active Action = NULL. */
  unsigned char anim_non_active[4];
  /** Preview range overlay. */
  unsigned char anim_preview_range[4];

  /** NLA 'Tweaking' action/strip. */
  unsigned char nla_tweaking[4];
  /** NLA - warning color for duplicate instances of tweaking strip. */
  unsigned char nla_tweakdupli[4];

  /** NLA "Track" */
  unsigned char nla_track[4];
  /** NLA "Transition" strips. */
  unsigned char nla_transition[4], nla_transition_sel[4];
  /** NLA "Meta" strips. */
  unsigned char nla_meta[4], nla_meta_sel[4];
  /** NLA "Sound" strips. */
  unsigned char nla_sound[4], nla_sound_sel[4];

  /* info */
  unsigned char info_selected[4], info_selected_text[4];
  unsigned char info_error[4], info_error_text[4];
  unsigned char info_warning[4], info_warning_text[4];
  unsigned char info_info[4], info_info_text[4];
  unsigned char info_debug[4], info_debug_text[4];
  unsigned char info_property[4], info_property_text[4];
  unsigned char info_operator[4], info_operator_text[4];

  unsigned char paint_curve_pivot[4];
  unsigned char paint_curve_handle[4];

  unsigned char metadatabg[4];
  unsigned char metadatatext[4];

} ThemeSpace;

/* Viewport Background Gradient Types. */

typedef enum eBackgroundGradientTypes {
  TH_BACKGROUND_SINGLE_COLOR = 0,
  TH_BACKGROUND_GRADIENT_LINEAR = 1,
  TH_BACKGROUND_GRADIENT_RADIAL = 2,
} eBackgroundGradientTypes;

/** Set of colors for use as a custom color set for Objects/Bones wire drawing. */
typedef struct ThemeWireColor {
  unsigned char solid[4];
  unsigned char select[4];
  unsigned char active[4];

  /** #eWireColor_Flags. */
  short flag;
  char _pad0[2];
} ThemeWireColor;

/** #ThemeWireColor.flag */
typedef enum eWireColor_Flags {
  TH_WIRECOLOR_CONSTCOLS = (1 << 0),
  /* TH_WIRECOLOR_TEXTCOLS = (1 << 1), */ /* UNUSED */
} eWireColor_Flags;

typedef struct ThemeCollectionColor {
  unsigned char color[4];
} ThemeCollectionColor;

typedef struct ThemeStripColor {
  unsigned char color[4];
} ThemeStripColor;

/**
 * A theme.
 *
 * \note Currently only a single theme is ever used at once.
 * Different theme presets are stored as external files now.
 */
typedef struct bTheme {
  struct bTheme *next, *prev;
  char name[32];

  ThemeUI tui;

  /**
   * Individual Spacetypes:
   * \note Ensure #UI_THEMESPACE_END is updated when adding.
   */
  ThemeSpace space_properties;
  ThemeSpace space_view3d;
  ThemeSpace space_file;
  ThemeSpace space_graph;
  ThemeSpace space_info;
  ThemeSpace space_action;
  ThemeSpace space_nla;
  ThemeSpace space_sequencer;
  ThemeSpace space_image;
  ThemeSpace space_text;
  ThemeSpace space_outliner;
  ThemeSpace space_node;
  ThemeSpace space_preferences;
  ThemeSpace space_console;
  ThemeSpace space_clip;
  ThemeSpace space_topbar;
  ThemeSpace space_statusbar;
  ThemeSpace space_spreadsheet;

  /* 20 sets of bone colors for this theme */
  ThemeWireColor tarm[20];
  // ThemeWireColor tobj[20];

  /* See COLLECTION_COLOR_TOT for the number of collection colors. */
  ThemeCollectionColor collection_color[8];

  /* See SEQUENCE_COLOR_TOT for the total number of strip colors. */
  ThemeStripColor strip_color[9];

  int active_theme_area;
} bTheme;

#define UI_THEMESPACE_START(btheme) \
  (CHECK_TYPE_INLINE(btheme, bTheme *), &((btheme)->space_properties))
#define UI_THEMESPACE_END(btheme) \
  (CHECK_TYPE_INLINE(btheme, bTheme *), (&((btheme)->space_spreadsheet) + 1))

typedef struct bAddon {
  struct bAddon *next, *prev;
  char module[64];
  /** User-Defined Properties on this add-on (for storing preferences). */
  IDProperty *prop;
} bAddon;

typedef struct bPathCompare {
  struct bPathCompare *next, *prev;
  /** FILE_MAXDIR. */
  char path[768];
  char flag;
  char _pad0[7];
} bPathCompare;

typedef struct bUserMenu {
  struct bUserMenu *next, *prev;
  char space_type;
  char _pad0[7];
  char context[64];
  /* bUserMenuItem */
  ListBase items;
} bUserMenu;

/** May be part of #bUserMenu or other list. */
typedef struct bUserMenuItem {
  struct bUserMenuItem *next, *prev;
  char ui_name[64];
  char type;
  char _pad0[7];
} bUserMenuItem;

typedef struct bUserMenuItem_Op {
  bUserMenuItem item;
  char op_idname[64];
  struct IDProperty *prop;
  char opcontext; /* #wmOperatorCallContext */
  char _pad0[7];
} bUserMenuItem_Op;

typedef struct bUserMenuItem_Menu {
  bUserMenuItem item;
  char mt_idname[64];
} bUserMenuItem_Menu;

typedef struct bUserMenuItem_Prop {
  bUserMenuItem item;
  char context_data_path[256];
  char prop_id[64];
  int prop_index;
  char _pad0[4];
} bUserMenuItem_Prop;

enum {
  USER_MENU_TYPE_SEP = 1,
  USER_MENU_TYPE_OPERATOR = 2,
  USER_MENU_TYPE_MENU = 3,
  USER_MENU_TYPE_PROP = 4,
};

typedef struct bUserAssetLibrary {
  struct bUserAssetLibrary *next, *prev;

  char name[64];   /* MAX_NAME */
  char path[1024]; /* FILE_MAX */
} bUserAssetLibrary;

typedef struct SolidLight {
  int flag;
  float smooth;
  char _pad0[8];
  float col[4], spec[4], vec[4];
} SolidLight;

typedef struct WalkNavigation {
  /** Speed factor for look around. */
  float mouse_speed;
  float walk_speed;
  float walk_speed_factor;
  float view_height;
  float jump_height;
  /** Duration to use for teleporting. */
  float teleport_time;
  short flag;
  char _pad0[6];
} WalkNavigation;

typedef struct UserDef_Runtime {
  /** Mark as changed so the preferences are saved on exit. */
  char is_dirty;
  char _pad0[7];
} UserDef_Runtime;

/**
 * Store UI data here instead of the space
 * since the space is typically a window which is freed.
 */
typedef struct UserDef_SpaceData {
  char section_active;
  /** #eUserPref_SpaceData_Flag UI options. */
  char flag;
  char _pad0[6];
} UserDef_SpaceData;

/**
 * Storage for UI data that to keep it even after the window was closed. (Similar to
 * #UserDef_SpaceData.)
 */
typedef struct UserDef_FileSpaceData {
  int display_type;   /* FileSelectParams.display */
  int thumbnail_size; /* FileSelectParams.thumbnail_size */
  int sort_type;      /* FileSelectParams.sort */
  int details_flags;  /* FileSelectParams.details_flags */
  int flag;           /* FileSelectParams.flag */
  int _pad0;
  uint64_t filter_id; /* FileSelectParams.filter_id */

  /** Info used when creating the file browser in a temporary window. */
  int temp_win_sizex;
  int temp_win_sizey;
} UserDef_FileSpaceData;

typedef struct UserDef_Experimental {
  /* Debug options, always available. */
  char use_undo_legacy;
  char no_override_auto_resync;
  char use_cycles_debug;
  char use_geometry_nodes_legacy;
  char show_asset_debug_info;
  char no_asset_indexing;
  char use_gpencil_update_cache;
  char SANITIZE_AFTER_HERE;
  /* The following options are automatically sanitized (set to 0)
   * when the release cycle is not alpha. */
  char use_new_hair_type;
  char use_new_point_cloud_type;
  char use_full_frame_compositor;
  char use_sculpt_vertex_colors;
  char use_sculpt_tools_tilt;
  char use_extended_asset_browser;
  char use_override_templates;
<<<<<<< HEAD
=======
  char _pad[2];
>>>>>>> 4dcaac6d
  /** `makesdna` does not allow empty structs. */
} UserDef_Experimental;

#define USER_EXPERIMENTAL_TEST(userdef, member) \
  (((userdef)->flag & USER_DEVELOPER_UI) && ((userdef)->experimental).member)

typedef struct UserDef {
  /** UserDef has separate do-version handling, and can be read from other files. */
  int versionfile, subversionfile;

  /** #eUserPref_Flag. */
  int flag;
  /** #eDupli_ID_Flags. */
  unsigned int dupflag;
  /** #eUserPref_PrefFlag preferences for the preferences. */
  char pref_flag;
  char savetime;
  char mouse_emulate_3_button_modifier;
  char _pad4[1];
  /** FILE_MAXDIR length. */
  char tempdir[768];
  char fontdir[768];
  /** FILE_MAX length. */
  char renderdir[1024];
  /* EXR cache path */
  /** 768 = FILE_MAXDIR. */
  char render_cachedir[768];
  char textudir[768];
  /**
   * Optional user location for scripts.
   *
   * This supports the same layout as Blender's scripts directory `release/scripts`.
   *
   * \note Unlike most paths, changing this is not fully supported at run-time,
   * requiring a restart to properly take effect. Supporting this would cause complications as
   * the script path can contain `startup`, `addons` & `modules` etc. properly unwinding the
   * Python environment to the state it _would_ have been in gets complicated.
   *
   * Although this is partially supported as the `sys.path` is refreshed when loading preferences.
   * This is done to support #PREFERENCES_OT_copy_prev which is available to the user when they
   * launch with a new version of Blender. In this case setting the script path on top of
   * factory settings will work without problems.
   */
  char pythondir[768];
  char sounddir[768];
  char i18ndir[768];
  /** 1024 = FILE_MAX. */
  char image_editor[1024];
  /** 1024 = FILE_MAX. */
  char anim_player[1024];
  int anim_player_preset;

  /** Minimum spacing between grid-lines in View2D grids. */
  short v2d_min_gridsize;
  /** #eTimecodeStyles, style of time-code display. */
  short timecode_style;

  short versions;
  short dbl_click_time;

  char _pad0[3];
  char mini_axis_type;
  /** #eUserpref_UI_Flag. */
  int uiflag;
  /** #eUserpref_UI_Flag2. */
  char uiflag2;
  char gpu_flag;
  char _pad8[6];
  /* Experimental flag for app-templates to make changes to behavior
   * which are outside the scope of typical preferences. */
  char app_flag;
  char viewzoom;
  short language;

  int mixbufsize;
  int audiodevice;
  int audiorate;
  int audioformat;
  int audiochannels;

  /** Setting for UI scale (fractional), before screen DPI has been applied. */
  float ui_scale;
  /** Setting for UI line width. */
  int ui_line_width;
  /** Runtime, full DPI divided by `pixelsize`. */
  int dpi;
  /** Runtime, multiplier to scale UI elements based on DPI (fractional). */
  float dpi_fac;
  /** Runtime, `1.0 / dpi_fac` */
  float inv_dpi_fac;
  /** Runtime, calculated from line-width and point-size based on DPI (rounded to int). */
  float pixelsize;
  /** Deprecated, for forward compatibility. */
  int virtual_pixel;

  /** Console scroll-back limit. */
  int scrollback;
  /** Node insert offset (aka auto-offset) margin, but might be useful for later stuff as well. */
  char node_margin;
  char _pad2[1];
  /** #eUserpref_Translation_Flags. */
  short transopts;
  short menuthreshold1, menuthreshold2;

  /** Startup application template. */
  char app_template[64];

  struct ListBase themes;
  struct ListBase uifonts;
  struct ListBase uistyles;
  struct ListBase user_keymaps;
  /** #wmKeyConfigPref. */
  struct ListBase user_keyconfig_prefs;
  struct ListBase addons;
  struct ListBase autoexec_paths;
  /** #bUserMenu. */
  struct ListBase user_menus;
  /** #bUserAssetLibrary */
  struct ListBase asset_libraries;

  char keyconfigstr[64];

  short undosteps;
  char _pad1[2];
  int undomemory;
  float gpu_viewport_quality DNA_DEPRECATED;
  short gp_manhattandist, gp_euclideandist, gp_eraser;
  /** #eGP_UserdefSettings. */
  short gp_settings;
  char _pad13[4];
  struct SolidLight light_param[4];
  float light_ambient[3];
  char gizmo_flag;
  /** Generic gizmo size. */
  char gizmo_size;
  /** Navigate gizmo size. */
  char gizmo_size_navigate_v3d;
  char _pad3[5];
  short edit_studio_light;
  short lookdev_sphere_size;
  short vbotimeout, vbocollectrate;
  short textimeout, texcollectrate;
  int memcachelimit;
  /** Unused. */
  int prefetchframes;
  /** Control the rotation step of the view when PAD2, PAD4, PAD6&PAD8 is use. */
  float pad_rot_angle;
  char _pad12[4];
  /** Rotating view icon size. */
  short rvisize;
  /** Rotating view icon brightness. */
  short rvibright;
  /** Maximum number of recently used files to remember. */
  short recent_files;
  /** Milliseconds to spend spinning the view. */
  short smooth_viewtx;
  short glreslimit;
  /** #eColorPicker_Types. */
  short color_picker_type;
  /** Curve smoothing type for newly added F-Curves. */
  char auto_smoothing_new;
  /** Interpolation mode for newly added F-Curves. */
  char ipo_new;
  /** Handle types for newly added keyframes. */
  char keyhandles_new;
  char _pad11[4];
  /** #eZoomFrame_Mode. */
  char view_frame_type;

  /** Number of keyframes to zoom around current frame. */
  int view_frame_keyframes;
  /** Seconds to zoom around current frame. */
  float view_frame_seconds;

  char _pad7[6];

  /** Private, defaults to 20 for 72 DPI setting. */
  short widget_unit;
  short anisotropic_filter;

  /** Tablet API to use (Windows only). */
  short tablet_api;

  /** Raw tablet pressure that maps to 100%. */
  float pressure_threshold_max;
  /** Curve non-linearity parameter. */
  float pressure_softness;

  /** Overall sensitivity of 3D mouse. */
  float ndof_sensitivity;
  float ndof_orbit_sensitivity;
  /** Dead-zone of 3D mouse. */
  float ndof_deadzone;
  /** #eNdof_Flag, flags for 3D mouse. */
  int ndof_flag;

  /** #eMultiSample_Type, amount of samples for OpenGL FSA, if zero no FSA. */
  short ogl_multisamples;

  /** eImageDrawMethod, Method to be used to draw the images
   * (AUTO, GLSL, Textures or DrawPixels) */
  short image_draw_method;

  float glalphaclip;

  /** #eAutokey_Mode, autokeying mode. */
  short autokey_mode;
  /** Flags for autokeying. */
  short autokey_flag;
  /** Flags for animation. */
  short animation_flag;

  /** Options for text rendering. */
  char text_render;
  char navigation_mode;

  /** Turn-table rotation amount per-pixel in radians. Scaled with DPI. */
  float view_rotate_sensitivity_turntable;
  /** Track-ball rotation scale. */
  float view_rotate_sensitivity_trackball;

  /** From texture.h. */
  struct ColorBand coba_weight;

  float sculpt_paint_overlay_col[3];
  /** Default color for newly created Grease Pencil layers. */
  float gpencil_new_layer_col[4];

  /** Drag pixels (scaled by DPI). */
  char drag_threshold_mouse;
  char drag_threshold_tablet;
  char drag_threshold;
  char move_threshold;

  char font_path_ui[1024];
  char font_path_ui_mono[1024];

  /** Legacy, for backwards compatibility only. */
  int compute_device_type;

  /** Opacity of inactive F-Curves in F-Curve Editor. */
  float fcu_inactive_alpha;

  /**
   * If keeping a pie menu spawn button pressed after this time,
   * it turns into a drag/release pie menu.
   */
  short pie_tap_timeout;
  /**
   * Direction in the pie menu will always be calculated from the
   * initial position within this time limit.
   */
  short pie_initial_timeout;
  short pie_animation_timeout;
  short pie_menu_confirm;
  /** Pie menu radius. */
  short pie_menu_radius;
  /** Pie menu distance from center before a direction is set. */
  short pie_menu_threshold;

  short opensubdiv_compute_type;
  short _pad6;

  char factor_display_type;

  char viewport_aa;

  char render_display_type;      /* eUserpref_RenderDisplayType */
  char filebrowser_display_type; /* eUserpref_TempSpaceDisplayType */

  char sequencer_disk_cache_dir[1024];
  int sequencer_disk_cache_compression; /* eUserpref_DiskCacheCompression */
  int sequencer_disk_cache_size_limit;
  short sequencer_disk_cache_flag;
  short sequencer_proxy_setup; /* eUserpref_SeqProxySetup */

  float collection_instance_empty_size;
  char text_flag;
  char _pad10[1];

  char file_preview_type; /* eUserpref_File_Preview_Type */
  char statusbar_flag;    /* eUserpref_StatusBar_Flag */

  struct WalkNavigation walk_navigation;

  /** The UI for the user preferences. */
  UserDef_SpaceData space_data;
  UserDef_FileSpaceData file_space_data;

  UserDef_Experimental experimental;

  /** Runtime data (keep last). */
  UserDef_Runtime runtime;
} UserDef;

/** From blenkernel `blender.c`. */
extern UserDef U;

/* ***************** USERDEF ****************** */

/* Toggles for unfinished 2.8 UserPref design. */
//#define WITH_USERDEF_WORKSPACES

/** #UserDef_SpaceData.section_active (UI active_section) */
typedef enum eUserPref_Section {
  USER_SECTION_INTERFACE = 0,
  USER_SECTION_EDITING = 1,
  USER_SECTION_SAVE_LOAD = 2,
  USER_SECTION_SYSTEM = 3,
  USER_SECTION_THEME = 4,
  USER_SECTION_INPUT = 5,
  USER_SECTION_ADDONS = 6,
  USER_SECTION_LIGHT = 7,
  USER_SECTION_KEYMAP = 8,
#ifdef WITH_USERDEF_WORKSPACES
  USER_SECTION_WORKSPACE_CONFIG = 9,
  USER_SECTION_WORKSPACE_ADDONS = 10,
  USER_SECTION_WORKSPACE_KEYMAPS = 11,
#endif
  USER_SECTION_VIEWPORT = 12,
  USER_SECTION_ANIMATION = 13,
  USER_SECTION_NAVIGATION = 14,
  USER_SECTION_FILE_PATHS = 15,
  USER_SECTION_EXPERIMENTAL = 16,
} eUserPref_Section;

/** #UserDef_SpaceData.flag (State of the user preferences UI). */
typedef enum eUserPref_SpaceData_Flag {
  /** Hide/expand key-map preferences. */
  USER_SPACEDATA_INPUT_HIDE_UI_KEYCONFIG = (1 << 0),
  USER_SPACEDATA_ADDONS_SHOW_ONLY_ENABLED = (1 << 1),
} eUserPref_SpaceData_Flag;

/** #UserDef.flag */
typedef enum eUserPref_Flag {
  USER_AUTOSAVE = (1 << 0),
  USER_FLAG_NUMINPUT_ADVANCED = (1 << 1),
  USER_FLAG_UNUSED_2 = (1 << 2), /* cleared */
  USER_FLAG_UNUSED_3 = (1 << 3), /* cleared */
  USER_FLAG_UNUSED_4 = (1 << 4), /* cleared */
  USER_TRACKBALL = (1 << 5),
  USER_FLAG_UNUSED_6 = (1 << 6), /* cleared */
  USER_FLAG_UNUSED_7 = (1 << 7), /* cleared */
  USER_MAT_ON_OB = (1 << 8),
  USER_FLAG_UNUSED_9 = (1 << 9), /* cleared */
  USER_DEVELOPER_UI = (1 << 10),
  USER_TOOLTIPS = (1 << 11),
  USER_TWOBUTTONMOUSE = (1 << 12),
  USER_NONUMPAD = (1 << 13),
  USER_ADD_CURSORALIGNED = (1 << 14),
  USER_FILECOMPRESS = (1 << 15),
  USER_FLAG_UNUSED_5 = (1 << 16), /* dirty */
  USER_CUSTOM_RANGE = (1 << 17),
  USER_ADD_EDITMODE = (1 << 18),
  USER_ADD_VIEWALIGNED = (1 << 19),
  USER_RELPATHS = (1 << 20),
  USER_RELEASECONFIRM = (1 << 21),
  USER_SCRIPT_AUTOEXEC_DISABLE = (1 << 22),
  USER_FILENOUI = (1 << 23),
  USER_NONEGFRAMES = (1 << 24),
  USER_TXT_TABSTOSPACES_DISABLE = (1 << 25),
  USER_TOOLTIPS_PYTHON = (1 << 26),
  USER_FLAG_UNUSED_27 = (1 << 27), /* dirty */
} eUserPref_Flag;

/** #UserDef.file_preview_type */
typedef enum eUserpref_File_Preview_Type {
  USER_FILE_PREVIEW_NONE = 0,
  USER_FILE_PREVIEW_AUTO,
  USER_FILE_PREVIEW_SCREENSHOT,
  USER_FILE_PREVIEW_CAMERA,
} eUserpref_File_Preview_Type;

typedef enum eUserPref_PrefFlag {
  USER_PREF_FLAG_SAVE = (1 << 0),
} eUserPref_PrefFlag;

/** #bPathCompare.flag */
typedef enum ePathCompare_Flag {
  USER_PATHCMP_GLOB = (1 << 0),
} ePathCompare_Flag;

/* Helper macro for checking frame clamping */
#define FRAMENUMBER_MIN_CLAMP(cfra) \
  { \
    if ((U.flag & USER_NONEGFRAMES) && (cfra < 0)) { \
      cfra = 0; \
    } \
  } \
  (void)0

/** #UserDef.viewzoom */
typedef enum eViewZoom_Style {
  /** Update zoom continuously with a timer while dragging the cursor. */
  USER_ZOOM_CONTINUE = 0,
  /** Map changes in distance from the view center to zoom. */
  USER_ZOOM_SCALE = 1,
  /** Map horizontal/vertical motion to zoom. */
  USER_ZOOM_DOLLY = 2,
} eViewZoom_Style;

/** #UserDef.navigation_mode */
typedef enum eViewNavigation_Method {
  VIEW_NAVIGATION_WALK = 0,
  VIEW_NAVIGATION_FLY = 1,
} eViewNavigation_Method;

/** #UserDef.uiflag */
typedef enum eUserpref_MiniAxisType {
  USER_MINI_AXIS_TYPE_GIZMO = 0,
  USER_MINI_AXIS_TYPE_MINIMAL = 1,
  USER_MINI_AXIS_TYPE_NONE = 2,
} eUserpref_MiniAxisType;

/** #UserDef.flag */
typedef enum eWalkNavigation_Flag {
  USER_WALK_GRAVITY = (1 << 0),
  USER_WALK_MOUSE_REVERSE = (1 << 1),
} eWalkNavigation_Flag;

/** #UserDef.uiflag */
typedef enum eUserpref_UI_Flag {
  USER_UIFLAG_UNUSED_0 = (1 << 0), /* cleared */
  USER_UIFLAG_UNUSED_1 = (1 << 1), /* cleared */
  USER_WHEELZOOMDIR = (1 << 2),
  USER_FILTERFILEEXTS = (1 << 3),
  USER_DRAWVIEWINFO = (1 << 4),
  USER_PLAINMENUS = (1 << 5),
  USER_LOCK_CURSOR_ADJUST = (1 << 6),
  USER_HEADER_BOTTOM = (1 << 7),
  /** Otherwise use header alignment from the file. */
  USER_HEADER_FROM_PREF = (1 << 8),
  USER_MENUOPENAUTO = (1 << 9),
  USER_DEPTH_CURSOR = (1 << 10),
  USER_AUTOPERSP = (1 << 11),
  USER_UIFLAG_UNUSED_12 = (1 << 12), /* cleared */
  USER_GLOBALUNDO = (1 << 13),
  USER_ORBIT_SELECTION = (1 << 14),
  USER_DEPTH_NAVIGATE = (1 << 15),
  USER_HIDE_DOT = (1 << 16),
  USER_SHOW_GIZMO_NAVIGATE = (1 << 17),
  USER_SHOW_VIEWPORTNAME = (1 << 18),
  USER_UIFLAG_UNUSED_3 = (1 << 19), /* Cleared. */
  USER_ZOOM_TO_MOUSEPOS = (1 << 20),
  USER_SHOW_FPS = (1 << 21),
  USER_UIFLAG_UNUSED_22 = (1 << 22), /* cleared */
  USER_MENUFIXEDORDER = (1 << 23),
  USER_CONTINUOUS_MOUSE = (1 << 24),
  USER_ZOOM_INVERT = (1 << 25),
  USER_ZOOM_HORIZ = (1 << 26), /* for CONTINUE and DOLLY zoom */
  USER_SPLASH_DISABLE = (1 << 27),
  USER_HIDE_RECENT = (1 << 28),
#ifdef DNA_DEPRECATED_ALLOW
  /* Deprecated: We're just trying if there's much desire for this feature,
   * or if we can make it go for good. Should be cleared if so - Julian, Oct. 2019. */
  USER_SHOW_THUMBNAILS = (1 << 29),
#endif
  USER_SAVE_PROMPT = (1 << 30),
  USER_HIDE_SYSTEM_BOOKMARKS = (1u << 31),
} eUserpref_UI_Flag;

/**
 * #UserDef.uiflag2
 *
 * \note don't add new flags here, use 'uiflag' which has flags free.
 */
typedef enum eUserpref_UI_Flag2 {
  USER_UIFLAG2_UNUSED_0 = (1 << 0), /* cleared */
  USER_REGION_OVERLAP = (1 << 1),
  USER_UIFLAG2_UNUSED_2 = (1 << 2),
  USER_UIFLAG2_UNUSED_3 = (1 << 3), /* dirty */
} eUserpref_UI_Flag2;

/** #UserDef.gpu_flag */
typedef enum eUserpref_GPU_Flag {
  USER_GPU_FLAG_NO_DEPT_PICK = (1 << 0),
  USER_GPU_FLAG_NO_EDIT_MODE_SMOOTH_WIRE = (1 << 1),
  USER_GPU_FLAG_OVERLAY_SMOOTH_WIRE = (1 << 2),
  USER_GPU_FLAG_SUBDIVISION_EVALUATION = (1 << 3),
} eUserpref_GPU_Flag;

/** #UserDef.tablet_api */
typedef enum eUserpref_TableAPI {
  USER_TABLET_AUTOMATIC = 0,
  USER_TABLET_NATIVE = 1,
  USER_TABLET_WINTAB = 2,
} eUserpref_TabletAPI;

/** #UserDef.app_flag */
typedef enum eUserpref_APP_Flag {
  USER_APP_LOCK_CORNER_SPLIT = (1 << 0),
  USER_APP_HIDE_REGION_TOGGLE = (1 << 1),
  USER_APP_LOCK_EDGE_RESIZE = (1 << 2),
} eUserpref_APP_Flag;

/** #UserDef.statusbar_flag */
typedef enum eUserpref_StatusBar_Flag {
  STATUSBAR_SHOW_MEMORY = (1 << 0),
  STATUSBAR_SHOW_VRAM = (1 << 1),
  STATUSBAR_SHOW_STATS = (1 << 2),
  STATUSBAR_SHOW_VERSION = (1 << 3),
} eUserpref_StatusBar_Flag;

/**
 * Auto-Keying mode.
 * #UserDef.autokey_mode
 */
typedef enum eAutokey_Mode {
  /* AUTOKEY_ON is a bitflag */
  AUTOKEY_ON = 1,

  /**
   * AUTOKEY_ON + 2**n...  (i.e. AUTOKEY_MODE_NORMAL = AUTOKEY_ON + 2)
   * to preserve setting, even when auto-key turned off.
   */
  AUTOKEY_MODE_NORMAL = 3,
  AUTOKEY_MODE_EDITKEYS = 5,
} eAutokey_Mode;

/**
 * Zoom to frame mode.
 * #UserDef.view_frame_type
 */
typedef enum eZoomFrame_Mode {
  ZOOM_FRAME_MODE_KEEP_RANGE = 0,
  ZOOM_FRAME_MODE_SECONDS = 1,
  ZOOM_FRAME_MODE_KEYFRAMES = 2,
} eZoomFrame_Mode;

/**
 * Auto-Keying flag
 * #UserDef.autokey_flag (not strictly used when autokeying only -
 * is also used when keyframing these days).
 * \note #eAutokey_Flag is used with a macro, search for lines like IS_AUTOKEY_FLAG(INSERTAVAIL).
 */
typedef enum eAutokey_Flag {
  AUTOKEY_FLAG_INSERTAVAIL = (1 << 0),
  AUTOKEY_FLAG_INSERTNEEDED = (1 << 1),
  AUTOKEY_FLAG_AUTOMATKEY = (1 << 2),
  AUTOKEY_FLAG_XYZ2RGB = (1 << 3),

  /* toolsettings->autokey_flag */
  AUTOKEY_FLAG_ONLYKEYINGSET = (1 << 6),
  AUTOKEY_FLAG_NOWARNING = (1 << 7),
  AUTOKEY_FLAG_CYCLEAWARE = (1 << 8),
  ANIMRECORD_FLAG_WITHNLA = (1 << 10),
} eAutokey_Flag;

/**
 * Animation flags
 * #UserDef.animation_flag, used for animation flags that aren't covered by more specific flags
 * (like eAutokey_Flag).
 */
typedef enum eUserpref_Anim_Flags {
  USER_ANIM_SHOW_CHANNEL_GROUP_COLORS = (1 << 0),
} eUserpref_Anim_Flags;

/** #UserDef.transopts */
typedef enum eUserpref_Translation_Flags {
  USER_TR_TOOLTIPS = (1 << 0),
  USER_TR_IFACE = (1 << 1),
  USER_TR_UNUSED_2 = (1 << 2),            /* cleared */
  USER_TR_UNUSED_3 = (1 << 3),            /* cleared */
  USER_TR_UNUSED_4 = (1 << 4),            /* cleared */
  USER_DOTRANSLATE_DEPRECATED = (1 << 5), /* Deprecated in 2.83. */
  USER_TR_UNUSED_6 = (1 << 6),            /* cleared */
  USER_TR_UNUSED_7 = (1 << 7),            /* cleared */
  USER_TR_NEWDATANAME = (1 << 8),
} eUserpref_Translation_Flags;

/** #UserDef.dupflag */
typedef enum eDupli_ID_Flags {
  USER_DUP_MESH = (1 << 0),
  USER_DUP_CURVE = (1 << 1),
  USER_DUP_SURF = (1 << 2),
  USER_DUP_FONT = (1 << 3),
  USER_DUP_MBALL = (1 << 4),
  USER_DUP_LAMP = (1 << 5),
  /* USER_DUP_FCURVE = (1 << 6), */ /* UNUSED, keep because we may implement. */
  USER_DUP_MAT = (1 << 7),
  /* USER_DUP_TEX = (1 << 8), */ /* UNUSED, keep because we may implement. */
  USER_DUP_ARM = (1 << 9),
  USER_DUP_ACT = (1 << 10),
  USER_DUP_PSYS = (1 << 11),
  USER_DUP_LIGHTPROBE = (1 << 12),
  USER_DUP_GPENCIL = (1 << 13),
  USER_DUP_HAIR = (1 << 14),
  USER_DUP_POINTCLOUD = (1 << 15),
  USER_DUP_VOLUME = (1 << 16),
  USER_DUP_LATTICE = (1 << 17),
  USER_DUP_CAMERA = (1 << 18),
  USER_DUP_SPEAKER = (1 << 19),

  USER_DUP_OBDATA = (~0) & ((1 << 24) - 1),

  /* Those are not exposed as user preferences, only used internally. */
  USER_DUP_OBJECT = (1 << 24),
  /* USER_DUP_COLLECTION = (1 << 25), */ /* UNUSED, keep because we may implement. */

  /* Duplicate (and hence make local) linked data. */
  USER_DUP_LINKED_ID = (1 << 30),
} eDupli_ID_Flags;

/**
 * Text Editor options
 * #UserDef.text_flag
 */
typedef enum eTextEdit_Flags {
  USER_TEXT_EDIT_AUTO_CLOSE = (1 << 0),
} eTextEdit_Flags;

/**
 * Text draw options
 * #UserDef.text_render
 */
typedef enum eText_Draw_Options {
  USER_TEXT_DISABLE_AA = (1 << 0),

  USER_TEXT_HINTING_NONE = (1 << 1),
  USER_TEXT_HINTING_SLIGHT = (1 << 2),
  USER_TEXT_HINTING_FULL = (1 << 3),
} eText_Draw_Options;

/**
 * Grease Pencil Settings.
 * #UserDef.gp_settings
 */
typedef enum eGP_UserdefSettings {
  GP_PAINT_UNUSED_0 = (1 << 0),
} eGP_UserdefSettings;

enum {
  USER_GIZMO_DRAW = (1 << 0),
};

/**
 * Color Picker Types.
 * #UserDef.color_picker_type
 */
typedef enum eColorPicker_Types {
  USER_CP_CIRCLE_HSV = 0,
  USER_CP_SQUARE_SV = 1,
  USER_CP_SQUARE_HS = 2,
  USER_CP_SQUARE_HV = 3,
  USER_CP_CIRCLE_HSL = 4,
} eColorPicker_Types;

/**
 * Time-code display styles.
 * #UserDef.timecode_style
 */
typedef enum eTimecodeStyles {
  /**
   * As little info as is necessary to show relevant info with '+' to denote the frames
   * i.e. HH:MM:SS+FF, MM:SS+FF, SS+FF, or MM:SS.
   */
  USER_TIMECODE_MINIMAL = 0,
  /** Reduced SMPTE - (HH:)MM:SS:FF */
  USER_TIMECODE_SMPTE_MSF = 1,
  /** Full SMPTE - HH:MM:SS:FF */
  USER_TIMECODE_SMPTE_FULL = 2,
  /** Milliseconds for sub-frames - HH:MM:SS.sss. */
  USER_TIMECODE_MILLISECONDS = 3,
  /** Seconds only. */
  USER_TIMECODE_SECONDS_ONLY = 4,
  /**
   * Private (not exposed as generic choices) options.
   * milliseconds for sub-frames, SubRip format- HH:MM:SS,sss.
   */
  USER_TIMECODE_SUBRIP = 100,
} eTimecodeStyles;

/** #UserDef.ndof_flag (3D mouse options) */
typedef enum eNdof_Flag {
  NDOF_SHOW_GUIDE = (1 << 0),
  NDOF_FLY_HELICOPTER = (1 << 1),
  NDOF_LOCK_HORIZON = (1 << 2),

  /* The following might not need to be saved between sessions,
   * but they do need to live somewhere accessible. */
  NDOF_SHOULD_PAN = (1 << 3),
  NDOF_SHOULD_ZOOM = (1 << 4),
  NDOF_SHOULD_ROTATE = (1 << 5),

  /* Orbit navigation modes. */

  NDOF_MODE_ORBIT = (1 << 6),

  /* actually... users probably don't care about what the mode
   * is called, just that it feels right */
  /* zoom is up/down if this flag is set (otherwise forward/backward) */
  NDOF_PAN_YZ_SWAP_AXIS = (1 << 7),
  NDOF_ZOOM_INVERT = (1 << 8),
  NDOF_ROTX_INVERT_AXIS = (1 << 9),
  NDOF_ROTY_INVERT_AXIS = (1 << 10),
  NDOF_ROTZ_INVERT_AXIS = (1 << 11),
  NDOF_PANX_INVERT_AXIS = (1 << 12),
  NDOF_PANY_INVERT_AXIS = (1 << 13),
  NDOF_PANZ_INVERT_AXIS = (1 << 14),
  NDOF_TURNTABLE = (1 << 15),
} eNdof_Flag;

#define NDOF_PIXELS_PER_SECOND 600.0f

/** UserDef.ogl_multisamples */
typedef enum eMultiSample_Type {
  USER_MULTISAMPLE_NONE = 0,
  USER_MULTISAMPLE_2 = 2,
  USER_MULTISAMPLE_4 = 4,
  USER_MULTISAMPLE_8 = 8,
  USER_MULTISAMPLE_16 = 16,
} eMultiSample_Type;

/** #UserDef.image_draw_method */
typedef enum eImageDrawMethod {
  IMAGE_DRAW_METHOD_AUTO = 0,
  IMAGE_DRAW_METHOD_GLSL = 1,
  IMAGE_DRAW_METHOD_2DTEXTURE = 2,
} eImageDrawMethod;

/** #UserDef.virtual_pixel */
typedef enum eUserpref_VirtualPixel {
  VIRTUAL_PIXEL_NATIVE = 0,
  VIRTUAL_PIXEL_DOUBLE = 1,
} eUserpref_VirtualPixel;

typedef enum eOpensubdiv_Computee_Type {
  USER_OPENSUBDIV_COMPUTE_NONE = 0,
  USER_OPENSUBDIV_COMPUTE_CPU = 1,
  USER_OPENSUBDIV_COMPUTE_OPENMP = 2,
  USER_OPENSUBDIV_COMPUTE_OPENCL = 3,
  USER_OPENSUBDIV_COMPUTE_CUDA = 4,
  USER_OPENSUBDIV_COMPUTE_GLSL_TRANSFORM_FEEDBACK = 5,
  USER_OPENSUBDIV_COMPUTE_GLSL_COMPUTE = 6,
} eOpensubdiv_Computee_Type;

/** #UserDef.factor_display_type */
typedef enum eUserpref_FactorDisplay {
  USER_FACTOR_AS_FACTOR = 0,
  USER_FACTOR_AS_PERCENTAGE = 1,
} eUserpref_FactorDisplay;

typedef enum eUserpref_RenderDisplayType {
  USER_RENDER_DISPLAY_NONE = 0,
  USER_RENDER_DISPLAY_SCREEN = 1,
  USER_RENDER_DISPLAY_AREA = 2,
  USER_RENDER_DISPLAY_WINDOW = 3
} eUserpref_RenderDisplayType;

typedef enum eUserpref_TempSpaceDisplayType {
  USER_TEMP_SPACE_DISPLAY_FULLSCREEN = 0,
  USER_TEMP_SPACE_DISPLAY_WINDOW = 1,
} eUserpref_TempSpaceDisplayType;

typedef enum eUserpref_EmulateMMBMod {
  USER_EMU_MMB_MOD_ALT = 0,
  USER_EMU_MMB_MOD_OSKEY = 1,
} eUserpref_EmulateMMBMod;

typedef enum eUserpref_DiskCacheCompression {
  USER_SEQ_DISK_CACHE_COMPRESSION_NONE = 0,
  USER_SEQ_DISK_CACHE_COMPRESSION_LOW = 1,
  USER_SEQ_DISK_CACHE_COMPRESSION_HIGH = 2,
} eUserpref_DiskCacheCompression;

typedef enum eUserpref_SeqProxySetup {
  USER_SEQ_PROXY_SETUP_MANUAL = 0,
  USER_SEQ_PROXY_SETUP_AUTOMATIC = 1,
} eUserpref_SeqProxySetup;

/* Locale Ids. Auto will try to get local from OS. Our default is English though. */
/** #UserDef.language */
enum {
  ULANGUAGE_AUTO = 0,
  ULANGUAGE_ENGLISH = 1,
};

#ifdef __cplusplus
}
#endif<|MERGE_RESOLUTION|>--- conflicted
+++ resolved
@@ -666,10 +666,7 @@
   char use_sculpt_tools_tilt;
   char use_extended_asset_browser;
   char use_override_templates;
-<<<<<<< HEAD
-=======
-  char _pad[2];
->>>>>>> 4dcaac6d
+  char _pad[1];
   /** `makesdna` does not allow empty structs. */
 } UserDef_Experimental;
 
