--- conflicted
+++ resolved
@@ -1694,37 +1694,6 @@
   LRT_REMOVE_DOUBLES = (1 << 14),
 } eLineartMainFlags;
 
-<<<<<<< HEAD
-=======
-typedef struct SceneLineArt {
-  int flags;
-
-  /** line_types is used to select line types in global scope, especially when Fuzzy chaining is
-   * enabled. See DNA_lineart_types.h for edge flags.
-   */
-  int line_types;
-
-  /* Shared */
-  /** Reserved for suggestive contour */
-  float contour_fade;
-
-  /** 0-1 range for cosine angle */
-  float crease_threshold;
-
-  /**  0-PI angle, for splitting strokes at sharp points */
-  float angle_splitting_threshold;
-
-  /* CPU mode */
-  float chaining_geometry_threshold;
-  float chaining_image_threshold;
-
-  /* Baking */
-  int baking_preview_start;
-  int baking_preview_end;
-  int baking_skip; /* 0 for every frame, 1 for every other frame and so on. */
-} SceneLineArt;
-
->>>>>>> c2f0ee01
 typedef struct SceneGpencil {
   float smaa_threshold;
   char _pad[4];
@@ -1862,7 +1831,6 @@
   struct SceneDisplay display;
   struct SceneEEVEE eevee;
   struct SceneGpencil grease_pencil_settings;
-  struct SceneLineArt lineart;
 } Scene;
 
 /* **************** RENDERDATA ********************* */
