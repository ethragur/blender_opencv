--- conflicted
+++ resolved
@@ -2082,13 +2082,9 @@
 	/* Simplify modifier on viewport */
 	SIMPLIFY_GPENCIL_MODIFIER         = (1 << 3),
 	/* Remove fill external line */
-<<<<<<< HEAD
-	SIMPLIFY_GPENCIL_REMOVE_FILL_LINE = (1 << 4)
-=======
 	SIMPLIFY_GPENCIL_REMOVE_FILL_LINE = (1 << 4),
 	/* Simplify Shader FX */
 	SIMPLIFY_GPENCIL_FX               = (1 << 5)
->>>>>>> 6cad7984
 } eGPencil_SimplifyFlags;
 
 /* ToolSettings.gpencil_*_align - Stroke Placement mode flags */
