/*
 * This program is free software; you can redistribute it and/or
 * modify it under the terms of the GNU General Public License
 * as published by the Free Software Foundation; either version 2
 * of the License, or (at your option) any later version.
 *
 * This program is distributed in the hope that it will be useful,
 * but WITHOUT ANY WARRANTY; without even the implied warranty of
 * MERCHANTABILITY or FITNESS FOR A PARTICULAR PURPOSE.  See the
 * GNU General Public License for more details.
 *
 * You should have received a copy of the GNU General Public License
 * along with this program; if not, write to the Free Software Foundation,
 * Inc., 51 Franklin Street, Fifth Floor, Boston, MA 02110-1301, USA.
 */

/** \file
 * \ingroup DNA
 */

#ifndef __DNA_MODIFIER_TYPES_H__
#define __DNA_MODIFIER_TYPES_H__

#include "DNA_defs.h"
#include "DNA_listBase.h"

/* WARNING ALERT! TYPEDEF VALUES ARE WRITTEN IN FILES! SO DO NOT CHANGE!
 * (ONLY ADD NEW ITEMS AT THE END)
 */

struct Mesh;

typedef enum ModifierType {
  eModifierType_None = 0,
  eModifierType_Subsurf = 1,
  eModifierType_Lattice = 2,
  eModifierType_Curve = 3,
  eModifierType_Build = 4,
  eModifierType_Mirror = 5,
  eModifierType_Decimate = 6,
  eModifierType_Wave = 7,
  eModifierType_Armature = 8,
  eModifierType_Hook = 9,
  eModifierType_Softbody = 10,
  eModifierType_Boolean = 11,
  eModifierType_Array = 12,
  eModifierType_EdgeSplit = 13,
  eModifierType_Displace = 14,
  eModifierType_UVProject = 15,
  eModifierType_Smooth = 16,
  eModifierType_Cast = 17,
  eModifierType_MeshDeform = 18,
  eModifierType_ParticleSystem = 19,
  eModifierType_ParticleInstance = 20,
  eModifierType_Explode = 21,
  eModifierType_Cloth = 22,
  eModifierType_Collision = 23,
  eModifierType_Bevel = 24,
  eModifierType_Shrinkwrap = 25,
  eModifierType_Fluidsim = 26,
  eModifierType_Mask = 27,
  eModifierType_SimpleDeform = 28,
  eModifierType_Multires = 29,
  eModifierType_Surface = 30,
  eModifierType_Manta = 31,
  eModifierType_ShapeKey = 32,
  eModifierType_Solidify = 33,
  eModifierType_Screw = 34,
  eModifierType_Warp = 35,
  eModifierType_WeightVGEdit = 36,
  eModifierType_WeightVGMix = 37,
  eModifierType_WeightVGProximity = 38,
  eModifierType_Ocean = 39,
  eModifierType_DynamicPaint = 40,
  eModifierType_Remesh = 41,
  eModifierType_Skin = 42,
  eModifierType_LaplacianSmooth = 43,
  eModifierType_Triangulate = 44,
  eModifierType_UVWarp = 45,
  eModifierType_MeshCache = 46,
  eModifierType_LaplacianDeform = 47,
  eModifierType_Wireframe = 48,
  eModifierType_DataTransfer = 49,
  eModifierType_NormalEdit = 50,
  eModifierType_CorrectiveSmooth = 51,
  eModifierType_MeshSequenceCache = 52,
  eModifierType_SurfaceDeform = 53,
  eModifierType_WeightedNormal = 54,
  NUM_MODIFIER_TYPES,
} ModifierType;

typedef enum ModifierMode {
  eModifierMode_Realtime = (1 << 0),
  eModifierMode_Render = (1 << 1),
  eModifierMode_Editmode = (1 << 2),
  eModifierMode_OnCage = (1 << 3),
  eModifierMode_Expanded = (1 << 4),
  eModifierMode_Virtual = (1 << 5),
  eModifierMode_ApplyOnSpline = (1 << 6),
  eModifierMode_DisableTemporary = (1u << 31),
} ModifierMode;

typedef struct ModifierData {
  struct ModifierData *next, *prev;

  int type, mode;
  int stackindex;
  short flag;
  char _pad[2];
  /** MAX_NAME. */
  char name[64];

  char *error;

  /* Pointer to a ModifierData in the original domain. */
  struct ModifierData *orig_modifier_data;
  void *runtime;
} ModifierData;

typedef enum {
  /* This modifier has been inserted in local override, and hence can be fully edited. */
  eModifierFlag_OverrideLibrary_Local = (1 << 0),
  /* This modifier does not own its caches, but instead shares them with another modifier. */
  eModifierFlag_SharedCaches = (1 << 1),
} ModifierFlag;

/* not a real modifier */
typedef struct MappingInfoModifierData {
  ModifierData modifier;

  struct Tex *texture;
  struct Object *map_object;
  /** MAX_CUSTOMDATA_LAYER_NAME. */
  char uvlayer_name[64];
  int uvlayer_tmp;
  int texmapping;
} MappingInfoModifierData;

typedef enum {
  eSubsurfModifierFlag_Incremental = (1 << 0),
  eSubsurfModifierFlag_DebugIncr = (1 << 1),
  eSubsurfModifierFlag_ControlEdges = (1 << 2),
  /* DEPRECATED, ONLY USED FOR DO-VERSIONS */
  eSubsurfModifierFlag_SubsurfUv_DEPRECATED = (1 << 3),
  eSubsurfModifierFlag_UseCrease = (1 << 4),
} SubsurfModifierFlag;

typedef enum {
  SUBSURF_TYPE_CATMULL_CLARK = 0,
  SUBSURF_TYPE_SIMPLE = 1,
} eSubsurfModifierType;

typedef enum {
  SUBSURF_UV_SMOOTH_NONE = 0,
  SUBSURF_UV_SMOOTH_PRESERVE_CORNERS = 1,
  SUBSURF_UV_SMOOTH_PRESERVE_CORNERS_AND_JUNCTIONS = 2,
  SUBSURF_UV_SMOOTH_PRESERVE_CORNERS_JUNCTIONS_AND_CONCAVE = 3,
  SUBSURF_UV_SMOOTH_PRESERVE_BOUNDARIES = 4,
  SUBSURF_UV_SMOOTH_ALL = 5,
} eSubsurfUVSmooth;

typedef struct SubsurfModifierData {
  ModifierData modifier;

  short subdivType, levels, renderLevels, flags;
  short uv_smooth;
  short quality;
  char _pad[4];

  /* TODO(sergey): Get rid of those with the old CCG subdivision code. */
  void *emCache, *mCache;
} SubsurfModifierData;

typedef struct LatticeModifierData {
  ModifierData modifier;

  struct Object *object;
  /** Optional vertexgroup name, MAX_VGROUP_NAME. */
  char name[64];
  float strength;
  char _pad[4];
} LatticeModifierData;

typedef struct CurveModifierData {
  ModifierData modifier;

  struct Object *object;
  /** Optional vertexgroup name, MAX_VGROUP_NAME. */
  char name[64];
  /** Axis along which curve deforms. */
  short defaxis;
  char _pad[6];
} CurveModifierData;

/* CurveModifierData->defaxis */
enum {
  MOD_CURVE_POSX = 1,
  MOD_CURVE_POSY = 2,
  MOD_CURVE_POSZ = 3,
  MOD_CURVE_NEGX = 4,
  MOD_CURVE_NEGY = 5,
  MOD_CURVE_NEGZ = 6,
};

typedef struct BuildModifierData {
  ModifierData modifier;

  float start, length;
  short flag;

  /** (bool) whether order of vertices is randomized - legacy files (for readfile conversion). */
  short randomize;
  /** (int) random seed. */
  int seed;
} BuildModifierData;

/* Build Modifier -> flag */
enum {
  /** order of vertices is randomized */
  MOD_BUILD_FLAG_RANDOMIZE = (1 << 0),
  /** frame range is reversed, resulting in a deconstruction effect */
  MOD_BUILD_FLAG_REVERSE = (1 << 1),
};

/* Mask Modifier */
typedef struct MaskModifierData {
  ModifierData modifier;

  /** Armature to use to in place of hardcoded vgroup. */
  struct Object *ob_arm;
  /** Name of vertex group to use to mask, MAX_VGROUP_NAME. */
  char vgroup[64];

  /** Using armature or hardcoded vgroup. */
  short mode;
  /** Flags for various things. */
  short flag;
  float threshold;
} MaskModifierData;

/* Mask Modifier -> mode */
enum {
  MOD_MASK_MODE_VGROUP = 0,
  MOD_MASK_MODE_ARM = 1,
};

/* Mask Modifier -> flag */
enum {
  MOD_MASK_INV = (1 << 0),
};

typedef struct ArrayModifierData {
  ModifierData modifier;

  /* the object with which to cap the start of the array  */
  struct Object *start_cap;
  /* the object with which to cap the end of the array  */
  struct Object *end_cap;
  /* the curve object to use for MOD_ARR_FITCURVE */
  struct Object *curve_ob;
  /* the object to use for object offset */
  struct Object *offset_ob;
  /* a constant duplicate offset;
   * 1 means the duplicates are 1 unit apart
   */
  float offset[3];
  /* a scaled factor for duplicate offsets;
   * 1 means the duplicates are 1 object-width apart
   */
  float scale[3];
  /* the length over which to distribute the duplicates */
  float length;
  /* the limit below which to merge vertices in adjacent duplicates */
  float merge_dist;
  /* determines how duplicate count is calculated; one of:
   * - MOD_ARR_FIXEDCOUNT -> fixed
   * - MOD_ARR_FITLENGTH  -> calculated to fit a set length
   * - MOD_ARR_FITCURVE   -> calculated to fit the length of a Curve object
   */
  int fit_type;
  /* flags specifying how total offset is calculated; binary OR of:
   * - MOD_ARR_OFF_CONST    -> total offset += offset
   * - MOD_ARR_OFF_RELATIVE -> total offset += relative * object width
   * - MOD_ARR_OFF_OBJ      -> total offset += offset_ob's matrix
   * total offset is the sum of the individual enabled offsets
   */
  int offset_type;
  /* general flags:
   * MOD_ARR_MERGE -> merge vertices in adjacent duplicates
   */
  int flags;
  /* the number of duplicates to generate for MOD_ARR_FIXEDCOUNT */
  int count;
  float uv_offset[2];
} ArrayModifierData;

/* ArrayModifierData->fit_type */
enum {
  MOD_ARR_FIXEDCOUNT = 0,
  MOD_ARR_FITLENGTH = 1,
  MOD_ARR_FITCURVE = 2,
};

/* ArrayModifierData->offset_type */
enum {
  MOD_ARR_OFF_CONST = (1 << 0),
  MOD_ARR_OFF_RELATIVE = (1 << 1),
  MOD_ARR_OFF_OBJ = (1 << 2),
};

/* ArrayModifierData->flags */
enum {
  MOD_ARR_MERGE = (1 << 0),
  MOD_ARR_MERGEFINAL = (1 << 1),
};

typedef struct MirrorModifierData {
  ModifierData modifier;

  /** Deprecated, use flag instead. */
  short axis DNA_DEPRECATED;
  short flag;
  float tolerance;
  float uv_offset[2];
  float uv_offset_copy[2];
  struct Object *mirror_ob;
} MirrorModifierData;

/* MirrorModifierData->flag */
enum {
  MOD_MIR_CLIPPING = (1 << 0),
  MOD_MIR_MIRROR_U = (1 << 1),
  MOD_MIR_MIRROR_V = (1 << 2),
  MOD_MIR_AXIS_X = (1 << 3),
  MOD_MIR_AXIS_Y = (1 << 4),
  MOD_MIR_AXIS_Z = (1 << 5),
  MOD_MIR_VGROUP = (1 << 6),
  MOD_MIR_NO_MERGE = (1 << 7),
  MOD_MIR_BISECT_AXIS_X = (1 << 8),
  MOD_MIR_BISECT_AXIS_Y = (1 << 9),
  MOD_MIR_BISECT_AXIS_Z = (1 << 10),
  MOD_MIR_BISECT_FLIP_AXIS_X = (1 << 11),
  MOD_MIR_BISECT_FLIP_AXIS_Y = (1 << 12),
  MOD_MIR_BISECT_FLIP_AXIS_Z = (1 << 13),
};

typedef struct EdgeSplitModifierData {
  ModifierData modifier;

  /** Angle above which edges should be split. */
  float split_angle;
  int flags;
} EdgeSplitModifierData;

/* EdgeSplitModifierData->flags */
enum {
  MOD_EDGESPLIT_FROMANGLE = (1 << 1),
  MOD_EDGESPLIT_FROMFLAG = (1 << 2),
};

typedef struct BevelModifierData {
  ModifierData modifier;

  /** The "raw" bevel value (distance/amount to bevel). */
  float value;
  /** The resolution (as originally coded, it is the number of recursive bevels). */
  int res;
  /** General option flags. */
  short flags;
  /** Used to interpret the bevel value. */
  short val_flags;
  /** Flags to tell the tool how to limit the bevel. */
  short lim_flags;
  /** Flags to direct how edge weights are applied to verts. */
  short e_flags;
  /** Material index if >= 0, else material inherited from surrounding faces. */
  short mat;
  short edge_flags;
  short face_str_mode;
  /** Patterns to use for mitering non-reflex and reflex miter edges */
  short miter_inner;
  short miter_outer;
  /** The method to use for creating >2-way intersections */
  short vmesh_method;
  /** Controls profile shape (0->1, .5 is round). */
  float profile;
  /** if the MOD_BEVEL_ANGLE is set,
   * this will be how "sharp" an edge must be before it gets beveled */
  float bevel_angle;
  float spread;
  /** if the MOD_BEVEL_VWEIGHT option is set,
   * this will be the name of the vert group, MAX_VGROUP_NAME */
  char defgrp_name[64];

  /** Curve info for the custom profile */
  struct CurveProfile *custom_profile;

} BevelModifierData;

/* BevelModifierData->flags and BevelModifierData->lim_flags */
enum {
  MOD_BEVEL_VERT = (1 << 1),
  /*  unused                  = (1 << 2), */
  MOD_BEVEL_ANGLE = (1 << 3),
  MOD_BEVEL_WEIGHT = (1 << 4),
  MOD_BEVEL_VGROUP = (1 << 5),
  MOD_BEVEL_CUSTOM_PROFILE = (1 << 7),
  MOD_BEVEL_SAMPLE_STRAIGHT = (1 << 8),
  /*  unused                  = (1 << 9), */
  /*  unused                  = (1 << 10), */
  /*  unused                  = (1 << 11), */
  /*  unused                  = (1 << 12), */
  MOD_BEVEL_OVERLAP_OK = (1 << 13),
  MOD_BEVEL_EVEN_WIDTHS = (1 << 14),
  MOD_BEVEL_HARDEN_NORMALS = (1 << 15),
};

/* BevelModifierData->val_flags (not used as flags any more) */
enum {
  MOD_BEVEL_AMT_OFFSET = 0,
  MOD_BEVEL_AMT_WIDTH = 1,
  MOD_BEVEL_AMT_DEPTH = 2,
  MOD_BEVEL_AMT_PERCENT = 3,
};

/* BevelModifierData->edge_flags */
enum {
  MOD_BEVEL_MARK_SEAM = (1 << 0),
  MOD_BEVEL_MARK_SHARP = (1 << 1),
};

/* BevelModifierData->face_str_mode */
enum {
  MOD_BEVEL_FACE_STRENGTH_NONE,
  MOD_BEVEL_FACE_STRENGTH_NEW,
  MOD_BEVEL_FACE_STRENGTH_AFFECTED,
  MOD_BEVEL_FACE_STRENGTH_ALL,
};

/* BevelModifier->miter_inner and ->miter_outer */
enum {
  MOD_BEVEL_MITER_SHARP,
  MOD_BEVEL_MITER_PATCH,
  MOD_BEVEL_MITER_ARC,
};

<<<<<<< HEAD
typedef struct MantaModifierData {
=======
/* BevelModifier->vmesh_method */
enum {
  MOD_BEVEL_VMESH_ADJ,
  MOD_BEVEL_VMESH_CUTOFF,
};

typedef struct SmokeModifierData {
>>>>>>> fc1a073b
  ModifierData modifier;

  struct MantaDomainSettings *domain;
  /** Inflow, outflow, smoke objects. */
  struct MantaFlowSettings *flow;
  /** Effector objects (collision, guiding). */
  struct MantaCollSettings *effec;
  float time;
  /** Domain, inflow, outflow, .... */
  int type;
} MantaModifierData;

/* Manta modifier flags */
enum {
  MOD_MANTA_TYPE_DOMAIN = (1 << 0),
  MOD_MANTA_TYPE_FLOW = (1 << 1),
  MOD_MANTA_TYPE_EFFEC = (1 << 2),
};

typedef struct DisplaceModifierData {
  ModifierData modifier;

  /* keep in sync with MappingInfoModifierData */
  struct Tex *texture;
  struct Object *map_object;
  /** MAX_CUSTOMDATA_LAYER_NAME. */
  char uvlayer_name[64];
  int uvlayer_tmp;
  int texmapping;
  /* end MappingInfoModifierData */

  float strength;
  int direction;
  /** MAX_VGROUP_NAME. */
  char defgrp_name[64];
  float midlevel;
  int space;
} DisplaceModifierData;

/* DisplaceModifierData->direction */
enum {
  MOD_DISP_DIR_X = 0,
  MOD_DISP_DIR_Y = 1,
  MOD_DISP_DIR_Z = 2,
  MOD_DISP_DIR_NOR = 3,
  MOD_DISP_DIR_RGB_XYZ = 4,
  MOD_DISP_DIR_CLNOR = 5,
};

/* DisplaceModifierData->texmapping */
enum {
  MOD_DISP_MAP_LOCAL = 0,
  MOD_DISP_MAP_GLOBAL = 1,
  MOD_DISP_MAP_OBJECT = 2,
  MOD_DISP_MAP_UV = 3,
};

/* DisplaceModifierData->space */
enum {
  MOD_DISP_SPACE_LOCAL = 0,
  MOD_DISP_SPACE_GLOBAL = 1,
};

typedef struct UVProjectModifierData {
  ModifierData modifier;

  /* the objects which do the projecting */
  /** MOD_UVPROJECT_MAXPROJECTORS. */
  struct Object *projectors[10];
  char _pad2[4];
  int num_projectors;
  float aspectx, aspecty;
  float scalex, scaley;
  /** MAX_CUSTOMDATA_LAYER_NAME. */
  char uvlayer_name[64];
  int uvlayer_tmp;
  char _pad[4];
} UVProjectModifierData;

#define MOD_UVPROJECT_MAXPROJECTORS 10

/* UVProjectModifierData->flags */
enum {
  MOD_UVPROJECT_OVERRIDEIMAGE = (1 << 0),
};

typedef struct DecimateModifierData {
  ModifierData modifier;

  /** (mode == MOD_DECIM_MODE_COLLAPSE). */
  float percent;
  /** (mode == MOD_DECIM_MODE_UNSUBDIV). */
  short iter;
  /** (mode == MOD_DECIM_MODE_DISSOLVE). */
  char delimit;
  /** (mode == MOD_DECIM_MODE_COLLAPSE). */
  char symmetry_axis;
  /** (mode == MOD_DECIM_MODE_DISSOLVE). */
  float angle;

  /** MAX_VGROUP_NAME. */
  char defgrp_name[64];
  float defgrp_factor;
  short flag, mode;

  /* runtime only */
  int face_count;
} DecimateModifierData;

enum {
  MOD_DECIM_FLAG_INVERT_VGROUP = (1 << 0),
  /** for collapse only. dont convert tri pairs back to quads */
  MOD_DECIM_FLAG_TRIANGULATE = (1 << 1),
  /** for dissolve only. collapse all verts between 2 faces */
  MOD_DECIM_FLAG_ALL_BOUNDARY_VERTS = (1 << 2),
  MOD_DECIM_FLAG_SYMMETRY = (1 << 3),
};

enum {
  MOD_DECIM_MODE_COLLAPSE,
  MOD_DECIM_MODE_UNSUBDIV,
  /** called planar in the UI */
  MOD_DECIM_MODE_DISSOLVE,
};

typedef struct SmoothModifierData {
  ModifierData modifier;
  float fac;
  /** MAX_VGROUP_NAME. */
  char defgrp_name[64];
  short flag, repeat;

} SmoothModifierData;

/* Smooth modifier flags */
enum {
  MOD_SMOOTH_X = (1 << 1),
  MOD_SMOOTH_Y = (1 << 2),
  MOD_SMOOTH_Z = (1 << 3),
};

typedef struct CastModifierData {
  ModifierData modifier;

  struct Object *object;
  float fac;
  float radius;
  float size;
  /** MAX_VGROUP_NAME. */
  char defgrp_name[64];
  short flag, type;
} CastModifierData;

/* Cast modifier flags */
enum {
  /* And what bout (1 << 0) flag? ;) */
  MOD_CAST_X = (1 << 1),
  MOD_CAST_Y = (1 << 2),
  MOD_CAST_Z = (1 << 3),
  MOD_CAST_USE_OB_TRANSFORM = (1 << 4),
  MOD_CAST_SIZE_FROM_RADIUS = (1 << 5),
};

/* Cast modifier projection types */
enum {
  MOD_CAST_TYPE_SPHERE = 0,
  MOD_CAST_TYPE_CYLINDER = 1,
  MOD_CAST_TYPE_CUBOID = 2,
};

typedef struct WaveModifierData {
  ModifierData modifier;

  /* keep in sync with MappingInfoModifierData */
  struct Tex *texture;
  struct Object *map_object;
  /** MAX_CUSTOMDATA_LAYER_NAME. */
  char uvlayer_name[64];
  int uvlayer_tmp;
  int texmapping;
  /* end MappingInfoModifierData */

  struct Object *objectcenter;
  /** MAX_VGROUP_NAME. */
  char defgrp_name[64];

  short flag;
  char _pad[2];

  float startx, starty, height, width;
  float narrow, speed, damp, falloff;

  float timeoffs, lifetime;
  char _pad1[4];
} WaveModifierData;

/* WaveModifierData.flag */
enum {
  /* And what bout (1 << 0) flag? ;) */
  MOD_WAVE_X = (1 << 1),
  MOD_WAVE_Y = (1 << 2),
  MOD_WAVE_CYCL = (1 << 3),
  MOD_WAVE_NORM = (1 << 4),
  MOD_WAVE_NORM_X = (1 << 5),
  MOD_WAVE_NORM_Y = (1 << 6),
  MOD_WAVE_NORM_Z = (1 << 7),
};

typedef struct ArmatureModifierData {
  ModifierData modifier;

  /** Deformflag replaces armature->deformflag. */
  short deformflag, multi;
  char _pad2[4];
  struct Object *object;
  /** Stored input of previous modifier, for vertexgroup blending. */
  float *prevCos;
  /** MAX_VGROUP_NAME. */
  char defgrp_name[64];
} ArmatureModifierData;

enum {
  MOD_HOOK_UNIFORM_SPACE = (1 << 0),
};

/* same as WarpModifierFalloff */
typedef enum {
  eHook_Falloff_None = 0,
  eHook_Falloff_Curve = 1,
  eHook_Falloff_Sharp = 2,     /* PROP_SHARP */
  eHook_Falloff_Smooth = 3,    /* PROP_SMOOTH */
  eHook_Falloff_Root = 4,      /* PROP_ROOT */
  eHook_Falloff_Linear = 5,    /* PROP_LIN */
  eHook_Falloff_Const = 6,     /* PROP_CONST */
  eHook_Falloff_Sphere = 7,    /* PROP_SPHERE */
  eHook_Falloff_InvSquare = 8, /* PROP_INVSQUARE */
  /* PROP_RANDOM not used */
} HookModifierFalloff;

typedef struct HookModifierData {
  ModifierData modifier;

  struct Object *object;
  /** Optional name of bone target, MAX_ID_NAME-2. */
  char subtarget[64];

  char flag;
  /** Use enums from WarpModifier (exact same functionality). */
  char falloff_type;
  char _pad[6];
  /** Matrix making current transform unmodified. */
  float parentinv[4][4];
  /** Visualization of hook. */
  float cent[3];
  /** If not zero, falloff is distance where influence zero. */
  float falloff;

  struct CurveMapping *curfalloff;

  /** If NULL, it's using vertexgroup. */
  int *indexar;
  int totindex;
  float force;
  /** Optional vertexgroup name, MAX_VGROUP_NAME. */
  char name[64];
} HookModifierData;

typedef struct SoftbodyModifierData {
  ModifierData modifier;
} SoftbodyModifierData;

typedef struct ClothModifierData {
  ModifierData modifier;

  /** The internal data structure for cloth. */
  struct Cloth *clothObject;
  /** Definition is in DNA_cloth_types.h. */
  struct ClothSimSettings *sim_parms;
  /** Definition is in DNA_cloth_types.h. */
  struct ClothCollSettings *coll_parms;

  /* PointCache can be shared with other instances of ClothModifierData.
   * Inspect (modifier.flag & eModifierFlag_SharedCaches) to find out. */
  /** Definition is in DNA_object_force_types.h. */
  struct PointCache *point_cache;
  struct ListBase ptcaches;

  /* XXX nasty hack, remove once hair can be separated from cloth modifier data */
  struct ClothHairData *hairdata;
  /* grid geometry values of hair continuum */
  float hair_grid_min[3];
  float hair_grid_max[3];
  int hair_grid_res[3];
  float hair_grid_cellsize;

  struct ClothSolverResult *solver_result;
} ClothModifierData;

typedef struct CollisionModifierData {
  ModifierData modifier;

  /** Position at the beginning of the frame. */
  struct MVert *x;
  /** Position at the end of the frame. */
  struct MVert *xnew;
  /** Unused atm, but was discussed during sprint. */
  struct MVert *xold;
  /** New position at the actual inter-frame step. */
  struct MVert *current_xnew;
  /** Position at the actual inter-frame step. */
  struct MVert *current_x;
  /** (xnew - x) at the actual inter-frame step. */
  struct MVert *current_v;

  struct MVertTri *tri;

  unsigned int mvert_num;
  unsigned int tri_num;
  /** Cfra time of modifier. */
  float time_x, time_xnew;
  /** Collider doesn't move this frame, i.e. x[].co==xnew[].co. */
  char is_static;
  char _pad[7];

  /** Bounding volume hierarchy for this cloth object. */
  struct BVHTree *bvhtree;
} CollisionModifierData;

typedef struct SurfaceModifierData {
  ModifierData modifier;

  /** Old position. */
  struct MVert *x;
  /** Velocity. */
  struct MVert *v;

  struct Mesh *mesh;

  /** Bounding volume hierarchy of the mesh faces. */
  struct BVHTreeFromMesh *bvhtree;

  int cfra, numverts;
} SurfaceModifierData;

typedef struct BooleanModifierData {
  ModifierData modifier;

  struct Object *object;
  char operation;
  char _pad[2];
  char bm_flag;
  float double_threshold;
} BooleanModifierData;

typedef enum {
  eBooleanModifierOp_Intersect = 0,
  eBooleanModifierOp_Union = 1,
  eBooleanModifierOp_Difference = 2,
} BooleanModifierOp;

/* bm_flag (only used when G_DEBUG) */
enum {
  eBooleanModifierBMeshFlag_BMesh_Separate = (1 << 0),
  eBooleanModifierBMeshFlag_BMesh_NoDissolve = (1 << 1),
  eBooleanModifierBMeshFlag_BMesh_NoConnectRegions = (1 << 2),
};

typedef struct MDefInfluence {
  int vertex;
  float weight;
} MDefInfluence;

typedef struct MDefCell {
  int offset;
  int totinfluence;
} MDefCell;

typedef struct MeshDeformModifierData {
  ModifierData modifier;

  /** Mesh object. */
  struct Object *object;
  /** Optional vertexgroup name, MAX_VGROUP_NAME. */
  char defgrp_name[64];

  short gridsize, flag;
  char _pad[4];

  /* result of static binding */
  /** Influences. */
  MDefInfluence *bindinfluences;
  /** Offsets into influences array. */
  int *bindoffsets;
  /** Coordinates that cage was bound with. */
  float *bindcagecos;
  /** Total vertices in mesh and cage. */
  int totvert, totcagevert;

  /* result of dynamic binding */
  /** Grid with dynamic binding cell points. */
  MDefCell *dyngrid;
  /** Dynamic binding vertex influences. */
  MDefInfluence *dyninfluences;
  /** Is this vertex bound or not?. */
  int *dynverts;
  /** Size of the dynamic bind grid. */
  int dyngridsize;
  /** Total number of vertex influences. */
  int totinfluence;
  /** Offset of the dynamic bind grid. */
  float dyncellmin[3];
  /** Width of dynamic bind cell. */
  float dyncellwidth;
  /** Matrix of cage at binding time. */
  float bindmat[4][4];

  /* deprecated storage */
  /** Deprecated inefficient storage. */
  float *bindweights;
  /** Deprecated storage of cage coords. */
  float *bindcos;

  /* runtime */
  void (*bindfunc)(struct MeshDeformModifierData *mmd,
                   struct Mesh *cagemesh,
                   float *vertexcos,
                   int totvert,
                   float cagemat[4][4]);
} MeshDeformModifierData;

enum {
  MOD_MDEF_INVERT_VGROUP = (1 << 0),
  MOD_MDEF_DYNAMIC_BIND = (1 << 1),
};

enum {
  MOD_MDEF_VOLUME = 0,
  MOD_MDEF_SURFACE = 1,
};

typedef struct ParticleSystemModifierData {
  ModifierData modifier;

  struct ParticleSystem *psys;
  /** Final Mesh - its topology may differ from orig mesh. */
  struct Mesh *mesh_final;
  /** Original mesh that particles are attached to. */
  struct Mesh *mesh_original;
  int totdmvert, totdmedge, totdmface;
  short flag;
  char _pad[2];
} ParticleSystemModifierData;

typedef enum {
  eParticleSystemFlag_Pars = (1 << 0),
  eParticleSystemFlag_psys_updated = (1 << 1),
  eParticleSystemFlag_file_loaded = (1 << 2),
} ParticleSystemModifierFlag;

typedef enum {
  eParticleInstanceFlag_Parents = (1 << 0),
  eParticleInstanceFlag_Children = (1 << 1),
  eParticleInstanceFlag_Path = (1 << 2),
  eParticleInstanceFlag_Unborn = (1 << 3),
  eParticleInstanceFlag_Alive = (1 << 4),
  eParticleInstanceFlag_Dead = (1 << 5),
  eParticleInstanceFlag_KeepShape = (1 << 6),
  eParticleInstanceFlag_UseSize = (1 << 7),
} ParticleInstanceModifierFlag;

typedef enum {
  eParticleInstanceSpace_World = 0,
  eParticleInstanceSpace_Local = 1,
} ParticleInstanceModifierSpace;

typedef struct ParticleInstanceModifierData {
  ModifierData modifier;

  struct Object *ob;
  short psys, flag, axis, space;
  float position, random_position;
  float rotation, random_rotation;
  float particle_amount, particle_offset;
  /** MAX_CUSTOMDATA_LAYER_NAME. */
  char index_layer_name[64];
  /** MAX_CUSTOMDATA_LAYER_NAME. */
  char value_layer_name[64];
} ParticleInstanceModifierData;

typedef enum {
  eExplodeFlag_CalcFaces = (1 << 0),
  eExplodeFlag_PaSize = (1 << 1),
  eExplodeFlag_EdgeCut = (1 << 2),
  eExplodeFlag_Unborn = (1 << 3),
  eExplodeFlag_Alive = (1 << 4),
  eExplodeFlag_Dead = (1 << 5),
} ExplodeModifierFlag;

typedef struct ExplodeModifierData {
  ModifierData modifier;

  int *facepa;
  short flag, vgroup;
  float protect;
  /** MAX_CUSTOMDATA_LAYER_NAME. */
  char uvname[64];
} ExplodeModifierData;

typedef struct MultiresModifierData {
  ModifierData modifier;

  char lvl, sculptlvl, renderlvl, totlvl;
  char simple, flags, _pad[2];
  short quality;
  short uv_smooth;
  char _pad2[4];
} MultiresModifierData;

typedef enum {
  eMultiresModifierFlag_ControlEdges = (1 << 0),
  /* DEPRECATED, only used for versioning. */
  eMultiresModifierFlag_PlainUv_DEPRECATED = (1 << 1),
  eMultiresModifierFlag_UseCrease = (1 << 2),
} MultiresModifierFlag;

/* DEPRECATED, only used for versioning. */
typedef struct FluidsimModifierData {
  ModifierData modifier;

  /** Definition is in DNA_object_fluidsim_types.h. */
  struct FluidsimSettings *fss;
} FluidsimModifierData;

typedef struct ShrinkwrapModifierData {
  ModifierData modifier;

  /** Shrink target. */
  struct Object *target;
  /** Additional shrink target. */
  struct Object *auxTarget;
  /** Optional vertexgroup name, MAX_VGROUP_NAME. */
  char vgroup_name[64];
  /** Distance offset to keep from mesh/projection point. */
  float keepDist;
  /** Shrink type projection. */
  short shrinkType;
  /** Shrink options. */
  char shrinkOpts;
  /** Shrink to surface mode. */
  char shrinkMode;
  /** Limit the projection ray cast. */
  float projLimit;
  /** Axis to project over. */
  char projAxis;

  /** If using projection over vertex normal this controls the level of subsurface that must be
   * done before getting the vertex coordinates and normal
   */
  char subsurfLevels;

  char _pad[2];
} ShrinkwrapModifierData;

/* Shrinkwrap->shrinkType */
enum {
  MOD_SHRINKWRAP_NEAREST_SURFACE = 0,
  MOD_SHRINKWRAP_PROJECT = 1,
  MOD_SHRINKWRAP_NEAREST_VERTEX = 2,
  MOD_SHRINKWRAP_TARGET_PROJECT = 3,
};

/* Shrinkwrap->shrinkMode */
enum {
  /** Move vertex to the surface of the target object (keepDist towards original position) */
  MOD_SHRINKWRAP_ON_SURFACE = 0,
  /** Move the vertex inside the target object; don't change if already inside */
  MOD_SHRINKWRAP_INSIDE = 1,
  /** Move the vertex outside the target object; don't change if already outside */
  MOD_SHRINKWRAP_OUTSIDE = 2,
  /** Move vertex to the surface of the target object, with keepDist towards the outside */
  MOD_SHRINKWRAP_OUTSIDE_SURFACE = 3,
  /** Move vertex to the surface of the target object, with keepDist along the normal */
  MOD_SHRINKWRAP_ABOVE_SURFACE = 4,
};

/* Shrinkwrap->shrinkOpts */
enum {
  /** allow shrinkwrap to move the vertex in the positive direction of axis */
  MOD_SHRINKWRAP_PROJECT_ALLOW_POS_DIR = (1 << 0),
  /** allow shrinkwrap to move the vertex in the negative direction of axis */
  MOD_SHRINKWRAP_PROJECT_ALLOW_NEG_DIR = (1 << 1),

  /** ignore vertex moves if a vertex ends projected on a front face of the target */
  MOD_SHRINKWRAP_CULL_TARGET_FRONTFACE = (1 << 3),
  /** ignore vertex moves if a vertex ends projected on a back face of the target */
  MOD_SHRINKWRAP_CULL_TARGET_BACKFACE = (1 << 4),

#ifdef DNA_DEPRECATED_ALLOW
  /** distance is measure to the front face of the target */
  MOD_SHRINKWRAP_KEEP_ABOVE_SURFACE = (1 << 5),
#endif

  MOD_SHRINKWRAP_INVERT_VGROUP = (1 << 6),
  MOD_SHRINKWRAP_INVERT_CULL_TARGET = (1 << 7),
};

#define MOD_SHRINKWRAP_CULL_TARGET_MASK \
  (MOD_SHRINKWRAP_CULL_TARGET_FRONTFACE | MOD_SHRINKWRAP_CULL_TARGET_BACKFACE)

/* Shrinkwrap->projAxis */
enum {
  /** projection over normal is used if no axis is selected */
  MOD_SHRINKWRAP_PROJECT_OVER_NORMAL = 0,
  MOD_SHRINKWRAP_PROJECT_OVER_X_AXIS = (1 << 0),
  MOD_SHRINKWRAP_PROJECT_OVER_Y_AXIS = (1 << 1),
  MOD_SHRINKWRAP_PROJECT_OVER_Z_AXIS = (1 << 2),
};

typedef struct SimpleDeformModifierData {
  ModifierData modifier;

  /** Object to control the origin of modifier space coordinates. */
  struct Object *origin;
  /** Optional vertexgroup name, MAX_VGROUP_NAME. */
  char vgroup_name[64];
  /** Factors to control simple deforms. */
  float factor;
  /** Lower and upper limit. */
  float limit[2];

  /** Deform function. */
  char mode;
  /** Lock axis (for taper and stretch). */
  char axis;
  /** Axis to perform the deform on (default is X, but can be overridden by origin. */
  char deform_axis;
  char flag;

} SimpleDeformModifierData;

/* SimpleDeform->flag */
enum {
  MOD_SIMPLEDEFORM_FLAG_INVERT_VGROUP = (1 << 0),
};

enum {
  MOD_SIMPLEDEFORM_MODE_TWIST = 1,
  MOD_SIMPLEDEFORM_MODE_BEND = 2,
  MOD_SIMPLEDEFORM_MODE_TAPER = 3,
  MOD_SIMPLEDEFORM_MODE_STRETCH = 4,
};

enum {
  MOD_SIMPLEDEFORM_LOCK_AXIS_X = (1 << 0),
  MOD_SIMPLEDEFORM_LOCK_AXIS_Y = (1 << 1),
  MOD_SIMPLEDEFORM_LOCK_AXIS_Z = (1 << 2),
};

typedef struct ShapeKeyModifierData {
  ModifierData modifier;
} ShapeKeyModifierData;

typedef struct SolidifyModifierData {
  ModifierData modifier;

  /** Name of vertex group to use, MAX_VGROUP_NAME. */
  char defgrp_name[64];
  /** New surface offset leve.l*/
  float offset;
  /** Midpoint of the offset . */
  float offset_fac;
  /** factor for the minimum weight to use when vgroups are used,
   * avoids 0.0 weights giving duplicate geometry */
  float offset_fac_vg;
  /** Clamp offset based on surrounding geometry. */
  float offset_clamp;
  char mode;

  /** Variables for #MOD_SOLIDIFY_MODE_NONMANIFOLD. */
  char nonmanifold_offset_mode;
  char nonmanifold_boundary_mode;

  char _pad;
  float crease_inner;
  float crease_outer;
  float crease_rim;
  int flag;
  short mat_ofs;
  short mat_ofs_rim;
} SolidifyModifierData;

/** #SolidifyModifierData.flag */
enum {
  MOD_SOLIDIFY_RIM = (1 << 0),
  MOD_SOLIDIFY_EVEN = (1 << 1),
  MOD_SOLIDIFY_NORMAL_CALC = (1 << 2),
  MOD_SOLIDIFY_VGROUP_INV = (1 << 3),
#ifdef DNA_DEPRECATED
  MOD_SOLIDIFY_RIM_MATERIAL = (1 << 4), /* deprecated, used in do_versions */
#endif
  MOD_SOLIDIFY_FLIP = (1 << 5),
  MOD_SOLIDIFY_NOSHELL = (1 << 6),
  MOD_SOLIDIFY_OFFSET_ANGLE_CLAMP = (1 << 7),
};

/** #SolidifyModifierData.mode */
enum {
  MOD_SOLIDIFY_MODE_EXTRUDE = 0,
  MOD_SOLIDIFY_MODE_NONMANIFOLD = 1,
};

/** #SolidifyModifierData.nonmanifold_offset_mode */
enum {
  MOD_SOLIDIFY_NONMANIFOLD_OFFSET_MODE_FIXED = 0,
  MOD_SOLIDIFY_NONMANIFOLD_OFFSET_MODE_EVEN = 1,
  MOD_SOLIDIFY_NONMANIFOLD_OFFSET_MODE_CONSTRAINTS = 2,
};

/** #SolidifyModifierData.nonmanifold_boundary_mode */
enum {
  MOD_SOLIDIFY_NONMANIFOLD_BOUNDARY_MODE_NONE = 0,
  MOD_SOLIDIFY_NONMANIFOLD_BOUNDARY_MODE_ROUND = 1,
  MOD_SOLIDIFY_NONMANIFOLD_BOUNDARY_MODE_FLAT = 2,
};

typedef struct ScrewModifierData {
  ModifierData modifier;

  struct Object *ob_axis;
  unsigned int steps;
  unsigned int render_steps;
  unsigned int iter;
  float screw_ofs;
  float angle;
  float merge_dist;
  short flag;
  char axis;
  char _pad[5];
} ScrewModifierData;

enum {
  MOD_SCREW_NORMAL_FLIP = (1 << 0),
  MOD_SCREW_NORMAL_CALC = (1 << 1),
  MOD_SCREW_OBJECT_OFFSET = (1 << 2),
  /*  MOD_SCREW_OBJECT_ANGLE   = (1 << 4), */
  MOD_SCREW_SMOOTH_SHADING = (1 << 5),
  MOD_SCREW_UV_STRETCH_U = (1 << 6),
  MOD_SCREW_UV_STRETCH_V = (1 << 7),
  MOD_SCREW_MERGE = (1 << 8),
};

typedef struct OceanModifierData {
  ModifierData modifier;

  struct Ocean *ocean;
  struct OceanCache *oceancache;

  int resolution;
  int spatial_size;

  float wind_velocity;

  float damp;
  float smallest_wave;
  float depth;

  float wave_alignment;
  float wave_direction;
  float wave_scale;

  float chop_amount;
  float foam_coverage;
  float time;

  int bakestart;
  int bakeend;

  /** FILE_MAX. */
  char cachepath[1024];
  /** MAX_CUSTOMDATA_LAYER_NAME. */
  char foamlayername[64];
  char cached;
  char geometry_mode;

  char flag;
  char _pad2;

  short repeat_x;
  short repeat_y;

  int seed;

  float size;

  float foam_fade;

  char _pad[4];
} OceanModifierData;

enum {
  MOD_OCEAN_GEOM_GENERATE = 0,
  MOD_OCEAN_GEOM_DISPLACE = 1,
  MOD_OCEAN_GEOM_SIM_ONLY = 2,
};

enum {
  MOD_OCEAN_GENERATE_FOAM = (1 << 0),
  MOD_OCEAN_GENERATE_NORMALS = (1 << 1),
};

typedef struct WarpModifierData {
  ModifierData modifier;
  /* keep in sync with MappingInfoModifierData */
  struct Tex *texture;
  struct Object *map_object;
  /** MAX_CUSTOMDATA_LAYER_NAME. */
  char uvlayer_name[64];
  int uvlayer_tmp;
  int texmapping;
  /* end MappingInfoModifierData */

  struct Object *object_from;
  struct Object *object_to;
  struct CurveMapping *curfalloff;
  /** Optional vertexgroup name, MAX_VGROUP_NAME. */
  char defgrp_name[64];
  float strength;
  float falloff_radius;
  /** Not used yet. */
  char flag;
  char falloff_type;
  char _pad[6];
} WarpModifierData;

#define MOD_WARP_VOLUME_PRESERVE 1

typedef enum {
  eWarp_Falloff_None = 0,
  eWarp_Falloff_Curve = 1,
  eWarp_Falloff_Sharp = 2,     /* PROP_SHARP */
  eWarp_Falloff_Smooth = 3,    /* PROP_SMOOTH */
  eWarp_Falloff_Root = 4,      /* PROP_ROOT */
  eWarp_Falloff_Linear = 5,    /* PROP_LIN */
  eWarp_Falloff_Const = 6,     /* PROP_CONST */
  eWarp_Falloff_Sphere = 7,    /* PROP_SPHERE */
  eWarp_Falloff_InvSquare = 8, /* PROP_INVSQUARE */
  /* PROP_RANDOM not used */
} WarpModifierFalloff;

typedef struct WeightVGEditModifierData {
  ModifierData modifier;

  /** Name of vertex group to edit. MAX_VGROUP_NAME. */
  char defgrp_name[64];

  /** Using MOD_WVG_EDIT_* flags. */
  short edit_flags;
  /** Using MOD_WVG_MAPPING_* defines. */
  short falloff_type;
  /** Weight for vertices not in vgroup. */
  float default_weight;

  /* Mapping stuff. */
  /** The custom mapping curve!. */
  struct CurveMapping *cmap_curve;

  /* The add/remove vertices weight thresholds. */
  float add_threshold, rem_threshold;

  /* Masking options. */
  /** The global "influence", if no vgroup nor tex is used as mask. */
  float mask_constant;
  /** Name of mask vertex group from which to get weight factors. MAX_VGROUP_NAME. */
  char mask_defgrp_name[64];

  /* Texture masking. */
  /** Which channel to use as weightf. */
  int mask_tex_use_channel;
  /** The texture. */
  struct Tex *mask_texture;
  /** Name of the map object. */
  struct Object *mask_tex_map_obj;
  /** How to map the texture (using MOD_DISP_MAP_* enums). */
  int mask_tex_mapping;
  /** Name of the UV map. MAX_CUSTOMDATA_LAYER_NAME. */
  char mask_tex_uvlayer_name[64];

  /* Padding... */
  char _pad0[4];
} WeightVGEditModifierData;

/* WeightVGEdit flags. */
enum {
  /* (1 << 0), (1 << 1) and (1 << 2) are free for future use! */
  /** Add vertices with higher weight than threshold to vgroup. */
  MOD_WVG_EDIT_ADD2VG = (1 << 3),
  /** Remove vertices with lower weight than threshold from vgroup. */
  MOD_WVG_EDIT_REMFVG = (1 << 4),
};

typedef struct WeightVGMixModifierData {
  ModifierData modifier;

  /** Name of vertex group to modify/weight. MAX_VGROUP_NAME. */
  char defgrp_name_a[64];
  /** Name of other vertex group to mix in. MAX_VGROUP_NAME. */
  char defgrp_name_b[64];
  /** Default weight value for first vgroup. */
  float default_weight_a;
  /** Default weight value to mix in. */
  float default_weight_b;
  /** How second vgroups weights affect first ones. */
  char mix_mode;
  /** What vertices to affect. */
  char mix_set;

  char _pad0[6];

  /* Masking options. */
  /** The global "influence", if no vgroup nor tex is used as mask. */
  float mask_constant;
  /** Name of mask vertex group from which to get weight factors. MAX_VGROUP_NAME. */
  char mask_defgrp_name[64];

  /* Texture masking. */
  /** Which channel to use as weightf. */
  int mask_tex_use_channel;
  /** The texture. */
  struct Tex *mask_texture;
  /** Name of the map object. */
  struct Object *mask_tex_map_obj;
  /** How to map the texture!. */
  int mask_tex_mapping;
  /** Name of the UV map. MAX_CUSTOMDATA_LAYER_NAME. */
  char mask_tex_uvlayer_name[64];

  /* Padding... */
  char _pad1[4];
} WeightVGMixModifierData;

/* How second vgroup's weights affect first ones. */
enum {
  /** Second weights replace weights. */
  MOD_WVG_MIX_SET = 1,
  /** Second weights are added to weights. */
  MOD_WVG_MIX_ADD = 2,
  /** Second weights are subtracted from weights. */
  MOD_WVG_MIX_SUB = 3,
  /** Second weights are multiplied with weights. */
  MOD_WVG_MIX_MUL = 4,
  /** Second weights divide weights. */
  MOD_WVG_MIX_DIV = 5,
  /** Difference between second weights and weights. */
  MOD_WVG_MIX_DIF = 6,
  /** Average of both weights. */
  MOD_WVG_MIX_AVG = 7,
};

/* What vertices to affect. */
enum {
  /** Affect all vertices. */
  MOD_WVG_SET_ALL = 1,
  /** Affect only vertices in first vgroup. */
  MOD_WVG_SET_A = 2,
  /** Affect only vertices in second vgroup. */
  MOD_WVG_SET_B = 3,
  /** Affect only vertices in one vgroup or the other. */
  MOD_WVG_SET_OR = 4,
  /** Affect only vertices in both vgroups. */
  MOD_WVG_SET_AND = 5,
};

typedef struct WeightVGProximityModifierData {
  ModifierData modifier;

  /** Name of vertex group to modify/weight. MAX_VGROUP_NAME. */
  char defgrp_name[64];

  /* Proximity modes. */
  int proximity_mode;
  int proximity_flags;

  /* Target object from which to calculate vertices distances. */
  struct Object *proximity_ob_target;

  /* Masking options. */
  /** The global "influence", if no vgroup nor tex is used as mask. */
  float mask_constant;
  /** Name of mask vertex group from which to get weight factors. MAX_VGROUP_NAME. */
  char mask_defgrp_name[64];

  /* Texture masking. */
  /** Which channel to use as weightf. */
  int mask_tex_use_channel;
  /** The texture. */
  struct Tex *mask_texture;
  /** Name of the map object. */
  struct Object *mask_tex_map_obj;
  /** How to map the texture!. */
  int mask_tex_mapping;
  /** Name of the UV Map. MAX_CUSTOMDATA_LAYER_NAME. */
  char mask_tex_uvlayer_name[64];

  /** Distances mapping to 0.0/1.0 weights. */
  float min_dist, max_dist;

  /* Put here to avoid breaking existing struct... */
  /** Using MOD_WVG_MAPPING_* enums. */
  short falloff_type;

  /* Padding... */
  char _pad0[2];
} WeightVGProximityModifierData;

/* Modes of proximity weighting. */
enum {
  MOD_WVG_PROXIMITY_OBJECT = 1,   /* source vertex to other location */
  MOD_WVG_PROXIMITY_GEOMETRY = 2, /* source vertex to other geometry */
};

/* Flags options for proximity weighting. */
enum {
  /* Use nearest vertices of target obj, in MOD_WVG_PROXIMITY_GEOMETRY mode. */
  MOD_WVG_PROXIMITY_GEOM_VERTS = (1 << 0),
  /* Use nearest edges of target obj, in MOD_WVG_PROXIMITY_GEOMETRY mode. */
  MOD_WVG_PROXIMITY_GEOM_EDGES = (1 << 1),
  /* Use nearest faces of target obj, in MOD_WVG_PROXIMITY_GEOMETRY mode. */
  MOD_WVG_PROXIMITY_GEOM_FACES = (1 << 2),
};

/* Defines common to all WeightVG modifiers. */
/* Mapping modes. */
enum {
  MOD_WVG_MAPPING_NONE = 0,
  MOD_WVG_MAPPING_CURVE = 1,
  MOD_WVG_MAPPING_SHARP = 2,  /* PROP_SHARP */
  MOD_WVG_MAPPING_SMOOTH = 3, /* PROP_SMOOTH */
  MOD_WVG_MAPPING_ROOT = 4,   /* PROP_ROOT */
  /* PROP_LIN not used (same as NONE, here...). */
  /* PROP_CONST not used. */
  MOD_WVG_MAPPING_SPHERE = 7, /* PROP_SPHERE */
  MOD_WVG_MAPPING_RANDOM = 8, /* PROP_RANDOM */
  MOD_WVG_MAPPING_STEP = 9,   /* Median Step. */
};

/* Tex channel to be used as mask. */
enum {
  MOD_WVG_MASK_TEX_USE_INT = 1,
  MOD_WVG_MASK_TEX_USE_RED = 2,
  MOD_WVG_MASK_TEX_USE_GREEN = 3,
  MOD_WVG_MASK_TEX_USE_BLUE = 4,
  MOD_WVG_MASK_TEX_USE_HUE = 5,
  MOD_WVG_MASK_TEX_USE_SAT = 6,
  MOD_WVG_MASK_TEX_USE_VAL = 7,
  MOD_WVG_MASK_TEX_USE_ALPHA = 8,
};

typedef struct DynamicPaintModifierData {
  ModifierData modifier;

  struct DynamicPaintCanvasSettings *canvas;
  struct DynamicPaintBrushSettings *brush;
  /** UI display: canvas / brush. */
  int type;
  char _pad[4];
} DynamicPaintModifierData;

/* Dynamic paint modifier flags */
enum {
  MOD_DYNAMICPAINT_TYPE_CANVAS = (1 << 0),
  MOD_DYNAMICPAINT_TYPE_BRUSH = (1 << 1),
};

/* Remesh modifier */
typedef enum eRemeshModifierFlags {
  MOD_REMESH_FLOOD_FILL = (1 << 0),
  MOD_REMESH_SMOOTH_SHADING = (1 << 1),
} RemeshModifierFlags;

typedef enum eRemeshModifierMode {
  /* blocky */
  MOD_REMESH_CENTROID = 0,
  /* smooth */
  MOD_REMESH_MASS_POINT = 1,
  /* keeps sharp edges */
  MOD_REMESH_SHARP_FEATURES = 2,
} eRemeshModifierMode;

typedef struct RemeshModifierData {
  ModifierData modifier;

  /* floodfill option, controls how small components can be before they are removed */
  float threshold;

  /* ratio between size of model and grid */
  float scale;

  float hermite_num;

  /* octree depth */
  char depth;

  char flag;
  char mode;
  char _pad;
} RemeshModifierData;

/* Skin modifier */
typedef struct SkinModifierData {
  ModifierData modifier;

  float branch_smoothing;

  char flag;

  char symmetry_axes;

  char _pad[2];
} SkinModifierData;

/* SkinModifierData.symmetry_axes */
enum {
  MOD_SKIN_SYMM_X = (1 << 0),
  MOD_SKIN_SYMM_Y = (1 << 1),
  MOD_SKIN_SYMM_Z = (1 << 2),
};

/* SkinModifierData.flag */
enum {
  MOD_SKIN_SMOOTH_SHADING = 1,
};

/* Triangulate modifier */
typedef struct TriangulateModifierData {
  ModifierData modifier;

  int flag;
  int quad_method;
  int ngon_method;
  int min_vertices;
} TriangulateModifierData;

/* TriangulateModifierData.flag */
enum {
#ifdef DNA_DEPRECATED
  MOD_TRIANGULATE_BEAUTY = (1 << 0), /* deprecated */
#endif
  MOD_TRIANGULATE_KEEP_CUSTOMLOOP_NORMALS = 1 << 1,
};

/* Triangulate methods - NGons */
enum {
  MOD_TRIANGULATE_NGON_BEAUTY = 0,
  MOD_TRIANGULATE_NGON_EARCLIP,
};

/* Triangulate methods - Quads */
enum {
  MOD_TRIANGULATE_QUAD_BEAUTY = 0,
  MOD_TRIANGULATE_QUAD_FIXED,
  MOD_TRIANGULATE_QUAD_ALTERNATE,
  MOD_TRIANGULATE_QUAD_SHORTEDGE,
};

typedef struct LaplacianSmoothModifierData {
  ModifierData modifier;

  float lambda, lambda_border;
  char _pad1[4];
  /** MAX_VGROUP_NAME. */
  char defgrp_name[64];
  short flag, repeat;
} LaplacianSmoothModifierData;

/* Smooth modifier flags */
enum {
  MOD_LAPLACIANSMOOTH_X = (1 << 1),
  MOD_LAPLACIANSMOOTH_Y = (1 << 2),
  MOD_LAPLACIANSMOOTH_Z = (1 << 3),
  MOD_LAPLACIANSMOOTH_PRESERVE_VOLUME = (1 << 4),
  MOD_LAPLACIANSMOOTH_NORMALIZED = (1 << 5),
};

typedef struct CorrectiveSmoothDeltaCache {
  /* delta's between the original positions and the smoothed positions */
  float (*deltas)[3];
  unsigned int totverts;

  /* Value of settings when creating the cache.
   * These are used to check if the cache should be recomputed. */
  float lambda;
  short repeat, flag;
  char smooth_type, rest_source;
  char _pad[2];
} CorrectiveSmoothDeltaCache;

typedef struct CorrectiveSmoothModifierData {
  ModifierData modifier;

  /* positions set during 'bind' operator
   * use for MOD_CORRECTIVESMOOTH_RESTSOURCE_BIND */
  float (*bind_coords)[3];

  /* note: -1 is used to bind */
  unsigned int bind_coords_num;

  float lambda;
  short repeat, flag;
  char smooth_type, rest_source;
  char _pad[2];

  /** MAX_VGROUP_NAME. */
  char defgrp_name[64];

  /* runtime-only cache */
  CorrectiveSmoothDeltaCache delta_cache;
} CorrectiveSmoothModifierData;

enum {
  MOD_CORRECTIVESMOOTH_SMOOTH_SIMPLE = 0,
  MOD_CORRECTIVESMOOTH_SMOOTH_LENGTH_WEIGHT = 1,
};

enum {
  MOD_CORRECTIVESMOOTH_RESTSOURCE_ORCO = 0,
  MOD_CORRECTIVESMOOTH_RESTSOURCE_BIND = 1,
};

/* Corrective Smooth modifier flags */
enum {
  MOD_CORRECTIVESMOOTH_INVERT_VGROUP = (1 << 0),
  MOD_CORRECTIVESMOOTH_ONLY_SMOOTH = (1 << 1),
  MOD_CORRECTIVESMOOTH_PIN_BOUNDARY = (1 << 2),
};

typedef struct UVWarpModifierData {
  ModifierData modifier;

  char axis_u, axis_v;
  char _pad[6];
  /** Used for rotate/scale. */
  float center[2];

  /** Source. */
  struct Object *object_src;
  /** Optional name of bone target, MAX_ID_NAME-2. */
  char bone_src[64];
  /** Target. */
  struct Object *object_dst;
  /** Optional name of bone target, MAX_ID_NAME-2. */
  char bone_dst[64];

  /** Optional vertexgroup name, MAX_VGROUP_NAME. */
  char vgroup_name[64];
  /** MAX_CUSTOMDATA_LAYER_NAME. */
  char uvlayer_name[64];
} UVWarpModifierData;

/* cache modifier */
typedef struct MeshCacheModifierData {
  ModifierData modifier;

  char flag;
  /** File format. */
  char type;
  char time_mode;
  char play_mode;

  /* axis conversion */
  char forward_axis;
  char up_axis;
  char flip_axis;

  char interp;

  float factor;
  char deform_mode;
  char _pad[7];

  /* play_mode == MOD_MESHCACHE_PLAY_CFEA */
  float frame_start;
  float frame_scale;

  /* play_mode == MOD_MESHCACHE_PLAY_EVAL */
  /* we could use one float for all these but their purpose is very different */
  float eval_frame;
  float eval_time;
  float eval_factor;

  /** FILE_MAX. */
  char filepath[1024];
} MeshCacheModifierData;

enum {
  MOD_MESHCACHE_TYPE_MDD = 1,
  MOD_MESHCACHE_TYPE_PC2 = 2,
};

enum {
  MOD_MESHCACHE_DEFORM_OVERWRITE = 0,
  MOD_MESHCACHE_DEFORM_INTEGRATE = 1,
};

enum {
  MOD_MESHCACHE_INTERP_NONE = 0,
  MOD_MESHCACHE_INTERP_LINEAR = 1,
  /*  MOD_MESHCACHE_INTERP_CARDINAL  = 2, */
};

enum {
  MOD_MESHCACHE_TIME_FRAME = 0,
  MOD_MESHCACHE_TIME_SECONDS = 1,
  MOD_MESHCACHE_TIME_FACTOR = 2,
};

enum {
  MOD_MESHCACHE_PLAY_CFEA = 0,
  MOD_MESHCACHE_PLAY_EVAL = 1,
};

typedef struct LaplacianDeformModifierData {
  ModifierData modifier;
  /** MAX_VGROUP_NAME. */
  char anchor_grp_name[64];
  int total_verts, repeat;
  float *vertexco;
  /** Runtime only. */
  void *cache_system;
  short flag;
  char _pad[6];

} LaplacianDeformModifierData;

/* Laplacian Deform modifier flags */
enum {
  MOD_LAPLACIANDEFORM_BIND = 1 << 0,
};

/* many of these options match 'solidify' */
typedef struct WireframeModifierData {
  ModifierData modifier;
  /** MAX_VGROUP_NAME. */
  char defgrp_name[64];
  float offset;
  float offset_fac;
  float offset_fac_vg;
  float crease_weight;
  short flag, mat_ofs;
  char _pad[4];
} WireframeModifierData;

enum {
  MOD_WIREFRAME_INVERT_VGROUP = (1 << 0),
  MOD_WIREFRAME_REPLACE = (1 << 1),
  MOD_WIREFRAME_BOUNDARY = (1 << 2),
  MOD_WIREFRAME_OFS_EVEN = (1 << 3),
  MOD_WIREFRAME_OFS_RELATIVE = (1 << 4),
  MOD_WIREFRAME_CREASE = (1 << 5),
};

typedef struct DataTransferModifierData {
  ModifierData modifier;

  struct Object *ob_source;

  /** See DT_TYPE_ enum in ED_object.h. */
  int data_types;

  /* See MREMAP_MODE_ enum in BKE_mesh_mapping.h */
  int vmap_mode;
  int emap_mode;
  int lmap_mode;
  int pmap_mode;

  float map_max_distance;
  float map_ray_radius;
  float islands_precision;

  char _pad1[4];

  /** DT_MULTILAYER_INDEX_MAX; See DT_FROMLAYERS_ enum in ED_object.h. */
  int layers_select_src[4];
  /** DT_MULTILAYER_INDEX_MAX; See DT_TOLAYERS_ enum in ED_object.h. */
  int layers_select_dst[4];

  /** See CDT_MIX_ enum in BKE_customdata.h. */
  int mix_mode;
  float mix_factor;
  /** MAX_VGROUP_NAME. */
  char defgrp_name[64];

  int flags;
} DataTransferModifierData;

/* DataTransferModifierData.flags */
enum {
  MOD_DATATRANSFER_OBSRC_TRANSFORM = 1 << 0,
  MOD_DATATRANSFER_MAP_MAXDIST = 1 << 1,
  MOD_DATATRANSFER_INVERT_VGROUP = 1 << 2,

  /* Only for UI really. */
  MOD_DATATRANSFER_USE_VERT = 1 << 28,
  MOD_DATATRANSFER_USE_EDGE = 1 << 29,
  MOD_DATATRANSFER_USE_LOOP = 1 << 30,
  MOD_DATATRANSFER_USE_POLY = 1u << 31,
};

/* Set Split Normals modifier */
typedef struct NormalEditModifierData {
  ModifierData modifier;
  /** MAX_VGROUP_NAME. */
  char defgrp_name[64];
  /** Source of normals, or center of ellipsoid. */
  struct Object *target;
  short mode;
  short flag;
  short mix_mode;
  char _pad[2];
  float mix_factor;
  float mix_limit;
  float offset[3];
  char _pad0[4];
} NormalEditModifierData;

/* NormalEditModifierData.mode */
enum {
  MOD_NORMALEDIT_MODE_RADIAL = 0,
  MOD_NORMALEDIT_MODE_DIRECTIONAL = 1,
};

/* NormalEditModifierData.flags */
enum {
  MOD_NORMALEDIT_INVERT_VGROUP = (1 << 0),
  MOD_NORMALEDIT_USE_DIRECTION_PARALLEL = (1 << 1),
  MOD_NORMALEDIT_NO_POLYNORS_FIX = (1 << 2),
};

/* NormalEditModifierData.mix_mode */
enum {
  MOD_NORMALEDIT_MIX_COPY = 0,
  MOD_NORMALEDIT_MIX_ADD = 1,
  MOD_NORMALEDIT_MIX_SUB = 2,
  MOD_NORMALEDIT_MIX_MUL = 3,
};

typedef struct MeshSeqCacheModifierData {
  ModifierData modifier;

  struct CacheFile *cache_file;
  /** 1024 = FILE_MAX. */
  char object_path[1024];

  char read_flag;
  char _pad[7];

  /* Runtime. */
  struct CacheReader *reader;
  char reader_object_path[1024];
} MeshSeqCacheModifierData;

/* MeshSeqCacheModifierData.read_flag */
enum {
  MOD_MESHSEQ_READ_VERT = (1 << 0),
  MOD_MESHSEQ_READ_POLY = (1 << 1),
  MOD_MESHSEQ_READ_UV = (1 << 2),
  MOD_MESHSEQ_READ_COLOR = (1 << 3),
};

typedef struct SDefBind {
  unsigned int *vert_inds;
  unsigned int numverts;
  int mode;
  float *vert_weights;
  float normal_dist;
  float influence;
} SDefBind;

typedef struct SDefVert {
  SDefBind *binds;
  unsigned int numbinds;
  char _pad[4];
} SDefVert;

typedef struct SurfaceDeformModifierData {
  ModifierData modifier;

  struct Depsgraph *depsgraph;
  /** Bind target object. */
  struct Object *target;
  /** Vertex bind data. */
  SDefVert *verts;
  float falloff;
  unsigned int numverts, numpoly;
  int flags;
  float mat[4][4];
} SurfaceDeformModifierData;

/* Surface Deform modifier flags */
enum {
  /* This indicates "do bind on next modifier evaluation" as well as "is bound". */
  MOD_SDEF_BIND = (1 << 0),

  MOD_SDEF_USES_LOOPTRI = (1 << 1),
  MOD_SDEF_HAS_CONCAVE = (1 << 2),
};

/* Surface Deform vertex bind modes */
enum {
  MOD_SDEF_MODE_LOOPTRI = 0,
  MOD_SDEF_MODE_NGON = 1,
  MOD_SDEF_MODE_CENTROID = 2,
};

typedef struct WeightedNormalModifierData {
  ModifierData modifier;

  /** MAX_VGROUP_NAME. */
  char defgrp_name[64];
  char mode, flag;
  short weight;
  float thresh;
} WeightedNormalModifierData;

/* Name/id of the generic PROP_INT cdlayer storing face weights. */
#define MOD_WEIGHTEDNORMALS_FACEWEIGHT_CDLAYER_ID "__mod_weightednormals_faceweight"

/* WeightedNormalModifierData.mode */
enum {
  MOD_WEIGHTEDNORMAL_MODE_FACE = 0,
  MOD_WEIGHTEDNORMAL_MODE_ANGLE = 1,
  MOD_WEIGHTEDNORMAL_MODE_FACE_ANGLE = 2,
};

/* WeightedNormalModifierData.flag */
enum {
  MOD_WEIGHTEDNORMAL_KEEP_SHARP = (1 << 0),
  MOD_WEIGHTEDNORMAL_INVERT_VGROUP = (1 << 1),
  MOD_WEIGHTEDNORMAL_FACE_INFLUENCE = (1 << 2),
};

#define MOD_MESHSEQ_READ_ALL \
  (MOD_MESHSEQ_READ_VERT | MOD_MESHSEQ_READ_POLY | MOD_MESHSEQ_READ_UV | MOD_MESHSEQ_READ_COLOR)

#endif /* __DNA_MODIFIER_TYPES_H__ */<|MERGE_RESOLUTION|>--- conflicted
+++ resolved
@@ -444,17 +444,13 @@
   MOD_BEVEL_MITER_ARC,
 };
 
-<<<<<<< HEAD
-typedef struct MantaModifierData {
-=======
 /* BevelModifier->vmesh_method */
 enum {
   MOD_BEVEL_VMESH_ADJ,
   MOD_BEVEL_VMESH_CUTOFF,
 };
 
-typedef struct SmokeModifierData {
->>>>>>> fc1a073b
+typedef struct MantaModifierData {
   ModifierData modifier;
 
   struct MantaDomainSettings *domain;
