/*
 * ***** BEGIN GPL LICENSE BLOCK *****
 *
 * This program is free software; you can redistribute it and/or
 * modify it under the terms of the GNU General Public License
 * as published by the Free Software Foundation; either version 2
 * of the License, or (at your option) any later version.
 *
 * This program is distributed in the hope that it will be useful,
 * but WITHOUT ANY WARRANTY; without even the implied warranty of
 * MERCHANTABILITY or FITNESS FOR A PARTICULAR PURPOSE.  See the
 * GNU General Public License for more details.
 *
 * You should have received a copy of the GNU General Public License
 * along with this program; if not, write to the Free Software Foundation,
 * Inc., 51 Franklin Street, Fifth Floor, Boston, MA 02110-1301, USA.
 *
 * The Original Code is Copyright (C) 2001-2002 by NaN Holding BV.
 * All rights reserved.
 *
 * The Original Code is: all of this file.
 *
 * Contributor(s): none yet.
 *
 * ***** END GPL LICENSE BLOCK *****
 */

/** \file DNA_lamp_types.h
 *  \ingroup DNA
 */

#ifndef __DNA_LAMP_TYPES_H__
#define __DNA_LAMP_TYPES_H__

#include "DNA_defs.h"
#include "DNA_ID.h"

#ifndef MAX_MTEX
#define MAX_MTEX    18
#endif

struct AnimData;
struct bNodeTree;
struct CurveMapping;
struct Ipo;
struct MTex;

typedef struct Lamp {
	ID id;
	struct AnimData *adt;   /* animation data (must be immediately after id for utilities to use it) */

	short type, flag;
	int mode;

	float r, g, b, k;
	float shdwr, shdwg, shdwb, shdwpad;

	float energy, dist, spotsize, spotblend;

	float att1, att2;   /* Quad1 and Quad2 attenuation */
	float coeff_const, coeff_lin, coeff_quad, coeff_pad;
	struct CurveMapping *curfalloff;
	short falloff_type;
	short pad2;

	float clipsta, clipend;
	float bias, soft, bleedbias, bleedexp;
	short bufsize, samp, buffers, filtertype;
	char bufflag, buftype;

	short area_shape;
	float area_size, area_sizey, area_sizez;

	/* texact is for buttons */
	short texact, shadhalostep;

	struct Ipo *ipo DNA_DEPRECATED;   /* old animation system, deprecated for 2.5 */
	short pr_texture, use_nodes;
	char pad6[4];

	/* Eevee */
	float cascade_max_dist;
	float cascade_exponent;
	float cascade_fade;
	int cascade_count;

	float contact_dist, contact_bias, contact_spread, contact_thickness;

	float spec_fac, att_dist;

	/* preview */
	struct PreviewImage *preview;

	/* nodes */
	struct bNodeTree *nodetree;
} Lamp;

/* **************** LAMP ********************* */

/* flag */
<<<<<<< HEAD
#define LA_DS_EXPAND    1
/* NOTE: this must have the same value as MA_DS_SHOW_TEXS,
 * otherwise anim-editors will not read correctly
 */
#define LA_DS_SHOW_TEXS 4
=======
#define LA_DS_EXPAND    (1 << 0)
	/* NOTE: this must have the same value as MA_DS_SHOW_TEXS,
	 * otherwise anim-editors will not read correctly
	 */
#define LA_DS_SHOW_TEXS (1 << 2)
>>>>>>> 7721886e

/* type */
#define LA_LOCAL        0
#define LA_SUN          1
#define LA_SPOT         2
/* #define LA_HEMI			3 */ /* not used anymore */
#define LA_AREA         4

/* mode */
#define LA_SHADOW       (1 << 0)
/* #define LA_HALO		(1 << 1) */ /* not used anymore */
/* #define LA_LAYER		(1 << 2) */ /* not used anymore */
/* #define LA_QUAD		(1 << 3) */ /* not used anymore */
/* #define LA_NEG		(1 << 4) */ /* not used anymore */
/* #define LA_ONLYSHADOW(1 << 5) */ /* not used anymore */
/* #define LA_SPHERE	(1 << 6) */ /* not used anymore */
#define LA_SQUARE       (1 << 7)
/* #define LA_TEXTURE	(1 << 8) */ /* not used anymore */
/* #define LA_OSATEX	(1 << 9) */ /* not used anymore */
/* #define LA_DEEP_SHADOW	(1 << 10) */ /* not used anywhere */
/* #define LA_NO_DIFF		(1 << 11) */ /* not used anywhere */
/* #define LA_NO_SPEC		(1 << 12) */ /* not used anywhere */
/* #define LA_SHAD_RAY		(1 << 13) */ /* not used anywhere - cleaned */
/* yafray: lamp shadowbuffer flag, softlight */
/* Since it is used with LOCAL lamp, can't use LA_SHAD */
/* #define LA_YF_SOFT		(1 << 14) */ /* not used anymore */
/* #define LA_LAYER_SHADOW	(1 << 15) */ /* not used anymore */
/* #define LA_SHAD_TEX      (1 << 16) */ /* not used anymore */
#define LA_SHOW_CONE    (1 << 17)
/* #define LA_SHOW_SHADOW_BOX (1 << 18) */
#define LA_SHAD_CONTACT (1 << 19)
#define LA_CUSTOM_ATTENUATION (1 << 20)

/* falloff_type */
#define LA_FALLOFF_CONSTANT         0
#define LA_FALLOFF_INVLINEAR        1
#define LA_FALLOFF_INVSQUARE        2
#define LA_FALLOFF_CURVE            3
#define LA_FALLOFF_SLIDERS          4
#define LA_FALLOFF_INVCOEFFICIENTS  5

/* area shape */
#define LA_AREA_SQUARE  0
#define LA_AREA_RECT    1
#define LA_AREA_CUBE    2
#define LA_AREA_BOX     3
#define LA_AREA_DISK    4
#define LA_AREA_ELLIPSE 5

#endif /* __DNA_LAMP_TYPES_H__ */<|MERGE_RESOLUTION|>--- conflicted
+++ resolved
@@ -98,19 +98,11 @@
 /* **************** LAMP ********************* */
 
 /* flag */
-<<<<<<< HEAD
-#define LA_DS_EXPAND    1
-/* NOTE: this must have the same value as MA_DS_SHOW_TEXS,
- * otherwise anim-editors will not read correctly
- */
-#define LA_DS_SHOW_TEXS 4
-=======
 #define LA_DS_EXPAND    (1 << 0)
 	/* NOTE: this must have the same value as MA_DS_SHOW_TEXS,
 	 * otherwise anim-editors will not read correctly
 	 */
 #define LA_DS_SHOW_TEXS (1 << 2)
->>>>>>> 7721886e
 
 /* type */
 #define LA_LOCAL        0
