/*
 * This program is free software; you can redistribute it and/or
 * modify it under the terms of the GNU General Public License
 * as published by the Free Software Foundation; either version 2
 * of the License, or (at your option) any later version.
 *
 * This program is distributed in the hope that it will be useful,
 * but WITHOUT ANY WARRANTY; without even the implied warranty of
 * MERCHANTABILITY or FITNESS FOR A PARTICULAR PURPOSE.  See the
 * GNU General Public License for more details.
 *
 * You should have received a copy of the GNU General Public License
 * along with this program; if not, write to the Free Software Foundation,
 * Inc., 51 Franklin Street, Fifth Floor, Boston, MA 02110-1301, USA.
 *
 * The Original Code is Copyright (C) 2005 Blender Foundation.
 * All rights reserved.
 */

/** \file
 * \ingroup DNA
 */

#pragma once

#include "DNA_ID.h"
#include "DNA_listBase.h"
#include "DNA_scene_types.h" /* for #ImageFormatData */
#include "DNA_vec_types.h"   /* for #rctf */

#ifdef __cplusplus
extern "C" {
#endif

struct AnimData;
struct Collection;
struct ID;
struct Image;
struct ListBase;
struct NodeTreeUIStorage;
struct bGPdata;
struct bNodeInstanceHash;
struct bNodeLink;
struct bNodePreview;
struct bNodeTreeExec;
struct bNodeType;
struct uiBlock;

#define NODE_MAXSTR 64

typedef struct bNodeStack {
  float vec[4];
  float min, max;
  void *data;
  /** When input has link, tagged before executing. */
  short hasinput;
  /** When output is linked, tagged before executing. */
  short hasoutput;
  /** Type of data pointer. */
  short datatype;
  /** Type of socket stack comes from, to remap linking different sockets. */
  short sockettype;
  /** Data is a copy of external data (no freeing). */
  short is_copy;
  /** Data is used by external nodes (no freeing). */
  short external;
  char _pad[4];
} bNodeStack;

/* ns->datatype, shadetree only */
#define NS_OSA_VECTORS 1
#define NS_OSA_VALUES 2

/* node socket/node socket type -b conversion rules */
#define NS_CR_CENTER 0
#define NS_CR_NONE 1
#define NS_CR_FIT_WIDTH 2
#define NS_CR_FIT_HEIGHT 3
#define NS_CR_FIT 4
#define NS_CR_STRETCH 5

typedef struct bNodeSocket {
  struct bNodeSocket *next, *prev, *new_sock;

  /** User-defined properties. */
  IDProperty *prop;

  /** Unique identifier for mapping. */
  char identifier[64];

  /** MAX_NAME. */
  char name[64];

  /* XXX deprecated, only used for the Image and OutputFile nodes,
   * should be removed at some point.
   */
  /** Custom storage. */
  void *storage;

  short type, flag;
  /** Max. number of links. Read via nodeSocketLinkLimit, because the limit might be defined on the
   * socket type. */
  short limit;
  /** Input/output type. */
  short in_out;
  /** Runtime type information. */
  struct bNodeSocketType *typeinfo;
  /** Runtime type identifier. */
  char idname[64];

  float locx, locy;

  /** Default input value used for unlinked sockets. */
  void *default_value;

  /* execution data */
  /** Local stack index. */
  short stack_index;
  /* XXX deprecated, kept for forward compatibility */
  short stack_type DNA_DEPRECATED;
  char display_shape;
  char _pad[1];
  /* Runtime-only cache of the number of input links, for multi-input sockets. */
  short total_inputs;

  /** Custom dynamic defined label, MAX_NAME. */
  char label[64];

  /** Cached data from execution. */
  void *cache;

  /* internal data to retrieve relations and groups
   * DEPRECATED, now uses the generic identifier string instead
   */
  /** Group socket identifiers, to find matching pairs after reading files. */
  int own_index DNA_DEPRECATED;
  /* XXX deprecated, only used for restoring old group node links */
  int to_index DNA_DEPRECATED;
  /* XXX deprecated, still forward compatible since verification
   * restores pointer from matching own_index. */
  struct bNodeSocket *groupsock DNA_DEPRECATED;

  /** A link pointer, set in ntreeUpdateTree. */
  struct bNodeLink *link;

  /* XXX deprecated, socket input values are stored in default_value now.
   * kept for forward compatibility */
  /** Custom data for inputs, only UI writes in this. */
  bNodeStack ns DNA_DEPRECATED;
} bNodeSocket;

/* sock->type */
typedef enum eNodeSocketDatatype {
  SOCK_CUSTOM = -1, /* socket has no integer type */
  SOCK_FLOAT = 0,
  SOCK_VECTOR = 1,
  SOCK_RGBA = 2,
  SOCK_SHADER = 3,
  SOCK_BOOLEAN = 4,
  __SOCK_MESH = 5, /* deprecated */
  SOCK_INT = 6,
  SOCK_STRING = 7,
  SOCK_OBJECT = 8,
  SOCK_IMAGE = 9,
  SOCK_GEOMETRY = 10,
  SOCK_COLLECTION = 11,
} eNodeSocketDatatype;

/* socket shape */
typedef enum eNodeSocketDisplayShape {
  SOCK_DISPLAY_SHAPE_CIRCLE = 0,
  SOCK_DISPLAY_SHAPE_SQUARE = 1,
  SOCK_DISPLAY_SHAPE_DIAMOND = 2,
  SOCK_DISPLAY_SHAPE_CIRCLE_DOT = 3,
  SOCK_DISPLAY_SHAPE_SQUARE_DOT = 4,
  SOCK_DISPLAY_SHAPE_DIAMOND_DOT = 5,
} eNodeSocketDisplayShape;

/* socket side (input/output) */
typedef enum eNodeSocketInOut {
  SOCK_IN = 1 << 0,
  SOCK_OUT = 1 << 1,
} eNodeSocketInOut;

/* sock->flag, first bit is select */
typedef enum eNodeSocketFlag {
  /** hidden is user defined, to hide unused */
  SOCK_HIDDEN = (1 << 1),
  /** for quick check if socket is linked */
  SOCK_IN_USE = (1 << 2),
  /** unavailable is for dynamic sockets */
  SOCK_UNAVAIL = (1 << 3),
  // /** DEPRECATED  dynamic socket (can be modified by user) */
  // SOCK_DYNAMIC = (1 << 4),
  // /** DEPRECATED  group socket should not be exposed */
  // SOCK_INTERNAL = (1 << 5),
  /** socket collapsed in UI */
  SOCK_COLLAPSED = (1 << 6),
  /** hide socket value, if it gets auto default */
  SOCK_HIDE_VALUE = (1 << 7),
  /** socket hidden automatically, to distinguish from manually hidden */
  SOCK_AUTO_HIDDEN__DEPRECATED = (1 << 8),
  SOCK_NO_INTERNAL_LINK = (1 << 9),
  /** Draw socket in a more compact form. */
  SOCK_COMPACT = (1 << 10),
  /** Make the input socket accept multiple incoming links in the UI. */
  SOCK_MULTI_INPUT = (1 << 11),
} eNodeSocketFlag;

/* limit data in bNode to what we want to see saved? */
typedef struct bNode {
  struct bNode *next, *prev, *new_node;

  /** User-defined properties. */
  IDProperty *prop;

  /** Runtime type information. */
  struct bNodeType *typeinfo;
  /** Runtime type identifier. */
  char idname[64];

  /** MAX_NAME. */
  char name[64];
  int flag;
  short type;
  /** Both for dependency and sorting. */
  short done, level;

  /** Used as a boolean for execution. */
  uint8_t need_exec;

  char _pad[1];

  /** Custom user-defined color. */
  float color[3];

  ListBase inputs, outputs;
  /** Parent node. */
  struct bNode *parent;
  /** Optional link to libdata. */
  struct ID *id;
  /** Custom data, must be struct, for storage in file. */
  void *storage;
  /** The original node in the tree (for localized tree). */
  struct bNode *original;
  /** List of cached internal links (input to output), for muted nodes and operators. */
  ListBase internal_links;

  /** Root offset for drawing (parent space). */
  float locx, locy;
  /** Node custom width and height. */
  float width, height;
  /** Node width if hidden. */
  float miniwidth;
  /** Additional offset from loc. */
  float offsetx, offsety;
  /** Initial locx for insert offset animation. */
  float anim_init_locx;
  /** Offset that will be added to locx for insert offset animation. */
  float anim_ofsx;

  /** Update flags. */
  int update;

  /** Custom user-defined label, MAX_NAME. */
  char label[64];
  /** To be abused for buttons. */
  short custom1, custom2;
  float custom3, custom4;

  char _pad1[4];

  /** Entire boundbox (worldspace). */
  rctf totr;
  /** Optional buttons area. */
  rctf butr;
  /** Optional preview area. */
  rctf prvr;
  /**
   * XXX TODO
   * Node totr size depends on the prvr size, which in turn is determined from preview size.
   * In earlier versions bNodePreview was stored directly in nodes, but since now there can be
   * multiple instances using different preview images it is possible that required node size
   * varies between instances. preview_xsize, preview_ysize defines a common reserved size for
   * preview rect for now, could be replaced by more accurate node instance drawing,
   * but that requires removing totr from DNA and replacing all uses with per-instance data.
   */
  /** Reserved size of the preview rect. */
  short preview_xsize, preview_ysize;
  /** Used at runtime when going through the tree. Initialize before use. */
  short tmp_flag;
  /** Used at runtime to tag derivatives branches. EEVEE only. */
  char branch_tag;
  /** Used at runtime when iterating over node branches. */
  char iter_flag;
  /** Runtime during drawing. */
  struct uiBlock *block;

  /**
   * XXX: eevee only, id of screen space reflection layer,
   * needs to be a float to feed GPU_uniform.
   */
  float ssr_id;
  /**
   * XXX: eevee only, id of screen subsurface scatter layer,
   * needs to be a float to feed GPU_uniform.
   */
  float sss_id;
} bNode;

/* node->flag */
#define NODE_SELECT 1
#define NODE_OPTIONS 2
#define NODE_PREVIEW 4
#define NODE_HIDDEN 8
#define NODE_ACTIVE 16
#define NODE_ACTIVE_ID 32
#define NODE_DO_OUTPUT 64
#define __NODE_GROUP_EDIT 128 /* DEPRECATED */
/* free test flag, undefined */
#define NODE_TEST 256
/* node is disabled */
#define NODE_MUTED 512
// #define NODE_CUSTOM_NAME 1024    /* deprecated! */
/* group node types: use const outputs by default */
#define NODE_CONST_OUTPUT (1 << 11)
/* node is always behind others */
#define NODE_BACKGROUND (1 << 12)
/* automatic flag for nodes included in transforms */
#define NODE_TRANSFORM (1 << 13)
/* node is active texture */

/* note: take care with this flag since its possible it gets
 * `stuck` inside/outside the active group - which makes buttons
 * window texture not update, we try to avoid it by clearing the
 * flag when toggling group editing - Campbell */
#define NODE_ACTIVE_TEXTURE (1 << 14)
/* use a custom color for the node */
#define NODE_CUSTOM_COLOR (1 << 15)
/* Node has been initialized
 * This flag indicates the node->typeinfo->init function has been called.
 * In case of undefined type at creation time this can be delayed until
 * until the node type is registered.
 */
#define NODE_INIT (1 << 16)

/* do recalc of output, used to skip recalculation of unwanted
 * composite out nodes when editing tree
 */
#define NODE_DO_OUTPUT_RECALC (1 << 17)

/* node->update */
/* XXX NODE_UPDATE is a generic update flag. More fine-grained updates
 * might be used in the future, but currently all work the same way.
 */
#define NODE_UPDATE 0xFFFF     /* generic update flag (includes all others) */
#define NODE_UPDATE_ID 1       /* associated id data block has changed */
#define NODE_UPDATE_OPERATOR 2 /* node update triggered from update operator */

/* Unique hash key for identifying node instances
 * Defined as a struct because DNA does not support other typedefs.
 */
typedef struct bNodeInstanceKey {
  unsigned int value;
} bNodeInstanceKey;

/* Base struct for entries in node instance hash.
 * WARNING: pointers are cast to this struct internally,
 * it must be first member in hash entry structs!
 */
#
#
typedef struct bNodeInstanceHashEntry {
  bNodeInstanceKey key;

  /* tags for cleaning the cache */
  short tag;
} bNodeInstanceHashEntry;

#
#
typedef struct bNodePreview {
  /** Must be first. */
  bNodeInstanceHashEntry hash_entry;

  unsigned char *rect;
  short xsize, ysize;
} bNodePreview;

typedef struct bNodeLink {
  struct bNodeLink *next, *prev;

  bNode *fromnode, *tonode;
  bNodeSocket *fromsock, *tosock;

  int flag;
  int multi_input_socket_index;
} bNodeLink;

/* link->flag */
#define NODE_LINKFLAG_HILITE (1 << 0) /* link has been successfully validated */
#define NODE_LINK_VALID (1 << 1)
#define NODE_LINK_TEST (1 << 2)           /* free test flag, undefined */
#define NODE_LINK_TEMP_HIGHLIGHT (1 << 3) /* Link is highlighted for picking. */

/* tree->edit_quality/tree->render_quality */
#define NTREE_QUALITY_HIGH 0
#define NTREE_QUALITY_MEDIUM 1
#define NTREE_QUALITY_LOW 2

/* tree->chunksize */
#define NTREE_CHUNKSIZE_32 32
#define NTREE_CHUNKSIZE_64 64
#define NTREE_CHUNKSIZE_128 128
#define NTREE_CHUNKSIZE_256 256
#define NTREE_CHUNKSIZE_512 512
#define NTREE_CHUNKSIZE_1024 1024

/* the basis for a Node tree, all links and nodes reside internal here */
/* only re-usable node trees are in the library though,
 * materials and textures allocate own tree struct */
typedef struct bNodeTree {
  ID id;
  /** Animation data (must be immediately after id for utilities to use it). */
  struct AnimData *adt;

  /** Runtime type information. */
  struct bNodeTreeType *typeinfo;
  /** Runtime type identifier. */
  char idname[64];

  /** Runtime RNA type of the group interface. */
  struct StructRNA *interface_type;

  /** Grease pencil data. */
  struct bGPdata *gpd;
  /** Node tree stores own offset for consistent editor view. */
  float view_center[2];

  ListBase nodes, links;

  /** Set init on fileread. */
  int type, init;
  /**
   * Sockets in groups have unique identifiers, adding new sockets always
   * will increase this counter.
   */
  int cur_index;
  int flag;
  /** Update flags. */
  int update;
  /** Flag to prevent re-entrant update calls. */
  short is_updating;
  /** Generic temporary flag for recursion check (DFS/BFS). */
  short done;
  char _pad2[4];

  /** Specific node type this tree is used for. */
  int nodetype DNA_DEPRECATED;

  /** Quality setting when editing. */
  short edit_quality;
  /** Quality setting when rendering. */
  short render_quality;
  /** Tile size for compositor engine. */
  int chunksize;

  rctf viewer_border;

  /* Lists of bNodeSocket to hold default values and own_index.
   * Warning! Don't make links to these sockets, input/output nodes are used for that.
   * These sockets are used only for generating external interfaces.
   */
  ListBase inputs, outputs;

  /* Node preview hash table
   * Only available in base node trees (e.g. scene->node_tree)
   */
  struct bNodeInstanceHash *previews;
  /* Defines the node tree instance to use for the "active" context,
   * in case multiple different editors are used and make context ambiguous.
   */
  bNodeInstanceKey active_viewer_key;
  char _pad[4];

  /** Execution data.
   *
   * XXX It would be preferable to completely move this data out of the underlying node tree,
   * so node tree execution could finally run independent of the tree itself.
   * This would allow node trees to be merely linked by other data (materials, textures, etc.),
   * as ID data is supposed to.
   * Execution data is generated from the tree once at execution start and can then be used
   * as long as necessary, even while the tree is being modified.
   */
  struct bNodeTreeExec *execdata;

  /* callbacks */
  void (*progress)(void *, float progress);
  /** \warning may be called by different threads */
  void (*stats_draw)(void *, const char *str);
  int (*test_break)(void *);
  void (*update_draw)(void *);
  void *tbh, *prh, *sdh, *udh;

  struct NodeTreeUIStorage *ui_storage;
} bNodeTree;

/* ntree->type, index */
#define NTREE_CUSTOM -1 /* for dynamically registered custom types */
#define NTREE_SHADER 0
#define NTREE_COMPOSIT 1
#define NTREE_TEXTURE 2
#define NTREE_GEOMETRY 3

/* ntree->init, flag */
#define NTREE_TYPE_INIT 1

/* ntree->flag */
#define NTREE_DS_EXPAND (1 << 0)            /* for animation editors */
#define NTREE_COM_OPENCL (1 << 1)           /* use opencl */
#define NTREE_TWO_PASS (1 << 2)             /* two pass */
#define NTREE_COM_GROUPNODE_BUFFER (1 << 3) /* use groupnode buffers */
#define NTREE_VIEWER_BORDER (1 << 4)        /* use a border for viewer nodes */
/* NOTE: DEPRECATED, use (id->tag & LIB_TAG_LOCALIZED) instead. */

/* tree is localized copy, free when deleting node groups */
/* #define NTREE_IS_LOCALIZED           (1 << 5) */

/* ntree->update */
typedef enum eNodeTreeUpdate {
  NTREE_UPDATE = 0xFFFF,             /* generic update flag (includes all others) */
  NTREE_UPDATE_LINKS = (1 << 0),     /* links have been added or removed */
  NTREE_UPDATE_NODES = (1 << 1),     /* nodes or sockets have been added or removed */
  NTREE_UPDATE_GROUP_IN = (1 << 4),  /* group inputs have changed */
  NTREE_UPDATE_GROUP_OUT = (1 << 5), /* group outputs have changed */
  /* group has changed (generic flag including all other group flags) */
  NTREE_UPDATE_GROUP = (NTREE_UPDATE_GROUP_IN | NTREE_UPDATE_GROUP_OUT),
} eNodeTreeUpdate;

/* socket value structs for input buttons
 * DEPRECATED now using ID properties
 */

typedef struct bNodeSocketValueInt {
  /** RNA subtype. */
  int subtype;
  int value;
  int min, max;
} bNodeSocketValueInt;

typedef struct bNodeSocketValueFloat {
  /** RNA subtype. */
  int subtype;
  float value;
  float min, max;
} bNodeSocketValueFloat;

typedef struct bNodeSocketValueBoolean {
  char value;
} bNodeSocketValueBoolean;

typedef struct bNodeSocketValueVector {
  /** RNA subtype. */
  int subtype;
  float value[3];
  float min, max;
} bNodeSocketValueVector;

typedef struct bNodeSocketValueRGBA {
  float value[4];
} bNodeSocketValueRGBA;

typedef struct bNodeSocketValueString {
  int subtype;
  char _pad[4];
  /** 1024 = FILEMAX. */
  char value[1024];
} bNodeSocketValueString;

typedef struct bNodeSocketValueObject {
  struct Object *value;
} bNodeSocketValueObject;

typedef struct bNodeSocketValueImage {
  struct Image *value;
} bNodeSocketValueImage;

typedef struct bNodeSocketValueCollection {
  struct Collection *value;
} bNodeSocketValueCollection;

/* data structs, for node->storage */
enum {
  CMP_NODE_MASKTYPE_ADD = 0,
  CMP_NODE_MASKTYPE_SUBTRACT = 1,
  CMP_NODE_MASKTYPE_MULTIPLY = 2,
  CMP_NODE_MASKTYPE_NOT = 3,
};

enum {
  CMP_NODE_DILATEERODE_STEP = 0,
  CMP_NODE_DILATEERODE_DISTANCE_THRESH = 1,
  CMP_NODE_DILATEERODE_DISTANCE = 2,
  CMP_NODE_DILATEERODE_DISTANCE_FEATHER = 3,
};

enum {
  CMP_NODE_INPAINT_SIMPLE = 0,
};

enum {
  /* CMP_NODEFLAG_MASK_AA          = (1 << 0), */ /* DEPRECATED */
  CMP_NODEFLAG_MASK_NO_FEATHER = (1 << 1),
  CMP_NODEFLAG_MASK_MOTION_BLUR = (1 << 2),

  /* we may want multiple aspect options, exposed as an rna enum */
  CMP_NODEFLAG_MASK_FIXED = (1 << 8),
  CMP_NODEFLAG_MASK_FIXED_SCENE = (1 << 9),
};

enum {
  CMP_NODEFLAG_BLUR_VARIABLE_SIZE = (1 << 0),
  CMP_NODEFLAG_BLUR_EXTEND_BOUNDS = (1 << 1),
};

typedef struct NodeFrame {
  short flag;
  short label_size;
} NodeFrame;

/* this one has been replaced with ImageUser, keep it for do_versions() */
typedef struct NodeImageAnim {
  int frames DNA_DEPRECATED;
  int sfra DNA_DEPRECATED;
  int nr DNA_DEPRECATED;
  char cyclic DNA_DEPRECATED;
  char movie DNA_DEPRECATED;
  char _pad[2];
} NodeImageAnim;

typedef struct ColorCorrectionData {
  float saturation;
  float contrast;
  float gamma;
  float gain;
  float lift;
  char _pad[4];
} ColorCorrectionData;

typedef struct NodeColorCorrection {
  ColorCorrectionData master;
  ColorCorrectionData shadows;
  ColorCorrectionData midtones;
  ColorCorrectionData highlights;
  float startmidtones;
  float endmidtones;
} NodeColorCorrection;

typedef struct NodeBokehImage {
  float angle;
  int flaps;
  float rounding;
  float catadioptric;
  float lensshift;
} NodeBokehImage;

typedef struct NodeBoxMask {
  float x;
  float y;
  float rotation;
  float height;
  float width;
  char _pad[4];
} NodeBoxMask;

typedef struct NodeEllipseMask {
  float x;
  float y;
  float rotation;
  float height;
  float width;
  char _pad[4];
} NodeEllipseMask;

/* layer info for image node outputs */
typedef struct NodeImageLayer {
  /* index in the Image->layers->passes lists */
  int pass_index DNA_DEPRECATED;
  /* render pass name */
  /** Amount defined in openexr_multi.h. */
  char pass_name[64];
} NodeImageLayer;

typedef struct NodeBlurData {
  short sizex, sizey;
  short samples, maxspeed, minspeed, relative, aspect;
  short curved;
  float fac, percentx, percenty;
  short filtertype;
  char bokeh, gamma;
  /** Needed for absolute/relative conversions. */
  int image_in_width, image_in_height;
} NodeBlurData;

typedef struct NodeDBlurData {
  float center_x, center_y, distance, angle, spin, zoom;
  short iter;
  char wrap, _pad;
} NodeDBlurData;

typedef struct NodeBilateralBlurData {
  float sigma_color, sigma_space;
  short iter;
  char _pad[2];
} NodeBilateralBlurData;

/* NOTE: Only for do-version code. */
typedef struct NodeHueSat {
  float hue, sat, val;
} NodeHueSat;

typedef struct NodeImageFile {
  /** 1024 = FILE_MAX. */
  char name[1024];
  struct ImageFormatData im_format;
  int sfra, efra;
} NodeImageFile;

/* XXX first struct fields should match NodeImageFile to ensure forward compatibility */
typedef struct NodeImageMultiFile {
  /** 1024 = FILE_MAX. */
  char base_path[1024];
  ImageFormatData format;
  /** XXX old frame rand values from NodeImageFile for forward compatibility. */
  int sfra DNA_DEPRECATED, efra DNA_DEPRECATED;
  /** Selected input in details view list. */
  int active_input;
  char _pad[4];
} NodeImageMultiFile;
typedef struct NodeImageMultiFileSocket {
  /* single layer file output */
  short use_render_format DNA_DEPRECATED;
  /** Use overall node image format. */
  short use_node_format;
  char save_as_render;
  char _pad1[3];
  /** 1024 = FILE_MAX. */
  char path[1024];
  ImageFormatData format;

  /* multilayer output */
  /** EXR_TOT_MAXNAME-2 ('.' and channel char are appended). */
  char layer[30];
  char _pad2[2];
} NodeImageMultiFileSocket;

typedef struct NodeChroma {
  float t1, t2, t3;
  float fsize, fstrength, falpha;
  float key[4];
  short algorithm, channel;
} NodeChroma;

typedef struct NodeTwoXYs {
  short x1, x2, y1, y2;
  float fac_x1, fac_x2, fac_y1, fac_y2;
} NodeTwoXYs;

typedef struct NodeTwoFloats {
  float x, y;
} NodeTwoFloats;

typedef struct NodeVertexCol {
  char name[64];
} NodeVertexCol;

/* qdn: Defocus blur node */
typedef struct NodeDefocus {
  char bktype, _pad0, preview, gamco;
  short samples, no_zbuf;
  float fstop, maxblur, bthresh, scale;
  float rotation;
  char _pad1[4];
} NodeDefocus;

typedef struct NodeScriptDict {
  /** For PyObject *dict. */
  void *dict;
  /** For BPy_Node *node. */
  void *node;
} NodeScriptDict;

/* qdn: glare node */
typedef struct NodeGlare {
  char quality, type, iter;
  /* XXX angle is only kept for backward/forward compatibility,
   * was used for two different things, see T50736. */
  char angle DNA_DEPRECATED, _pad0, size, star_45, streaks;
  float colmod, mix, threshold, fade;
  float angle_ofs;
  char _pad1[4];
} NodeGlare;

/* qdn: tonemap node */
typedef struct NodeTonemap {
  float key, offset, gamma;
  float f, m, a, c;
  int type;
} NodeTonemap;

/* qdn: lens distortion node */
typedef struct NodeLensDist {
  short jit, proj, fit;
  char _pad[2];
} NodeLensDist;

typedef struct NodeColorBalance {
  /* ASC CDL parameters */
  float slope[3];
  float offset[3];
  float power[3];
  float offset_basis;
  char _pad[4];

  /* LGG parameters */
  float lift[3];
  float gamma[3];
  float gain[3];
} NodeColorBalance;

typedef struct NodeColorspill {
  short limchan, unspill;
  float limscale;
  float uspillr, uspillg, uspillb;
} NodeColorspill;

typedef struct NodeDilateErode {
  char falloff;
} NodeDilateErode;

typedef struct NodeMask {
  int size_x, size_y;
} NodeMask;

typedef struct NodeSetAlpha {
  char mode;
} NodeSetAlpha;

typedef struct NodeTexBase {
  TexMapping tex_mapping;
  ColorMapping color_mapping;
} NodeTexBase;

typedef struct NodeTexSky {
  NodeTexBase base;
  int sky_model;
  float sun_direction[3];
  float turbidity;
  float ground_albedo;
  float sun_size;
  float sun_intensity;
  float sun_elevation;
  float sun_rotation;
  float altitude;
  float air_density;
  float dust_density;
  float ozone_density;
  char sun_disc;
  char _pad[7];
} NodeTexSky;

typedef struct NodeTexImage {
  NodeTexBase base;
  ImageUser iuser;
  int color_space DNA_DEPRECATED;
  int projection;
  float projection_blend;
  int interpolation;
  int extension;
  char _pad[4];
} NodeTexImage;

typedef struct NodeTexChecker {
  NodeTexBase base;
} NodeTexChecker;

typedef struct NodeTexBrick {
  NodeTexBase base;
  int offset_freq, squash_freq;
  float offset, squash;
} NodeTexBrick;

typedef struct NodeTexEnvironment {
  NodeTexBase base;
  ImageUser iuser;
  int color_space DNA_DEPRECATED;
  int projection;
  int interpolation;
  char _pad[4];
} NodeTexEnvironment;

typedef struct NodeTexGradient {
  NodeTexBase base;
  int gradient_type;
  char _pad[4];
} NodeTexGradient;

typedef struct NodeTexNoise {
  NodeTexBase base;
  int dimensions;
  char _pad[4];
} NodeTexNoise;

typedef struct NodeTexVoronoi {
  NodeTexBase base;
  int dimensions;
  int feature;
  int distance;
  int coloring DNA_DEPRECATED;
} NodeTexVoronoi;

typedef struct NodeTexMusgrave {
  NodeTexBase base;
  int musgrave_type;
  int dimensions;
} NodeTexMusgrave;

typedef struct NodeTexWave {
  NodeTexBase base;
  int wave_type;
  int bands_direction;
  int rings_direction;
  int wave_profile;
} NodeTexWave;

typedef struct NodeTexMagic {
  NodeTexBase base;
  int depth;
  char _pad[4];
} NodeTexMagic;

typedef struct NodeShaderAttribute {
  char name[64];
  int type;
  char _pad[4];
} NodeShaderAttribute;

typedef struct NodeShaderVectTransform {
  int type;
  int convert_from, convert_to;
  char _pad[4];
} NodeShaderVectTransform;

typedef struct NodeShaderTexPointDensity {
  NodeTexBase base;
  short point_source;
  char _pad[2];
  int particle_system;
  float radius;
  int resolution;
  short space;
  short interpolation;
  short color_source;
  short ob_color_source;
  /** Vertex attribute layer for color source, MAX_CUSTOMDATA_LAYER_NAME. */
  char vertex_attribute_name[64];
  /* Used at runtime only by sampling RNA API. */
  PointDensity pd;
  int cached_resolution;
  char _pad2[4];
} NodeShaderTexPointDensity;

/* TEX_output */
typedef struct TexNodeOutput {
  char name[64];
} TexNodeOutput;

typedef struct NodeKeyingScreenData {
  char tracking_object[64];
} NodeKeyingScreenData;

typedef struct NodeKeyingData {
  float screen_balance;
  float despill_factor;
  float despill_balance;
  int edge_kernel_radius;
  float edge_kernel_tolerance;
  float clip_black, clip_white;
  int dilate_distance;
  int feather_distance;
  int feather_falloff;
  int blur_pre, blur_post;
} NodeKeyingData;

typedef struct NodeTrackPosData {
  char tracking_object[64];
  char track_name[64];
} NodeTrackPosData;

typedef struct NodeTranslateData {
  char wrap_axis;
  char relative;
} NodeTranslateData;

typedef struct NodePlaneTrackDeformData {
  char tracking_object[64];
  char plane_track_name[64];
  char flag;
  char motion_blur_samples;
  char _pad[2];
  float motion_blur_shutter;
} NodePlaneTrackDeformData;

typedef struct NodeShaderScript {
  int mode;
  int flag;

  /** 1024 = FILE_MAX. */
  char filepath[1024];

  char bytecode_hash[64];
  char *bytecode;
} NodeShaderScript;

typedef struct NodeShaderTangent {
  int direction_type;
  int axis;
  char uv_map[64];
} NodeShaderTangent;

typedef struct NodeShaderNormalMap {
  int space;
  char uv_map[64];
} NodeShaderNormalMap;

typedef struct NodeShaderUVMap {
  char uv_map[64];
} NodeShaderUVMap;

typedef struct NodeShaderVertexColor {
  char layer_name[64];
} NodeShaderVertexColor;

typedef struct NodeShaderTexIES {
  int mode;

  /** 1024 = FILE_MAX. */
  char filepath[1024];
} NodeShaderTexIES;

typedef struct NodeShaderOutputAOV {
  char name[64];
} NodeShaderOutputAOV;

typedef struct NodeSunBeams {
  float source[2];

  float ray_length;
} NodeSunBeams;

typedef struct CryptomatteEntry {
  struct CryptomatteEntry *next, *prev;
  float encoded_hash;
  /** MAX_NAME. */
  char name[64];
  char _pad[4];
} CryptomatteEntry;

typedef struct NodeCryptomatte {
  float add[3];
  float remove[3];
  /* Stores `entries` as a string for opening in 2.80-2.91. */
  char *matte_id;
  /* Contains `CryptomatteEntry`. */
  ListBase entries;
  int num_inputs;
  char _pad[4];
} NodeCryptomatte;

typedef struct NodeDenoise {
  char hdr;
} NodeDenoise;

typedef struct NodeAttributeCompare {
  /* FloatCompareOperation. */
  uint8_t operation;

  /* GeometryNodeAttributeInputMode */
  uint8_t input_type_a;
  uint8_t input_type_b;

  char _pad[5];
} NodeAttributeCompare;

typedef struct NodeAttributeMath {
  /* NodeMathOperation. */
  uint8_t operation;

  /* GeometryNodeAttributeInputMode */
  uint8_t input_type_a;
  uint8_t input_type_b;
  uint8_t input_type_c;
} NodeAttributeMath;

typedef struct NodeAttributeMix {
  /* e.g. MA_RAMP_BLEND. */
  uint8_t blend_type;

  /* GeometryNodeAttributeInputMode */
  uint8_t input_type_factor;
  uint8_t input_type_a;
  uint8_t input_type_b;
} NodeAttributeMix;

typedef struct NodeAttributeRandomize {
  /* CustomDataType. */
  uint8_t data_type;
  /* AttributeDomain. */
  uint8_t domain;
  /* GeometryNodeAttributeRandomizeMode. */
  uint8_t operation;
  char _pad[1];
} NodeAttributeRandomize;

typedef struct NodeAttributeVectorMath {
  /* NodeVectorMathOperation */
  uint8_t operation;

  /* GeometryNodeAttributeInputMode */
  uint8_t input_type_a;
  uint8_t input_type_b;
  uint8_t input_type_c;
} NodeAttributeVectorMath;

typedef struct NodeAttributeColorRamp {
  ColorBand color_ramp;
} NodeAttributeColorRamp;

typedef struct NodeInputVector {
  float vector[3];
} NodeInputVector;

typedef struct NodeInputString {
  char *string;
} NodeInputString;

typedef struct NodeGeometryRotatePoints {
  /* GeometryNodeRotatePointsType */
  uint8_t type;
  /* GeometryNodeRotatePointsSpace */
  uint8_t space;

  /* GeometryNodeAttributeInputMode */
  uint8_t input_type_axis;
  uint8_t input_type_angle;
  uint8_t input_type_rotation;
  char _pad[3];
} NodeGeometryRotatePoints;

typedef struct NodeGeometryAlignRotationToVector {
  /* GeometryNodeAlignRotationToVectorAxis */
  uint8_t axis;
  /* GeometryNodeAlignRotationToVectorPivotAxis */
  uint8_t pivot_axis;

  /* GeometryNodeAttributeInputMode */
  uint8_t input_type_factor;
  uint8_t input_type_vector;
} NodeGeometryAlignRotationToVector;

typedef struct NodeGeometryPointScale {
  /* GeometryNodeAttributeInputMode */
  uint8_t input_type;
} NodeGeometryPointScale;

typedef struct NodeGeometryPointTranslate {
  /* GeometryNodeAttributeInputMode */
  uint8_t input_type;
} NodeGeometryPointTranslate;

typedef struct NodeGeometryObjectInfo {
  /* GeometryNodeTransformSpace. */
  uint8_t transform_space;
} NodeGeometryObjectInfo;

typedef struct NodeGeometryPointInstance {
  /* GeometryNodePointInstanceType. */
  uint8_t instance_type;
  /* GeometryNodePointInstanceFlag. */
  uint8_t flag;
} NodeGeometryPointInstance;

typedef struct NodeGeometryPointsToVolume {
  /* GeometryNodePointsToVolumeResolutionMode */
  uint8_t resolution_mode;
  /* GeometryNodeAttributeInputMode */
  uint8_t input_type_radius;
} NodeGeometryPointsToVolume;

typedef struct NodeGeometryCollectionInfo {
  /* GeometryNodeTransformSpace. */
  uint8_t transform_space;
} NodeGeometryCollectionInfo;

typedef struct NodeGeometryAttributeProximity {
  /* GeometryNodeAttributeProximityTargetType. */
  uint8_t target_geometry_element;
} NodeGeometryAttributeProximity;

typedef struct NodeGeometryVolumeToMesh {
  /* VolumeToMeshResolutionMode */
  uint8_t resolution_mode;
} NodeGeometryVolumeToMesh;

typedef struct NodeAttributeCombineXYZ {
  /* GeometryNodeAttributeInputMode. */
  uint8_t input_type_x;
  uint8_t input_type_y;
  uint8_t input_type_z;

  char _pad[1];
} NodeAttributeCombineXYZ;

typedef struct NodeAttributeSeparateXYZ {
  /* GeometryNodeAttributeInputMode. */
  uint8_t input_type;
} NodeAttributeSeparateXYZ;

<<<<<<< HEAD
typedef struct NodeGeometryMeshCircle {
  /* GeometryNodeMeshCircleFillType. */
  uint8_t fill_type;
} NodeGeometryMeshCircle;

typedef struct NodeGeometryMeshCylinder {
  /* GeometryNodeMeshCircleFillType. */
  uint8_t fill_type;
} NodeGeometryMeshCylinder;

typedef struct NodeGeometryMeshCone {
  /* GeometryNodeMeshCircleFillType. */
  uint8_t fill_type;
} NodeGeometryMeshCone;
=======
typedef struct NodeAttributeConvert {
  /* CustomDataType. */
  uint8_t data_type;
  char _pad[1];
  /* AttributeDomain. */
  int16_t domain;
} NodeAttributeConvert;
>>>>>>> 03490618

/* script node mode */
#define NODE_SCRIPT_INTERNAL 0
#define NODE_SCRIPT_EXTERNAL 1

/* script node flag */
#define NODE_SCRIPT_AUTO_UPDATE 1

/* IES node mode. */
#define NODE_IES_INTERNAL 0
#define NODE_IES_EXTERNAL 1

/* frame node flags */
#define NODE_FRAME_SHRINK 1     /* keep the bounding box minimal */
#define NODE_FRAME_RESIZEABLE 2 /* test flag, if frame can be resized by user */

/* proxy node flags */
#define NODE_PROXY_AUTOTYPE 1 /* automatically change output type based on link */

/* comp channel matte */
#define CMP_NODE_CHANNEL_MATTE_CS_RGB 1
#define CMP_NODE_CHANNEL_MATTE_CS_HSV 2
#define CMP_NODE_CHANNEL_MATTE_CS_YUV 3
#define CMP_NODE_CHANNEL_MATTE_CS_YCC 4

/* glossy distributions */
#define SHD_GLOSSY_BECKMANN 0
#define SHD_GLOSSY_SHARP 1
#define SHD_GLOSSY_GGX 2
#define SHD_GLOSSY_ASHIKHMIN_SHIRLEY 3
#define SHD_GLOSSY_MULTI_GGX 4

/* vector transform */
#define SHD_VECT_TRANSFORM_TYPE_VECTOR 0
#define SHD_VECT_TRANSFORM_TYPE_POINT 1
#define SHD_VECT_TRANSFORM_TYPE_NORMAL 2

#define SHD_VECT_TRANSFORM_SPACE_WORLD 0
#define SHD_VECT_TRANSFORM_SPACE_OBJECT 1
#define SHD_VECT_TRANSFORM_SPACE_CAMERA 2

/* attribute */
enum {
  SHD_ATTRIBUTE_GEOMETRY = 0,
  SHD_ATTRIBUTE_OBJECT = 1,
  SHD_ATTRIBUTE_INSTANCER = 2,
};

/* toon modes */
#define SHD_TOON_DIFFUSE 0
#define SHD_TOON_GLOSSY 1

/* hair components */
#define SHD_HAIR_REFLECTION 0
#define SHD_HAIR_TRANSMISSION 1

/* principled hair parametrization */
#define SHD_PRINCIPLED_HAIR_REFLECTANCE 0
#define SHD_PRINCIPLED_HAIR_PIGMENT_CONCENTRATION 1
#define SHD_PRINCIPLED_HAIR_DIRECT_ABSORPTION 2

/* blend texture */
#define SHD_BLEND_LINEAR 0
#define SHD_BLEND_QUADRATIC 1
#define SHD_BLEND_EASING 2
#define SHD_BLEND_DIAGONAL 3
#define SHD_BLEND_RADIAL 4
#define SHD_BLEND_QUADRATIC_SPHERE 5
#define SHD_BLEND_SPHERICAL 6

/* noise basis for textures */
#define SHD_NOISE_PERLIN 0
#define SHD_NOISE_VORONOI_F1 1
#define SHD_NOISE_VORONOI_F2 2
#define SHD_NOISE_VORONOI_F3 3
#define SHD_NOISE_VORONOI_F4 4
#define SHD_NOISE_VORONOI_F2_F1 5
#define SHD_NOISE_VORONOI_CRACKLE 6
#define SHD_NOISE_CELL_NOISE 7

#define SHD_NOISE_SOFT 0
#define SHD_NOISE_HARD 1

/* Voronoi Texture */

enum {
  SHD_VORONOI_EUCLIDEAN = 0,
  SHD_VORONOI_MANHATTAN = 1,
  SHD_VORONOI_CHEBYCHEV = 2,
  SHD_VORONOI_MINKOWSKI = 3,
};

enum {
  SHD_VORONOI_F1 = 0,
  SHD_VORONOI_F2 = 1,
  SHD_VORONOI_SMOOTH_F1 = 2,
  SHD_VORONOI_DISTANCE_TO_EDGE = 3,
  SHD_VORONOI_N_SPHERE_RADIUS = 4,
};

/* musgrave texture */
#define SHD_MUSGRAVE_MULTIFRACTAL 0
#define SHD_MUSGRAVE_FBM 1
#define SHD_MUSGRAVE_HYBRID_MULTIFRACTAL 2
#define SHD_MUSGRAVE_RIDGED_MULTIFRACTAL 3
#define SHD_MUSGRAVE_HETERO_TERRAIN 4

/* wave texture */
#define SHD_WAVE_BANDS 0
#define SHD_WAVE_RINGS 1

enum {
  SHD_WAVE_BANDS_DIRECTION_X = 0,
  SHD_WAVE_BANDS_DIRECTION_Y = 1,
  SHD_WAVE_BANDS_DIRECTION_Z = 2,
  SHD_WAVE_BANDS_DIRECTION_DIAGONAL = 3,
};

enum {
  SHD_WAVE_RINGS_DIRECTION_X = 0,
  SHD_WAVE_RINGS_DIRECTION_Y = 1,
  SHD_WAVE_RINGS_DIRECTION_Z = 2,
  SHD_WAVE_RINGS_DIRECTION_SPHERICAL = 3,
};

enum {
  SHD_WAVE_PROFILE_SIN = 0,
  SHD_WAVE_PROFILE_SAW = 1,
  SHD_WAVE_PROFILE_TRI = 2,
};

/* sky texture */
#define SHD_SKY_PREETHAM 0
#define SHD_SKY_HOSEK 1
#define SHD_SKY_NISHITA 2

/* environment texture */
#define SHD_PROJ_EQUIRECTANGULAR 0
#define SHD_PROJ_MIRROR_BALL 1

#define SHD_IMAGE_EXTENSION_REPEAT 0
#define SHD_IMAGE_EXTENSION_EXTEND 1
#define SHD_IMAGE_EXTENSION_CLIP 2

/* image texture */
#define SHD_PROJ_FLAT 0
#define SHD_PROJ_BOX 1
#define SHD_PROJ_SPHERE 2
#define SHD_PROJ_TUBE 3

/* image texture interpolation */
#define SHD_INTERP_LINEAR 0
#define SHD_INTERP_CLOSEST 1
#define SHD_INTERP_CUBIC 2
#define SHD_INTERP_SMART 3

/* tangent */
#define SHD_TANGENT_RADIAL 0
#define SHD_TANGENT_UVMAP 1

/* tangent */
#define SHD_TANGENT_AXIS_X 0
#define SHD_TANGENT_AXIS_Y 1
#define SHD_TANGENT_AXIS_Z 2

/* normal map, displacement space */
#define SHD_SPACE_TANGENT 0
#define SHD_SPACE_OBJECT 1
#define SHD_SPACE_WORLD 2
#define SHD_SPACE_BLENDER_OBJECT 3
#define SHD_SPACE_BLENDER_WORLD 4

#define SHD_AO_INSIDE 1
#define SHD_AO_LOCAL 2

/* Mapping node vector types */
enum {
  NODE_MAPPING_TYPE_POINT = 0,
  NODE_MAPPING_TYPE_TEXTURE = 1,
  NODE_MAPPING_TYPE_VECTOR = 2,
  NODE_MAPPING_TYPE_NORMAL = 3,
};

/* Rotation node vector types */
enum {
  NODE_VECTOR_ROTATE_TYPE_AXIS = 0,
  NODE_VECTOR_ROTATE_TYPE_AXIS_X = 1,
  NODE_VECTOR_ROTATE_TYPE_AXIS_Y = 2,
  NODE_VECTOR_ROTATE_TYPE_AXIS_Z = 3,
  NODE_VECTOR_ROTATE_TYPE_EULER_XYZ = 4,
};

/* math node clamp */
#define SHD_MATH_CLAMP 1

/* Math node operations. */
typedef enum NodeMathOperation {
  NODE_MATH_ADD = 0,
  NODE_MATH_SUBTRACT = 1,
  NODE_MATH_MULTIPLY = 2,
  NODE_MATH_DIVIDE = 3,
  NODE_MATH_SINE = 4,
  NODE_MATH_COSINE = 5,
  NODE_MATH_TANGENT = 6,
  NODE_MATH_ARCSINE = 7,
  NODE_MATH_ARCCOSINE = 8,
  NODE_MATH_ARCTANGENT = 9,
  NODE_MATH_POWER = 10,
  NODE_MATH_LOGARITHM = 11,
  NODE_MATH_MINIMUM = 12,
  NODE_MATH_MAXIMUM = 13,
  NODE_MATH_ROUND = 14,
  NODE_MATH_LESS_THAN = 15,
  NODE_MATH_GREATER_THAN = 16,
  NODE_MATH_MODULO = 17,
  NODE_MATH_ABSOLUTE = 18,
  NODE_MATH_ARCTAN2 = 19,
  NODE_MATH_FLOOR = 20,
  NODE_MATH_CEIL = 21,
  NODE_MATH_FRACTION = 22,
  NODE_MATH_SQRT = 23,
  NODE_MATH_INV_SQRT = 24,
  NODE_MATH_SIGN = 25,
  NODE_MATH_EXPONENT = 26,
  NODE_MATH_RADIANS = 27,
  NODE_MATH_DEGREES = 28,
  NODE_MATH_SINH = 29,
  NODE_MATH_COSH = 30,
  NODE_MATH_TANH = 31,
  NODE_MATH_TRUNC = 32,
  NODE_MATH_SNAP = 33,
  NODE_MATH_WRAP = 34,
  NODE_MATH_COMPARE = 35,
  NODE_MATH_MULTIPLY_ADD = 36,
  NODE_MATH_PINGPONG = 37,
  NODE_MATH_SMOOTH_MIN = 38,
  NODE_MATH_SMOOTH_MAX = 39,
} NodeMathOperation;

/* Vector Math node operations. */
typedef enum NodeVectorMathOperation {
  NODE_VECTOR_MATH_ADD = 0,
  NODE_VECTOR_MATH_SUBTRACT = 1,
  NODE_VECTOR_MATH_MULTIPLY = 2,
  NODE_VECTOR_MATH_DIVIDE = 3,

  NODE_VECTOR_MATH_CROSS_PRODUCT = 4,
  NODE_VECTOR_MATH_PROJECT = 5,
  NODE_VECTOR_MATH_REFLECT = 6,
  NODE_VECTOR_MATH_DOT_PRODUCT = 7,

  NODE_VECTOR_MATH_DISTANCE = 8,
  NODE_VECTOR_MATH_LENGTH = 9,
  NODE_VECTOR_MATH_SCALE = 10,
  NODE_VECTOR_MATH_NORMALIZE = 11,

  NODE_VECTOR_MATH_SNAP = 12,
  NODE_VECTOR_MATH_FLOOR = 13,
  NODE_VECTOR_MATH_CEIL = 14,
  NODE_VECTOR_MATH_MODULO = 15,
  NODE_VECTOR_MATH_FRACTION = 16,
  NODE_VECTOR_MATH_ABSOLUTE = 17,
  NODE_VECTOR_MATH_MINIMUM = 18,
  NODE_VECTOR_MATH_MAXIMUM = 19,
  NODE_VECTOR_MATH_WRAP = 20,
  NODE_VECTOR_MATH_SINE = 21,
  NODE_VECTOR_MATH_COSINE = 22,
  NODE_VECTOR_MATH_TANGENT = 23,
} NodeVectorMathOperation;

/* Boolean math node operations. */
enum {
  NODE_BOOLEAN_MATH_AND = 0,
  NODE_BOOLEAN_MATH_OR = 1,
  NODE_BOOLEAN_MATH_NOT = 2,
};

/* Float compare node operations. */
typedef enum FloatCompareOperation {
  NODE_FLOAT_COMPARE_LESS_THAN = 0,
  NODE_FLOAT_COMPARE_LESS_EQUAL = 1,
  NODE_FLOAT_COMPARE_GREATER_THAN = 2,
  NODE_FLOAT_COMPARE_GREATER_EQUAL = 3,
  NODE_FLOAT_COMPARE_EQUAL = 4,
  NODE_FLOAT_COMPARE_NOT_EQUAL = 5,
} FloatCompareOperation;

/* Clamp node types. */
enum {
  NODE_CLAMP_MINMAX = 0,
  NODE_CLAMP_RANGE = 1,
};

/* Map range node types. */
enum {
  NODE_MAP_RANGE_LINEAR = 0,
  NODE_MAP_RANGE_STEPPED = 1,
  NODE_MAP_RANGE_SMOOTHSTEP = 2,
  NODE_MAP_RANGE_SMOOTHERSTEP = 3,
};

/* mix rgb node flags */
#define SHD_MIXRGB_USE_ALPHA 1
#define SHD_MIXRGB_CLAMP 2

/* subsurface */
enum {
#ifdef DNA_DEPRECATED_ALLOW
  SHD_SUBSURFACE_COMPATIBLE = 0, /* Deprecated */
#endif
  SHD_SUBSURFACE_CUBIC = 1,
  SHD_SUBSURFACE_GAUSSIAN = 2,
  SHD_SUBSURFACE_BURLEY = 3,
  SHD_SUBSURFACE_RANDOM_WALK = 4,
};

/* blur node */
#define CMP_NODE_BLUR_ASPECT_NONE 0
#define CMP_NODE_BLUR_ASPECT_Y 1
#define CMP_NODE_BLUR_ASPECT_X 2

/* wrapping */
#define CMP_NODE_WRAP_NONE 0
#define CMP_NODE_WRAP_X 1
#define CMP_NODE_WRAP_Y 2
#define CMP_NODE_WRAP_XY 3

#define CMP_NODE_MASK_MBLUR_SAMPLES_MAX 64

/* image */
#define CMP_NODE_IMAGE_USE_STRAIGHT_OUTPUT 1

/* viewer and composite output. */
#define CMP_NODE_OUTPUT_IGNORE_ALPHA 1

/* Plane track deform node */
enum {
  CMP_NODEFLAG_PLANETRACKDEFORM_MOTION_BLUR = 1,
};

/* Stabilization node */
enum {
  CMP_NODEFLAG_STABILIZE_INVERSE = 1,
};

/* Set Alpha Node. */
/* `NodeSetAlpha.mode` */
typedef enum CMPNodeSetAlphaMode {
  CMP_NODE_SETALPHA_MODE_APPLY = 0,
  CMP_NODE_SETALPHA_MODE_REPLACE_ALPHA = 1,
} CMPNodeSetAlphaMode;

#define CMP_NODE_PLANETRACKDEFORM_MBLUR_SAMPLES_MAX 64

/* Point Density shader node */

enum {
  SHD_POINTDENSITY_SOURCE_PSYS = 0,
  SHD_POINTDENSITY_SOURCE_OBJECT = 1,
};

enum {
  SHD_POINTDENSITY_SPACE_OBJECT = 0,
  SHD_POINTDENSITY_SPACE_WORLD = 1,
};

enum {
  SHD_POINTDENSITY_COLOR_PARTAGE = 1,
  SHD_POINTDENSITY_COLOR_PARTSPEED = 2,
  SHD_POINTDENSITY_COLOR_PARTVEL = 3,
};

enum {
  SHD_POINTDENSITY_COLOR_VERTCOL = 0,
  SHD_POINTDENSITY_COLOR_VERTWEIGHT = 1,
  SHD_POINTDENSITY_COLOR_VERTNOR = 2,
};

/* Output shader node */

typedef enum NodeShaderOutputTarget {
  SHD_OUTPUT_ALL = 0,
  SHD_OUTPUT_EEVEE = 1,
  SHD_OUTPUT_CYCLES = 2,
} NodeShaderOutputTarget;

/* Geometry Nodes */

typedef enum GeometryNodeAttributeProximityTargetType {
  GEO_NODE_ATTRIBUTE_PROXIMITY_TARGET_GEOMETRY_ELEMENT_POINTS = 0,
  GEO_NODE_ATTRIBUTE_PROXIMITY_TARGET_GEOMETRY_ELEMENT_EDGES = 1,
  GEO_NODE_ATTRIBUTE_PROXIMITY_TARGET_GEOMETRY_ELEMENT_FACES = 2,
} GeometryNodeAttributeProximityTargetType;

/* Boolean Node */
typedef enum GeometryNodeBooleanOperation {
  GEO_NODE_BOOLEAN_INTERSECT = 0,
  GEO_NODE_BOOLEAN_UNION = 1,
  GEO_NODE_BOOLEAN_DIFFERENCE = 2,
} GeometryNodeBooleanOperation;

/* Triangulate Node */
typedef enum GeometryNodeTriangulateNGons {
  GEO_NODE_TRIANGULATE_NGON_BEAUTY = 0,
  GEO_NODE_TRIANGULATE_NGON_EARCLIP = 1,
} GeometryNodeTriangulateNGons;

typedef enum GeometryNodeTriangulateQuads {
  GEO_NODE_TRIANGULATE_QUAD_BEAUTY = 0,
  GEO_NODE_TRIANGULATE_QUAD_FIXED = 1,
  GEO_NODE_TRIANGULATE_QUAD_ALTERNATE = 2,
  GEO_NODE_TRIANGULATE_QUAD_SHORTEDGE = 3,
} GeometryNodeTriangulateQuads;

typedef enum GeometryNodePointInstanceType {
  GEO_NODE_POINT_INSTANCE_TYPE_OBJECT = 0,
  GEO_NODE_POINT_INSTANCE_TYPE_COLLECTION = 1,
} GeometryNodePointInstanceType;

typedef enum GeometryNodePointInstanceFlag {
  GEO_NODE_POINT_INSTANCE_WHOLE_COLLECTION = (1 << 0),
} GeometryNodePointInstanceFlag;

typedef enum GeometryNodeAttributeInputMode {
  GEO_NODE_ATTRIBUTE_INPUT_ATTRIBUTE = 0,
  GEO_NODE_ATTRIBUTE_INPUT_FLOAT = 1,
  GEO_NODE_ATTRIBUTE_INPUT_VECTOR = 2,
  GEO_NODE_ATTRIBUTE_INPUT_COLOR = 3,
  GEO_NODE_ATTRIBUTE_INPUT_BOOLEAN = 4,
  GEO_NODE_ATTRIBUTE_INPUT_INTEGER = 5,
} GeometryNodeAttributeInputMode;

typedef enum GeometryNodePointDistributeMode {
  GEO_NODE_POINT_DISTRIBUTE_RANDOM = 0,
  GEO_NODE_POINT_DISTRIBUTE_POISSON = 1,
} GeometryNodePointDistributeMode;

typedef enum GeometryNodeRotatePointsType {
  GEO_NODE_POINT_ROTATE_TYPE_EULER = 0,
  GEO_NODE_POINT_ROTATE_TYPE_AXIS_ANGLE = 1,
} GeometryNodeRotatePointsType;

typedef enum GeometryNodeAttributeRandomizeMode {
  GEO_NODE_ATTRIBUTE_RANDOMIZE_REPLACE_CREATE = 0,
  GEO_NODE_ATTRIBUTE_RANDOMIZE_ADD = 1,
  GEO_NODE_ATTRIBUTE_RANDOMIZE_SUBTRACT = 2,
  GEO_NODE_ATTRIBUTE_RANDOMIZE_MULTIPLY = 3,
} GeometryNodeAttributeRandomizeMode;

typedef enum GeometryNodeRotatePointsSpace {
  GEO_NODE_POINT_ROTATE_SPACE_OBJECT = 0,
  GEO_NODE_POINT_ROTATE_SPACE_POINT = 1,
} GeometryNodeRotatePointsSpace;

typedef enum GeometryNodeAlignRotationToVectorAxis {
  GEO_NODE_ALIGN_ROTATION_TO_VECTOR_AXIS_X = 0,
  GEO_NODE_ALIGN_ROTATION_TO_VECTOR_AXIS_Y = 1,
  GEO_NODE_ALIGN_ROTATION_TO_VECTOR_AXIS_Z = 2,
} GeometryNodeAlignRotationToVectorAxis;

typedef enum GeometryNodeAlignRotationToVectorPivotAxis {
  GEO_NODE_ALIGN_ROTATION_TO_VECTOR_PIVOT_AXIS_AUTO = 0,
  GEO_NODE_ALIGN_ROTATION_TO_VECTOR_PIVOT_AXIS_X = 1,
  GEO_NODE_ALIGN_ROTATION_TO_VECTOR_PIVOT_AXIS_Y = 2,
  GEO_NODE_ALIGN_ROTATION_TO_VECTOR_PIVOT_AXIS_Z = 3,
} GeometryNodeAlignRotationToVectorPivotAxis;

typedef enum GeometryNodeTransformSpace {
  GEO_NODE_TRANSFORM_SPACE_ORIGINAL = 0,
  GEO_NODE_TRANSFORM_SPACE_RELATIVE = 1,
} GeometryNodeTransformSpace;

typedef enum GeometryNodePointsToVolumeResolutionMode {
  GEO_NODE_POINTS_TO_VOLUME_RESOLUTION_MODE_AMOUNT = 0,
  GEO_NODE_POINTS_TO_VOLUME_RESOLUTION_MODE_SIZE = 1,
} GeometryNodePointsToVolumeResolutionMode;

typedef enum GeometryNodeMeshCircleFillType {
  GEO_NODE_MESH_CIRCLE_FILL_NONE = 0,
  GEO_NODE_MESH_CIRCLE_FILL_NGON = 1,
  GEO_NODE_MESH_CIRCLE_FILL_TRIANGLE_FAN = 2,
} GeometryNodeMeshCircleFillType;

#ifdef __cplusplus
}
#endif<|MERGE_RESOLUTION|>--- conflicted
+++ resolved
@@ -1221,27 +1221,6 @@
   char _pad[1];
 } NodeAttributeCombineXYZ;
 
-typedef struct NodeAttributeSeparateXYZ {
-  /* GeometryNodeAttributeInputMode. */
-  uint8_t input_type;
-} NodeAttributeSeparateXYZ;
-
-<<<<<<< HEAD
-typedef struct NodeGeometryMeshCircle {
-  /* GeometryNodeMeshCircleFillType. */
-  uint8_t fill_type;
-} NodeGeometryMeshCircle;
-
-typedef struct NodeGeometryMeshCylinder {
-  /* GeometryNodeMeshCircleFillType. */
-  uint8_t fill_type;
-} NodeGeometryMeshCylinder;
-
-typedef struct NodeGeometryMeshCone {
-  /* GeometryNodeMeshCircleFillType. */
-  uint8_t fill_type;
-} NodeGeometryMeshCone;
-=======
 typedef struct NodeAttributeConvert {
   /* CustomDataType. */
   uint8_t data_type;
@@ -1249,7 +1228,26 @@
   /* AttributeDomain. */
   int16_t domain;
 } NodeAttributeConvert;
->>>>>>> 03490618
+
+typedef struct NodeAttributeSeparateXYZ {
+  /* GeometryNodeAttributeInputMode. */
+  uint8_t input_type;
+} NodeAttributeSeparateXYZ;
+
+typedef struct NodeGeometryMeshCircle {
+  /* GeometryNodeMeshCircleFillType. */
+  uint8_t fill_type;
+} NodeGeometryMeshCircle;
+
+typedef struct NodeGeometryMeshCylinder {
+  /* GeometryNodeMeshCircleFillType. */
+  uint8_t fill_type;
+} NodeGeometryMeshCylinder;
+
+typedef struct NodeGeometryMeshCone {
+  /* GeometryNodeMeshCircleFillType. */
+  uint8_t fill_type;
+} NodeGeometryMeshCone;
 
 /* script node mode */
 #define NODE_SCRIPT_INTERNAL 0
