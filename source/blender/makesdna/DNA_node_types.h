--- conflicted
+++ resolved
@@ -398,8 +398,8 @@
 /* XXX NODE_UPDATE is a generic update flag. More fine-grained updates
  * might be used in the future, but currently all work the same way.
  */
-#define NODE_UPDATE 0xFFFF /* generic update flag (includes all others) */
-#define NODE_UPDATE_ID 1 /* associated id data block has changed */
+#define NODE_UPDATE 0xFFFF     /* generic update flag (includes all others) */
+#define NODE_UPDATE_ID 1       /* associated id data block has changed */
 #define NODE_UPDATE_OPERATOR 2 /* node update triggered from update operator */
 
 /* Unique hash key for identifying node instances
@@ -445,14 +445,10 @@
 /* link->flag */
 #define NODE_LINKFLAG_HILITE (1 << 0) /* link has been successfully validated */
 #define NODE_LINK_VALID (1 << 1)
-#define NODE_LINK_TEST (1 << 2) /* free test flag, undefined */
+#define NODE_LINK_TEST (1 << 2)           /* free test flag, undefined */
 #define NODE_LINK_TEMP_HIGHLIGHT (1 << 3) /* Link is highlighted for picking. */
-<<<<<<< HEAD
-#define NODE_LINK_MUTED (1 << 4) /* Link is muted. */
-=======
 #define NODE_LINK_MUTED (1 << 4)          /* Link is muted. */
 #define NODE_LINK_DRAGGED (1 << 5)        /* Node link is being dragged by the user. */
->>>>>>> 12e8c783
 
 /* tree->edit_quality/tree->render_quality */
 #define NTREE_QUALITY_HIGH 0
@@ -578,11 +574,11 @@
 #define NTREE_TYPE_INIT 1
 
 /* ntree->flag */
-#define NTREE_DS_EXPAND (1 << 0) /* for animation editors */
-#define NTREE_COM_OPENCL (1 << 1) /* use opencl */
-#define NTREE_TWO_PASS (1 << 2) /* two pass */
+#define NTREE_DS_EXPAND (1 << 0)            /* for animation editors */
+#define NTREE_COM_OPENCL (1 << 1)           /* use opencl */
+#define NTREE_TWO_PASS (1 << 2)             /* two pass */
 #define NTREE_COM_GROUPNODE_BUFFER (1 << 3) /* use groupnode buffers */
-#define NTREE_VIEWER_BORDER (1 << 4) /* use a border for viewer nodes */
+#define NTREE_VIEWER_BORDER (1 << 4)        /* use a border for viewer nodes */
 /* NOTE: DEPRECATED, use (id->tag & LIB_TAG_LOCALIZED) instead. */
 
 /* tree is localized copy, free when deleting node groups */
@@ -1554,7 +1550,7 @@
 #define NODE_IES_EXTERNAL 1
 
 /* frame node flags */
-#define NODE_FRAME_SHRINK 1 /* keep the bounding box minimal */
+#define NODE_FRAME_SHRINK 1     /* keep the bounding box minimal */
 #define NODE_FRAME_RESIZEABLE 2 /* test flag, if frame can be resized by user */
 
 /* proxy node flags */
