/*
 * This program is free software; you can redistribute it and/or
 * modify it under the terms of the GNU General Public License
 * as published by the Free Software Foundation; either version 2
 * of the License, or (at your option) any later version.
 *
 * This program is distributed in the hope that it will be useful,
 * but WITHOUT ANY WARRANTY; without even the implied warranty of
 * MERCHANTABILITY or FITNESS FOR A PARTICULAR PURPOSE.  See the
 * GNU General Public License for more details.
 *
 * You should have received a copy of the GNU General Public License
 * along with this program; if not, write to the Free Software Foundation,
 * Inc., 51 Franklin Street, Fifth Floor, Boston, MA 02110-1301, USA.
 *
 * The Original Code is Copyright (C) 2001-2002 by NaN Holding BV.
 * All rights reserved.
 */

/** \file
 * \ingroup DNA
 */

#ifndef __DNA_LIGHT_TYPES_H__
#define __DNA_LIGHT_TYPES_H__

#include "DNA_defs.h"
#include "DNA_ID.h"

#ifndef MAX_MTEX
<<<<<<< HEAD
#define MAX_MTEX    18
=======
#  define MAX_MTEX 18
>>>>>>> 2a39f259
#endif

struct AnimData;
struct CurveMapping;
struct Ipo;
struct MTex;
struct bNodeTree;

typedef struct Light {
  ID id;
  /** Animation data (must be immediately after id for utilities to use it). */
  struct AnimData *adt;

  short type, flag;
  int mode;

  float r, g, b, k;
  float shdwr, shdwg, shdwb, shdwpad;

  float energy, dist, spotsize, spotblend;

  /** Quad1 and Quad2 attenuation. */
  float att1, att2;
  float coeff_const, coeff_lin, coeff_quad;
  char _pad0[4];
  struct CurveMapping *curfalloff;
  short falloff_type;
  char _pad2[2];

  float clipsta, clipend;
  float bias, soft, bleedbias, bleedexp;
  short bufsize, samp, buffers, filtertype;
  char bufflag, buftype;

  short area_shape;
  float area_size, area_sizey, area_sizez;

  /* texact is for buttons */
  short texact, shadhalostep;

  /** Old animation system, deprecated for 2.5. */
  struct Ipo *ipo DNA_DEPRECATED;
  short pr_texture, use_nodes;
  char _pad6[4];

  /* Eevee */
  float cascade_max_dist;
  float cascade_exponent;
  float cascade_fade;
  int cascade_count;

  float contact_dist, contact_bias, contact_spread, contact_thickness;

  float spec_fac, att_dist;

  /* preview */
  struct PreviewImage *preview;

  /* nodes */
  struct bNodeTree *nodetree;
} Light;

/* **************** LIGHT ********************* */

/* flag */
#define LA_DS_EXPAND (1 << 0)
/* NOTE: this must have the same value as MA_DS_SHOW_TEXS,
 * otherwise anim-editors will not read correctly
 */
#define LA_DS_SHOW_TEXS (1 << 2)

/* type */
<<<<<<< HEAD
#define LA_LOCAL        0
#define LA_SUN          1
#define LA_SPOT         2
/* #define LA_HEMI			3 */ /* not used anymore */
#define LA_AREA         4

/* mode */
#define LA_SHADOW       (1 << 0)
/* #define LA_HALO		(1 << 1) */ /* not used anymore */
/* #define LA_LAYER		(1 << 2) */ /* not used anymore */
/* #define LA_QUAD		(1 << 3) */ /* not used anymore */
/* #define LA_NEG		(1 << 4) */ /* not used anymore */
/* #define LA_ONLYSHADOW(1 << 5) */ /* not used anymore */
/* #define LA_SPHERE	(1 << 6) */ /* not used anymore */
#define LA_SQUARE       (1 << 7)
/* #define LA_TEXTURE	(1 << 8) */ /* not used anymore */
/* #define LA_OSATEX	(1 << 9) */ /* not used anymore */
/* #define LA_DEEP_SHADOW	(1 << 10) */ /* not used anywhere */
/* #define LA_NO_DIFF		(1 << 11) */ /* not used anywhere */
/* #define LA_NO_SPEC		(1 << 12) */ /* not used anywhere */
/* #define LA_SHAD_RAY		(1 << 13) */ /* not used anywhere - cleaned */
/* yafray: light  shadowbuffer flag, softlight */
/* Since it is used with LOCAL light, can't use LA_SHAD */
/* #define LA_YF_SOFT		(1 << 14) */ /* not used anymore */
/* #define LA_LAYER_SHADOW	(1 << 15) */ /* not used anymore */
/* #define LA_SHAD_TEX      (1 << 16) */ /* not used anymore */
#define LA_SHOW_CONE    (1 << 17)
=======
#define LA_LOCAL 0
#define LA_SUN 1
#define LA_SPOT 2
/* #define LA_HEMI          3 */ /* not used anymore */
#define LA_AREA 4

/* mode */
#define LA_SHADOW (1 << 0)
/* #define LA_HALO      (1 << 1) */ /* not used anymore */
/* #define LA_LAYER     (1 << 2) */ /* not used anymore */
/* #define LA_QUAD      (1 << 3) */ /* not used anymore */
/* #define LA_NEG       (1 << 4) */ /* not used anymore */
/* #define LA_ONLYSHADOW(1 << 5) */ /* not used anymore */
/* #define LA_SPHERE    (1 << 6) */ /* not used anymore */
#define LA_SQUARE (1 << 7)
/* #define LA_TEXTURE   (1 << 8) */      /* not used anymore */
/* #define LA_OSATEX    (1 << 9) */      /* not used anymore */
/* #define LA_DEEP_SHADOW   (1 << 10) */ /* not used anywhere */
/* #define LA_NO_DIFF       (1 << 11) */ /* not used anywhere */
/* #define LA_NO_SPEC       (1 << 12) */ /* not used anywhere */
/* #define LA_SHAD_RAY      (1 << 13) */ /* not used anywhere - cleaned */
/* yafray: light  shadowbuffer flag, softlight */
/* Since it is used with LOCAL light, can't use LA_SHAD */
/* #define LA_YF_SOFT       (1 << 14) */ /* not used anymore */
/* #define LA_LAYER_SHADOW  (1 << 15) */ /* not used anymore */
/* #define LA_SHAD_TEX      (1 << 16) */ /* not used anymore */
#define LA_SHOW_CONE (1 << 17)
>>>>>>> 2a39f259
/* #define LA_SHOW_SHADOW_BOX (1 << 18) */
#define LA_SHAD_CONTACT (1 << 19)
#define LA_CUSTOM_ATTENUATION (1 << 20)

/* falloff_type */
<<<<<<< HEAD
#define LA_FALLOFF_CONSTANT         0
#define LA_FALLOFF_INVLINEAR        1
#define LA_FALLOFF_INVSQUARE        2
#define LA_FALLOFF_CURVE            3
#define LA_FALLOFF_SLIDERS          4
#define LA_FALLOFF_INVCOEFFICIENTS  5
=======
#define LA_FALLOFF_CONSTANT 0
#define LA_FALLOFF_INVLINEAR 1
#define LA_FALLOFF_INVSQUARE 2
#define LA_FALLOFF_CURVE 3
#define LA_FALLOFF_SLIDERS 4
#define LA_FALLOFF_INVCOEFFICIENTS 5
>>>>>>> 2a39f259

/* area shape */
#define LA_AREA_SQUARE 0
#define LA_AREA_RECT 1
/* #define LA_AREA_CUBE 2 */ /* UNUSED */
/* #define LA_AREA_BOX  3 */ /* UNUSED */
#define LA_AREA_DISK 4
#define LA_AREA_ELLIPSE 5

#endif /* __DNA_LIGHT_TYPES_H__ */<|MERGE_RESOLUTION|>--- conflicted
+++ resolved
@@ -28,11 +28,7 @@
 #include "DNA_ID.h"
 
 #ifndef MAX_MTEX
-<<<<<<< HEAD
-#define MAX_MTEX    18
-=======
 #  define MAX_MTEX 18
->>>>>>> 2a39f259
 #endif
 
 struct AnimData;
@@ -105,35 +101,6 @@
 #define LA_DS_SHOW_TEXS (1 << 2)
 
 /* type */
-<<<<<<< HEAD
-#define LA_LOCAL        0
-#define LA_SUN          1
-#define LA_SPOT         2
-/* #define LA_HEMI			3 */ /* not used anymore */
-#define LA_AREA         4
-
-/* mode */
-#define LA_SHADOW       (1 << 0)
-/* #define LA_HALO		(1 << 1) */ /* not used anymore */
-/* #define LA_LAYER		(1 << 2) */ /* not used anymore */
-/* #define LA_QUAD		(1 << 3) */ /* not used anymore */
-/* #define LA_NEG		(1 << 4) */ /* not used anymore */
-/* #define LA_ONLYSHADOW(1 << 5) */ /* not used anymore */
-/* #define LA_SPHERE	(1 << 6) */ /* not used anymore */
-#define LA_SQUARE       (1 << 7)
-/* #define LA_TEXTURE	(1 << 8) */ /* not used anymore */
-/* #define LA_OSATEX	(1 << 9) */ /* not used anymore */
-/* #define LA_DEEP_SHADOW	(1 << 10) */ /* not used anywhere */
-/* #define LA_NO_DIFF		(1 << 11) */ /* not used anywhere */
-/* #define LA_NO_SPEC		(1 << 12) */ /* not used anywhere */
-/* #define LA_SHAD_RAY		(1 << 13) */ /* not used anywhere - cleaned */
-/* yafray: light  shadowbuffer flag, softlight */
-/* Since it is used with LOCAL light, can't use LA_SHAD */
-/* #define LA_YF_SOFT		(1 << 14) */ /* not used anymore */
-/* #define LA_LAYER_SHADOW	(1 << 15) */ /* not used anymore */
-/* #define LA_SHAD_TEX      (1 << 16) */ /* not used anymore */
-#define LA_SHOW_CONE    (1 << 17)
-=======
 #define LA_LOCAL 0
 #define LA_SUN 1
 #define LA_SPOT 2
@@ -161,27 +128,17 @@
 /* #define LA_LAYER_SHADOW  (1 << 15) */ /* not used anymore */
 /* #define LA_SHAD_TEX      (1 << 16) */ /* not used anymore */
 #define LA_SHOW_CONE (1 << 17)
->>>>>>> 2a39f259
 /* #define LA_SHOW_SHADOW_BOX (1 << 18) */
 #define LA_SHAD_CONTACT (1 << 19)
 #define LA_CUSTOM_ATTENUATION (1 << 20)
 
 /* falloff_type */
-<<<<<<< HEAD
-#define LA_FALLOFF_CONSTANT         0
-#define LA_FALLOFF_INVLINEAR        1
-#define LA_FALLOFF_INVSQUARE        2
-#define LA_FALLOFF_CURVE            3
-#define LA_FALLOFF_SLIDERS          4
-#define LA_FALLOFF_INVCOEFFICIENTS  5
-=======
 #define LA_FALLOFF_CONSTANT 0
 #define LA_FALLOFF_INVLINEAR 1
 #define LA_FALLOFF_INVSQUARE 2
 #define LA_FALLOFF_CURVE 3
 #define LA_FALLOFF_SLIDERS 4
 #define LA_FALLOFF_INVCOEFFICIENTS 5
->>>>>>> 2a39f259
 
 /* area shape */
 #define LA_AREA_SQUARE 0
