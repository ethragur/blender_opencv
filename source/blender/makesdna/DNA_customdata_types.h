/*
 * ***** BEGIN GPL LICENSE BLOCK *****
 *
 * This program is free software; you can redistribute it and/or
 * modify it under the terms of the GNU General Public License
 * as published by the Free Software Foundation; either version 2
 * of the License, or (at your option) any later version.
 *
 * This program is distributed in the hope that it will be useful,
 * but WITHOUT ANY WARRANTY; without even the implied warranty of
 * MERCHANTABILITY or FITNESS FOR A PARTICULAR PURPOSE.  See the
 * GNU General Public License for more details.
 *
 * You should have received a copy of the GNU General Public License
 * along with this program; if not, write to the Free Software Foundation,
 * Inc., 51 Franklin Street, Fifth Floor, Boston, MA 02110-1301, USA.
 *
 * The Original Code is Copyright (C) 2001-2002 by NaN Holding BV.
 * All rights reserved.
 *
 * The Original Code is: all of this file.
 *
 * Contributor(s): none yet.
 *
 * ***** END GPL LICENSE BLOCK *****
 */

/** \file DNA_customdata_types.h
 *  \ingroup DNA
 *
 * Used for custom mesh data types (stored per vert/edge/loop/face)
 */

#ifndef __DNA_CUSTOMDATA_TYPES_H__
#define __DNA_CUSTOMDATA_TYPES_H__

#ifdef __cplusplus
extern "C" {
#endif

/** descriptor and storage for a custom data layer */
typedef struct CustomDataLayer {
	int type;       /* type of data in layer */
	int offset;     /* in editmode, offset of layer in block */
	int flag;       /* general purpose flag */
	int active;     /* number of the active layer of this type */
	int active_rnd; /* number of the layer to render*/
	int active_clone; /* number of the layer to render*/
	int active_mask; /* number of the layer to render*/
	int uid;        /* shape keyblock unique id reference*/
	char name[64];  /* layer name, MAX_CUSTOMDATA_LAYER_NAME */
	void *data;     /* layer data */
} CustomDataLayer;

#define MAX_CUSTOMDATA_LAYER_NAME 64

typedef struct CustomDataExternal {
	char filename[1024]; /* FILE_MAX */
} CustomDataExternal;

/** structure which stores custom element data associated with mesh elements
 * (vertices, edges or faces). The custom data is organized into a series of
 * layers, each with a data type (e.g. MTFace, MDeformVert, etc.). */
typedef struct CustomData {
	CustomDataLayer *layers;      /* CustomDataLayers, ordered by type */
	int typemap[42];              /* runtime only! - maps types to indices of first layer of that type,
	                               * MUST be >= CD_NUMTYPES, but we cant use a define here.
	                               * Correct size is ensured in CustomData_update_typemap assert() */
	int pad;
	int totlayer, maxlayer;       /* number of layers, size of layers array */
	int totsize;                  /* in editmode, total size of all data layers */
	struct BLI_mempool *pool;     /* (BMesh Only): Memory pool for allocation of blocks */
	CustomDataExternal *external; /* external file storing customdata layers */
} CustomData;

/* CustomData.type */
typedef enum CustomDataType {
	CD_MVERT            = 0,
	CD_MSTICKY          = 1,  /* DEPRECATED */
	CD_MDEFORMVERT      = 2,
	CD_MEDGE            = 3,
	CD_MFACE            = 4,
	CD_MTFACE           = 5,
	CD_MCOL             = 6,
	CD_ORIGINDEX        = 7,
	CD_NORMAL           = 8,
/*	CD_POLYINDEX        = 9, */
	CD_PROP_FLT         = 10,
	CD_PROP_INT         = 11,
	CD_PROP_STR         = 12,
	CD_ORIGSPACE        = 13,  /* for modifier stack face location mapping */
	CD_ORCO             = 14,
	CD_MTEXPOLY         = 15,
	CD_MLOOPUV          = 16,
	CD_MLOOPCOL         = 17,
	CD_TANGENT          = 18,
	CD_MDISPS           = 19,
	CD_PREVIEW_MCOL     = 20,  /* for displaying weightpaint colors */
	CD_ID_MCOL          = 21,
	CD_TEXTURE_MCOL     = 22,
	CD_CLOTH_ORCO       = 23,
	CD_RECAST           = 24,

/* BMESH ONLY START */
	CD_MPOLY            = 25,
	CD_MLOOP            = 26,
	CD_SHAPE_KEYINDEX   = 27,
	CD_SHAPEKEY         = 28,
	CD_BWEIGHT          = 29,
	CD_CREASE           = 30,
	CD_ORIGSPACE_MLOOP  = 31,
	CD_PREVIEW_MLOOPCOL = 32,
	CD_BM_ELEM_PYPTR    = 33,
/* BMESH ONLY END */

	CD_PAINT_MASK       = 34,
	CD_GRID_PAINT_MASK  = 35,
	CD_MVERT_SKIN       = 36,
	CD_FREESTYLE_EDGE   = 37,
	CD_FREESTYLE_FACE   = 38,
	CD_MLOOPTANGENT     = 39,
	CD_TESSLOOPNORMAL   = 40,
	CD_FACEMAP          = 41, /* exclusive face group, each face can only be part of one */

<<<<<<< HEAD
	CD_NUMTYPES         = 42
};
=======
	CD_NUMTYPES         = 41
} CustomDataType;
>>>>>>> 363a044b

/* Bits for CustomDataMask */
#define CD_MASK_MVERT		(1 << CD_MVERT)
#define CD_MASK_MSTICKY		(1 << CD_MSTICKY)  /* DEPRECATED */
#define CD_MASK_MDEFORMVERT	(1 << CD_MDEFORMVERT)
#define CD_MASK_MEDGE		(1 << CD_MEDGE)
#define CD_MASK_MFACE		(1 << CD_MFACE)
#define CD_MASK_MTFACE		(1 << CD_MTFACE)
#define CD_MASK_MCOL		(1 << CD_MCOL)
#define CD_MASK_ORIGINDEX	(1 << CD_ORIGINDEX)
#define CD_MASK_NORMAL		(1 << CD_NORMAL)
// #define CD_MASK_POLYINDEX	(1 << CD_POLYINDEX)
#define CD_MASK_PROP_FLT	(1 << CD_PROP_FLT)
#define CD_MASK_PROP_INT	(1 << CD_PROP_INT)
#define CD_MASK_PROP_STR	(1 << CD_PROP_STR)
#define CD_MASK_ORIGSPACE	(1 << CD_ORIGSPACE)
#define CD_MASK_ORCO		(1 << CD_ORCO)
#define CD_MASK_MTEXPOLY	(1 << CD_MTEXPOLY)
#define CD_MASK_MLOOPUV		(1 << CD_MLOOPUV)
#define CD_MASK_MLOOPCOL	(1 << CD_MLOOPCOL)
#define CD_MASK_TANGENT		(1 << CD_TANGENT)
#define CD_MASK_MDISPS		(1 << CD_MDISPS)
#define CD_MASK_PREVIEW_MCOL	(1 << CD_PREVIEW_MCOL)
#define CD_MASK_CLOTH_ORCO	(1 << CD_CLOTH_ORCO)
#define CD_MASK_RECAST		(1 << CD_RECAST)

/* BMESH ONLY START */
#define CD_MASK_MPOLY		(1 << CD_MPOLY)
#define CD_MASK_MLOOP		(1 << CD_MLOOP)
#define CD_MASK_SHAPE_KEYINDEX	(1 << CD_SHAPE_KEYINDEX)
#define CD_MASK_SHAPEKEY	(1 << CD_SHAPEKEY)
#define CD_MASK_BWEIGHT		(1 << CD_BWEIGHT)
#define CD_MASK_CREASE		(1 << CD_CREASE)
#define CD_MASK_ORIGSPACE_MLOOP	(1LL << CD_ORIGSPACE_MLOOP)
#define CD_MASK_PREVIEW_MLOOPCOL (1LL << CD_PREVIEW_MLOOPCOL)
#define CD_MASK_BM_ELEM_PYPTR (1LL << CD_BM_ELEM_PYPTR)
/* BMESH ONLY END */

#define CD_MASK_PAINT_MASK		(1LL << CD_PAINT_MASK)
#define CD_MASK_GRID_PAINT_MASK	(1LL << CD_GRID_PAINT_MASK)
#define CD_MASK_MVERT_SKIN		(1LL << CD_MVERT_SKIN)
#define CD_MASK_FREESTYLE_EDGE	(1LL << CD_FREESTYLE_EDGE)
#define CD_MASK_FREESTYLE_FACE	(1LL << CD_FREESTYLE_FACE)
#define CD_MASK_MLOOPTANGENT    (1LL << CD_MLOOPTANGENT)
#define CD_MASK_TESSLOOPNORMAL  (1LL << CD_TESSLOOPNORMAL)
#define CD_MASK_FACEMAP         (1LL << CD_FACEMAP)

/* CustomData.flag */
enum {
	/* Indicates layer should not be copied by CustomData_from_template or CustomData_copy_data */
	CD_FLAG_NOCOPY    = (1 << 0),
	/* Indicates layer should not be freed (for layers backed by external data) */
	CD_FLAG_NOFREE    = (1 << 1),
	/* Indicates the layer is only temporary, also implies no copy */
	CD_FLAG_TEMPORARY = ((1 << 2) | CD_FLAG_NOCOPY),
	/* Indicates the layer is stored in an external file */
	CD_FLAG_EXTERNAL  = (1 << 3),
	/* Indicates external data is read into memory */
	CD_FLAG_IN_MEMORY = (1 << 4),
};

/* Limits */
#define MAX_MTFACE  8
#define MAX_MCOL    8

#define DYNTOPO_NODE_NONE -1

#ifdef __cplusplus
}
#endif

#endif  /* __DNA_CUSTOMDATA_TYPES_H__ */<|MERGE_RESOLUTION|>--- conflicted
+++ resolved
@@ -122,13 +122,8 @@
 	CD_TESSLOOPNORMAL   = 40,
 	CD_FACEMAP          = 41, /* exclusive face group, each face can only be part of one */
 
-<<<<<<< HEAD
 	CD_NUMTYPES         = 42
-};
-=======
-	CD_NUMTYPES         = 41
 } CustomDataType;
->>>>>>> 363a044b
 
 /* Bits for CustomDataMask */
 #define CD_MASK_MVERT		(1 << CD_MVERT)
