/*
 * $Id$
 *
 * ***** BEGIN GPL LICENSE BLOCK *****
 *
 * This program is free software; you can redistribute it and/or
 * modify it under the terms of the GNU General Public License
 * as published by the Free Software Foundation; either version 2
 * of the License, or (at your option) any later version.
 *
 * This program is distributed in the hope that it will be useful,
 * but WITHOUT ANY WARRANTY; without even the implied warranty of
 * MERCHANTABILITY or FITNESS FOR A PARTICULAR PURPOSE.  See the
 * GNU General Public License for more details.
 *
 * You should have received a copy of the GNU General Public License
 * along with this program; if not, write to the Free Software Foundation,
 * Inc., 51 Franklin Street, Fifth Floor, Boston, MA 02110-1301, USA.
 *
 * The Original Code is Copyright (C) 2001-2002 by NaN Holding BV.
 * All rights reserved.
 *
 * The Original Code is: all of this file.
 *
 * Contributor(s): none yet.
 *
 * ***** END GPL LICENSE BLOCK *****
 */

/**  \file makesdna.c
 *   \brief Struct muncher for making SDNA.
 *   \ingroup DNA
 *
 * \section aboutmakesdnac About makesdna tool
 * Originally by Ton, some mods by Frank, and some cleaning and
 * extension by Nzc.
 *
 * Makesdna creates a .c file with a long string of numbers that
 * encode the Blender file format. It is fast, because it is basically
 * a binary dump. There are some details to mind when reconstructing
 * the file (endianness and byte-alignment).
 *
 * This little program scans all structs that need to be serialized,
 * and determined the names and types of all members. It calculates
 * how much memory (on disk or in ram) is needed to store that struct,
 * and the offsets for reaching a particular one.
 *
 * There is a facility to get verbose output from sdna. Search for
 * \ref debugSDNA. This int can be set to 0 (no output) to some int. Higher
 * numbers give more output.
 * */

#define DNA_VERSION_DATE "$Id$"

#include <string.h>
#include <stdlib.h>
#include <stdio.h>

#include "MEM_guardedalloc.h"
#include "DNA_sdna_types.h"

#include "BLO_sys_types.h" // for intptr_t support

#define SDNA_MAX_FILENAME_LENGTH 255


/* Included the path relative from /source/blender/ here, so we can move     */
/* headers around with more freedom.                                         */
const char *includefiles[] = {

	// if you add files here, please add them at the end
	// of makesdna.c (this file) as well

	"DNA_listBase.h",
	"DNA_vec_types.h",
	"DNA_ID.h",
	"DNA_ipo_types.h",
	"DNA_key_types.h",
	"DNA_text_types.h",
	"DNA_packedFile_types.h",
	"DNA_camera_types.h",
	"DNA_image_types.h",
	"DNA_texture_types.h",
	"DNA_lamp_types.h",
	"DNA_material_types.h",
	"DNA_vfont_types.h",
	// if you add files here, please add them at the end
	// of makesdna.c (this file) as well
	"DNA_meta_types.h",
	"DNA_curve_types.h",
	"DNA_mesh_types.h",
	"DNA_meshdata_types.h",
	"DNA_modifier_types.h",
	"DNA_lattice_types.h",	
	"DNA_object_types.h",
	"DNA_object_force.h",
	"DNA_object_fluidsim.h",
	"DNA_world_types.h",
	"DNA_scene_types.h",
	"DNA_view3d_types.h",
	"DNA_view2d_types.h",	
	"DNA_space_types.h",
	"DNA_userdef_types.h",
	"DNA_screen_types.h",
	"DNA_sdna_types.h",
	// if you add files here, please add them at the end
	// of makesdna.c (this file) as well
	"DNA_fileglobal_types.h",
	"DNA_sequence_types.h",
	"DNA_effect_types.h",
	"DNA_outliner_types.h",
	"DNA_property_types.h",
	"DNA_sensor_types.h",
	"DNA_controller_types.h",
	"DNA_actuator_types.h",
	"DNA_sound_types.h",
	"DNA_group_types.h",
	"DNA_armature_types.h",
	"DNA_action_types.h",
	"DNA_constraint_types.h",
	"DNA_nla_types.h",
	"DNA_node_types.h",
	"DNA_color_types.h",
	"DNA_brush_types.h",
	"DNA_customdata_types.h",
	"DNA_particle_types.h",
	"DNA_cloth_types.h",
	"DNA_gpencil_types.h",
	// if you add files here, please add them at the end
	// of makesdna.c (this file) as well
	"DNA_windowmanager_types.h",
	"DNA_anim_types.h",
	"DNA_boid_types.h",
	"DNA_smoke_types.h",
<<<<<<< HEAD
	"DNA_dynamicpaint_types.h",
=======
	"DNA_speaker_types.h",
>>>>>>> 59dbd53e

	// empty string to indicate end of includefiles
	""
};

static int maxdata= 500000, maxnr= 50000;
static int nr_names=0;
static int nr_types=0;
static int nr_structs=0;
static char **names, *namedata;		/* at address names[a] is string a */
static char **types, *typedata;		/* at address types[a] is string a */
static short *typelens;				/* at typelens[a] is de length of type a */
static short *alphalens;			/* contains sizes as they are calculated on the DEC Alpha (64 bits), infact any 64bit system */
static short **structs, *structdata;/* at sp= structs[a] is the first address of a struct definition
								       sp[0] is type number
							    	   sp[1] is amount of elements
							    	   sp[2] sp[3] is typenr,  namenr (etc) */
/**
 * Variable to control debug output of makesdna.
 * debugSDNA:
 *  - 0 = no output, except errors
 *  - 1 = detail actions
 *  - 2 = full trace, tell which names and types were found
 *  - 4 = full trace, plus all gritty details
 */
static int debugSDNA = 0;
static int additional_slen_offset;

/* ************************************************************************** */
/* Functions                                                                  */
/* ************************************************************************** */

/**
 * Add type \c str to struct indexed by \c len, if it was not yet found.
 * \param str char
 * \param len int
 */
int add_type(const char *str, int len);

/**
 * Add variable \c str to 
 * \param str
 */
int add_name(char *str);

/**
 * Search whether this structure type was already found, and if not,
 * add it.
 */
short *add_struct(int namecode);

/**
 * Remove comments from this buffer. Assumes that the buffer refers to
 * ascii-code text.
 */
int preprocess_include(char *maindata, int len);

/**
 * Scan this file for serializable types.
 */ 
int convert_include(char *filename);

/**
 * Determine how many bytes are needed for an array.
 */ 
int arraysize(char *astr, int len);

/**
 * Determine how many bytes are needed for each struct.
 */ 
static int calculate_structlens(int);

/**
 * Construct the DNA.c file
 */ 
void dna_write(FILE *file, void *pntr, int size);

/**
 * Report all structures found so far, and print their lengths.
 */
void printStructLenghts(void);



/* ************************************************************************** */
/* Implementation                                                             */
/* ************************************************************************** */

/* ************************* MAKEN DNA ********************** */

int add_type(const char *str, int len)
{
	int nr;
	char *cp;
	
	if(str[0]==0) return -1;
	
	/* search through type array */
	for(nr=0; nr<nr_types; nr++) {
		if(strcmp(str, types[nr])==0) {
			if (len) {
				typelens[nr]= len;
				alphalens[nr] = len;
			}
			return nr;
		}
	}
	
	/* append new type */
	if(nr_types==0) cp= typedata;
	else {
		cp= types[nr_types-1]+strlen(types[nr_types-1])+1;
	}
	strcpy(cp, str);
	types[nr_types]= cp;
	typelens[nr_types]= len;
	alphalens[nr_types]= len;
	
	if(nr_types>=maxnr) {
		printf("too many types\n");
		return nr_types-1;
	}
	nr_types++;
	
	return nr_types-1;
}


/**
 *
 * Because of the weird way of tokenizing, we have to 'cast' function
 * pointers to ... (*f)(), whatever the original signature. In fact,
 * we add name and type at the same time... There are two special
 * cases, unfortunately. These are explicitly checked.
 *
 * */
int add_name(char *str)
{
	int nr, i, j, k;
	char *cp;
	char buf[255]; /* stupid limit, change it :) */
	char *name;

	additional_slen_offset = 0;
	
	if(str[0]==0 /*  || (str[1]==0) */) return -1;

	if (str[0] == '(' && str[1] == '*') {
		/* we handle function pointer and special array cases here, e.g.
		   void (*function)(...) and float (*array)[..]. the array case
		   name is still converted to (array*)() though because it is that
		   way in old dna too, and works correct with elementsize() */
		int isfuncptr = (strchr(str+1, '(')) != NULL;

		if (debugSDNA > 3) printf("\t\t\t\t*** Function pointer or multidim array pointer found\n");
		/* functionpointer: transform the type (sometimes) */
		i = 0;

		while (str[i] != ')') {
			buf[i] = str[i];
			i++;
		}
		
		/* Another number we need is the extra slen offset. This extra
		 * offset is the overshoot after a space. If there is no
		 * space, no overshoot should be calculated. */
		j = i; /* j at first closing brace */

		if (debugSDNA > 3) printf("first brace after offset %d\n", i);

		j++; /* j beyond closing brace ? */
		while ((str[j] != 0) && (str[j] != ')' )) {
			if (debugSDNA > 3) printf("seen %c ( %d) \n", str[j], str[j]);
			j++;
		}
		if (debugSDNA > 3) printf("seen %c ( %d) \n", str[j], str[j]); 
		if (debugSDNA > 3) printf("special after offset %d\n", j); 
				
		if (!isfuncptr) {
			/* multidimensional array pointer case */
			if(str[j] == 0) {
				if (debugSDNA > 3) printf("offsetting for multidim array pointer\n");
			}
			else
				printf("Error during tokening multidim array pointer\n");
		}
		else if (str[j] == 0 ) {
			if (debugSDNA > 3) printf("offsetting for space\n"); 
			/* get additional offset */
			k = 0;
			while (str[j] != ')') {
				j++;
				k++;
			}
			if (debugSDNA > 3) printf("extra offset %d\n", k);
			additional_slen_offset = k;
		} else if (str[j] == ')' ) {
			if (debugSDNA > 3) printf("offsetting for brace\n");
			; /* don't get extra offset */
		} else {
			printf("Error during tokening function pointer argument list\n");
		}
				
		/*
		 * Put )(void) at the end? Maybe )(). Should check this with
		 * old sdna. Actually, sometimes )(), sometimes )(void...)
		 * Alas.. such is the nature of braindamage :(
		 *
		 * Sorted it out: always do )(), except for headdraw and
		 * windraw, part of ScrArea. This is important, because some
		 * linkers will treat different fp's differently when called
		 * !!! This has to do with interference in byte-alignment and
		 * the way args are pushed on the stack.
		 *
		 * */
		buf[i] = 0;
		if (debugSDNA > 3) printf("Name before chomping: %s\n", buf); 
		if ( (strncmp(buf,"(*headdraw", 10) == 0)
			|| (strncmp(buf,"(*windraw", 9) == 0) ) {
			buf[i] = ')';
			buf[i+1] = '(';
			buf[i+2] = 'v'; 
			buf[i+3] = 'o';
			buf[i+4] = 'i';
			buf[i+5] = 'd';
			buf[i+6] = ')';
			buf[i+7] = 0;
		} else {
			buf[i] = ')';
			buf[i+1] = '(';
			buf[i+2] = ')';
			buf[i+3] = 0;
		}
		/* now precede with buf*/
		if (debugSDNA > 3)  printf("\t\t\t\t\tProposing fp name %s\n", buf);
		name = buf;
	} else {
		/* normal field: old code */
		name = str;
	}
	
	/* search name array */
	for(nr=0; nr<nr_names; nr++) {
		if(strcmp(name, names[nr])==0) {
			return nr;
		}
	}
	
	/* append new type */
	if(nr_names==0) cp= namedata;
	else {
		cp= names[nr_names-1]+strlen(names[nr_names-1])+1;
	}
	strcpy(cp, name);
	names[nr_names]= cp;
	
	if(nr_names>=maxnr) {
		printf("too many names\n");
		return nr_names-1;
	}
	nr_names++;
	
	return nr_names-1;
}

short *add_struct(int namecode)
{
	int len;
	short *sp;

	if(nr_structs==0) {
		structs[0]= structdata;
	}
	else {
		sp= structs[nr_structs-1];
		len= sp[1];
		structs[nr_structs]= sp+ 2*len+2;
	}
	
	sp= structs[nr_structs];
	sp[0]= namecode;
	
	if(nr_structs>=maxnr) {
		printf("too many structs\n");
		return sp;
	}
	nr_structs++;
	
	return sp;
}

int preprocess_include(char *maindata, int len)
{
	int a, newlen, comment = 0;
	char *cp, *temp, *md;
	
	/* note: len + 1, last character is a dummy to prevent
	 * comparisons using uninitialized memory */
	temp= MEM_mallocN(len + 1, "preprocess_include");
	temp[len]= ' ';

	memcpy(temp, maindata, len);
	
	// remove all c++ comments
	/* replace all enters/tabs/etc with spaces */
	cp= temp;
	a= len;
	comment = 0;
	while(a--) {
		if(cp[0]=='/' && cp[1]=='/') {
			comment = 1;
		} else if (*cp<32) {
			comment = 0;
		}
		if (comment || *cp<32 || *cp>128 ) *cp= 32;
		cp++;
	}
	

	/* data from temp copy to maindata, remove comments and double spaces */
	cp= temp;
	md= maindata;
	newlen= 0;
	comment= 0;
	a= len;
	while(a--) {
		
		if(cp[0]=='/' && cp[1]=='*') {
			comment= 1;
			cp[0]=cp[1]= 32;
		}
		if(cp[0]=='*' && cp[1]=='/') {
			comment= 0;
			cp[0]=cp[1]= 32;
		}

		/* do not copy when: */
		if(comment);
		else if( cp[0]==' ' && cp[1]==' ' );
		else if( cp[-1]=='*' && cp[0]==' ' );	/* pointers with a space */
		else {
			md[0]= cp[0];
			md++;
			newlen++;
		}
		cp++;
	}
	
	MEM_freeN(temp);
	return newlen;
}

static void *read_file_data(char *filename, int *len_r)
{
#ifdef WIN32
	FILE *fp= fopen(filename, "rb");
#else
	FILE *fp= fopen(filename, "r");
#endif
	void *data;

	if (!fp) {
		*len_r= -1;
		return NULL;
	}

	fseek(fp, 0L, SEEK_END);
	*len_r= ftell(fp);
	fseek(fp, 0L, SEEK_SET);

	data= MEM_mallocN(*len_r, "read_file_data");
	if (!data) {
		*len_r= -1;
		fclose(fp);
		return NULL;
	}

	if (fread(data, *len_r, 1, fp)!=1) {
		*len_r= -1;
		MEM_freeN(data);
		fclose(fp);
		return NULL;
	}
	
	fclose(fp);
	return data;
}

int convert_include(char *filename)
{
	/* read include file, skip structs with a '#' before it.
	   store all data in temporal arrays.
	*/
	int filelen, count, overslaan, slen, type, name, strct;
	short *structpoin, *sp;
	char *maindata, *mainend, *md, *md1;
	
	md= maindata= read_file_data(filename, &filelen);
	if (filelen==-1) {
		printf("Can't read file %s\n", filename);
		return 1;
	}

	filelen= preprocess_include(maindata, filelen);
	mainend= maindata+filelen-1;

	/* we look for '{' and then back to 'struct' */
	count= 0;
	overslaan= 0;
	while(count<filelen) {
		
		/* code for skipping a struct: two hashes on 2 lines. (preprocess added a space) */
		if(md[0]=='#' && md[1]==' ' && md[2]=='#') {
			overslaan= 1;
		}
		
		if(md[0]=='{') {
			md[0]= 0;
			if(overslaan) {
				overslaan= 0;
			}
			else {
				if(md[-1]==' ') md[-1]= 0;
				md1= md-2;
				while( *md1!=32) md1--;		/* to beginning of word */
				md1++;
				
				/* we've got a struct name when... */
				if( strncmp(md1-7, "struct", 6)==0 ) {

					
					strct= add_type(md1, 0);
					structpoin= add_struct(strct);
					sp= structpoin+2;

					if (debugSDNA > 1) printf("\t|\t|-- detected struct %s\n", types[strct]);

					/* first lets make it all nice strings */
					md1= md+1;
					while(*md1 != '}') {
						if(md1>mainend) break;
						
						if(*md1==',' || *md1==' ') *md1= 0;
						md1++;
					}
					
					/* read types and names until first character that is not '}' */
					md1= md+1;
					while( *md1 != '}' ) {
						if(md1>mainend) break;
						
						/* skip when it says 'struct' or 'unsigned' or 'const' */
						if(*md1) {
							if( strncmp(md1, "struct", 6)==0 ) md1+= 7;
							if( strncmp(md1, "unsigned", 8)==0 ) md1+= 9;
							if( strncmp(md1, "const", 5)==0 ) md1+= 6;
							
							/* we've got a type! */
							type= add_type(md1, 0);

							if (debugSDNA > 1) printf("\t|\t|\tfound type %s (", md1);

							md1+= strlen(md1);

							
							/* read until ';' */
							while( *md1 != ';' ) {
								if(md1>mainend) break;
								
								if(*md1) {
									/* We've got a name. slen needs
									 * correction for function
									 * pointers! */
									slen= (int) strlen(md1);
									if( md1[slen-1]==';' ) {
										md1[slen-1]= 0;


										name= add_name(md1);
										slen += additional_slen_offset;
										sp[0]= type;
										sp[1]= name;

										if ((debugSDNA>1) && (names[name] != NULL)) printf("%s |", names[name]);

										structpoin[1]++;
										sp+= 2;
																					
										md1+= slen;
										break;
									}
									

									name= add_name(md1);
									slen += additional_slen_offset;

									sp[0]= type;
									sp[1]= name;
									if ((debugSDNA > 1) && (names[name] != NULL)) printf("%s ||", names[name]);

									structpoin[1]++;
									sp+= 2;
									
									md1+= slen;
								}
								md1++;
							}

							if (debugSDNA > 1) printf(")\n");

						}
						md1++;
					}
				}
			}
		}
		count++;
		md++;
	}
	
	MEM_freeN(maindata);

	return 0;
}

int arraysize(char *astr, int len)
{
	int a, mul=1;
	char str[100], *cp=NULL;

	memcpy(str, astr, len+1);
	
	for(a=0; a<len; a++) {
		if( str[a]== '[' ) {
			cp= &(str[a+1]);
		}
		else if( str[a]==']' && cp) {
			str[a]= 0;
			/* if 'cp' is a preprocessor definition, it will evaluate to 0,
			 * the caller needs to check for this case and throw an error */
			mul*= atoi(cp);
		}
	}
	
	return mul;
}

static int calculate_structlens(int firststruct)
{
	int a, b, len, alphalen, unknown= nr_structs, lastunknown, structtype, type, mul, namelen;
	short *sp, *structpoin;
	char *cp;
	int has_pointer, dna_error = 0;
		
	while(unknown) {
		lastunknown= unknown;
		unknown= 0;
		
		/* check all structs... */
		for(a=0; a<nr_structs; a++) {
			structpoin= structs[a];
			structtype= structpoin[0];

			/* when length is not known... */
			if(typelens[structtype]==0) {
				
				sp= structpoin+2;
				len= 0;
				alphalen = 0;
				has_pointer = 0;
				
				/* check all elements in struct */
				for(b=0; b<structpoin[1]; b++, sp+=2) {
					type= sp[0];
					cp= names[sp[1]];

					namelen= (int) strlen(cp);
					/* is it a pointer or function pointer? */
					if(cp[0]=='*' || cp[1]=='*') {
						has_pointer = 1;
						/* has the name an extra length? (array) */
						mul= 1;
						if( cp[namelen-1]==']') mul= arraysize(cp, namelen);

						if (mul == 0) {
							printf("Zero array size found or could not parse %s: '%.*s'\n", types[structtype], namelen + 1, cp);
							dna_error = 1;
						}

						/* 4-8 aligned/ */
						if(sizeof(void *) == 4) {
							if (len % 4) {
								printf("Align pointer error in struct (len4): %s %s\n", types[structtype], cp);
								dna_error = 1;
							}
						} else {
							if (len % 8) {
								printf("Align pointer error in struct (len8): %s %s\n", types[structtype], cp);
								dna_error = 1;
							}
						}

						if (alphalen % 8) {
							printf("Align pointer error in struct (alphalen8): %s %s\n", types[structtype],cp);
							dna_error = 1;
						}

						len += sizeof(void *) * mul;
						alphalen += 8 * mul;

					} else if(cp[0]=='[') {
						/* parsing can cause names "var" and "[3]" to be found for "float var [3]" ... */
						printf("Parse error in struct, invalid member name: %s %s\n", types[structtype], cp);
						dna_error = 1;
					} else if( typelens[type] ) {
						/* has the name an extra length? (array) */
						mul= 1;
						if( cp[namelen-1]==']') mul= arraysize(cp, namelen);

						if (mul == 0) {
							printf("Zero array size found or could not parse %s: '%.*s'\n", types[structtype], namelen + 1, cp);
							dna_error = 1;
						}

						/* struct alignment */
						if(type >= firststruct) {
							if(sizeof(void *)==8 && (len % 8) ) {
								printf("Align struct error: %s %s\n", types[structtype],cp);
								dna_error = 1;
							}
						}
						
						/* 2-4 aligned/ */
						if(typelens[type]>3 && (len % 4) ) {
							printf("Align 4 error in struct: %s %s (add %d padding bytes)\n", types[structtype], cp, len%4);
							dna_error = 1;
						}
						else if(typelens[type]==2 && (len % 2) ) {
							printf("Align 2 error in struct: %s %s (add %d padding bytes)\n", types[structtype], cp, len%2);
							dna_error = 1;
						}

						len += mul*typelens[type];
						alphalen += mul * alphalens[type];
						
					} else {
						len= 0;
						alphalen = 0;
						break;
					}
				}
				
				if (len==0) {
					unknown++;
				} else {
					typelens[structtype]= len;
					alphalens[structtype]= alphalen;
					// two ways to detect if a struct contains a pointer:
					// has_pointer is set or alphalen != len
					if (has_pointer || alphalen != len) {
						if (alphalen % 8) {
							printf("Sizeerror 8 in struct: %s (add %d bytes)\n", types[structtype], alphalen%8);
							dna_error = 1;
						}
					}
					
					if(len % 4) {
						printf("Sizeerror 4 in struct: %s (add %d bytes)\n", types[structtype], len%4);
						dna_error = 1;
					}
					
				}
			}
		}
		
		if(unknown==lastunknown) break;
	}
	
	if(unknown) {
		printf("ERROR: still %d structs unknown\n", unknown);

		if (debugSDNA) {
			printf("*** Known structs : \n");
			
			for(a=0; a<nr_structs; a++) {
				structpoin= structs[a];
				structtype= structpoin[0];
				
				/* length unknown */
				if(typelens[structtype]!=0) {
					printf("  %s\n", types[structtype]);
				}
			}
		}

			
		printf("*** Unknown structs : \n");
			
		for(a=0; a<nr_structs; a++) {
			structpoin= structs[a];
			structtype= structpoin[0];

			/* length unkown yet */
			if(typelens[structtype]==0) {
				printf("  %s\n", types[structtype]);
			}
		}
	}

	return(dna_error);
}

#define MAX_DNA_LINE_LENGTH 20

void dna_write(FILE *file, void *pntr, int size)
{
	static int linelength = 0;
	int i;
	char *data;

	data = (char *) pntr;
	
	for (i = 0 ; i < size ; i++)
	{
		fprintf(file, "%d,", data[i]);
		linelength++;
		if (linelength >= MAX_DNA_LINE_LENGTH) {
			fprintf(file, "\n");
			linelength = 0;
		}
	}
}

void printStructLenghts(void)
{
	int a, unknown= nr_structs, structtype;
	/*int lastunknown;*/ /*UNUSED*/
	short *structpoin;
	printf("\n\n*** All detected structs:\n");

	while(unknown) {
		/*lastunknown= unknown;*/ /*UNUSED*/
		unknown= 0;
		
		/* check all structs... */
		for(a=0; a<nr_structs; a++) {
			structpoin= structs[a];
			structtype= structpoin[0];
			printf("\t%s\t:%d\n", types[structtype], typelens[structtype]);
		}
	}

	printf("*** End of list\n");

}


static int make_structDNA(char *baseDirectory, FILE *file)
{
	int len, i;
	short *sp;
	/* str contains filenames. Since we now include paths, I stretched       */
	/* it a bit. Hope this is enough :) -nzc-                                */
	char str[SDNA_MAX_FILENAME_LENGTH], *cp;
	int firststruct;
	
	if (debugSDNA > -1) {
		fflush(stdout);
		printf("Running makesdna at debug level %d\n", debugSDNA);
		printf("\tProgram version: %s\n", DNA_VERSION_DATE);
	}
		
	/* the longest known struct is 50k, so we assume 100k is sufficent! */
	namedata= MEM_callocN(maxdata, "namedata");
	typedata= MEM_callocN(maxdata, "typedata");
	structdata= MEM_callocN(maxdata, "structdata");
	
	/* a maximum of 5000 variables, must be sufficient? */
	names= MEM_callocN(sizeof(char *)*maxnr, "names");
	types= MEM_callocN(sizeof(char *)*maxnr, "types");
	typelens= MEM_callocN(sizeof(short)*maxnr, "typelens");
	alphalens= MEM_callocN(sizeof(short)*maxnr, "alphalens");
	structs= MEM_callocN(sizeof(short)*maxnr, "structs");

	/* insertion of all known types */
	/* watch it: uint is not allowed! use in structs an unsigned int */
	add_type("char", 1);	/* 0 */
	add_type("uchar", 1);	/* 1 */
	add_type("short", 2);	/* 2 */
	add_type("ushort", 2);	/* 3 */
	add_type("int", 4);		/* 4 */
	add_type("long", 4);	/* 5 */		/* should it be 8 on 64 bits? */
	add_type("ulong", 4);	/* 6 */
	add_type("float", 4);	/* 7 */
	add_type("double", 8);	/* 8 */
	add_type("void", 0);	/* 9 */

	// the defines above shouldn't be output in the padding file...
	firststruct = nr_types;
	
	/* add all include files defined in the global array                     */
	/* Since the internal file+path name buffer has limited length, I do a   */
	/* little test first...                                                  */
	/* Mind the breaking condition here!                                     */
	if (debugSDNA) printf("\tStart of header scan:\n"); 
	for (i = 0; strlen(includefiles[i]); i++) {
		sprintf(str, "%s%s", baseDirectory, includefiles[i]);
		  if (debugSDNA) printf("\t|-- Converting %s\n", str); 
		if (convert_include(str)) {
			return (1);
		}
	}
	if (debugSDNA) printf("\tFinished scanning %d headers.\n", i); 

	if (calculate_structlens(firststruct)) {
		// error
		return(1);
	}

	/* FOR DEBUG */
	if (debugSDNA > 1)
	{
		int a,b;
/*  		short *elem; */
		short num_types;

		printf("nr_names %d nr_types %d nr_structs %d\n", nr_names, nr_types, nr_structs);
		for(a=0; a<nr_names; a++) { 
			printf(" %s \n", names[a]);
		}
		printf("\n");
		
		sp= typelens;
		for(a=0; a<nr_types; a++, sp++) { 
			printf(" %s %d\n", types[a], *sp);
		}
		printf("\n");
		
		for(a=0; a<nr_structs; a++) {
			sp= structs[a];
			printf(" struct %s elems: %d size: %d\n", types[sp[0]], sp[1],typelens[sp[0]]);
			num_types  = sp[1];
			sp+= 2;
			/* ? num_types was elem? */
			for(b=0; b< num_types; b++, sp+= 2) {
				printf("   %s %s\n", types[sp[0]], names[sp[1]]);
			}
		}
	}

	/* file writing */

	if (debugSDNA > -1) printf("Writing file ... ");
		
	if(nr_names==0 || nr_structs==0);
	else {
		strcpy(str, "SDNA");
		dna_write(file, str, 4);
		
		/* write names */
		strcpy(str, "NAME");
		dna_write(file, str, 4);
		len= nr_names;
		dna_write(file, &len, 4);
		
		/* calculate size of datablock with strings */
		cp= names[nr_names-1];
		cp+= strlen(names[nr_names-1]) + 1;			/* +1: null-terminator */
		len= (intptr_t) (cp - (char*) names[0]);
		len= (len+3) & ~3;
		dna_write(file, names[0], len);
		
		/* write TYPES */
		strcpy(str, "TYPE");
		dna_write(file, str, 4);
		len= nr_types;
		dna_write(file, &len, 4);
	
		/* calculate datablock size */
		cp= types[nr_types-1];
		cp+= strlen(types[nr_types-1]) + 1;		/* +1: null-terminator */
		len= (intptr_t) (cp - (char*) types[0]);
		len= (len+3) & ~3;
		
		dna_write(file, types[0], len);
		
		/* WRITE TYPELENGTHS */
		strcpy(str, "TLEN");
		dna_write(file, str, 4);
		
		len= 2*nr_types;
		if(nr_types & 1) len+= 2;
		dna_write(file, typelens, len);
		
		/* WRITE STRUCTS */
		strcpy(str, "STRC");
		dna_write(file, str, 4);
		len= nr_structs;
		dna_write(file, &len, 4);
	
		/* calc datablock size */
		sp= structs[nr_structs-1];
		sp+= 2+ 2*( sp[1] );
		len= (intptr_t) ((char*) sp - (char*) structs[0]);
		len= (len+3) & ~3;
		
		dna_write(file, structs[0], len);
	
		/* a simple dna padding test */
		if (0) {
			FILE *fp;
			int a;
			
			fp= fopen("padding.c", "w");
			if(fp==NULL);
			else {

				// add all include files defined in the global array
				for (i = 0; strlen(includefiles[i]); i++) {
					fprintf(fp, "#include \"%s%s\"\n", baseDirectory, includefiles[i]);
				}

				fprintf(fp, "main(){\n");
				sp = typelens;
				sp += firststruct;
				for(a=firststruct; a<nr_types; a++, sp++) { 
					if(*sp) {
						fprintf(fp, "\tif(sizeof(struct %s) - %d) printf(\"ALIGN ERROR:", types[a], *sp);
						fprintf(fp, "%%d %s %d ", types[a], *sp);
						fprintf(fp, "\\n\",  sizeof(struct %s) - %d);\n", types[a], *sp);
					}
				}
				fprintf(fp, "}\n");
				fclose(fp);
			}
		}
		/*	end end padding test */
	}
	
	
	MEM_freeN(namedata);
	MEM_freeN(typedata);
	MEM_freeN(structdata);
	MEM_freeN(names);
	MEM_freeN(types);
	MEM_freeN(typelens);
	MEM_freeN(alphalens);
	MEM_freeN(structs);

	if (debugSDNA > -1) printf("done.\n");
	
	return(0);
}

/* ************************* END MAKE DNA ********************** */

static void make_bad_file(char *file, int line)
{
	FILE *fp= fopen(file, "w");
	fprintf(fp, "#error \"Error! can't make correct DNA.c file from %s:%d, STUPID!\"\n", __FILE__, line);
	fclose(fp);
}

#ifndef BASE_HEADER
#define BASE_HEADER "../"
#endif

int main(int argc, char ** argv)
{
	FILE *file;
	int return_status = 0;

	if (argc!=2 && argc!=3) {
		printf("Usage: %s outfile.c [base directory]\n", argv[0]);
		return_status = 1;
	} else {
		file = fopen(argv[1], "w");
		if (!file) {
			printf ("Unable to open file: %s\n", argv[1]);
			return_status = 1;
		} else {
			char baseDirectory[256];

			if (argc==3) {
				strcpy(baseDirectory, argv[2]);
			} else {
				strcpy(baseDirectory, BASE_HEADER);
			}

			fprintf (file, "unsigned char DNAstr[]= {\n");
			if (make_structDNA(baseDirectory, file)) {
				// error
				fclose(file);
				make_bad_file(argv[1], __LINE__);
				return_status = 1;
			} else {
				fprintf(file, "};\n");
				fprintf(file, "int DNAlen= sizeof(DNAstr);\n");
	
				fclose(file);
			}
		}
	}

		
	return(return_status);
}

// include files for automatic dependancies
#include "DNA_listBase.h"
#include "DNA_vec_types.h"
#include "DNA_ID.h"
#include "DNA_ipo_types.h"
#include "DNA_key_types.h"
#include "DNA_text_types.h"
#include "DNA_packedFile_types.h"
#include "DNA_camera_types.h"
#include "DNA_image_types.h"
#include "DNA_texture_types.h"
#include "DNA_lamp_types.h"
#include "DNA_material_types.h"
#include "DNA_vfont_types.h"
#include "DNA_meta_types.h"
#include "DNA_curve_types.h"
#include "DNA_mesh_types.h"
#include "DNA_meshdata_types.h"
#include "DNA_modifier_types.h"
#include "DNA_lattice_types.h"	
#include "DNA_object_types.h"
#include "DNA_object_force.h"
#include "DNA_object_fluidsim.h"
#include "DNA_world_types.h"
#include "DNA_scene_types.h"
#include "DNA_view3d_types.h"
#include "DNA_view2d_types.h"	
#include "DNA_space_types.h"
#include "DNA_userdef_types.h"
#include "DNA_screen_types.h"
#include "DNA_sdna_types.h"
#include "DNA_fileglobal_types.h"
#include "DNA_sequence_types.h"
#include "DNA_effect_types.h"
#include "DNA_outliner_types.h"
#include "DNA_property_types.h"
#include "DNA_sensor_types.h"
#include "DNA_controller_types.h"
#include "DNA_actuator_types.h"
#include "DNA_sound_types.h"
#include "DNA_group_types.h"
#include "DNA_armature_types.h"
#include "DNA_action_types.h"
#include "DNA_constraint_types.h"
#include "DNA_nla_types.h"
#include "DNA_node_types.h"
#include "DNA_color_types.h"
#include "DNA_brush_types.h"
#include "DNA_customdata_types.h"
#include "DNA_particle_types.h"
#include "DNA_cloth_types.h"
#include "DNA_gpencil_types.h"
#include "DNA_windowmanager_types.h"
#include "DNA_anim_types.h"
#include "DNA_boid_types.h"
#include "DNA_smoke_types.h"
<<<<<<< HEAD
#include "DNA_dynamicpaint_types.h"
=======
#include "DNA_speaker_types.h"
>>>>>>> 59dbd53e
/* end of list */<|MERGE_RESOLUTION|>--- conflicted
+++ resolved
@@ -132,11 +132,8 @@
 	"DNA_anim_types.h",
 	"DNA_boid_types.h",
 	"DNA_smoke_types.h",
-<<<<<<< HEAD
+	"DNA_speaker_types.h",
 	"DNA_dynamicpaint_types.h",
-=======
-	"DNA_speaker_types.h",
->>>>>>> 59dbd53e
 
 	// empty string to indicate end of includefiles
 	""
@@ -1201,9 +1198,6 @@
 #include "DNA_anim_types.h"
 #include "DNA_boid_types.h"
 #include "DNA_smoke_types.h"
-<<<<<<< HEAD
+#include "DNA_speaker_types.h"
 #include "DNA_dynamicpaint_types.h"
-=======
-#include "DNA_speaker_types.h"
->>>>>>> 59dbd53e
 /* end of list */