--- conflicted
+++ resolved
@@ -1455,15 +1455,6 @@
 			}
 		}
 
-<<<<<<< HEAD
-#ifdef WITH_INPUT_HMD
-		if (!DNA_struct_elem_find(fd->filesdna, "Scene", "HMDViewSettings", "hmd_settings")) {
-			for (Scene *scene = main->scene.first; scene; scene = scene->id.next) {
-				BKE_scene_hmd_settings_default_init(scene);
-			}
-		}
-#endif
-=======
 		/* constant detail for sculpting is now a resolution value instead of
 		 * a percentage, we reuse old DNA struct member but convert it */
 		for (Scene *scene = main->scene.first; scene != NULL; scene = scene->id.next) {
@@ -1474,6 +1465,15 @@
 				}
 			}
 		}
->>>>>>> cb117f28
+	}
+
+	{
+#ifdef WITH_INPUT_HMD
+		if (!DNA_struct_elem_find(fd->filesdna, "Scene", "HMDViewSettings", "hmd_settings")) {
+			for (Scene *scene = main->scene.first; scene; scene = scene->id.next) {
+				BKE_scene_hmd_settings_default_init(scene);
+			}
+		}
+#endif
 	}
 }