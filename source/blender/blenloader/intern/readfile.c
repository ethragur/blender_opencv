/*
 * This program is free software; you can redistribute it and/or
 * modify it under the terms of the GNU General Public License
 * as published by the Free Software Foundation; either version 2
 * of the License, or (at your option) any later version.
 *
 * This program is distributed in the hope that it will be useful,
 * but WITHOUT ANY WARRANTY; without even the implied warranty of
 * MERCHANTABILITY or FITNESS FOR A PARTICULAR PURPOSE.  See the
 * GNU General Public License for more details.
 *
 * You should have received a copy of the GNU General Public License
 * along with this program; if not, write to the Free Software Foundation,
 * Inc., 51 Franklin Street, Fifth Floor, Boston, MA 02110-1301, USA.
 *
 * The Original Code is Copyright (C) 2001-2002 by NaN Holding BV.
 * All rights reserved.
 */

/** \file
 * \ingroup blenloader
 */

#include "zlib.h"

#include <limits.h>
#include <stdio.h>   // for printf fopen fwrite fclose sprintf FILE
#include <stdlib.h>  // for getenv atoi
#include <stddef.h>  // for offsetof
#include <fcntl.h>   // for open
#include <string.h>  // for strrchr strncmp strstr
#include <math.h>    // for fabs
#include <stdarg.h>  /* for va_start/end */
#include <time.h>    /* for gmtime */
#include <ctype.h>   /* for isdigit */

#include "BLI_utildefines.h"
#ifndef WIN32
#  include <unistd.h>  // for read close
#else
#  include <io.h>  // for open close read
#  include "winsock2.h"
#  include "BLI_winstuff.h"
#endif

/* allow readfile to use deprecated functionality */
#define DNA_DEPRECATED_ALLOW

#include "DNA_anim_types.h"
#include "DNA_armature_types.h"
#include "DNA_brush_types.h"
#include "DNA_camera_types.h"
#include "DNA_cachefile_types.h"
#include "DNA_cloth_types.h"
#include "DNA_collection_types.h"
#include "DNA_constraint_types.h"
#include "DNA_dynamicpaint_types.h"
#include "DNA_effect_types.h"
#include "DNA_fileglobal_types.h"
#include "DNA_genfile.h"
#include "DNA_gpencil_types.h"
#include "DNA_gpencil_modifier_types.h"
#include "DNA_shader_fx_types.h"
#include "DNA_ipo_types.h"
#include "DNA_key_types.h"
#include "DNA_lattice_types.h"
#include "DNA_layer_types.h"
#include "DNA_light_types.h"
#include "DNA_linestyle_types.h"
#include "DNA_meta_types.h"
#include "DNA_material_types.h"
#include "DNA_mesh_types.h"
#include "DNA_meshdata_types.h"
#include "DNA_nla_types.h"
#include "DNA_node_types.h"
#include "DNA_object_fluidsim_types.h"
#include "DNA_object_types.h"
#include "DNA_packedFile_types.h"
#include "DNA_particle_types.h"
#include "DNA_lightprobe_types.h"
#include "DNA_rigidbody_types.h"
#include "DNA_text_types.h"
#include "DNA_view3d_types.h"
#include "DNA_screen_types.h"
#include "DNA_sdna_types.h"
#include "DNA_scene_types.h"
#include "DNA_sequence_types.h"
#include "DNA_smoke_types.h"
#include "DNA_speaker_types.h"
#include "DNA_sound_types.h"
#include "DNA_space_types.h"
#include "DNA_vfont_types.h"
#include "DNA_workspace_types.h"
#include "DNA_world_types.h"
#include "DNA_movieclip_types.h"
#include "DNA_mask_types.h"

#include "RNA_access.h"

#include "MEM_guardedalloc.h"

#include "BLI_endian_switch.h"
#include "BLI_blenlib.h"
#include "BLI_math.h"
#include "BLI_threads.h"
#include "BLI_mempool.h"
#include "BLI_ghash.h"

#include "BLT_translation.h"

#include "BKE_action.h"
#include "BKE_armature.h"
#include "BKE_brush.h"
#include "BKE_cachefile.h"
#include "BKE_cloth.h"
#include "BKE_collection.h"
#include "BKE_colortools.h"
#include "BKE_constraint.h"
#include "BKE_curve.h"
#include "BKE_effect.h"
#include "BKE_fcurve.h"
#include "BKE_global.h"  // for G
#include "BKE_gpencil.h"
#include "BKE_gpencil_modifier.h"
#include "BKE_idcode.h"
#include "BKE_idprop.h"
#include "BKE_layer.h"
#include "BKE_library.h"
#include "BKE_library_idmap.h"
#include "BKE_library_override.h"
#include "BKE_library_query.h"
#include "BKE_main.h"  // for Main
#include "BKE_material.h"
#include "BKE_mesh.h"  // for ME_ defines (patching)
#include "BKE_mesh_runtime.h"
#include "BKE_modifier.h"
#include "BKE_multires.h"
#include "BKE_node.h"  // for tree type defines
#include "BKE_object.h"
#include "BKE_ocean.h"
#include "BKE_outliner_treehash.h"
#include "BKE_paint.h"
#include "BKE_particle.h"
#include "BKE_pointcache.h"
#include "BKE_report.h"
#include "BKE_scene.h"
#include "BKE_screen.h"
#include "BKE_sequencer.h"
#include "BKE_shader_fx.h"
#include "BKE_sound.h"
#include "BKE_workspace.h"

#include "DRW_engine.h"

#include "DEG_depsgraph.h"

#include "NOD_common.h"
#include "NOD_socket.h"

#include "BLO_blend_defs.h"
#include "BLO_blend_validate.h"
#include "BLO_readfile.h"
#include "BLO_undofile.h"

#include "RE_engine.h"

#include "readfile.h"

#include <errno.h>

/**
 * READ
 * ====
 *
 * - Existing Library (#Main) push or free
 * - allocate new #Main
 * - load file
 * - read #SDNA
 * - for each LibBlock
 *   - read LibBlock
 *   - if a Library
 *     - make a new #Main
 *     - attach ID's to it
 *   - else
 *     - read associated 'direct data'
 *     - link direct data (internal and to LibBlock)
 * - read #FileGlobal
 * - read #USER data, only when indicated (file is ``~/X.XX/startup.blend``)
 * - free file
 * - per Library (per #Main)
 *   - read file
 *   - read #SDNA
 *   - find LibBlocks and attach #ID's to #Main
 *     - if external LibBlock
 *       - search all #Main's
 *         - or it's already read,
 *         - or not read yet
 *         - or make new #Main
 *   - per LibBlock
 *     - read recursive
 *     - read associated direct data
 *     - link direct data (internal and to LibBlock)
 *   - free file
 * - per Library with unread LibBlocks
 *   - read file
 *   - read #SDNA
 *   - per LibBlock
 *     - read recursive
 *     - read associated direct data
 *     - link direct data (internal and to LibBlock)
 *   - free file
 * - join all #Main's
 * - link all LibBlocks and indirect pointers to libblocks
 * - initialize #FileGlobal and copy pointers to #Global
 *
 * \note Still a weak point is the new-address function, that doesnt solve reading from
 * multiple files at the same time.
 * (added remark: oh, i thought that was solved? will look at that... (ton).
 */

/**
 * Delay reading blocks we might not use (especially applies to library linking).
 * which keeps large arrays in memory from data-blocks we may not even use.
 *
 * \note This is disabled when using compression,
 * while zlib supports seek ist's unusably slow, see: T61880.
 */
#define USE_BHEAD_READ_ON_DEMAND

/* use GHash for BHead name-based lookups (speeds up linking) */
#define USE_GHASH_BHEAD

/* Use GHash for restoring pointers by name */
#define USE_GHASH_RESTORE_POINTER

/* Define this to have verbose debug prints. */
#define USE_DEBUG_PRINT

#ifdef USE_DEBUG_PRINT
#  define DEBUG_PRINTF(...) printf(__VA_ARGS__)
#else
#  define DEBUG_PRINTF(...)
#endif

/* local prototypes */
static void read_libraries(FileData *basefd, ListBase *mainlist);
static void *read_struct(FileData *fd, BHead *bh, const char *blockname);
static void direct_link_modifiers(FileData *fd, ListBase *lb);
static BHead *find_bhead_from_code_name(FileData *fd, const short idcode, const char *name);
static BHead *find_bhead_from_idname(FileData *fd, const char *idname);

#ifdef USE_COLLECTION_COMPAT_28
static void expand_scene_collection(FileData *fd, Main *mainvar, SceneCollection *sc);
#endif
static void direct_link_animdata(FileData *fd, AnimData *adt);
static void lib_link_animdata(FileData *fd, ID *id, AnimData *adt);

typedef struct BHeadN {
  struct BHeadN *next, *prev;
#ifdef USE_BHEAD_READ_ON_DEMAND
  /** Use to read the data from the file directly into memory as needed. */
  off64_t file_offset;
  /** When set, the remainder of this allocation is the data, otherwise it needs to be read. */
  bool has_data;
#endif
  struct BHead bhead;
} BHeadN;

#define BHEADN_FROM_BHEAD(bh) ((BHeadN *)POINTER_OFFSET(bh, -offsetof(BHeadN, bhead)))

/* We could change this in the future, for now it's simplest if only data is delayed
 * because ID names are used in lookup tables. */
#define BHEAD_USE_READ_ON_DEMAND(bhead) ((bhead)->code == DATA)

/* this function ensures that reports are printed,
 * in the case of libraray linking errors this is important!
 *
 * bit kludge but better then doubling up on prints,
 * we could alternatively have a versions of a report function which forces printing - campbell
 */

void blo_reportf_wrap(ReportList *reports, ReportType type, const char *format, ...)
{
  char fixed_buf[1024]; /* should be long enough */

  va_list args;

  va_start(args, format);
  vsnprintf(fixed_buf, sizeof(fixed_buf), format, args);
  va_end(args);

  fixed_buf[sizeof(fixed_buf) - 1] = '\0';

  BKE_report(reports, type, fixed_buf);

  if (G.background == 0) {
    printf("%s: %s\n", BKE_report_type_str(type), fixed_buf);
  }
}

/* for reporting linking messages */
static const char *library_parent_filepath(Library *lib)
{
  return lib->parent ? lib->parent->filepath : "<direct>";
}

/* -------------------------------------------------------------------- */
/** \name OldNewMap API
 * \{ */

typedef struct OldNew {
  const void *oldp;
  void *newp;
  /* `nr` is "user count" for data, and ID code for libdata. */
  int nr;
} OldNew;

typedef struct OldNewMap {
  /* Array that stores the actual entries. */
  OldNew *entries;
  int nentries;
  /* Hashmap that stores indices into the `entries` array. */
  int32_t *map;

  int capacity_exp;
} OldNewMap;

#define ENTRIES_CAPACITY(onm) (1 << (onm)->capacity_exp)
#define MAP_CAPACITY(onm) (1 << ((onm)->capacity_exp + 1))
#define SLOT_MASK(onm) (MAP_CAPACITY(onm) - 1)
#define DEFAULT_SIZE_EXP 6
#define PERTURB_SHIFT 5

/* based on the probing algorithm used in Python dicts. */
#define ITER_SLOTS(onm, KEY, SLOT_NAME, INDEX_NAME) \
  uint32_t hash = BLI_ghashutil_ptrhash(KEY); \
  uint32_t mask = SLOT_MASK(onm); \
  uint perturb = hash; \
  int SLOT_NAME = mask & hash; \
  int INDEX_NAME = onm->map[SLOT_NAME]; \
  for (;; SLOT_NAME = mask & ((5 * SLOT_NAME) + 1 + perturb), \
          perturb >>= PERTURB_SHIFT, \
          INDEX_NAME = onm->map[SLOT_NAME])

static void oldnewmap_insert_index_in_map(OldNewMap *onm, const void *ptr, int index)
{
  ITER_SLOTS(onm, ptr, slot, stored_index)
  {
    if (stored_index == -1) {
      onm->map[slot] = index;
      break;
    }
  }
}

static void oldnewmap_insert_or_replace(OldNewMap *onm, OldNew entry)
{
  ITER_SLOTS(onm, entry.oldp, slot, index)
  {
    if (index == -1) {
      onm->entries[onm->nentries] = entry;
      onm->map[slot] = onm->nentries;
      onm->nentries++;
      break;
    }
    else if (onm->entries[index].oldp == entry.oldp) {
      onm->entries[index] = entry;
      break;
    }
  }
}

static OldNew *oldnewmap_lookup_entry(const OldNewMap *onm, const void *addr)
{
  ITER_SLOTS(onm, addr, slot, index)
  {
    if (index >= 0) {
      OldNew *entry = &onm->entries[index];
      if (entry->oldp == addr) {
        return entry;
      }
    }
    else {
      return NULL;
    }
  }
}

static void oldnewmap_clear_map(OldNewMap *onm)
{
  memset(onm->map, 0xFF, MAP_CAPACITY(onm) * sizeof(*onm->map));
}

static void oldnewmap_increase_size(OldNewMap *onm)
{
  onm->capacity_exp++;
  onm->entries = MEM_reallocN(onm->entries, sizeof(*onm->entries) * ENTRIES_CAPACITY(onm));
  onm->map = MEM_reallocN(onm->map, sizeof(*onm->map) * MAP_CAPACITY(onm));
  oldnewmap_clear_map(onm);
  for (int i = 0; i < onm->nentries; i++) {
    oldnewmap_insert_index_in_map(onm, onm->entries[i].oldp, i);
  }
}

/* Public OldNewMap API */

static OldNewMap *oldnewmap_new(void)
{
  OldNewMap *onm = MEM_callocN(sizeof(*onm), "OldNewMap");

  onm->capacity_exp = DEFAULT_SIZE_EXP;
  onm->entries = MEM_malloc_arrayN(
      ENTRIES_CAPACITY(onm), sizeof(*onm->entries), "OldNewMap.entries");
  onm->map = MEM_malloc_arrayN(MAP_CAPACITY(onm), sizeof(*onm->map), "OldNewMap.map");
  oldnewmap_clear_map(onm);

  return onm;
}

static void oldnewmap_insert(OldNewMap *onm, const void *oldaddr, void *newaddr, int nr)
{
  if (oldaddr == NULL || newaddr == NULL)
    return;

  if (UNLIKELY(onm->nentries == ENTRIES_CAPACITY(onm))) {
    oldnewmap_increase_size(onm);
  }

  OldNew entry;
  entry.oldp = oldaddr;
  entry.newp = newaddr;
  entry.nr = nr;
  oldnewmap_insert_or_replace(onm, entry);
}

void blo_do_versions_oldnewmap_insert(OldNewMap *onm, const void *oldaddr, void *newaddr, int nr)
{
  oldnewmap_insert(onm, oldaddr, newaddr, nr);
}

static void *oldnewmap_lookup_and_inc(OldNewMap *onm, const void *addr, bool increase_users)
{
  OldNew *entry = oldnewmap_lookup_entry(onm, addr);
  if (entry == NULL)
    return NULL;
  if (increase_users)
    entry->nr++;
  return entry->newp;
}

/* for libdata, OldNew.nr has ID code, no increment */
static void *oldnewmap_liblookup(OldNewMap *onm, const void *addr, const void *lib)
{
  if (addr == NULL)
    return NULL;

  ID *id = oldnewmap_lookup_and_inc(onm, addr, false);
  if (id == NULL)
    return NULL;
  if (!lib || id->lib)
    return id;
  return NULL;
}

static void oldnewmap_free_unused(OldNewMap *onm)
{
  for (int i = 0; i < onm->nentries; i++) {
    OldNew *entry = &onm->entries[i];
    if (entry->nr == 0) {
      MEM_freeN(entry->newp);
      entry->newp = NULL;
    }
  }
}

static void oldnewmap_clear(OldNewMap *onm)
{
  onm->capacity_exp = DEFAULT_SIZE_EXP;
  oldnewmap_clear_map(onm);
  onm->nentries = 0;
}

static void oldnewmap_free(OldNewMap *onm)
{
  MEM_freeN(onm->entries);
  MEM_freeN(onm->map);
  MEM_freeN(onm);
}

#undef ENTRIES_CAPACITY
#undef MAP_CAPACITY
#undef SLOT_MASK
#undef DEFAULT_SIZE_EXP
#undef PERTURB_SHIFT
#undef ITER_SLOTS

/** \} */

/* -------------------------------------------------------------------- */
/** \name Helper Functions
 * \{ */

static void add_main_to_main(Main *mainvar, Main *from)
{
  ListBase *lbarray[MAX_LIBARRAY], *fromarray[MAX_LIBARRAY];
  int a;

  set_listbasepointers(mainvar, lbarray);
  a = set_listbasepointers(from, fromarray);
  while (a--) {
    BLI_movelisttolist(lbarray[a], fromarray[a]);
  }
}

void blo_join_main(ListBase *mainlist)
{
  Main *tojoin, *mainl;

  mainl = mainlist->first;
  while ((tojoin = mainl->next)) {
    add_main_to_main(mainl, tojoin);
    BLI_remlink(mainlist, tojoin);
    BKE_main_free(tojoin);
  }
}

static void split_libdata(ListBase *lb_src, Main **lib_main_array, const uint lib_main_array_len)
{
  for (ID *id = lb_src->first, *idnext; id; id = idnext) {
    idnext = id->next;

    if (id->lib) {
      if (((uint)id->lib->temp_index < lib_main_array_len) &&
          /* this check should never fail, just incase 'id->lib' is a dangling pointer. */
          (lib_main_array[id->lib->temp_index]->curlib == id->lib)) {
        Main *mainvar = lib_main_array[id->lib->temp_index];
        ListBase *lb_dst = which_libbase(mainvar, GS(id->name));
        BLI_remlink(lb_src, id);
        BLI_addtail(lb_dst, id);
      }
      else {
        printf("%s: invalid library for '%s'\n", __func__, id->name);
        BLI_assert(0);
      }
    }
  }
}

void blo_split_main(ListBase *mainlist, Main *main)
{
  mainlist->first = mainlist->last = main;
  main->next = NULL;

  if (BLI_listbase_is_empty(&main->libraries))
    return;

  /* (Library.temp_index -> Main), lookup table */
  const uint lib_main_array_len = BLI_listbase_count(&main->libraries);
  Main **lib_main_array = MEM_malloc_arrayN(lib_main_array_len, sizeof(*lib_main_array), __func__);

  int i = 0;
  for (Library *lib = main->libraries.first; lib; lib = lib->id.next, i++) {
    Main *libmain = BKE_main_new();
    libmain->curlib = lib;
    libmain->versionfile = lib->versionfile;
    libmain->subversionfile = lib->subversionfile;
    BLI_addtail(mainlist, libmain);
    lib->temp_index = i;
    lib_main_array[i] = libmain;
  }

  ListBase *lbarray[MAX_LIBARRAY];
  i = set_listbasepointers(main, lbarray);
  while (i--) {
    ID *id = lbarray[i]->first;
    if (id == NULL || GS(id->name) == ID_LI) {
      continue; /* no ID_LI datablock should ever be linked anyway, but just in case, better be explicit. */
    }
    split_libdata(lbarray[i], lib_main_array, lib_main_array_len);
  }

  MEM_freeN(lib_main_array);
}

static void read_file_version(FileData *fd, Main *main)
{
  BHead *bhead;

  for (bhead = blo_bhead_first(fd); bhead; bhead = blo_bhead_next(fd, bhead)) {
    if (bhead->code == GLOB) {
      FileGlobal *fg = read_struct(fd, bhead, "Global");
      if (fg) {
        main->subversionfile = fg->subversion;
        main->minversionfile = fg->minversion;
        main->minsubversionfile = fg->minsubversion;
        MEM_freeN(fg);
      }
      else if (bhead->code == ENDB)
        break;
    }
  }
  if (main->curlib) {
    main->curlib->versionfile = main->versionfile;
    main->curlib->subversionfile = main->subversionfile;
  }
}

#ifdef USE_GHASH_BHEAD
static void read_file_bhead_idname_map_create(FileData *fd)
{
  BHead *bhead;

  /* dummy values */
  bool is_link = false;
  int code_prev = ENDB;
  uint reserve = 0;

  for (bhead = blo_bhead_first(fd); bhead; bhead = blo_bhead_next(fd, bhead)) {
    if (code_prev != bhead->code) {
      code_prev = bhead->code;
      is_link = BKE_idcode_is_valid(code_prev) ? BKE_idcode_is_linkable(code_prev) : false;
    }

    if (is_link) {
      reserve += 1;
    }
  }

  BLI_assert(fd->bhead_idname_hash == NULL);

  fd->bhead_idname_hash = BLI_ghash_str_new_ex(__func__, reserve);

  for (bhead = blo_bhead_first(fd); bhead; bhead = blo_bhead_next(fd, bhead)) {
    if (code_prev != bhead->code) {
      code_prev = bhead->code;
      is_link = BKE_idcode_is_valid(code_prev) ? BKE_idcode_is_linkable(code_prev) : false;
    }

    if (is_link) {
      BLI_ghash_insert(fd->bhead_idname_hash, (void *)blo_bhead_id_name(fd, bhead), bhead);
    }
  }
}
#endif

static Main *blo_find_main(FileData *fd, const char *filepath, const char *relabase)
{
  ListBase *mainlist = fd->mainlist;
  Main *m;
  Library *lib;
  char name1[FILE_MAX];

  BLI_strncpy(name1, filepath, sizeof(name1));
  BLI_cleanup_path(relabase, name1);

  //  printf("blo_find_main: relabase  %s\n", relabase);
  //  printf("blo_find_main: original in  %s\n", filepath);
  //  printf("blo_find_main: converted to %s\n", name1);

  for (m = mainlist->first; m; m = m->next) {
    const char *libname = (m->curlib) ? m->curlib->filepath : m->name;

    if (BLI_path_cmp(name1, libname) == 0) {
      if (G.debug & G_DEBUG)
        printf("blo_find_main: found library %s\n", libname);
      return m;
    }
  }

  m = BKE_main_new();
  BLI_addtail(mainlist, m);

  /* Add library datablock itself to 'main' Main, since libraries are **never** linked data.
   * Fixes bug where you could end with all ID_LI datablocks having the same name... */
  lib = BKE_libblock_alloc(mainlist->first, ID_LI, BLI_path_basename(filepath), 0);
  lib->id.us = ID_FAKE_USERS(
      lib); /* Important, consistency with main ID reading code from read_libblock(). */
  BLI_strncpy(lib->name, filepath, sizeof(lib->name));
  BLI_strncpy(lib->filepath, name1, sizeof(lib->filepath));

  m->curlib = lib;

  read_file_version(fd, m);

  if (G.debug & G_DEBUG)
    printf("blo_find_main: added new lib %s\n", filepath);
  return m;
}

/** \} */

/* -------------------------------------------------------------------- */
/** \name File Parsing
 * \{ */

static void switch_endian_bh4(BHead4 *bhead)
{
  /* the ID_.. codes */
  if ((bhead->code & 0xFFFF) == 0)
    bhead->code >>= 16;

  if (bhead->code != ENDB) {
    BLI_endian_switch_int32(&bhead->len);
    BLI_endian_switch_int32(&bhead->SDNAnr);
    BLI_endian_switch_int32(&bhead->nr);
  }
}

static void switch_endian_bh8(BHead8 *bhead)
{
  /* the ID_.. codes */
  if ((bhead->code & 0xFFFF) == 0)
    bhead->code >>= 16;

  if (bhead->code != ENDB) {
    BLI_endian_switch_int32(&bhead->len);
    BLI_endian_switch_int32(&bhead->SDNAnr);
    BLI_endian_switch_int32(&bhead->nr);
  }
}

static void bh4_from_bh8(BHead *bhead, BHead8 *bhead8, int do_endian_swap)
{
  BHead4 *bhead4 = (BHead4 *)bhead;
  int64_t old;

  bhead4->code = bhead8->code;
  bhead4->len = bhead8->len;

  if (bhead4->code != ENDB) {
    /* perform a endian swap on 64bit pointers, otherwise the pointer might map to zero
     * 0x0000000000000000000012345678 would become 0x12345678000000000000000000000000
     */
    if (do_endian_swap) {
      BLI_endian_switch_int64(&bhead8->old);
    }

    /* this patch is to avoid a long long being read from not-eight aligned positions
     * is necessary on any modern 64bit architecture) */
    memcpy(&old, &bhead8->old, 8);
    bhead4->old = (int)(old >> 3);

    bhead4->SDNAnr = bhead8->SDNAnr;
    bhead4->nr = bhead8->nr;
  }
}

static void bh8_from_bh4(BHead *bhead, BHead4 *bhead4)
{
  BHead8 *bhead8 = (BHead8 *)bhead;

  bhead8->code = bhead4->code;
  bhead8->len = bhead4->len;

  if (bhead8->code != ENDB) {
    bhead8->old = bhead4->old;
    bhead8->SDNAnr = bhead4->SDNAnr;
    bhead8->nr = bhead4->nr;
  }
}

static BHeadN *get_bhead(FileData *fd)
{
  BHeadN *new_bhead = NULL;
  int readsize;

  if (fd) {
    if (!fd->is_eof) {
      /* initializing to zero isn't strictly needed but shuts valgrind up
       * since uninitialized memory gets compared */
      BHead8 bhead8 = {0};
      BHead4 bhead4 = {0};
      BHead bhead = {0};

      /* First read the bhead structure.
       * Depending on the platform the file was written on this can
       * be a big or little endian BHead4 or BHead8 structure.
       *
       * As usual 'ENDB' (the last *partial* bhead of the file)
       * needs some special handling. We don't want to EOF just yet.
       */
      if (fd->flags & FD_FLAGS_FILE_POINTSIZE_IS_4) {
        bhead4.code = DATA;
        readsize = fd->read(fd, &bhead4, sizeof(bhead4));

        if (readsize == sizeof(bhead4) || bhead4.code == ENDB) {
          if (fd->flags & FD_FLAGS_SWITCH_ENDIAN) {
            switch_endian_bh4(&bhead4);
          }

          if (fd->flags & FD_FLAGS_POINTSIZE_DIFFERS) {
            bh8_from_bh4(&bhead, &bhead4);
          }
          else {
            /* MIN2 is only to quiet '-Warray-bounds' compiler warning. */
            BLI_assert(sizeof(bhead) == sizeof(bhead4));
            memcpy(&bhead, &bhead4, MIN2(sizeof(bhead), sizeof(bhead4)));
          }
        }
        else {
          fd->is_eof = true;
          bhead.len = 0;
        }
      }
      else {
        bhead8.code = DATA;
        readsize = fd->read(fd, &bhead8, sizeof(bhead8));

        if (readsize == sizeof(bhead8) || bhead8.code == ENDB) {
          if (fd->flags & FD_FLAGS_SWITCH_ENDIAN) {
            switch_endian_bh8(&bhead8);
          }

          if (fd->flags & FD_FLAGS_POINTSIZE_DIFFERS) {
            bh4_from_bh8(&bhead, &bhead8, (fd->flags & FD_FLAGS_SWITCH_ENDIAN));
          }
          else {
            /* MIN2 is only to quiet '-Warray-bounds' compiler warning. */
            BLI_assert(sizeof(bhead) == sizeof(bhead8));
            memcpy(&bhead, &bhead8, MIN2(sizeof(bhead), sizeof(bhead8)));
          }
        }
        else {
          fd->is_eof = true;
          bhead.len = 0;
        }
      }

      /* make sure people are not trying to pass bad blend files */
      if (bhead.len < 0) {
        fd->is_eof = true;
      }

      /* bhead now contains the (converted) bhead structure. Now read
       * the associated data and put everything in a BHeadN (creative naming !)
       */
      if (fd->is_eof) {
        /* pass */
      }
#ifdef USE_BHEAD_READ_ON_DEMAND
      else if (fd->seek != NULL && BHEAD_USE_READ_ON_DEMAND(&bhead)) {
        /* Delay reading bhead content. */
        new_bhead = MEM_mallocN(sizeof(BHeadN), "new_bhead");
        if (new_bhead) {
          new_bhead->next = new_bhead->prev = NULL;
          new_bhead->file_offset = fd->file_offset;
          new_bhead->has_data = false;
          new_bhead->bhead = bhead;
          off64_t seek_new = fd->seek(fd, bhead.len, SEEK_CUR);
          if (seek_new == -1) {
            fd->is_eof = true;
            MEM_freeN(new_bhead);
            new_bhead = NULL;
          }
          BLI_assert(fd->file_offset == seek_new);
        }
        else {
          fd->is_eof = true;
        }
      }
#endif
      else {
        new_bhead = MEM_mallocN(sizeof(BHeadN) + bhead.len, "new_bhead");
        if (new_bhead) {
          new_bhead->next = new_bhead->prev = NULL;
#ifdef USE_BHEAD_READ_ON_DEMAND
          new_bhead->file_offset = 0; /* don't seek. */
          new_bhead->has_data = true;
#endif
          new_bhead->bhead = bhead;

          readsize = fd->read(fd, new_bhead + 1, bhead.len);

          if (readsize != bhead.len) {
            fd->is_eof = true;
            MEM_freeN(new_bhead);
            new_bhead = NULL;
          }
        }
        else {
          fd->is_eof = true;
        }
      }
    }
  }

  /* We've read a new block. Now add it to the list
   * of blocks.
   */
  if (new_bhead) {
    BLI_addtail(&fd->bhead_list, new_bhead);
  }

  return new_bhead;
}

BHead *blo_bhead_first(FileData *fd)
{
  BHeadN *new_bhead;
  BHead *bhead = NULL;

  /* Rewind the file
   * Read in a new block if necessary
   */
  new_bhead = fd->bhead_list.first;
  if (new_bhead == NULL) {
    new_bhead = get_bhead(fd);
  }

  if (new_bhead) {
    bhead = &new_bhead->bhead;
  }

  return bhead;
}

BHead *blo_bhead_prev(FileData *UNUSED(fd), BHead *thisblock)
{
  BHeadN *bheadn = BHEADN_FROM_BHEAD(thisblock);
  BHeadN *prev = bheadn->prev;

  return (prev) ? &prev->bhead : NULL;
}

BHead *blo_bhead_next(FileData *fd, BHead *thisblock)
{
  BHeadN *new_bhead = NULL;
  BHead *bhead = NULL;

  if (thisblock) {
    /* bhead is actually a sub part of BHeadN
     * We calculate the BHeadN pointer from the BHead pointer below */
    new_bhead = BHEADN_FROM_BHEAD(thisblock);

    /* get the next BHeadN. If it doesn't exist we read in the next one */
    new_bhead = new_bhead->next;
    if (new_bhead == NULL) {
      new_bhead = get_bhead(fd);
    }
  }

  if (new_bhead) {
    /* here we do the reverse:
     * go from the BHeadN pointer to the BHead pointer */
    bhead = &new_bhead->bhead;
  }

  return bhead;
}

#ifdef USE_BHEAD_READ_ON_DEMAND
static bool blo_bhead_read_data(FileData *fd, BHead *thisblock, void *buf)
{
  bool success = true;
  BHeadN *new_bhead = BHEADN_FROM_BHEAD(thisblock);
  BLI_assert(new_bhead->has_data == false && new_bhead->file_offset != 0);
  off64_t offset_backup = fd->file_offset;
  if (UNLIKELY(fd->seek(fd, new_bhead->file_offset, SEEK_SET) == -1)) {
    success = false;
  }
  else {
    if (fd->read(fd, buf, new_bhead->bhead.len) != new_bhead->bhead.len) {
      success = false;
    }
  }
  if (fd->seek(fd, offset_backup, SEEK_SET) == -1) {
    success = false;
  }
  return success;
}

static BHead *blo_bhead_read_full(FileData *fd, BHead *thisblock)
{
  BHeadN *new_bhead = BHEADN_FROM_BHEAD(thisblock);
  BHeadN *new_bhead_data = MEM_mallocN(sizeof(BHeadN) + new_bhead->bhead.len, "new_bhead");
  new_bhead_data->bhead = new_bhead->bhead;
  new_bhead_data->file_offset = new_bhead->file_offset;
  new_bhead_data->has_data = true;
  if (!blo_bhead_read_data(fd, thisblock, new_bhead_data + 1)) {
    MEM_freeN(new_bhead_data);
    return NULL;
  }
  return &new_bhead_data->bhead;
}
#endif /* USE_BHEAD_READ_ON_DEMAND */

/* Warning! Caller's responsibility to ensure given bhead **is** and ID one! */
const char *blo_bhead_id_name(const FileData *fd, const BHead *bhead)
{
  return (const char *)POINTER_OFFSET(bhead, sizeof(*bhead) + fd->id_name_offs);
}

static void decode_blender_header(FileData *fd)
{
  char header[SIZEOFBLENDERHEADER], num[4];
  int readsize;

  /* read in the header data */
  readsize = fd->read(fd, header, sizeof(header));

  if (readsize == sizeof(header) && STREQLEN(header, "BLENDER", 7) && ELEM(header[7], '_', '-') &&
      ELEM(header[8], 'v', 'V') &&
      (isdigit(header[9]) && isdigit(header[10]) && isdigit(header[11]))) {
    fd->flags |= FD_FLAGS_FILE_OK;

    /* what size are pointers in the file ? */
    if (header[7] == '_') {
      fd->flags |= FD_FLAGS_FILE_POINTSIZE_IS_4;
      if (sizeof(void *) != 4) {
        fd->flags |= FD_FLAGS_POINTSIZE_DIFFERS;
      }
    }
    else {
      if (sizeof(void *) != 8) {
        fd->flags |= FD_FLAGS_POINTSIZE_DIFFERS;
      }
    }

    /* is the file saved in a different endian
     * than we need ?
     */
    if (((header[8] == 'v') ? L_ENDIAN : B_ENDIAN) != ENDIAN_ORDER) {
      fd->flags |= FD_FLAGS_SWITCH_ENDIAN;
    }

    /* get the version number */
    memcpy(num, header + 9, 3);
    num[3] = 0;
    fd->fileversion = atoi(num);
  }
}

/**
 * \return Success if the file is read correctly, else set \a r_error_message.
 */
static bool read_file_dna(FileData *fd, const char **r_error_message)
{
  BHead *bhead;
  int subversion = 0;

  for (bhead = blo_bhead_first(fd); bhead; bhead = blo_bhead_next(fd, bhead)) {
    if (bhead->code == GLOB) {
      /* Before this, the subversion didn't exist in 'FileGlobal' so the subversion
       * value isn't accessible for the purpose of DNA versioning in this case. */
      if (fd->fileversion <= 242) {
        continue;
      }
      /* We can't use read_global because this needs 'DNA1' to be decoded,
       * however the first 4 chars are _always_ the subversion. */
      FileGlobal *fg = (void *)&bhead[1];
      BLI_STATIC_ASSERT(offsetof(FileGlobal, subvstr) == 0, "Must be first: subvstr");
      char num[5];
      memcpy(num, fg->subvstr, 4);
      num[4] = 0;
      subversion = atoi(num);
    }
    else if (bhead->code == DNA1) {
      const bool do_endian_swap = (fd->flags & FD_FLAGS_SWITCH_ENDIAN) != 0;

      fd->filesdna = DNA_sdna_from_data(
          &bhead[1], bhead->len, do_endian_swap, true, r_error_message);
      if (fd->filesdna) {
        blo_do_versions_dna(fd->filesdna, fd->fileversion, subversion);
        fd->compflags = DNA_struct_get_compareflags(fd->filesdna, fd->memsdna);
        /* used to retrieve ID names from (bhead+1) */
        fd->id_name_offs = DNA_elem_offset(fd->filesdna, "ID", "char", "name[]");

        return true;
      }
      else {
        return false;
      }
    }
    else if (bhead->code == ENDB)
      break;
  }

  *r_error_message = "Missing DNA block";
  return false;
}

static int *read_file_thumbnail(FileData *fd)
{
  BHead *bhead;
  int *blend_thumb = NULL;

  for (bhead = blo_bhead_first(fd); bhead; bhead = blo_bhead_next(fd, bhead)) {
    if (bhead->code == TEST) {
      const bool do_endian_swap = (fd->flags & FD_FLAGS_SWITCH_ENDIAN) != 0;
      int *data = (int *)(bhead + 1);

      if (bhead->len < (2 * sizeof(int))) {
        break;
      }

      if (do_endian_swap) {
        BLI_endian_switch_int32(&data[0]);
        BLI_endian_switch_int32(&data[1]);
      }

      const int width = data[0];
      const int height = data[1];
      if (!BLEN_THUMB_MEMSIZE_IS_VALID(width, height)) {
        break;
      }
      if (bhead->len < BLEN_THUMB_MEMSIZE_FILE(width, height)) {
        break;
      }

      blend_thumb = data;
      break;
    }
    else if (bhead->code != REND) {
      /* Thumbnail is stored in TEST immediately after first REND... */
      break;
    }
  }

  return blend_thumb;
}

/** \} */

/* -------------------------------------------------------------------- */
/** \name File Data API
 * \{ */

/* Regular file reading. */

static int fd_read_data_from_file(FileData *filedata, void *buffer, uint size)
{
  int readsize = read(filedata->filedes, buffer, size);

  if (readsize < 0) {
    readsize = EOF;
  }
  else {
    filedata->file_offset += readsize;
  }

  return (readsize);
}

static off64_t fd_seek_data_from_file(FileData *filedata, off64_t offset, int whence)
{
  filedata->file_offset = lseek(filedata->filedes, offset, whence);
  return filedata->file_offset;
}

/* GZip file reading. */

static int fd_read_gzip_from_file(FileData *filedata, void *buffer, uint size)
{
  int readsize = gzread(filedata->gzfiledes, buffer, size);

  if (readsize < 0) {
    readsize = EOF;
  }
  else {
    filedata->file_offset += readsize;
  }

  return (readsize);
}

/* Memory reading. */

static int fd_read_from_memory(FileData *filedata, void *buffer, uint size)
{
  /* don't read more bytes then there are available in the buffer */
  int readsize = (int)MIN2(size, (uint)(filedata->buffersize - filedata->file_offset));

  memcpy(buffer, filedata->buffer + filedata->file_offset, readsize);
  filedata->file_offset += readsize;

  return (readsize);
}

/* MemFile reading. */

static int fd_read_from_memfile(FileData *filedata, void *buffer, uint size)
{
  static size_t seek = SIZE_MAX; /* the current position */
  static size_t offset = 0;      /* size of previous chunks */
  static MemFileChunk *chunk = NULL;
  size_t chunkoffset, readsize, totread;

  if (size == 0)
    return 0;

  if (seek != (size_t)filedata->file_offset) {
    chunk = filedata->memfile->chunks.first;
    seek = 0;

    while (chunk) {
      if (seek + chunk->size > (size_t)filedata->file_offset) {
        break;
      }
      seek += chunk->size;
      chunk = chunk->next;
    }
    offset = seek;
    seek = filedata->file_offset;
  }

  if (chunk) {
    totread = 0;

    do {
      /* first check if it's on the end if current chunk */
      if (seek - offset == chunk->size) {
        offset += chunk->size;
        chunk = chunk->next;
      }

      /* debug, should never happen */
      if (chunk == NULL) {
        printf("illegal read, chunk zero\n");
        return 0;
      }

      chunkoffset = seek - offset;
      readsize = size - totread;

      /* data can be spread over multiple chunks, so clamp size
       * to within this chunk, and then it will read further in
       * the next chunk */
      if (chunkoffset + readsize > chunk->size)
        readsize = chunk->size - chunkoffset;

      memcpy(POINTER_OFFSET(buffer, totread), chunk->buf + chunkoffset, readsize);
      totread += readsize;
      filedata->file_offset += readsize;
      seek += readsize;
    } while (totread < size);

    return totread;
  }

  return 0;
}

static FileData *filedata_new(void)
{
  FileData *fd = MEM_callocN(sizeof(FileData), "FileData");

  fd->filedes = -1;
  fd->gzfiledes = NULL;

  fd->memsdna = DNA_sdna_current_get();

  fd->datamap = oldnewmap_new();
  fd->globmap = oldnewmap_new();
  fd->libmap = oldnewmap_new();

  return fd;
}

static FileData *blo_decode_and_check(FileData *fd, ReportList *reports)
{
  decode_blender_header(fd);

  if (fd->flags & FD_FLAGS_FILE_OK) {
    const char *error_message = NULL;
    if (read_file_dna(fd, &error_message) == false) {
      BKE_reportf(
          reports, RPT_ERROR, "Failed to read blend file '%s': %s", fd->relabase, error_message);
      blo_filedata_free(fd);
      fd = NULL;
    }
  }
  else {
    BKE_reportf(
        reports, RPT_ERROR, "Failed to read blend file '%s', not a blend file", fd->relabase);
    blo_filedata_free(fd);
    fd = NULL;
  }

  return fd;
}

static FileData *blo_filedata_from_file_descriptor(const char *filepath,
                                                   ReportList *reports,
                                                   int file)
{
  FileDataReadFn *read_fn = NULL;
  FileDataSeekFn *seek_fn = NULL; /* Optional. */

  gzFile gzfile = (gzFile)Z_NULL;

  char header[7];

  /* Regular file. */
  errno = 0;
  if (read(file, header, sizeof(header)) != sizeof(header)) {
    BKE_reportf(reports,
                RPT_WARNING,
                "Unable to read '%s': %s",
                filepath,
                errno ? strerror(errno) : TIP_("insufficient content"));
    return NULL;
  }
  else {
    lseek(file, 0, SEEK_SET);
  }

  /* Regular file. */
  if (memcmp(header, "BLENDER", sizeof(header)) == 0) {
    read_fn = fd_read_data_from_file;
    seek_fn = fd_seek_data_from_file;
  }

  /* Gzip file. */
  errno = 0;
  if ((read_fn == NULL) &&
      /* Check header magic. */
      (header[0] == 0x1f && header[1] == 0x8b)) {
    gzfile = BLI_gzopen(filepath, "rb");
    if (gzfile == (gzFile)Z_NULL) {
      BKE_reportf(reports,
                  RPT_WARNING,
                  "Unable to open '%s': %s",
                  filepath,
                  errno ? strerror(errno) : TIP_("unknown error reading file"));
      return NULL;
    }
    else {
      /* 'seek_fn' is too slow for gzip, don't set it. */
      read_fn = fd_read_gzip_from_file;
      /* Caller must close. */
      file = -1;
    }
  }

  if (read_fn == NULL) {
    BKE_reportf(reports, RPT_WARNING, "Unrecognized file format '%s'", filepath);
    return NULL;
  }

  FileData *fd = filedata_new();

  fd->filedes = file;
  fd->gzfiledes = gzfile;

  fd->read = read_fn;
  fd->seek = seek_fn;

  return fd;
}

static FileData *blo_filedata_from_file_open(const char *filepath, ReportList *reports)
{
  errno = 0;
  const int file = BLI_open(filepath, O_BINARY | O_RDONLY, 0);
  if (file == -1) {
    BKE_reportf(reports,
                RPT_WARNING,
                "Unable to open '%s': %s",
                filepath,
                errno ? strerror(errno) : TIP_("unknown error reading file"));
    return NULL;
  }
  FileData *fd = blo_filedata_from_file_descriptor(filepath, reports, file);
  if ((fd == NULL) || (fd->filedes == -1)) {
    close(file);
  }
  return fd;
}

/* cannot be called with relative paths anymore! */
/* on each new library added, it now checks for the current FileData and expands relativeness */
FileData *blo_filedata_from_file(const char *filepath, ReportList *reports)
{
  FileData *fd = blo_filedata_from_file_open(filepath, reports);
  if (fd != NULL) {
    /* needed for library_append and read_libraries */
    BLI_strncpy(fd->relabase, filepath, sizeof(fd->relabase));

    return blo_decode_and_check(fd, reports);
  }
  return NULL;
}

/**
 * Same as blo_filedata_from_file(), but does not reads DNA data, only header. Use it for light access
 * (e.g. thumbnail reading).
 */
static FileData *blo_filedata_from_file_minimal(const char *filepath)
{
  FileData *fd = blo_filedata_from_file_open(filepath, NULL);
  if (fd != NULL) {
    decode_blender_header(fd);
    if (fd->flags & FD_FLAGS_FILE_OK) {
      return fd;
    }
    blo_filedata_free(fd);
  }
  return NULL;
}

static int fd_read_gzip_from_memory(FileData *filedata, void *buffer, uint size)
{
  int err;

  filedata->strm.next_out = (Bytef *)buffer;
  filedata->strm.avail_out = size;

  // Inflate another chunk.
  err = inflate(&filedata->strm, Z_SYNC_FLUSH);

  if (err == Z_STREAM_END) {
    return 0;
  }
  else if (err != Z_OK) {
    printf("fd_read_gzip_from_memory: zlib error\n");
    return 0;
  }

  filedata->file_offset += size;

  return (size);
}

static int fd_read_gzip_from_memory_init(FileData *fd)
{

  fd->strm.next_in = (Bytef *)fd->buffer;
  fd->strm.avail_in = fd->buffersize;
  fd->strm.total_out = 0;
  fd->strm.zalloc = Z_NULL;
  fd->strm.zfree = Z_NULL;

  if (inflateInit2(&fd->strm, (16 + MAX_WBITS)) != Z_OK)
    return 0;

  fd->read = fd_read_gzip_from_memory;

  return 1;
}

FileData *blo_filedata_from_memory(const void *mem, int memsize, ReportList *reports)
{
  if (!mem || memsize < SIZEOFBLENDERHEADER) {
    BKE_report(reports, RPT_WARNING, (mem) ? TIP_("Unable to read") : TIP_("Unable to open"));
    return NULL;
  }
  else {
    FileData *fd = filedata_new();
    const char *cp = mem;

    fd->buffer = mem;
    fd->buffersize = memsize;

    /* test if gzip */
    if (cp[0] == 0x1f && cp[1] == 0x8b) {
      if (0 == fd_read_gzip_from_memory_init(fd)) {
        blo_filedata_free(fd);
        return NULL;
      }
    }
    else
      fd->read = fd_read_from_memory;

    fd->flags |= FD_FLAGS_NOT_MY_BUFFER;

    return blo_decode_and_check(fd, reports);
  }
}

FileData *blo_filedata_from_memfile(MemFile *memfile, ReportList *reports)
{
  if (!memfile) {
    BKE_report(reports, RPT_WARNING, "Unable to open blend <memory>");
    return NULL;
  }
  else {
    FileData *fd = filedata_new();
    fd->memfile = memfile;

    fd->read = fd_read_from_memfile;
    fd->flags |= FD_FLAGS_NOT_MY_BUFFER;

    return blo_decode_and_check(fd, reports);
  }
}

void blo_filedata_free(FileData *fd)
{
  if (fd) {
    if (fd->filedes != -1) {
      close(fd->filedes);
    }

    if (fd->gzfiledes != NULL) {
      gzclose(fd->gzfiledes);
    }

    if (fd->strm.next_in) {
      if (inflateEnd(&fd->strm) != Z_OK) {
        printf("close gzip stream error\n");
      }
    }

    if (fd->buffer && !(fd->flags & FD_FLAGS_NOT_MY_BUFFER)) {
      MEM_freeN((void *)fd->buffer);
      fd->buffer = NULL;
    }

    /* Free all BHeadN data blocks */
#ifndef NDEBUG
    BLI_freelistN(&fd->bhead_list);
#else
    /* Sanity check we're not keeping memory we don't need. */
    LISTBASE_FOREACH_MUTABLE(BHeadN *, new_bhead, &fd->bhead_list)
    {
      if (fd->seek != NULL && BHEAD_USE_READ_ON_DEMAND(&new_bhead->bhead)) {
        BLI_assert(new_bhead->has_data == 0);
      }
      MEM_freeN(new_bhead);
    }
#endif

    if (fd->filesdna)
      DNA_sdna_free(fd->filesdna);
    if (fd->compflags)
      MEM_freeN((void *)fd->compflags);

    if (fd->datamap)
      oldnewmap_free(fd->datamap);
    if (fd->globmap)
      oldnewmap_free(fd->globmap);
    if (fd->imamap)
      oldnewmap_free(fd->imamap);
    if (fd->movieclipmap)
      oldnewmap_free(fd->movieclipmap);
    if (fd->scenemap)
      oldnewmap_free(fd->scenemap);
    if (fd->soundmap)
      oldnewmap_free(fd->soundmap);
    if (fd->packedmap)
      oldnewmap_free(fd->packedmap);
    if (fd->libmap && !(fd->flags & FD_FLAGS_NOT_MY_LIBMAP))
      oldnewmap_free(fd->libmap);
    if (fd->bheadmap)
      MEM_freeN(fd->bheadmap);

#ifdef USE_GHASH_BHEAD
    if (fd->bhead_idname_hash) {
      BLI_ghash_free(fd->bhead_idname_hash, NULL, NULL);
    }
#endif

    MEM_freeN(fd);
  }
}

/** \} */

/* -------------------------------------------------------------------- */
/** \name Public Utilities
 * \{ */

/**
 * Check whether given path ends with a blend file compatible extension
 * (`.blend`, `.ble` or `.blend.gz`).
 *
 * \param str: The path to check.
 * \return true is this path ends with a blender file extension.
 */
bool BLO_has_bfile_extension(const char *str)
{
  const char *ext_test[4] = {".blend", ".ble", ".blend.gz", NULL};
  return BLI_path_extension_check_array(str, ext_test);
}

/**
 * Try to explode given path into its 'library components'
 * (i.e. a .blend file, id type/group, and data-block itself).
 *
 * \param path: the full path to explode.
 * \param r_dir: the string that'll contain path up to blend file itself ('library' path).
 * WARNING! Must be #FILE_MAX_LIBEXTRA long (it also stores group and name strings)!
 * \param r_group: the string that'll contain 'group' part of the path, if any. May be NULL.
 * \param r_name: the string that'll contain data's name part of the path, if any. May be NULL.
 * \return true if path contains a blend file.
 */
bool BLO_library_path_explode(const char *path, char *r_dir, char **r_group, char **r_name)
{
  /* We might get some data names with slashes, so we have to go up in path until we find blend file itself,
   * then we now next path item is group, and everything else is data name. */
  char *slash = NULL, *prev_slash = NULL, c = '\0';

  r_dir[0] = '\0';
  if (r_group) {
    *r_group = NULL;
  }
  if (r_name) {
    *r_name = NULL;
  }

  /* if path leads to an existing directory, we can be sure we're not (in) a library */
  if (BLI_is_dir(path)) {
    return false;
  }

  strcpy(r_dir, path);

  while ((slash = (char *)BLI_last_slash(r_dir))) {
    char tc = *slash;
    *slash = '\0';
    if (BLO_has_bfile_extension(r_dir) && BLI_is_file(r_dir)) {
      break;
    }
    else if (STREQ(r_dir, BLO_EMBEDDED_STARTUP_BLEND)) {
      break;
    }

    if (prev_slash) {
      *prev_slash = c;
    }
    prev_slash = slash;
    c = tc;
  }

  if (!slash) {
    return false;
  }

  if (slash[1] != '\0') {
    BLI_assert(strlen(slash + 1) < BLO_GROUP_MAX);
    if (r_group) {
      *r_group = slash + 1;
    }
  }

  if (prev_slash && (prev_slash[1] != '\0')) {
    BLI_assert(strlen(prev_slash + 1) < MAX_ID_NAME - 2);
    if (r_name) {
      *r_name = prev_slash + 1;
    }
  }

  return true;
}

/**
 * Does a very light reading of given .blend file to extract its stored thumbnail.
 *
 * \param filepath: The path of the file to extract thumbnail from.
 * \return The raw thumbnail
 * (MEM-allocated, as stored in file, use #BKE_main_thumbnail_to_imbuf() to convert it to ImBuf image).
 */
BlendThumbnail *BLO_thumbnail_from_file(const char *filepath)
{
  FileData *fd;
  BlendThumbnail *data = NULL;
  int *fd_data;

  fd = blo_filedata_from_file_minimal(filepath);
  fd_data = fd ? read_file_thumbnail(fd) : NULL;

  if (fd_data) {
    const int width = fd_data[0];
    const int height = fd_data[1];
    if (BLEN_THUMB_MEMSIZE_IS_VALID(width, height)) {
      const size_t sz = BLEN_THUMB_MEMSIZE(width, height);
      data = MEM_mallocN(sz, __func__);
      if (data) {
        BLI_assert((sz - sizeof(*data)) ==
                   (BLEN_THUMB_MEMSIZE_FILE(width, height) - (sizeof(*fd_data) * 2)));
        data->width = width;
        data->height = height;
        memcpy(data->rect, &fd_data[2], sz - sizeof(*data));
      }
    }
  }

  blo_filedata_free(fd);

  return data;
}

/** \} */

/* -------------------------------------------------------------------- */
/** \name Old/New Pointer Map
 * \{ */

static void *newdataadr(FileData *fd, const void *adr) /* only direct databocks */
{
  return oldnewmap_lookup_and_inc(fd->datamap, adr, true);
}

static void *newdataadr_no_us(FileData *fd, const void *adr) /* only direct databocks */
{
  return oldnewmap_lookup_and_inc(fd->datamap, adr, false);
}

static void *newglobadr(FileData *fd, const void *adr) /* direct datablocks with global linking */
{
  return oldnewmap_lookup_and_inc(fd->globmap, adr, true);
}

static void *newimaadr(FileData *fd, const void *adr) /* used to restore image data after undo */
{
  if (fd->imamap && adr)
    return oldnewmap_lookup_and_inc(fd->imamap, adr, true);
  return NULL;
}

static void *newsceadr(FileData *fd, const void *adr) /* used to restore scene data after undo */
{
  if (fd->scenemap && adr)
    return oldnewmap_lookup_and_inc(fd->scenemap, adr, true);
  return NULL;
}

static void *newmclipadr(FileData *fd,
                         const void *adr) /* used to restore movie clip data after undo */
{
  if (fd->movieclipmap && adr)
    return oldnewmap_lookup_and_inc(fd->movieclipmap, adr, true);
  return NULL;
}

static void *newsoundadr(FileData *fd, const void *adr) /* used to restore sound data after undo */
{
  if (fd->soundmap && adr)
    return oldnewmap_lookup_and_inc(fd->soundmap, adr, true);
  return NULL;
}

static void *newpackedadr(FileData *fd,
                          const void *adr) /* used to restore packed data after undo */
{
  if (fd->packedmap && adr)
    return oldnewmap_lookup_and_inc(fd->packedmap, adr, true);

  return oldnewmap_lookup_and_inc(fd->datamap, adr, true);
}

static void *newlibadr(FileData *fd, const void *lib, const void *adr) /* only lib data */
{
  return oldnewmap_liblookup(fd->libmap, adr, lib);
}

void *blo_do_versions_newlibadr(FileData *fd, const void *lib, const void *adr) /* only lib data */
{
  return newlibadr(fd, lib, adr);
}

static void *newlibadr_us(FileData *fd,
                          const void *lib,
                          const void *adr) /* increases user number */
{
  ID *id = newlibadr(fd, lib, adr);

  id_us_plus_no_lib(id);

  return id;
}

void *blo_do_versions_newlibadr_us(FileData *fd,
                                   const void *lib,
                                   const void *adr) /* increases user number */
{
  return newlibadr_us(fd, lib, adr);
}

static void *newlibadr_real_us(FileData *fd,
                               const void *lib,
                               const void *adr) /* ensures real user */
{
  ID *id = newlibadr(fd, lib, adr);

  id_us_ensure_real(id);

  return id;
}

static void change_link_placeholder_to_real_ID_pointer_fd(FileData *fd, const void *old, void *new)
{
  for (int i = 0; i < fd->libmap->nentries; i++) {
    OldNew *entry = &fd->libmap->entries[i];

    if (old == entry->newp && entry->nr == ID_LINK_PLACEHOLDER) {
      entry->newp = new;
      if (new)
        entry->nr = GS(((ID *)new)->name);
    }
  }
}

static void change_link_placeholder_to_real_ID_pointer(ListBase *mainlist,
                                                       FileData *basefd,
                                                       void *old,
                                                       void *new)
{
  Main *mainptr;

  for (mainptr = mainlist->first; mainptr; mainptr = mainptr->next) {
    FileData *fd;

    if (mainptr->curlib)
      fd = mainptr->curlib->filedata;
    else
      fd = basefd;

    if (fd) {
      change_link_placeholder_to_real_ID_pointer_fd(fd, old, new);
    }
  }
}

/* lib linked proxy objects point to our local data, we need
 * to clear that pointer before reading the undo memfile since
 * the object might be removed, it is set again in reading
 * if the local object still exists.
 * This is only valid for local proxy objects though, linked ones should not be affected here.
 */
void blo_clear_proxy_pointers_from_lib(Main *oldmain)
{
  Object *ob = oldmain->objects.first;

  for (; ob; ob = ob->id.next) {
    if (ob->id.lib != NULL && ob->proxy_from != NULL && ob->proxy_from->id.lib == NULL) {
      ob->proxy_from = NULL;
    }
  }
}

void blo_make_scene_pointer_map(FileData *fd, Main *oldmain)
{
  Scene *sce = oldmain->scenes.first;

  fd->scenemap = oldnewmap_new();

  for (; sce; sce = sce->id.next) {
    if (sce->eevee.light_cache) {
      struct LightCache *light_cache = sce->eevee.light_cache;
      oldnewmap_insert(fd->scenemap, light_cache, light_cache, 0);
    }
  }
}

void blo_end_scene_pointer_map(FileData *fd, Main *oldmain)
{
  OldNew *entry = fd->scenemap->entries;
  Scene *sce = oldmain->scenes.first;
  int i;

  /* used entries were restored, so we put them to zero */
  for (i = 0; i < fd->scenemap->nentries; i++, entry++) {
    if (entry->nr > 0)
      entry->newp = NULL;
  }

  for (; sce; sce = sce->id.next) {
    sce->eevee.light_cache = newsceadr(fd, sce->eevee.light_cache);
  }
}

void blo_make_image_pointer_map(FileData *fd, Main *oldmain)
{
  Image *ima = oldmain->images.first;
  Scene *sce = oldmain->scenes.first;
  int a;

  fd->imamap = oldnewmap_new();

  for (; ima; ima = ima->id.next) {
    if (ima->cache) {
      oldnewmap_insert(fd->imamap, ima->cache, ima->cache, 0);
    }
    for (a = 0; a < TEXTARGET_COUNT; a++) {
      if (ima->gputexture[a]) {
        oldnewmap_insert(fd->imamap, ima->gputexture[a], ima->gputexture[a], 0);
      }
    }
    if (ima->rr) {
      oldnewmap_insert(fd->imamap, ima->rr, ima->rr, 0);
    }
    LISTBASE_FOREACH (RenderSlot *, slot, &ima->renderslots) {
      if (slot->render) {
        oldnewmap_insert(fd->imamap, slot->render, slot->render, 0);
      }
    }
  }
  for (; sce; sce = sce->id.next) {
    if (sce->nodetree && sce->nodetree->previews) {
      bNodeInstanceHashIterator iter;
      NODE_INSTANCE_HASH_ITER(iter, sce->nodetree->previews)
      {
        bNodePreview *preview = BKE_node_instance_hash_iterator_get_value(&iter);
        oldnewmap_insert(fd->imamap, preview, preview, 0);
      }
    }
  }
}

/* set old main image ibufs to zero if it has been restored */
/* this works because freeing old main only happens after this call */
void blo_end_image_pointer_map(FileData *fd, Main *oldmain)
{
  OldNew *entry = fd->imamap->entries;
  Image *ima = oldmain->images.first;
  Scene *sce = oldmain->scenes.first;
  int i;

  /* used entries were restored, so we put them to zero */
  for (i = 0; i < fd->imamap->nentries; i++, entry++) {
    if (entry->nr > 0)
      entry->newp = NULL;
  }

  for (; ima; ima = ima->id.next) {
    ima->cache = newimaadr(fd, ima->cache);
    if (ima->cache == NULL) {
      ima->gpuflag = 0;
      for (i = 0; i < TEXTARGET_COUNT; i++) {
        ima->gputexture[i] = NULL;
      }
      ima->rr = NULL;
    }
    LISTBASE_FOREACH (RenderSlot *, slot, &ima->renderslots) {
      slot->render = newimaadr(fd, slot->render);
    }

    for (i = 0; i < TEXTARGET_COUNT; i++)
      ima->gputexture[i] = newimaadr(fd, ima->gputexture[i]);
    ima->rr = newimaadr(fd, ima->rr);
  }
  for (; sce; sce = sce->id.next) {
    if (sce->nodetree && sce->nodetree->previews) {
      bNodeInstanceHash *new_previews = BKE_node_instance_hash_new("node previews");
      bNodeInstanceHashIterator iter;

      /* reconstruct the preview hash, only using remaining pointers */
      NODE_INSTANCE_HASH_ITER(iter, sce->nodetree->previews)
      {
        bNodePreview *preview = BKE_node_instance_hash_iterator_get_value(&iter);
        if (preview) {
          bNodePreview *new_preview = newimaadr(fd, preview);
          if (new_preview) {
            bNodeInstanceKey key = BKE_node_instance_hash_iterator_get_key(&iter);
            BKE_node_instance_hash_insert(new_previews, key, new_preview);
          }
        }
      }
      BKE_node_instance_hash_free(sce->nodetree->previews, NULL);
      sce->nodetree->previews = new_previews;
    }
  }
}

void blo_make_movieclip_pointer_map(FileData *fd, Main *oldmain)
{
  MovieClip *clip = oldmain->movieclips.first;
  Scene *sce = oldmain->scenes.first;

  fd->movieclipmap = oldnewmap_new();

  for (; clip; clip = clip->id.next) {
    if (clip->cache)
      oldnewmap_insert(fd->movieclipmap, clip->cache, clip->cache, 0);

    if (clip->tracking.camera.intrinsics)
      oldnewmap_insert(
          fd->movieclipmap, clip->tracking.camera.intrinsics, clip->tracking.camera.intrinsics, 0);
  }

  for (; sce; sce = sce->id.next) {
    if (sce->nodetree) {
      bNode *node;
      for (node = sce->nodetree->nodes.first; node; node = node->next)
        if (node->type == CMP_NODE_MOVIEDISTORTION)
          oldnewmap_insert(fd->movieclipmap, node->storage, node->storage, 0);
    }
  }
}

/* set old main movie clips caches to zero if it has been restored */
/* this works because freeing old main only happens after this call */
void blo_end_movieclip_pointer_map(FileData *fd, Main *oldmain)
{
  OldNew *entry = fd->movieclipmap->entries;
  MovieClip *clip = oldmain->movieclips.first;
  Scene *sce = oldmain->scenes.first;
  int i;

  /* used entries were restored, so we put them to zero */
  for (i = 0; i < fd->movieclipmap->nentries; i++, entry++) {
    if (entry->nr > 0)
      entry->newp = NULL;
  }

  for (; clip; clip = clip->id.next) {
    clip->cache = newmclipadr(fd, clip->cache);
    clip->tracking.camera.intrinsics = newmclipadr(fd, clip->tracking.camera.intrinsics);
  }

  for (; sce; sce = sce->id.next) {
    if (sce->nodetree) {
      bNode *node;
      for (node = sce->nodetree->nodes.first; node; node = node->next)
        if (node->type == CMP_NODE_MOVIEDISTORTION)
          node->storage = newmclipadr(fd, node->storage);
    }
  }
}

void blo_make_sound_pointer_map(FileData *fd, Main *oldmain)
{
  bSound *sound = oldmain->sounds.first;

  fd->soundmap = oldnewmap_new();

  for (; sound; sound = sound->id.next) {
    if (sound->waveform)
      oldnewmap_insert(fd->soundmap, sound->waveform, sound->waveform, 0);
  }
}

/* set old main sound caches to zero if it has been restored */
/* this works because freeing old main only happens after this call */
void blo_end_sound_pointer_map(FileData *fd, Main *oldmain)
{
  OldNew *entry = fd->soundmap->entries;
  bSound *sound = oldmain->sounds.first;
  int i;

  /* used entries were restored, so we put them to zero */
  for (i = 0; i < fd->soundmap->nentries; i++, entry++) {
    if (entry->nr > 0)
      entry->newp = NULL;
  }

  for (; sound; sound = sound->id.next) {
    sound->waveform = newsoundadr(fd, sound->waveform);
  }
}

/* XXX disabled this feature - packed files also belong in temp saves and quit.blend, to make restore work */

static void insert_packedmap(FileData *fd, PackedFile *pf)
{
  oldnewmap_insert(fd->packedmap, pf, pf, 0);
  oldnewmap_insert(fd->packedmap, pf->data, pf->data, 0);
}

void blo_make_packed_pointer_map(FileData *fd, Main *oldmain)
{
  Image *ima;
  VFont *vfont;
  bSound *sound;
  Library *lib;

  fd->packedmap = oldnewmap_new();

  for (ima = oldmain->images.first; ima; ima = ima->id.next) {
    ImagePackedFile *imapf;

    if (ima->packedfile)
      insert_packedmap(fd, ima->packedfile);

    for (imapf = ima->packedfiles.first; imapf; imapf = imapf->next)
      if (imapf->packedfile)
        insert_packedmap(fd, imapf->packedfile);
  }

  for (vfont = oldmain->fonts.first; vfont; vfont = vfont->id.next)
    if (vfont->packedfile)
      insert_packedmap(fd, vfont->packedfile);

  for (sound = oldmain->sounds.first; sound; sound = sound->id.next)
    if (sound->packedfile)
      insert_packedmap(fd, sound->packedfile);

  for (lib = oldmain->libraries.first; lib; lib = lib->id.next)
    if (lib->packedfile)
      insert_packedmap(fd, lib->packedfile);
}

/* set old main packed data to zero if it has been restored */
/* this works because freeing old main only happens after this call */
void blo_end_packed_pointer_map(FileData *fd, Main *oldmain)
{
  Image *ima;
  VFont *vfont;
  bSound *sound;
  Library *lib;
  OldNew *entry = fd->packedmap->entries;
  int i;

  /* used entries were restored, so we put them to zero */
  for (i = 0; i < fd->packedmap->nentries; i++, entry++) {
    if (entry->nr > 0)
      entry->newp = NULL;
  }

  for (ima = oldmain->images.first; ima; ima = ima->id.next) {
    ImagePackedFile *imapf;

    ima->packedfile = newpackedadr(fd, ima->packedfile);

    for (imapf = ima->packedfiles.first; imapf; imapf = imapf->next)
      imapf->packedfile = newpackedadr(fd, imapf->packedfile);
  }

  for (vfont = oldmain->fonts.first; vfont; vfont = vfont->id.next)
    vfont->packedfile = newpackedadr(fd, vfont->packedfile);

  for (sound = oldmain->sounds.first; sound; sound = sound->id.next)
    sound->packedfile = newpackedadr(fd, sound->packedfile);

  for (lib = oldmain->libraries.first; lib; lib = lib->id.next)
    lib->packedfile = newpackedadr(fd, lib->packedfile);
}

/* undo file support: add all library pointers in lookup */
void blo_add_library_pointer_map(ListBase *old_mainlist, FileData *fd)
{
  Main *ptr = old_mainlist->first;
  ListBase *lbarray[MAX_LIBARRAY];

  for (ptr = ptr->next; ptr; ptr = ptr->next) {
    int i = set_listbasepointers(ptr, lbarray);
    while (i--) {
      ID *id;
      for (id = lbarray[i]->first; id; id = id->next)
        oldnewmap_insert(fd->libmap, id, id, GS(id->name));
    }
  }

  fd->old_mainlist = old_mainlist;
}

/** \} */

/* -------------------------------------------------------------------- */
/** \name DNA Struct Loading
 * \{ */

static void switch_endian_structs(const struct SDNA *filesdna, BHead *bhead)
{
  int blocksize, nblocks;
  char *data;

  data = (char *)(bhead + 1);
  blocksize = filesdna->types_size[filesdna->structs[bhead->SDNAnr][0]];

  nblocks = bhead->nr;
  while (nblocks--) {
    DNA_struct_switch_endian(filesdna, bhead->SDNAnr, data);

    data += blocksize;
  }
}

static void *read_struct(FileData *fd, BHead *bh, const char *blockname)
{
  void *temp = NULL;

  if (bh->len) {
#ifdef USE_BHEAD_READ_ON_DEMAND
    BHead *bh_orig = bh;
#endif

    /* switch is based on file dna */
    if (bh->SDNAnr && (fd->flags & FD_FLAGS_SWITCH_ENDIAN)) {
#ifdef USE_BHEAD_READ_ON_DEMAND
      if (BHEADN_FROM_BHEAD(bh)->has_data == false) {
        bh = blo_bhead_read_full(fd, bh);
        if (UNLIKELY(bh == NULL)) {
          fd->flags &= ~FD_FLAGS_FILE_OK;
          return NULL;
        }
      }
#endif
      switch_endian_structs(fd->filesdna, bh);
    }

    if (fd->compflags[bh->SDNAnr] != SDNA_CMP_REMOVED) {
      if (fd->compflags[bh->SDNAnr] == SDNA_CMP_NOT_EQUAL) {
#ifdef USE_BHEAD_READ_ON_DEMAND
        if (BHEADN_FROM_BHEAD(bh)->has_data == false) {
          bh = blo_bhead_read_full(fd, bh);
          if (UNLIKELY(bh == NULL)) {
            fd->flags &= ~FD_FLAGS_FILE_OK;
            return NULL;
          }
        }
#endif
        temp = DNA_struct_reconstruct(
            fd->memsdna, fd->filesdna, fd->compflags, bh->SDNAnr, bh->nr, (bh + 1));
      }
      else {
        /* SDNA_CMP_EQUAL */
        temp = MEM_mallocN(bh->len, blockname);
#ifdef USE_BHEAD_READ_ON_DEMAND
        if (BHEADN_FROM_BHEAD(bh)->has_data) {
          memcpy(temp, (bh + 1), bh->len);
        }
        else {
          /* Instead of allocating the bhead, then copying it,
           * read the data from the file directly into the memory. */
          if (UNLIKELY(!blo_bhead_read_data(fd, bh, temp))) {
            fd->flags &= ~FD_FLAGS_FILE_OK;
            MEM_freeN(temp);
            temp = NULL;
          }
        }
#else
        memcpy(temp, (bh + 1), bh->len);
#endif
      }
    }
#ifdef USE_BHEAD_READ_ON_DEMAND
    if (bh_orig != bh) {
      MEM_freeN(BHEADN_FROM_BHEAD(bh));
    }
#endif
  }

  return temp;
}

typedef void (*link_list_cb)(FileData *fd, void *data);

static void link_list_ex(FileData *fd, ListBase *lb, link_list_cb callback) /* only direct data */
{
  Link *ln, *prev;

  if (BLI_listbase_is_empty(lb))
    return;

  lb->first = newdataadr(fd, lb->first);
  if (callback != NULL) {
    callback(fd, lb->first);
  }
  ln = lb->first;
  prev = NULL;
  while (ln) {
    ln->next = newdataadr(fd, ln->next);
    if (ln->next != NULL && callback != NULL) {
      callback(fd, ln->next);
    }
    ln->prev = prev;
    prev = ln;
    ln = ln->next;
  }
  lb->last = prev;
}

static void link_list(FileData *fd, ListBase *lb) /* only direct data */
{
  link_list_ex(fd, lb, NULL);
}

static void link_glob_list(FileData *fd, ListBase *lb) /* for glob data */
{
  Link *ln, *prev;
  void *poin;

  if (BLI_listbase_is_empty(lb))
    return;
  poin = newdataadr(fd, lb->first);
  if (lb->first) {
    oldnewmap_insert(fd->globmap, lb->first, poin, 0);
  }
  lb->first = poin;

  ln = lb->first;
  prev = NULL;
  while (ln) {
    poin = newdataadr(fd, ln->next);
    if (ln->next) {
      oldnewmap_insert(fd->globmap, ln->next, poin, 0);
    }
    ln->next = poin;
    ln->prev = prev;
    prev = ln;
    ln = ln->next;
  }
  lb->last = prev;
}

static void test_pointer_array(FileData *fd, void **mat)
{
  int64_t *lpoin, *lmat;
  int *ipoin, *imat;
  size_t len;

  /* manually convert the pointer array in
   * the old dna format to a pointer array in
   * the new dna format.
   */
  if (*mat) {
    len = MEM_allocN_len(*mat) / fd->filesdna->pointer_size;

    if (fd->filesdna->pointer_size == 8 && fd->memsdna->pointer_size == 4) {
      ipoin = imat = MEM_malloc_arrayN(len, 4, "newmatar");
      lpoin = *mat;

      while (len-- > 0) {
        if ((fd->flags & FD_FLAGS_SWITCH_ENDIAN))
          BLI_endian_switch_int64(lpoin);
        *ipoin = (int)((*lpoin) >> 3);
        ipoin++;
        lpoin++;
      }
      MEM_freeN(*mat);
      *mat = imat;
    }

    if (fd->filesdna->pointer_size == 4 && fd->memsdna->pointer_size == 8) {
      lpoin = lmat = MEM_malloc_arrayN(len, 8, "newmatar");
      ipoin = *mat;

      while (len-- > 0) {
        *lpoin = *ipoin;
        ipoin++;
        lpoin++;
      }
      MEM_freeN(*mat);
      *mat = lmat;
    }
  }
}

/** \} */

/* -------------------------------------------------------------------- */
/** \name Read ID Properties
 * \{ */

static void IDP_DirectLinkProperty(IDProperty *prop, int switch_endian, FileData *fd);
static void IDP_LibLinkProperty(IDProperty *prop, FileData *fd);

static void IDP_DirectLinkIDPArray(IDProperty *prop, int switch_endian, FileData *fd)
{
  IDProperty *array;
  int i;

  /* since we didn't save the extra buffer, set totallen to len */
  prop->totallen = prop->len;
  prop->data.pointer = newdataadr(fd, prop->data.pointer);

  array = (IDProperty *)prop->data.pointer;

  /* note!, idp-arrays didn't exist in 2.4x, so the pointer will be cleared
   * theres not really anything we can do to correct this, at least don't crash */
  if (array == NULL) {
    prop->len = 0;
    prop->totallen = 0;
  }

  for (i = 0; i < prop->len; i++)
    IDP_DirectLinkProperty(&array[i], switch_endian, fd);
}

static void IDP_DirectLinkArray(IDProperty *prop, int switch_endian, FileData *fd)
{
  IDProperty **array;
  int i;

  /* since we didn't save the extra buffer, set totallen to len */
  prop->totallen = prop->len;
  prop->data.pointer = newdataadr(fd, prop->data.pointer);

  if (prop->subtype == IDP_GROUP) {
    test_pointer_array(fd, prop->data.pointer);
    array = prop->data.pointer;

    for (i = 0; i < prop->len; i++)
      IDP_DirectLinkProperty(array[i], switch_endian, fd);
  }
  else if (prop->subtype == IDP_DOUBLE) {
    if (switch_endian) {
      BLI_endian_switch_double_array(prop->data.pointer, prop->len);
    }
  }
  else {
    if (switch_endian) {
      /* also used for floats */
      BLI_endian_switch_int32_array(prop->data.pointer, prop->len);
    }
  }
}

static void IDP_DirectLinkString(IDProperty *prop, FileData *fd)
{
  /*since we didn't save the extra string buffer, set totallen to len.*/
  prop->totallen = prop->len;
  prop->data.pointer = newdataadr(fd, prop->data.pointer);
}

static void IDP_DirectLinkGroup(IDProperty *prop, int switch_endian, FileData *fd)
{
  ListBase *lb = &prop->data.group;
  IDProperty *loop;

  link_list(fd, lb);

  /*Link child id properties now*/
  for (loop = prop->data.group.first; loop; loop = loop->next) {
    IDP_DirectLinkProperty(loop, switch_endian, fd);
  }
}

static void IDP_DirectLinkProperty(IDProperty *prop, int switch_endian, FileData *fd)
{
  switch (prop->type) {
    case IDP_GROUP:
      IDP_DirectLinkGroup(prop, switch_endian, fd);
      break;
    case IDP_STRING:
      IDP_DirectLinkString(prop, fd);
      break;
    case IDP_ARRAY:
      IDP_DirectLinkArray(prop, switch_endian, fd);
      break;
    case IDP_IDPARRAY:
      IDP_DirectLinkIDPArray(prop, switch_endian, fd);
      break;
    case IDP_DOUBLE:
      /* erg, stupid doubles.  since I'm storing them
       * in the same field as int val; val2 in the
       * IDPropertyData struct, they have to deal with
       * endianness specifically
       *
       * in theory, val and val2 would've already been swapped
       * if switch_endian is true, so we have to first unswap
       * them then reswap them as a single 64-bit entity.
       */

      if (switch_endian) {
        BLI_endian_switch_int32(&prop->data.val);
        BLI_endian_switch_int32(&prop->data.val2);
        BLI_endian_switch_int64((int64_t *)&prop->data.val);
      }
      break;
    case IDP_INT:
    case IDP_FLOAT:
    case IDP_ID:
      break; /* Nothing special to do here. */
    default:
      /* Unknown IDP type, nuke it (we cannot handle unknown types everywhere in code,
       * IDP are way too polymorphic to do it safely. */
      printf(
          "%s: found unknown IDProperty type %d, reset to Integer one !\n", __func__, prop->type);
      /* Note: we do not attempt to free unknown prop, we have no way to know how to do that! */
      prop->type = IDP_INT;
      prop->subtype = 0;
      IDP_Int(prop) = 0;
  }
}

#define IDP_DirectLinkGroup_OrFree(prop, switch_endian, fd) \
  _IDP_DirectLinkGroup_OrFree(prop, switch_endian, fd, __func__)

static void _IDP_DirectLinkGroup_OrFree(IDProperty **prop,
                                        int switch_endian,
                                        FileData *fd,
                                        const char *caller_func_id)
{
  if (*prop) {
    if ((*prop)->type == IDP_GROUP) {
      IDP_DirectLinkGroup(*prop, switch_endian, fd);
    }
    else {
      /* corrupt file! */
      printf("%s: found non group data, freeing type %d!\n", caller_func_id, (*prop)->type);
      /* don't risk id, data's likely corrupt. */
      // IDP_FreeProperty(*prop);
      *prop = NULL;
    }
  }
}

static void IDP_LibLinkProperty(IDProperty *prop, FileData *fd)
{
  if (!prop)
    return;

  switch (prop->type) {
    case IDP_ID: /* PointerProperty */
    {
      void *newaddr = newlibadr_us(fd, NULL, IDP_Id(prop));
      if (IDP_Id(prop) && !newaddr && G.debug) {
        printf("Error while loading \"%s\". Data not found in file!\n", prop->name);
      }
      prop->data.pointer = newaddr;
      break;
    }
    case IDP_IDPARRAY: /* CollectionProperty */
    {
      IDProperty *idp_array = IDP_IDPArray(prop);
      for (int i = 0; i < prop->len; i++) {
        IDP_LibLinkProperty(&(idp_array[i]), fd);
      }
      break;
    }
    case IDP_GROUP: /* PointerProperty */
    {
      for (IDProperty *loop = prop->data.group.first; loop; loop = loop->next) {
        IDP_LibLinkProperty(loop, fd);
      }
      break;
    }
    default:
      break; /* Nothing to do for other IDProps. */
  }
}

/** \} */

/* -------------------------------------------------------------------- */
/** \name Read Image Preview
 * \{ */

static PreviewImage *direct_link_preview_image(FileData *fd, PreviewImage *old_prv)
{
  PreviewImage *prv = newdataadr(fd, old_prv);

  if (prv) {
    int i;
    for (i = 0; i < NUM_ICON_SIZES; ++i) {
      if (prv->rect[i]) {
        prv->rect[i] = newdataadr(fd, prv->rect[i]);
      }
      prv->gputexture[i] = NULL;
    }
    prv->icon_id = 0;
    prv->tag = 0;
  }

  return prv;
}

/** \} */

/* -------------------------------------------------------------------- */
/** \name Read ID
 * \{ */

static void lib_link_id(FileData *fd, Main *main)
{
  ListBase *lbarray[MAX_LIBARRAY];
  int base_count, i;

  base_count = set_listbasepointers(main, lbarray);

  for (i = 0; i < base_count; i++) {
    ListBase *lb = lbarray[i];
    ID *id;

    for (id = lb->first; id; id = id->next) {
      if (id->override_static) {
        id->override_static->reference = newlibadr_us(fd, id->lib, id->override_static->reference);
        id->override_static->storage = newlibadr_us(fd, id->lib, id->override_static->storage);
      }
    }
  }
}

static void direct_link_id_override_property_operation_cb(FileData *fd, void *data)
{
  IDOverrideStaticPropertyOperation *opop = data;

  opop->subitem_reference_name = newdataadr(fd, opop->subitem_reference_name);
  opop->subitem_local_name = newdataadr(fd, opop->subitem_local_name);
}

static void direct_link_id_override_property_cb(FileData *fd, void *data)
{
  IDOverrideStaticProperty *op = data;

  op->rna_path = newdataadr(fd, op->rna_path);
  link_list_ex(fd, &op->operations, direct_link_id_override_property_operation_cb);
}

static void direct_link_id(FileData *fd, ID *id)
{
  /*link direct data of ID properties*/
  if (id->properties) {
    id->properties = newdataadr(fd, id->properties);
    /* this case means the data was written incorrectly, it should not happen */
    IDP_DirectLinkGroup_OrFree(&id->properties, (fd->flags & FD_FLAGS_SWITCH_ENDIAN), fd);
  }
  id->py_instance = NULL;

  /* That way datablock reading not going through main read_libblock() function are still in a clear tag state.
   * (glowering at certain nodetree fake datablock here...). */
  id->tag = 0;

  /* Link direct data of overrides. */
  if (id->override_static) {
    id->override_static = newdataadr(fd, id->override_static);
    link_list_ex(fd, &id->override_static->properties, direct_link_id_override_property_cb);
  }

  DrawDataList *drawdata = DRW_drawdatalist_from_id(id);
  if (drawdata) {
    BLI_listbase_clear((ListBase *)drawdata);
  }
}

/** \} */

/* -------------------------------------------------------------------- */
/** \name Read CurveMapping
 * \{ */

/* cuma itself has been read! */
static void direct_link_curvemapping(FileData *fd, CurveMapping *cumap)
{
  int a;

  /* flag seems to be able to hang? Maybe old files... not bad to clear anyway */
  cumap->flag &= ~CUMA_PREMULLED;

  for (a = 0; a < CM_TOT; a++) {
    cumap->cm[a].curve = newdataadr(fd, cumap->cm[a].curve);
    cumap->cm[a].table = NULL;
    cumap->cm[a].premultable = NULL;
  }
}

/** \} */

/* -------------------------------------------------------------------- */
/** \name Read ID: Brush
 * \{ */

/* library brush linking after fileread */
static void lib_link_brush(FileData *fd, Main *main)
{
  /* only link ID pointers */
  for (Brush *brush = main->brushes.first; brush; brush = brush->id.next) {
    if (brush->id.tag & LIB_TAG_NEED_LINK) {
      IDP_LibLinkProperty(brush->id.properties, fd);

      /* brush->(mask_)mtex.obj is ignored on purpose? */
      brush->mtex.tex = newlibadr_us(fd, brush->id.lib, brush->mtex.tex);
      brush->mask_mtex.tex = newlibadr_us(fd, brush->id.lib, brush->mask_mtex.tex);
      brush->clone.image = newlibadr(fd, brush->id.lib, brush->clone.image);
      brush->toggle_brush = newlibadr(fd, brush->id.lib, brush->toggle_brush);
      brush->paint_curve = newlibadr_us(fd, brush->id.lib, brush->paint_curve);

      /* link default grease pencil palette */
      if (brush->gpencil_settings != NULL) {
        if (brush->gpencil_settings->flag & GP_BRUSH_MATERIAL_PINNED) {
          brush->gpencil_settings->material = newlibadr_us(
              fd, brush->id.lib, brush->gpencil_settings->material);

          if (!brush->gpencil_settings->material) {
            brush->gpencil_settings->flag &= ~GP_BRUSH_MATERIAL_PINNED;
          }
        }
        else {
          brush->gpencil_settings->material = NULL;
        }
      }

      brush->id.tag &= ~LIB_TAG_NEED_LINK;
    }
  }
}

static void direct_link_brush(FileData *fd, Brush *brush)
{
  /* brush itself has been read */

  /* fallof curve */
  brush->curve = newdataadr(fd, brush->curve);

  brush->gradient = newdataadr(fd, brush->gradient);

  if (brush->curve)
    direct_link_curvemapping(fd, brush->curve);
  else
    BKE_brush_curve_preset(brush, CURVE_PRESET_SHARP);

  /* grease pencil */
  brush->gpencil_settings = newdataadr(fd, brush->gpencil_settings);
  if (brush->gpencil_settings != NULL) {
    brush->gpencil_settings->curve_sensitivity = newdataadr(
        fd, brush->gpencil_settings->curve_sensitivity);
    brush->gpencil_settings->curve_strength = newdataadr(fd,
                                                         brush->gpencil_settings->curve_strength);
    brush->gpencil_settings->curve_jitter = newdataadr(fd, brush->gpencil_settings->curve_jitter);

    if (brush->gpencil_settings->curve_sensitivity)
      direct_link_curvemapping(fd, brush->gpencil_settings->curve_sensitivity);

    if (brush->gpencil_settings->curve_strength)
      direct_link_curvemapping(fd, brush->gpencil_settings->curve_strength);

    if (brush->gpencil_settings->curve_jitter)
      direct_link_curvemapping(fd, brush->gpencil_settings->curve_jitter);
  }

  brush->preview = NULL;
  brush->icon_imbuf = NULL;
}

/** \} */

/* -------------------------------------------------------------------- */
/** \name Read ID: Palette
 * \{ */

static void lib_link_palette(FileData *fd, Main *main)
{
  /* only link ID pointers */
  for (Palette *palette = main->palettes.first; palette; palette = palette->id.next) {
    if (palette->id.tag & LIB_TAG_NEED_LINK) {
      IDP_LibLinkProperty(palette->id.properties, fd);

      palette->id.tag &= ~LIB_TAG_NEED_LINK;
    }
  }
}

static void direct_link_palette(FileData *fd, Palette *palette)
{

  /* palette itself has been read */
  link_list(fd, &palette->colors);
}

static void lib_link_paint_curve(FileData *fd, Main *main)
{
  /* only link ID pointers */
  for (PaintCurve *pc = main->paintcurves.first; pc; pc = pc->id.next) {
    if (pc->id.tag & LIB_TAG_NEED_LINK) {
      IDP_LibLinkProperty(pc->id.properties, fd);

      pc->id.tag &= ~LIB_TAG_NEED_LINK;
    }
  }
}

static void direct_link_paint_curve(FileData *fd, PaintCurve *pc)
{
  pc->points = newdataadr(fd, pc->points);
}

/** \} */

/* -------------------------------------------------------------------- */
/** \name Read PackedFile
 * \{ */

static PackedFile *direct_link_packedfile(FileData *fd, PackedFile *oldpf)
{
  PackedFile *pf = newpackedadr(fd, oldpf);

  if (pf) {
    pf->data = newpackedadr(fd, pf->data);
  }

  return pf;
}

/** \} */

/* -------------------------------------------------------------------- */
/** \name Read Animation (legacy for version patching)
 * \{ */

// XXX deprecated - old animation system
static void lib_link_ipo(FileData *fd, Main *main)
{
  Ipo *ipo;

  for (ipo = main->ipo.first; ipo; ipo = ipo->id.next) {
    if (ipo->id.tag & LIB_TAG_NEED_LINK) {
      IpoCurve *icu;
      for (icu = ipo->curve.first; icu; icu = icu->next) {
        if (icu->driver)
          icu->driver->ob = newlibadr(fd, ipo->id.lib, icu->driver->ob);
      }
      ipo->id.tag &= ~LIB_TAG_NEED_LINK;
    }
  }
}

// XXX deprecated - old animation system
static void direct_link_ipo(FileData *fd, Ipo *ipo)
{
  IpoCurve *icu;

  link_list(fd, &(ipo->curve));

  for (icu = ipo->curve.first; icu; icu = icu->next) {
    icu->bezt = newdataadr(fd, icu->bezt);
    icu->bp = newdataadr(fd, icu->bp);
    icu->driver = newdataadr(fd, icu->driver);
  }
}

// XXX deprecated - old animation system
static void lib_link_nlastrips(FileData *fd, ID *id, ListBase *striplist)
{
  bActionStrip *strip;
  bActionModifier *amod;

  for (strip = striplist->first; strip; strip = strip->next) {
    strip->object = newlibadr(fd, id->lib, strip->object);
    strip->act = newlibadr_us(fd, id->lib, strip->act);
    strip->ipo = newlibadr(fd, id->lib, strip->ipo);
    for (amod = strip->modifiers.first; amod; amod = amod->next)
      amod->ob = newlibadr(fd, id->lib, amod->ob);
  }
}

// XXX deprecated - old animation system
static void direct_link_nlastrips(FileData *fd, ListBase *strips)
{
  bActionStrip *strip;

  link_list(fd, strips);

  for (strip = strips->first; strip; strip = strip->next)
    link_list(fd, &strip->modifiers);
}

// XXX deprecated - old animation system
static void lib_link_constraint_channels(FileData *fd, ID *id, ListBase *chanbase)
{
  bConstraintChannel *chan;

  for (chan = chanbase->first; chan; chan = chan->next) {
    chan->ipo = newlibadr_us(fd, id->lib, chan->ipo);
  }
}

/** \} */

/* -------------------------------------------------------------------- */
/** \name Read ID: Action
 * \{ */

static void lib_link_fmodifiers(FileData *fd, ID *id, ListBase *list)
{
  FModifier *fcm;

  for (fcm = list->first; fcm; fcm = fcm->next) {
    /* data for specific modifiers */
    switch (fcm->type) {
      case FMODIFIER_TYPE_PYTHON: {
        FMod_Python *data = (FMod_Python *)fcm->data;
        data->script = newlibadr(fd, id->lib, data->script);

        break;
      }
    }
  }
}

static void lib_link_fcurves(FileData *fd, ID *id, ListBase *list)
{
  FCurve *fcu;

  if (list == NULL)
    return;

  /* relink ID-block references... */
  for (fcu = list->first; fcu; fcu = fcu->next) {
    /* driver data */
    if (fcu->driver) {
      ChannelDriver *driver = fcu->driver;
      DriverVar *dvar;

      for (dvar = driver->variables.first; dvar; dvar = dvar->next) {
        DRIVER_TARGETS_LOOPER_BEGIN (dvar) {
          /* only relink if still used */
          if (tarIndex < dvar->num_targets)
            dtar->id = newlibadr(fd, id->lib, dtar->id);
          else
            dtar->id = NULL;
        }
        DRIVER_TARGETS_LOOPER_END;
      }
    }

    /* modifiers */
    lib_link_fmodifiers(fd, id, &fcu->modifiers);
  }
}

/* NOTE: this assumes that link_list has already been called on the list */
static void direct_link_fmodifiers(FileData *fd, ListBase *list, FCurve *curve)
{
  FModifier *fcm;

  for (fcm = list->first; fcm; fcm = fcm->next) {
    /* relink general data */
    fcm->data = newdataadr(fd, fcm->data);
    fcm->curve = curve;

    /* do relinking of data for specific types */
    switch (fcm->type) {
      case FMODIFIER_TYPE_GENERATOR: {
        FMod_Generator *data = (FMod_Generator *)fcm->data;

        data->coefficients = newdataadr(fd, data->coefficients);

        if (fd->flags & FD_FLAGS_SWITCH_ENDIAN) {
          BLI_endian_switch_float_array(data->coefficients, data->arraysize);
        }

        break;
      }
      case FMODIFIER_TYPE_ENVELOPE: {
        FMod_Envelope *data = (FMod_Envelope *)fcm->data;

        data->data = newdataadr(fd, data->data);

        break;
      }
      case FMODIFIER_TYPE_PYTHON: {
        FMod_Python *data = (FMod_Python *)fcm->data;

        data->prop = newdataadr(fd, data->prop);
        IDP_DirectLinkGroup_OrFree(&data->prop, (fd->flags & FD_FLAGS_SWITCH_ENDIAN), fd);

        break;
      }
    }
  }
}

/* NOTE: this assumes that link_list has already been called on the list */
static void direct_link_fcurves(FileData *fd, ListBase *list)
{
  FCurve *fcu;

  /* link F-Curve data to F-Curve again (non ID-libs) */
  for (fcu = list->first; fcu; fcu = fcu->next) {
    /* curve data */
    fcu->bezt = newdataadr(fd, fcu->bezt);
    fcu->fpt = newdataadr(fd, fcu->fpt);

    /* rna path */
    fcu->rna_path = newdataadr(fd, fcu->rna_path);

    /* group */
    fcu->grp = newdataadr(fd, fcu->grp);

    /* clear disabled flag - allows disabled drivers to be tried again ([#32155]),
     * but also means that another method for "reviving disabled F-Curves" exists
     */
    fcu->flag &= ~FCURVE_DISABLED;

    /* driver */
    fcu->driver = newdataadr(fd, fcu->driver);
    if (fcu->driver) {
      ChannelDriver *driver = fcu->driver;
      DriverVar *dvar;

      /* compiled expression data will need to be regenerated (old pointer may still be set here) */
      driver->expr_comp = NULL;
      driver->expr_simple = NULL;

      /* give the driver a fresh chance - the operating environment may be different now
       * (addons, etc. may be different) so the driver namespace may be sane now [#32155]
       */
      driver->flag &= ~DRIVER_FLAG_INVALID;

      /* relink variables, targets and their paths */
      link_list(fd, &driver->variables);
      for (dvar = driver->variables.first; dvar; dvar = dvar->next) {
        DRIVER_TARGETS_LOOPER_BEGIN (dvar) {
          /* only relink the targets being used */
          if (tarIndex < dvar->num_targets)
            dtar->rna_path = newdataadr(fd, dtar->rna_path);
          else
            dtar->rna_path = NULL;
        }
        DRIVER_TARGETS_LOOPER_END;
      }
    }

    /* modifiers */
    link_list(fd, &fcu->modifiers);
    direct_link_fmodifiers(fd, &fcu->modifiers, fcu);
  }
}

static void lib_link_action(FileData *fd, Main *main)
{
  for (bAction *act = main->actions.first; act; act = act->id.next) {
    if (act->id.tag & LIB_TAG_NEED_LINK) {
      IDP_LibLinkProperty(act->id.properties, fd);

      // XXX deprecated - old animation system <<<
      for (bActionChannel *chan = act->chanbase.first; chan; chan = chan->next) {
        chan->ipo = newlibadr_us(fd, act->id.lib, chan->ipo);
        lib_link_constraint_channels(fd, &act->id, &chan->constraintChannels);
      }
      // >>> XXX deprecated - old animation system

      lib_link_fcurves(fd, &act->id, &act->curves);

      for (TimeMarker *marker = act->markers.first; marker; marker = marker->next) {
        if (marker->camera) {
          marker->camera = newlibadr(fd, act->id.lib, marker->camera);
        }
      }

      act->id.tag &= ~LIB_TAG_NEED_LINK;
    }
  }
}

static void direct_link_action(FileData *fd, bAction *act)
{
  bActionChannel *achan;  // XXX deprecated - old animation system
  bActionGroup *agrp;

  link_list(fd, &act->curves);
  link_list(fd, &act->chanbase);  // XXX deprecated - old animation system
  link_list(fd, &act->groups);
  link_list(fd, &act->markers);

  // XXX deprecated - old animation system <<<
  for (achan = act->chanbase.first; achan; achan = achan->next) {
    achan->grp = newdataadr(fd, achan->grp);

    link_list(fd, &achan->constraintChannels);
  }
  // >>> XXX deprecated - old animation system

  direct_link_fcurves(fd, &act->curves);

  for (agrp = act->groups.first; agrp; agrp = agrp->next) {
    agrp->channels.first = newdataadr(fd, agrp->channels.first);
    agrp->channels.last = newdataadr(fd, agrp->channels.last);
  }
}

static void lib_link_nladata_strips(FileData *fd, ID *id, ListBase *list)
{
  NlaStrip *strip;

  for (strip = list->first; strip; strip = strip->next) {
    /* check strip's children */
    lib_link_nladata_strips(fd, id, &strip->strips);

    /* check strip's F-Curves */
    lib_link_fcurves(fd, id, &strip->fcurves);

    /* reassign the counted-reference to action */
    strip->act = newlibadr_us(fd, id->lib, strip->act);

    /* fix action id-root (i.e. if it comes from a pre 2.57 .blend file) */
    if ((strip->act) && (strip->act->idroot == 0))
      strip->act->idroot = GS(id->name);
  }
}

static void lib_link_nladata(FileData *fd, ID *id, ListBase *list)
{
  NlaTrack *nlt;

  /* we only care about the NLA strips inside the tracks */
  for (nlt = list->first; nlt; nlt = nlt->next) {
    lib_link_nladata_strips(fd, id, &nlt->strips);
  }
}

/* This handles Animato NLA-Strips linking
 * NOTE: this assumes that link_list has already been called on the list
 */
static void direct_link_nladata_strips(FileData *fd, ListBase *list)
{
  NlaStrip *strip;

  for (strip = list->first; strip; strip = strip->next) {
    /* strip's child strips */
    link_list(fd, &strip->strips);
    direct_link_nladata_strips(fd, &strip->strips);

    /* strip's F-Curves */
    link_list(fd, &strip->fcurves);
    direct_link_fcurves(fd, &strip->fcurves);

    /* strip's F-Modifiers */
    link_list(fd, &strip->modifiers);
    direct_link_fmodifiers(fd, &strip->modifiers, NULL);
  }
}

/* NOTE: this assumes that link_list has already been called on the list */
static void direct_link_nladata(FileData *fd, ListBase *list)
{
  NlaTrack *nlt;

  for (nlt = list->first; nlt; nlt = nlt->next) {
    /* relink list of strips */
    link_list(fd, &nlt->strips);

    /* relink strip data */
    direct_link_nladata_strips(fd, &nlt->strips);
  }
}

/* ------- */

static void lib_link_keyingsets(FileData *fd, ID *id, ListBase *list)
{
  KeyingSet *ks;
  KS_Path *ksp;

  /* here, we're only interested in the ID pointer stored in some of the paths */
  for (ks = list->first; ks; ks = ks->next) {
    for (ksp = ks->paths.first; ksp; ksp = ksp->next) {
      ksp->id = newlibadr(fd, id->lib, ksp->id);
    }
  }
}

/* NOTE: this assumes that link_list has already been called on the list */
static void direct_link_keyingsets(FileData *fd, ListBase *list)
{
  KeyingSet *ks;
  KS_Path *ksp;

  /* link KeyingSet data to KeyingSet again (non ID-libs) */
  for (ks = list->first; ks; ks = ks->next) {
    /* paths */
    link_list(fd, &ks->paths);

    for (ksp = ks->paths.first; ksp; ksp = ksp->next) {
      /* rna path */
      ksp->rna_path = newdataadr(fd, ksp->rna_path);
    }
  }
}

/* ------- */

static void lib_link_animdata(FileData *fd, ID *id, AnimData *adt)
{
  if (adt == NULL)
    return;

  /* link action data */
  adt->action = newlibadr_us(fd, id->lib, adt->action);
  adt->tmpact = newlibadr_us(fd, id->lib, adt->tmpact);

  /* fix action id-roots (i.e. if they come from a pre 2.57 .blend file) */
  if ((adt->action) && (adt->action->idroot == 0))
    adt->action->idroot = GS(id->name);
  if ((adt->tmpact) && (adt->tmpact->idroot == 0))
    adt->tmpact->idroot = GS(id->name);

  /* link drivers */
  lib_link_fcurves(fd, id, &adt->drivers);

  /* overrides don't have lib-link for now, so no need to do anything */

  /* link NLA-data */
  lib_link_nladata(fd, id, &adt->nla_tracks);
}

static void direct_link_animdata(FileData *fd, AnimData *adt)
{
  /* NOTE: must have called newdataadr already before doing this... */
  if (adt == NULL)
    return;

  /* link drivers */
  link_list(fd, &adt->drivers);
  direct_link_fcurves(fd, &adt->drivers);
  adt->driver_array = NULL;

  /* link overrides */
  // TODO...

  /* link NLA-data */
  link_list(fd, &adt->nla_tracks);
  direct_link_nladata(fd, &adt->nla_tracks);

  /* relink active track/strip - even though strictly speaking this should only be used
   * if we're in 'tweaking mode', we need to be able to have this loaded back for
   * undo, but also since users may not exit tweakmode before saving (#24535)
   */
  // TODO: it's not really nice that anyone should be able to save the file in this
  //      state, but it's going to be too hard to enforce this single case...
  adt->act_track = newdataadr(fd, adt->act_track);
  adt->actstrip = newdataadr(fd, adt->actstrip);
}

/** \} */

/* -------------------------------------------------------------------- */
/** \name Read ID: CacheFiles
 * \{ */

static void lib_link_cachefiles(FileData *fd, Main *bmain)
{
  /* only link ID pointers */
  for (CacheFile *cache_file = bmain->cachefiles.first; cache_file;
       cache_file = cache_file->id.next) {
    if (cache_file->id.tag & LIB_TAG_NEED_LINK) {
      IDP_LibLinkProperty(cache_file->id.properties, fd);
      lib_link_animdata(fd, &cache_file->id, cache_file->adt);

      cache_file->id.tag &= ~LIB_TAG_NEED_LINK;
    }
  }
}

static void direct_link_cachefile(FileData *fd, CacheFile *cache_file)
{
  BLI_listbase_clear(&cache_file->object_paths);
  cache_file->handle = NULL;
  cache_file->handle_mutex = NULL;

  /* relink animdata */
  cache_file->adt = newdataadr(fd, cache_file->adt);
  direct_link_animdata(fd, cache_file->adt);
}

/** \} */

/* -------------------------------------------------------------------- */
/** \name Read ID: WorkSpace
 * \{ */

static void lib_link_workspaces(FileData *fd, Main *bmain)
{
  for (WorkSpace *workspace = bmain->workspaces.first; workspace; workspace = workspace->id.next) {
    ListBase *layouts = BKE_workspace_layouts_get(workspace);
    ID *id = (ID *)workspace;

    if ((id->tag & LIB_TAG_NEED_LINK) == 0) {
      continue;
    }
    IDP_LibLinkProperty(id->properties, fd);
    id_us_ensure_real(id);

    for (WorkSpaceLayout *layout = layouts->first, *layout_next; layout; layout = layout_next) {
      layout->screen = newlibadr_us(fd, id->lib, layout->screen);

      layout_next = layout->next;
      if (layout->screen) {
        if (ID_IS_LINKED(id)) {
          layout->screen->winid = 0;
          if (layout->screen->temp) {
            /* delete temp layouts when appending */
            BKE_workspace_layout_remove(bmain, workspace, layout);
          }
        }
      }
    }

    id->tag &= ~LIB_TAG_NEED_LINK;
  }
}

static void direct_link_workspace(FileData *fd, WorkSpace *workspace, const Main *main)
{
  link_list(fd, BKE_workspace_layouts_get(workspace));
  link_list(fd, &workspace->hook_layout_relations);
  link_list(fd, &workspace->owner_ids);
  link_list(fd, &workspace->tools);

  for (WorkSpaceDataRelation *relation = workspace->hook_layout_relations.first; relation;
       relation = relation->next) {
    relation->parent = newglobadr(
        fd, relation->parent); /* data from window - need to access through global oldnew-map */
    relation->value = newdataadr(fd, relation->value);
  }

  /* Same issue/fix as in direct_link_workspace_link_scene_data: Can't read workspace data
   * when reading windows, so have to update windows after/when reading workspaces. */
  for (wmWindowManager *wm = main->wm.first; wm; wm = wm->id.next) {
    for (wmWindow *win = wm->windows.first; win; win = win->next) {
      WorkSpaceLayout *act_layout = newdataadr(
          fd, BKE_workspace_active_layout_get(win->workspace_hook));
      if (act_layout) {
        BKE_workspace_active_layout_set(win->workspace_hook, act_layout);
      }
    }
  }

  for (bToolRef *tref = workspace->tools.first; tref; tref = tref->next) {
    tref->runtime = NULL;
    tref->properties = newdataadr(fd, tref->properties);
    IDP_DirectLinkGroup_OrFree(&tref->properties, (fd->flags & FD_FLAGS_SWITCH_ENDIAN), fd);
  }

  workspace->status_text = NULL;
}

static void lib_link_workspace_instance_hook(FileData *fd, WorkSpaceInstanceHook *hook, ID *id)
{
  WorkSpace *workspace = BKE_workspace_active_get(hook);
  BKE_workspace_active_set(hook, newlibadr(fd, id->lib, workspace));
}

/** \} */

/* -------------------------------------------------------------------- */
/** \name Read ID: Node Tree
 * \{ */

/* Single node tree (also used for material/scene trees), ntree is not NULL */
static void lib_link_ntree(FileData *fd, ID *id, bNodeTree *ntree)
{
  bNode *node;
  bNodeSocket *sock;

  IDP_LibLinkProperty(ntree->id.properties, fd);
  lib_link_animdata(fd, &ntree->id, ntree->adt);

  ntree->gpd = newlibadr_us(fd, id->lib, ntree->gpd);

  for (node = ntree->nodes.first; node; node = node->next) {
    /* Link ID Properties -- and copy this comment EXACTLY for easy finding
     * of library blocks that implement this.*/
    IDP_LibLinkProperty(node->prop, fd);

    node->id = newlibadr_us(fd, id->lib, node->id);

    for (sock = node->inputs.first; sock; sock = sock->next) {
      IDP_LibLinkProperty(sock->prop, fd);
    }
    for (sock = node->outputs.first; sock; sock = sock->next) {
      IDP_LibLinkProperty(sock->prop, fd);
    }
  }

  for (sock = ntree->inputs.first; sock; sock = sock->next) {
    IDP_LibLinkProperty(sock->prop, fd);
  }
  for (sock = ntree->outputs.first; sock; sock = sock->next) {
    IDP_LibLinkProperty(sock->prop, fd);
  }
}

/* library ntree linking after fileread */
static void lib_link_nodetree(FileData *fd, Main *main)
{
  /* only link ID pointers */
  for (bNodeTree *ntree = main->nodetrees.first; ntree; ntree = ntree->id.next) {
    if (ntree->id.tag & LIB_TAG_NEED_LINK) {
      lib_link_ntree(fd, &ntree->id, ntree);

      ntree->id.tag &= ~LIB_TAG_NEED_LINK;
    }
  }
}

/* updates group node socket identifier so that
 * external links to/from the group node are preserved.
 */
static void lib_node_do_versions_group_indices(bNode *gnode)
{
  bNodeTree *ngroup = (bNodeTree *)gnode->id;
  bNodeSocket *sock;
  bNodeLink *link;

  for (sock = gnode->outputs.first; sock; sock = sock->next) {
    int old_index = sock->to_index;

    for (link = ngroup->links.first; link; link = link->next) {
      if (link->tonode == NULL && link->fromsock->own_index == old_index) {
        strcpy(sock->identifier, link->fromsock->identifier);
        /* deprecated */
        sock->own_index = link->fromsock->own_index;
        sock->to_index = 0;
        sock->groupsock = NULL;
      }
    }
  }
  for (sock = gnode->inputs.first; sock; sock = sock->next) {
    int old_index = sock->to_index;

    for (link = ngroup->links.first; link; link = link->next) {
      if (link->fromnode == NULL && link->tosock->own_index == old_index) {
        strcpy(sock->identifier, link->tosock->identifier);
        /* deprecated */
        sock->own_index = link->tosock->own_index;
        sock->to_index = 0;
        sock->groupsock = NULL;
      }
    }
  }
}

/* verify types for nodes and groups, all data has to be read */
/* open = 0: appending/linking, open = 1: open new file (need to clean out dynamic
 * typedefs */
static void lib_verify_nodetree(Main *main, int UNUSED(open))
{
  /* this crashes blender on undo/redo */
#if 0
  if (open == 1) {
    reinit_nodesystem();
  }
#endif

  /* set node->typeinfo pointers */
  FOREACH_NODETREE_BEGIN (main, ntree, id) {
    ntreeSetTypes(NULL, ntree);
  }
  FOREACH_NODETREE_END;

  /* verify static socket templates */
  FOREACH_NODETREE_BEGIN (main, ntree, id) {
    bNode *node;
    for (node = ntree->nodes.first; node; node = node->next)
      node_verify_socket_templates(ntree, node);
  }
  FOREACH_NODETREE_END;

  {
    bool has_old_groups = false;
    /* XXX this should actually be part of do_versions, but since we need
     * finished library linking, it is not possible there. Instead in do_versions
     * we have set the NTREE_DO_VERSIONS_GROUP_EXPOSE_2_56_2 flag, so at this point we can do the
     * actual group node updates.
     */
    for (bNodeTree *ntree = main->nodetrees.first; ntree; ntree = ntree->id.next) {
      if (ntree->flag & NTREE_DO_VERSIONS_GROUP_EXPOSE_2_56_2) {
        has_old_groups = 1;
      }
    }

    if (has_old_groups) {
      FOREACH_NODETREE_BEGIN (main, ntree, id) {
        /* updates external links for all group nodes in a tree */
        bNode *node;
        for (node = ntree->nodes.first; node; node = node->next) {
          if (node->type == NODE_GROUP) {
            bNodeTree *ngroup = (bNodeTree *)node->id;
            if (ngroup && (ngroup->flag & NTREE_DO_VERSIONS_GROUP_EXPOSE_2_56_2))
              lib_node_do_versions_group_indices(node);
          }
        }
      }
      FOREACH_NODETREE_END;
    }

    for (bNodeTree *ntree = main->nodetrees.first; ntree; ntree = ntree->id.next) {
      ntree->flag &= ~NTREE_DO_VERSIONS_GROUP_EXPOSE_2_56_2;
    }
  }

  {
    /* Convert the previously used ntree->inputs/ntree->outputs lists to interface nodes.
     * Pre 2.56.2 node trees automatically have all unlinked sockets exposed already
     * (see NTREE_DO_VERSIONS_GROUP_EXPOSE_2_56_2).
     *
     * XXX this should actually be part of do_versions,
     * but needs valid typeinfo pointers to create interface nodes.
     *
     * Note: theoretically only needed in node groups (main->nodetree),
     * but due to a temporary bug such links could have been added in all trees,
     * so have to clean up all of them ...
     */

    FOREACH_NODETREE_BEGIN (main, ntree, id) {
      if (ntree->flag & NTREE_DO_VERSIONS_CUSTOMNODES_GROUP) {
        bNode *input_node = NULL, *output_node = NULL;
        int num_inputs = 0, num_outputs = 0;
        bNodeLink *link, *next_link;
        /* Only create new interface nodes for actual older files.
         * New file versions already have input/output nodes with duplicate links,
         * in that case just remove the invalid links.
         */
        const bool create_io_nodes = (ntree->flag &
                                      NTREE_DO_VERSIONS_CUSTOMNODES_GROUP_CREATE_INTERFACE) != 0;

        float input_locx = 1000000.0f, input_locy = 0.0f;
        float output_locx = -1000000.0f, output_locy = 0.0f;
        /* rough guess, not nice but we don't have access to UI constants here ... */
        static const float offsetx = 42 + 3 * 20 + 20;
        /*static const float offsety = 0.0f;*/

        if (create_io_nodes) {
          if (ntree->inputs.first)
            input_node = nodeAddStaticNode(NULL, ntree, NODE_GROUP_INPUT);

          if (ntree->outputs.first)
            output_node = nodeAddStaticNode(NULL, ntree, NODE_GROUP_OUTPUT);
        }

        /* Redirect links from/to the node tree interface to input/output node.
         * If the fromnode/tonode pointers are NULL, this means a link from/to
         * the ntree interface sockets, which need to be redirected to new interface nodes.
         */
        for (link = ntree->links.first; link; link = next_link) {
          bool free_link = false;
          next_link = link->next;

          if (link->fromnode == NULL) {
            if (input_node) {
              link->fromnode = input_node;
              link->fromsock = node_group_input_find_socket(input_node,
                                                            link->fromsock->identifier);
              ++num_inputs;

              if (link->tonode) {
                if (input_locx > link->tonode->locx - offsetx)
                  input_locx = link->tonode->locx - offsetx;
                input_locy += link->tonode->locy;
              }
            }
            else {
              free_link = true;
            }
          }

          if (link->tonode == NULL) {
            if (output_node) {
              link->tonode = output_node;
              link->tosock = node_group_output_find_socket(output_node, link->tosock->identifier);
              ++num_outputs;

              if (link->fromnode) {
                if (output_locx < link->fromnode->locx + offsetx)
                  output_locx = link->fromnode->locx + offsetx;
                output_locy += link->fromnode->locy;
              }
            }
            else {
              free_link = true;
            }
          }

          if (free_link)
            nodeRemLink(ntree, link);
        }

        if (num_inputs > 0) {
          input_locy /= num_inputs;
          input_node->locx = input_locx;
          input_node->locy = input_locy;
        }
        if (num_outputs > 0) {
          output_locy /= num_outputs;
          output_node->locx = output_locx;
          output_node->locy = output_locy;
        }

        /* clear do_versions flags */
        ntree->flag &= ~(NTREE_DO_VERSIONS_CUSTOMNODES_GROUP |
                         NTREE_DO_VERSIONS_CUSTOMNODES_GROUP_CREATE_INTERFACE);
      }
    }
    FOREACH_NODETREE_END;
  }

  /* verify all group user nodes */
  for (bNodeTree *ntree = main->nodetrees.first; ntree; ntree = ntree->id.next) {
    ntreeVerifyNodes(main, &ntree->id);
  }

  /* make update calls where necessary */
  {
    FOREACH_NODETREE_BEGIN (main, ntree, id) {
      /* make an update call for the tree */
      ntreeUpdateTree(main, ntree);
    }
    FOREACH_NODETREE_END;
  }
}

static void direct_link_node_socket(FileData *fd, bNodeSocket *sock)
{
  sock->prop = newdataadr(fd, sock->prop);
  IDP_DirectLinkGroup_OrFree(&sock->prop, (fd->flags & FD_FLAGS_SWITCH_ENDIAN), fd);

  sock->link = newdataadr(fd, sock->link);
  sock->typeinfo = NULL;
  sock->storage = newdataadr(fd, sock->storage);
  sock->default_value = newdataadr(fd, sock->default_value);
  sock->cache = NULL;
}

/* ntree itself has been read! */
static void direct_link_nodetree(FileData *fd, bNodeTree *ntree)
{
  /* note: writing and reading goes in sync, for speed */
  bNode *node;
  bNodeSocket *sock;
  bNodeLink *link;

  ntree->init = 0; /* to set callbacks and force setting types */
  ntree->is_updating = false;
  ntree->typeinfo = NULL;
  ntree->interface_type = NULL;

  ntree->progress = NULL;
  ntree->execdata = NULL;
  ntree->duplilock = NULL;

  ntree->adt = newdataadr(fd, ntree->adt);
  direct_link_animdata(fd, ntree->adt);

  ntree->id.recalc &= ~ID_RECALC_ALL;

  link_list(fd, &ntree->nodes);
  for (node = ntree->nodes.first; node; node = node->next) {
    node->typeinfo = NULL;

    link_list(fd, &node->inputs);
    link_list(fd, &node->outputs);

    node->prop = newdataadr(fd, node->prop);
    IDP_DirectLinkGroup_OrFree(&node->prop, (fd->flags & FD_FLAGS_SWITCH_ENDIAN), fd);

    link_list(fd, &node->internal_links);
    for (link = node->internal_links.first; link; link = link->next) {
      link->fromnode = newdataadr(fd, link->fromnode);
      link->fromsock = newdataadr(fd, link->fromsock);
      link->tonode = newdataadr(fd, link->tonode);
      link->tosock = newdataadr(fd, link->tosock);
    }

    if (node->type == CMP_NODE_MOVIEDISTORTION) {
      node->storage = newmclipadr(fd, node->storage);
    }
    else {
      node->storage = newdataadr(fd, node->storage);
    }

    if (node->storage) {
      /* could be handlerized at some point */
      if (ntree->type == NTREE_SHADER) {
        if (node->type == SH_NODE_CURVE_VEC || node->type == SH_NODE_CURVE_RGB) {
          direct_link_curvemapping(fd, node->storage);
        }
        else if (node->type == SH_NODE_SCRIPT) {
          NodeShaderScript *nss = (NodeShaderScript *)node->storage;
          nss->bytecode = newdataadr(fd, nss->bytecode);
        }
        else if (node->type == SH_NODE_TEX_POINTDENSITY) {
          NodeShaderTexPointDensity *npd = (NodeShaderTexPointDensity *)node->storage;
          memset(&npd->pd, 0, sizeof(npd->pd));
        }
        else if (node->type == SH_NODE_TEX_IMAGE) {
          NodeTexImage *tex = (NodeTexImage *)node->storage;
          tex->iuser.ok = 1;
          tex->iuser.scene = NULL;
        }
        else if (node->type == SH_NODE_TEX_ENVIRONMENT) {
          NodeTexEnvironment *tex = (NodeTexEnvironment *)node->storage;
          tex->iuser.ok = 1;
          tex->iuser.scene = NULL;
        }
      }
      else if (ntree->type == NTREE_COMPOSIT) {
        if (ELEM(node->type,
                 CMP_NODE_TIME,
                 CMP_NODE_CURVE_VEC,
                 CMP_NODE_CURVE_RGB,
                 CMP_NODE_HUECORRECT)) {
          direct_link_curvemapping(fd, node->storage);
        }
        else if (ELEM(node->type,
                      CMP_NODE_IMAGE,
                      CMP_NODE_R_LAYERS,
                      CMP_NODE_VIEWER,
                      CMP_NODE_SPLITVIEWER)) {
          ImageUser *iuser = node->storage;
          iuser->ok = 1;
          iuser->scene = NULL;
        }
        else if (node->type == CMP_NODE_CRYPTOMATTE) {
          NodeCryptomatte *nc = (NodeCryptomatte *)node->storage;
          nc->matte_id = newdataadr(fd, nc->matte_id);
        }
      }
      else if (ntree->type == NTREE_TEXTURE) {
        if (node->type == TEX_NODE_CURVE_RGB || node->type == TEX_NODE_CURVE_TIME) {
          direct_link_curvemapping(fd, node->storage);
        }
        else if (node->type == TEX_NODE_IMAGE) {
          ImageUser *iuser = node->storage;
          iuser->ok = 1;
          iuser->scene = NULL;
        }
      }
    }
  }
  link_list(fd, &ntree->links);

  /* and we connect the rest */
  for (node = ntree->nodes.first; node; node = node->next) {
    node->parent = newdataadr(fd, node->parent);
    node->lasty = 0;

    for (sock = node->inputs.first; sock; sock = sock->next)
      direct_link_node_socket(fd, sock);
    for (sock = node->outputs.first; sock; sock = sock->next)
      direct_link_node_socket(fd, sock);
  }

  /* interface socket lists */
  link_list(fd, &ntree->inputs);
  link_list(fd, &ntree->outputs);
  for (sock = ntree->inputs.first; sock; sock = sock->next)
    direct_link_node_socket(fd, sock);
  for (sock = ntree->outputs.first; sock; sock = sock->next)
    direct_link_node_socket(fd, sock);

  for (link = ntree->links.first; link; link = link->next) {
    link->fromnode = newdataadr(fd, link->fromnode);
    link->tonode = newdataadr(fd, link->tonode);
    link->fromsock = newdataadr(fd, link->fromsock);
    link->tosock = newdataadr(fd, link->tosock);
  }

#if 0
  if (ntree->previews) {
    bNodeInstanceHash *new_previews = BKE_node_instance_hash_new("node previews");
    bNodeInstanceHashIterator iter;

    NODE_INSTANCE_HASH_ITER(iter, ntree->previews) {
      bNodePreview *preview = BKE_node_instance_hash_iterator_get_value(&iter);
      if (preview) {
        bNodePreview *new_preview = newimaadr(fd, preview);
        if (new_preview) {
          bNodeInstanceKey key = BKE_node_instance_hash_iterator_get_key(&iter);
          BKE_node_instance_hash_insert(new_previews, key, new_preview);
        }
      }
    }
    BKE_node_instance_hash_free(ntree->previews, NULL);
    ntree->previews = new_previews;
  }
#else
  /* XXX TODO */
  ntree->previews = NULL;
#endif

  /* type verification is in lib-link */
}

/** \} */

/* -------------------------------------------------------------------- */
/** \name Read ID: Armature
 * \{ */

/* temp struct used to transport needed info to lib_link_constraint_cb() */
typedef struct tConstraintLinkData {
  FileData *fd;
  ID *id;
} tConstraintLinkData;
/* callback function used to relink constraint ID-links */
static void lib_link_constraint_cb(bConstraint *UNUSED(con),
                                   ID **idpoin,
                                   bool is_reference,
                                   void *userdata)
{
  tConstraintLinkData *cld = (tConstraintLinkData *)userdata;

  /* for reference types, we need to increment the usercounts on load... */
  if (is_reference) {
    /* reference type - with usercount */
    *idpoin = newlibadr_us(cld->fd, cld->id->lib, *idpoin);
  }
  else {
    /* target type - no usercount needed */
    *idpoin = newlibadr(cld->fd, cld->id->lib, *idpoin);
  }
}

static void lib_link_constraints(FileData *fd, ID *id, ListBase *conlist)
{
  tConstraintLinkData cld;
  bConstraint *con;

  /* legacy fixes */
  for (con = conlist->first; con; con = con->next) {
    /* patch for error introduced by changing constraints (dunno how) */
    /* if con->data type changes, dna cannot resolve the pointer! (ton) */
    if (con->data == NULL) {
      con->type = CONSTRAINT_TYPE_NULL;
    }
    /* own ipo, all constraints have it */
    con->ipo = newlibadr_us(fd, id->lib, con->ipo);  // XXX deprecated - old animation system

    /* If linking from a library, clear 'local' static override flag. */
    if (id->lib != NULL) {
      con->flag &= ~CONSTRAINT_STATICOVERRIDE_LOCAL;
    }
  }

  /* relink all ID-blocks used by the constraints */
  cld.fd = fd;
  cld.id = id;

  BKE_constraints_id_loop(conlist, lib_link_constraint_cb, &cld);
}

static void direct_link_constraints(FileData *fd, ListBase *lb)
{
  bConstraint *con;

  link_list(fd, lb);
  for (con = lb->first; con; con = con->next) {
    con->data = newdataadr(fd, con->data);

    switch (con->type) {
      case CONSTRAINT_TYPE_PYTHON: {
        bPythonConstraint *data = con->data;

        link_list(fd, &data->targets);

        data->prop = newdataadr(fd, data->prop);
        IDP_DirectLinkGroup_OrFree(&data->prop, (fd->flags & FD_FLAGS_SWITCH_ENDIAN), fd);
        break;
      }
      case CONSTRAINT_TYPE_ARMATURE: {
        bArmatureConstraint *data = con->data;

        link_list(fd, &data->targets);

        break;
      }
      case CONSTRAINT_TYPE_SPLINEIK: {
        bSplineIKConstraint *data = con->data;

        data->points = newdataadr(fd, data->points);
        break;
      }
      case CONSTRAINT_TYPE_KINEMATIC: {
        bKinematicConstraint *data = con->data;

        con->lin_error = 0.f;
        con->rot_error = 0.f;

        /* version patch for runtime flag, was not cleared in some case */
        data->flag &= ~CONSTRAINT_IK_AUTO;
        break;
      }
      case CONSTRAINT_TYPE_CHILDOF: {
        /* XXX version patch, in older code this flag wasn't always set, and is inherent to type */
        if (con->ownspace == CONSTRAINT_SPACE_POSE)
          con->flag |= CONSTRAINT_SPACEONCE;
        break;
      }
      case CONSTRAINT_TYPE_TRANSFORM_CACHE: {
        bTransformCacheConstraint *data = con->data;
        data->reader = NULL;
      }
    }
  }
}

static void lib_link_pose(FileData *fd, Main *bmain, Object *ob, bPose *pose)
{
  bArmature *arm = ob->data;

  if (!pose || !arm)
    return;

  /* always rebuild to match proxy or lib changes, but on Undo */
  bool rebuild = false;

  if (fd->memfile == NULL) {
    if (ob->proxy || ob->id.lib != arm->id.lib) {
      rebuild = true;
    }
  }

  /* avoid string */
  GHash *bone_hash = BKE_armature_bone_from_name_map(arm);

  if (ob->proxy) {
    /* sync proxy layer */
    if (pose->proxy_layer)
      arm->layer = pose->proxy_layer;

    /* sync proxy active bone */
    if (pose->proxy_act_bone[0]) {
      Bone *bone = BLI_ghash_lookup(bone_hash, pose->proxy_act_bone);
      if (bone) {
        arm->act_bone = bone;
      }
    }
  }

  for (bPoseChannel *pchan = pose->chanbase.first; pchan; pchan = pchan->next) {
    lib_link_constraints(fd, (ID *)ob, &pchan->constraints);

    pchan->bone = BLI_ghash_lookup(bone_hash, pchan->name);

    IDP_LibLinkProperty(pchan->prop, fd);

    pchan->custom = newlibadr_us(fd, arm->id.lib, pchan->custom);
    if (UNLIKELY(pchan->bone == NULL)) {
      rebuild = true;
    }
    else if ((ob->id.lib == NULL) && arm->id.lib) {
      /* local pose selection copied to armature, bit hackish */
      pchan->bone->flag &= ~BONE_SELECTED;
      pchan->bone->flag |= pchan->selectflag;
    }
  }

  BLI_ghash_free(bone_hash, NULL, NULL);

  if (rebuild) {
    DEG_id_tag_update_ex(
        bmain, &ob->id, ID_RECALC_TRANSFORM | ID_RECALC_GEOMETRY | ID_RECALC_ANIMATION);
    BKE_pose_tag_recalc(bmain, pose);
  }
}

static void lib_link_bones(FileData *fd, Bone *bone)
{
  IDP_LibLinkProperty(bone->prop, fd);

  for (Bone *curbone = bone->childbase.first; curbone; curbone = curbone->next) {
    lib_link_bones(fd, curbone);
  }
}

static void lib_link_armature(FileData *fd, Main *main)
{
  for (bArmature *arm = main->armatures.first; arm; arm = arm->id.next) {
    if (arm->id.tag & LIB_TAG_NEED_LINK) {
      IDP_LibLinkProperty(arm->id.properties, fd);
      lib_link_animdata(fd, &arm->id, arm->adt);

      for (Bone *curbone = arm->bonebase.first; curbone; curbone = curbone->next) {
        lib_link_bones(fd, curbone);
      }

      arm->id.tag &= ~LIB_TAG_NEED_LINK;
    }
  }
}

static void direct_link_bones(FileData *fd, Bone *bone)
{
  Bone *child;

  bone->parent = newdataadr(fd, bone->parent);
  bone->prop = newdataadr(fd, bone->prop);
  IDP_DirectLinkGroup_OrFree(&bone->prop, (fd->flags & FD_FLAGS_SWITCH_ENDIAN), fd);

  bone->bbone_next = newdataadr(fd, bone->bbone_next);
  bone->bbone_prev = newdataadr(fd, bone->bbone_prev);

  bone->flag &= ~BONE_DRAW_ACTIVE;

  link_list(fd, &bone->childbase);

  for (child = bone->childbase.first; child; child = child->next)
    direct_link_bones(fd, child);
}

static void direct_link_armature(FileData *fd, bArmature *arm)
{
  Bone *bone;

  link_list(fd, &arm->bonebase);
  arm->edbo = NULL;

  arm->adt = newdataadr(fd, arm->adt);
  direct_link_animdata(fd, arm->adt);

  for (bone = arm->bonebase.first; bone; bone = bone->next) {
    direct_link_bones(fd, bone);
  }

  arm->act_bone = newdataadr(fd, arm->act_bone);
  arm->act_edbone = NULL;
}

/** \} */

/* -------------------------------------------------------------------- */
/** \name Read ID: Camera
 * \{ */

static void lib_link_camera(FileData *fd, Main *main)
{
  for (Camera *ca = main->cameras.first; ca; ca = ca->id.next) {
    if (ca->id.tag & LIB_TAG_NEED_LINK) {
      IDP_LibLinkProperty(ca->id.properties, fd);
      lib_link_animdata(fd, &ca->id, ca->adt);

      ca->ipo = newlibadr_us(fd, ca->id.lib, ca->ipo);  // XXX deprecated - old animation system

      ca->dof_ob = newlibadr(fd, ca->id.lib, ca->dof_ob);

      for (CameraBGImage *bgpic = ca->bg_images.first; bgpic; bgpic = bgpic->next) {
        bgpic->ima = newlibadr_us(fd, ca->id.lib, bgpic->ima);
        bgpic->clip = newlibadr_us(fd, ca->id.lib, bgpic->clip);
      }

      ca->id.tag &= ~LIB_TAG_NEED_LINK;
    }
  }
}

static void direct_link_camera(FileData *fd, Camera *ca)
{
  ca->adt = newdataadr(fd, ca->adt);
  direct_link_animdata(fd, ca->adt);

  link_list(fd, &ca->bg_images);

  for (CameraBGImage *bgpic = ca->bg_images.first; bgpic; bgpic = bgpic->next) {
    bgpic->iuser.ok = 1;
    bgpic->iuser.scene = NULL;
  }
}

/** \} */

/* -------------------------------------------------------------------- */
/** \name Read ID: Light
 * \{ */

static void lib_link_light(FileData *fd, Main *main)
{
  for (Light *la = main->lights.first; la; la = la->id.next) {
    if (la->id.tag & LIB_TAG_NEED_LINK) {
      IDP_LibLinkProperty(la->id.properties, fd);
      lib_link_animdata(fd, &la->id, la->adt);

      la->ipo = newlibadr_us(fd, la->id.lib, la->ipo);  // XXX deprecated - old animation system

      if (la->nodetree) {
        lib_link_ntree(fd, &la->id, la->nodetree);
        la->nodetree->id.lib = la->id.lib;
      }

      la->id.tag &= ~LIB_TAG_NEED_LINK;
    }
  }
}

static void direct_link_light(FileData *fd, Light *la)
{
  la->adt = newdataadr(fd, la->adt);
  direct_link_animdata(fd, la->adt);

  la->curfalloff = newdataadr(fd, la->curfalloff);
  if (la->curfalloff)
    direct_link_curvemapping(fd, la->curfalloff);

  la->nodetree = newdataadr(fd, la->nodetree);
  if (la->nodetree) {
    direct_link_id(fd, &la->nodetree->id);
    direct_link_nodetree(fd, la->nodetree);
  }

  la->preview = direct_link_preview_image(fd, la->preview);
}

/** \} */

/* -------------------------------------------------------------------- */
/** \name Read ID: Shape Keys
 * \{ */

void blo_do_versions_key_uidgen(Key *key)
{
  KeyBlock *block;

  key->uidgen = 1;
  for (block = key->block.first; block; block = block->next) {
    block->uid = key->uidgen++;
  }
}

static void lib_link_key(FileData *fd, Main *main)
{
  for (Key *key = main->shapekeys.first; key; key = key->id.next) {
    BLI_assert((key->id.tag & LIB_TAG_EXTERN) == 0);

    if (key->id.tag & LIB_TAG_NEED_LINK) {
      IDP_LibLinkProperty(key->id.properties, fd);
      lib_link_animdata(fd, &key->id, key->adt);

      key->ipo = newlibadr_us(fd, key->id.lib, key->ipo);  // XXX deprecated - old animation system
      key->from = newlibadr(fd, key->id.lib, key->from);

      key->id.tag &= ~LIB_TAG_NEED_LINK;
    }
  }
}

static void switch_endian_keyblock(Key *key, KeyBlock *kb)
{
  int elemsize, a, b;
  char *data;

  elemsize = key->elemsize;
  data = kb->data;

  for (a = 0; a < kb->totelem; a++) {
    const char *cp = key->elemstr;
    char *poin = data;

    while (cp[0]) {    /* cp[0] == amount */
      switch (cp[1]) { /* cp[1] = type */
        case IPO_FLOAT:
        case IPO_BPOINT:
        case IPO_BEZTRIPLE:
          b = cp[0];
          BLI_endian_switch_float_array((float *)poin, b);
          poin += sizeof(float) * b;
          break;
      }

      cp += 2;
    }
    data += elemsize;
  }
}

static void direct_link_key(FileData *fd, Key *key)
{
  KeyBlock *kb;

  link_list(fd, &(key->block));

  key->adt = newdataadr(fd, key->adt);
  direct_link_animdata(fd, key->adt);

  key->refkey = newdataadr(fd, key->refkey);

  for (kb = key->block.first; kb; kb = kb->next) {
    kb->data = newdataadr(fd, kb->data);

    if (fd->flags & FD_FLAGS_SWITCH_ENDIAN)
      switch_endian_keyblock(key, kb);
  }
}

/** \} */

/* -------------------------------------------------------------------- */
/** \name Read ID: Meta Ball
 * \{ */

static void lib_link_mball(FileData *fd, Main *main)
{
  for (MetaBall *mb = main->metaballs.first; mb; mb = mb->id.next) {
    if (mb->id.tag & LIB_TAG_NEED_LINK) {
      IDP_LibLinkProperty(mb->id.properties, fd);
      lib_link_animdata(fd, &mb->id, mb->adt);

      for (int a = 0; a < mb->totcol; a++) {
        mb->mat[a] = newlibadr_us(fd, mb->id.lib, mb->mat[a]);
      }

      mb->ipo = newlibadr_us(fd, mb->id.lib, mb->ipo);  // XXX deprecated - old animation system

      mb->id.tag &= ~LIB_TAG_NEED_LINK;
    }
  }
}

static void direct_link_mball(FileData *fd, MetaBall *mb)
{
  mb->adt = newdataadr(fd, mb->adt);
  direct_link_animdata(fd, mb->adt);

  mb->mat = newdataadr(fd, mb->mat);
  test_pointer_array(fd, (void **)&mb->mat);

  link_list(fd, &(mb->elems));

  BLI_listbase_clear(&mb->disp);
  mb->editelems = NULL;
  /*  mb->edit_elems.first= mb->edit_elems.last= NULL;*/
  mb->lastelem = NULL;
  mb->batch_cache = NULL;
}

/** \} */

/* -------------------------------------------------------------------- */
/** \name Read ID: World
 * \{ */

static void lib_link_world(FileData *fd, Main *main)
{
  for (World *wrld = main->worlds.first; wrld; wrld = wrld->id.next) {
    if (wrld->id.tag & LIB_TAG_NEED_LINK) {
      IDP_LibLinkProperty(wrld->id.properties, fd);
      lib_link_animdata(fd, &wrld->id, wrld->adt);

      wrld->ipo = newlibadr_us(
          fd, wrld->id.lib, wrld->ipo);  // XXX deprecated - old animation system

      if (wrld->nodetree) {
        lib_link_ntree(fd, &wrld->id, wrld->nodetree);
        wrld->nodetree->id.lib = wrld->id.lib;
      }

      wrld->id.tag &= ~LIB_TAG_NEED_LINK;
    }
  }
}

static void direct_link_world(FileData *fd, World *wrld)
{
  wrld->adt = newdataadr(fd, wrld->adt);
  direct_link_animdata(fd, wrld->adt);

  wrld->nodetree = newdataadr(fd, wrld->nodetree);
  if (wrld->nodetree) {
    direct_link_id(fd, &wrld->nodetree->id);
    direct_link_nodetree(fd, wrld->nodetree);
  }

  wrld->preview = direct_link_preview_image(fd, wrld->preview);
  BLI_listbase_clear(&wrld->gpumaterial);
}

/* ************ READ VFONT ***************** */

/** \} */

/* -------------------------------------------------------------------- */
/** \name Read ID: VFont
 * \{ */

static void lib_link_vfont(FileData *fd, Main *main)
{
  for (VFont *vf = main->fonts.first; vf; vf = vf->id.next) {
    if (vf->id.tag & LIB_TAG_NEED_LINK) {
      IDP_LibLinkProperty(vf->id.properties, fd);

      vf->id.tag &= ~LIB_TAG_NEED_LINK;
    }
  }
}

static void direct_link_vfont(FileData *fd, VFont *vf)
{
  vf->data = NULL;
  vf->temp_pf = NULL;
  vf->packedfile = direct_link_packedfile(fd, vf->packedfile);
}

/** \} */

/* -------------------------------------------------------------------- */
/** \name Read ID: Text
 * \{ */

static void lib_link_text(FileData *fd, Main *main)
{
  for (Text *text = main->texts.first; text; text = text->id.next) {
    if (text->id.tag & LIB_TAG_NEED_LINK) {
      IDP_LibLinkProperty(text->id.properties, fd);

      text->id.tag &= ~LIB_TAG_NEED_LINK;
    }
  }
}

static void direct_link_text(FileData *fd, Text *text)
{
  TextLine *ln;

  text->name = newdataadr(fd, text->name);

  text->compiled = NULL;

#if 0
  if (text->flags & TXT_ISEXT) {
    BKE_text_reload(text);
  }
  /* else { */
#endif

  link_list(fd, &text->lines);

  text->curl = newdataadr(fd, text->curl);
  text->sell = newdataadr(fd, text->sell);

  for (ln = text->lines.first; ln; ln = ln->next) {
    ln->line = newdataadr(fd, ln->line);
    ln->format = NULL;

    if (ln->len != (int)strlen(ln->line)) {
      printf("Error loading text, line lengths differ\n");
      ln->len = strlen(ln->line);
    }
  }

  text->flags = (text->flags) & ~TXT_ISEXT;

  id_us_ensure_real(&text->id);
}

/** \} */

/* -------------------------------------------------------------------- */
/** \name Read ID: Image
 * \{ */

static void lib_link_image(FileData *fd, Main *main)
{
  for (Image *ima = main->images.first; ima; ima = ima->id.next) {
    if (ima->id.tag & LIB_TAG_NEED_LINK) {
      IDP_LibLinkProperty(ima->id.properties, fd);

      ima->id.tag &= ~LIB_TAG_NEED_LINK;
    }
  }
}

static void direct_link_image(FileData *fd, Image *ima)
{
  ImagePackedFile *imapf;

  /* for undo system, pointers could be restored */
  if (fd->imamap)
    ima->cache = newimaadr(fd, ima->cache);
  else
    ima->cache = NULL;

  /* if not restored, we keep the binded opengl index */
  if (!ima->cache) {
    ima->gpuflag = 0;
    for (int i = 0; i < TEXTARGET_COUNT; i++) {
      ima->gputexture[i] = NULL;
    }
    ima->rr = NULL;
  }
  else {
    for (int i = 0; i < TEXTARGET_COUNT; i++) {
      ima->gputexture[i] = newimaadr(fd, ima->gputexture[i]);
    }
    ima->rr = newimaadr(fd, ima->rr);
  }

  /* undo system, try to restore render buffers */
  link_list(fd, &(ima->renderslots));
  if (fd->imamap) {
    LISTBASE_FOREACH (RenderSlot *, slot, &ima->renderslots) {
      slot->render = newimaadr(fd, slot->render);
    }
  }
  else {
    LISTBASE_FOREACH (RenderSlot *, slot, &ima->renderslots) {
      slot->render = NULL;
    }
    ima->last_render_slot = ima->render_slot;
  }

  link_list(fd, &(ima->views));
  link_list(fd, &(ima->packedfiles));

  if (ima->packedfiles.first) {
    for (imapf = ima->packedfiles.first; imapf; imapf = imapf->next) {
      imapf->packedfile = direct_link_packedfile(fd, imapf->packedfile);
    }
    ima->packedfile = NULL;
  }
  else {
    ima->packedfile = direct_link_packedfile(fd, ima->packedfile);
  }

  BLI_listbase_clear(&ima->anims);
  ima->preview = direct_link_preview_image(fd, ima->preview);
  ima->stereo3d_format = newdataadr(fd, ima->stereo3d_format);
  ima->ok = 1;
}

/** \} */

/* -------------------------------------------------------------------- */
/** \name Read ID: Curve
 * \{ */

static void lib_link_curve(FileData *fd, Main *main)
{
  for (Curve *cu = main->curves.first; cu; cu = cu->id.next) {
    if (cu->id.tag & LIB_TAG_NEED_LINK) {
      IDP_LibLinkProperty(cu->id.properties, fd);
      lib_link_animdata(fd, &cu->id, cu->adt);

      for (int a = 0; a < cu->totcol; a++) {
        cu->mat[a] = newlibadr_us(fd, cu->id.lib, cu->mat[a]);
      }

      cu->bevobj = newlibadr(fd, cu->id.lib, cu->bevobj);
      cu->taperobj = newlibadr(fd, cu->id.lib, cu->taperobj);
      cu->textoncurve = newlibadr(fd, cu->id.lib, cu->textoncurve);
      cu->vfont = newlibadr_us(fd, cu->id.lib, cu->vfont);
      cu->vfontb = newlibadr_us(fd, cu->id.lib, cu->vfontb);
      cu->vfonti = newlibadr_us(fd, cu->id.lib, cu->vfonti);
      cu->vfontbi = newlibadr_us(fd, cu->id.lib, cu->vfontbi);

      cu->ipo = newlibadr_us(fd, cu->id.lib, cu->ipo);  // XXX deprecated - old animation system
      cu->key = newlibadr_us(fd, cu->id.lib, cu->key);

      cu->id.tag &= ~LIB_TAG_NEED_LINK;
    }
  }
}

static void switch_endian_knots(Nurb *nu)
{
  if (nu->knotsu) {
    BLI_endian_switch_float_array(nu->knotsu, KNOTSU(nu));
  }
  if (nu->knotsv) {
    BLI_endian_switch_float_array(nu->knotsv, KNOTSV(nu));
  }
}

static void direct_link_curve(FileData *fd, Curve *cu)
{
  Nurb *nu;
  TextBox *tb;

  cu->adt = newdataadr(fd, cu->adt);
  direct_link_animdata(fd, cu->adt);

  /* Protect against integer overflow vulnerability. */
  CLAMP(cu->len_wchar, 0, INT_MAX - 4);

  cu->mat = newdataadr(fd, cu->mat);
  test_pointer_array(fd, (void **)&cu->mat);
  cu->str = newdataadr(fd, cu->str);
  cu->strinfo = newdataadr(fd, cu->strinfo);
  cu->tb = newdataadr(fd, cu->tb);

  if (cu->vfont == NULL) {
    link_list(fd, &(cu->nurb));
  }
  else {
    cu->nurb.first = cu->nurb.last = NULL;

    tb = MEM_calloc_arrayN(MAXTEXTBOX, sizeof(TextBox), "TextBoxread");
    if (cu->tb) {
      memcpy(tb, cu->tb, cu->totbox * sizeof(TextBox));
      MEM_freeN(cu->tb);
      cu->tb = tb;
    }
    else {
      cu->totbox = 1;
      cu->actbox = 1;
      cu->tb = tb;
      cu->tb[0].w = cu->linewidth;
    }
    if (cu->wordspace == 0.0f)
      cu->wordspace = 1.0f;
  }

  cu->editnurb = NULL;
  cu->editfont = NULL;
  cu->batch_cache = NULL;

  for (nu = cu->nurb.first; nu; nu = nu->next) {
    nu->bezt = newdataadr(fd, nu->bezt);
    nu->bp = newdataadr(fd, nu->bp);
    nu->knotsu = newdataadr(fd, nu->knotsu);
    nu->knotsv = newdataadr(fd, nu->knotsv);
    if (cu->vfont == NULL)
      nu->charidx = 0;

    if (fd->flags & FD_FLAGS_SWITCH_ENDIAN) {
      switch_endian_knots(nu);
    }
  }
  cu->bb = NULL;
}

/** \} */

/* -------------------------------------------------------------------- */
/** \name Read ID: Texture
 * \{ */

static void lib_link_texture(FileData *fd, Main *main)
{
  for (Tex *tex = main->textures.first; tex; tex = tex->id.next) {
    if (tex->id.tag & LIB_TAG_NEED_LINK) {
      IDP_LibLinkProperty(tex->id.properties, fd);
      lib_link_animdata(fd, &tex->id, tex->adt);

      tex->ima = newlibadr_us(fd, tex->id.lib, tex->ima);
      tex->ipo = newlibadr_us(fd, tex->id.lib, tex->ipo);  // XXX deprecated - old animation system

      if (tex->nodetree) {
        lib_link_ntree(fd, &tex->id, tex->nodetree);
        tex->nodetree->id.lib = tex->id.lib;
      }

      tex->id.tag &= ~LIB_TAG_NEED_LINK;
    }
  }
}

static void direct_link_texture(FileData *fd, Tex *tex)
{
  tex->adt = newdataadr(fd, tex->adt);
  direct_link_animdata(fd, tex->adt);

  tex->coba = newdataadr(fd, tex->coba);

  tex->nodetree = newdataadr(fd, tex->nodetree);
  if (tex->nodetree) {
    direct_link_id(fd, &tex->nodetree->id);
    direct_link_nodetree(fd, tex->nodetree);
  }

  tex->preview = direct_link_preview_image(fd, tex->preview);

  tex->iuser.ok = 1;
  tex->iuser.scene = NULL;
}

/** \} */

/* -------------------------------------------------------------------- */
/** \name Read ID: Material
 * \{ */

static void lib_link_material(FileData *fd, Main *main)
{
  for (Material *ma = main->materials.first; ma; ma = ma->id.next) {
    if (ma->id.tag & LIB_TAG_NEED_LINK) {
      IDP_LibLinkProperty(ma->id.properties, fd);
      lib_link_animdata(fd, &ma->id, ma->adt);

      ma->ipo = newlibadr_us(fd, ma->id.lib, ma->ipo);  // XXX deprecated - old animation system

      if (ma->nodetree) {
        lib_link_ntree(fd, &ma->id, ma->nodetree);
        ma->nodetree->id.lib = ma->id.lib;
      }

      /* relink grease pencil settings */
      if (ma->gp_style != NULL) {
        MaterialGPencilStyle *gp_style = ma->gp_style;
        if (gp_style->sima != NULL) {
          gp_style->sima = newlibadr_us(fd, ma->id.lib, gp_style->sima);
        }
        if (gp_style->ima != NULL) {
          gp_style->ima = newlibadr_us(fd, ma->id.lib, gp_style->ima);
        }
      }

      ma->id.tag &= ~LIB_TAG_NEED_LINK;
    }
  }
}

static void direct_link_material(FileData *fd, Material *ma)
{
  ma->adt = newdataadr(fd, ma->adt);
  direct_link_animdata(fd, ma->adt);

  ma->texpaintslot = NULL;

  ma->nodetree = newdataadr(fd, ma->nodetree);
  if (ma->nodetree) {
    direct_link_id(fd, &ma->nodetree->id);
    direct_link_nodetree(fd, ma->nodetree);
  }

  ma->preview = direct_link_preview_image(fd, ma->preview);
  BLI_listbase_clear(&ma->gpumaterial);

  ma->gp_style = newdataadr(fd, ma->gp_style);
}

/** \} */

/* -------------------------------------------------------------------- */
/** \name Read ID: Particle Settings
 * \{ */

/* update this also to writefile.c */
static const char *ptcache_data_struct[] = {
    "",          // BPHYS_DATA_INDEX
    "",          // BPHYS_DATA_LOCATION
    "",          // BPHYS_DATA_VELOCITY
    "",          // BPHYS_DATA_ROTATION
    "",          // BPHYS_DATA_AVELOCITY / BPHYS_DATA_XCONST */
    "",          // BPHYS_DATA_SIZE:
    "",          // BPHYS_DATA_TIMES:
    "BoidData",  // case BPHYS_DATA_BOIDS:
};

static void direct_link_pointcache_cb(FileData *fd, void *data)
{
  PTCacheMem *pm = data;
  PTCacheExtra *extra;
  int i;
  for (i = 0; i < BPHYS_TOT_DATA; i++) {
    pm->data[i] = newdataadr(fd, pm->data[i]);

    /* the cache saves non-struct data without DNA */
    if (pm->data[i] && ptcache_data_struct[i][0] == '\0' && (fd->flags & FD_FLAGS_SWITCH_ENDIAN)) {
      int tot = (BKE_ptcache_data_size(i) * pm->totpoint) /
                sizeof(int); /* data_size returns bytes */
      int *poin = pm->data[i];

      BLI_endian_switch_int32_array(poin, tot);
    }
  }

  link_list(fd, &pm->extradata);

  for (extra = pm->extradata.first; extra; extra = extra->next)
    extra->data = newdataadr(fd, extra->data);
}

static void direct_link_pointcache(FileData *fd, PointCache *cache)
{
  if ((cache->flag & PTCACHE_DISK_CACHE) == 0) {
    link_list_ex(fd, &cache->mem_cache, direct_link_pointcache_cb);
  }
  else
    BLI_listbase_clear(&cache->mem_cache);

  cache->flag &= ~PTCACHE_SIMULATION_VALID;
  cache->simframe = 0;
  cache->edit = NULL;
  cache->free_edit = NULL;
  cache->cached_frames = NULL;
  cache->cached_frames_len = 0;
}

static void direct_link_pointcache_list(FileData *fd,
                                        ListBase *ptcaches,
                                        PointCache **ocache,
                                        int force_disk)
{
  if (ptcaches->first) {
    PointCache *cache = NULL;
    link_list(fd, ptcaches);
    for (cache = ptcaches->first; cache; cache = cache->next) {
      direct_link_pointcache(fd, cache);
      if (force_disk) {
        cache->flag |= PTCACHE_DISK_CACHE;
        cache->step = 1;
      }
    }

    *ocache = newdataadr(fd, *ocache);
  }
  else if (*ocache) {
    /* old "single" caches need to be linked too */
    *ocache = newdataadr(fd, *ocache);
    direct_link_pointcache(fd, *ocache);
    if (force_disk) {
      (*ocache)->flag |= PTCACHE_DISK_CACHE;
      (*ocache)->step = 1;
    }

    ptcaches->first = ptcaches->last = *ocache;
  }
}

static void lib_link_partdeflect(FileData *fd, ID *id, PartDeflect *pd)
{
  if (pd && pd->tex)
    pd->tex = newlibadr_us(fd, id->lib, pd->tex);
  if (pd && pd->f_source)
    pd->f_source = newlibadr(fd, id->lib, pd->f_source);
}

static void lib_link_particlesettings(FileData *fd, Main *main)
{
  for (ParticleSettings *part = main->particles.first; part; part = part->id.next) {
    if (part->id.tag & LIB_TAG_NEED_LINK) {
      IDP_LibLinkProperty(part->id.properties, fd);
      lib_link_animdata(fd, &part->id, part->adt);

      part->ipo = newlibadr_us(
          fd, part->id.lib, part->ipo);  // XXX deprecated - old animation system

      part->instance_object = newlibadr(fd, part->id.lib, part->instance_object);
      part->instance_collection = newlibadr_us(fd, part->id.lib, part->instance_collection);
      part->eff_group = newlibadr(fd, part->id.lib, part->eff_group);
      part->bb_ob = newlibadr(fd, part->id.lib, part->bb_ob);
      part->collision_group = newlibadr(fd, part->id.lib, part->collision_group);

      lib_link_partdeflect(fd, &part->id, part->pd);
      lib_link_partdeflect(fd, &part->id, part->pd2);

      if (part->effector_weights) {
        part->effector_weights->group = newlibadr(fd, part->id.lib, part->effector_weights->group);
      }
      else {
        part->effector_weights = BKE_effector_add_weights(part->eff_group);
      }

      if (part->instance_weights.first && part->instance_collection) {
        for (ParticleDupliWeight *dw = part->instance_weights.first; dw; dw = dw->next) {
          dw->ob = newlibadr(fd, part->id.lib, dw->ob);
        }
      }
      else {
        BLI_listbase_clear(&part->instance_weights);
      }

      if (part->boids) {
        BoidState *state = part->boids->states.first;
        BoidRule *rule;
        for (; state; state = state->next) {
          rule = state->rules.first;
          for (; rule; rule = rule->next) {
            switch (rule->type) {
              case eBoidRuleType_Goal:
              case eBoidRuleType_Avoid: {
                BoidRuleGoalAvoid *brga = (BoidRuleGoalAvoid *)rule;
                brga->ob = newlibadr(fd, part->id.lib, brga->ob);
                break;
              }
              case eBoidRuleType_FollowLeader: {
                BoidRuleFollowLeader *brfl = (BoidRuleFollowLeader *)rule;
                brfl->ob = newlibadr(fd, part->id.lib, brfl->ob);
                break;
              }
            }
          }
        }
      }

      for (int a = 0; a < MAX_MTEX; a++) {
        MTex *mtex = part->mtex[a];
        if (mtex) {
          mtex->tex = newlibadr_us(fd, part->id.lib, mtex->tex);
          mtex->object = newlibadr(fd, part->id.lib, mtex->object);
        }
      }

      part->id.tag &= ~LIB_TAG_NEED_LINK;
    }
  }
}

static void direct_link_partdeflect(PartDeflect *pd)
{
  if (pd)
    pd->rng = NULL;
}

static void direct_link_particlesettings(FileData *fd, ParticleSettings *part)
{
  int a;

  part->adt = newdataadr(fd, part->adt);
  part->pd = newdataadr(fd, part->pd);
  part->pd2 = newdataadr(fd, part->pd2);

  direct_link_animdata(fd, part->adt);
  direct_link_partdeflect(part->pd);
  direct_link_partdeflect(part->pd2);

  part->clumpcurve = newdataadr(fd, part->clumpcurve);
  if (part->clumpcurve)
    direct_link_curvemapping(fd, part->clumpcurve);
  part->roughcurve = newdataadr(fd, part->roughcurve);
  if (part->roughcurve)
    direct_link_curvemapping(fd, part->roughcurve);
  part->twistcurve = newdataadr(fd, part->twistcurve);
  if (part->twistcurve)
    direct_link_curvemapping(fd, part->twistcurve);

  part->effector_weights = newdataadr(fd, part->effector_weights);
  if (!part->effector_weights)
    part->effector_weights = BKE_effector_add_weights(part->eff_group);

  link_list(fd, &part->instance_weights);

  part->boids = newdataadr(fd, part->boids);
  part->fluid = newdataadr(fd, part->fluid);

  if (part->boids) {
    BoidState *state;
    link_list(fd, &part->boids->states);

    for (state = part->boids->states.first; state; state = state->next) {
      link_list(fd, &state->rules);
      link_list(fd, &state->conditions);
      link_list(fd, &state->actions);
    }
  }
  for (a = 0; a < MAX_MTEX; a++) {
    part->mtex[a] = newdataadr(fd, part->mtex[a]);
  }

  /* Protect against integer overflow vulnerability. */
  CLAMP(part->trail_count, 1, 100000);
}

static void lib_link_particlesystems(FileData *fd, Object *ob, ID *id, ListBase *particles)
{
  ParticleSystem *psys, *psysnext;

  for (psys = particles->first; psys; psys = psysnext) {
    psysnext = psys->next;

    psys->part = newlibadr_us(fd, id->lib, psys->part);
    if (psys->part) {
      ParticleTarget *pt = psys->targets.first;

      for (; pt; pt = pt->next)
        pt->ob = newlibadr(fd, id->lib, pt->ob);

      psys->parent = newlibadr(fd, id->lib, psys->parent);
      psys->target_ob = newlibadr(fd, id->lib, psys->target_ob);

      if (psys->clmd) {
        /* XXX - from reading existing code this seems correct but intended usage of
         * pointcache /w cloth should be added in 'ParticleSystem' - campbell */
        psys->clmd->point_cache = psys->pointcache;
        psys->clmd->ptcaches.first = psys->clmd->ptcaches.last = NULL;
        psys->clmd->coll_parms->group = newlibadr(fd, id->lib, psys->clmd->coll_parms->group);
        psys->clmd->modifier.error = NULL;
      }
    }
    else {
      /* particle modifier must be removed before particle system */
      ParticleSystemModifierData *psmd = psys_get_modifier(ob, psys);
      BLI_remlink(&ob->modifiers, psmd);
      modifier_free((ModifierData *)psmd);

      BLI_remlink(particles, psys);
      MEM_freeN(psys);
    }
  }
}
static void direct_link_particlesystems(FileData *fd, ListBase *particles)
{
  ParticleSystem *psys;
  ParticleData *pa;
  int a;

  for (psys = particles->first; psys; psys = psys->next) {
    psys->particles = newdataadr(fd, psys->particles);

    if (psys->particles && psys->particles->hair) {
      for (a = 0, pa = psys->particles; a < psys->totpart; a++, pa++)
        pa->hair = newdataadr(fd, pa->hair);
    }

    if (psys->particles && psys->particles->keys) {
      for (a = 0, pa = psys->particles; a < psys->totpart; a++, pa++) {
        pa->keys = NULL;
        pa->totkey = 0;
      }

      psys->flag &= ~PSYS_KEYED;
    }

    if (psys->particles && psys->particles->boid) {
      pa = psys->particles;
      pa->boid = newdataadr(fd, pa->boid);
      pa->boid->ground =
          NULL; /* This is purely runtime data, but still can be an issue if left dangling. */
      for (a = 1, pa++; a < psys->totpart; a++, pa++) {
        pa->boid = (pa - 1)->boid + 1;
        pa->boid->ground = NULL;
      }
    }
    else if (psys->particles) {
      for (a = 0, pa = psys->particles; a < psys->totpart; a++, pa++)
        pa->boid = NULL;
    }

    psys->fluid_springs = newdataadr(fd, psys->fluid_springs);

    psys->child = newdataadr(fd, psys->child);
    psys->effectors = NULL;

    link_list(fd, &psys->targets);

    psys->edit = NULL;
    psys->free_edit = NULL;
    psys->pathcache = NULL;
    psys->childcache = NULL;
    BLI_listbase_clear(&psys->pathcachebufs);
    BLI_listbase_clear(&psys->childcachebufs);
    psys->pdd = NULL;

    if (psys->clmd) {
      psys->clmd = newdataadr(fd, psys->clmd);
      psys->clmd->clothObject = NULL;
      psys->clmd->hairdata = NULL;

      psys->clmd->sim_parms = newdataadr(fd, psys->clmd->sim_parms);
      psys->clmd->coll_parms = newdataadr(fd, psys->clmd->coll_parms);

      if (psys->clmd->sim_parms) {
        psys->clmd->sim_parms->effector_weights = NULL;
        if (psys->clmd->sim_parms->presets > 10)
          psys->clmd->sim_parms->presets = 0;
      }

      psys->hair_in_mesh = psys->hair_out_mesh = NULL;
      psys->clmd->solver_result = NULL;
    }

    direct_link_pointcache_list(fd, &psys->ptcaches, &psys->pointcache, 0);
    if (psys->clmd) {
      psys->clmd->point_cache = psys->pointcache;
    }

    psys->tree = NULL;
    psys->bvhtree = NULL;

    psys->orig_psys = NULL;
    psys->batch_cache = NULL;
  }
  return;
}

/** \} */

/* -------------------------------------------------------------------- */
/** \name Read ID: Mesh
 * \{ */

static void lib_link_mesh(FileData *fd, Main *main)
{
  Mesh *me;

  for (me = main->meshes.first; me; me = me->id.next) {
    if (me->id.tag & LIB_TAG_NEED_LINK) {
      int i;

      /* Link ID Properties -- and copy this comment EXACTLY for easy finding
       * of library blocks that implement this.*/
      IDP_LibLinkProperty(me->id.properties, fd);
      lib_link_animdata(fd, &me->id, me->adt);

      /* this check added for python created meshes */
      if (me->mat) {
        for (i = 0; i < me->totcol; i++) {
          me->mat[i] = newlibadr_us(fd, me->id.lib, me->mat[i]);
        }
      }
      else {
        me->totcol = 0;
      }

      me->ipo = newlibadr_us(fd, me->id.lib, me->ipo);  // XXX: deprecated: old anim sys
      me->key = newlibadr_us(fd, me->id.lib, me->key);
      me->texcomesh = newlibadr_us(fd, me->id.lib, me->texcomesh);
    }
  }

  for (me = main->meshes.first; me; me = me->id.next) {
    if (me->id.tag & LIB_TAG_NEED_LINK) {
      /*check if we need to convert mfaces to mpolys*/
      if (me->totface && !me->totpoly) {
        /* temporarily switch main so that reading from
         * external CustomData works */
        Main *gmain = G_MAIN;
        G_MAIN = main;

        BKE_mesh_do_versions_convert_mfaces_to_mpolys(me);

        G_MAIN = gmain;
      }

      /*
       * Re-tessellate, even if the polys were just created from tessfaces, this
       * is important because it:
       * - fill the CD_ORIGINDEX layer
       * - gives consistency of tessface between loading from a file and
       *   converting an edited BMesh back into a mesh (i.e. it replaces
       *   quad tessfaces in a loaded mesh immediately, instead of lazily
       *   waiting until edit mode has been entered/exited, making it easier
       *   to recognize problems that would otherwise only show up after edits).
       */
#ifdef USE_TESSFACE_DEFAULT
      BKE_mesh_tessface_calc(me);
#else
      BKE_mesh_tessface_clear(me);
#endif

      me->id.tag &= ~LIB_TAG_NEED_LINK;
    }
  }
}

static void direct_link_dverts(FileData *fd, int count, MDeformVert *mdverts)
{
  int i;

  if (mdverts == NULL) {
    return;
  }

  for (i = count; i > 0; i--, mdverts++) {
    /*convert to vgroup allocation system*/
    MDeformWeight *dw;
    if (mdverts->dw && (dw = newdataadr(fd, mdverts->dw))) {
      const ssize_t dw_len = mdverts->totweight * sizeof(MDeformWeight);
      void *dw_tmp = MEM_mallocN(dw_len, "direct_link_dverts");
      memcpy(dw_tmp, dw, dw_len);
      mdverts->dw = dw_tmp;
      MEM_freeN(dw);
    }
    else {
      mdverts->dw = NULL;
      mdverts->totweight = 0;
    }
  }
}

static void direct_link_mdisps(FileData *fd, int count, MDisps *mdisps, int external)
{
  if (mdisps) {
    int i;

    for (i = 0; i < count; ++i) {
      mdisps[i].disps = newdataadr(fd, mdisps[i].disps);
      mdisps[i].hidden = newdataadr(fd, mdisps[i].hidden);

      if (mdisps[i].totdisp && !mdisps[i].level) {
        /* this calculation is only correct for loop mdisps;
         * if loading pre-BMesh face mdisps this will be
         * overwritten with the correct value in
         * bm_corners_to_loops() */
        float gridsize = sqrtf(mdisps[i].totdisp);
        mdisps[i].level = (int)(logf(gridsize - 1.0f) / (float)M_LN2) + 1;
      }

      if ((fd->flags & FD_FLAGS_SWITCH_ENDIAN) && (mdisps[i].disps)) {
        /* DNA_struct_switch_endian doesn't do endian swap for (*disps)[] */
        /* this does swap for data written at write_mdisps() - readfile.c */
        BLI_endian_switch_float_array(*mdisps[i].disps, mdisps[i].totdisp * 3);
      }
      if (!external && !mdisps[i].disps)
        mdisps[i].totdisp = 0;
    }
  }
}

static void direct_link_grid_paint_mask(FileData *fd, int count, GridPaintMask *grid_paint_mask)
{
  if (grid_paint_mask) {
    int i;

    for (i = 0; i < count; ++i) {
      GridPaintMask *gpm = &grid_paint_mask[i];
      if (gpm->data)
        gpm->data = newdataadr(fd, gpm->data);
    }
  }
}

/*this isn't really a public api function, so prototyped here*/
static void direct_link_customdata(FileData *fd, CustomData *data, int count)
{
  int i = 0;

  data->layers = newdataadr(fd, data->layers);

  /* annoying workaround for bug [#31079] loading legacy files with
   * no polygons _but_ have stale customdata */
  if (UNLIKELY(count == 0 && data->layers == NULL && data->totlayer != 0)) {
    CustomData_reset(data);
    return;
  }

  data->external = newdataadr(fd, data->external);

  while (i < data->totlayer) {
    CustomDataLayer *layer = &data->layers[i];

    if (layer->flag & CD_FLAG_EXTERNAL)
      layer->flag &= ~CD_FLAG_IN_MEMORY;

    layer->flag &= ~CD_FLAG_NOFREE;

    if (CustomData_verify_versions(data, i)) {
      layer->data = newdataadr(fd, layer->data);
      if (layer->type == CD_MDISPS)
        direct_link_mdisps(fd, count, layer->data, layer->flag & CD_FLAG_EXTERNAL);
      else if (layer->type == CD_GRID_PAINT_MASK)
        direct_link_grid_paint_mask(fd, count, layer->data);
      i++;
    }
  }

  CustomData_update_typemap(data);
}

static void direct_link_mesh(FileData *fd, Mesh *mesh)
{
  mesh->mat = newdataadr(fd, mesh->mat);
  test_pointer_array(fd, (void **)&mesh->mat);

  mesh->mvert = newdataadr(fd, mesh->mvert);
  mesh->medge = newdataadr(fd, mesh->medge);
  mesh->mface = newdataadr(fd, mesh->mface);
  mesh->mloop = newdataadr(fd, mesh->mloop);
  mesh->mpoly = newdataadr(fd, mesh->mpoly);
  mesh->tface = newdataadr(fd, mesh->tface);
  mesh->mtface = newdataadr(fd, mesh->mtface);
  mesh->mcol = newdataadr(fd, mesh->mcol);
  mesh->dvert = newdataadr(fd, mesh->dvert);
  mesh->mloopcol = newdataadr(fd, mesh->mloopcol);
  mesh->mloopuv = newdataadr(fd, mesh->mloopuv);
  mesh->mselect = newdataadr(fd, mesh->mselect);

  /* animdata */
  mesh->adt = newdataadr(fd, mesh->adt);
  direct_link_animdata(fd, mesh->adt);

  /* normally direct_link_dverts should be called in direct_link_customdata,
   * but for backwards compat in do_versions to work we do it here */
  direct_link_dverts(fd, mesh->totvert, mesh->dvert);

  direct_link_customdata(fd, &mesh->vdata, mesh->totvert);
  direct_link_customdata(fd, &mesh->edata, mesh->totedge);
  direct_link_customdata(fd, &mesh->fdata, mesh->totface);
  direct_link_customdata(fd, &mesh->ldata, mesh->totloop);
  direct_link_customdata(fd, &mesh->pdata, mesh->totpoly);

  mesh->bb = NULL;
  mesh->edit_mesh = NULL;
  BKE_mesh_runtime_reset(mesh);

  /* happens with old files */
  if (mesh->mselect == NULL) {
    mesh->totselect = 0;
  }

  /* Multires data */
  mesh->mr = newdataadr(fd, mesh->mr);
  if (mesh->mr) {
    MultiresLevel *lvl;

    link_list(fd, &mesh->mr->levels);
    lvl = mesh->mr->levels.first;

    direct_link_customdata(fd, &mesh->mr->vdata, lvl->totvert);
    direct_link_dverts(fd, lvl->totvert, CustomData_get(&mesh->mr->vdata, 0, CD_MDEFORMVERT));
    direct_link_customdata(fd, &mesh->mr->fdata, lvl->totface);

    mesh->mr->edge_flags = newdataadr(fd, mesh->mr->edge_flags);
    mesh->mr->edge_creases = newdataadr(fd, mesh->mr->edge_creases);

    mesh->mr->verts = newdataadr(fd, mesh->mr->verts);

    /* If mesh has the same number of vertices as the
     * highest multires level, load the current mesh verts
     * into multires and discard the old data. Needed
     * because some saved files either do not have a verts
     * array, or the verts array contains out-of-date
     * data. */
    if (mesh->totvert == ((MultiresLevel *)mesh->mr->levels.last)->totvert) {
      if (mesh->mr->verts)
        MEM_freeN(mesh->mr->verts);
      mesh->mr->verts = MEM_dupallocN(mesh->mvert);
    }

    for (; lvl; lvl = lvl->next) {
      lvl->verts = newdataadr(fd, lvl->verts);
      lvl->faces = newdataadr(fd, lvl->faces);
      lvl->edges = newdataadr(fd, lvl->edges);
      lvl->colfaces = newdataadr(fd, lvl->colfaces);
    }
  }

  /* if multires is present but has no valid vertex data,
   * there's no way to recover it; silently remove multires */
  if (mesh->mr && !mesh->mr->verts) {
    multires_free(mesh->mr);
    mesh->mr = NULL;
  }

  if ((fd->flags & FD_FLAGS_SWITCH_ENDIAN) && mesh->tface) {
    TFace *tf = mesh->tface;
    int i;

    for (i = 0; i < mesh->totface; i++, tf++) {
      BLI_endian_switch_uint32_array(tf->col, 4);
    }
  }
}

/** \} */

/* -------------------------------------------------------------------- */
/** \name Read ID: Lattice
 * \{ */

static void lib_link_latt(FileData *fd, Main *main)
{
  for (Lattice *lt = main->lattices.first; lt; lt = lt->id.next) {
    if (lt->id.tag & LIB_TAG_NEED_LINK) {
      IDP_LibLinkProperty(lt->id.properties, fd);
      lib_link_animdata(fd, &lt->id, lt->adt);

      lt->ipo = newlibadr_us(fd, lt->id.lib, lt->ipo);  // XXX deprecated - old animation system
      lt->key = newlibadr_us(fd, lt->id.lib, lt->key);

      lt->id.tag &= ~LIB_TAG_NEED_LINK;
    }
  }
}

static void direct_link_latt(FileData *fd, Lattice *lt)
{
  lt->def = newdataadr(fd, lt->def);

  lt->dvert = newdataadr(fd, lt->dvert);
  direct_link_dverts(fd, lt->pntsu * lt->pntsv * lt->pntsw, lt->dvert);

  lt->editlatt = NULL;
  lt->batch_cache = NULL;

  lt->adt = newdataadr(fd, lt->adt);
  direct_link_animdata(fd, lt->adt);
}

/** \} */

/* -------------------------------------------------------------------- */
/** \name Read ID: Object
 * \{ */

static void lib_link_modifiers_common(void *userData, Object *ob, ID **idpoin, int cb_flag)
{
  FileData *fd = userData;

  *idpoin = newlibadr(fd, ob->id.lib, *idpoin);
  if (*idpoin != NULL && (cb_flag & IDWALK_CB_USER) != 0) {
    id_us_plus_no_lib(*idpoin);
  }
}

static void lib_link_modifiers(FileData *fd, Object *ob)
{
  modifiers_foreachIDLink(ob, lib_link_modifiers_common, fd);

  /* If linking from a library, clear 'local' static override flag. */
  if (ob->id.lib != NULL) {
    for (ModifierData *mod = ob->modifiers.first; mod != NULL; mod = mod->next) {
      mod->flag &= ~eModifierFlag_StaticOverride_Local;
    }
  }
}

static void lib_link_gpencil_modifiers(FileData *fd, Object *ob)
{
  BKE_gpencil_modifiers_foreachIDLink(ob, lib_link_modifiers_common, fd);

  /* If linking from a library, clear 'local' static override flag. */
  if (ob->id.lib != NULL) {
    for (GpencilModifierData *mod = ob->greasepencil_modifiers.first; mod != NULL;
         mod = mod->next) {
      mod->flag &= ~eGpencilModifierFlag_StaticOverride_Local;
    }
  }
}

static void lib_link_shaderfxs(FileData *fd, Object *ob)
{
  BKE_shaderfx_foreachIDLink(ob, lib_link_modifiers_common, fd);

  /* If linking from a library, clear 'local' static override flag. */
  if (ob->id.lib != NULL) {
    for (ShaderFxData *fx = ob->shader_fx.first; fx != NULL; fx = fx->next) {
      fx->flag &= ~eShaderFxFlag_StaticOverride_Local;
    }
  }
}

static void lib_link_object(FileData *fd, Main *main)
{
  bool warn = false;

  for (Object *ob = main->objects.first; ob; ob = ob->id.next) {
    if (ob->id.tag & LIB_TAG_NEED_LINK) {
      int a;

      IDP_LibLinkProperty(ob->id.properties, fd);
      lib_link_animdata(fd, &ob->id, ob->adt);

      // XXX deprecated - old animation system <<<
      ob->ipo = newlibadr_us(fd, ob->id.lib, ob->ipo);
      ob->action = newlibadr_us(fd, ob->id.lib, ob->action);
      // >>> XXX deprecated - old animation system

      ob->parent = newlibadr(fd, ob->id.lib, ob->parent);
      ob->track = newlibadr(fd, ob->id.lib, ob->track);
      ob->poselib = newlibadr_us(fd, ob->id.lib, ob->poselib);

      /* 2.8x drops support for non-empty dupli instances. */
      if (ob->type == OB_EMPTY) {
        ob->instance_collection = newlibadr_us(fd, ob->id.lib, ob->instance_collection);
      }
      else {
        ob->instance_collection = NULL;
        ob->transflag &= ~OB_DUPLICOLLECTION;
      }

      ob->proxy = newlibadr_us(fd, ob->id.lib, ob->proxy);
      if (ob->proxy) {
        /* paranoia check, actually a proxy_from pointer should never be written... */
        if (ob->proxy->id.lib == NULL) {
          ob->proxy->proxy_from = NULL;
          ob->proxy = NULL;

          if (ob->id.lib)
            printf("Proxy lost from  object %s lib %s\n", ob->id.name + 2, ob->id.lib->name);
          else
            printf("Proxy lost from  object %s lib <NONE>\n", ob->id.name + 2);
        }
        else {
          /* this triggers object_update to always use a copy */
          ob->proxy->proxy_from = ob;
        }
      }
      ob->proxy_group = newlibadr(fd, ob->id.lib, ob->proxy_group);

      void *poin = ob->data;
      ob->data = newlibadr_us(fd, ob->id.lib, ob->data);

      if (ob->data == NULL && poin != NULL) {
        if (ob->id.lib)
          printf("Can't find obdata of %s lib %s\n", ob->id.name + 2, ob->id.lib->name);
        else
          printf("Object %s lost data.\n", ob->id.name + 2);

        ob->type = OB_EMPTY;
        warn = true;

        if (ob->pose) {
          /* we can't call #BKE_pose_free() here because of library linking
           * freeing will recurse down into every pose constraints ID pointers
           * which are not always valid, so for now free directly and suffer
           * some leaked memory rather then crashing immediately
           * while bad this _is_ an exceptional case - campbell */
#if 0
          BKE_pose_free(ob->pose);
#else
          MEM_freeN(ob->pose);
#endif
<<<<<<< HEAD
					ob->pose = NULL;
					ob->mode &= ~OB_MODE_POSE;
				}
			}
			for (a = 0; a < ob->totcol; a++)
				ob->mat[a] = newlibadr_us(fd, ob->id.lib, ob->mat[a]);

			/* When the object is local and the data is library its possible
			 * the material list size gets out of sync. [#22663] */
			if (ob->data && ob->id.lib != ((ID *)ob->data)->lib) {
				const short *totcol_data = give_totcolp(ob);
				/* Only expand so as not to loose any object materials that might be set. */
				if (totcol_data && (*totcol_data > ob->totcol)) {
					/* printf("'%s' %d -> %d\n", ob->id.name, ob->totcol, *totcol_data); */
					BKE_material_resize_object(main, ob, *totcol_data, false);
				}
			}

			ob->gpd = newlibadr_us(fd, ob->id.lib, ob->gpd);

			ob->id.tag &= ~LIB_TAG_NEED_LINK;
			/* if id.us==0 a new base will be created later on */

			/* WARNING! Also check expand_object(), should reflect the stuff below. */
			lib_link_pose(fd, main, ob, ob->pose);
			lib_link_constraints(fd, &ob->id, &ob->constraints);

// XXX deprecated - old animation system <<<
			lib_link_constraint_channels(fd, &ob->id, &ob->constraintChannels);
			lib_link_nlastrips(fd, &ob->id, &ob->nlastrips);
// >>> XXX deprecated - old animation system

			for (PartEff *paf = ob->effect.first; paf; paf = paf->next) {
				if (paf->type == EFF_PARTICLE) {
					paf->group = newlibadr_us(fd, ob->id.lib, paf->group);
				}
			}

			{
				FluidsimModifierData *fluidmd = (FluidsimModifierData *)modifiers_findByType(ob, eModifierType_Fluidsim);

				if (fluidmd && fluidmd->fss)
					fluidmd->fss->ipo = newlibadr_us(fd, ob->id.lib, fluidmd->fss->ipo);  // XXX deprecated - old animation system
			}

			{
				SmokeModifierData *smd = (SmokeModifierData *)modifiers_findByType(ob, eModifierType_Smoke);

				if (smd && (smd->type == MOD_SMOKE_TYPE_DOMAIN) && smd->domain) {
					smd->domain->flags |= FLUID_DOMAIN_FILE_LOAD; /* flag for refreshing the simulation after loading */
				}
			}

			/* texture field */
			if (ob->pd)
				lib_link_partdeflect(fd, &ob->id, ob->pd);

			if (ob->soft) {
				ob->soft->collision_group = newlibadr(fd, ob->id.lib, ob->soft->collision_group);

				ob->soft->effector_weights->group = newlibadr(fd, ob->id.lib, ob->soft->effector_weights->group);
			}

			lib_link_particlesystems(fd, ob, &ob->id, &ob->particlesystem);
			lib_link_modifiers(fd, ob);
			lib_link_gpencil_modifiers(fd, ob);
			lib_link_shaderfxs(fd, ob);

			if (ob->rigidbody_constraint) {
				ob->rigidbody_constraint->ob1 = newlibadr(fd, ob->id.lib, ob->rigidbody_constraint->ob1);
				ob->rigidbody_constraint->ob2 = newlibadr(fd, ob->id.lib, ob->rigidbody_constraint->ob2);
			}

			{
				LodLevel *level;
				for (level = ob->lodlevels.first; level; level = level->next) {
					level->source = newlibadr(fd, ob->id.lib, level->source);

					if (!level->source && level == ob->lodlevels.first)
						level->source = ob;
				}
			}
		}
	}

	if (warn) {
		BKE_report(fd->reports, RPT_WARNING, "Warning in console");
	}
=======
          ob->pose = NULL;
          ob->mode &= ~OB_MODE_POSE;
        }
      }
      for (a = 0; a < ob->totcol; a++)
        ob->mat[a] = newlibadr_us(fd, ob->id.lib, ob->mat[a]);

      /* When the object is local and the data is library its possible
       * the material list size gets out of sync. [#22663] */
      if (ob->data && ob->id.lib != ((ID *)ob->data)->lib) {
        const short *totcol_data = give_totcolp(ob);
        /* Only expand so as not to loose any object materials that might be set. */
        if (totcol_data && (*totcol_data > ob->totcol)) {
          /* printf("'%s' %d -> %d\n", ob->id.name, ob->totcol, *totcol_data); */
          BKE_material_resize_object(main, ob, *totcol_data, false);
        }
      }

      ob->gpd = newlibadr_us(fd, ob->id.lib, ob->gpd);

      ob->id.tag &= ~LIB_TAG_NEED_LINK;
      /* if id.us==0 a new base will be created later on */

      /* WARNING! Also check expand_object(), should reflect the stuff below. */
      lib_link_pose(fd, main, ob, ob->pose);
      lib_link_constraints(fd, &ob->id, &ob->constraints);

      // XXX deprecated - old animation system <<<
      lib_link_constraint_channels(fd, &ob->id, &ob->constraintChannels);
      lib_link_nlastrips(fd, &ob->id, &ob->nlastrips);
      // >>> XXX deprecated - old animation system

      for (PartEff *paf = ob->effect.first; paf; paf = paf->next) {
        if (paf->type == EFF_PARTICLE) {
          paf->group = newlibadr_us(fd, ob->id.lib, paf->group);
        }
      }

      {
        FluidsimModifierData *fluidmd = (FluidsimModifierData *)modifiers_findByType(
            ob, eModifierType_Fluidsim);

        if (fluidmd && fluidmd->fss)
          fluidmd->fss->ipo = newlibadr_us(
              fd, ob->id.lib, fluidmd->fss->ipo);  // XXX deprecated - old animation system
      }

      {
        SmokeModifierData *smd = (SmokeModifierData *)modifiers_findByType(ob,
                                                                           eModifierType_Smoke);

        if (smd && (smd->type == MOD_SMOKE_TYPE_DOMAIN) && smd->domain) {
          smd->domain->flags |=
              MOD_SMOKE_FILE_LOAD; /* flag for refreshing the simulation after loading */
        }
      }

      /* texture field */
      if (ob->pd)
        lib_link_partdeflect(fd, &ob->id, ob->pd);

      if (ob->soft) {
        ob->soft->collision_group = newlibadr(fd, ob->id.lib, ob->soft->collision_group);

        ob->soft->effector_weights->group = newlibadr(
            fd, ob->id.lib, ob->soft->effector_weights->group);
      }

      lib_link_particlesystems(fd, ob, &ob->id, &ob->particlesystem);
      lib_link_modifiers(fd, ob);
      lib_link_gpencil_modifiers(fd, ob);
      lib_link_shaderfxs(fd, ob);

      if (ob->rigidbody_constraint) {
        ob->rigidbody_constraint->ob1 = newlibadr(fd, ob->id.lib, ob->rigidbody_constraint->ob1);
        ob->rigidbody_constraint->ob2 = newlibadr(fd, ob->id.lib, ob->rigidbody_constraint->ob2);
      }

      {
        LodLevel *level;
        for (level = ob->lodlevels.first; level; level = level->next) {
          level->source = newlibadr(fd, ob->id.lib, level->source);

          if (!level->source && level == ob->lodlevels.first)
            level->source = ob;
        }
      }
    }
  }

  if (warn) {
    BKE_report(fd->reports, RPT_WARNING, "Warning in console");
  }
>>>>>>> 3076d95b
}

/* direct data for cache */
static void direct_link_motionpath(FileData *fd, bMotionPath *mpath)
{
  /* sanity check */
  if (mpath == NULL)
    return;

  /* relink points cache */
  mpath->points = newdataadr(fd, mpath->points);

  mpath->points_vbo = NULL;
  mpath->batch_line = NULL;
  mpath->batch_points = NULL;
}

static void direct_link_pose(FileData *fd, bPose *pose)
{
  bPoseChannel *pchan;

  if (!pose)
    return;

  link_list(fd, &pose->chanbase);
  link_list(fd, &pose->agroups);

  pose->chanhash = NULL;
  pose->chan_array = NULL;

  for (pchan = pose->chanbase.first; pchan; pchan = pchan->next) {
    pchan->bone = NULL;
    pchan->parent = newdataadr(fd, pchan->parent);
    pchan->child = newdataadr(fd, pchan->child);
    pchan->custom_tx = newdataadr(fd, pchan->custom_tx);

    pchan->bbone_prev = newdataadr(fd, pchan->bbone_prev);
    pchan->bbone_next = newdataadr(fd, pchan->bbone_next);

    direct_link_constraints(fd, &pchan->constraints);

    pchan->prop = newdataadr(fd, pchan->prop);
    IDP_DirectLinkGroup_OrFree(&pchan->prop, (fd->flags & FD_FLAGS_SWITCH_ENDIAN), fd);

    pchan->mpath = newdataadr(fd, pchan->mpath);
    if (pchan->mpath)
      direct_link_motionpath(fd, pchan->mpath);

    BLI_listbase_clear(&pchan->iktree);
    BLI_listbase_clear(&pchan->siktree);

    /* in case this value changes in future, clamp else we get undefined behavior */
    CLAMP(pchan->rotmode, ROT_MODE_MIN, ROT_MODE_MAX);

    pchan->draw_data = NULL;
    memset(&pchan->runtime, 0, sizeof(pchan->runtime));
  }
  pose->ikdata = NULL;
  if (pose->ikparam != NULL) {
    pose->ikparam = newdataadr(fd, pose->ikparam);
  }
}

static void direct_link_modifiers(FileData *fd, ListBase *lb)
{
<<<<<<< HEAD
	ModifierData *md;

	link_list(fd, lb);

	for (md = lb->first; md; md = md->next) {
		md->error = NULL;
		md->runtime = NULL;

		/* if modifiers disappear, or for upward compatibility */
		if (NULL == modifierType_getInfo(md->type))
			md->type = eModifierType_None;

		if (md->type == eModifierType_Subsurf) {
			SubsurfModifierData *smd = (SubsurfModifierData *)md;

			smd->emCache = smd->mCache = NULL;
		}
		else if (md->type == eModifierType_Armature) {
			ArmatureModifierData *amd = (ArmatureModifierData *)md;

			amd->prevCos = NULL;
		}
		else if (md->type == eModifierType_Cloth) {
			ClothModifierData *clmd = (ClothModifierData *)md;

			clmd->clothObject = NULL;
			clmd->hairdata = NULL;

			clmd->sim_parms = newdataadr(fd, clmd->sim_parms);
			clmd->coll_parms = newdataadr(fd, clmd->coll_parms);

			direct_link_pointcache_list(fd, &clmd->ptcaches, &clmd->point_cache, 0);

			if (clmd->sim_parms) {
				if (clmd->sim_parms->presets > 10)
					clmd->sim_parms->presets = 0;

				clmd->sim_parms->reset = 0;

				clmd->sim_parms->effector_weights = newdataadr(fd, clmd->sim_parms->effector_weights);

				if (!clmd->sim_parms->effector_weights) {
					clmd->sim_parms->effector_weights = BKE_effector_add_weights(NULL);
				}
			}

			clmd->solver_result = NULL;
		}
		else if (md->type == eModifierType_Fluidsim) {
			FluidsimModifierData *fluidmd = (FluidsimModifierData *)md;

			fluidmd->fss = newdataadr(fd, fluidmd->fss);
			if (fluidmd->fss) {
				fluidmd->fss->fmd = fluidmd;
				fluidmd->fss->meshVelocities = NULL;
			}
		}
		else if (md->type == eModifierType_Smoke) {
			SmokeModifierData *smd = (SmokeModifierData *)md;

			if (smd->type == MOD_SMOKE_TYPE_DOMAIN) {
				smd->flow = NULL;
				smd->effec = NULL;
				smd->domain = newdataadr(fd, smd->domain);
				smd->domain->smd = smd;

				smd->domain->fluid = NULL;
				smd->domain->fluid_mutex = BLI_rw_mutex_alloc();
				smd->domain->tex = NULL;
				smd->domain->tex_shadow = NULL;
				smd->domain->tex_flame = NULL;
				smd->domain->tex_flame_coba = NULL;
				smd->domain->tex_coba = NULL;
				smd->domain->tex_field = NULL;
				smd->domain->tex_velocity_x = NULL;
				smd->domain->tex_velocity_y = NULL;
				smd->domain->tex_velocity_z = NULL;
				smd->domain->tex_wt = NULL;
				smd->domain->mesh_velocities = NULL;
				smd->domain->coba = newdataadr(fd, smd->domain->coba);

				smd->domain->effector_weights = newdataadr(fd, smd->domain->effector_weights);
				if (!smd->domain->effector_weights)
					smd->domain->effector_weights = BKE_effector_add_weights(NULL);

				direct_link_pointcache_list(fd, &(smd->domain->ptcaches[0]), &(smd->domain->point_cache[0]), 1);

				/* Smoke uses only one cache from now on, so store pointer convert */
				if (smd->domain->ptcaches[1].first || smd->domain->point_cache[1]) {
					if (smd->domain->point_cache[1]) {
						PointCache *cache = newdataadr(fd, smd->domain->point_cache[1]);
						if (cache->flag & PTCACHE_FAKE_SMOKE) {
							/* Smoke was already saved in "new format" and this cache is a fake one. */
						}
						else {
							printf("High resolution smoke cache not available due to pointcache update. Please reset the simulation.\n");
						}
						BKE_ptcache_free(cache);
					}
					BLI_listbase_clear(&smd->domain->ptcaches[1]);
					smd->domain->point_cache[1] = NULL;
				}
			}
			else if (smd->type == MOD_SMOKE_TYPE_FLOW) {
				smd->domain = NULL;
				smd->effec = NULL;
				smd->flow = newdataadr(fd, smd->flow);
				smd->flow->smd = smd;
				smd->flow->mesh = NULL;
				smd->flow->verts_old = NULL;
				smd->flow->numverts = 0;
				smd->flow->psys = newdataadr(fd, smd->flow->psys);
			}
			else if (smd->type == MOD_SMOKE_TYPE_EFFEC) {
				smd->flow = NULL;
				smd->domain = NULL;
				smd->effec = newdataadr(fd, smd->effec);
				if (smd->effec) {
					smd->effec->smd = smd;
					smd->effec->verts_old = NULL;
					smd->effec->numverts = 0;
					smd->effec->mesh = NULL;
				}
				else {
					smd->type = 0;
					smd->flow = NULL;
					smd->domain = NULL;
					smd->effec = NULL;
				}
			}
		}
		else if (md->type == eModifierType_DynamicPaint) {
			DynamicPaintModifierData *pmd = (DynamicPaintModifierData *)md;

			if (pmd->canvas) {
				pmd->canvas = newdataadr(fd, pmd->canvas);
				pmd->canvas->pmd = pmd;
				pmd->canvas->flags &= ~MOD_DPAINT_BAKING; /* just in case */

				if (pmd->canvas->surfaces.first) {
					DynamicPaintSurface *surface;
					link_list(fd, &pmd->canvas->surfaces);

					for (surface = pmd->canvas->surfaces.first; surface; surface = surface->next) {
						surface->canvas = pmd->canvas;
						surface->data = NULL;
						direct_link_pointcache_list(fd, &(surface->ptcaches), &(surface->pointcache), 1);

						if (!(surface->effector_weights = newdataadr(fd, surface->effector_weights)))
							surface->effector_weights = BKE_effector_add_weights(NULL);
					}
				}
			}
			if (pmd->brush) {
				pmd->brush = newdataadr(fd, pmd->brush);
				pmd->brush->pmd = pmd;
				pmd->brush->psys = newdataadr(fd, pmd->brush->psys);
				pmd->brush->paint_ramp = newdataadr(fd, pmd->brush->paint_ramp);
				pmd->brush->vel_ramp = newdataadr(fd, pmd->brush->vel_ramp);
			}
		}
		else if (md->type == eModifierType_Collision) {
			CollisionModifierData *collmd = (CollisionModifierData *)md;
=======
  ModifierData *md;

  link_list(fd, lb);

  for (md = lb->first; md; md = md->next) {
    md->error = NULL;
    md->runtime = NULL;

    /* if modifiers disappear, or for upward compatibility */
    if (NULL == modifierType_getInfo(md->type))
      md->type = eModifierType_None;

    if (md->type == eModifierType_Subsurf) {
      SubsurfModifierData *smd = (SubsurfModifierData *)md;

      smd->emCache = smd->mCache = NULL;
    }
    else if (md->type == eModifierType_Armature) {
      ArmatureModifierData *amd = (ArmatureModifierData *)md;

      amd->prevCos = NULL;
    }
    else if (md->type == eModifierType_Cloth) {
      ClothModifierData *clmd = (ClothModifierData *)md;

      clmd->clothObject = NULL;
      clmd->hairdata = NULL;

      clmd->sim_parms = newdataadr(fd, clmd->sim_parms);
      clmd->coll_parms = newdataadr(fd, clmd->coll_parms);

      direct_link_pointcache_list(fd, &clmd->ptcaches, &clmd->point_cache, 0);

      if (clmd->sim_parms) {
        if (clmd->sim_parms->presets > 10)
          clmd->sim_parms->presets = 0;

        clmd->sim_parms->reset = 0;

        clmd->sim_parms->effector_weights = newdataadr(fd, clmd->sim_parms->effector_weights);

        if (!clmd->sim_parms->effector_weights) {
          clmd->sim_parms->effector_weights = BKE_effector_add_weights(NULL);
        }
      }

      clmd->solver_result = NULL;
    }
    else if (md->type == eModifierType_Fluidsim) {
      FluidsimModifierData *fluidmd = (FluidsimModifierData *)md;

      fluidmd->fss = newdataadr(fd, fluidmd->fss);
      if (fluidmd->fss) {
        fluidmd->fss->fmd = fluidmd;
        fluidmd->fss->meshVelocities = NULL;
      }
    }
    else if (md->type == eModifierType_Smoke) {
      SmokeModifierData *smd = (SmokeModifierData *)md;

      if (smd->type == MOD_SMOKE_TYPE_DOMAIN) {
        smd->flow = NULL;
        smd->coll = NULL;
        smd->domain = newdataadr(fd, smd->domain);
        smd->domain->smd = smd;

        smd->domain->fluid = NULL;
        smd->domain->fluid_mutex = BLI_rw_mutex_alloc();
        smd->domain->wt = NULL;
        smd->domain->shadow = NULL;
        smd->domain->tex = NULL;
        smd->domain->tex_shadow = NULL;
        smd->domain->tex_flame = NULL;
        smd->domain->tex_flame_coba = NULL;
        smd->domain->tex_coba = NULL;
        smd->domain->tex_field = NULL;
        smd->domain->tex_velocity_x = NULL;
        smd->domain->tex_velocity_y = NULL;
        smd->domain->tex_velocity_z = NULL;
        smd->domain->tex_wt = NULL;
        smd->domain->coba = newdataadr(fd, smd->domain->coba);

        smd->domain->effector_weights = newdataadr(fd, smd->domain->effector_weights);
        if (!smd->domain->effector_weights)
          smd->domain->effector_weights = BKE_effector_add_weights(NULL);

        direct_link_pointcache_list(
            fd, &(smd->domain->ptcaches[0]), &(smd->domain->point_cache[0]), 1);

        /* Smoke uses only one cache from now on, so store pointer convert */
        if (smd->domain->ptcaches[1].first || smd->domain->point_cache[1]) {
          if (smd->domain->point_cache[1]) {
            PointCache *cache = newdataadr(fd, smd->domain->point_cache[1]);
            if (cache->flag & PTCACHE_FAKE_SMOKE) {
              /* Smoke was already saved in "new format" and this cache is a fake one. */
            }
            else {
              printf(
                  "High resolution smoke cache not available due to pointcache update. Please "
                  "reset the simulation.\n");
            }
            BKE_ptcache_free(cache);
          }
          BLI_listbase_clear(&smd->domain->ptcaches[1]);
          smd->domain->point_cache[1] = NULL;
        }
      }
      else if (smd->type == MOD_SMOKE_TYPE_FLOW) {
        smd->domain = NULL;
        smd->coll = NULL;
        smd->flow = newdataadr(fd, smd->flow);
        smd->flow->smd = smd;
        smd->flow->mesh = NULL;
        smd->flow->verts_old = NULL;
        smd->flow->numverts = 0;
        smd->flow->psys = newdataadr(fd, smd->flow->psys);
      }
      else if (smd->type == MOD_SMOKE_TYPE_COLL) {
        smd->flow = NULL;
        smd->domain = NULL;
        smd->coll = newdataadr(fd, smd->coll);
        if (smd->coll) {
          smd->coll->smd = smd;
          smd->coll->verts_old = NULL;
          smd->coll->numverts = 0;
          smd->coll->mesh = NULL;
        }
        else {
          smd->type = 0;
          smd->flow = NULL;
          smd->domain = NULL;
          smd->coll = NULL;
        }
      }
    }
    else if (md->type == eModifierType_DynamicPaint) {
      DynamicPaintModifierData *pmd = (DynamicPaintModifierData *)md;

      if (pmd->canvas) {
        pmd->canvas = newdataadr(fd, pmd->canvas);
        pmd->canvas->pmd = pmd;
        pmd->canvas->flags &= ~MOD_DPAINT_BAKING; /* just in case */

        if (pmd->canvas->surfaces.first) {
          DynamicPaintSurface *surface;
          link_list(fd, &pmd->canvas->surfaces);

          for (surface = pmd->canvas->surfaces.first; surface; surface = surface->next) {
            surface->canvas = pmd->canvas;
            surface->data = NULL;
            direct_link_pointcache_list(fd, &(surface->ptcaches), &(surface->pointcache), 1);

            if (!(surface->effector_weights = newdataadr(fd, surface->effector_weights)))
              surface->effector_weights = BKE_effector_add_weights(NULL);
          }
        }
      }
      if (pmd->brush) {
        pmd->brush = newdataadr(fd, pmd->brush);
        pmd->brush->pmd = pmd;
        pmd->brush->psys = newdataadr(fd, pmd->brush->psys);
        pmd->brush->paint_ramp = newdataadr(fd, pmd->brush->paint_ramp);
        pmd->brush->vel_ramp = newdataadr(fd, pmd->brush->vel_ramp);
      }
    }
    else if (md->type == eModifierType_Collision) {
      CollisionModifierData *collmd = (CollisionModifierData *)md;
>>>>>>> 3076d95b
#if 0
      // TODO: CollisionModifier should use pointcache
      // + have proper reset events before enabling this
      collmd->x = newdataadr(fd, collmd->x);
      collmd->xnew = newdataadr(fd, collmd->xnew);
      collmd->mfaces = newdataadr(fd, collmd->mfaces);

      collmd->current_x = MEM_calloc_arrayN(collmd->numverts, sizeof(MVert), "current_x");
      collmd->current_xnew = MEM_calloc_arrayN(collmd->numverts, sizeof(MVert), "current_xnew");
      collmd->current_v = MEM_calloc_arrayN(collmd->numverts, sizeof(MVert), "current_v");
#endif

      collmd->x = NULL;
      collmd->xnew = NULL;
      collmd->current_x = NULL;
      collmd->current_xnew = NULL;
      collmd->current_v = NULL;
      collmd->time_x = collmd->time_xnew = -1000;
      collmd->mvert_num = 0;
      collmd->tri_num = 0;
      collmd->is_static = false;
      collmd->bvhtree = NULL;
      collmd->tri = NULL;
    }
    else if (md->type == eModifierType_Surface) {
      SurfaceModifierData *surmd = (SurfaceModifierData *)md;

      surmd->mesh = NULL;
      surmd->bvhtree = NULL;
      surmd->x = NULL;
      surmd->v = NULL;
      surmd->numverts = 0;
    }
    else if (md->type == eModifierType_Hook) {
      HookModifierData *hmd = (HookModifierData *)md;

      hmd->indexar = newdataadr(fd, hmd->indexar);
      if (fd->flags & FD_FLAGS_SWITCH_ENDIAN) {
        BLI_endian_switch_int32_array(hmd->indexar, hmd->totindex);
      }

      hmd->curfalloff = newdataadr(fd, hmd->curfalloff);
      if (hmd->curfalloff) {
        direct_link_curvemapping(fd, hmd->curfalloff);
      }
    }
    else if (md->type == eModifierType_ParticleSystem) {
      ParticleSystemModifierData *psmd = (ParticleSystemModifierData *)md;

      psmd->mesh_final = NULL;
      psmd->mesh_original = NULL;
      psmd->psys = newdataadr(fd, psmd->psys);
      psmd->flag &= ~eParticleSystemFlag_psys_updated;
      psmd->flag |= eParticleSystemFlag_file_loaded;
    }
    else if (md->type == eModifierType_Explode) {
      ExplodeModifierData *psmd = (ExplodeModifierData *)md;

      psmd->facepa = NULL;
    }
    else if (md->type == eModifierType_MeshDeform) {
      MeshDeformModifierData *mmd = (MeshDeformModifierData *)md;

      mmd->bindinfluences = newdataadr(fd, mmd->bindinfluences);
      mmd->bindoffsets = newdataadr(fd, mmd->bindoffsets);
      mmd->bindcagecos = newdataadr(fd, mmd->bindcagecos);
      mmd->dyngrid = newdataadr(fd, mmd->dyngrid);
      mmd->dyninfluences = newdataadr(fd, mmd->dyninfluences);
      mmd->dynverts = newdataadr(fd, mmd->dynverts);

      mmd->bindweights = newdataadr(fd, mmd->bindweights);
      mmd->bindcos = newdataadr(fd, mmd->bindcos);

      if (fd->flags & FD_FLAGS_SWITCH_ENDIAN) {
        if (mmd->bindoffsets)
          BLI_endian_switch_int32_array(mmd->bindoffsets, mmd->totvert + 1);
        if (mmd->bindcagecos)
          BLI_endian_switch_float_array(mmd->bindcagecos, mmd->totcagevert * 3);
        if (mmd->dynverts)
          BLI_endian_switch_int32_array(mmd->dynverts, mmd->totvert);
        if (mmd->bindweights)
          BLI_endian_switch_float_array(mmd->bindweights, mmd->totvert);
        if (mmd->bindcos)
          BLI_endian_switch_float_array(mmd->bindcos, mmd->totcagevert * 3);
      }
    }
    else if (md->type == eModifierType_Ocean) {
      OceanModifierData *omd = (OceanModifierData *)md;
      omd->oceancache = NULL;
      omd->ocean = NULL;
    }
    else if (md->type == eModifierType_Warp) {
      WarpModifierData *tmd = (WarpModifierData *)md;

      tmd->curfalloff = newdataadr(fd, tmd->curfalloff);
      if (tmd->curfalloff)
        direct_link_curvemapping(fd, tmd->curfalloff);
    }
    else if (md->type == eModifierType_WeightVGEdit) {
      WeightVGEditModifierData *wmd = (WeightVGEditModifierData *)md;

      wmd->cmap_curve = newdataadr(fd, wmd->cmap_curve);
      if (wmd->cmap_curve)
        direct_link_curvemapping(fd, wmd->cmap_curve);
    }
    else if (md->type == eModifierType_LaplacianDeform) {
      LaplacianDeformModifierData *lmd = (LaplacianDeformModifierData *)md;

      lmd->vertexco = newdataadr(fd, lmd->vertexco);
      if (fd->flags & FD_FLAGS_SWITCH_ENDIAN) {
        BLI_endian_switch_float_array(lmd->vertexco, lmd->total_verts * 3);
      }
      lmd->cache_system = NULL;
    }
    else if (md->type == eModifierType_CorrectiveSmooth) {
      CorrectiveSmoothModifierData *csmd = (CorrectiveSmoothModifierData *)md;

      if (csmd->bind_coords) {
        csmd->bind_coords = newdataadr(fd, csmd->bind_coords);
        if (fd->flags & FD_FLAGS_SWITCH_ENDIAN) {
          BLI_endian_switch_float_array((float *)csmd->bind_coords, csmd->bind_coords_num * 3);
        }
      }

      /* runtime only */
      csmd->delta_cache = NULL;
      csmd->delta_cache_num = 0;
    }
    else if (md->type == eModifierType_MeshSequenceCache) {
      MeshSeqCacheModifierData *msmcd = (MeshSeqCacheModifierData *)md;
      msmcd->reader = NULL;
    }
    else if (md->type == eModifierType_SurfaceDeform) {
      SurfaceDeformModifierData *smd = (SurfaceDeformModifierData *)md;

      smd->verts = newdataadr(fd, smd->verts);

      if (smd->verts) {
        for (int i = 0; i < smd->numverts; i++) {
          smd->verts[i].binds = newdataadr(fd, smd->verts[i].binds);

          if (smd->verts[i].binds) {
            for (int j = 0; j < smd->verts[i].numbinds; j++) {
              smd->verts[i].binds[j].vert_inds = newdataadr(fd, smd->verts[i].binds[j].vert_inds);
              smd->verts[i].binds[j].vert_weights = newdataadr(
                  fd, smd->verts[i].binds[j].vert_weights);

              if (fd->flags & FD_FLAGS_SWITCH_ENDIAN) {
                if (smd->verts[i].binds[j].vert_inds)
                  BLI_endian_switch_uint32_array(smd->verts[i].binds[j].vert_inds,
                                                 smd->verts[i].binds[j].numverts);

                if (smd->verts[i].binds[j].vert_weights) {
                  if (smd->verts[i].binds[j].mode == MOD_SDEF_MODE_CENTROID ||
                      smd->verts[i].binds[j].mode == MOD_SDEF_MODE_LOOPTRI) {
                    BLI_endian_switch_float_array(smd->verts[i].binds[j].vert_weights, 3);
                  }
                  else {
                    BLI_endian_switch_float_array(smd->verts[i].binds[j].vert_weights,
                                                  smd->verts[i].binds[j].numverts);
                  }
                }
              }
            }
          }
        }
      }
    }
  }
}

static void direct_link_gpencil_modifiers(FileData *fd, ListBase *lb)
{
  GpencilModifierData *md;

  link_list(fd, lb);

  for (md = lb->first; md; md = md->next) {
    md->error = NULL;

    /* if modifiers disappear, or for upward compatibility */
    if (NULL == BKE_gpencil_modifierType_getInfo(md->type))
      md->type = eModifierType_None;

    if (md->type == eGpencilModifierType_Lattice) {
      LatticeGpencilModifierData *gpmd = (LatticeGpencilModifierData *)md;
      gpmd->cache_data = NULL;
    }
    else if (md->type == eGpencilModifierType_Hook) {
      HookGpencilModifierData *hmd = (HookGpencilModifierData *)md;

      hmd->curfalloff = newdataadr(fd, hmd->curfalloff);
      if (hmd->curfalloff) {
        direct_link_curvemapping(fd, hmd->curfalloff);
      }
    }
    else if (md->type == eGpencilModifierType_Thick) {
      ThickGpencilModifierData *gpmd = (ThickGpencilModifierData *)md;

      gpmd->curve_thickness = newdataadr(fd, gpmd->curve_thickness);
      if (gpmd->curve_thickness) {
        direct_link_curvemapping(fd, gpmd->curve_thickness);
        /* initialize the curve. Maybe this could be moved to modififer logic */
        curvemapping_initialize(gpmd->curve_thickness);
      }
    }
  }
}

static void direct_link_shaderfxs(FileData *fd, ListBase *lb)
{
  ShaderFxData *fx;

  link_list(fd, lb);

  for (fx = lb->first; fx; fx = fx->next) {
    fx->error = NULL;

    /* if shader disappear, or for upward compatibility */
    if (NULL == BKE_shaderfxType_getInfo(fx->type))
      fx->type = eShaderFxType_None;
  }
}

static void direct_link_object(FileData *fd, Object *ob)
{
  PartEff *paf;

  /* XXX This should not be needed - but seems like it can happen in some cases, so for now play safe... */
  ob->proxy_from = NULL;

  /* loading saved files with editmode enabled works, but for undo we like
   * to stay in object mode during undo presses so keep editmode disabled.
   *
   * Also when linking in a file don't allow edit and pose modes.
   * See [#34776, #42780] for more information.
   */
  if (fd->memfile || (ob->id.tag & (LIB_TAG_EXTERN | LIB_TAG_INDIRECT))) {
    ob->mode &= ~(OB_MODE_EDIT | OB_MODE_PARTICLE_EDIT);
    if (!fd->memfile) {
      ob->mode &= ~OB_MODE_POSE;
    }
  }

  ob->adt = newdataadr(fd, ob->adt);
  direct_link_animdata(fd, ob->adt);

  ob->pose = newdataadr(fd, ob->pose);
  direct_link_pose(fd, ob->pose);

  ob->mpath = newdataadr(fd, ob->mpath);
  if (ob->mpath)
    direct_link_motionpath(fd, ob->mpath);

  link_list(fd, &ob->defbase);
  link_list(fd, &ob->fmaps);
  // XXX deprecated - old animation system <<<
  direct_link_nlastrips(fd, &ob->nlastrips);
  link_list(fd, &ob->constraintChannels);
  // >>> XXX deprecated - old animation system

  ob->mat = newdataadr(fd, ob->mat);
  test_pointer_array(fd, (void **)&ob->mat);
  ob->matbits = newdataadr(fd, ob->matbits);

  /* do it here, below old data gets converted */
  direct_link_modifiers(fd, &ob->modifiers);
  direct_link_gpencil_modifiers(fd, &ob->greasepencil_modifiers);
  direct_link_shaderfxs(fd, &ob->shader_fx);

  link_list(fd, &ob->effect);
  paf = ob->effect.first;
  while (paf) {
    if (paf->type == EFF_PARTICLE) {
      paf->keys = NULL;
    }
    if (paf->type == EFF_WAVE) {
      WaveEff *wav = (WaveEff *)paf;
      PartEff *next = paf->next;
      WaveModifierData *wmd = (WaveModifierData *)modifier_new(eModifierType_Wave);

      wmd->damp = wav->damp;
      wmd->flag = wav->flag;
      wmd->height = wav->height;
      wmd->lifetime = wav->lifetime;
      wmd->narrow = wav->narrow;
      wmd->speed = wav->speed;
      wmd->startx = wav->startx;
      wmd->starty = wav->startx;
      wmd->timeoffs = wav->timeoffs;
      wmd->width = wav->width;

      BLI_addtail(&ob->modifiers, wmd);

      BLI_remlink(&ob->effect, paf);
      MEM_freeN(paf);

      paf = next;
      continue;
    }
    if (paf->type == EFF_BUILD) {
      BuildEff *baf = (BuildEff *)paf;
      PartEff *next = paf->next;
      BuildModifierData *bmd = (BuildModifierData *)modifier_new(eModifierType_Build);

      bmd->start = baf->sfra;
      bmd->length = baf->len;
      bmd->randomize = 0;
      bmd->seed = 1;

      BLI_addtail(&ob->modifiers, bmd);

      BLI_remlink(&ob->effect, paf);
      MEM_freeN(paf);

      paf = next;
      continue;
    }
    paf = paf->next;
  }

  ob->pd = newdataadr(fd, ob->pd);
  direct_link_partdeflect(ob->pd);
  ob->soft = newdataadr(fd, ob->soft);
  if (ob->soft) {
    SoftBody *sb = ob->soft;

    sb->bpoint = NULL;  // init pointers so it gets rebuilt nicely
    sb->bspring = NULL;
    sb->scratch = NULL;
    /* although not used anymore */
    /* still have to be loaded to be compatible with old files */
    sb->keys = newdataadr(fd, sb->keys);
    test_pointer_array(fd, (void **)&sb->keys);
    if (sb->keys) {
      int a;
      for (a = 0; a < sb->totkey; a++) {
        sb->keys[a] = newdataadr(fd, sb->keys[a]);
      }
    }

    sb->effector_weights = newdataadr(fd, sb->effector_weights);
    if (!sb->effector_weights)
      sb->effector_weights = BKE_effector_add_weights(NULL);

    sb->shared = newdataadr(fd, sb->shared);
    if (sb->shared == NULL) {
      /* Link deprecated caches if they exist, so we can use them for versioning.
       * We should only do this when sb->shared == NULL, because those pointers
       * are always set (for compatibility with older Blenders). We mustn't link
       * the same pointcache twice. */
      direct_link_pointcache_list(fd, &sb->ptcaches, &sb->pointcache, false);
    }
    else {
      /* link caches */
      direct_link_pointcache_list(fd, &sb->shared->ptcaches, &sb->shared->pointcache, false);
    }
  }
  ob->fluidsimSettings = newdataadr(fd, ob->fluidsimSettings); /* NT */

  ob->rigidbody_object = newdataadr(fd, ob->rigidbody_object);
  if (ob->rigidbody_object) {
    RigidBodyOb *rbo = ob->rigidbody_object;
    /* Allocate runtime-only struct */
    rbo->shared = MEM_callocN(sizeof(*rbo->shared), "RigidBodyObShared");
  }
  ob->rigidbody_constraint = newdataadr(fd, ob->rigidbody_constraint);
  if (ob->rigidbody_constraint)
    ob->rigidbody_constraint->physics_constraint = NULL;

  link_list(fd, &ob->particlesystem);
  direct_link_particlesystems(fd, &ob->particlesystem);

  direct_link_constraints(fd, &ob->constraints);

  link_list(fd, &ob->hooks);
  while (ob->hooks.first) {
    ObHook *hook = ob->hooks.first;
    HookModifierData *hmd = (HookModifierData *)modifier_new(eModifierType_Hook);

    hook->indexar = newdataadr(fd, hook->indexar);
    if (fd->flags & FD_FLAGS_SWITCH_ENDIAN) {
      BLI_endian_switch_int32_array(hook->indexar, hook->totindex);
    }

    /* Do conversion here because if we have loaded
     * a hook we need to make sure it gets converted
     * and freed, regardless of version.
     */
    copy_v3_v3(hmd->cent, hook->cent);
    hmd->falloff = hook->falloff;
    hmd->force = hook->force;
    hmd->indexar = hook->indexar;
    hmd->object = hook->parent;
    memcpy(hmd->parentinv, hook->parentinv, sizeof(hmd->parentinv));
    hmd->totindex = hook->totindex;

    BLI_addhead(&ob->modifiers, hmd);
    BLI_remlink(&ob->hooks, hook);

    modifier_unique_name(&ob->modifiers, (ModifierData *)hmd);

    MEM_freeN(hook);
  }

  ob->iuser = newdataadr(fd, ob->iuser);
  if (ob->type == OB_EMPTY && ob->empty_drawtype == OB_EMPTY_IMAGE && !ob->iuser) {
    BKE_object_empty_draw_type_set(ob, ob->empty_drawtype);
  }

  ob->derivedDeform = NULL;
  ob->derivedFinal = NULL;
  BKE_object_runtime_reset(ob);
  link_list(fd, &ob->pc_ids);

  /* in case this value changes in future, clamp else we get undefined behavior */
  CLAMP(ob->rotmode, ROT_MODE_MIN, ROT_MODE_MAX);

  if (ob->sculpt) {
    ob->sculpt = NULL;
    /* Only create data on undo, otherwise rely on editor mode switching. */
    if (fd->memfile && (ob->mode & OB_MODE_ALL_SCULPT)) {
      BKE_object_sculpt_data_create(ob);
    }
  }

  link_list(fd, &ob->lodlevels);
  ob->currentlod = ob->lodlevels.first;

  ob->preview = direct_link_preview_image(fd, ob->preview);
}

static void direct_link_view_settings(FileData *fd, ColorManagedViewSettings *view_settings)
{
  view_settings->curve_mapping = newdataadr(fd, view_settings->curve_mapping);

  if (view_settings->curve_mapping)
    direct_link_curvemapping(fd, view_settings->curve_mapping);
}

/** \} */

/* -------------------------------------------------------------------- */
/** \name Read View Layer (Collection Data)
 * \{ */

static void direct_link_layer_collections(FileData *fd, ListBase *lb, bool master)
{
  link_list(fd, lb);
  for (LayerCollection *lc = lb->first; lc; lc = lc->next) {
#ifdef USE_COLLECTION_COMPAT_28
    lc->scene_collection = newdataadr(fd, lc->scene_collection);
#endif

    /* Master collection is not a real datablock. */
    if (master) {
      lc->collection = newdataadr(fd, lc->collection);
    }

    direct_link_layer_collections(fd, &lc->layer_collections, false);
  }
}

static void direct_link_view_layer(FileData *fd, ViewLayer *view_layer)
{
  view_layer->stats = NULL;
  link_list(fd, &view_layer->object_bases);
  view_layer->basact = newdataadr(fd, view_layer->basact);

  direct_link_layer_collections(fd, &view_layer->layer_collections, true);
  view_layer->active_collection = newdataadr(fd, view_layer->active_collection);

  view_layer->id_properties = newdataadr(fd, view_layer->id_properties);
  IDP_DirectLinkGroup_OrFree(&view_layer->id_properties, (fd->flags & FD_FLAGS_SWITCH_ENDIAN), fd);

  link_list(fd, &(view_layer->freestyle_config.modules));
  link_list(fd, &(view_layer->freestyle_config.linesets));

  BLI_listbase_clear(&view_layer->drawdata);
  view_layer->object_bases_array = NULL;
  view_layer->object_bases_hash = NULL;
}

static void lib_link_layer_collection(FileData *fd,
                                      Library *lib,
                                      LayerCollection *layer_collection,
                                      bool master)
{
  /* Master collection is not a real datablock. */
  if (!master) {
    layer_collection->collection = newlibadr(fd, lib, layer_collection->collection);
  }

  for (LayerCollection *layer_collection_nested = layer_collection->layer_collections.first;
       layer_collection_nested != NULL;
       layer_collection_nested = layer_collection_nested->next) {
    lib_link_layer_collection(fd, lib, layer_collection_nested, false);
  }
}

static void lib_link_view_layer(FileData *fd, Library *lib, ViewLayer *view_layer)
{
  for (FreestyleModuleConfig *fmc = view_layer->freestyle_config.modules.first; fmc;
       fmc = fmc->next) {
    fmc->script = newlibadr(fd, lib, fmc->script);
  }

  for (FreestyleLineSet *fls = view_layer->freestyle_config.linesets.first; fls; fls = fls->next) {
    fls->linestyle = newlibadr_us(fd, lib, fls->linestyle);
    fls->group = newlibadr_us(fd, lib, fls->group);
  }

  for (Base *base = view_layer->object_bases.first, *base_next = NULL; base; base = base_next) {
    base_next = base->next;

    /* we only bump the use count for the collection objects */
    base->object = newlibadr(fd, lib, base->object);

    if (base->object == NULL) {
      /* Free in case linked object got lost. */
      BLI_freelinkN(&view_layer->object_bases, base);
      if (view_layer->basact == base) {
        view_layer->basact = NULL;
      }
    }
  }

  for (LayerCollection *layer_collection = view_layer->layer_collections.first;
       layer_collection != NULL;
       layer_collection = layer_collection->next) {
    lib_link_layer_collection(fd, lib, layer_collection, true);
  }

  view_layer->mat_override = newlibadr_us(fd, lib, view_layer->mat_override);

  IDP_LibLinkProperty(view_layer->id_properties, fd);
}

/** \} */

/* -------------------------------------------------------------------- */
/** \name Read ID: Collection
 * \{ */

#ifdef USE_COLLECTION_COMPAT_28
static void direct_link_scene_collection(FileData *fd, SceneCollection *sc)
{
  link_list(fd, &sc->objects);
  link_list(fd, &sc->scene_collections);

  for (SceneCollection *nsc = sc->scene_collections.first; nsc; nsc = nsc->next) {
    direct_link_scene_collection(fd, nsc);
  }
}

static void lib_link_scene_collection(FileData *fd, Library *lib, SceneCollection *sc)
{
  for (LinkData *link = sc->objects.first; link; link = link->next) {
    link->data = newlibadr_us(fd, lib, link->data);
    BLI_assert(link->data);
  }

  for (SceneCollection *nsc = sc->scene_collections.first; nsc; nsc = nsc->next) {
    lib_link_scene_collection(fd, lib, nsc);
  }
}
#endif

static void direct_link_collection(FileData *fd, Collection *collection)
{
  link_list(fd, &collection->gobject);
  link_list(fd, &collection->children);

  collection->preview = direct_link_preview_image(fd, collection->preview);

  collection->flag &= ~COLLECTION_HAS_OBJECT_CACHE;
  BLI_listbase_clear(&collection->object_cache);
  BLI_listbase_clear(&collection->parents);

#ifdef USE_COLLECTION_COMPAT_28
  /* This runs before the very first doversion. */
  collection->collection = newdataadr(fd, collection->collection);
  if (collection->collection != NULL) {
    direct_link_scene_collection(fd, collection->collection);
  }

  collection->view_layer = newdataadr(fd, collection->view_layer);
  if (collection->view_layer != NULL) {
    direct_link_view_layer(fd, collection->view_layer);
  }
#endif
}

static void lib_link_collection_data(FileData *fd, Library *lib, Collection *collection)
{
  for (CollectionObject *cob = collection->gobject.first, *cob_next = NULL; cob; cob = cob_next) {
    cob_next = cob->next;
    cob->ob = newlibadr_us(fd, lib, cob->ob);

    if (cob->ob == NULL) {
      BLI_freelinkN(&collection->gobject, cob);
    }
  }

  for (CollectionChild *child = collection->children.first, *child_next = NULL; child;
       child = child_next) {
    child_next = child->next;
    child->collection = newlibadr_us(fd, lib, child->collection);

    if (child->collection == NULL || BKE_collection_find_cycle(collection, child->collection)) {
      BLI_freelinkN(&collection->children, child);
    }
    else {
      CollectionParent *cparent = MEM_callocN(sizeof(CollectionParent), "CollectionParent");
      cparent->collection = collection;
      BLI_addtail(&child->collection->parents, cparent);
    }
  }
}

static void lib_link_collection(FileData *fd, Main *main)
{
  for (Collection *collection = main->collections.first; collection;
       collection = collection->id.next) {
    if (collection->id.tag & LIB_TAG_NEED_LINK) {
      collection->id.tag &= ~LIB_TAG_NEED_LINK;
      IDP_LibLinkProperty(collection->id.properties, fd);

#ifdef USE_COLLECTION_COMPAT_28
      if (collection->collection) {
        lib_link_scene_collection(fd, collection->id.lib, collection->collection);
      }

      if (collection->view_layer) {
        lib_link_view_layer(fd, collection->id.lib, collection->view_layer);
      }
#endif

      lib_link_collection_data(fd, collection->id.lib, collection);
    }
  }
}

/** \} */

/* -------------------------------------------------------------------- */
/** \name Read ID: Scene
 * \{ */

/* patch for missing scene IDs, can't be in do-versions */
static void composite_patch(bNodeTree *ntree, Scene *scene)
{
  bNode *node;

  for (node = ntree->nodes.first; node; node = node->next) {
    if (node->id == NULL && node->type == CMP_NODE_R_LAYERS)
      node->id = &scene->id;
  }
}

static void link_paint(FileData *fd, Scene *sce, Paint *p)
{
  if (p) {
    p->brush = newlibadr_us(fd, sce->id.lib, p->brush);
    for (int i = 0; i < p->tool_slots_len; i++) {
      if (p->tool_slots[i].brush != NULL) {
        p->tool_slots[i].brush = newlibadr_us(fd, sce->id.lib, p->tool_slots[i].brush);
      }
    }
    p->palette = newlibadr_us(fd, sce->id.lib, p->palette);
    p->paint_cursor = NULL;

    BKE_paint_runtime_init(sce->toolsettings, p);
  }
}

static void lib_link_sequence_modifiers(FileData *fd, Scene *scene, ListBase *lb)
{
  SequenceModifierData *smd;

  for (smd = lb->first; smd; smd = smd->next) {
    if (smd->mask_id)
      smd->mask_id = newlibadr_us(fd, scene->id.lib, smd->mask_id);
  }
}

static void direct_link_lightcache_texture(FileData *fd, LightCacheTexture *lctex)
{
  lctex->tex = NULL;

  if (lctex->data) {
    lctex->data = newdataadr(fd, lctex->data);
    if (fd->flags & FD_FLAGS_SWITCH_ENDIAN) {
      int data_size = lctex->components * lctex->tex_size[0] * lctex->tex_size[1] *
                      lctex->tex_size[2];

      if (lctex->data_type == LIGHTCACHETEX_FLOAT) {
        BLI_endian_switch_float_array((float *)lctex->data, data_size * sizeof(float));
      }
      else if (lctex->data_type == LIGHTCACHETEX_UINT) {
        BLI_endian_switch_uint32_array((uint *)lctex->data, data_size * sizeof(uint));
      }
    }
  }
}

static void direct_link_lightcache(FileData *fd, LightCache *cache)
{
  direct_link_lightcache_texture(fd, &cache->cube_tx);
  direct_link_lightcache_texture(fd, &cache->grid_tx);

  if (cache->cube_mips) {
    cache->cube_mips = newdataadr(fd, cache->cube_mips);
    for (int i = 0; i < cache->mips_len; ++i) {
      direct_link_lightcache_texture(fd, &cache->cube_mips[i]);
    }
  }

  cache->cube_data = newdataadr(fd, cache->cube_data);
  cache->grid_data = newdataadr(fd, cache->grid_data);
}

/* check for cyclic set-scene,
 * libs can cause this case which is normally prevented, see (T#####) */
#define USE_SETSCENE_CHECK

#ifdef USE_SETSCENE_CHECK
/**
 * A version of #BKE_scene_validate_setscene with special checks for linked libs.
 */
static bool scene_validate_setscene__liblink(Scene *sce, const int totscene)
{
  Scene *sce_iter;
  int a;

  if (sce->set == NULL)
    return 1;

  for (a = 0, sce_iter = sce; sce_iter->set; sce_iter = sce_iter->set, a++) {
    if (sce_iter->id.tag & LIB_TAG_NEED_LINK) {
      return 1;
    }

    if (a > totscene) {
      sce->set = NULL;
      return 0;
    }
  }

  return 1;
}
#endif

static void lib_link_scene(FileData *fd, Main *main)
{
#ifdef USE_SETSCENE_CHECK
  bool need_check_set = false;
  int totscene = 0;
#endif

  for (Scene *sce = main->scenes.first; sce; sce = sce->id.next) {
    if (sce->id.tag & LIB_TAG_NEED_LINK) {
      /* Link ID Properties -- and copy this comment EXACTLY for easy finding
       * of library blocks that implement this.*/
      IDP_LibLinkProperty(sce->id.properties, fd);
      lib_link_animdata(fd, &sce->id, sce->adt);

      lib_link_keyingsets(fd, &sce->id, &sce->keyingsets);

      sce->camera = newlibadr(fd, sce->id.lib, sce->camera);
      sce->world = newlibadr_us(fd, sce->id.lib, sce->world);
      sce->set = newlibadr(fd, sce->id.lib, sce->set);
      sce->gpd = newlibadr_us(fd, sce->id.lib, sce->gpd);

      link_paint(fd, sce, &sce->toolsettings->sculpt->paint);
      link_paint(fd, sce, &sce->toolsettings->vpaint->paint);
      link_paint(fd, sce, &sce->toolsettings->wpaint->paint);
      link_paint(fd, sce, &sce->toolsettings->imapaint.paint);
      link_paint(fd, sce, &sce->toolsettings->uvsculpt->paint);
      link_paint(fd, sce, &sce->toolsettings->gp_paint->paint);

      if (sce->toolsettings->sculpt)
        sce->toolsettings->sculpt->gravity_object = newlibadr(
            fd, sce->id.lib, sce->toolsettings->sculpt->gravity_object);

      if (sce->toolsettings->imapaint.stencil)
        sce->toolsettings->imapaint.stencil = newlibadr_us(
            fd, sce->id.lib, sce->toolsettings->imapaint.stencil);

      if (sce->toolsettings->imapaint.clone)
        sce->toolsettings->imapaint.clone = newlibadr_us(
            fd, sce->id.lib, sce->toolsettings->imapaint.clone);

      if (sce->toolsettings->imapaint.canvas)
        sce->toolsettings->imapaint.canvas = newlibadr_us(
            fd, sce->id.lib, sce->toolsettings->imapaint.canvas);

      sce->toolsettings->particle.shape_object = newlibadr(
          fd, sce->id.lib, sce->toolsettings->particle.shape_object);

      sce->toolsettings->gp_sculpt.guide.reference_object = newlibadr(
          fd, sce->id.lib, sce->toolsettings->gp_sculpt.guide.reference_object);

      for (Base *base_legacy_next, *base_legacy = sce->base.first; base_legacy;
           base_legacy = base_legacy_next) {
        base_legacy_next = base_legacy->next;

        base_legacy->object = newlibadr_us(fd, sce->id.lib, base_legacy->object);

        if (base_legacy->object == NULL) {
          blo_reportf_wrap(fd->reports,
                           RPT_WARNING,
                           TIP_("LIB: object lost from scene: '%s'"),
                           sce->id.name + 2);
          BLI_remlink(&sce->base, base_legacy);
          if (base_legacy == sce->basact)
            sce->basact = NULL;
          MEM_freeN(base_legacy);
        }
      }

      Sequence *seq;
      SEQ_BEGIN (sce->ed, seq) {
        IDP_LibLinkProperty(seq->prop, fd);

        if (seq->ipo)
          seq->ipo = newlibadr_us(
              fd, sce->id.lib, seq->ipo);  // XXX deprecated - old animation system
        seq->scene_sound = NULL;
        if (seq->scene) {
          seq->scene = newlibadr(fd, sce->id.lib, seq->scene);
          if (seq->scene) {
            seq->scene_sound = BKE_sound_scene_add_scene_sound_defaults(sce, seq);
          }
        }
        if (seq->clip) {
          seq->clip = newlibadr_us(fd, sce->id.lib, seq->clip);
        }
        if (seq->mask) {
          seq->mask = newlibadr_us(fd, sce->id.lib, seq->mask);
        }
        if (seq->scene_camera) {
          seq->scene_camera = newlibadr(fd, sce->id.lib, seq->scene_camera);
        }
        if (seq->sound) {
          seq->scene_sound = NULL;
          if (seq->type == SEQ_TYPE_SOUND_HD) {
            seq->type = SEQ_TYPE_SOUND_RAM;
          }
          else {
            seq->sound = newlibadr(fd, sce->id.lib, seq->sound);
          }
          if (seq->sound) {
            id_us_plus_no_lib((ID *)seq->sound);
            seq->scene_sound = BKE_sound_add_scene_sound_defaults(sce, seq);
          }
        }
        if (seq->type == SEQ_TYPE_TEXT) {
          TextVars *t = seq->effectdata;
          t->text_font = newlibadr_us(fd, sce->id.lib, t->text_font);
        }
        BLI_listbase_clear(&seq->anims);

        lib_link_sequence_modifiers(fd, sce, &seq->modifiers);
      }
      SEQ_END;

      for (TimeMarker *marker = sce->markers.first; marker; marker = marker->next) {
        if (marker->camera) {
          marker->camera = newlibadr(fd, sce->id.lib, marker->camera);
        }
      }

      BKE_sequencer_update_muting(sce->ed);
      BKE_sequencer_update_sound_bounds_all(sce);

      /* rigidbody world relies on it's linked collections */
      if (sce->rigidbody_world) {
        RigidBodyWorld *rbw = sce->rigidbody_world;
        if (rbw->group)
          rbw->group = newlibadr(fd, sce->id.lib, rbw->group);
        if (rbw->constraints)
          rbw->constraints = newlibadr(fd, sce->id.lib, rbw->constraints);
        if (rbw->effector_weights)
          rbw->effector_weights->group = newlibadr(fd, sce->id.lib, rbw->effector_weights->group);
      }

      if (sce->nodetree) {
        lib_link_ntree(fd, &sce->id, sce->nodetree);
        sce->nodetree->id.lib = sce->id.lib;
        composite_patch(sce->nodetree, sce);
      }

      for (SceneRenderLayer *srl = sce->r.layers.first; srl; srl = srl->next) {
        srl->mat_override = newlibadr_us(fd, sce->id.lib, srl->mat_override);
        for (FreestyleModuleConfig *fmc = srl->freestyleConfig.modules.first; fmc;
             fmc = fmc->next) {
          fmc->script = newlibadr(fd, sce->id.lib, fmc->script);
        }
        for (FreestyleLineSet *fls = srl->freestyleConfig.linesets.first; fls; fls = fls->next) {
          fls->linestyle = newlibadr_us(fd, sce->id.lib, fls->linestyle);
          fls->group = newlibadr_us(fd, sce->id.lib, fls->group);
        }
      }
      /* Motion Tracking */
      sce->clip = newlibadr_us(fd, sce->id.lib, sce->clip);

#ifdef USE_COLLECTION_COMPAT_28
      if (sce->collection) {
        lib_link_scene_collection(fd, sce->id.lib, sce->collection);
      }
#endif

      if (sce->master_collection) {
        lib_link_collection_data(fd, sce->id.lib, sce->master_collection);
      }

      for (ViewLayer *view_layer = sce->view_layers.first; view_layer;
           view_layer = view_layer->next) {
        lib_link_view_layer(fd, sce->id.lib, view_layer);
      }

      if (sce->r.bake.cage_object) {
        sce->r.bake.cage_object = newlibadr(fd, sce->id.lib, sce->r.bake.cage_object);
      }

#ifdef USE_SETSCENE_CHECK
      if (sce->set != NULL) {
        /* link flag for scenes with set would be reset later,
         * so this way we only check cyclic for newly linked scenes.
         */
        need_check_set = true;
      }
      else {
        /* postpone un-setting the flag until we've checked the set-scene */
        sce->id.tag &= ~LIB_TAG_NEED_LINK;
      }
#else
      sce->id.tag &= ~LIB_TAG_NEED_LINK;
#endif
    }

#ifdef USE_SETSCENE_CHECK
    totscene++;
#endif
  }

#ifdef USE_SETSCENE_CHECK
  if (need_check_set) {
    for (Scene *sce = main->scenes.first; sce; sce = sce->id.next) {
      if (sce->id.tag & LIB_TAG_NEED_LINK) {
        sce->id.tag &= ~LIB_TAG_NEED_LINK;
        if (!scene_validate_setscene__liblink(sce, totscene)) {
          printf("Found cyclic background scene when linking %s\n", sce->id.name + 2);
        }
      }
    }
  }
#endif
}

#undef USE_SETSCENE_CHECK

static void link_recurs_seq(FileData *fd, ListBase *lb)
{
  Sequence *seq;

  link_list(fd, lb);

  for (seq = lb->first; seq; seq = seq->next) {
    if (seq->seqbase.first)
      link_recurs_seq(fd, &seq->seqbase);
  }
}

static void direct_link_paint(FileData *fd, const Scene *scene, Paint *p)
{
  if (p->num_input_samples < 1)
    p->num_input_samples = 1;

  p->cavity_curve = newdataadr(fd, p->cavity_curve);
  if (p->cavity_curve)
    direct_link_curvemapping(fd, p->cavity_curve);
  else
    BKE_paint_cavity_curve_preset(p, CURVE_PRESET_LINE);

  p->tool_slots = newdataadr(fd, p->tool_slots);

  BKE_paint_runtime_init(scene->toolsettings, p);
}

static void direct_link_paint_helper(FileData *fd, const Scene *scene, Paint **paint)
{
  /* TODO. is this needed */
  (*paint) = newdataadr(fd, (*paint));

  if (*paint) {
    direct_link_paint(fd, scene, *paint);
  }
}

static void direct_link_sequence_modifiers(FileData *fd, ListBase *lb)
{
  SequenceModifierData *smd;

  link_list(fd, lb);

  for (smd = lb->first; smd; smd = smd->next) {
    if (smd->mask_sequence)
      smd->mask_sequence = newdataadr(fd, smd->mask_sequence);

    if (smd->type == seqModifierType_Curves) {
      CurvesModifierData *cmd = (CurvesModifierData *)smd;

      direct_link_curvemapping(fd, &cmd->curve_mapping);
    }
    else if (smd->type == seqModifierType_HueCorrect) {
      HueCorrectModifierData *hcmd = (HueCorrectModifierData *)smd;

      direct_link_curvemapping(fd, &hcmd->curve_mapping);
    }
  }
}

static void direct_link_scene(FileData *fd, Scene *sce)
{
  Editing *ed;
  Sequence *seq;
  MetaStack *ms;
  RigidBodyWorld *rbw;
  ViewLayer *view_layer;
  SceneRenderLayer *srl;

  sce->depsgraph_hash = NULL;
  sce->fps_info = NULL;

  memset(&sce->customdata_mask, 0, sizeof(sce->customdata_mask));
  memset(&sce->customdata_mask_modal, 0, sizeof(sce->customdata_mask_modal));

  BKE_sound_create_scene(sce);

  /* set users to one by default, not in lib-link, this will increase it for compo nodes */
  id_us_ensure_real(&sce->id);

  link_list(fd, &(sce->base));

  sce->adt = newdataadr(fd, sce->adt);
  direct_link_animdata(fd, sce->adt);

  link_list(fd, &sce->keyingsets);
  direct_link_keyingsets(fd, &sce->keyingsets);

  sce->basact = newdataadr(fd, sce->basact);

  sce->toolsettings = newdataadr(fd, sce->toolsettings);
  if (sce->toolsettings) {
    direct_link_paint_helper(fd, sce, (Paint **)&sce->toolsettings->sculpt);
    direct_link_paint_helper(fd, sce, (Paint **)&sce->toolsettings->vpaint);
    direct_link_paint_helper(fd, sce, (Paint **)&sce->toolsettings->wpaint);
    direct_link_paint_helper(fd, sce, (Paint **)&sce->toolsettings->uvsculpt);
    direct_link_paint_helper(fd, sce, (Paint **)&sce->toolsettings->gp_paint);

    direct_link_paint(fd, sce, &sce->toolsettings->imapaint.paint);

    sce->toolsettings->imapaint.paintcursor = NULL;
    sce->toolsettings->particle.paintcursor = NULL;
    sce->toolsettings->particle.scene = NULL;
    sce->toolsettings->particle.object = NULL;
    sce->toolsettings->gp_sculpt.paintcursor = NULL;

    /* relink grease pencil interpolation curves */
    sce->toolsettings->gp_interpolate.custom_ipo = newdataadr(
        fd, sce->toolsettings->gp_interpolate.custom_ipo);
    if (sce->toolsettings->gp_interpolate.custom_ipo) {
      direct_link_curvemapping(fd, sce->toolsettings->gp_interpolate.custom_ipo);
    }
    /* relink grease pencil multiframe falloff curve */
    sce->toolsettings->gp_sculpt.cur_falloff = newdataadr(
        fd, sce->toolsettings->gp_sculpt.cur_falloff);
    if (sce->toolsettings->gp_sculpt.cur_falloff) {
      direct_link_curvemapping(fd, sce->toolsettings->gp_sculpt.cur_falloff);
    }
    /* relink grease pencil primitive curve */
    sce->toolsettings->gp_sculpt.cur_primitive = newdataadr(
        fd, sce->toolsettings->gp_sculpt.cur_primitive);
    if (sce->toolsettings->gp_sculpt.cur_primitive) {
      direct_link_curvemapping(fd, sce->toolsettings->gp_sculpt.cur_primitive);
    }
  }

  if (sce->ed) {
    ListBase *old_seqbasep = &sce->ed->seqbase;

    ed = sce->ed = newdataadr(fd, sce->ed);

    ed->act_seq = newdataadr(fd, ed->act_seq);

    /* recursive link sequences, lb will be correctly initialized */
    link_recurs_seq(fd, &ed->seqbase);

    SEQ_BEGIN (ed, seq) {
      seq->seq1 = newdataadr(fd, seq->seq1);
      seq->seq2 = newdataadr(fd, seq->seq2);
      seq->seq3 = newdataadr(fd, seq->seq3);

      /* a patch: after introduction of effects with 3 input strips */
      if (seq->seq3 == NULL)
        seq->seq3 = seq->seq2;

      seq->effectdata = newdataadr(fd, seq->effectdata);
      seq->stereo3d_format = newdataadr(fd, seq->stereo3d_format);

      if (seq->type & SEQ_TYPE_EFFECT)
        seq->flag |= SEQ_EFFECT_NOT_LOADED;

      if (seq->type == SEQ_TYPE_SPEED) {
        SpeedControlVars *s = seq->effectdata;
        s->frameMap = NULL;
      }

      if (seq->type == SEQ_TYPE_TEXT) {
        TextVars *t = seq->effectdata;
        t->text_blf_id = SEQ_FONT_NOT_LOADED;
      }

      seq->prop = newdataadr(fd, seq->prop);
      IDP_DirectLinkGroup_OrFree(&seq->prop, (fd->flags & FD_FLAGS_SWITCH_ENDIAN), fd);

      seq->strip = newdataadr(fd, seq->strip);
      if (seq->strip && seq->strip->done == 0) {
        seq->strip->done = true;

        if (ELEM(seq->type,
                 SEQ_TYPE_IMAGE,
                 SEQ_TYPE_MOVIE,
                 SEQ_TYPE_SOUND_RAM,
                 SEQ_TYPE_SOUND_HD)) {
          seq->strip->stripdata = newdataadr(fd, seq->strip->stripdata);
        }
        else {
          seq->strip->stripdata = NULL;
        }
        if (seq->flag & SEQ_USE_CROP) {
          seq->strip->crop = newdataadr(fd, seq->strip->crop);
        }
        else {
          seq->strip->crop = NULL;
        }
        if (seq->flag & SEQ_USE_TRANSFORM) {
          seq->strip->transform = newdataadr(fd, seq->strip->transform);
        }
        else {
          seq->strip->transform = NULL;
        }
        if (seq->flag & SEQ_USE_PROXY) {
          seq->strip->proxy = newdataadr(fd, seq->strip->proxy);
          if (seq->strip->proxy) {
            seq->strip->proxy->anim = NULL;
          }
          else {
            BKE_sequencer_proxy_set(seq, true);
          }
        }
        else {
          seq->strip->proxy = NULL;
        }

        /* need to load color balance to it could be converted to modifier */
        seq->strip->color_balance = newdataadr(fd, seq->strip->color_balance);
      }

      direct_link_sequence_modifiers(fd, &seq->modifiers);
    }
    SEQ_END;

    /* link metastack, slight abuse of structs here, have to restore pointer to internal part in struct */
    {
      Sequence temp;
      void *poin;
      intptr_t offset;

      offset = ((intptr_t) & (temp.seqbase)) - ((intptr_t)&temp);

      /* root pointer */
      if (ed->seqbasep == old_seqbasep) {
        ed->seqbasep = &ed->seqbase;
      }
      else {
        poin = POINTER_OFFSET(ed->seqbasep, -offset);

        poin = newdataadr(fd, poin);
        if (poin)
          ed->seqbasep = (ListBase *)POINTER_OFFSET(poin, offset);
        else
          ed->seqbasep = &ed->seqbase;
      }
      /* stack */
      link_list(fd, &(ed->metastack));

      for (ms = ed->metastack.first; ms; ms = ms->next) {
        ms->parseq = newdataadr(fd, ms->parseq);

        if (ms->oldbasep == old_seqbasep)
          ms->oldbasep = &ed->seqbase;
        else {
          poin = POINTER_OFFSET(ms->oldbasep, -offset);
          poin = newdataadr(fd, poin);
          if (poin)
            ms->oldbasep = (ListBase *)POINTER_OFFSET(poin, offset);
          else
            ms->oldbasep = &ed->seqbase;
        }
      }
    }
  }

  sce->r.avicodecdata = newdataadr(fd, sce->r.avicodecdata);
  if (sce->r.avicodecdata) {
    sce->r.avicodecdata->lpFormat = newdataadr(fd, sce->r.avicodecdata->lpFormat);
    sce->r.avicodecdata->lpParms = newdataadr(fd, sce->r.avicodecdata->lpParms);
  }
  if (sce->r.ffcodecdata.properties) {
    sce->r.ffcodecdata.properties = newdataadr(fd, sce->r.ffcodecdata.properties);
    IDP_DirectLinkGroup_OrFree(
        &sce->r.ffcodecdata.properties, (fd->flags & FD_FLAGS_SWITCH_ENDIAN), fd);
  }

  link_list(fd, &(sce->markers));
  link_list(fd, &(sce->transform_spaces));
  link_list(fd, &(sce->r.layers));
  link_list(fd, &(sce->r.views));

  for (srl = sce->r.layers.first; srl; srl = srl->next) {
    srl->prop = newdataadr(fd, srl->prop);
    IDP_DirectLinkGroup_OrFree(&srl->prop, (fd->flags & FD_FLAGS_SWITCH_ENDIAN), fd);
    link_list(fd, &(srl->freestyleConfig.modules));
    link_list(fd, &(srl->freestyleConfig.linesets));
  }

  sce->nodetree = newdataadr(fd, sce->nodetree);
  if (sce->nodetree) {
    direct_link_id(fd, &sce->nodetree->id);
    direct_link_nodetree(fd, sce->nodetree);
  }

  direct_link_view_settings(fd, &sce->view_settings);

  sce->rigidbody_world = newdataadr(fd, sce->rigidbody_world);
  rbw = sce->rigidbody_world;
  if (rbw) {
    rbw->shared = newdataadr(fd, rbw->shared);

    if (rbw->shared == NULL) {
      /* Link deprecated caches if they exist, so we can use them for versioning.
       * We should only do this when rbw->shared == NULL, because those pointers
       * are always set (for compatibility with older Blenders). We mustn't link
       * the same pointcache twice. */
      direct_link_pointcache_list(fd, &rbw->ptcaches, &rbw->pointcache, false);

      /* make sure simulation starts from the beginning after loading file */
      if (rbw->pointcache) {
        rbw->ltime = (float)rbw->pointcache->startframe;
      }
    }
    else {
      /* must nullify the reference to physics sim object, since it no-longer exist
       * (and will need to be recalculated)
       */
      rbw->shared->physics_world = NULL;

      /* link caches */
      direct_link_pointcache_list(fd, &rbw->shared->ptcaches, &rbw->shared->pointcache, false);

      /* make sure simulation starts from the beginning after loading file */
      if (rbw->shared->pointcache) {
        rbw->ltime = (float)rbw->shared->pointcache->startframe;
      }
    }
    rbw->objects = NULL;
    rbw->numbodies = 0;

    /* set effector weights */
    rbw->effector_weights = newdataadr(fd, rbw->effector_weights);
    if (!rbw->effector_weights)
      rbw->effector_weights = BKE_effector_add_weights(NULL);
  }

  sce->preview = direct_link_preview_image(fd, sce->preview);

  direct_link_curvemapping(fd, &sce->r.mblur_shutter_curve);

#ifdef USE_COLLECTION_COMPAT_28
  /* this runs before the very first doversion */
  if (sce->collection) {
    sce->collection = newdataadr(fd, sce->collection);
    direct_link_scene_collection(fd, sce->collection);
  }
#endif

  if (sce->master_collection) {
    sce->master_collection = newdataadr(fd, sce->master_collection);
    /* Needed because this is an ID outside of Main. */
    direct_link_id(fd, &sce->master_collection->id);
    direct_link_collection(fd, sce->master_collection);
  }

  /* insert into global old-new map for reading without UI (link_global accesses it again) */
  link_glob_list(fd, &sce->view_layers);
  for (view_layer = sce->view_layers.first; view_layer; view_layer = view_layer->next) {
    direct_link_view_layer(fd, view_layer);
  }

  if (fd->memfile) {
    /* If it's undo try to recover the cache. */
    if (fd->scenemap)
      sce->eevee.light_cache = newsceadr(fd, sce->eevee.light_cache);
    else
      sce->eevee.light_cache = NULL;
  }
  else {
    /* else try to read the cache from file. */
    sce->eevee.light_cache = newdataadr(fd, sce->eevee.light_cache);
    if (sce->eevee.light_cache) {
      direct_link_lightcache(fd, sce->eevee.light_cache);
    }
  }

  sce->layer_properties = newdataadr(fd, sce->layer_properties);
  IDP_DirectLinkGroup_OrFree(&sce->layer_properties, (fd->flags & FD_FLAGS_SWITCH_ENDIAN), fd);
}

/** \} */

/* -------------------------------------------------------------------- */
/** \name Read ID: Grease Pencil
 * \{ */

/* relink's grease pencil data's refs */
static void lib_link_gpencil(FileData *fd, Main *main)
{
  /* Relink all datablock linked by GP datablock */
  for (bGPdata *gpd = main->gpencils.first; gpd; gpd = gpd->id.next) {
    if (gpd->id.tag & LIB_TAG_NEED_LINK) {
      /* Layers */
      for (bGPDlayer *gpl = gpd->layers.first; gpl; gpl = gpl->next) {
        /* Layer -> Parent References */
        gpl->parent = newlibadr(fd, gpd->id.lib, gpl->parent);
      }

      /* Datablock Stuff */
      IDP_LibLinkProperty(gpd->id.properties, fd);
      lib_link_animdata(fd, &gpd->id, gpd->adt);

      /* materials */
      for (int a = 0; a < gpd->totcol; a++) {
        gpd->mat[a] = newlibadr_us(fd, gpd->id.lib, gpd->mat[a]);
      }

      gpd->id.tag &= ~LIB_TAG_NEED_LINK;
    }
  }
}

/* relinks grease-pencil data - used for direct_link and old file linkage */
static void direct_link_gpencil(FileData *fd, bGPdata *gpd)
{
  bGPDlayer *gpl;
  bGPDframe *gpf;
  bGPDstroke *gps;
  bGPDpalette *palette;

  /* we must firstly have some grease-pencil data to link! */
  if (gpd == NULL)
    return;

  /* relink animdata */
  gpd->adt = newdataadr(fd, gpd->adt);
  direct_link_animdata(fd, gpd->adt);

  /* init stroke buffer */
  gpd->runtime.sbuffer = NULL;
  gpd->runtime.sbuffer_size = 0;
  gpd->runtime.tot_cp_points = 0;

  /* relink palettes (old palettes deprecated, only to convert old files) */
  link_list(fd, &gpd->palettes);
  if (gpd->palettes.first != NULL) {
    for (palette = gpd->palettes.first; palette; palette = palette->next) {
      link_list(fd, &palette->colors);
    }
  }

  /* materials */
  gpd->mat = newdataadr(fd, gpd->mat);
  test_pointer_array(fd, (void **)&gpd->mat);

  /* relink layers */
  link_list(fd, &gpd->layers);

  for (gpl = gpd->layers.first; gpl; gpl = gpl->next) {
    /* relink frames */
    link_list(fd, &gpl->frames);

    gpl->actframe = newdataadr(fd, gpl->actframe);

    gpl->runtime.icon_id = 0;

    for (gpf = gpl->frames.first; gpf; gpf = gpf->next) {
      /* relink strokes (and their points) */
      link_list(fd, &gpf->strokes);

      for (gps = gpf->strokes.first; gps; gps = gps->next) {
        /* relink stroke points array */
        gps->points = newdataadr(fd, gps->points);

        /* relink weight data */
        if (gps->dvert) {
          gps->dvert = newdataadr(fd, gps->dvert);
          direct_link_dverts(fd, gps->totpoints, gps->dvert);
        }

        /* the triangulation is not saved, so need to be recalculated */
        gps->triangles = NULL;
        gps->tot_triangles = 0;
        gps->flag |= GP_STROKE_RECALC_GEOMETRY;
      }
    }
  }
}

/** \} */

/* -------------------------------------------------------------------- */
/** \name Read Screen Area/Region (Screen Data)
 * \{ */

static void direct_link_panel_list(FileData *fd, ListBase *lb)
{
  link_list(fd, lb);

  for (Panel *pa = lb->first; pa; pa = pa->next) {
    pa->paneltab = newdataadr(fd, pa->paneltab);
    pa->runtime_flag = 0;
    pa->activedata = NULL;
    pa->type = NULL;
    direct_link_panel_list(fd, &pa->children);
  }
}

static void direct_link_region(FileData *fd, ARegion *ar, int spacetype)
{
  uiList *ui_list;

  direct_link_panel_list(fd, &ar->panels);

  link_list(fd, &ar->panels_category_active);

  link_list(fd, &ar->ui_lists);

  for (ui_list = ar->ui_lists.first; ui_list; ui_list = ui_list->next) {
    ui_list->type = NULL;
    ui_list->dyn_data = NULL;
    ui_list->properties = newdataadr(fd, ui_list->properties);
    IDP_DirectLinkGroup_OrFree(&ui_list->properties, (fd->flags & FD_FLAGS_SWITCH_ENDIAN), fd);
  }

  link_list(fd, &ar->ui_previews);

  if (spacetype == SPACE_EMPTY) {
    /* unkown space type, don't leak regiondata */
    ar->regiondata = NULL;
  }
  else if (ar->flag & RGN_FLAG_TEMP_REGIONDATA) {
    /* Runtime data, don't use. */
    ar->regiondata = NULL;
  }
  else {
    ar->regiondata = newdataadr(fd, ar->regiondata);
    if (ar->regiondata) {
      if (spacetype == SPACE_VIEW3D) {
        RegionView3D *rv3d = ar->regiondata;

        rv3d->localvd = newdataadr(fd, rv3d->localvd);
        rv3d->clipbb = newdataadr(fd, rv3d->clipbb);

        rv3d->depths = NULL;
        rv3d->render_engine = NULL;
        rv3d->sms = NULL;
        rv3d->smooth_timer = NULL;
      }
    }
  }

  ar->v2d.tab_offset = NULL;
  ar->v2d.tab_num = 0;
  ar->v2d.tab_cur = 0;
  ar->v2d.sms = NULL;
  ar->v2d.alpha_hor = ar->v2d.alpha_vert = 255; /* visible by default */
  BLI_listbase_clear(&ar->panels_category);
  BLI_listbase_clear(&ar->handlers);
  BLI_listbase_clear(&ar->uiblocks);
  ar->headerstr = NULL;
  ar->visible = 0;
  ar->type = NULL;
  ar->do_draw = 0;
  ar->gizmo_map = NULL;
  ar->regiontimer = NULL;
  ar->draw_buffer = NULL;
  memset(&ar->drawrct, 0, sizeof(ar->drawrct));
}

static void direct_link_area(FileData *fd, ScrArea *area)
{
  SpaceLink *sl;
  ARegion *ar;

  link_list(fd, &(area->spacedata));
  link_list(fd, &(area->regionbase));

  BLI_listbase_clear(&area->handlers);
  area->type = NULL; /* spacetype callbacks */
  area->butspacetype =
      SPACE_EMPTY; /* Should always be unset so that rna_Area_type_get works correctly */
  area->region_active_win = -1;

  area->flag &= ~AREA_FLAG_ACTIVE_TOOL_UPDATE;

  area->global = newdataadr(fd, area->global);

  /* if we do not have the spacetype registered we cannot
   * free it, so don't allocate any new memory for such spacetypes. */
  if (!BKE_spacetype_exists(area->spacetype)) {
    area->butspacetype =
        area->spacetype; /* Hint for versioning code to replace deprecated space types. */
    area->spacetype = SPACE_EMPTY;
  }

  for (ar = area->regionbase.first; ar; ar = ar->next) {
    direct_link_region(fd, ar, area->spacetype);
  }

  /* accident can happen when read/save new file with older version */
  /* 2.50: we now always add spacedata for info */
  if (area->spacedata.first == NULL) {
    SpaceInfo *sinfo = MEM_callocN(sizeof(SpaceInfo), "spaceinfo");
    area->spacetype = sinfo->spacetype = SPACE_INFO;
    BLI_addtail(&area->spacedata, sinfo);
  }
  /* add local view3d too */
  else if (area->spacetype == SPACE_VIEW3D) {
    blo_do_versions_view3d_split_250(area->spacedata.first, &area->regionbase);
  }

  for (sl = area->spacedata.first; sl; sl = sl->next) {
    link_list(fd, &(sl->regionbase));

    /* if we do not have the spacetype registered we cannot
     * free it, so don't allocate any new memory for such spacetypes. */
    if (!BKE_spacetype_exists(sl->spacetype))
      sl->spacetype = SPACE_EMPTY;

    for (ar = sl->regionbase.first; ar; ar = ar->next)
      direct_link_region(fd, ar, sl->spacetype);

    if (sl->spacetype == SPACE_VIEW3D) {
      View3D *v3d = (View3D *)sl;

      v3d->flag |= V3D_INVALID_BACKBUF;

      if (v3d->gpd) {
        v3d->gpd = newdataadr(fd, v3d->gpd);
        direct_link_gpencil(fd, v3d->gpd);
      }
      v3d->localvd = newdataadr(fd, v3d->localvd);
      v3d->runtime.properties_storage = NULL;

      /* render can be quite heavy, set to solid on load */
      if (v3d->shading.type == OB_RENDER) {
        v3d->shading.type = OB_SOLID;
      }
      v3d->shading.prev_type = OB_SOLID;

      if (v3d->fx_settings.dof)
        v3d->fx_settings.dof = newdataadr(fd, v3d->fx_settings.dof);
      if (v3d->fx_settings.ssao)
        v3d->fx_settings.ssao = newdataadr(fd, v3d->fx_settings.ssao);

      blo_do_versions_view3d_split_250(v3d, &sl->regionbase);
    }
    else if (sl->spacetype == SPACE_GRAPH) {
      SpaceGraph *sipo = (SpaceGraph *)sl;

      sipo->ads = newdataadr(fd, sipo->ads);
      BLI_listbase_clear(&sipo->runtime.ghost_curves);
    }
    else if (sl->spacetype == SPACE_NLA) {
      SpaceNla *snla = (SpaceNla *)sl;

      snla->ads = newdataadr(fd, snla->ads);
    }
    else if (sl->spacetype == SPACE_OUTLINER) {
      SpaceOutliner *soops = (SpaceOutliner *)sl;

      /* use newdataadr_no_us and do not free old memory avoiding double
       * frees and use of freed memory. this could happen because of a
       * bug fixed in revision 58959 where the treestore memory address
       * was not unique */
      TreeStore *ts = newdataadr_no_us(fd, soops->treestore);
      soops->treestore = NULL;
      if (ts) {
        TreeStoreElem *elems = newdataadr_no_us(fd, ts->data);

        soops->treestore = BLI_mempool_create(
            sizeof(TreeStoreElem), ts->usedelem, 512, BLI_MEMPOOL_ALLOW_ITER);
        if (ts->usedelem && elems) {
          int i;
          for (i = 0; i < ts->usedelem; i++) {
            TreeStoreElem *new_elem = BLI_mempool_alloc(soops->treestore);
            *new_elem = elems[i];
          }
        }
        /* we only saved what was used */
        soops->storeflag |= SO_TREESTORE_CLEANUP;  // at first draw
      }
      soops->treehash = NULL;
      soops->tree.first = soops->tree.last = NULL;
    }
    else if (sl->spacetype == SPACE_IMAGE) {
      SpaceImage *sima = (SpaceImage *)sl;

      sima->iuser.scene = NULL;
      sima->iuser.ok = 1;
      sima->scopes.waveform_1 = NULL;
      sima->scopes.waveform_2 = NULL;
      sima->scopes.waveform_3 = NULL;
      sima->scopes.vecscope = NULL;
      sima->scopes.ok = 0;

      /* WARNING: gpencil data is no longer stored directly in sima after 2.5
       * so sacrifice a few old files for now to avoid crashes with new files!
       * committed: r28002 */
#if 0
      sima->gpd = newdataadr(fd, sima->gpd);
      if (sima->gpd)
        direct_link_gpencil(fd, sima->gpd);
#endif
    }
    else if (sl->spacetype == SPACE_NODE) {
      SpaceNode *snode = (SpaceNode *)sl;

      if (snode->gpd) {
        snode->gpd = newdataadr(fd, snode->gpd);
        direct_link_gpencil(fd, snode->gpd);
      }

      link_list(fd, &snode->treepath);
      snode->edittree = NULL;
      snode->iofsd = NULL;
      BLI_listbase_clear(&snode->linkdrag);
    }
    else if (sl->spacetype == SPACE_TEXT) {
      SpaceText *st = (SpaceText *)sl;

      st->drawcache = NULL;
      st->scroll_accum[0] = 0.0f;
      st->scroll_accum[1] = 0.0f;
    }
    else if (sl->spacetype == SPACE_SEQ) {
      SpaceSeq *sseq = (SpaceSeq *)sl;

      /* grease pencil data is not a direct data and can't be linked from direct_link*
       * functions, it should be linked from lib_link* functions instead
       *
       * otherwise it'll lead to lost grease data on open because it'll likely be
       * read from file after all other users of grease pencil and newdataadr would
       * simple return NULL here (sergey)
       */
#if 0
      if (sseq->gpd) {
        sseq->gpd = newdataadr(fd, sseq->gpd);
        direct_link_gpencil(fd, sseq->gpd);
      }
#endif
      sseq->scopes.reference_ibuf = NULL;
      sseq->scopes.zebra_ibuf = NULL;
      sseq->scopes.waveform_ibuf = NULL;
      sseq->scopes.sep_waveform_ibuf = NULL;
      sseq->scopes.vector_ibuf = NULL;
      sseq->scopes.histogram_ibuf = NULL;
      sseq->compositor = NULL;
    }
    else if (sl->spacetype == SPACE_PROPERTIES) {
      SpaceProperties *sbuts = (SpaceProperties *)sl;

      sbuts->path = NULL;
      sbuts->texuser = NULL;
      sbuts->mainbo = sbuts->mainb;
      sbuts->mainbuser = sbuts->mainb;
    }
    else if (sl->spacetype == SPACE_CONSOLE) {
      SpaceConsole *sconsole = (SpaceConsole *)sl;
      ConsoleLine *cl, *cl_next;

      link_list(fd, &sconsole->scrollback);
      link_list(fd, &sconsole->history);

      //for (cl= sconsole->scrollback.first; cl; cl= cl->next)
      //  cl->line= newdataadr(fd, cl->line);

      /* comma expressions, (e.g. expr1, expr2, expr3) evaluate each expression,
       * from left to right.  the right-most expression sets the result of the comma
       * expression as a whole*/
      for (cl = sconsole->history.first; cl; cl = cl_next) {
        cl_next = cl->next;
        cl->line = newdataadr(fd, cl->line);
        if (cl->line) {
          /* the allocted length is not written, so reset here */
          cl->len_alloc = cl->len + 1;
        }
        else {
          BLI_remlink(&sconsole->history, cl);
          MEM_freeN(cl);
        }
      }
    }
    else if (sl->spacetype == SPACE_FILE) {
      SpaceFile *sfile = (SpaceFile *)sl;

      /* this sort of info is probably irrelevant for reloading...
       * plus, it isn't saved to files yet!
       */
      sfile->folders_prev = sfile->folders_next = NULL;
      sfile->files = NULL;
      sfile->layout = NULL;
      sfile->op = NULL;
      sfile->previews_timer = NULL;
      sfile->params = newdataadr(fd, sfile->params);
    }
    else if (sl->spacetype == SPACE_CLIP) {
      SpaceClip *sclip = (SpaceClip *)sl;

      sclip->scopes.track_search = NULL;
      sclip->scopes.track_preview = NULL;
      sclip->scopes.ok = 0;
    }
  }

  BLI_listbase_clear(&area->actionzones);

  area->v1 = newdataadr(fd, area->v1);
  area->v2 = newdataadr(fd, area->v2);
  area->v3 = newdataadr(fd, area->v3);
  area->v4 = newdataadr(fd, area->v4);
}

static void lib_link_area(FileData *fd, ID *parent_id, ScrArea *area)
{
  area->full = newlibadr(fd, parent_id->lib, area->full);

  memset(&area->runtime, 0x0, sizeof(area->runtime));

  for (SpaceLink *sl = area->spacedata.first; sl; sl = sl->next) {
    switch (sl->spacetype) {
      case SPACE_VIEW3D: {
        View3D *v3d = (View3D *)sl;

        v3d->camera = newlibadr(fd, parent_id->lib, v3d->camera);
        v3d->ob_centre = newlibadr(fd, parent_id->lib, v3d->ob_centre);

        if (v3d->localvd) {
          v3d->localvd->camera = newlibadr(fd, parent_id->lib, v3d->localvd->camera);
        }
        break;
      }
      case SPACE_GRAPH: {
        SpaceGraph *sipo = (SpaceGraph *)sl;
        bDopeSheet *ads = sipo->ads;

        if (ads) {
          ads->source = newlibadr(fd, parent_id->lib, ads->source);
          ads->filter_grp = newlibadr(fd, parent_id->lib, ads->filter_grp);
        }
        break;
      }
      case SPACE_PROPERTIES: {
        SpaceProperties *sbuts = (SpaceProperties *)sl;
        sbuts->pinid = newlibadr(fd, parent_id->lib, sbuts->pinid);
        if (sbuts->pinid == NULL) {
          sbuts->flag &= ~SB_PIN_CONTEXT;
        }
        break;
      }
      case SPACE_FILE:
        break;
      case SPACE_ACTION: {
        SpaceAction *saction = (SpaceAction *)sl;
        bDopeSheet *ads = &saction->ads;

        if (ads) {
          ads->source = newlibadr(fd, parent_id->lib, ads->source);
          ads->filter_grp = newlibadr(fd, parent_id->lib, ads->filter_grp);
        }

        saction->action = newlibadr(fd, parent_id->lib, saction->action);
        break;
      }
      case SPACE_IMAGE: {
        SpaceImage *sima = (SpaceImage *)sl;

        sima->image = newlibadr_real_us(fd, parent_id->lib, sima->image);
        sima->mask_info.mask = newlibadr_real_us(fd, parent_id->lib, sima->mask_info.mask);

        /* NOTE: pre-2.5, this was local data not lib data, but now we need this as lib data
         * so fingers crossed this works fine!
         */
        sima->gpd = newlibadr_us(fd, parent_id->lib, sima->gpd);
        break;
      }
      case SPACE_SEQ: {
        SpaceSeq *sseq = (SpaceSeq *)sl;

        /* NOTE: pre-2.5, this was local data not lib data, but now we need this as lib data
         * so fingers crossed this works fine!
         */
        sseq->gpd = newlibadr_us(fd, parent_id->lib, sseq->gpd);
        break;
      }
      case SPACE_NLA: {
        SpaceNla *snla = (SpaceNla *)sl;
        bDopeSheet *ads = snla->ads;

        if (ads) {
          ads->source = newlibadr(fd, parent_id->lib, ads->source);
          ads->filter_grp = newlibadr(fd, parent_id->lib, ads->filter_grp);
        }
        break;
      }
      case SPACE_TEXT: {
        SpaceText *st = (SpaceText *)sl;

        st->text = newlibadr(fd, parent_id->lib, st->text);
        break;
      }
      case SPACE_SCRIPT: {
        SpaceScript *scpt = (SpaceScript *)sl;
        /*scpt->script = NULL; - 2.45 set to null, better re-run the script */
        if (scpt->script) {
          scpt->script = newlibadr(fd, parent_id->lib, scpt->script);
          if (scpt->script) {
            SCRIPT_SET_NULL(scpt->script);
          }
        }
        break;
      }
      case SPACE_OUTLINER: {
        SpaceOutliner *so = (SpaceOutliner *)sl;
        so->search_tse.id = newlibadr(fd, NULL, so->search_tse.id);

        if (so->treestore) {
          TreeStoreElem *tselem;
          BLI_mempool_iter iter;

          BLI_mempool_iternew(so->treestore, &iter);
          while ((tselem = BLI_mempool_iterstep(&iter))) {
            tselem->id = newlibadr(fd, NULL, tselem->id);
          }
          if (so->treehash) {
            /* rebuild hash table, because it depends on ids too */
            so->storeflag |= SO_TREESTORE_REBUILD;
          }
        }
        break;
      }
      case SPACE_NODE: {
        SpaceNode *snode = (SpaceNode *)sl;
        bNodeTreePath *path, *path_next;
        bNodeTree *ntree;

        /* node tree can be stored locally in id too, link this first */
        snode->id = newlibadr(fd, parent_id->lib, snode->id);
        snode->from = newlibadr(fd, parent_id->lib, snode->from);

        ntree = snode->id ? ntreeFromID(snode->id) : NULL;
        snode->nodetree = ntree ? ntree : newlibadr_us(fd, parent_id->lib, snode->nodetree);

        for (path = snode->treepath.first; path; path = path->next) {
          if (path == snode->treepath.first) {
            /* first nodetree in path is same as snode->nodetree */
            path->nodetree = snode->nodetree;
          }
          else
            path->nodetree = newlibadr_us(fd, parent_id->lib, path->nodetree);

          if (!path->nodetree)
            break;
        }

        /* remaining path entries are invalid, remove */
        for (; path; path = path_next) {
          path_next = path->next;

          BLI_remlink(&snode->treepath, path);
          MEM_freeN(path);
        }

        /* edittree is just the last in the path,
         * set this directly since the path may have been shortened above */
        if (snode->treepath.last) {
          path = snode->treepath.last;
          snode->edittree = path->nodetree;
        }
        else {
          snode->edittree = NULL;
        }
        break;
      }
      case SPACE_CLIP: {
        SpaceClip *sclip = (SpaceClip *)sl;
        sclip->clip = newlibadr_real_us(fd, parent_id->lib, sclip->clip);
        sclip->mask_info.mask = newlibadr_real_us(fd, parent_id->lib, sclip->mask_info.mask);
        break;
      }
      default:
        break;
    }
  }
}

/**
 * \return false on error.
 */
static bool direct_link_area_map(FileData *fd, ScrAreaMap *area_map)
{
  link_list(fd, &area_map->vertbase);
  link_list(fd, &area_map->edgebase);
  link_list(fd, &area_map->areabase);
  for (ScrArea *area = area_map->areabase.first; area; area = area->next) {
    direct_link_area(fd, area);
  }

  /* edges */
  for (ScrEdge *se = area_map->edgebase.first; se; se = se->next) {
    se->v1 = newdataadr(fd, se->v1);
    se->v2 = newdataadr(fd, se->v2);
    BKE_screen_sort_scrvert(&se->v1, &se->v2);

    if (se->v1 == NULL) {
      BLI_remlink(&area_map->edgebase, se);

      return false;
    }
  }

  return true;
}

/** \} */

/* -------------------------------------------------------------------- */
/** \name Read ID: Window Manager
 * \{ */

static void direct_link_windowmanager(FileData *fd, wmWindowManager *wm)
{
  wmWindow *win;

  id_us_ensure_real(&wm->id);
  link_list(fd, &wm->windows);

  for (win = wm->windows.first; win; win = win->next) {
    win->parent = newdataadr(fd, win->parent);

    WorkSpaceInstanceHook *hook = win->workspace_hook;
    win->workspace_hook = newdataadr(fd, hook);

    /* we need to restore a pointer to this later when reading workspaces, so store in global oldnew-map */
    oldnewmap_insert(fd->globmap, hook, win->workspace_hook, 0);

    direct_link_area_map(fd, &win->global_areas);

    win->ghostwin = NULL;
    win->gpuctx = NULL;
    win->eventstate = NULL;
    win->cursor_keymap_status = NULL;
    win->tweak = NULL;
#ifdef WIN32
    win->ime_data = NULL;
#endif

    BLI_listbase_clear(&win->queue);
    BLI_listbase_clear(&win->handlers);
    BLI_listbase_clear(&win->modalhandlers);
    BLI_listbase_clear(&win->gesture);

    win->active = 0;

    win->cursor = 0;
    win->lastcursor = 0;
    win->modalcursor = 0;
    win->grabcursor = 0;
    win->addmousemove = true;
    win->stereo3d_format = newdataadr(fd, win->stereo3d_format);

    /* multiview always fallback to anaglyph at file opening
     * otherwise quadbuffer saved files can break Blender */
    if (win->stereo3d_format) {
      win->stereo3d_format->display_mode = S3D_DISPLAY_ANAGLYPH;
    }
  }

  BLI_listbase_clear(&wm->timers);
  BLI_listbase_clear(&wm->operators);
  BLI_listbase_clear(&wm->paintcursors);
  BLI_listbase_clear(&wm->queue);
  BKE_reports_init(&wm->reports, RPT_STORE);

  BLI_listbase_clear(&wm->keyconfigs);
  wm->defaultconf = NULL;
  wm->addonconf = NULL;
  wm->userconf = NULL;
  wm->undo_stack = NULL;

  wm->message_bus = NULL;

  BLI_listbase_clear(&wm->jobs);
  BLI_listbase_clear(&wm->drags);

  wm->windrawable = NULL;
  wm->winactive = NULL;
  wm->initialized = 0;
  wm->op_undo_depth = 0;
  wm->is_interface_locked = 0;
}

static void lib_link_windowmanager(FileData *fd, Main *main)
{
  wmWindowManager *wm;
  wmWindow *win;

  for (wm = main->wm.first; wm; wm = wm->id.next) {
    if (wm->id.tag & LIB_TAG_NEED_LINK) {
      /* Note: WM IDProperties are never written to file, hence no need to read/link them here. */
      for (win = wm->windows.first; win; win = win->next) {
        if (win->workspace_hook) { /* NULL for old files */
          lib_link_workspace_instance_hook(fd, win->workspace_hook, &wm->id);
        }
        win->scene = newlibadr(fd, wm->id.lib, win->scene);
        /* deprecated, but needed for versioning (will be NULL'ed then) */
        win->screen = newlibadr(fd, NULL, win->screen);

        for (ScrArea *area = win->global_areas.areabase.first; area; area = area->next) {
          lib_link_area(fd, &wm->id, area);
        }
      }

      wm->id.tag &= ~LIB_TAG_NEED_LINK;
    }
  }
}

/** \} */

/* -------------------------------------------------------------------- */
/** \name Read ID: Screen
 * \{ */

/* note: file read without screens option G_FILE_NO_UI;
 * check lib pointers in call below */
static void lib_link_screen(FileData *fd, Main *main)
{
  for (bScreen *sc = main->screens.first; sc; sc = sc->id.next) {
    if (sc->id.tag & LIB_TAG_NEED_LINK) {
      IDP_LibLinkProperty(sc->id.properties, fd);

      /* deprecated, but needed for versioning (will be NULL'ed then) */
      sc->scene = newlibadr(fd, sc->id.lib, sc->scene);

      sc->animtimer = NULL; /* saved in rare cases */
      sc->tool_tip = NULL;
      sc->scrubbing = false;

      for (ScrArea *area = sc->areabase.first; area; area = area->next) {
        lib_link_area(fd, &sc->id, area);
      }
      sc->id.tag &= ~LIB_TAG_NEED_LINK;
    }
  }
}

/* how to handle user count on pointer restore */
typedef enum ePointerUserMode {
  USER_IGNORE = 0, /* ignore user count */
  USER_REAL = 1,   /* ensure at least one real user (fake user ignored) */
} ePointerUserMode;

static void restore_pointer_user(ID *id, ID *newid, ePointerUserMode user)
{
  BLI_assert(STREQ(newid->name + 2, id->name + 2));
  BLI_assert(newid->lib == id->lib);
  UNUSED_VARS_NDEBUG(id);

  if (user == USER_REAL) {
    id_us_ensure_real(newid);
  }
}

#ifndef USE_GHASH_RESTORE_POINTER
/**
 * A version of #restore_pointer_by_name that performs a full search (slow!).
 * Use only for limited lookups, when the overhead of
 * creating a #IDNameLib_Map for a single lookup isn't worthwhile.
 */
static void *restore_pointer_by_name_main(Main *mainp, ID *id, ePointerUserMode user)
{
  if (id) {
    ListBase *lb = which_libbase(mainp, GS(id->name));
    if (lb) { /* there's still risk of checking corrupt mem (freed Ids in oops) */
      ID *idn = lb->first;
      for (; idn; idn = idn->next) {
        if (STREQ(idn->name + 2, id->name + 2)) {
          if (idn->lib == id->lib) {
            restore_pointer_user(id, idn, user);
            break;
          }
        }
      }
      return idn;
    }
  }
  return NULL;
}
#endif

/**
 * Only for undo files, or to restore a screen after reading without UI...
 *
 * \param user:
 * - USER_IGNORE: no usercount change
 * - USER_REAL: ensure a real user (even if a fake one is set)
 * \param id_map: lookup table, use when performing many lookups.
 * this could be made an optional argument (falling back to a full lookup),
 * however at the moment it's always available.
 */
static void *restore_pointer_by_name(struct IDNameLib_Map *id_map, ID *id, ePointerUserMode user)
{
#ifdef USE_GHASH_RESTORE_POINTER
  if (id) {
    /* use fast lookup when available */
    ID *idn = BKE_main_idmap_lookup_id(id_map, id);
    if (idn) {
      restore_pointer_user(id, idn, user);
    }
    return idn;
  }
  return NULL;
#else
  Main *mainp = BKE_main_idmap_main_get(id_map);
  return restore_pointer_by_name_main(mainp, id, user);
#endif
}

static void lib_link_seq_clipboard_pt_restore(ID *id, struct IDNameLib_Map *id_map)
{
  if (id) {
    /* clipboard must ensure this */
    BLI_assert(id->newid != NULL);
    id->newid = restore_pointer_by_name(id_map, id->newid, USER_REAL);
  }
}
static int lib_link_seq_clipboard_cb(Sequence *seq, void *arg_pt)
{
  struct IDNameLib_Map *id_map = arg_pt;

  lib_link_seq_clipboard_pt_restore((ID *)seq->scene, id_map);
  lib_link_seq_clipboard_pt_restore((ID *)seq->scene_camera, id_map);
  lib_link_seq_clipboard_pt_restore((ID *)seq->clip, id_map);
  lib_link_seq_clipboard_pt_restore((ID *)seq->mask, id_map);
  lib_link_seq_clipboard_pt_restore((ID *)seq->sound, id_map);
  return 1;
}

static void lib_link_clipboard_restore(struct IDNameLib_Map *id_map)
{
  /* update IDs stored in sequencer clipboard */
  BKE_sequencer_base_recursive_apply(&seqbase_clipboard, lib_link_seq_clipboard_cb, id_map);
}

static void lib_link_window_scene_data_restore(wmWindow *win, Scene *scene, ViewLayer *view_layer)
{
  bScreen *screen = BKE_workspace_active_screen_get(win->workspace_hook);

  for (ScrArea *area = screen->areabase.first; area; area = area->next) {
    for (SpaceLink *sl = area->spacedata.first; sl; sl = sl->next) {
      if (sl->spacetype == SPACE_VIEW3D) {
        View3D *v3d = (View3D *)sl;

        if (v3d->camera == NULL || v3d->scenelock) {
          v3d->camera = scene->camera;
        }

        if (v3d->localvd) {
          Base *base = NULL;

          v3d->localvd->camera = scene->camera;

          /* Localview can become invalid during undo/redo steps, so we exit it when no could be found. */
          for (base = view_layer->object_bases.first; base; base = base->next) {
            if (base->local_view_bits & v3d->local_view_uuid) {
              break;
            }
          }
          if (base == NULL) {
            MEM_freeN(v3d->localvd);
            v3d->localvd = NULL;
            v3d->local_view_uuid = 0;

            /* Regionbase storage is different depending if the space is active. */
            ListBase *regionbase = (sl == area->spacedata.first) ? &area->regionbase :
                                                                   &sl->regionbase;
            for (ARegion *ar = regionbase->first; ar; ar = ar->next) {
              if (ar->regiontype == RGN_TYPE_WINDOW) {
                RegionView3D *rv3d = ar->regiondata;
                if (rv3d->localvd) {
                  MEM_freeN(rv3d->localvd);
                  rv3d->localvd = NULL;
                }
              }
            }
          }
        }
      }
    }
  }
}

static void lib_link_workspace_layout_restore(struct IDNameLib_Map *id_map,
                                              Main *newmain,
                                              WorkSpaceLayout *layout)
{
  bScreen *screen = BKE_workspace_layout_screen_get(layout);

  /* avoid conflicts with 2.8x branch */
  {
    for (ScrArea *sa = screen->areabase.first; sa; sa = sa->next) {
      for (SpaceLink *sl = sa->spacedata.first; sl; sl = sl->next) {
        if (sl->spacetype == SPACE_VIEW3D) {
          View3D *v3d = (View3D *)sl;
          ARegion *ar;

          v3d->camera = restore_pointer_by_name(id_map, (ID *)v3d->camera, USER_REAL);
          v3d->ob_centre = restore_pointer_by_name(id_map, (ID *)v3d->ob_centre, USER_REAL);

          /* Free render engines for now. */
          ListBase *regionbase = (sl == sa->spacedata.first) ? &sa->regionbase : &sl->regionbase;
          for (ar = regionbase->first; ar; ar = ar->next) {
            if (ar->regiontype == RGN_TYPE_WINDOW) {
              RegionView3D *rv3d = ar->regiondata;
              if (rv3d && rv3d->render_engine) {
                RE_engine_free(rv3d->render_engine);
                rv3d->render_engine = NULL;
              }
            }
          }
        }
        else if (sl->spacetype == SPACE_GRAPH) {
          SpaceGraph *sipo = (SpaceGraph *)sl;
          bDopeSheet *ads = sipo->ads;

          if (ads) {
            ads->source = restore_pointer_by_name(id_map, (ID *)ads->source, USER_REAL);

            if (ads->filter_grp)
              ads->filter_grp = restore_pointer_by_name(
                  id_map, (ID *)ads->filter_grp, USER_IGNORE);
          }

          /* force recalc of list of channels (i.e. includes calculating F-Curve colors)
           * thus preventing the "black curves" problem post-undo
           */
          sipo->runtime.flag |= SIPO_RUNTIME_FLAG_NEED_CHAN_SYNC_COLOR;
        }
        else if (sl->spacetype == SPACE_PROPERTIES) {
          SpaceProperties *sbuts = (SpaceProperties *)sl;
          sbuts->pinid = restore_pointer_by_name(id_map, sbuts->pinid, USER_IGNORE);
          if (sbuts->pinid == NULL) {
            sbuts->flag &= ~SB_PIN_CONTEXT;
          }

          /* TODO: restore path pointers: T40046
           * (complicated because this contains data pointers too, not just ID)*/
          MEM_SAFE_FREE(sbuts->path);
        }
        else if (sl->spacetype == SPACE_FILE) {
          SpaceFile *sfile = (SpaceFile *)sl;
          sfile->op = NULL;
          sfile->previews_timer = NULL;
        }
        else if (sl->spacetype == SPACE_ACTION) {
          SpaceAction *saction = (SpaceAction *)sl;

          saction->action = restore_pointer_by_name(id_map, (ID *)saction->action, USER_REAL);
          saction->ads.source = restore_pointer_by_name(
              id_map, (ID *)saction->ads.source, USER_REAL);

          if (saction->ads.filter_grp)
            saction->ads.filter_grp = restore_pointer_by_name(
                id_map, (ID *)saction->ads.filter_grp, USER_IGNORE);

          /* force recalc of list of channels, potentially updating the active action
           * while we're at it (as it can only be updated that way) [#28962]
           */
          saction->runtime.flag |= SACTION_RUNTIME_FLAG_NEED_CHAN_SYNC;
        }
        else if (sl->spacetype == SPACE_IMAGE) {
          SpaceImage *sima = (SpaceImage *)sl;

          sima->image = restore_pointer_by_name(id_map, (ID *)sima->image, USER_REAL);

          /* this will be freed, not worth attempting to find same scene,
           * since it gets initialized later */
          sima->iuser.scene = NULL;

#if 0
          /* Those are allocated and freed by space code, no need to handle them here. */
          MEM_SAFE_FREE(sima->scopes.waveform_1);
          MEM_SAFE_FREE(sima->scopes.waveform_2);
          MEM_SAFE_FREE(sima->scopes.waveform_3);
          MEM_SAFE_FREE(sima->scopes.vecscope);
#endif
          sima->scopes.ok = 0;

          /* NOTE: pre-2.5, this was local data not lib data, but now we need this as lib data
           * so assume that here we're doing for undo only...
           */
          sima->gpd = restore_pointer_by_name(id_map, (ID *)sima->gpd, USER_REAL);
          sima->mask_info.mask = restore_pointer_by_name(
              id_map, (ID *)sima->mask_info.mask, USER_REAL);
        }
        else if (sl->spacetype == SPACE_SEQ) {
          SpaceSeq *sseq = (SpaceSeq *)sl;

          /* NOTE: pre-2.5, this was local data not lib data, but now we need this as lib data
           * so assume that here we're doing for undo only...
           */
          sseq->gpd = restore_pointer_by_name(id_map, (ID *)sseq->gpd, USER_REAL);
        }
        else if (sl->spacetype == SPACE_NLA) {
          SpaceNla *snla = (SpaceNla *)sl;
          bDopeSheet *ads = snla->ads;

          if (ads) {
            ads->source = restore_pointer_by_name(id_map, (ID *)ads->source, USER_REAL);

            if (ads->filter_grp)
              ads->filter_grp = restore_pointer_by_name(
                  id_map, (ID *)ads->filter_grp, USER_IGNORE);
          }
        }
        else if (sl->spacetype == SPACE_TEXT) {
          SpaceText *st = (SpaceText *)sl;

          st->text = restore_pointer_by_name(id_map, (ID *)st->text, USER_REAL);
          if (st->text == NULL)
            st->text = newmain->texts.first;
        }
        else if (sl->spacetype == SPACE_SCRIPT) {
          SpaceScript *scpt = (SpaceScript *)sl;

          scpt->script = restore_pointer_by_name(id_map, (ID *)scpt->script, USER_REAL);

          /*sc->script = NULL; - 2.45 set to null, better re-run the script */
          if (scpt->script) {
            SCRIPT_SET_NULL(scpt->script);
          }
        }
        else if (sl->spacetype == SPACE_OUTLINER) {
          SpaceOutliner *so = (SpaceOutliner *)sl;

          so->search_tse.id = restore_pointer_by_name(id_map, so->search_tse.id, USER_IGNORE);

          if (so->treestore) {
            TreeStoreElem *tselem;
            BLI_mempool_iter iter;

            BLI_mempool_iternew(so->treestore, &iter);
            while ((tselem = BLI_mempool_iterstep(&iter))) {
              /* Do not try to restore pointers to drivers/sequence/etc., can crash in undo case! */
              if (TSE_IS_REAL_ID(tselem)) {
                tselem->id = restore_pointer_by_name(id_map, tselem->id, USER_IGNORE);
              }
              else {
                tselem->id = NULL;
              }
            }
            if (so->treehash) {
              /* rebuild hash table, because it depends on ids too */
              so->storeflag |= SO_TREESTORE_REBUILD;
            }
          }
        }
        else if (sl->spacetype == SPACE_NODE) {
          SpaceNode *snode = (SpaceNode *)sl;
          bNodeTreePath *path, *path_next;
          bNodeTree *ntree;

          /* node tree can be stored locally in id too, link this first */
          snode->id = restore_pointer_by_name(id_map, snode->id, USER_REAL);
          snode->from = restore_pointer_by_name(id_map, snode->from, USER_IGNORE);

          ntree = snode->id ? ntreeFromID(snode->id) : NULL;
          snode->nodetree = ntree ?
                                ntree :
                                restore_pointer_by_name(id_map, (ID *)snode->nodetree, USER_REAL);

          for (path = snode->treepath.first; path; path = path->next) {
            if (path == snode->treepath.first) {
              /* first nodetree in path is same as snode->nodetree */
              path->nodetree = snode->nodetree;
            }
            else
              path->nodetree = restore_pointer_by_name(id_map, (ID *)path->nodetree, USER_REAL);

            if (!path->nodetree)
              break;
          }

          /* remaining path entries are invalid, remove */
          for (; path; path = path_next) {
            path_next = path->next;

            BLI_remlink(&snode->treepath, path);
            MEM_freeN(path);
          }

          /* edittree is just the last in the path,
           * set this directly since the path may have been shortened above */
          if (snode->treepath.last) {
            path = snode->treepath.last;
            snode->edittree = path->nodetree;
          }
          else
            snode->edittree = NULL;
        }
        else if (sl->spacetype == SPACE_CLIP) {
          SpaceClip *sclip = (SpaceClip *)sl;

          sclip->clip = restore_pointer_by_name(id_map, (ID *)sclip->clip, USER_REAL);
          sclip->mask_info.mask = restore_pointer_by_name(
              id_map, (ID *)sclip->mask_info.mask, USER_REAL);

          sclip->scopes.ok = 0;
        }
      }
    }
  }
}

/**
 * Used to link a file (without UI) to the current UI.
 * Note that it assumes the old pointers in UI are still valid, so old Main is not freed.
 */
void blo_lib_link_restore(Main *oldmain,
                          Main *newmain,
                          wmWindowManager *curwm,
                          Scene *curscene,
                          ViewLayer *cur_view_layer)
{
  struct IDNameLib_Map *id_map = BKE_main_idmap_create(newmain, true, oldmain);

  for (WorkSpace *workspace = newmain->workspaces.first; workspace;
       workspace = workspace->id.next) {
    ListBase *layouts = BKE_workspace_layouts_get(workspace);

    for (WorkSpaceLayout *layout = layouts->first; layout; layout = layout->next) {
      lib_link_workspace_layout_restore(id_map, newmain, layout);
    }
  }

  for (wmWindow *win = curwm->windows.first; win; win = win->next) {
    WorkSpace *workspace = BKE_workspace_active_get(win->workspace_hook);
    ID *workspace_id = (ID *)workspace;
    Scene *oldscene = win->scene;

    workspace = restore_pointer_by_name(id_map, workspace_id, USER_REAL);
    BKE_workspace_active_set(win->workspace_hook, workspace);
    win->scene = restore_pointer_by_name(id_map, (ID *)win->scene, USER_REAL);
    if (win->scene == NULL) {
      win->scene = curscene;
    }
    if (BKE_view_layer_find(win->scene, win->view_layer_name) == NULL) {
      STRNCPY(win->view_layer_name, cur_view_layer->name);
    }
    BKE_workspace_active_set(win->workspace_hook, workspace);

    /* keep cursor location through undo */
    memcpy(&win->scene->cursor, &oldscene->cursor, sizeof(win->scene->cursor));

    lib_link_window_scene_data_restore(win, win->scene, cur_view_layer);

    BLI_assert(win->screen == NULL);
  }

  /* update IDs stored in all possible clipboards */
  lib_link_clipboard_restore(id_map);

  BKE_main_idmap_destroy(id_map);
}

/* for the saved 2.50 files without regiondata */
/* and as patch for 2.48 and older */
void blo_do_versions_view3d_split_250(View3D *v3d, ListBase *regions)
{
  ARegion *ar;

  for (ar = regions->first; ar; ar = ar->next) {
    if (ar->regiontype == RGN_TYPE_WINDOW && ar->regiondata == NULL) {
      RegionView3D *rv3d;

      rv3d = ar->regiondata = MEM_callocN(sizeof(RegionView3D), "region v3d patch");
      rv3d->persp = (char)v3d->persp;
      rv3d->view = (char)v3d->view;
      rv3d->dist = v3d->dist;
      copy_v3_v3(rv3d->ofs, v3d->ofs);
      copy_qt_qt(rv3d->viewquat, v3d->viewquat);
    }
  }

  /* this was not initialized correct always */
  if (v3d->gridsubdiv == 0)
    v3d->gridsubdiv = 10;
}

static bool direct_link_screen(FileData *fd, bScreen *sc)
{
  bool wrong_id = false;

  sc->regionbase.first = sc->regionbase.last = NULL;
  sc->context = NULL;
  sc->active_region = NULL;

  sc->preview = direct_link_preview_image(fd, sc->preview);

  if (!direct_link_area_map(fd, AREAMAP_FROM_SCREEN(sc))) {
    printf("Error reading Screen %s... removing it.\n", sc->id.name + 2);
    wrong_id = true;
  }

  return wrong_id;
}

/** \} */

/* -------------------------------------------------------------------- */
/** \name Read ID: Library
 * \{ */

static void direct_link_library(FileData *fd, Library *lib, Main *main)
{
  Main *newmain;

  /* check if the library was already read */
  for (newmain = fd->mainlist->first; newmain; newmain = newmain->next) {
    if (newmain->curlib) {
      if (BLI_path_cmp(newmain->curlib->filepath, lib->filepath) == 0) {
        blo_reportf_wrap(fd->reports,
                         RPT_WARNING,
                         TIP_("Library '%s', '%s' had multiple instances, save and reload!"),
                         lib->name,
                         lib->filepath);

        change_link_placeholder_to_real_ID_pointer(fd->mainlist, fd, lib, newmain->curlib);
        /*              change_link_placeholder_to_real_ID_pointer_fd(fd, lib, newmain->curlib); */

        BLI_remlink(&main->libraries, lib);
        MEM_freeN(lib);

        /* Now, since Blender always expect **latest** Main pointer from fd->mainlist to be the active library
         * Main pointer, where to add all non-library data-blocks found in file next, we have to switch that
         * 'dupli' found Main to latest position in the list!
         * Otherwise, you get weird disappearing linked data on a rather inconsistent basis.
         * See also T53977 for reproducible case. */
        BLI_remlink(fd->mainlist, newmain);
        BLI_addtail(fd->mainlist, newmain);

        return;
      }
    }
  }

  /* make sure we have full path in lib->filepath */
  BLI_strncpy(lib->filepath, lib->name, sizeof(lib->name));
  BLI_cleanup_path(fd->relabase, lib->filepath);

  //  printf("direct_link_library: name %s\n", lib->name);
  //  printf("direct_link_library: filepath %s\n", lib->filepath);

  lib->packedfile = direct_link_packedfile(fd, lib->packedfile);

  /* new main */
  newmain = BKE_main_new();
  BLI_addtail(fd->mainlist, newmain);
  newmain->curlib = lib;

  lib->parent = NULL;
}

static void lib_link_library(FileData *UNUSED(fd), Main *main)
{
  Library *lib;
  for (lib = main->libraries.first; lib; lib = lib->id.next) {
    id_us_ensure_real(&lib->id);
  }
}

/* Always call this once you have loaded new library data to set the relative paths correctly in relation to the blend file */
static void fix_relpaths_library(const char *basepath, Main *main)
{
  Library *lib;
  /* BLO_read_from_memory uses a blank filename */
  if (basepath == NULL || basepath[0] == '\0') {
    for (lib = main->libraries.first; lib; lib = lib->id.next) {
      /* when loading a linked lib into a file which has not been saved,
       * there is nothing we can be relative to, so instead we need to make
       * it absolute. This can happen when appending an object with a relative
       * link into an unsaved blend file. See [#27405].
       * The remap relative option will make it relative again on save - campbell */
      if (BLI_path_is_rel(lib->name)) {
        BLI_strncpy(lib->name, lib->filepath, sizeof(lib->name));
      }
    }
  }
  else {
    for (lib = main->libraries.first; lib; lib = lib->id.next) {
      /* Libraries store both relative and abs paths, recreate relative paths,
       * relative to the blend file since indirectly linked libs will be relative to their direct linked library */
      if (BLI_path_is_rel(lib->name)) { /* if this is relative to begin with? */
        BLI_strncpy(lib->name, lib->filepath, sizeof(lib->name));
        BLI_path_rel(lib->name, basepath);
      }
    }
  }
}

/** \} */

/* -------------------------------------------------------------------- */
/** \name Read ID: Light Probe
 * \{ */

static void lib_link_lightprobe(FileData *fd, Main *main)
{
  for (LightProbe *prb = main->lightprobes.first; prb; prb = prb->id.next) {
    if (prb->id.tag & LIB_TAG_NEED_LINK) {
      IDP_LibLinkProperty(prb->id.properties, fd);
      lib_link_animdata(fd, &prb->id, prb->adt);

      prb->visibility_grp = newlibadr(fd, prb->id.lib, prb->visibility_grp);

      prb->id.tag &= ~LIB_TAG_NEED_LINK;
    }
  }
}

static void direct_link_lightprobe(FileData *fd, LightProbe *prb)
{
  prb->adt = newdataadr(fd, prb->adt);
  direct_link_animdata(fd, prb->adt);
}

/** \} */

/* -------------------------------------------------------------------- */
/** \name Read ID: Speaker
 * \{ */

static void lib_link_speaker(FileData *fd, Main *main)
{
  for (Speaker *spk = main->speakers.first; spk; spk = spk->id.next) {
    if (spk->id.tag & LIB_TAG_NEED_LINK) {
      IDP_LibLinkProperty(spk->id.properties, fd);
      lib_link_animdata(fd, &spk->id, spk->adt);

      spk->sound = newlibadr_us(fd, spk->id.lib, spk->sound);

      spk->id.tag &= ~LIB_TAG_NEED_LINK;
    }
  }
}

static void direct_link_speaker(FileData *fd, Speaker *spk)
{
  spk->adt = newdataadr(fd, spk->adt);
  direct_link_animdata(fd, spk->adt);

#if 0
  spk->sound = newdataadr(fd, spk->sound);
  direct_link_sound(fd, spk->sound);
#endif
}

/** \} */

/* -------------------------------------------------------------------- */
/** \name Read ID: Sound
 * \{ */

static void direct_link_sound(FileData *fd, bSound *sound)
{
  sound->tags = 0;
  sound->handle = NULL;
  sound->playback_handle = NULL;

  /* versioning stuff, if there was a cache, then we enable caching: */
  if (sound->cache) {
    sound->flags |= SOUND_FLAGS_CACHING;
    sound->cache = NULL;
  }

  if (fd->soundmap) {
    sound->waveform = newsoundadr(fd, sound->waveform);
    sound->tags |= SOUND_TAGS_WAVEFORM_NO_RELOAD;
  }
  else {
    sound->waveform = NULL;
  }

  if (sound->spinlock) {
    sound->spinlock = MEM_mallocN(sizeof(SpinLock), "sound_spinlock");
    BLI_spin_init(sound->spinlock);
  }
  /* clear waveform loading flag */
  sound->tags &= ~SOUND_TAGS_WAVEFORM_LOADING;

  sound->packedfile = direct_link_packedfile(fd, sound->packedfile);
  sound->newpackedfile = direct_link_packedfile(fd, sound->newpackedfile);
}

static void lib_link_sound(FileData *fd, Main *main)
{
  for (bSound *sound = main->sounds.first; sound; sound = sound->id.next) {
    if (sound->id.tag & LIB_TAG_NEED_LINK) {
      IDP_LibLinkProperty(sound->id.properties, fd);

      sound->ipo = newlibadr_us(
          fd, sound->id.lib, sound->ipo);  // XXX deprecated - old animation system

      BKE_sound_load(main, sound);

      sound->id.tag &= ~LIB_TAG_NEED_LINK;
    }
  }
}

/** \} */

/* -------------------------------------------------------------------- */
/** \name Read ID: Movie Clip
 * \{ */

static void direct_link_movieReconstruction(FileData *fd,
                                            MovieTrackingReconstruction *reconstruction)
{
  reconstruction->cameras = newdataadr(fd, reconstruction->cameras);
}

static void direct_link_movieTracks(FileData *fd, ListBase *tracksbase)
{
  MovieTrackingTrack *track;

  link_list(fd, tracksbase);

  for (track = tracksbase->first; track; track = track->next) {
    track->markers = newdataadr(fd, track->markers);
  }
}

static void direct_link_moviePlaneTracks(FileData *fd, ListBase *plane_tracks_base)
{
  MovieTrackingPlaneTrack *plane_track;

  link_list(fd, plane_tracks_base);

  for (plane_track = plane_tracks_base->first; plane_track; plane_track = plane_track->next) {
    int i;

    plane_track->point_tracks = newdataadr(fd, plane_track->point_tracks);
    test_pointer_array(fd, (void **)&plane_track->point_tracks);
    for (i = 0; i < plane_track->point_tracksnr; i++) {
      plane_track->point_tracks[i] = newdataadr(fd, plane_track->point_tracks[i]);
    }

    plane_track->markers = newdataadr(fd, plane_track->markers);
  }
}

static void direct_link_movieclip(FileData *fd, MovieClip *clip)
{
  MovieTracking *tracking = &clip->tracking;
  MovieTrackingObject *object;

  clip->adt = newdataadr(fd, clip->adt);

  if (fd->movieclipmap)
    clip->cache = newmclipadr(fd, clip->cache);
  else
    clip->cache = NULL;

  if (fd->movieclipmap)
    clip->tracking.camera.intrinsics = newmclipadr(fd, clip->tracking.camera.intrinsics);
  else
    clip->tracking.camera.intrinsics = NULL;

  direct_link_movieTracks(fd, &tracking->tracks);
  direct_link_moviePlaneTracks(fd, &tracking->plane_tracks);
  direct_link_movieReconstruction(fd, &tracking->reconstruction);

  clip->tracking.act_track = newdataadr(fd, clip->tracking.act_track);
  clip->tracking.act_plane_track = newdataadr(fd, clip->tracking.act_plane_track);

  clip->anim = NULL;
  clip->tracking_context = NULL;
  clip->tracking.stats = NULL;

  /* Needed for proper versioning, will be NULL for all newer files anyway. */
  clip->tracking.stabilization.rot_track = newdataadr(fd, clip->tracking.stabilization.rot_track);

  clip->tracking.dopesheet.ok = 0;
  BLI_listbase_clear(&clip->tracking.dopesheet.channels);
  BLI_listbase_clear(&clip->tracking.dopesheet.coverage_segments);

  link_list(fd, &tracking->objects);

  for (object = tracking->objects.first; object; object = object->next) {
    direct_link_movieTracks(fd, &object->tracks);
    direct_link_moviePlaneTracks(fd, &object->plane_tracks);
    direct_link_movieReconstruction(fd, &object->reconstruction);
  }
}

static void lib_link_movieTracks(FileData *fd, MovieClip *clip, ListBase *tracksbase)
{
  MovieTrackingTrack *track;

  for (track = tracksbase->first; track; track = track->next) {
    track->gpd = newlibadr_us(fd, clip->id.lib, track->gpd);
  }
}

static void lib_link_moviePlaneTracks(FileData *fd, MovieClip *clip, ListBase *tracksbase)
{
  MovieTrackingPlaneTrack *plane_track;

  for (plane_track = tracksbase->first; plane_track; plane_track = plane_track->next) {
    plane_track->image = newlibadr_us(fd, clip->id.lib, plane_track->image);
  }
}

static void lib_link_movieclip(FileData *fd, Main *main)
{
  for (MovieClip *clip = main->movieclips.first; clip; clip = clip->id.next) {
    if (clip->id.tag & LIB_TAG_NEED_LINK) {
      MovieTracking *tracking = &clip->tracking;

      IDP_LibLinkProperty(clip->id.properties, fd);
      lib_link_animdata(fd, &clip->id, clip->adt);

      clip->gpd = newlibadr_us(fd, clip->id.lib, clip->gpd);

      lib_link_movieTracks(fd, clip, &tracking->tracks);
      lib_link_moviePlaneTracks(fd, clip, &tracking->plane_tracks);

      for (MovieTrackingObject *object = tracking->objects.first; object; object = object->next) {
        lib_link_movieTracks(fd, clip, &object->tracks);
        lib_link_moviePlaneTracks(fd, clip, &object->plane_tracks);
      }

      clip->id.tag &= ~LIB_TAG_NEED_LINK;
    }
  }
}

/** \} */

/* -------------------------------------------------------------------- */
/** \name Read ID: Masks
 * \{ */

static void direct_link_mask(FileData *fd, Mask *mask)
{
  MaskLayer *masklay;

  mask->adt = newdataadr(fd, mask->adt);

  link_list(fd, &mask->masklayers);

  for (masklay = mask->masklayers.first; masklay; masklay = masklay->next) {
    MaskSpline *spline;
    MaskLayerShape *masklay_shape;

    /* can't use newdataadr since it's a pointer within an array */
    MaskSplinePoint *act_point_search = NULL;

    link_list(fd, &masklay->splines);

    for (spline = masklay->splines.first; spline; spline = spline->next) {
      MaskSplinePoint *points_old = spline->points;
      int i;

      spline->points = newdataadr(fd, spline->points);

      for (i = 0; i < spline->tot_point; i++) {
        MaskSplinePoint *point = &spline->points[i];

        if (point->tot_uw)
          point->uw = newdataadr(fd, point->uw);
      }

      /* detect active point */
      if ((act_point_search == NULL) && (masklay->act_point >= points_old) &&
          (masklay->act_point < points_old + spline->tot_point)) {
        act_point_search = &spline->points[masklay->act_point - points_old];
      }
    }

    link_list(fd, &masklay->splines_shapes);

    for (masklay_shape = masklay->splines_shapes.first; masklay_shape;
         masklay_shape = masklay_shape->next) {
      masklay_shape->data = newdataadr(fd, masklay_shape->data);

      if (masklay_shape->tot_vert) {
        if (fd->flags & FD_FLAGS_SWITCH_ENDIAN) {
          BLI_endian_switch_float_array(masklay_shape->data,
                                        masklay_shape->tot_vert * sizeof(float) *
                                            MASK_OBJECT_SHAPE_ELEM_SIZE);
        }
      }
    }

    masklay->act_spline = newdataadr(fd, masklay->act_spline);
    masklay->act_point = act_point_search;
  }
}

static void lib_link_mask_parent(FileData *fd, Mask *mask, MaskParent *parent)
{
  parent->id = newlibadr_us(fd, mask->id.lib, parent->id);
}

static void lib_link_mask(FileData *fd, Main *main)
{
  for (Mask *mask = main->masks.first; mask; mask = mask->id.next) {
    if (mask->id.tag & LIB_TAG_NEED_LINK) {
      IDP_LibLinkProperty(mask->id.properties, fd);
      lib_link_animdata(fd, &mask->id, mask->adt);

      for (MaskLayer *masklay = mask->masklayers.first; masklay; masklay = masklay->next) {
        MaskSpline *spline;

        spline = masklay->splines.first;
        while (spline) {
          int i;

          for (i = 0; i < spline->tot_point; i++) {
            MaskSplinePoint *point = &spline->points[i];

            lib_link_mask_parent(fd, mask, &point->parent);
          }

          lib_link_mask_parent(fd, mask, &spline->parent);

          spline = spline->next;
        }
      }

      mask->id.tag &= ~LIB_TAG_NEED_LINK;
    }
  }
}

/* ************ READ LINE STYLE ***************** */

/** \} */

/* -------------------------------------------------------------------- */
/** \name Read ID: Line Style
 * \{ */

static void lib_link_linestyle(FileData *fd, Main *main)
{
  for (FreestyleLineStyle *linestyle = main->linestyles.first; linestyle;
       linestyle = linestyle->id.next) {
    if (linestyle->id.tag & LIB_TAG_NEED_LINK) {
      LineStyleModifier *m;

      IDP_LibLinkProperty(linestyle->id.properties, fd);
      lib_link_animdata(fd, &linestyle->id, linestyle->adt);

      for (m = linestyle->color_modifiers.first; m; m = m->next) {
        switch (m->type) {
          case LS_MODIFIER_DISTANCE_FROM_OBJECT: {
            LineStyleColorModifier_DistanceFromObject *cm =
                (LineStyleColorModifier_DistanceFromObject *)m;
            cm->target = newlibadr(fd, linestyle->id.lib, cm->target);
            break;
          }
        }
      }
      for (m = linestyle->alpha_modifiers.first; m; m = m->next) {
        switch (m->type) {
          case LS_MODIFIER_DISTANCE_FROM_OBJECT: {
            LineStyleAlphaModifier_DistanceFromObject *am =
                (LineStyleAlphaModifier_DistanceFromObject *)m;
            am->target = newlibadr(fd, linestyle->id.lib, am->target);
            break;
          }
        }
      }
      for (m = linestyle->thickness_modifiers.first; m; m = m->next) {
        switch (m->type) {
          case LS_MODIFIER_DISTANCE_FROM_OBJECT: {
            LineStyleThicknessModifier_DistanceFromObject *tm =
                (LineStyleThicknessModifier_DistanceFromObject *)m;
            tm->target = newlibadr(fd, linestyle->id.lib, tm->target);
            break;
          }
        }
      }
      for (int a = 0; a < MAX_MTEX; a++) {
        MTex *mtex = linestyle->mtex[a];
        if (mtex) {
          mtex->tex = newlibadr_us(fd, linestyle->id.lib, mtex->tex);
          mtex->object = newlibadr(fd, linestyle->id.lib, mtex->object);
        }
      }
      if (linestyle->nodetree) {
        lib_link_ntree(fd, &linestyle->id, linestyle->nodetree);
        linestyle->nodetree->id.lib = linestyle->id.lib;
      }

      linestyle->id.tag &= ~LIB_TAG_NEED_LINK;
    }
  }
}

static void direct_link_linestyle_color_modifier(FileData *fd, LineStyleModifier *modifier)
{
  switch (modifier->type) {
    case LS_MODIFIER_ALONG_STROKE: {
      LineStyleColorModifier_AlongStroke *m = (LineStyleColorModifier_AlongStroke *)modifier;
      m->color_ramp = newdataadr(fd, m->color_ramp);
      break;
    }
    case LS_MODIFIER_DISTANCE_FROM_CAMERA: {
      LineStyleColorModifier_DistanceFromCamera *m = (LineStyleColorModifier_DistanceFromCamera *)
          modifier;
      m->color_ramp = newdataadr(fd, m->color_ramp);
      break;
    }
    case LS_MODIFIER_DISTANCE_FROM_OBJECT: {
      LineStyleColorModifier_DistanceFromObject *m = (LineStyleColorModifier_DistanceFromObject *)
          modifier;
      m->color_ramp = newdataadr(fd, m->color_ramp);
      break;
    }
    case LS_MODIFIER_MATERIAL: {
      LineStyleColorModifier_Material *m = (LineStyleColorModifier_Material *)modifier;
      m->color_ramp = newdataadr(fd, m->color_ramp);
      break;
    }
    case LS_MODIFIER_TANGENT: {
      LineStyleColorModifier_Tangent *m = (LineStyleColorModifier_Tangent *)modifier;
      m->color_ramp = newdataadr(fd, m->color_ramp);
      break;
    }
    case LS_MODIFIER_NOISE: {
      LineStyleColorModifier_Noise *m = (LineStyleColorModifier_Noise *)modifier;
      m->color_ramp = newdataadr(fd, m->color_ramp);
      break;
    }
    case LS_MODIFIER_CREASE_ANGLE: {
      LineStyleColorModifier_CreaseAngle *m = (LineStyleColorModifier_CreaseAngle *)modifier;
      m->color_ramp = newdataadr(fd, m->color_ramp);
      break;
    }
    case LS_MODIFIER_CURVATURE_3D: {
      LineStyleColorModifier_Curvature_3D *m = (LineStyleColorModifier_Curvature_3D *)modifier;
      m->color_ramp = newdataadr(fd, m->color_ramp);
      break;
    }
  }
}

static void direct_link_linestyle_alpha_modifier(FileData *fd, LineStyleModifier *modifier)
{
  switch (modifier->type) {
    case LS_MODIFIER_ALONG_STROKE: {
      LineStyleAlphaModifier_AlongStroke *m = (LineStyleAlphaModifier_AlongStroke *)modifier;
      m->curve = newdataadr(fd, m->curve);
      direct_link_curvemapping(fd, m->curve);
      break;
    }
    case LS_MODIFIER_DISTANCE_FROM_CAMERA: {
      LineStyleAlphaModifier_DistanceFromCamera *m = (LineStyleAlphaModifier_DistanceFromCamera *)
          modifier;
      m->curve = newdataadr(fd, m->curve);
      direct_link_curvemapping(fd, m->curve);
      break;
    }
    case LS_MODIFIER_DISTANCE_FROM_OBJECT: {
      LineStyleAlphaModifier_DistanceFromObject *m = (LineStyleAlphaModifier_DistanceFromObject *)
          modifier;
      m->curve = newdataadr(fd, m->curve);
      direct_link_curvemapping(fd, m->curve);
      break;
    }
    case LS_MODIFIER_MATERIAL: {
      LineStyleAlphaModifier_Material *m = (LineStyleAlphaModifier_Material *)modifier;
      m->curve = newdataadr(fd, m->curve);
      direct_link_curvemapping(fd, m->curve);
      break;
    }
    case LS_MODIFIER_TANGENT: {
      LineStyleAlphaModifier_Tangent *m = (LineStyleAlphaModifier_Tangent *)modifier;
      m->curve = newdataadr(fd, m->curve);
      direct_link_curvemapping(fd, m->curve);
      break;
    }
    case LS_MODIFIER_NOISE: {
      LineStyleAlphaModifier_Noise *m = (LineStyleAlphaModifier_Noise *)modifier;
      m->curve = newdataadr(fd, m->curve);
      direct_link_curvemapping(fd, m->curve);
      break;
    }
    case LS_MODIFIER_CREASE_ANGLE: {
      LineStyleAlphaModifier_CreaseAngle *m = (LineStyleAlphaModifier_CreaseAngle *)modifier;
      m->curve = newdataadr(fd, m->curve);
      direct_link_curvemapping(fd, m->curve);
      break;
    }
    case LS_MODIFIER_CURVATURE_3D: {
      LineStyleAlphaModifier_Curvature_3D *m = (LineStyleAlphaModifier_Curvature_3D *)modifier;
      m->curve = newdataadr(fd, m->curve);
      direct_link_curvemapping(fd, m->curve);
      break;
    }
  }
}

static void direct_link_linestyle_thickness_modifier(FileData *fd, LineStyleModifier *modifier)
{
  switch (modifier->type) {
    case LS_MODIFIER_ALONG_STROKE: {
      LineStyleThicknessModifier_AlongStroke *m = (LineStyleThicknessModifier_AlongStroke *)
          modifier;
      m->curve = newdataadr(fd, m->curve);
      direct_link_curvemapping(fd, m->curve);
      break;
    }
    case LS_MODIFIER_DISTANCE_FROM_CAMERA: {
      LineStyleThicknessModifier_DistanceFromCamera *m =
          (LineStyleThicknessModifier_DistanceFromCamera *)modifier;
      m->curve = newdataadr(fd, m->curve);
      direct_link_curvemapping(fd, m->curve);
      break;
    }
    case LS_MODIFIER_DISTANCE_FROM_OBJECT: {
      LineStyleThicknessModifier_DistanceFromObject *m =
          (LineStyleThicknessModifier_DistanceFromObject *)modifier;
      m->curve = newdataadr(fd, m->curve);
      direct_link_curvemapping(fd, m->curve);
      break;
    }
    case LS_MODIFIER_MATERIAL: {
      LineStyleThicknessModifier_Material *m = (LineStyleThicknessModifier_Material *)modifier;
      m->curve = newdataadr(fd, m->curve);
      direct_link_curvemapping(fd, m->curve);
      break;
    }
    case LS_MODIFIER_TANGENT: {
      LineStyleThicknessModifier_Tangent *m = (LineStyleThicknessModifier_Tangent *)modifier;
      m->curve = newdataadr(fd, m->curve);
      direct_link_curvemapping(fd, m->curve);
      break;
    }
    case LS_MODIFIER_CREASE_ANGLE: {
      LineStyleThicknessModifier_CreaseAngle *m = (LineStyleThicknessModifier_CreaseAngle *)
          modifier;
      m->curve = newdataadr(fd, m->curve);
      direct_link_curvemapping(fd, m->curve);
      break;
    }
    case LS_MODIFIER_CURVATURE_3D: {
      LineStyleThicknessModifier_Curvature_3D *m = (LineStyleThicknessModifier_Curvature_3D *)
          modifier;
      m->curve = newdataadr(fd, m->curve);
      direct_link_curvemapping(fd, m->curve);
      break;
    }
  }
}

static void direct_link_linestyle_geometry_modifier(FileData *UNUSED(fd),
                                                    LineStyleModifier *UNUSED(modifier))
{
}

static void direct_link_linestyle(FileData *fd, FreestyleLineStyle *linestyle)
{
  int a;
  LineStyleModifier *modifier;

  linestyle->adt = newdataadr(fd, linestyle->adt);
  direct_link_animdata(fd, linestyle->adt);
  link_list(fd, &linestyle->color_modifiers);
  for (modifier = linestyle->color_modifiers.first; modifier; modifier = modifier->next)
    direct_link_linestyle_color_modifier(fd, modifier);
  link_list(fd, &linestyle->alpha_modifiers);
  for (modifier = linestyle->alpha_modifiers.first; modifier; modifier = modifier->next)
    direct_link_linestyle_alpha_modifier(fd, modifier);
  link_list(fd, &linestyle->thickness_modifiers);
  for (modifier = linestyle->thickness_modifiers.first; modifier; modifier = modifier->next)
    direct_link_linestyle_thickness_modifier(fd, modifier);
  link_list(fd, &linestyle->geometry_modifiers);
  for (modifier = linestyle->geometry_modifiers.first; modifier; modifier = modifier->next)
    direct_link_linestyle_geometry_modifier(fd, modifier);
  for (a = 0; a < MAX_MTEX; a++) {
    linestyle->mtex[a] = newdataadr(fd, linestyle->mtex[a]);
  }
  linestyle->nodetree = newdataadr(fd, linestyle->nodetree);
  if (linestyle->nodetree) {
    direct_link_id(fd, &linestyle->nodetree->id);
    direct_link_nodetree(fd, linestyle->nodetree);
  }
}

/* ************** GENERAL & MAIN ******************** */

/** \} */

/* -------------------------------------------------------------------- */
/** \name Read Library Data Block
 * \{ */

static const char *dataname(short id_code)
{
  switch (id_code) {
    case ID_OB:
      return "Data from OB";
    case ID_ME:
      return "Data from ME";
    case ID_IP:
      return "Data from IP";
    case ID_SCE:
      return "Data from SCE";
    case ID_MA:
      return "Data from MA";
    case ID_TE:
      return "Data from TE";
    case ID_CU:
      return "Data from CU";
    case ID_GR:
      return "Data from GR";
    case ID_AR:
      return "Data from AR";
    case ID_AC:
      return "Data from AC";
    case ID_LI:
      return "Data from LI";
    case ID_MB:
      return "Data from MB";
    case ID_IM:
      return "Data from IM";
    case ID_LT:
      return "Data from LT";
    case ID_LA:
      return "Data from LA";
    case ID_CA:
      return "Data from CA";
    case ID_KE:
      return "Data from KE";
    case ID_WO:
      return "Data from WO";
    case ID_SCR:
      return "Data from SCR";
    case ID_VF:
      return "Data from VF";
    case ID_TXT:
      return "Data from TXT";
    case ID_SPK:
      return "Data from SPK";
    case ID_LP:
      return "Data from LP";
    case ID_SO:
      return "Data from SO";
    case ID_NT:
      return "Data from NT";
    case ID_BR:
      return "Data from BR";
    case ID_PA:
      return "Data from PA";
    case ID_PAL:
      return "Data from PAL";
    case ID_PC:
      return "Data from PCRV";
    case ID_GD:
      return "Data from GD";
    case ID_WM:
      return "Data from WM";
    case ID_MC:
      return "Data from MC";
    case ID_MSK:
      return "Data from MSK";
    case ID_LS:
      return "Data from LS";
    case ID_CF:
      return "Data from CF";
    case ID_WS:
      return "Data from WS";
  }
  return "Data from Lib Block";
}

static BHead *read_data_into_oldnewmap(FileData *fd, BHead *bhead, const char *allocname)
{
  bhead = blo_bhead_next(fd, bhead);

  while (bhead && bhead->code == DATA) {
    void *data;
#if 0
    /* XXX DUMB DEBUGGING OPTION TO GIVE NAMES for guarded malloc errors */
    short *sp = fd->filesdna->structs[bhead->SDNAnr];
    char *tmp = malloc(100);
    allocname = fd->filesdna->types[sp[0]];
    strcpy(tmp, allocname);
    data = read_struct(fd, bhead, tmp);
#else
    data = read_struct(fd, bhead, allocname);
#endif

    if (data) {
      oldnewmap_insert(fd->datamap, bhead->old, data, 0);
    }

    bhead = blo_bhead_next(fd, bhead);
  }

  return bhead;
}

static BHead *read_libblock(FileData *fd, Main *main, BHead *bhead, const int tag, ID **r_id)
{
  /* this routine reads a libblock and its direct data. Use link functions to connect it all
   */
  ID *id;
  ListBase *lb;
  const char *allocname;
  bool wrong_id = false;

  /* In undo case, most libs and linked data should be kept as is from previous state (see BLO_read_from_memfile).
   * However, some needed by the snapshot being read may have been removed in previous one, and would go missing.
   * This leads e.g. to disappearing objects in some undo/redo case, see T34446.
   * That means we have to carefully check whether current lib or libdata already exits in old main, if it does
   * we merely copy it over into new main area, otherwise we have to do a full read of that bhead... */
  if (fd->memfile && ELEM(bhead->code, ID_LI, ID_LINK_PLACEHOLDER)) {
    const char *idname = blo_bhead_id_name(fd, bhead);

    DEBUG_PRINTF("Checking %s...\n", idname);

    if (bhead->code == ID_LI) {
      Main *libmain = fd->old_mainlist->first;
      /* Skip oldmain itself... */
      for (libmain = libmain->next; libmain; libmain = libmain->next) {
        DEBUG_PRINTF("... against %s: ", libmain->curlib ? libmain->curlib->id.name : "<NULL>");
        if (libmain->curlib && STREQ(idname, libmain->curlib->id.name)) {
          Main *oldmain = fd->old_mainlist->first;
          DEBUG_PRINTF("FOUND!\n");
          /* In case of a library, we need to re-add its main to fd->mainlist, because if we have later
           * a missing ID_LINK_PLACEHOLDER, we need to get the correct lib it is linked to!
           * Order is crucial, we cannot bulk-add it in BLO_read_from_memfile() like it used to be... */
          BLI_remlink(fd->old_mainlist, libmain);
          BLI_remlink_safe(&oldmain->libraries, libmain->curlib);
          BLI_addtail(fd->mainlist, libmain);
          BLI_addtail(&main->libraries, libmain->curlib);

          if (r_id) {
            *r_id = NULL; /* Just in case... */
          }
          return blo_bhead_next(fd, bhead);
        }
        DEBUG_PRINTF("nothing...\n");
      }
    }
    else {
      DEBUG_PRINTF("... in %s (%s): ",
                   main->curlib ? main->curlib->id.name : "<NULL>",
                   main->curlib ? main->curlib->name : "<NULL>");
      if ((id = BKE_libblock_find_name(main, GS(idname), idname + 2))) {
        DEBUG_PRINTF("FOUND!\n");
        /* Even though we found our linked ID, there is no guarantee its address is still the same... */
        if (id != bhead->old) {
          oldnewmap_insert(fd->libmap, bhead->old, id, GS(id->name));
        }

        /* No need to do anything else for ID_LINK_PLACEHOLDER, it's assumed already present in its lib's main... */
        if (r_id) {
          *r_id = NULL; /* Just in case... */
        }
        return blo_bhead_next(fd, bhead);
      }
      DEBUG_PRINTF("nothing...\n");
    }
  }

  /* read libblock */
  id = read_struct(fd, bhead, "lib block");

  if (id) {
    const short idcode = GS(id->name);
    /* do after read_struct, for dna reconstruct */
    lb = which_libbase(main, idcode);
    if (lb) {
      oldnewmap_insert(
          fd->libmap, bhead->old, id, bhead->code); /* for ID_LINK_PLACEHOLDER check */
      BLI_addtail(lb, id);
    }
    else {
      /* unknown ID type */
      printf("%s: unknown id code '%c%c'\n", __func__, (idcode & 0xff), (idcode >> 8));
      MEM_freeN(id);
      id = NULL;
    }
  }

  if (r_id)
    *r_id = id;
  if (!id)
    return blo_bhead_next(fd, bhead);

  id->lib = main->curlib;
  id->us = ID_FAKE_USERS(id);
  id->icon_id = 0;
  id->newid = NULL; /* Needed because .blend may have been saved with crap value here... */
  id->orig_id = NULL;
  id->recalc = 0;

  /* this case cannot be direct_linked: it's just the ID part */
  if (bhead->code == ID_LINK_PLACEHOLDER) {
    /* That way, we know which datablock needs do_versions (required currently for linking). */
    id->tag = tag | LIB_TAG_NEED_LINK | LIB_TAG_NEW;

    return blo_bhead_next(fd, bhead);
  }

  /* need a name for the mallocN, just for debugging and sane prints on leaks */
  allocname = dataname(GS(id->name));

  /* read all data into fd->datamap */
  bhead = read_data_into_oldnewmap(fd, bhead, allocname);

  /* init pointers direct data */
  direct_link_id(fd, id);

  /* That way, we know which datablock needs do_versions (required currently for linking). */
  /* Note: doing this after driect_link_id(), which resets that field. */
  id->tag = tag | LIB_TAG_NEED_LINK | LIB_TAG_NEW;

  switch (GS(id->name)) {
    case ID_WM:
      direct_link_windowmanager(fd, (wmWindowManager *)id);
      break;
    case ID_SCR:
      wrong_id = direct_link_screen(fd, (bScreen *)id);
      break;
    case ID_SCE:
      direct_link_scene(fd, (Scene *)id);
      break;
    case ID_OB:
      direct_link_object(fd, (Object *)id);
      break;
    case ID_ME:
      direct_link_mesh(fd, (Mesh *)id);
      break;
    case ID_CU:
      direct_link_curve(fd, (Curve *)id);
      break;
    case ID_MB:
      direct_link_mball(fd, (MetaBall *)id);
      break;
    case ID_MA:
      direct_link_material(fd, (Material *)id);
      break;
    case ID_TE:
      direct_link_texture(fd, (Tex *)id);
      break;
    case ID_IM:
      direct_link_image(fd, (Image *)id);
      break;
    case ID_LA:
      direct_link_light(fd, (Light *)id);
      break;
    case ID_VF:
      direct_link_vfont(fd, (VFont *)id);
      break;
    case ID_TXT:
      direct_link_text(fd, (Text *)id);
      break;
    case ID_IP:
      direct_link_ipo(fd, (Ipo *)id);
      break;
    case ID_KE:
      direct_link_key(fd, (Key *)id);
      break;
    case ID_LT:
      direct_link_latt(fd, (Lattice *)id);
      break;
    case ID_WO:
      direct_link_world(fd, (World *)id);
      break;
    case ID_LI:
      direct_link_library(fd, (Library *)id, main);
      break;
    case ID_CA:
      direct_link_camera(fd, (Camera *)id);
      break;
    case ID_SPK:
      direct_link_speaker(fd, (Speaker *)id);
      break;
    case ID_SO:
      direct_link_sound(fd, (bSound *)id);
      break;
    case ID_LP:
      direct_link_lightprobe(fd, (LightProbe *)id);
      break;
    case ID_GR:
      direct_link_collection(fd, (Collection *)id);
      break;
    case ID_AR:
      direct_link_armature(fd, (bArmature *)id);
      break;
    case ID_AC:
      direct_link_action(fd, (bAction *)id);
      break;
    case ID_NT:
      direct_link_nodetree(fd, (bNodeTree *)id);
      break;
    case ID_BR:
      direct_link_brush(fd, (Brush *)id);
      break;
    case ID_PA:
      direct_link_particlesettings(fd, (ParticleSettings *)id);
      break;
    case ID_GD:
      direct_link_gpencil(fd, (bGPdata *)id);
      break;
    case ID_MC:
      direct_link_movieclip(fd, (MovieClip *)id);
      break;
    case ID_MSK:
      direct_link_mask(fd, (Mask *)id);
      break;
    case ID_LS:
      direct_link_linestyle(fd, (FreestyleLineStyle *)id);
      break;
    case ID_PAL:
      direct_link_palette(fd, (Palette *)id);
      break;
    case ID_PC:
      direct_link_paint_curve(fd, (PaintCurve *)id);
      break;
    case ID_CF:
      direct_link_cachefile(fd, (CacheFile *)id);
      break;
    case ID_WS:
      direct_link_workspace(fd, (WorkSpace *)id, main);
      break;
  }

  oldnewmap_free_unused(fd->datamap);
  oldnewmap_clear(fd->datamap);

  if (wrong_id) {
    BKE_id_free(main, id);
  }

  return (bhead);
}

/** \} */

/* -------------------------------------------------------------------- */
/** \name Read Global Data
 * \{ */

/* note, this has to be kept for reading older files... */
/* also version info is written here */
static BHead *read_global(BlendFileData *bfd, FileData *fd, BHead *bhead)
{
  FileGlobal *fg = read_struct(fd, bhead, "Global");

  /* copy to bfd handle */
  bfd->main->subversionfile = fg->subversion;
  bfd->main->minversionfile = fg->minversion;
  bfd->main->minsubversionfile = fg->minsubversion;
  bfd->main->build_commit_timestamp = fg->build_commit_timestamp;
  BLI_strncpy(bfd->main->build_hash, fg->build_hash, sizeof(bfd->main->build_hash));

  bfd->fileflags = fg->fileflags;
  bfd->globalf = fg->globalf;
  BLI_strncpy(bfd->filename, fg->filename, sizeof(bfd->filename));

  /* error in 2.65 and older: main->name was not set if you save from startup (not after loading file) */
  if (bfd->filename[0] == 0) {
    if (fd->fileversion < 265 || (fd->fileversion == 265 && fg->subversion < 1))
      if ((G.fileflags & G_FILE_RECOVER) == 0)
        BLI_strncpy(bfd->filename, BKE_main_blendfile_path(bfd->main), sizeof(bfd->filename));

    /* early 2.50 version patch - filename not in FileGlobal struct at all */
    if (fd->fileversion <= 250)
      BLI_strncpy(bfd->filename, BKE_main_blendfile_path(bfd->main), sizeof(bfd->filename));
  }

  if (G.fileflags & G_FILE_RECOVER)
    BLI_strncpy(fd->relabase, fg->filename, sizeof(fd->relabase));

  bfd->curscreen = fg->curscreen;
  bfd->curscene = fg->curscene;
  bfd->cur_view_layer = fg->cur_view_layer;

  MEM_freeN(fg);

  fd->globalf = bfd->globalf;
  fd->fileflags = bfd->fileflags;

  return blo_bhead_next(fd, bhead);
}

/* note, this has to be kept for reading older files... */
static void link_global(FileData *fd, BlendFileData *bfd)
{
  bfd->cur_view_layer = newglobadr(fd, bfd->cur_view_layer);
  bfd->curscreen = newlibadr(fd, NULL, bfd->curscreen);
  bfd->curscene = newlibadr(fd, NULL, bfd->curscene);
  // this happens in files older than 2.35
  if (bfd->curscene == NULL) {
    if (bfd->curscreen)
      bfd->curscene = bfd->curscreen->scene;
  }
}

/** \} */

/* -------------------------------------------------------------------- */
/** \name Versioning
 * \{ */

/* initialize userdef with non-UI dependency stuff */
/* other initializers (such as theme color defaults) go to resources.c */
static void do_versions_userdef(FileData *fd, BlendFileData *bfd)
{
  Main *bmain = bfd->main;
  UserDef *user = bfd->user;

  if (user == NULL)
    return;

  if (MAIN_VERSION_OLDER(bmain, 266, 4)) {
    bTheme *btheme;

    /* themes for Node and Sequence editor were not using grid color, but back. we copy this over then */
    for (btheme = user->themes.first; btheme; btheme = btheme->next) {
      copy_v4_v4_char(btheme->space_node.grid, btheme->space_node.back);
      copy_v4_v4_char(btheme->space_sequencer.grid, btheme->space_sequencer.back);
    }
  }

  if (!DNA_struct_elem_find(fd->filesdna, "UserDef", "WalkNavigation", "walk_navigation")) {
    user->walk_navigation.mouse_speed = 1.0f;
    user->walk_navigation.walk_speed = 2.5f; /* m/s */
    user->walk_navigation.walk_speed_factor = 5.0f;
    user->walk_navigation.view_height = 1.6f;   /* m */
    user->walk_navigation.jump_height = 0.4f;   /* m */
    user->walk_navigation.teleport_time = 0.2f; /* s */
  }

  /* grease pencil multisamples */
  if (!DNA_struct_elem_find(fd->filesdna, "UserDef", "short", "gpencil_multisamples")) {
    user->gpencil_multisamples = 4;
  }

  /* tablet pressure threshold */
  if (!DNA_struct_elem_find(fd->filesdna, "UserDef", "float", "pressure_threshold_max")) {
    user->pressure_threshold_max = 1.0f;
  }
}

static void do_versions(FileData *fd, Library *lib, Main *main)
{
  /* WATCH IT!!!: pointers from libdata have not been converted */

  if (G.debug & G_DEBUG) {
    char build_commit_datetime[32];
    time_t temp_time = main->build_commit_timestamp;
    struct tm *tm = (temp_time) ? gmtime(&temp_time) : NULL;
    if (LIKELY(tm)) {
      strftime(build_commit_datetime, sizeof(build_commit_datetime), "%Y-%m-%d %H:%M", tm);
    }
    else {
      BLI_strncpy(build_commit_datetime, "unknown", sizeof(build_commit_datetime));
    }

    printf("read file %s\n  Version %d sub %d date %s hash %s\n",
           fd->relabase,
           main->versionfile,
           main->subversionfile,
           build_commit_datetime,
           main->build_hash);
  }

  blo_do_versions_pre250(fd, lib, main);
  blo_do_versions_250(fd, lib, main);
  blo_do_versions_260(fd, lib, main);
  blo_do_versions_270(fd, lib, main);
  blo_do_versions_280(fd, lib, main);

  /* WATCH IT!!!: pointers from libdata have not been converted yet here! */
  /* WATCH IT 2!: Userdef struct init see do_versions_userdef() above! */

  /* don't forget to set version number in BKE_blender_version.h! */
}

static void do_versions_after_linking(Main *main)
{
  //  printf("%s for %s (%s), %d.%d\n", __func__, main->curlib ? main->curlib->name : main->name,
  //         main->curlib ? "LIB" : "MAIN", main->versionfile, main->subversionfile);

  do_versions_after_linking_270(main);
  do_versions_after_linking_280(main);
}

/** \} */

/* -------------------------------------------------------------------- */
/** \name Read Library Data Block (all)
 * \{ */

static void lib_link_all(FileData *fd, Main *main)
{
  lib_link_id(fd, main);

  /* No load UI for undo memfiles */
  if (fd->memfile == NULL) {
    lib_link_windowmanager(fd, main);
  }
  /* DO NOT skip screens here, 3Dview may contains pointers to other ID data (like bgpic)! See T41411. */
  lib_link_screen(fd, main);
  lib_link_scene(fd, main);
  lib_link_object(fd, main);
  lib_link_mesh(fd, main);
  lib_link_curve(fd, main);
  lib_link_mball(fd, main);
  lib_link_material(fd, main);
  lib_link_texture(fd, main);
  lib_link_image(fd, main);
  lib_link_ipo(
      fd, main); /* XXX deprecated... still needs to be maintained for version patches still */
  lib_link_key(fd, main);
  lib_link_world(fd, main);
  lib_link_light(fd, main);
  lib_link_latt(fd, main);
  lib_link_text(fd, main);
  lib_link_camera(fd, main);
  lib_link_speaker(fd, main);
  lib_link_lightprobe(fd, main);
  lib_link_sound(fd, main);
  lib_link_collection(fd, main);
  lib_link_armature(fd, main);
  lib_link_action(fd, main);
  lib_link_vfont(fd, main);
  lib_link_nodetree(fd,
                    main); /* has to be done after scene/materials, this will verify group nodes */
  lib_link_palette(fd, main);
  lib_link_brush(fd, main);
  lib_link_paint_curve(fd, main);
  lib_link_particlesettings(fd, main);
  lib_link_movieclip(fd, main);
  lib_link_mask(fd, main);
  lib_link_linestyle(fd, main);
  lib_link_gpencil(fd, main);
  lib_link_cachefiles(fd, main);
  lib_link_workspaces(fd, main);

  lib_link_library(fd, main); /* only init users */

  /* We could integrate that to mesh/curve/lattice lib_link, but this is really cheap process,
   * so simpler to just use it directly in this single call. */
  BLO_main_validate_shapekeys(main, NULL);
}

/** \} */

/* -------------------------------------------------------------------- */
/** \name Read User Preferences
 * \{ */

static void direct_link_keymapitem(FileData *fd, wmKeyMapItem *kmi)
{
  kmi->properties = newdataadr(fd, kmi->properties);
  IDP_DirectLinkGroup_OrFree(&kmi->properties, (fd->flags & FD_FLAGS_SWITCH_ENDIAN), fd);
  kmi->ptr = NULL;
  kmi->flag &= ~KMI_UPDATE;
}

static BHead *read_userdef(BlendFileData *bfd, FileData *fd, BHead *bhead)
{
  UserDef *user;
  wmKeyMap *keymap;
  wmKeyMapItem *kmi;
  wmKeyMapDiffItem *kmdi;
  bAddon *addon;

  bfd->user = user = read_struct(fd, bhead, "user def");

  /* User struct has separate do-version handling */
  user->versionfile = bfd->main->versionfile;
  user->subversionfile = bfd->main->subversionfile;

  /* read all data into fd->datamap */
  bhead = read_data_into_oldnewmap(fd, bhead, "user def");

  link_list(fd, &user->themes);
  link_list(fd, &user->user_keymaps);
  link_list(fd, &user->user_keyconfig_prefs);
  link_list(fd, &user->user_menus);
  link_list(fd, &user->addons);
  link_list(fd, &user->autoexec_paths);

  for (keymap = user->user_keymaps.first; keymap; keymap = keymap->next) {
    keymap->modal_items = NULL;
    keymap->poll = NULL;
    keymap->flag &= ~KEYMAP_UPDATE;

    link_list(fd, &keymap->diff_items);
    link_list(fd, &keymap->items);

    for (kmdi = keymap->diff_items.first; kmdi; kmdi = kmdi->next) {
      kmdi->remove_item = newdataadr(fd, kmdi->remove_item);
      kmdi->add_item = newdataadr(fd, kmdi->add_item);

      if (kmdi->remove_item)
        direct_link_keymapitem(fd, kmdi->remove_item);
      if (kmdi->add_item)
        direct_link_keymapitem(fd, kmdi->add_item);
    }

    for (kmi = keymap->items.first; kmi; kmi = kmi->next)
      direct_link_keymapitem(fd, kmi);
  }

  for (wmKeyConfigPref *kpt = user->user_keyconfig_prefs.first; kpt; kpt = kpt->next) {
    kpt->prop = newdataadr(fd, kpt->prop);
    IDP_DirectLinkGroup_OrFree(&kpt->prop, (fd->flags & FD_FLAGS_SWITCH_ENDIAN), fd);
  }

  for (bUserMenu *um = user->user_menus.first; um; um = um->next) {
    link_list(fd, &um->items);
    for (bUserMenuItem *umi = um->items.first; umi; umi = umi->next) {
      if (umi->type == USER_MENU_TYPE_OPERATOR) {
        bUserMenuItem_Op *umi_op = (bUserMenuItem_Op *)umi;
        umi_op->prop = newdataadr(fd, umi_op->prop);
        IDP_DirectLinkGroup_OrFree(&umi_op->prop, (fd->flags & FD_FLAGS_SWITCH_ENDIAN), fd);
      }
    }
  }

  for (addon = user->addons.first; addon; addon = addon->next) {
    addon->prop = newdataadr(fd, addon->prop);
    IDP_DirectLinkGroup_OrFree(&addon->prop, (fd->flags & FD_FLAGS_SWITCH_ENDIAN), fd);
  }

  // XXX
  user->uifonts.first = user->uifonts.last = NULL;

  link_list(fd, &user->uistyles);

  /* Don't read the active app template, use the default one. */
  user->app_template[0] = '\0';

  /* free fd->datamap again */
  oldnewmap_free_unused(fd->datamap);
  oldnewmap_clear(fd->datamap);

  return bhead;
}

/** \} */

/* -------------------------------------------------------------------- */
/** \name Read File (Internal)
 * \{ */

BlendFileData *blo_read_file_internal(FileData *fd, const char *filepath)
{
  BHead *bhead = blo_bhead_first(fd);
  BlendFileData *bfd;
  ListBase mainlist = {NULL, NULL};

  bfd = MEM_callocN(sizeof(BlendFileData), "blendfiledata");
  bfd->main = BKE_main_new();
  BLI_addtail(&mainlist, bfd->main);
  fd->mainlist = &mainlist;

  bfd->main->versionfile = fd->fileversion;

  bfd->type = BLENFILETYPE_BLEND;
  BLI_strncpy(bfd->main->name, filepath, sizeof(bfd->main->name));

  if (G.background) {
    /* We only read & store .blend thumbnail in background mode
     * (because we cannot re-generate it, no OpenGL available).
     */
    const int *data = read_file_thumbnail(fd);

    if (data) {
      const int width = data[0];
      const int height = data[1];
      if (BLEN_THUMB_MEMSIZE_IS_VALID(width, height)) {
        const size_t sz = BLEN_THUMB_MEMSIZE(width, height);
        bfd->main->blen_thumb = MEM_mallocN(sz, __func__);

        BLI_assert((sz - sizeof(*bfd->main->blen_thumb)) ==
                   (BLEN_THUMB_MEMSIZE_FILE(width, height) - (sizeof(*data) * 2)));
        bfd->main->blen_thumb->width = width;
        bfd->main->blen_thumb->height = height;
        memcpy(bfd->main->blen_thumb->rect, &data[2], sz - sizeof(*bfd->main->blen_thumb));
      }
    }
  }

  while (bhead) {
    switch (bhead->code) {
      case DATA:
      case DNA1:
      case TEST: /* used as preview since 2.5x */
      case REND:
        bhead = blo_bhead_next(fd, bhead);
        break;
      case GLOB:
        bhead = read_global(bfd, fd, bhead);
        break;
      case USER:
        if (fd->skip_flags & BLO_READ_SKIP_USERDEF) {
          bhead = blo_bhead_next(fd, bhead);
        }
        else {
          bhead = read_userdef(bfd, fd, bhead);
        }
        break;
      case ENDB:
        bhead = NULL;
        break;

      case ID_LINK_PLACEHOLDER:
        if (fd->skip_flags & BLO_READ_SKIP_DATA) {
          bhead = blo_bhead_next(fd, bhead);
        }
        else {
          /* Add link placeholder to the main of the library it belongs to.
           * The library is the most recently loaded ID_LI block, according
           * to the file format definition. So we can use the entry at the
           * end of mainlist, added in direct_link_library. */
          Main *libmain = mainlist.last;
          bhead = read_libblock(
              fd, libmain, bhead, LIB_TAG_ID_LINK_PLACEHOLDER | LIB_TAG_EXTERN, NULL);
        }
        break;
      /* in 2.50+ files, the file identifier for screens is patched, forward compatibility */
      case ID_SCRN:
        bhead->code = ID_SCR;
        /* pass on to default */
        ATTR_FALLTHROUGH;
      default:
        if (fd->skip_flags & BLO_READ_SKIP_DATA) {
          bhead = blo_bhead_next(fd, bhead);
        }
        else {
          bhead = read_libblock(fd, bfd->main, bhead, LIB_TAG_LOCAL, NULL);
        }
    }
  }

  /* do before read_libraries, but skip undo case */
  if (fd->memfile == NULL) {
    do_versions(fd, NULL, bfd->main);
    do_versions_userdef(fd, bfd);
  }

  read_libraries(fd, &mainlist);

  blo_join_main(&mainlist);

  lib_link_all(fd, bfd->main);

  /* Skip in undo case. */
  if (fd->memfile == NULL) {
    /* Yep, second splitting... but this is a very cheap operation, so no big deal. */
    blo_split_main(&mainlist, bfd->main);
    for (Main *mainvar = mainlist.first; mainvar; mainvar = mainvar->next) {
      BLI_assert(mainvar->versionfile != 0);
      do_versions_after_linking(mainvar);
    }
    blo_join_main(&mainlist);
  }

  BKE_main_id_tag_all(bfd->main, LIB_TAG_NEW, false);

  /* Before static overrides, which needs typeinfo. */
  lib_verify_nodetree(bfd->main, true);

  /* Now that all our data-blocks are loaded, we can re-generate overrides from their references. */
  if (fd->memfile == NULL) {
    /* Do not apply in undo case! */
    BKE_main_override_static_update(bfd->main);
  }

  BKE_collections_after_lib_link(bfd->main);

  fix_relpaths_library(fd->relabase,
                       bfd->main); /* make all relative paths, relative to the open blend file */

  link_global(fd, bfd); /* as last */

  fd->mainlist = NULL; /* Safety, this is local variable, shall not be used afterward. */

  return bfd;
}

/** \} */

/* -------------------------------------------------------------------- */
/** \name Library Linking
 *
 * Also used for append.
 * \{ */

struct BHeadSort {
  BHead *bhead;
  const void *old;
};

static int verg_bheadsort(const void *v1, const void *v2)
{
  const struct BHeadSort *x1 = v1, *x2 = v2;

  if (x1->old > x2->old)
    return 1;
  else if (x1->old < x2->old)
    return -1;
  return 0;
}

static void sort_bhead_old_map(FileData *fd)
{
  BHead *bhead;
  struct BHeadSort *bhs;
  int tot = 0;

  for (bhead = blo_bhead_first(fd); bhead; bhead = blo_bhead_next(fd, bhead))
    tot++;

  fd->tot_bheadmap = tot;
  if (tot == 0)
    return;

  bhs = fd->bheadmap = MEM_malloc_arrayN(tot, sizeof(struct BHeadSort), "BHeadSort");

  for (bhead = blo_bhead_first(fd); bhead; bhead = blo_bhead_next(fd, bhead), bhs++) {
    bhs->bhead = bhead;
    bhs->old = bhead->old;
  }

  qsort(fd->bheadmap, tot, sizeof(struct BHeadSort), verg_bheadsort);
}

static BHead *find_previous_lib(FileData *fd, BHead *bhead)
{
  /* skip library datablocks in undo, see comment in read_libblock */
  if (fd->memfile)
    return NULL;

  for (; bhead; bhead = blo_bhead_prev(fd, bhead)) {
    if (bhead->code == ID_LI)
      break;
  }

  return bhead;
}

static BHead *find_bhead(FileData *fd, void *old)
{
#if 0
  BHead *bhead;
#endif
  struct BHeadSort *bhs, bhs_s;

  if (!old)
    return NULL;

  if (fd->bheadmap == NULL)
    sort_bhead_old_map(fd);

  bhs_s.old = old;
  bhs = bsearch(&bhs_s, fd->bheadmap, fd->tot_bheadmap, sizeof(struct BHeadSort), verg_bheadsort);

  if (bhs)
    return bhs->bhead;

#if 0
  for (bhead = blo_bhead_first(fd); bhead; bhead = blo_bhead_next(fd, bhead)) {
    if (bhead->old == old)
      return bhead;
  }
#endif

  return NULL;
}

static BHead *find_bhead_from_code_name(FileData *fd, const short idcode, const char *name)
{
#ifdef USE_GHASH_BHEAD

  char idname_full[MAX_ID_NAME];

  *((short *)idname_full) = idcode;
  BLI_strncpy(idname_full + 2, name, sizeof(idname_full) - 2);

  return BLI_ghash_lookup(fd->bhead_idname_hash, idname_full);

#else
  BHead *bhead;

  for (bhead = blo_bhead_first(fd); bhead; bhead = blo_bhead_next(fd, bhead)) {
    if (bhead->code == idcode) {
      const char *idname_test = blo_bhead_id_name(fd, bhead);
      if (STREQ(idname_test + 2, name)) {
        return bhead;
      }
    }
    else if (bhead->code == ENDB) {
      break;
    }
  }

  return NULL;
#endif
}

static BHead *find_bhead_from_idname(FileData *fd, const char *idname)
{
#ifdef USE_GHASH_BHEAD
  return BLI_ghash_lookup(fd->bhead_idname_hash, idname);
#else
  return find_bhead_from_code_name(fd, GS(idname), idname + 2);
#endif
}

static ID *is_yet_read(FileData *fd, Main *mainvar, BHead *bhead)
{
  const char *idname = blo_bhead_id_name(fd, bhead);
  /* which_libbase can be NULL, intentionally not using idname+2 */
  return BLI_findstring(which_libbase(mainvar, GS(idname)), idname, offsetof(ID, name));
}

/** \} */

/* -------------------------------------------------------------------- */
/** \name Library Linking (expand pointers)
 * \{ */

static void expand_doit_library(void *fdhandle, Main *mainvar, void *old)
{
  FileData *fd = fdhandle;

  BHead *bhead = find_bhead(fd, old);
  if (bhead == NULL) {
    return;
  }

  if (bhead->code == ID_LINK_PLACEHOLDER) {
    /* Placeholder link to datablock in another library. */
    BHead *bheadlib = find_previous_lib(fd, bhead);
    if (bheadlib == NULL) {
      return;
    }

    Library *lib = read_struct(fd, bheadlib, "Library");
    Main *libmain = blo_find_main(fd, lib->name, fd->relabase);

    if (libmain->curlib == NULL) {
      const char *idname = blo_bhead_id_name(fd, bhead);

      blo_reportf_wrap(fd->reports,
                       RPT_WARNING,
                       TIP_("LIB: Data refers to main .blend file: '%s' from %s"),
                       idname,
                       mainvar->curlib->filepath);
      return;
    }

    ID *id = is_yet_read(fd, libmain, bhead);

    if (id == NULL) {
      /* ID has not been read yet, add placeholder to the main of the
       * library it belongs to, so that it will be read later. */
      read_libblock(fd, libmain, bhead, LIB_TAG_ID_LINK_PLACEHOLDER | LIB_TAG_INDIRECT, NULL);
      // commented because this can print way too much
      // if (G.debug & G_DEBUG) printf("expand_doit: other lib %s\n", lib->name);

      /* for outliner dependency only */
      libmain->curlib->parent = mainvar->curlib;
    }
    else {
      /* "id" is either a placeholder or real ID that is already in the
       * main of the library (A) it belongs to. However it might have been
       * put there by another library (C) which only updated its own
       * fd->libmap. In that case we also need to update the fd->libmap
       * of the current library (B) so we can find it for lookups.
       *
       * An example of such a setup is:
       * (A) tree.blend: contains Tree object.
       * (B) forest.blend: contains Forest collection linking in Tree from tree.blend.
       * (C) shot.blend: links in both Tree from tree.blend and Forest from forest.blend.
       */
      oldnewmap_insert(fd->libmap, bhead->old, id, bhead->code);

      /* If "id" is a real datablock and not a placeholder, we need to
       * update fd->libmap to replace ID_LINK_PLACEHOLDER with the real
       * ID_* code.
       *
       * When the real ID is read this replacement happens for all
       * libraries read so far, but not for libraries that have not been
       * read yet at that point. */
      change_link_placeholder_to_real_ID_pointer_fd(fd, bhead->old, id);

      // commented because this can print way too much
      // if (G.debug & G_DEBUG) printf("expand_doit: already linked: %s lib: %s\n", id->name, lib->name);
    }

    MEM_freeN(lib);
  }
  else {
    /* Datablock in same library. */
    /* In 2.50+ file identifier for screens is patched, forward compatibility. */
    if (bhead->code == ID_SCRN) {
      bhead->code = ID_SCR;
    }

    ID *id = is_yet_read(fd, mainvar, bhead);
    if (id == NULL) {
      read_libblock(fd, mainvar, bhead, LIB_TAG_NEED_EXPAND | LIB_TAG_INDIRECT, NULL);
    }
    else {
      /* this is actually only needed on UI call? when ID was already read before, and another append
       * happens which invokes same ID... in that case the lookup table needs this entry */
      oldnewmap_insert(fd->libmap, bhead->old, id, bhead->code);
      // commented because this can print way too much
      // if (G.debug & G_DEBUG) printf("expand: already read %s\n", id->name);
    }
  }
}

static BLOExpandDoitCallback expand_doit;

// XXX deprecated - old animation system
static void expand_ipo(FileData *fd, Main *mainvar, Ipo *ipo)
{
  IpoCurve *icu;
  for (icu = ipo->curve.first; icu; icu = icu->next) {
    if (icu->driver)
      expand_doit(fd, mainvar, icu->driver->ob);
  }
}

// XXX deprecated - old animation system
static void expand_constraint_channels(FileData *fd, Main *mainvar, ListBase *chanbase)
{
  bConstraintChannel *chan;
  for (chan = chanbase->first; chan; chan = chan->next) {
    expand_doit(fd, mainvar, chan->ipo);
  }
}

static void expand_id(FileData *fd, Main *mainvar, ID *id)
{
  if (id->override_static) {
    expand_doit(fd, mainvar, id->override_static->reference);
    expand_doit(fd, mainvar, id->override_static->storage);
  }
}

static void expand_idprops(FileData *fd, Main *mainvar, IDProperty *prop)
{
  if (!prop)
    return;

  switch (prop->type) {
    case IDP_ID:
      expand_doit(fd, mainvar, IDP_Id(prop));
      break;
    case IDP_IDPARRAY: {
      IDProperty *idp_array = IDP_IDPArray(prop);
      for (int i = 0; i < prop->len; i++) {
        expand_idprops(fd, mainvar, &idp_array[i]);
      }
      break;
    }
    case IDP_GROUP:
      for (IDProperty *loop = prop->data.group.first; loop; loop = loop->next) {
        expand_idprops(fd, mainvar, loop);
      }
      break;
  }
}

static void expand_fmodifiers(FileData *fd, Main *mainvar, ListBase *list)
{
  FModifier *fcm;

  for (fcm = list->first; fcm; fcm = fcm->next) {
    /* library data for specific F-Modifier types */
    switch (fcm->type) {
      case FMODIFIER_TYPE_PYTHON: {
        FMod_Python *data = (FMod_Python *)fcm->data;

        expand_doit(fd, mainvar, data->script);

        break;
      }
    }
  }
}

static void expand_fcurves(FileData *fd, Main *mainvar, ListBase *list)
{
  FCurve *fcu;

  for (fcu = list->first; fcu; fcu = fcu->next) {
    /* Driver targets if there is a driver */
    if (fcu->driver) {
      ChannelDriver *driver = fcu->driver;
      DriverVar *dvar;

      for (dvar = driver->variables.first; dvar; dvar = dvar->next) {
        DRIVER_TARGETS_LOOPER_BEGIN (dvar) {
          // TODO: only expand those that are going to get used?
          expand_doit(fd, mainvar, dtar->id);
        }
        DRIVER_TARGETS_LOOPER_END;
      }
    }

    /* F-Curve Modifiers */
    expand_fmodifiers(fd, mainvar, &fcu->modifiers);
  }
}

static void expand_action(FileData *fd, Main *mainvar, bAction *act)
{
  bActionChannel *chan;

  // XXX deprecated - old animation system --------------
  for (chan = act->chanbase.first; chan; chan = chan->next) {
    expand_doit(fd, mainvar, chan->ipo);
    expand_constraint_channels(fd, mainvar, &chan->constraintChannels);
  }
  // ---------------------------------------------------

  /* F-Curves in Action */
  expand_fcurves(fd, mainvar, &act->curves);

  for (TimeMarker *marker = act->markers.first; marker; marker = marker->next) {
    if (marker->camera) {
      expand_doit(fd, mainvar, marker->camera);
    }
  }
}

static void expand_keyingsets(FileData *fd, Main *mainvar, ListBase *list)
{
  KeyingSet *ks;
  KS_Path *ksp;

  /* expand the ID-pointers in KeyingSets's paths */
  for (ks = list->first; ks; ks = ks->next) {
    for (ksp = ks->paths.first; ksp; ksp = ksp->next) {
      expand_doit(fd, mainvar, ksp->id);
    }
  }
}

static void expand_animdata_nlastrips(FileData *fd, Main *mainvar, ListBase *list)
{
  NlaStrip *strip;

  for (strip = list->first; strip; strip = strip->next) {
    /* check child strips */
    expand_animdata_nlastrips(fd, mainvar, &strip->strips);

    /* check F-Curves */
    expand_fcurves(fd, mainvar, &strip->fcurves);

    /* check F-Modifiers */
    expand_fmodifiers(fd, mainvar, &strip->modifiers);

    /* relink referenced action */
    expand_doit(fd, mainvar, strip->act);
  }
}

static void expand_animdata(FileData *fd, Main *mainvar, AnimData *adt)
{
  NlaTrack *nlt;

  /* own action */
  expand_doit(fd, mainvar, adt->action);
  expand_doit(fd, mainvar, adt->tmpact);

  /* drivers - assume that these F-Curves have driver data to be in this list... */
  expand_fcurves(fd, mainvar, &adt->drivers);

  /* nla-data - referenced actions */
  for (nlt = adt->nla_tracks.first; nlt; nlt = nlt->next)
    expand_animdata_nlastrips(fd, mainvar, &nlt->strips);
}

static void expand_particlesettings(FileData *fd, Main *mainvar, ParticleSettings *part)
{
  int a;

  expand_doit(fd, mainvar, part->instance_object);
  expand_doit(fd, mainvar, part->instance_collection);
  expand_doit(fd, mainvar, part->eff_group);
  expand_doit(fd, mainvar, part->bb_ob);
  expand_doit(fd, mainvar, part->collision_group);

  if (part->adt)
    expand_animdata(fd, mainvar, part->adt);

  for (a = 0; a < MAX_MTEX; a++) {
    if (part->mtex[a]) {
      expand_doit(fd, mainvar, part->mtex[a]->tex);
      expand_doit(fd, mainvar, part->mtex[a]->object);
    }
  }

  if (part->effector_weights) {
    expand_doit(fd, mainvar, part->effector_weights->group);
  }

  if (part->pd) {
    expand_doit(fd, mainvar, part->pd->tex);
    expand_doit(fd, mainvar, part->pd->f_source);
  }
  if (part->pd2) {
    expand_doit(fd, mainvar, part->pd2->tex);
    expand_doit(fd, mainvar, part->pd2->f_source);
  }

  if (part->boids) {
    BoidState *state;
    BoidRule *rule;

    for (state = part->boids->states.first; state; state = state->next) {
      for (rule = state->rules.first; rule; rule = rule->next) {
        if (rule->type == eBoidRuleType_Avoid) {
          BoidRuleGoalAvoid *gabr = (BoidRuleGoalAvoid *)rule;
          expand_doit(fd, mainvar, gabr->ob);
        }
        else if (rule->type == eBoidRuleType_FollowLeader) {
          BoidRuleFollowLeader *flbr = (BoidRuleFollowLeader *)rule;
          expand_doit(fd, mainvar, flbr->ob);
        }
      }
    }
  }

  for (ParticleDupliWeight *dw = part->instance_weights.first; dw; dw = dw->next) {
    expand_doit(fd, mainvar, dw->ob);
  }
}

static void expand_collection(FileData *fd, Main *mainvar, Collection *collection)
{
  for (CollectionObject *cob = collection->gobject.first; cob; cob = cob->next) {
    expand_doit(fd, mainvar, cob->ob);
  }

  for (CollectionChild *child = collection->children.first; child; child = child->next) {
    expand_doit(fd, mainvar, child->collection);
  }

#ifdef USE_COLLECTION_COMPAT_28
  if (collection->collection != NULL) {
    expand_scene_collection(fd, mainvar, collection->collection);
  }
#endif
}

static void expand_key(FileData *fd, Main *mainvar, Key *key)
{
  expand_doit(fd, mainvar, key->ipo);  // XXX deprecated - old animation system

  if (key->adt)
    expand_animdata(fd, mainvar, key->adt);
}

static void expand_nodetree(FileData *fd, Main *mainvar, bNodeTree *ntree)
{
  bNode *node;
  bNodeSocket *sock;

  if (ntree->adt)
    expand_animdata(fd, mainvar, ntree->adt);

  if (ntree->gpd)
    expand_doit(fd, mainvar, ntree->gpd);

  for (node = ntree->nodes.first; node; node = node->next) {
    if (node->id && node->type != CMP_NODE_R_LAYERS) {
      expand_doit(fd, mainvar, node->id);
    }

    expand_idprops(fd, mainvar, node->prop);

    for (sock = node->inputs.first; sock; sock = sock->next)
      expand_idprops(fd, mainvar, sock->prop);
    for (sock = node->outputs.first; sock; sock = sock->next)
      expand_idprops(fd, mainvar, sock->prop);
  }

  for (sock = ntree->inputs.first; sock; sock = sock->next)
    expand_idprops(fd, mainvar, sock->prop);
  for (sock = ntree->outputs.first; sock; sock = sock->next)
    expand_idprops(fd, mainvar, sock->prop);
}

static void expand_texture(FileData *fd, Main *mainvar, Tex *tex)
{
  expand_doit(fd, mainvar, tex->ima);
  expand_doit(fd, mainvar, tex->ipo);  // XXX deprecated - old animation system

  if (tex->adt)
    expand_animdata(fd, mainvar, tex->adt);

  if (tex->nodetree)
    expand_nodetree(fd, mainvar, tex->nodetree);
}

static void expand_brush(FileData *fd, Main *mainvar, Brush *brush)
{
  expand_doit(fd, mainvar, brush->mtex.tex);
  expand_doit(fd, mainvar, brush->mask_mtex.tex);
  expand_doit(fd, mainvar, brush->clone.image);
  expand_doit(fd, mainvar, brush->paint_curve);
  if (brush->gpencil_settings != NULL) {
    expand_doit(fd, mainvar, brush->gpencil_settings->material);
  }
}

static void expand_material(FileData *fd, Main *mainvar, Material *ma)
{
  expand_doit(fd, mainvar, ma->ipo);  // XXX deprecated - old animation system

  if (ma->adt)
    expand_animdata(fd, mainvar, ma->adt);

  if (ma->nodetree)
    expand_nodetree(fd, mainvar, ma->nodetree);

  if (ma->gp_style) {
    MaterialGPencilStyle *gp_style = ma->gp_style;
    expand_doit(fd, mainvar, gp_style->sima);
    expand_doit(fd, mainvar, gp_style->ima);
  }
}

static void expand_light(FileData *fd, Main *mainvar, Light *la)
{
  expand_doit(fd, mainvar, la->ipo);  // XXX deprecated - old animation system

  if (la->adt)
    expand_animdata(fd, mainvar, la->adt);

  if (la->nodetree)
    expand_nodetree(fd, mainvar, la->nodetree);
}

static void expand_lattice(FileData *fd, Main *mainvar, Lattice *lt)
{
  expand_doit(fd, mainvar, lt->ipo);  // XXX deprecated - old animation system
  expand_doit(fd, mainvar, lt->key);

  if (lt->adt)
    expand_animdata(fd, mainvar, lt->adt);
}

static void expand_world(FileData *fd, Main *mainvar, World *wrld)
{
  expand_doit(fd, mainvar, wrld->ipo);  // XXX deprecated - old animation system

  if (wrld->adt)
    expand_animdata(fd, mainvar, wrld->adt);

  if (wrld->nodetree)
    expand_nodetree(fd, mainvar, wrld->nodetree);
}

static void expand_mball(FileData *fd, Main *mainvar, MetaBall *mb)
{
  int a;

  for (a = 0; a < mb->totcol; a++) {
    expand_doit(fd, mainvar, mb->mat[a]);
  }

  if (mb->adt)
    expand_animdata(fd, mainvar, mb->adt);
}

static void expand_curve(FileData *fd, Main *mainvar, Curve *cu)
{
  int a;

  for (a = 0; a < cu->totcol; a++) {
    expand_doit(fd, mainvar, cu->mat[a]);
  }

  expand_doit(fd, mainvar, cu->vfont);
  expand_doit(fd, mainvar, cu->vfontb);
  expand_doit(fd, mainvar, cu->vfonti);
  expand_doit(fd, mainvar, cu->vfontbi);
  expand_doit(fd, mainvar, cu->key);
  expand_doit(fd, mainvar, cu->ipo);  // XXX deprecated - old animation system
  expand_doit(fd, mainvar, cu->bevobj);
  expand_doit(fd, mainvar, cu->taperobj);
  expand_doit(fd, mainvar, cu->textoncurve);

  if (cu->adt)
    expand_animdata(fd, mainvar, cu->adt);
}

static void expand_mesh(FileData *fd, Main *mainvar, Mesh *me)
{
  int a;

  if (me->adt)
    expand_animdata(fd, mainvar, me->adt);

  for (a = 0; a < me->totcol; a++) {
    expand_doit(fd, mainvar, me->mat[a]);
  }

  expand_doit(fd, mainvar, me->key);
  expand_doit(fd, mainvar, me->texcomesh);
}

/* temp struct used to transport needed info to expand_constraint_cb() */
typedef struct tConstraintExpandData {
  FileData *fd;
  Main *mainvar;
} tConstraintExpandData;
/* callback function used to expand constraint ID-links */
static void expand_constraint_cb(bConstraint *UNUSED(con),
                                 ID **idpoin,
                                 bool UNUSED(is_reference),
                                 void *userdata)
{
  tConstraintExpandData *ced = (tConstraintExpandData *)userdata;
  expand_doit(ced->fd, ced->mainvar, *idpoin);
}

static void expand_constraints(FileData *fd, Main *mainvar, ListBase *lb)
{
  tConstraintExpandData ced;
  bConstraint *curcon;

  /* relink all ID-blocks used by the constraints */
  ced.fd = fd;
  ced.mainvar = mainvar;

  BKE_constraints_id_loop(lb, expand_constraint_cb, &ced);

  /* deprecated manual expansion stuff */
  for (curcon = lb->first; curcon; curcon = curcon->next) {
    if (curcon->ipo)
      expand_doit(fd, mainvar, curcon->ipo);  // XXX deprecated - old animation system
  }
}

static void expand_pose(FileData *fd, Main *mainvar, bPose *pose)
{
  bPoseChannel *chan;

  if (!pose)
    return;

  for (chan = pose->chanbase.first; chan; chan = chan->next) {
    expand_constraints(fd, mainvar, &chan->constraints);
    expand_idprops(fd, mainvar, chan->prop);
    expand_doit(fd, mainvar, chan->custom);
  }
}

static void expand_bones(FileData *fd, Main *mainvar, Bone *bone)
{
  expand_idprops(fd, mainvar, bone->prop);

  for (Bone *curBone = bone->childbase.first; curBone; curBone = curBone->next) {
    expand_bones(fd, mainvar, curBone);
  }
}

static void expand_armature(FileData *fd, Main *mainvar, bArmature *arm)
{
  if (arm->adt)
    expand_animdata(fd, mainvar, arm->adt);

  for (Bone *curBone = arm->bonebase.first; curBone; curBone = curBone->next) {
    expand_bones(fd, mainvar, curBone);
  }
}

static void expand_object_expandModifiers(void *userData,
                                          Object *UNUSED(ob),
                                          ID **idpoin,
                                          int UNUSED(cb_flag))
{
  struct {
    FileData *fd;
    Main *mainvar;
  } *data = userData;

  FileData *fd = data->fd;
  Main *mainvar = data->mainvar;

  expand_doit(fd, mainvar, *idpoin);
}

static void expand_object(FileData *fd, Main *mainvar, Object *ob)
{
  ParticleSystem *psys;
  bActionStrip *strip;
  PartEff *paf;
  int a;

  expand_doit(fd, mainvar, ob->data);

  /* expand_object_expandModifier() */
  if (ob->modifiers.first) {
    struct {
      FileData *fd;
      Main *mainvar;
    } data;
    data.fd = fd;
    data.mainvar = mainvar;

    modifiers_foreachIDLink(ob, expand_object_expandModifiers, (void *)&data);
  }

  /* expand_object_expandModifier() */
  if (ob->greasepencil_modifiers.first) {
    struct {
      FileData *fd;
      Main *mainvar;
    } data;
    data.fd = fd;
    data.mainvar = mainvar;

    BKE_gpencil_modifiers_foreachIDLink(ob, expand_object_expandModifiers, (void *)&data);
  }

  /* expand_object_expandShaderFx() */
  if (ob->shader_fx.first) {
    struct {
      FileData *fd;
      Main *mainvar;
    } data;
    data.fd = fd;
    data.mainvar = mainvar;

    BKE_shaderfx_foreachIDLink(ob, expand_object_expandModifiers, (void *)&data);
  }

  expand_pose(fd, mainvar, ob->pose);
  expand_doit(fd, mainvar, ob->poselib);
  expand_constraints(fd, mainvar, &ob->constraints);

  expand_doit(fd, mainvar, ob->gpd);

  // XXX deprecated - old animation system (for version patching only)
  expand_doit(fd, mainvar, ob->ipo);
  expand_doit(fd, mainvar, ob->action);

  expand_constraint_channels(fd, mainvar, &ob->constraintChannels);

  for (strip = ob->nlastrips.first; strip; strip = strip->next) {
    expand_doit(fd, mainvar, strip->object);
    expand_doit(fd, mainvar, strip->act);
    expand_doit(fd, mainvar, strip->ipo);
  }
  // XXX deprecated - old animation system (for version patching only)

  if (ob->adt)
    expand_animdata(fd, mainvar, ob->adt);

  for (a = 0; a < ob->totcol; a++) {
    expand_doit(fd, mainvar, ob->mat[a]);
  }

  paf = blo_do_version_give_parteff_245(ob);
  if (paf && paf->group)
    expand_doit(fd, mainvar, paf->group);

  if (ob->instance_collection)
    expand_doit(fd, mainvar, ob->instance_collection);

  if (ob->proxy)
    expand_doit(fd, mainvar, ob->proxy);
  if (ob->proxy_group)
    expand_doit(fd, mainvar, ob->proxy_group);

  for (psys = ob->particlesystem.first; psys; psys = psys->next)
    expand_doit(fd, mainvar, psys->part);

  if (ob->pd) {
    expand_doit(fd, mainvar, ob->pd->tex);
    expand_doit(fd, mainvar, ob->pd->f_source);
  }

  if (ob->soft) {
    expand_doit(fd, mainvar, ob->soft->collision_group);

    if (ob->soft->effector_weights) {
      expand_doit(fd, mainvar, ob->soft->effector_weights->group);
    }
  }

  if (ob->rigidbody_constraint) {
    expand_doit(fd, mainvar, ob->rigidbody_constraint->ob1);
    expand_doit(fd, mainvar, ob->rigidbody_constraint->ob2);
  }

  if (ob->currentlod) {
    LodLevel *level;
    for (level = ob->lodlevels.first; level; level = level->next) {
      expand_doit(fd, mainvar, level->source);
    }
  }
}

#ifdef USE_COLLECTION_COMPAT_28
static void expand_scene_collection(FileData *fd, Main *mainvar, SceneCollection *sc)
{
  for (LinkData *link = sc->objects.first; link; link = link->next) {
    expand_doit(fd, mainvar, link->data);
  }

  for (SceneCollection *nsc = sc->scene_collections.first; nsc; nsc = nsc->next) {
    expand_scene_collection(fd, mainvar, nsc);
  }
}
#endif

static void expand_scene(FileData *fd, Main *mainvar, Scene *sce)
{
  SceneRenderLayer *srl;
  FreestyleModuleConfig *module;
  FreestyleLineSet *lineset;

  for (Base *base_legacy = sce->base.first; base_legacy; base_legacy = base_legacy->next) {
    expand_doit(fd, mainvar, base_legacy->object);
  }
  expand_doit(fd, mainvar, sce->camera);
  expand_doit(fd, mainvar, sce->world);

  if (sce->adt)
    expand_animdata(fd, mainvar, sce->adt);
  expand_keyingsets(fd, mainvar, &sce->keyingsets);

  if (sce->set)
    expand_doit(fd, mainvar, sce->set);

  if (sce->nodetree)
    expand_nodetree(fd, mainvar, sce->nodetree);

  for (srl = sce->r.layers.first; srl; srl = srl->next) {
    expand_doit(fd, mainvar, srl->mat_override);
    for (module = srl->freestyleConfig.modules.first; module; module = module->next) {
      if (module->script)
        expand_doit(fd, mainvar, module->script);
    }
    for (lineset = srl->freestyleConfig.linesets.first; lineset; lineset = lineset->next) {
      if (lineset->group)
        expand_doit(fd, mainvar, lineset->group);
      expand_doit(fd, mainvar, lineset->linestyle);
    }
  }

  for (ViewLayer *view_layer = sce->view_layers.first; view_layer; view_layer = view_layer->next) {
    expand_idprops(fd, mainvar, view_layer->id_properties);

    for (module = view_layer->freestyle_config.modules.first; module; module = module->next) {
      if (module->script) {
        expand_doit(fd, mainvar, module->script);
      }
    }

    for (lineset = view_layer->freestyle_config.linesets.first; lineset; lineset = lineset->next) {
      if (lineset->group) {
        expand_doit(fd, mainvar, lineset->group);
      }
      expand_doit(fd, mainvar, lineset->linestyle);
    }
  }

  if (sce->gpd)
    expand_doit(fd, mainvar, sce->gpd);

  if (sce->ed) {
    Sequence *seq;

    SEQ_BEGIN (sce->ed, seq) {
      expand_idprops(fd, mainvar, seq->prop);

      if (seq->scene)
        expand_doit(fd, mainvar, seq->scene);
      if (seq->scene_camera)
        expand_doit(fd, mainvar, seq->scene_camera);
      if (seq->clip)
        expand_doit(fd, mainvar, seq->clip);
      if (seq->mask)
        expand_doit(fd, mainvar, seq->mask);
      if (seq->sound)
        expand_doit(fd, mainvar, seq->sound);

      if (seq->type == SEQ_TYPE_TEXT && seq->effectdata) {
        TextVars *data = seq->effectdata;
        expand_doit(fd, mainvar, data->text_font);
      }
    }
    SEQ_END;
  }

  if (sce->rigidbody_world) {
    expand_doit(fd, mainvar, sce->rigidbody_world->group);
    expand_doit(fd, mainvar, sce->rigidbody_world->constraints);
  }

  for (TimeMarker *marker = sce->markers.first; marker; marker = marker->next) {
    if (marker->camera) {
      expand_doit(fd, mainvar, marker->camera);
    }
  }

  expand_doit(fd, mainvar, sce->clip);

#ifdef USE_COLLECTION_COMPAT_28
  if (sce->collection) {
    expand_scene_collection(fd, mainvar, sce->collection);
  }
#endif

  if (sce->master_collection) {
    expand_collection(fd, mainvar, sce->master_collection);
  }

  if (sce->r.bake.cage_object) {
    expand_doit(fd, mainvar, sce->r.bake.cage_object);
  }
}

static void expand_camera(FileData *fd, Main *mainvar, Camera *ca)
{
  expand_doit(fd, mainvar, ca->ipo);  // XXX deprecated - old animation system

  if (ca->adt)
    expand_animdata(fd, mainvar, ca->adt);
}

static void expand_cachefile(FileData *fd, Main *mainvar, CacheFile *cache_file)
{
  if (cache_file->adt) {
    expand_animdata(fd, mainvar, cache_file->adt);
  }
}

static void expand_speaker(FileData *fd, Main *mainvar, Speaker *spk)
{
  expand_doit(fd, mainvar, spk->sound);

  if (spk->adt)
    expand_animdata(fd, mainvar, spk->adt);
}

static void expand_sound(FileData *fd, Main *mainvar, bSound *snd)
{
  expand_doit(fd, mainvar, snd->ipo);  // XXX deprecated - old animation system
}

static void expand_lightprobe(FileData *fd, Main *mainvar, LightProbe *prb)
{
  if (prb->adt)
    expand_animdata(fd, mainvar, prb->adt);
}

static void expand_movieclip(FileData *fd, Main *mainvar, MovieClip *clip)
{
  if (clip->adt)
    expand_animdata(fd, mainvar, clip->adt);
}

static void expand_mask_parent(FileData *fd, Main *mainvar, MaskParent *parent)
{
  if (parent->id) {
    expand_doit(fd, mainvar, parent->id);
  }
}

static void expand_mask(FileData *fd, Main *mainvar, Mask *mask)
{
  MaskLayer *mask_layer;

  if (mask->adt)
    expand_animdata(fd, mainvar, mask->adt);

  for (mask_layer = mask->masklayers.first; mask_layer; mask_layer = mask_layer->next) {
    MaskSpline *spline;

    for (spline = mask_layer->splines.first; spline; spline = spline->next) {
      int i;

      for (i = 0; i < spline->tot_point; i++) {
        MaskSplinePoint *point = &spline->points[i];

        expand_mask_parent(fd, mainvar, &point->parent);
      }

      expand_mask_parent(fd, mainvar, &spline->parent);
    }
  }
}

static void expand_linestyle(FileData *fd, Main *mainvar, FreestyleLineStyle *linestyle)
{
  int a;
  LineStyleModifier *m;

  for (a = 0; a < MAX_MTEX; a++) {
    if (linestyle->mtex[a]) {
      expand_doit(fd, mainvar, linestyle->mtex[a]->tex);
      expand_doit(fd, mainvar, linestyle->mtex[a]->object);
    }
  }
  if (linestyle->nodetree)
    expand_nodetree(fd, mainvar, linestyle->nodetree);

  if (linestyle->adt)
    expand_animdata(fd, mainvar, linestyle->adt);
  for (m = linestyle->color_modifiers.first; m; m = m->next) {
    if (m->type == LS_MODIFIER_DISTANCE_FROM_OBJECT)
      expand_doit(fd, mainvar, ((LineStyleColorModifier_DistanceFromObject *)m)->target);
  }
  for (m = linestyle->alpha_modifiers.first; m; m = m->next) {
    if (m->type == LS_MODIFIER_DISTANCE_FROM_OBJECT)
      expand_doit(fd, mainvar, ((LineStyleAlphaModifier_DistanceFromObject *)m)->target);
  }
  for (m = linestyle->thickness_modifiers.first; m; m = m->next) {
    if (m->type == LS_MODIFIER_DISTANCE_FROM_OBJECT)
      expand_doit(fd, mainvar, ((LineStyleThicknessModifier_DistanceFromObject *)m)->target);
  }
}

static void expand_gpencil(FileData *fd, Main *mainvar, bGPdata *gpd)
{
  if (gpd->adt) {
    expand_animdata(fd, mainvar, gpd->adt);
  }

  for (bGPDlayer *gpl = gpd->layers.first; gpl; gpl = gpl->next) {
    expand_doit(fd, mainvar, gpl->parent);
  }

  for (int a = 0; a < gpd->totcol; a++) {
    expand_doit(fd, mainvar, gpd->mat[a]);
  }
}

static void expand_workspace(FileData *fd, Main *mainvar, WorkSpace *workspace)
{
  ListBase *layouts = BKE_workspace_layouts_get(workspace);

  for (WorkSpaceLayout *layout = layouts->first; layout; layout = layout->next) {
    expand_doit(fd, mainvar, BKE_workspace_layout_screen_get(layout));
  }
}

/**
 * Set the callback func used over all ID data found by \a BLO_expand_main func.
 *
 * \param expand_doit_func: Called for each ID block it finds.
 */
void BLO_main_expander(BLOExpandDoitCallback expand_doit_func)
{
  expand_doit = expand_doit_func;
}

/**
 * Loop over all ID data in Main to mark relations.
 * Set (id->tag & LIB_TAG_NEED_EXPAND) to mark expanding. Flags get cleared after expanding.
 *
 * \param fdhandle: usually filedata, or own handle.
 * \param mainvar: the Main database to expand.
 */
void BLO_expand_main(void *fdhandle, Main *mainvar)
{
  ListBase *lbarray[MAX_LIBARRAY];
  FileData *fd = fdhandle;
  ID *id;
  int a;
  bool do_it = true;

  while (do_it) {
    do_it = false;

    a = set_listbasepointers(mainvar, lbarray);
    while (a--) {
      id = lbarray[a]->first;
      while (id) {
        if (id->tag & LIB_TAG_NEED_EXPAND) {
          expand_id(fd, mainvar, id);
          expand_idprops(fd, mainvar, id->properties);

          switch (GS(id->name)) {
            case ID_OB:
              expand_object(fd, mainvar, (Object *)id);
              break;
            case ID_ME:
              expand_mesh(fd, mainvar, (Mesh *)id);
              break;
            case ID_CU:
              expand_curve(fd, mainvar, (Curve *)id);
              break;
            case ID_MB:
              expand_mball(fd, mainvar, (MetaBall *)id);
              break;
            case ID_SCE:
              expand_scene(fd, mainvar, (Scene *)id);
              break;
            case ID_MA:
              expand_material(fd, mainvar, (Material *)id);
              break;
            case ID_TE:
              expand_texture(fd, mainvar, (Tex *)id);
              break;
            case ID_WO:
              expand_world(fd, mainvar, (World *)id);
              break;
            case ID_LT:
              expand_lattice(fd, mainvar, (Lattice *)id);
              break;
            case ID_LA:
              expand_light(fd, mainvar, (Light *)id);
              break;
            case ID_KE:
              expand_key(fd, mainvar, (Key *)id);
              break;
            case ID_CA:
              expand_camera(fd, mainvar, (Camera *)id);
              break;
            case ID_SPK:
              expand_speaker(fd, mainvar, (Speaker *)id);
              break;
            case ID_SO:
              expand_sound(fd, mainvar, (bSound *)id);
              break;
            case ID_LP:
              expand_lightprobe(fd, mainvar, (LightProbe *)id);
              break;
            case ID_AR:
              expand_armature(fd, mainvar, (bArmature *)id);
              break;
            case ID_AC:
              expand_action(fd, mainvar, (bAction *)id);  // XXX deprecated - old animation system
              break;
            case ID_GR:
              expand_collection(fd, mainvar, (Collection *)id);
              break;
            case ID_NT:
              expand_nodetree(fd, mainvar, (bNodeTree *)id);
              break;
            case ID_BR:
              expand_brush(fd, mainvar, (Brush *)id);
              break;
            case ID_IP:
              expand_ipo(fd, mainvar, (Ipo *)id);  // XXX deprecated - old animation system
              break;
            case ID_PA:
              expand_particlesettings(fd, mainvar, (ParticleSettings *)id);
              break;
            case ID_MC:
              expand_movieclip(fd, mainvar, (MovieClip *)id);
              break;
            case ID_MSK:
              expand_mask(fd, mainvar, (Mask *)id);
              break;
            case ID_LS:
              expand_linestyle(fd, mainvar, (FreestyleLineStyle *)id);
              break;
            case ID_GD:
              expand_gpencil(fd, mainvar, (bGPdata *)id);
              break;
            case ID_CF:
              expand_cachefile(fd, mainvar, (CacheFile *)id);
              break;
            case ID_WS:
              expand_workspace(fd, mainvar, (WorkSpace *)id);
              break;
            default:
              break;
          }

          do_it = true;
          id->tag &= ~LIB_TAG_NEED_EXPAND;
        }
        id = id->next;
      }
    }
  }
}

/** \} */

/* -------------------------------------------------------------------- */
/** \name Library Linking (helper functions)
 * \{ */

static bool object_in_any_scene(Main *bmain, Object *ob)
{
  Scene *sce;

  for (sce = bmain->scenes.first; sce; sce = sce->id.next) {
    if (BKE_scene_object_find(sce, ob)) {
      return true;
    }
  }

  return false;
}

static void add_loose_objects_to_scene(Main *mainvar,
                                       Main *bmain,
                                       Scene *scene,
                                       ViewLayer *view_layer,
                                       const View3D *v3d,
                                       Library *lib,
                                       const short flag)
{
  Collection *active_collection = NULL;
  const bool is_link = (flag & FILE_LINK) != 0;

  BLI_assert(scene);

  /* Give all objects which are LIB_TAG_INDIRECT a base, or for a collection when *lib has been set. */
  for (Object *ob = mainvar->objects.first; ob; ob = ob->id.next) {
    bool do_it = (ob->id.tag & LIB_TAG_DOIT) != 0;
    if (do_it || ((ob->id.tag & LIB_TAG_INDIRECT) && (ob->id.tag & LIB_TAG_PRE_EXISTING) == 0)) {
      if (!is_link) {
        if (ob->id.us == 0) {
          do_it = true;
        }
        else if ((ob->id.lib == lib) && (object_in_any_scene(bmain, ob) == 0)) {
          /* When appending, make sure any indirectly loaded objects get a base, else they cant be accessed at all
           * (see T27437). */
          do_it = true;
        }
      }

      if (do_it) {
        /* Find or add collection as needed. */
        if (active_collection == NULL) {
          if (flag & FILE_ACTIVE_COLLECTION) {
            LayerCollection *lc = BKE_layer_collection_get_active(view_layer);
            active_collection = lc->collection;
          }
          else {
            active_collection = BKE_collection_add(bmain, scene->master_collection, NULL);
          }
        }

        CLAMP_MIN(ob->id.us, 0);
        ob->mode = OB_MODE_OBJECT;

        BKE_collection_object_add(bmain, active_collection, ob);
        Base *base = BKE_view_layer_base_find(view_layer, ob);

        if (v3d != NULL) {
          base->local_view_bits |= v3d->local_view_uuid;
        }

        if (flag & FILE_AUTOSELECT) {
          base->flag |= BASE_SELECTED;
          /* Do NOT make base active here! screws up GUI stuff, if you want it do it on src/ level. */
        }

        BKE_scene_object_base_flag_sync_from_base(base);

        ob->id.tag &= ~LIB_TAG_INDIRECT;
        ob->id.tag |= LIB_TAG_EXTERN;
      }
    }
  }
}

static void add_collections_to_scene(Main *mainvar,
                                     Main *bmain,
                                     Scene *scene,
                                     ViewLayer *view_layer,
                                     const View3D *v3d,
                                     Library *lib,
                                     const short flag)
{
  const bool do_append = (flag & FILE_LINK) == 0;

  Collection *active_collection = scene->master_collection;
  if (flag & FILE_ACTIVE_COLLECTION) {
    LayerCollection *lc = BKE_layer_collection_get_active(view_layer);
    active_collection = lc->collection;
  }

  /* Give all objects which are tagged a base. */
  for (Collection *collection = mainvar->collections.first; collection;
       collection = collection->id.next) {
    if ((flag & FILE_GROUP_INSTANCE) && (collection->id.tag & LIB_TAG_DOIT)) {
      /* Any indirect collection should not have been tagged. */
      BLI_assert((collection->id.tag & LIB_TAG_INDIRECT) == 0);

      /* BKE_object_add(...) messes with the selection. */
      Object *ob = BKE_object_add_only_object(bmain, OB_EMPTY, collection->id.name + 2);
      ob->type = OB_EMPTY;

      BKE_collection_object_add(bmain, active_collection, ob);
      Base *base = BKE_view_layer_base_find(view_layer, ob);

      if (v3d != NULL) {
        base->local_view_bits |= v3d->local_view_uuid;
      }

      if (base->flag & BASE_SELECTABLE) {
        base->flag |= BASE_SELECTED;
      }

      BKE_scene_object_base_flag_sync_from_base(base);
      DEG_id_tag_update(&ob->id, ID_RECALC_TRANSFORM | ID_RECALC_GEOMETRY | ID_RECALC_ANIMATION);
      view_layer->basact = base;

      /* Assign the collection. */
      ob->instance_collection = collection;
      id_us_plus(&collection->id);
      ob->transflag |= OB_DUPLICOLLECTION;
      copy_v3_v3(ob->loc, scene->cursor.location);
    }
    /* We do not want to force instantiation of indirectly linked collections...
     * Except when we are appending (since in that case, we'll end up instantiating all objects,
     * it's better to do it via their own collections if possible).
     * Reports showing that desired difference in behaviors between link and append: T62570, T61796. */
    else if (do_append || (collection->id.tag & LIB_TAG_INDIRECT) == 0) {
      bool do_add_collection = (collection->id.tag & LIB_TAG_DOIT) != 0;
      if (!do_add_collection) {
        /* We need to check that objects in that collections are already instantiated in a scene.
         * Otherwise, it's better to add the collection to the scene's active collection, than to
         * instantiate its objects in active scene's collection directly. See T61141.
         * Note that we only check object directly into that collection, not recursively into its children.
         */
        for (CollectionObject *coll_ob = collection->gobject.first; coll_ob != NULL;
             coll_ob = coll_ob->next) {
          Object *ob = coll_ob->ob;
          if ((ob->id.tag & LIB_TAG_PRE_EXISTING) == 0 && (ob->id.tag & LIB_TAG_DOIT) == 0 &&
              (do_append || (ob->id.tag & LIB_TAG_INDIRECT) == 0) && (ob->id.lib == lib) &&
              (object_in_any_scene(bmain, ob) == 0)) {
            do_add_collection = true;
            break;
          }
        }
      }
      if (do_add_collection) {
        /* Add collection as child of active collection. */
        BKE_collection_child_add(bmain, active_collection, collection);

        if (flag & FILE_AUTOSELECT) {
          for (CollectionObject *coll_ob = collection->gobject.first; coll_ob != NULL;
               coll_ob = coll_ob->next) {
            Object *ob = coll_ob->ob;
            Base *base = BKE_view_layer_base_find(view_layer, ob);
            if (base) {
              base->flag |= BASE_SELECTED;
              BKE_scene_object_base_flag_sync_from_base(base);
            }
          }
        }

        collection->id.tag &= ~LIB_TAG_INDIRECT;
        collection->id.tag |= LIB_TAG_EXTERN;
      }
    }
  }
}

static ID *create_placeholder(Main *mainvar, const short idcode, const char *idname, const int tag)
{
  ListBase *lb = which_libbase(mainvar, idcode);
  ID *ph_id = BKE_libblock_alloc_notest(idcode);

  *((short *)ph_id->name) = idcode;
  BLI_strncpy(ph_id->name + 2, idname, sizeof(ph_id->name) - 2);
  BKE_libblock_init_empty(ph_id);
  ph_id->lib = mainvar->curlib;
  ph_id->tag = tag | LIB_TAG_MISSING;
  ph_id->us = ID_FAKE_USERS(ph_id);
  ph_id->icon_id = 0;

  BLI_addtail(lb, ph_id);
  id_sort_by_name(lb, ph_id);

  return ph_id;
}

/* returns true if the item was found
 * but it may already have already been appended/linked */
static ID *link_named_part(
    Main *mainl, FileData *fd, const short idcode, const char *name, const int flag)
{
  BHead *bhead = find_bhead_from_code_name(fd, idcode, name);
  ID *id;

  const bool use_placeholders = (flag & BLO_LIBLINK_USE_PLACEHOLDERS) != 0;
  const bool force_indirect = (flag & BLO_LIBLINK_FORCE_INDIRECT) != 0;

  BLI_assert(BKE_idcode_is_linkable(idcode) && BKE_idcode_is_valid(idcode));

  if (bhead) {
    id = is_yet_read(fd, mainl, bhead);
    if (id == NULL) {
      /* not read yet */
      const int tag = force_indirect ? LIB_TAG_INDIRECT : LIB_TAG_EXTERN;
      read_libblock(fd, mainl, bhead, tag | LIB_TAG_NEED_EXPAND, &id);

      if (id) {
        /* sort by name in list */
        ListBase *lb = which_libbase(mainl, idcode);
        id_sort_by_name(lb, id);
      }
    }
    else {
      /* already linked */
      if (G.debug)
        printf("append: already linked\n");
      oldnewmap_insert(fd->libmap, bhead->old, id, bhead->code);
      if (!force_indirect && (id->tag & LIB_TAG_INDIRECT)) {
        id->tag &= ~LIB_TAG_INDIRECT;
        id->tag |= LIB_TAG_EXTERN;
      }
    }
  }
  else if (use_placeholders) {
    /* XXX flag part is weak! */
    id = create_placeholder(
        mainl, idcode, name, force_indirect ? LIB_TAG_INDIRECT : LIB_TAG_EXTERN);
  }
  else {
    id = NULL;
  }

  /* if we found the id but the id is NULL, this is really bad */
  BLI_assert(!((bhead != NULL) && (id == NULL)));

  return id;
}

/**
 * Simple reader for copy/paste buffers.
 */
int BLO_library_link_copypaste(Main *mainl, BlendHandle *bh, const unsigned int id_types_mask)
{
  FileData *fd = (FileData *)(bh);
  BHead *bhead;
  int num_directly_linked = 0;

  for (bhead = blo_bhead_first(fd); bhead; bhead = blo_bhead_next(fd, bhead)) {
    ID *id = NULL;

    if (bhead->code == ENDB)
      break;

    if (BKE_idcode_is_valid(bhead->code) && BKE_idcode_is_linkable(bhead->code) &&
        (id_types_mask == 0 ||
         (BKE_idcode_to_idfilter((short)bhead->code) & id_types_mask) != 0)) {
      read_libblock(fd, mainl, bhead, LIB_TAG_NEED_EXPAND | LIB_TAG_INDIRECT, &id);
      num_directly_linked++;
    }

    if (id) {
      /* sort by name in list */
      ListBase *lb = which_libbase(mainl, GS(id->name));
      id_sort_by_name(lb, id);

      if (bhead->code == ID_OB) {
        /* Instead of instancing Base's directly, postpone until after collections are loaded
         * otherwise the base's flag is set incorrectly when collections are used */
        Object *ob = (Object *)id;
        ob->mode = OB_MODE_OBJECT;
        /* ensure add_loose_objects_to_scene runs on this object */
        BLI_assert(id->us == 0);
      }
    }
  }

  return num_directly_linked;
}

static ID *link_named_part_ex(
    Main *mainl, FileData *fd, const short idcode, const char *name, const int flag)
{
  ID *id = link_named_part(mainl, fd, idcode, name, flag);

  if (id && (GS(id->name) == ID_OB)) {
    /* Tag as loose object needing to be instantiated somewhere... */
    id->tag |= LIB_TAG_DOIT;
  }
  else if (id && (GS(id->name) == ID_GR)) {
    /* tag as needing to be instantiated or linked */
    id->tag |= LIB_TAG_DOIT;
  }

  return id;
}

/**
 * Link a named data-block from an external blend file.
 *
 * \param mainl: The main database to link from (not the active one).
 * \param bh: The blender file handle.
 * \param idcode: The kind of data-block to link.
 * \param name: The name of the data-block (without the 2 char ID prefix).
 * \return the linked ID when found.
 */
ID *BLO_library_link_named_part(Main *mainl,
                                BlendHandle **bh,
                                const short idcode,
                                const char *name)
{
  FileData *fd = (FileData *)(*bh);
  return link_named_part(mainl, fd, idcode, name, 0);
}

/**
 * Link a named data-block from an external blend file.
 * Optionally instantiate the object/collection in the scene when the flags are set.
 *
 * \param mainl: The main database to link from (not the active one).
 * \param bh: The blender file handle.
 * \param idcode: The kind of data-block to link.
 * \param name: The name of the data-block (without the 2 char ID prefix).
 * \param flag: Options for linking, used for instantiating.
 * \param scene: The scene in which to instantiate objects/collections (if NULL, no instantiation is done).
 * \param v3d: The active View3D (only to define active layers for instantiated objects & collections, can be NULL).
 * \return the linked ID when found.
 */
ID *BLO_library_link_named_part_ex(
    Main *mainl, BlendHandle **bh, const short idcode, const char *name, const int flag)
{
  FileData *fd = (FileData *)(*bh);
  return link_named_part_ex(mainl, fd, idcode, name, flag);
}

/* common routine to append/link something from a library */

static Main *library_link_begin(Main *mainvar, FileData **fd, const char *filepath)
{
  Main *mainl;

  (*fd)->mainlist = MEM_callocN(sizeof(ListBase), "FileData.mainlist");

  /* clear for objects and collections instantiating tag */
  BKE_main_id_tag_listbase(&(mainvar->objects), LIB_TAG_DOIT, false);
  BKE_main_id_tag_listbase(&(mainvar->collections), LIB_TAG_DOIT, false);

  /* make mains */
  blo_split_main((*fd)->mainlist, mainvar);

  /* which one do we need? */
  mainl = blo_find_main(*fd, filepath, BKE_main_blendfile_path(mainvar));

  /* needed for do_version */
  mainl->versionfile = (*fd)->fileversion;
  read_file_version(*fd, mainl);
#ifdef USE_GHASH_BHEAD
  read_file_bhead_idname_map_create(*fd);
#endif

  return mainl;
}

/**
 * Initialize the BlendHandle for linking library data.
 *
 * \param mainvar: The current main database, e.g. G_MAIN or CTX_data_main(C).
 * \param bh: A blender file handle as returned by \a BLO_blendhandle_from_file or \a BLO_blendhandle_from_memory.
 * \param filepath: Used for relative linking, copied to the \a lib->name.
 * \return the library Main, to be passed to \a BLO_library_append_named_part as \a mainl.
 */
Main *BLO_library_link_begin(Main *mainvar, BlendHandle **bh, const char *filepath)
{
  FileData *fd = (FileData *)(*bh);
  return library_link_begin(mainvar, &fd, filepath);
}

static void split_main_newid(Main *mainptr, Main *main_newid)
{
  /* We only copy the necessary subset of data in this temp main. */
  main_newid->versionfile = mainptr->versionfile;
  main_newid->subversionfile = mainptr->subversionfile;
  BLI_strncpy(main_newid->name, mainptr->name, sizeof(main_newid->name));
  main_newid->curlib = mainptr->curlib;

  ListBase *lbarray[MAX_LIBARRAY];
  ListBase *lbarray_newid[MAX_LIBARRAY];
  int i = set_listbasepointers(mainptr, lbarray);
  set_listbasepointers(main_newid, lbarray_newid);
  while (i--) {
    BLI_listbase_clear(lbarray_newid[i]);

    for (ID *id = lbarray[i]->first, *idnext; id; id = idnext) {
      idnext = id->next;

      if (id->tag & LIB_TAG_NEW) {
        BLI_remlink(lbarray[i], id);
        BLI_addtail(lbarray_newid[i], id);
      }
    }
  }
}

/* scene and v3d may be NULL. */
static void library_link_end(Main *mainl,
                             FileData **fd,
                             const short flag,
                             Main *bmain,
                             Scene *scene,
                             ViewLayer *view_layer,
                             const View3D *v3d)
{
  Main *mainvar;
  Library *curlib;

  /* expander now is callback function */
  BLO_main_expander(expand_doit_library);

  /* make main consistent */
  BLO_expand_main(*fd, mainl);

  /* do this when expand found other libs */
  read_libraries(*fd, (*fd)->mainlist);

  curlib = mainl->curlib;

  /* make the lib path relative if required */
  if (flag & FILE_RELPATH) {
    /* use the full path, this could have been read by other library even */
    BLI_strncpy(curlib->name, curlib->filepath, sizeof(curlib->name));

    /* uses current .blend file as reference */
    BLI_path_rel(curlib->name, BKE_main_blendfile_path_from_global());
  }

  blo_join_main((*fd)->mainlist);
  mainvar = (*fd)->mainlist->first;
  mainl = NULL; /* blo_join_main free's mainl, cant use anymore */

  lib_link_all(*fd, mainvar);
  BKE_collections_after_lib_link(mainvar);

  /* Yep, second splitting... but this is a very cheap operation, so no big deal. */
  blo_split_main((*fd)->mainlist, mainvar);
  Main *main_newid = BKE_main_new();
  for (mainvar = ((Main *)(*fd)->mainlist->first)->next; mainvar; mainvar = mainvar->next) {
    BLI_assert(mainvar->versionfile != 0);
    /* We need to split out IDs already existing, or they will go again through do_versions - bad, very bad! */
    split_main_newid(mainvar, main_newid);

    do_versions_after_linking(main_newid);

    add_main_to_main(mainvar, main_newid);
  }
  BKE_main_free(main_newid);
  blo_join_main((*fd)->mainlist);
  mainvar = (*fd)->mainlist->first;
  MEM_freeN((*fd)->mainlist);

  BKE_main_id_tag_all(mainvar, LIB_TAG_NEW, false);

  lib_verify_nodetree(mainvar, false);
  fix_relpaths_library(BKE_main_blendfile_path(mainvar),
                       mainvar); /* make all relative paths, relative to the open blend file */

  /* Give a base to loose objects and collections.
   * Only directly linked objects & collections are instantiated by `BLO_library_link_named_part_ex()` & co,
   * here we handle indirect ones and other possible edge-cases. */
  if (scene) {
    add_collections_to_scene(mainvar, bmain, scene, view_layer, v3d, curlib, flag);
    add_loose_objects_to_scene(mainvar, bmain, scene, view_layer, v3d, curlib, flag);
  }
  else {
    /* printf("library_append_end, scene is NULL (objects wont get bases)\n"); */
  }

  /* Clear objects and collections instantiating tag. */
  BKE_main_id_tag_listbase(&(mainvar->objects), LIB_TAG_DOIT, false);
  BKE_main_id_tag_listbase(&(mainvar->collections), LIB_TAG_DOIT, false);

  /* patch to prevent switch_endian happens twice */
  if ((*fd)->flags & FD_FLAGS_SWITCH_ENDIAN) {
    blo_filedata_free(*fd);
    *fd = NULL;
  }
}

/**
 * Finalize linking from a given .blend file (library).
 * Optionally instance the indirect object/collection in the scene when the flags are set.
 * \note Do not use \a bh after calling this function, it may frees it.
 *
 * \param mainl: The main database to link from (not the active one).
 * \param bh: The blender file handle (WARNING! may be freed by this function!).
 * \param flag: Options for linking, used for instantiating.
 * \param bmain: The main database in which to instantiate objects/collections
 * \param scene: The scene in which to instantiate objects/collections (if NULL, no instantiation is done).
 * \param view_layer: The scene layer in which to instantiate objects/collections (if NULL, no instantiation is done).
 * \param v3d: The active View3D (only to define local-view for instantiated objects & groups, can be NULL).
 */
void BLO_library_link_end(Main *mainl,
                          BlendHandle **bh,
                          int flag,
                          Main *bmain,
                          Scene *scene,
                          ViewLayer *view_layer,
                          const View3D *v3d)
{
  FileData *fd = (FileData *)(*bh);
  library_link_end(mainl, &fd, flag, bmain, scene, view_layer, v3d);
  *bh = (BlendHandle *)fd;
}

void *BLO_library_read_struct(FileData *fd, BHead *bh, const char *blockname)
{
  return read_struct(fd, bh, blockname);
}

/** \} */

/* -------------------------------------------------------------------- */
/** \name Library Reading
 * \{ */

static int has_linked_ids_to_read(Main *mainvar)
{
  ListBase *lbarray[MAX_LIBARRAY];
  int a = set_listbasepointers(mainvar, lbarray);

  while (a--) {
    for (ID *id = lbarray[a]->first; id; id = id->next) {
      if (id->tag & LIB_TAG_ID_LINK_PLACEHOLDER) {
        return true;
      }
    }
  }

  return false;
}

static void read_library_linked_id(
    ReportList *reports, FileData *fd, Main *mainvar, ID *id, ID **r_id)
{
  BHead *bhead = NULL;
  const bool is_valid = BKE_idcode_is_linkable(GS(id->name)) || ((id->tag & LIB_TAG_EXTERN) == 0);

  if (fd) {
    bhead = find_bhead_from_idname(fd, id->name);
  }

  if (!is_valid) {
    blo_reportf_wrap(reports,
                     RPT_ERROR,
                     TIP_("LIB: %s: '%s' is directly linked from '%s' (parent '%s'), but is a "
                          "non-linkable data type"),
                     BKE_idcode_to_name(GS(id->name)),
                     id->name + 2,
                     mainvar->curlib->filepath,
                     library_parent_filepath(mainvar->curlib));
  }

  id->tag &= ~LIB_TAG_ID_LINK_PLACEHOLDER;

  if (bhead) {
    id->tag |= LIB_TAG_NEED_EXPAND;
    // printf("read lib block %s\n", id->name);
    read_libblock(fd, mainvar, bhead, id->tag, r_id);
  }
  else {
    blo_reportf_wrap(reports,
                     RPT_WARNING,
                     TIP_("LIB: %s: '%s' missing from '%s', parent '%s'"),
                     BKE_idcode_to_name(GS(id->name)),
                     id->name + 2,
                     mainvar->curlib->filepath,
                     library_parent_filepath(mainvar->curlib));

    /* Generate a placeholder for this ID (simplified version of read_libblock actually...). */
    if (r_id) {
      *r_id = is_valid ? create_placeholder(mainvar, GS(id->name), id->name + 2, id->tag) : NULL;
    }
  }
}

static void read_library_linked_ids(FileData *basefd,
                                    FileData *fd,
                                    ListBase *mainlist,
                                    Main *mainvar)
{
  GHash *loaded_ids = BLI_ghash_str_new(__func__);

  ListBase *lbarray[MAX_LIBARRAY];
  int a = set_listbasepointers(mainvar, lbarray);

  while (a--) {
    ID *id = lbarray[a]->first;
    ListBase pending_free_ids = {NULL};

    while (id) {
      ID *id_next = id->next;
      if (id->tag & LIB_TAG_ID_LINK_PLACEHOLDER) {
        BLI_remlink(lbarray[a], id);

        /* When playing with lib renaming and such, you may end with cases where
         * you have more than one linked ID of the same data-block from same
         * library. This is absolutely horrible, hence we use a ghash to ensure
         * we go back to a single linked data when loading the file. */
        ID **realid = NULL;
        if (!BLI_ghash_ensure_p(loaded_ids, id->name, (void ***)&realid)) {
          read_library_linked_id(basefd->reports, fd, mainvar, id, realid);
        }

        /* realid shall never be NULL - unless some source file/lib is broken
         * (known case: some directly linked shapekey from a missing lib...). */
        /* BLI_assert(*realid != NULL); */

        /* Now that we have a real ID, replace all pointers to placeholders in
         * fd->libmap with pointers to the real datablocks. We do this for all
         * libraries since multiple might be referencing this ID. */
        change_link_placeholder_to_real_ID_pointer(mainlist, basefd, id, *realid);

        /* We cannot free old lib-ref placeholder ID here anymore, since we use
         * its name as key in loaded_ids hash. */
        BLI_addtail(&pending_free_ids, id);
      }
      id = id_next;
    }

    /* Clear GHash and free link placeholder IDs of the current type. */
    BLI_ghash_clear(loaded_ids, NULL, NULL);
    BLI_freelistN(&pending_free_ids);
  }

  BLI_ghash_free(loaded_ids, NULL, NULL);
}

static FileData *read_library_file_data(FileData *basefd,
                                        ListBase *mainlist,
                                        Main *mainl,
                                        Main *mainptr)
{
  FileData *fd = mainptr->curlib->filedata;

  if (fd != NULL) {
    /* File already open. */
    return fd;
  }

  if (mainptr->curlib->packedfile) {
    /* Read packed file. */
    PackedFile *pf = mainptr->curlib->packedfile;

    blo_reportf_wrap(basefd->reports,
                     RPT_INFO,
                     TIP_("Read packed library:  '%s', parent '%s'"),
                     mainptr->curlib->name,
                     library_parent_filepath(mainptr->curlib));
    fd = blo_filedata_from_memory(pf->data, pf->size, basefd->reports);

    /* Needed for library_append and read_libraries. */
    BLI_strncpy(fd->relabase, mainptr->curlib->filepath, sizeof(fd->relabase));
  }
  else {
    /* Read file on disk. */
    blo_reportf_wrap(basefd->reports,
                     RPT_INFO,
                     TIP_("Read library:  '%s', '%s', parent '%s'"),
                     mainptr->curlib->filepath,
                     mainptr->curlib->name,
                     library_parent_filepath(mainptr->curlib));
    fd = blo_filedata_from_file(mainptr->curlib->filepath, basefd->reports);
  }

  if (fd) {
    /* Share the mainlist, so all libraries are added immediately in a
     * single list. It used to be that all FileData's had their own list,
     * but with indirectly linking this meant we didn't catch duplicate
     * libraries properly. */
    fd->mainlist = mainlist;

    fd->reports = basefd->reports;

    if (fd->libmap)
      oldnewmap_free(fd->libmap);

    fd->libmap = oldnewmap_new();

    mainptr->curlib->filedata = fd;
    mainptr->versionfile = fd->fileversion;

    /* subversion */
    read_file_version(fd, mainptr);
#ifdef USE_GHASH_BHEAD
    read_file_bhead_idname_map_create(fd);
#endif
  }
  else {
    mainptr->curlib->filedata = NULL;
    mainptr->curlib->id.tag |= LIB_TAG_MISSING;
    /* Set lib version to current main one... Makes assert later happy. */
    mainptr->versionfile = mainptr->curlib->versionfile = mainl->versionfile;
    mainptr->subversionfile = mainptr->curlib->subversionfile = mainl->subversionfile;
  }

  if (fd == NULL) {
    blo_reportf_wrap(
        basefd->reports, RPT_WARNING, TIP_("Cannot find lib '%s'"), mainptr->curlib->filepath);
  }

  return fd;
}

static void read_libraries(FileData *basefd, ListBase *mainlist)
{
  Main *mainl = mainlist->first;
  bool do_it = true;

  /* Expander is now callback function. */
  BLO_main_expander(expand_doit_library);

  /* At this point the base blend file has been read, and each library blend
   * encountered so far has a main with placeholders for linked datablocks.
   *
   * Now we will read the library blend files and replace the placeholders
   * with actual datablocks. We loop over library mains multiple times in
   * case a library needs to link additional datablocks from another library
   * that had been read previously. */
  while (do_it) {
    do_it = false;

    /* Loop over mains of all library blend files encountered so far. Note
     * this list gets longer as more indirectly library blends are found. */
    for (Main *mainptr = mainl->next; mainptr; mainptr = mainptr->next) {
      /* Does this library have any more linked datablocks we need to read? */
      if (has_linked_ids_to_read(mainptr)) {
        // printf("Reading linked datablocks from %s (%s)\n", mainptr->curlib->id.name, mainptr->curlib->name);

        /* Open file if it has not been done yet. */
        FileData *fd = read_library_file_data(basefd, mainlist, mainl, mainptr);

        if (fd) {
          do_it = true;
        }

        /* Read linked datablocks for each link placeholder, and replace
         * the placeholder with the real datablock. */
        read_library_linked_ids(basefd, fd, mainlist, mainptr);

        /* Test if linked datablocks need to read further linked datablocks
         * and create link placeholders for them. */
        BLO_expand_main(fd, mainptr);
      }
    }
  }

  Main *main_newid = BKE_main_new();
  for (Main *mainptr = mainl->next; mainptr; mainptr = mainptr->next) {
    /* Do versioning for newly added linked datablocks. If no datablocks
     * were read from a library versionfile will still be zero and we can
     * skip it. */
    if (mainptr->versionfile) {
      /* Split out already existing IDs to avoid them going through
       * do_versions multiple times, which would have bad consequences. */
      split_main_newid(mainptr, main_newid);

      /* File data can be zero with link/append. */
      if (mainptr->curlib->filedata)
        do_versions(mainptr->curlib->filedata, mainptr->curlib, main_newid);
      else
        do_versions(basefd, NULL, main_newid);

      add_main_to_main(mainptr, main_newid);
    }

    /* Lib linking. */
    if (mainptr->curlib->filedata)
      lib_link_all(mainptr->curlib->filedata, mainptr);

    /* Free file data we no longer need. */
    if (mainptr->curlib->filedata)
      blo_filedata_free(mainptr->curlib->filedata);
    mainptr->curlib->filedata = NULL;
  }
  BKE_main_free(main_newid);
}

/** \} */<|MERGE_RESOLUTION|>--- conflicted
+++ resolved
@@ -5353,96 +5353,6 @@
 #else
           MEM_freeN(ob->pose);
 #endif
-<<<<<<< HEAD
-					ob->pose = NULL;
-					ob->mode &= ~OB_MODE_POSE;
-				}
-			}
-			for (a = 0; a < ob->totcol; a++)
-				ob->mat[a] = newlibadr_us(fd, ob->id.lib, ob->mat[a]);
-
-			/* When the object is local and the data is library its possible
-			 * the material list size gets out of sync. [#22663] */
-			if (ob->data && ob->id.lib != ((ID *)ob->data)->lib) {
-				const short *totcol_data = give_totcolp(ob);
-				/* Only expand so as not to loose any object materials that might be set. */
-				if (totcol_data && (*totcol_data > ob->totcol)) {
-					/* printf("'%s' %d -> %d\n", ob->id.name, ob->totcol, *totcol_data); */
-					BKE_material_resize_object(main, ob, *totcol_data, false);
-				}
-			}
-
-			ob->gpd = newlibadr_us(fd, ob->id.lib, ob->gpd);
-
-			ob->id.tag &= ~LIB_TAG_NEED_LINK;
-			/* if id.us==0 a new base will be created later on */
-
-			/* WARNING! Also check expand_object(), should reflect the stuff below. */
-			lib_link_pose(fd, main, ob, ob->pose);
-			lib_link_constraints(fd, &ob->id, &ob->constraints);
-
-// XXX deprecated - old animation system <<<
-			lib_link_constraint_channels(fd, &ob->id, &ob->constraintChannels);
-			lib_link_nlastrips(fd, &ob->id, &ob->nlastrips);
-// >>> XXX deprecated - old animation system
-
-			for (PartEff *paf = ob->effect.first; paf; paf = paf->next) {
-				if (paf->type == EFF_PARTICLE) {
-					paf->group = newlibadr_us(fd, ob->id.lib, paf->group);
-				}
-			}
-
-			{
-				FluidsimModifierData *fluidmd = (FluidsimModifierData *)modifiers_findByType(ob, eModifierType_Fluidsim);
-
-				if (fluidmd && fluidmd->fss)
-					fluidmd->fss->ipo = newlibadr_us(fd, ob->id.lib, fluidmd->fss->ipo);  // XXX deprecated - old animation system
-			}
-
-			{
-				SmokeModifierData *smd = (SmokeModifierData *)modifiers_findByType(ob, eModifierType_Smoke);
-
-				if (smd && (smd->type == MOD_SMOKE_TYPE_DOMAIN) && smd->domain) {
-					smd->domain->flags |= FLUID_DOMAIN_FILE_LOAD; /* flag for refreshing the simulation after loading */
-				}
-			}
-
-			/* texture field */
-			if (ob->pd)
-				lib_link_partdeflect(fd, &ob->id, ob->pd);
-
-			if (ob->soft) {
-				ob->soft->collision_group = newlibadr(fd, ob->id.lib, ob->soft->collision_group);
-
-				ob->soft->effector_weights->group = newlibadr(fd, ob->id.lib, ob->soft->effector_weights->group);
-			}
-
-			lib_link_particlesystems(fd, ob, &ob->id, &ob->particlesystem);
-			lib_link_modifiers(fd, ob);
-			lib_link_gpencil_modifiers(fd, ob);
-			lib_link_shaderfxs(fd, ob);
-
-			if (ob->rigidbody_constraint) {
-				ob->rigidbody_constraint->ob1 = newlibadr(fd, ob->id.lib, ob->rigidbody_constraint->ob1);
-				ob->rigidbody_constraint->ob2 = newlibadr(fd, ob->id.lib, ob->rigidbody_constraint->ob2);
-			}
-
-			{
-				LodLevel *level;
-				for (level = ob->lodlevels.first; level; level = level->next) {
-					level->source = newlibadr(fd, ob->id.lib, level->source);
-
-					if (!level->source && level == ob->lodlevels.first)
-						level->source = ob;
-				}
-			}
-		}
-	}
-
-	if (warn) {
-		BKE_report(fd->reports, RPT_WARNING, "Warning in console");
-	}
-=======
           ob->pose = NULL;
           ob->mode &= ~OB_MODE_POSE;
         }
@@ -5496,7 +5406,7 @@
 
         if (smd && (smd->type == MOD_SMOKE_TYPE_DOMAIN) && smd->domain) {
           smd->domain->flags |=
-              MOD_SMOKE_FILE_LOAD; /* flag for refreshing the simulation after loading */
+              FLUID_DOMAIN_FILE_LOAD; /* flag for refreshing the simulation after loading */
         }
       }
 
@@ -5536,7 +5446,6 @@
   if (warn) {
     BKE_report(fd->reports, RPT_WARNING, "Warning in console");
   }
->>>>>>> 3076d95b
 }
 
 /* direct data for cache */
@@ -5602,171 +5511,6 @@
 
 static void direct_link_modifiers(FileData *fd, ListBase *lb)
 {
-<<<<<<< HEAD
-	ModifierData *md;
-
-	link_list(fd, lb);
-
-	for (md = lb->first; md; md = md->next) {
-		md->error = NULL;
-		md->runtime = NULL;
-
-		/* if modifiers disappear, or for upward compatibility */
-		if (NULL == modifierType_getInfo(md->type))
-			md->type = eModifierType_None;
-
-		if (md->type == eModifierType_Subsurf) {
-			SubsurfModifierData *smd = (SubsurfModifierData *)md;
-
-			smd->emCache = smd->mCache = NULL;
-		}
-		else if (md->type == eModifierType_Armature) {
-			ArmatureModifierData *amd = (ArmatureModifierData *)md;
-
-			amd->prevCos = NULL;
-		}
-		else if (md->type == eModifierType_Cloth) {
-			ClothModifierData *clmd = (ClothModifierData *)md;
-
-			clmd->clothObject = NULL;
-			clmd->hairdata = NULL;
-
-			clmd->sim_parms = newdataadr(fd, clmd->sim_parms);
-			clmd->coll_parms = newdataadr(fd, clmd->coll_parms);
-
-			direct_link_pointcache_list(fd, &clmd->ptcaches, &clmd->point_cache, 0);
-
-			if (clmd->sim_parms) {
-				if (clmd->sim_parms->presets > 10)
-					clmd->sim_parms->presets = 0;
-
-				clmd->sim_parms->reset = 0;
-
-				clmd->sim_parms->effector_weights = newdataadr(fd, clmd->sim_parms->effector_weights);
-
-				if (!clmd->sim_parms->effector_weights) {
-					clmd->sim_parms->effector_weights = BKE_effector_add_weights(NULL);
-				}
-			}
-
-			clmd->solver_result = NULL;
-		}
-		else if (md->type == eModifierType_Fluidsim) {
-			FluidsimModifierData *fluidmd = (FluidsimModifierData *)md;
-
-			fluidmd->fss = newdataadr(fd, fluidmd->fss);
-			if (fluidmd->fss) {
-				fluidmd->fss->fmd = fluidmd;
-				fluidmd->fss->meshVelocities = NULL;
-			}
-		}
-		else if (md->type == eModifierType_Smoke) {
-			SmokeModifierData *smd = (SmokeModifierData *)md;
-
-			if (smd->type == MOD_SMOKE_TYPE_DOMAIN) {
-				smd->flow = NULL;
-				smd->effec = NULL;
-				smd->domain = newdataadr(fd, smd->domain);
-				smd->domain->smd = smd;
-
-				smd->domain->fluid = NULL;
-				smd->domain->fluid_mutex = BLI_rw_mutex_alloc();
-				smd->domain->tex = NULL;
-				smd->domain->tex_shadow = NULL;
-				smd->domain->tex_flame = NULL;
-				smd->domain->tex_flame_coba = NULL;
-				smd->domain->tex_coba = NULL;
-				smd->domain->tex_field = NULL;
-				smd->domain->tex_velocity_x = NULL;
-				smd->domain->tex_velocity_y = NULL;
-				smd->domain->tex_velocity_z = NULL;
-				smd->domain->tex_wt = NULL;
-				smd->domain->mesh_velocities = NULL;
-				smd->domain->coba = newdataadr(fd, smd->domain->coba);
-
-				smd->domain->effector_weights = newdataadr(fd, smd->domain->effector_weights);
-				if (!smd->domain->effector_weights)
-					smd->domain->effector_weights = BKE_effector_add_weights(NULL);
-
-				direct_link_pointcache_list(fd, &(smd->domain->ptcaches[0]), &(smd->domain->point_cache[0]), 1);
-
-				/* Smoke uses only one cache from now on, so store pointer convert */
-				if (smd->domain->ptcaches[1].first || smd->domain->point_cache[1]) {
-					if (smd->domain->point_cache[1]) {
-						PointCache *cache = newdataadr(fd, smd->domain->point_cache[1]);
-						if (cache->flag & PTCACHE_FAKE_SMOKE) {
-							/* Smoke was already saved in "new format" and this cache is a fake one. */
-						}
-						else {
-							printf("High resolution smoke cache not available due to pointcache update. Please reset the simulation.\n");
-						}
-						BKE_ptcache_free(cache);
-					}
-					BLI_listbase_clear(&smd->domain->ptcaches[1]);
-					smd->domain->point_cache[1] = NULL;
-				}
-			}
-			else if (smd->type == MOD_SMOKE_TYPE_FLOW) {
-				smd->domain = NULL;
-				smd->effec = NULL;
-				smd->flow = newdataadr(fd, smd->flow);
-				smd->flow->smd = smd;
-				smd->flow->mesh = NULL;
-				smd->flow->verts_old = NULL;
-				smd->flow->numverts = 0;
-				smd->flow->psys = newdataadr(fd, smd->flow->psys);
-			}
-			else if (smd->type == MOD_SMOKE_TYPE_EFFEC) {
-				smd->flow = NULL;
-				smd->domain = NULL;
-				smd->effec = newdataadr(fd, smd->effec);
-				if (smd->effec) {
-					smd->effec->smd = smd;
-					smd->effec->verts_old = NULL;
-					smd->effec->numverts = 0;
-					smd->effec->mesh = NULL;
-				}
-				else {
-					smd->type = 0;
-					smd->flow = NULL;
-					smd->domain = NULL;
-					smd->effec = NULL;
-				}
-			}
-		}
-		else if (md->type == eModifierType_DynamicPaint) {
-			DynamicPaintModifierData *pmd = (DynamicPaintModifierData *)md;
-
-			if (pmd->canvas) {
-				pmd->canvas = newdataadr(fd, pmd->canvas);
-				pmd->canvas->pmd = pmd;
-				pmd->canvas->flags &= ~MOD_DPAINT_BAKING; /* just in case */
-
-				if (pmd->canvas->surfaces.first) {
-					DynamicPaintSurface *surface;
-					link_list(fd, &pmd->canvas->surfaces);
-
-					for (surface = pmd->canvas->surfaces.first; surface; surface = surface->next) {
-						surface->canvas = pmd->canvas;
-						surface->data = NULL;
-						direct_link_pointcache_list(fd, &(surface->ptcaches), &(surface->pointcache), 1);
-
-						if (!(surface->effector_weights = newdataadr(fd, surface->effector_weights)))
-							surface->effector_weights = BKE_effector_add_weights(NULL);
-					}
-				}
-			}
-			if (pmd->brush) {
-				pmd->brush = newdataadr(fd, pmd->brush);
-				pmd->brush->pmd = pmd;
-				pmd->brush->psys = newdataadr(fd, pmd->brush->psys);
-				pmd->brush->paint_ramp = newdataadr(fd, pmd->brush->paint_ramp);
-				pmd->brush->vel_ramp = newdataadr(fd, pmd->brush->vel_ramp);
-			}
-		}
-		else if (md->type == eModifierType_Collision) {
-			CollisionModifierData *collmd = (CollisionModifierData *)md;
-=======
   ModifierData *md;
 
   link_list(fd, lb);
@@ -5829,14 +5573,12 @@
 
       if (smd->type == MOD_SMOKE_TYPE_DOMAIN) {
         smd->flow = NULL;
-        smd->coll = NULL;
+        smd->effec = NULL;
         smd->domain = newdataadr(fd, smd->domain);
         smd->domain->smd = smd;
 
         smd->domain->fluid = NULL;
         smd->domain->fluid_mutex = BLI_rw_mutex_alloc();
-        smd->domain->wt = NULL;
-        smd->domain->shadow = NULL;
         smd->domain->tex = NULL;
         smd->domain->tex_shadow = NULL;
         smd->domain->tex_flame = NULL;
@@ -5847,6 +5589,7 @@
         smd->domain->tex_velocity_y = NULL;
         smd->domain->tex_velocity_z = NULL;
         smd->domain->tex_wt = NULL;
+        smd->domain->mesh_velocities = NULL;
         smd->domain->coba = newdataadr(fd, smd->domain->coba);
 
         smd->domain->effector_weights = newdataadr(fd, smd->domain->effector_weights);
@@ -5876,7 +5619,7 @@
       }
       else if (smd->type == MOD_SMOKE_TYPE_FLOW) {
         smd->domain = NULL;
-        smd->coll = NULL;
+        smd->effec = NULL;
         smd->flow = newdataadr(fd, smd->flow);
         smd->flow->smd = smd;
         smd->flow->mesh = NULL;
@@ -5884,21 +5627,21 @@
         smd->flow->numverts = 0;
         smd->flow->psys = newdataadr(fd, smd->flow->psys);
       }
-      else if (smd->type == MOD_SMOKE_TYPE_COLL) {
+      else if (smd->type == MOD_SMOKE_TYPE_EFFEC) {
         smd->flow = NULL;
         smd->domain = NULL;
-        smd->coll = newdataadr(fd, smd->coll);
-        if (smd->coll) {
-          smd->coll->smd = smd;
-          smd->coll->verts_old = NULL;
-          smd->coll->numverts = 0;
-          smd->coll->mesh = NULL;
+        smd->effec = newdataadr(fd, smd->effec);
+        if (smd->effec) {
+          smd->effec->smd = smd;
+          smd->effec->verts_old = NULL;
+          smd->effec->numverts = 0;
+          smd->effec->mesh = NULL;
         }
         else {
           smd->type = 0;
           smd->flow = NULL;
           smd->domain = NULL;
-          smd->coll = NULL;
+          smd->effec = NULL;
         }
       }
     }
@@ -5934,7 +5677,6 @@
     }
     else if (md->type == eModifierType_Collision) {
       CollisionModifierData *collmd = (CollisionModifierData *)md;
->>>>>>> 3076d95b
 #if 0
       // TODO: CollisionModifier should use pointcache
       // + have proper reset events before enabling this
