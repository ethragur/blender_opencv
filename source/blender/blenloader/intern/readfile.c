/*
 * This program is free software; you can redistribute it and/or
 * modify it under the terms of the GNU General Public License
 * as published by the Free Software Foundation; either version 2
 * of the License, or (at your option) any later version.
 *
 * This program is distributed in the hope that it will be useful,
 * but WITHOUT ANY WARRANTY; without even the implied warranty of
 * MERCHANTABILITY or FITNESS FOR A PARTICULAR PURPOSE.  See the
 * GNU General Public License for more details.
 *
 * You should have received a copy of the GNU General Public License
 * along with this program; if not, write to the Free Software Foundation,
 * Inc., 51 Franklin Street, Fifth Floor, Boston, MA 02110-1301, USA.
 *
 * The Original Code is Copyright (C) 2001-2002 by NaN Holding BV.
 * All rights reserved.
 */

/** \file
 * \ingroup blenloader
 */

#include "zlib.h"

#include <ctype.h> /* for isdigit. */
#include <fcntl.h> /* for open flags (O_BINARY, O_RDONLY). */
#include <limits.h>
#include <stdarg.h> /* for va_start/end. */
#include <stddef.h> /* for offsetof. */
#include <stdlib.h> /* for atoi. */
#include <time.h>   /* for gmtime. */

#include "BLI_utildefines.h"
#ifndef WIN32
#  include <unistd.h>  // for read close
#else
#  include "BLI_winstuff.h"
#  include "winsock2.h"
#  include <io.h>  // for open close read
#endif

/* allow readfile to use deprecated functionality */
#define DNA_DEPRECATED_ALLOW

#include "DNA_anim_types.h"
#include "DNA_armature_types.h"
#include "DNA_brush_types.h"
#include "DNA_cachefile_types.h"
#include "DNA_camera_types.h"
#include "DNA_cloth_types.h"
#include "DNA_collection_types.h"
#include "DNA_constraint_types.h"
#include "DNA_curveprofile_types.h"
#include "DNA_dynamicpaint_types.h"
#include "DNA_effect_types.h"
#include "DNA_fileglobal_types.h"
#include "DNA_fluid_types.h"
#include "DNA_genfile.h"
#include "DNA_gpencil_modifier_types.h"
#include "DNA_gpencil_types.h"
#include "DNA_hair_types.h"
#include "DNA_ipo_types.h"
#include "DNA_key_types.h"
#include "DNA_lattice_types.h"
#include "DNA_layer_types.h"
#include "DNA_light_types.h"
#include "DNA_lightprobe_types.h"
#include "DNA_linestyle_types.h"
#include "DNA_mask_types.h"
#include "DNA_material_types.h"
#include "DNA_mesh_types.h"
#include "DNA_meshdata_types.h"
#include "DNA_meta_types.h"
#include "DNA_movieclip_types.h"
#include "DNA_nla_types.h"
#include "DNA_node_types.h"
#include "DNA_object_fluidsim_types.h"
#include "DNA_object_types.h"
#include "DNA_packedFile_types.h"
#include "DNA_particle_types.h"
#include "DNA_pointcache_types.h"
#include "DNA_pointcloud_types.h"
#include "DNA_rigidbody_types.h"
#include "DNA_scene_types.h"
#include "DNA_screen_types.h"
#include "DNA_sdna_types.h"
#include "DNA_sequence_types.h"
#include "DNA_shader_fx_types.h"
#include "DNA_simulation_types.h"
#include "DNA_sound_types.h"
#include "DNA_space_types.h"
#include "DNA_speaker_types.h"
#include "DNA_text_types.h"
#include "DNA_vfont_types.h"
#include "DNA_view3d_types.h"
#include "DNA_volume_types.h"
#include "DNA_workspace_types.h"
#include "DNA_world_types.h"

#include "MEM_guardedalloc.h"

#include "BLI_blenlib.h"
#include "BLI_endian_switch.h"
#include "BLI_ghash.h"
#include "BLI_linklist.h"
#include "BLI_math.h"
#include "BLI_memarena.h"
#include "BLI_mempool.h"
#include "BLI_threads.h"

#include "BLT_translation.h"

#include "BKE_action.h"
#include "BKE_anim_data.h"
#include "BKE_armature.h"
#include "BKE_blender_user_menu.h"
#include "BKE_brush.h"
#include "BKE_collection.h"
#include "BKE_colortools.h"
#include "BKE_constraint.h"
#include "BKE_curve.h"
#include "BKE_curveprofile.h"
#include "BKE_deform.h"
#include "BKE_effect.h"
#include "BKE_fcurve.h"
#include "BKE_fcurve_driver.h"
#include "BKE_fluid.h"
#include "BKE_global.h"  // for G
#include "BKE_gpencil_modifier.h"
#include "BKE_hair.h"
#include "BKE_idprop.h"
#include "BKE_idtype.h"
#include "BKE_image.h"
#include "BKE_layer.h"
#include "BKE_lib_id.h"
#include "BKE_lib_override.h"
#include "BKE_lib_query.h"
#include "BKE_main.h"  // for Main
#include "BKE_main_idmap.h"
#include "BKE_material.h"
#include "BKE_mesh.h"  // for ME_ defines (patching)
#include "BKE_mesh_runtime.h"
#include "BKE_modifier.h"
#include "BKE_multires.h"
#include "BKE_nla.h"
#include "BKE_node.h"  // for tree type defines
#include "BKE_object.h"
#include "BKE_paint.h"
#include "BKE_particle.h"
#include "BKE_pointcache.h"
#include "BKE_pointcloud.h"
#include "BKE_report.h"
#include "BKE_scene.h"
#include "BKE_screen.h"
#include "BKE_sequencer.h"
#include "BKE_shader_fx.h"
#include "BKE_simulation.h"
#include "BKE_sound.h"
#include "BKE_volume.h"
#include "BKE_workspace.h"

#include "BKE_blender_user_menu.h"

#include "DRW_engine.h"

#include "DEG_depsgraph.h"

#include "NOD_socket.h"

#include "BLO_blend_defs.h"
#include "BLO_blend_validate.h"
#include "BLO_read_write.h"
#include "BLO_readfile.h"
#include "BLO_undofile.h"

#include "RE_engine.h"

#include "engines/eevee/eevee_lightcache.h"

#include "readfile.h"

#include <errno.h>

/* Make preferences read-only. */
#define U (*((const UserDef *)&U))

/**
 * READ
 * ====
 *
 * - Existing Library (#Main) push or free
 * - allocate new #Main
 * - load file
 * - read #SDNA
 * - for each LibBlock
 *   - read LibBlock
 *   - if a Library
 *     - make a new #Main
 *     - attach ID's to it
 *   - else
 *     - read associated 'direct data'
 *     - link direct data (internal and to LibBlock)
 * - read #FileGlobal
 * - read #USER data, only when indicated (file is `~/.config/blender/X.XX/config/userpref.blend`)
 * - free file
 * - per Library (per #Main)
 *   - read file
 *   - read #SDNA
 *   - find LibBlocks and attach #ID's to #Main
 *     - if external LibBlock
 *       - search all #Main's
 *         - or it's already read,
 *         - or not read yet
 *         - or make new #Main
 *   - per LibBlock
 *     - read recursive
 *     - read associated direct data
 *     - link direct data (internal and to LibBlock)
 *   - free file
 * - per Library with unread LibBlocks
 *   - read file
 *   - read #SDNA
 *   - per LibBlock
 *     - read recursive
 *     - read associated direct data
 *     - link direct data (internal and to LibBlock)
 *   - free file
 * - join all #Main's
 * - link all LibBlocks and indirect pointers to libblocks
 * - initialize #FileGlobal and copy pointers to #Global
 *
 * \note Still a weak point is the new-address function, that doesn't solve reading from
 * multiple files at the same time.
 * (added remark: oh, i thought that was solved? will look at that... (ton).
 */

/**
 * Delay reading blocks we might not use (especially applies to library linking).
 * which keeps large arrays in memory from data-blocks we may not even use.
 *
 * \note This is disabled when using compression,
 * while zlib supports seek it's unusably slow, see: T61880.
 */
#define USE_BHEAD_READ_ON_DEMAND

/* use GHash for BHead name-based lookups (speeds up linking) */
#define USE_GHASH_BHEAD

/* Use GHash for restoring pointers by name */
#define USE_GHASH_RESTORE_POINTER

/* Define this to have verbose debug prints. */
//#define USE_DEBUG_PRINT

#ifdef USE_DEBUG_PRINT
#  define DEBUG_PRINTF(...) printf(__VA_ARGS__)
#else
#  define DEBUG_PRINTF(...)
#endif

/* local prototypes */
static void read_libraries(FileData *basefd, ListBase *mainlist);
static void *read_struct(FileData *fd, BHead *bh, const char *blockname);
static void direct_link_modifiers(BlendDataReader *reader, ListBase *lb, Object *ob);
static BHead *find_bhead_from_code_name(FileData *fd, const short idcode, const char *name);
static BHead *find_bhead_from_idname(FileData *fd, const char *idname);

#ifdef USE_COLLECTION_COMPAT_28
static void expand_scene_collection(BlendExpander *expander, SceneCollection *sc);
#endif

typedef struct BHeadN {
  struct BHeadN *next, *prev;
#ifdef USE_BHEAD_READ_ON_DEMAND
  /** Use to read the data from the file directly into memory as needed. */
  off64_t file_offset;
  /** When set, the remainder of this allocation is the data, otherwise it needs to be read. */
  bool has_data;
#endif
  bool is_memchunk_identical;
  struct BHead bhead;
} BHeadN;

#define BHEADN_FROM_BHEAD(bh) ((BHeadN *)POINTER_OFFSET(bh, -offsetof(BHeadN, bhead)))

/* We could change this in the future, for now it's simplest if only data is delayed
 * because ID names are used in lookup tables. */
#define BHEAD_USE_READ_ON_DEMAND(bhead) ((bhead)->code == DATA)

/**
 * This function ensures that reports are printed,
 * in the case of library linking errors this is important!
 *
 * bit kludge but better then doubling up on prints,
 * we could alternatively have a versions of a report function which forces printing - campbell
 */
void blo_reportf_wrap(ReportList *reports, ReportType type, const char *format, ...)
{
  char fixed_buf[1024]; /* should be long enough */

  va_list args;

  va_start(args, format);
  vsnprintf(fixed_buf, sizeof(fixed_buf), format, args);
  va_end(args);

  fixed_buf[sizeof(fixed_buf) - 1] = '\0';

  BKE_report(reports, type, fixed_buf);

  if (G.background == 0) {
    printf("%s: %s\n", BKE_report_type_str(type), fixed_buf);
  }
}

/* for reporting linking messages */
static const char *library_parent_filepath(Library *lib)
{
  return lib->parent ? lib->parent->filepath_abs : "<direct>";
}

/* -------------------------------------------------------------------- */
/** \name OldNewMap API
 * \{ */

typedef struct OldNew {
  const void *oldp;
  void *newp;
  /* `nr` is "user count" for data, and ID code for libdata. */
  int nr;
} OldNew;

typedef struct OldNewMap {
  /* Array that stores the actual entries. */
  OldNew *entries;
  int nentries;
  /* Hashmap that stores indices into the `entries` array. */
  int32_t *map;

  int capacity_exp;
} OldNewMap;

#define ENTRIES_CAPACITY(onm) (1ll << (onm)->capacity_exp)
#define MAP_CAPACITY(onm) (1ll << ((onm)->capacity_exp + 1))
#define SLOT_MASK(onm) (MAP_CAPACITY(onm) - 1)
#define DEFAULT_SIZE_EXP 6
#define PERTURB_SHIFT 5

/* based on the probing algorithm used in Python dicts. */
#define ITER_SLOTS(onm, KEY, SLOT_NAME, INDEX_NAME) \
  uint32_t hash = BLI_ghashutil_ptrhash(KEY); \
  uint32_t mask = SLOT_MASK(onm); \
  uint perturb = hash; \
  int SLOT_NAME = mask & hash; \
  int INDEX_NAME = onm->map[SLOT_NAME]; \
  for (;; SLOT_NAME = mask & ((5 * SLOT_NAME) + 1 + perturb), \
          perturb >>= PERTURB_SHIFT, \
          INDEX_NAME = onm->map[SLOT_NAME])

static void oldnewmap_insert_index_in_map(OldNewMap *onm, const void *ptr, int index)
{
  ITER_SLOTS (onm, ptr, slot, stored_index) {
    if (stored_index == -1) {
      onm->map[slot] = index;
      break;
    }
  }
}

static void oldnewmap_insert_or_replace(OldNewMap *onm, OldNew entry)
{
  ITER_SLOTS (onm, entry.oldp, slot, index) {
    if (index == -1) {
      onm->entries[onm->nentries] = entry;
      onm->map[slot] = onm->nentries;
      onm->nentries++;
      break;
    }
    if (onm->entries[index].oldp == entry.oldp) {
      onm->entries[index] = entry;
      break;
    }
  }
}

static OldNew *oldnewmap_lookup_entry(const OldNewMap *onm, const void *addr)
{
  ITER_SLOTS (onm, addr, slot, index) {
    if (index >= 0) {
      OldNew *entry = &onm->entries[index];
      if (entry->oldp == addr) {
        return entry;
      }
    }
    else {
      return NULL;
    }
  }
}

static void oldnewmap_clear_map(OldNewMap *onm)
{
  memset(onm->map, 0xFF, MAP_CAPACITY(onm) * sizeof(*onm->map));
}

static void oldnewmap_increase_size(OldNewMap *onm)
{
  onm->capacity_exp++;
  onm->entries = MEM_reallocN(onm->entries, sizeof(*onm->entries) * ENTRIES_CAPACITY(onm));
  onm->map = MEM_reallocN(onm->map, sizeof(*onm->map) * MAP_CAPACITY(onm));
  oldnewmap_clear_map(onm);
  for (int i = 0; i < onm->nentries; i++) {
    oldnewmap_insert_index_in_map(onm, onm->entries[i].oldp, i);
  }
}

/* Public OldNewMap API */

static OldNewMap *oldnewmap_new(void)
{
  OldNewMap *onm = MEM_callocN(sizeof(*onm), "OldNewMap");

  onm->capacity_exp = DEFAULT_SIZE_EXP;
  onm->entries = MEM_malloc_arrayN(
      ENTRIES_CAPACITY(onm), sizeof(*onm->entries), "OldNewMap.entries");
  onm->map = MEM_malloc_arrayN(MAP_CAPACITY(onm), sizeof(*onm->map), "OldNewMap.map");
  oldnewmap_clear_map(onm);

  return onm;
}

static void oldnewmap_insert(OldNewMap *onm, const void *oldaddr, void *newaddr, int nr)
{
  if (oldaddr == NULL || newaddr == NULL) {
    return;
  }

  if (UNLIKELY(onm->nentries == ENTRIES_CAPACITY(onm))) {
    oldnewmap_increase_size(onm);
  }

  OldNew entry;
  entry.oldp = oldaddr;
  entry.newp = newaddr;
  entry.nr = nr;
  oldnewmap_insert_or_replace(onm, entry);
}

void blo_do_versions_oldnewmap_insert(OldNewMap *onm, const void *oldaddr, void *newaddr, int nr)
{
  oldnewmap_insert(onm, oldaddr, newaddr, nr);
}

static void *oldnewmap_lookup_and_inc(OldNewMap *onm, const void *addr, bool increase_users)
{
  OldNew *entry = oldnewmap_lookup_entry(onm, addr);
  if (entry == NULL) {
    return NULL;
  }
  if (increase_users) {
    entry->nr++;
  }
  return entry->newp;
}

/* for libdata, OldNew.nr has ID code, no increment */
static void *oldnewmap_liblookup(OldNewMap *onm, const void *addr, const void *lib)
{
  if (addr == NULL) {
    return NULL;
  }

  ID *id = oldnewmap_lookup_and_inc(onm, addr, false);
  if (id == NULL) {
    return NULL;
  }
  if (!lib || id->lib) {
    return id;
  }
  return NULL;
}

static void oldnewmap_clear(OldNewMap *onm)
{
  /* Free unused data. */
  for (int i = 0; i < onm->nentries; i++) {
    OldNew *entry = &onm->entries[i];
    if (entry->nr == 0) {
      MEM_freeN(entry->newp);
      entry->newp = NULL;
    }
  }

  onm->capacity_exp = DEFAULT_SIZE_EXP;
  oldnewmap_clear_map(onm);
  onm->nentries = 0;
}

static void oldnewmap_free(OldNewMap *onm)
{
  MEM_freeN(onm->entries);
  MEM_freeN(onm->map);
  MEM_freeN(onm);
}

#undef ENTRIES_CAPACITY
#undef MAP_CAPACITY
#undef SLOT_MASK
#undef DEFAULT_SIZE_EXP
#undef PERTURB_SHIFT
#undef ITER_SLOTS

/** \} */

/* -------------------------------------------------------------------- */
/** \name Helper Functions
 * \{ */

static void add_main_to_main(Main *mainvar, Main *from)
{
  ListBase *lbarray[MAX_LIBARRAY], *fromarray[MAX_LIBARRAY];
  int a;

  set_listbasepointers(mainvar, lbarray);
  a = set_listbasepointers(from, fromarray);
  while (a--) {
    BLI_movelisttolist(lbarray[a], fromarray[a]);
  }
}

void blo_join_main(ListBase *mainlist)
{
  Main *tojoin, *mainl;

  mainl = mainlist->first;
  while ((tojoin = mainl->next)) {
    add_main_to_main(mainl, tojoin);
    BLI_remlink(mainlist, tojoin);
    BKE_main_free(tojoin);
  }
}

static void split_libdata(ListBase *lb_src, Main **lib_main_array, const uint lib_main_array_len)
{
  for (ID *id = lb_src->first, *idnext; id; id = idnext) {
    idnext = id->next;

    if (id->lib) {
      if (((uint)id->lib->temp_index < lib_main_array_len) &&
          /* this check should never fail, just in case 'id->lib' is a dangling pointer. */
          (lib_main_array[id->lib->temp_index]->curlib == id->lib)) {
        Main *mainvar = lib_main_array[id->lib->temp_index];
        ListBase *lb_dst = which_libbase(mainvar, GS(id->name));
        BLI_remlink(lb_src, id);
        BLI_addtail(lb_dst, id);
      }
      else {
        printf("%s: invalid library for '%s'\n", __func__, id->name);
        BLI_assert(0);
      }
    }
  }
}

void blo_split_main(ListBase *mainlist, Main *main)
{
  mainlist->first = mainlist->last = main;
  main->next = NULL;

  if (BLI_listbase_is_empty(&main->libraries)) {
    return;
  }

  /* (Library.temp_index -> Main), lookup table */
  const uint lib_main_array_len = BLI_listbase_count(&main->libraries);
  Main **lib_main_array = MEM_malloc_arrayN(lib_main_array_len, sizeof(*lib_main_array), __func__);

  int i = 0;
  for (Library *lib = main->libraries.first; lib; lib = lib->id.next, i++) {
    Main *libmain = BKE_main_new();
    libmain->curlib = lib;
    libmain->versionfile = lib->versionfile;
    libmain->subversionfile = lib->subversionfile;
    BLI_addtail(mainlist, libmain);
    lib->temp_index = i;
    lib_main_array[i] = libmain;
  }

  ListBase *lbarray[MAX_LIBARRAY];
  i = set_listbasepointers(main, lbarray);
  while (i--) {
    ID *id = lbarray[i]->first;
    if (id == NULL || GS(id->name) == ID_LI) {
      /* No ID_LI data-lock should ever be linked anyway, but just in case, better be explicit. */
      continue;
    }
    split_libdata(lbarray[i], lib_main_array, lib_main_array_len);
  }

  MEM_freeN(lib_main_array);
}

static void read_file_version(FileData *fd, Main *main)
{
  BHead *bhead;

  for (bhead = blo_bhead_first(fd); bhead; bhead = blo_bhead_next(fd, bhead)) {
    if (bhead->code == GLOB) {
      FileGlobal *fg = read_struct(fd, bhead, "Global");
      if (fg) {
        main->subversionfile = fg->subversion;
        main->minversionfile = fg->minversion;
        main->minsubversionfile = fg->minsubversion;
        MEM_freeN(fg);
      }
      else if (bhead->code == ENDB) {
        break;
      }
    }
  }
  if (main->curlib) {
    main->curlib->versionfile = main->versionfile;
    main->curlib->subversionfile = main->subversionfile;
  }
}

#ifdef USE_GHASH_BHEAD
static void read_file_bhead_idname_map_create(FileData *fd)
{
  BHead *bhead;

  /* dummy values */
  bool is_link = false;
  int code_prev = ENDB;
  uint reserve = 0;

  for (bhead = blo_bhead_first(fd); bhead; bhead = blo_bhead_next(fd, bhead)) {
    if (code_prev != bhead->code) {
      code_prev = bhead->code;
      is_link = BKE_idtype_idcode_is_valid(code_prev) ? BKE_idtype_idcode_is_linkable(code_prev) :
                                                        false;
    }

    if (is_link) {
      reserve += 1;
    }
  }

  BLI_assert(fd->bhead_idname_hash == NULL);

  fd->bhead_idname_hash = BLI_ghash_str_new_ex(__func__, reserve);

  for (bhead = blo_bhead_first(fd); bhead; bhead = blo_bhead_next(fd, bhead)) {
    if (code_prev != bhead->code) {
      code_prev = bhead->code;
      is_link = BKE_idtype_idcode_is_valid(code_prev) ? BKE_idtype_idcode_is_linkable(code_prev) :
                                                        false;
    }

    if (is_link) {
      BLI_ghash_insert(fd->bhead_idname_hash, (void *)blo_bhead_id_name(fd, bhead), bhead);
    }
  }
}
#endif

static Main *blo_find_main(FileData *fd, const char *filepath, const char *relabase)
{
  ListBase *mainlist = fd->mainlist;
  Main *m;
  Library *lib;
  char name1[FILE_MAX];

  BLI_strncpy(name1, filepath, sizeof(name1));
  BLI_path_normalize(relabase, name1);

  //  printf("blo_find_main: relabase  %s\n", relabase);
  //  printf("blo_find_main: original in  %s\n", filepath);
  //  printf("blo_find_main: converted to %s\n", name1);

  for (m = mainlist->first; m; m = m->next) {
    const char *libname = (m->curlib) ? m->curlib->filepath_abs : m->name;

    if (BLI_path_cmp(name1, libname) == 0) {
      if (G.debug & G_DEBUG) {
        printf("blo_find_main: found library %s\n", libname);
      }
      return m;
    }
  }

  m = BKE_main_new();
  BLI_addtail(mainlist, m);

  /* Add library data-block itself to 'main' Main, since libraries are **never** linked data.
   * Fixes bug where you could end with all ID_LI data-blocks having the same name... */
  lib = BKE_libblock_alloc(mainlist->first, ID_LI, BLI_path_basename(filepath), 0);

  /* Important, consistency with main ID reading code from read_libblock(). */
  lib->id.us = ID_FAKE_USERS(lib);

  /* Matches direct_link_library(). */
  id_us_ensure_real(&lib->id);

  BLI_strncpy(lib->filepath, filepath, sizeof(lib->filepath));
  BLI_strncpy(lib->filepath_abs, name1, sizeof(lib->filepath_abs));

  m->curlib = lib;

  read_file_version(fd, m);

  if (G.debug & G_DEBUG) {
    printf("blo_find_main: added new lib %s\n", filepath);
  }
  return m;
}

/** \} */

/* -------------------------------------------------------------------- */
/** \name File Parsing
 * \{ */

typedef struct BlendDataReader {
  FileData *fd;
} BlendDataReader;

typedef struct BlendLibReader {
  FileData *fd;
  Main *main;
} BlendLibReader;

typedef struct BlendExpander {
  FileData *fd;
  Main *main;
} BlendExpander;

static void switch_endian_bh4(BHead4 *bhead)
{
  /* the ID_.. codes */
  if ((bhead->code & 0xFFFF) == 0) {
    bhead->code >>= 16;
  }

  if (bhead->code != ENDB) {
    BLI_endian_switch_int32(&bhead->len);
    BLI_endian_switch_int32(&bhead->SDNAnr);
    BLI_endian_switch_int32(&bhead->nr);
  }
}

static void switch_endian_bh8(BHead8 *bhead)
{
  /* the ID_.. codes */
  if ((bhead->code & 0xFFFF) == 0) {
    bhead->code >>= 16;
  }

  if (bhead->code != ENDB) {
    BLI_endian_switch_int32(&bhead->len);
    BLI_endian_switch_int32(&bhead->SDNAnr);
    BLI_endian_switch_int32(&bhead->nr);
  }
}

static void bh4_from_bh8(BHead *bhead, BHead8 *bhead8, int do_endian_swap)
{
  BHead4 *bhead4 = (BHead4 *)bhead;
  int64_t old;

  bhead4->code = bhead8->code;
  bhead4->len = bhead8->len;

  if (bhead4->code != ENDB) {
    /* perform a endian swap on 64bit pointers, otherwise the pointer might map to zero
     * 0x0000000000000000000012345678 would become 0x12345678000000000000000000000000
     */
    if (do_endian_swap) {
      BLI_endian_switch_int64(&bhead8->old);
    }

    /* this patch is to avoid a long long being read from not-eight aligned positions
     * is necessary on any modern 64bit architecture) */
    memcpy(&old, &bhead8->old, 8);
    bhead4->old = (int)(old >> 3);

    bhead4->SDNAnr = bhead8->SDNAnr;
    bhead4->nr = bhead8->nr;
  }
}

static void bh8_from_bh4(BHead *bhead, BHead4 *bhead4)
{
  BHead8 *bhead8 = (BHead8 *)bhead;

  bhead8->code = bhead4->code;
  bhead8->len = bhead4->len;

  if (bhead8->code != ENDB) {
    bhead8->old = bhead4->old;
    bhead8->SDNAnr = bhead4->SDNAnr;
    bhead8->nr = bhead4->nr;
  }
}

static BHeadN *get_bhead(FileData *fd)
{
  BHeadN *new_bhead = NULL;
  int readsize;

  if (fd) {
    if (!fd->is_eof) {
      /* initializing to zero isn't strictly needed but shuts valgrind up
       * since uninitialized memory gets compared */
      BHead8 bhead8 = {0};
      BHead4 bhead4 = {0};
      BHead bhead = {0};

      /* First read the bhead structure.
       * Depending on the platform the file was written on this can
       * be a big or little endian BHead4 or BHead8 structure.
       *
       * As usual 'ENDB' (the last *partial* bhead of the file)
       * needs some special handling. We don't want to EOF just yet.
       */
      if (fd->flags & FD_FLAGS_FILE_POINTSIZE_IS_4) {
        bhead4.code = DATA;
        readsize = fd->read(fd, &bhead4, sizeof(bhead4), NULL);

        if (readsize == sizeof(bhead4) || bhead4.code == ENDB) {
          if (fd->flags & FD_FLAGS_SWITCH_ENDIAN) {
            switch_endian_bh4(&bhead4);
          }

          if (fd->flags & FD_FLAGS_POINTSIZE_DIFFERS) {
            bh8_from_bh4(&bhead, &bhead4);
          }
          else {
            /* MIN2 is only to quiet '-Warray-bounds' compiler warning. */
            BLI_assert(sizeof(bhead) == sizeof(bhead4));
            memcpy(&bhead, &bhead4, MIN2(sizeof(bhead), sizeof(bhead4)));
          }
        }
        else {
          fd->is_eof = true;
          bhead.len = 0;
        }
      }
      else {
        bhead8.code = DATA;
        readsize = fd->read(fd, &bhead8, sizeof(bhead8), NULL);

        if (readsize == sizeof(bhead8) || bhead8.code == ENDB) {
          if (fd->flags & FD_FLAGS_SWITCH_ENDIAN) {
            switch_endian_bh8(&bhead8);
          }

          if (fd->flags & FD_FLAGS_POINTSIZE_DIFFERS) {
            bh4_from_bh8(&bhead, &bhead8, (fd->flags & FD_FLAGS_SWITCH_ENDIAN));
          }
          else {
            /* MIN2 is only to quiet '-Warray-bounds' compiler warning. */
            BLI_assert(sizeof(bhead) == sizeof(bhead8));
            memcpy(&bhead, &bhead8, MIN2(sizeof(bhead), sizeof(bhead8)));
          }
        }
        else {
          fd->is_eof = true;
          bhead.len = 0;
        }
      }

      /* make sure people are not trying to pass bad blend files */
      if (bhead.len < 0) {
        fd->is_eof = true;
      }

      /* bhead now contains the (converted) bhead structure. Now read
       * the associated data and put everything in a BHeadN (creative naming !)
       */
      if (fd->is_eof) {
        /* pass */
      }
#ifdef USE_BHEAD_READ_ON_DEMAND
      else if (fd->seek != NULL && BHEAD_USE_READ_ON_DEMAND(&bhead)) {
        /* Delay reading bhead content. */
        new_bhead = MEM_mallocN(sizeof(BHeadN), "new_bhead");
        if (new_bhead) {
          new_bhead->next = new_bhead->prev = NULL;
          new_bhead->file_offset = fd->file_offset;
          new_bhead->has_data = false;
          new_bhead->is_memchunk_identical = false;
          new_bhead->bhead = bhead;
          off64_t seek_new = fd->seek(fd, bhead.len, SEEK_CUR);
          if (seek_new == -1) {
            fd->is_eof = true;
            MEM_freeN(new_bhead);
            new_bhead = NULL;
          }
          BLI_assert(fd->file_offset == seek_new);
        }
        else {
          fd->is_eof = true;
        }
      }
#endif
      else {
        new_bhead = MEM_mallocN(sizeof(BHeadN) + bhead.len, "new_bhead");
        if (new_bhead) {
          new_bhead->next = new_bhead->prev = NULL;
#ifdef USE_BHEAD_READ_ON_DEMAND
          new_bhead->file_offset = 0; /* don't seek. */
          new_bhead->has_data = true;
#endif
          new_bhead->is_memchunk_identical = false;
          new_bhead->bhead = bhead;

          readsize = fd->read(fd, new_bhead + 1, bhead.len, &new_bhead->is_memchunk_identical);

          if (readsize != bhead.len) {
            fd->is_eof = true;
            MEM_freeN(new_bhead);
            new_bhead = NULL;
          }
        }
        else {
          fd->is_eof = true;
        }
      }
    }
  }

  /* We've read a new block. Now add it to the list
   * of blocks.
   */
  if (new_bhead) {
    BLI_addtail(&fd->bhead_list, new_bhead);
  }

  return new_bhead;
}

BHead *blo_bhead_first(FileData *fd)
{
  BHeadN *new_bhead;
  BHead *bhead = NULL;

  /* Rewind the file
   * Read in a new block if necessary
   */
  new_bhead = fd->bhead_list.first;
  if (new_bhead == NULL) {
    new_bhead = get_bhead(fd);
  }

  if (new_bhead) {
    bhead = &new_bhead->bhead;
  }

  return bhead;
}

BHead *blo_bhead_prev(FileData *UNUSED(fd), BHead *thisblock)
{
  BHeadN *bheadn = BHEADN_FROM_BHEAD(thisblock);
  BHeadN *prev = bheadn->prev;

  return (prev) ? &prev->bhead : NULL;
}

BHead *blo_bhead_next(FileData *fd, BHead *thisblock)
{
  BHeadN *new_bhead = NULL;
  BHead *bhead = NULL;

  if (thisblock) {
    /* bhead is actually a sub part of BHeadN
     * We calculate the BHeadN pointer from the BHead pointer below */
    new_bhead = BHEADN_FROM_BHEAD(thisblock);

    /* get the next BHeadN. If it doesn't exist we read in the next one */
    new_bhead = new_bhead->next;
    if (new_bhead == NULL) {
      new_bhead = get_bhead(fd);
    }
  }

  if (new_bhead) {
    /* here we do the reverse:
     * go from the BHeadN pointer to the BHead pointer */
    bhead = &new_bhead->bhead;
  }

  return bhead;
}

#ifdef USE_BHEAD_READ_ON_DEMAND
static bool blo_bhead_read_data(FileData *fd, BHead *thisblock, void *buf)
{
  bool success = true;
  BHeadN *new_bhead = BHEADN_FROM_BHEAD(thisblock);
  BLI_assert(new_bhead->has_data == false && new_bhead->file_offset != 0);
  off64_t offset_backup = fd->file_offset;
  if (UNLIKELY(fd->seek(fd, new_bhead->file_offset, SEEK_SET) == -1)) {
    success = false;
  }
  else {
    if (fd->read(fd, buf, new_bhead->bhead.len, &new_bhead->is_memchunk_identical) !=
        new_bhead->bhead.len) {
      success = false;
    }
  }
  if (fd->seek(fd, offset_backup, SEEK_SET) == -1) {
    success = false;
  }
  return success;
}

static BHead *blo_bhead_read_full(FileData *fd, BHead *thisblock)
{
  BHeadN *new_bhead = BHEADN_FROM_BHEAD(thisblock);
  BHeadN *new_bhead_data = MEM_mallocN(sizeof(BHeadN) + new_bhead->bhead.len, "new_bhead");
  new_bhead_data->bhead = new_bhead->bhead;
  new_bhead_data->file_offset = new_bhead->file_offset;
  new_bhead_data->has_data = true;
  new_bhead_data->is_memchunk_identical = false;
  if (!blo_bhead_read_data(fd, thisblock, new_bhead_data + 1)) {
    MEM_freeN(new_bhead_data);
    return NULL;
  }
  return &new_bhead_data->bhead;
}
#endif /* USE_BHEAD_READ_ON_DEMAND */

/* Warning! Caller's responsibility to ensure given bhead **is** and ID one! */
const char *blo_bhead_id_name(const FileData *fd, const BHead *bhead)
{
  return (const char *)POINTER_OFFSET(bhead, sizeof(*bhead) + fd->id_name_offs);
}

static void decode_blender_header(FileData *fd)
{
  char header[SIZEOFBLENDERHEADER], num[4];
  int readsize;

  /* read in the header data */
  readsize = fd->read(fd, header, sizeof(header), NULL);

  if (readsize == sizeof(header) && STREQLEN(header, "BLENDER", 7) && ELEM(header[7], '_', '-') &&
      ELEM(header[8], 'v', 'V') &&
      (isdigit(header[9]) && isdigit(header[10]) && isdigit(header[11]))) {
    fd->flags |= FD_FLAGS_FILE_OK;

    /* what size are pointers in the file ? */
    if (header[7] == '_') {
      fd->flags |= FD_FLAGS_FILE_POINTSIZE_IS_4;
      if (sizeof(void *) != 4) {
        fd->flags |= FD_FLAGS_POINTSIZE_DIFFERS;
      }
    }
    else {
      if (sizeof(void *) != 8) {
        fd->flags |= FD_FLAGS_POINTSIZE_DIFFERS;
      }
    }

    /* is the file saved in a different endian
     * than we need ?
     */
    if (((header[8] == 'v') ? L_ENDIAN : B_ENDIAN) != ENDIAN_ORDER) {
      fd->flags |= FD_FLAGS_SWITCH_ENDIAN;
    }

    /* get the version number */
    memcpy(num, header + 9, 3);
    num[3] = 0;
    fd->fileversion = atoi(num);
  }
}

/**
 * \return Success if the file is read correctly, else set \a r_error_message.
 */
static bool read_file_dna(FileData *fd, const char **r_error_message)
{
  BHead *bhead;
  int subversion = 0;

  for (bhead = blo_bhead_first(fd); bhead; bhead = blo_bhead_next(fd, bhead)) {
    if (bhead->code == GLOB) {
      /* Before this, the subversion didn't exist in 'FileGlobal' so the subversion
       * value isn't accessible for the purpose of DNA versioning in this case. */
      if (fd->fileversion <= 242) {
        continue;
      }
      /* We can't use read_global because this needs 'DNA1' to be decoded,
       * however the first 4 chars are _always_ the subversion. */
      FileGlobal *fg = (void *)&bhead[1];
      BLI_STATIC_ASSERT(offsetof(FileGlobal, subvstr) == 0, "Must be first: subvstr")
      char num[5];
      memcpy(num, fg->subvstr, 4);
      num[4] = 0;
      subversion = atoi(num);
    }
    else if (bhead->code == DNA1) {
      const bool do_endian_swap = (fd->flags & FD_FLAGS_SWITCH_ENDIAN) != 0;

      fd->filesdna = DNA_sdna_from_data(
          &bhead[1], bhead->len, do_endian_swap, true, r_error_message);
      if (fd->filesdna) {
        blo_do_versions_dna(fd->filesdna, fd->fileversion, subversion);
        fd->compflags = DNA_struct_get_compareflags(fd->filesdna, fd->memsdna);
        /* used to retrieve ID names from (bhead+1) */
        fd->id_name_offs = DNA_elem_offset(fd->filesdna, "ID", "char", "name[]");

        return true;
      }

      return false;
    }
    else if (bhead->code == ENDB) {
      break;
    }
  }

  *r_error_message = "Missing DNA block";
  return false;
}

static int *read_file_thumbnail(FileData *fd)
{
  BHead *bhead;
  int *blend_thumb = NULL;

  for (bhead = blo_bhead_first(fd); bhead; bhead = blo_bhead_next(fd, bhead)) {
    if (bhead->code == TEST) {
      const bool do_endian_swap = (fd->flags & FD_FLAGS_SWITCH_ENDIAN) != 0;
      int *data = (int *)(bhead + 1);

      if (bhead->len < (sizeof(int[2]))) {
        break;
      }

      if (do_endian_swap) {
        BLI_endian_switch_int32(&data[0]);
        BLI_endian_switch_int32(&data[1]);
      }

      const int width = data[0];
      const int height = data[1];
      if (!BLEN_THUMB_MEMSIZE_IS_VALID(width, height)) {
        break;
      }
      if (bhead->len < BLEN_THUMB_MEMSIZE_FILE(width, height)) {
        break;
      }

      blend_thumb = data;
      break;
    }
    if (bhead->code != REND) {
      /* Thumbnail is stored in TEST immediately after first REND... */
      break;
    }
  }

  return blend_thumb;
}

/** \} */

/* -------------------------------------------------------------------- */
/** \name File Data API
 * \{ */

/* Regular file reading. */

static int fd_read_data_from_file(FileData *filedata,
                                  void *buffer,
                                  uint size,
                                  bool *UNUSED(r_is_memchunck_identical))
{
  int readsize = read(filedata->filedes, buffer, size);

  if (readsize < 0) {
    readsize = EOF;
  }
  else {
    filedata->file_offset += readsize;
  }

  return readsize;
}

static off64_t fd_seek_data_from_file(FileData *filedata, off64_t offset, int whence)
{
  filedata->file_offset = BLI_lseek(filedata->filedes, offset, whence);
  return filedata->file_offset;
}

/* GZip file reading. */

static int fd_read_gzip_from_file(FileData *filedata,
                                  void *buffer,
                                  uint size,
                                  bool *UNUSED(r_is_memchunck_identical))
{
  int readsize = gzread(filedata->gzfiledes, buffer, size);

  if (readsize < 0) {
    readsize = EOF;
  }
  else {
    filedata->file_offset += readsize;
  }

  return readsize;
}

/* Memory reading. */

static int fd_read_from_memory(FileData *filedata,
                               void *buffer,
                               uint size,
                               bool *UNUSED(r_is_memchunck_identical))
{
  /* don't read more bytes then there are available in the buffer */
  int readsize = (int)MIN2(size, (uint)(filedata->buffersize - filedata->file_offset));

  memcpy(buffer, filedata->buffer + filedata->file_offset, readsize);
  filedata->file_offset += readsize;

  return readsize;
}

/* MemFile reading. */

static int fd_read_from_memfile(FileData *filedata,
                                void *buffer,
                                uint size,
                                bool *r_is_memchunck_identical)
{
  static size_t seek = SIZE_MAX; /* the current position */
  static size_t offset = 0;      /* size of previous chunks */
  static MemFileChunk *chunk = NULL;
  size_t chunkoffset, readsize, totread;

  if (r_is_memchunck_identical != NULL) {
    *r_is_memchunck_identical = true;
  }

  if (size == 0) {
    return 0;
  }

  if (seek != (size_t)filedata->file_offset) {
    chunk = filedata->memfile->chunks.first;
    seek = 0;

    while (chunk) {
      if (seek + chunk->size > (size_t)filedata->file_offset) {
        break;
      }
      seek += chunk->size;
      chunk = chunk->next;
    }
    offset = seek;
    seek = filedata->file_offset;
  }

  if (chunk) {
    totread = 0;

    do {
      /* first check if it's on the end if current chunk */
      if (seek - offset == chunk->size) {
        offset += chunk->size;
        chunk = chunk->next;
      }

      /* debug, should never happen */
      if (chunk == NULL) {
        printf("illegal read, chunk zero\n");
        return 0;
      }

      chunkoffset = seek - offset;
      readsize = size - totread;

      /* data can be spread over multiple chunks, so clamp size
       * to within this chunk, and then it will read further in
       * the next chunk */
      if (chunkoffset + readsize > chunk->size) {
        readsize = chunk->size - chunkoffset;
      }

      memcpy(POINTER_OFFSET(buffer, totread), chunk->buf + chunkoffset, readsize);
      totread += readsize;
      filedata->file_offset += readsize;
      seek += readsize;
      if (r_is_memchunck_identical != NULL) {
        /* `is_identical` of current chunk represents whether it changed compared to previous undo
         * step. this is fine in redo case (filedata->undo_direction > 0), but not in undo case,
         * where we need an extra flag defined when saving the next (future) step after the one we
         * want to restore, as we are supposed to 'come from' that future undo step, and not the
         * one before current one. */
        *r_is_memchunck_identical &= filedata->undo_direction > 0 ? chunk->is_identical :
                                                                    chunk->is_identical_future;
      }
    } while (totread < size);

    return totread;
  }

  return 0;
}

static FileData *filedata_new(void)
{
  FileData *fd = MEM_callocN(sizeof(FileData), "FileData");

  fd->filedes = -1;
  fd->gzfiledes = NULL;

  fd->memsdna = DNA_sdna_current_get();

  fd->datamap = oldnewmap_new();
  fd->globmap = oldnewmap_new();
  fd->libmap = oldnewmap_new();

  return fd;
}

static FileData *blo_decode_and_check(FileData *fd, ReportList *reports)
{
  decode_blender_header(fd);

  if (fd->flags & FD_FLAGS_FILE_OK) {
    const char *error_message = NULL;
    if (read_file_dna(fd, &error_message) == false) {
      BKE_reportf(
          reports, RPT_ERROR, "Failed to read blend file '%s': %s", fd->relabase, error_message);
      blo_filedata_free(fd);
      fd = NULL;
    }
  }
  else {
    BKE_reportf(
        reports, RPT_ERROR, "Failed to read blend file '%s', not a blend file", fd->relabase);
    blo_filedata_free(fd);
    fd = NULL;
  }

  return fd;
}

static FileData *blo_filedata_from_file_descriptor(const char *filepath,
                                                   ReportList *reports,
                                                   int file)
{
  FileDataReadFn *read_fn = NULL;
  FileDataSeekFn *seek_fn = NULL; /* Optional. */

  gzFile gzfile = (gzFile)Z_NULL;

  char header[7];

  /* Regular file. */
  errno = 0;
  if (read(file, header, sizeof(header)) != sizeof(header)) {
    BKE_reportf(reports,
                RPT_WARNING,
                "Unable to read '%s': %s",
                filepath,
                errno ? strerror(errno) : TIP_("insufficient content"));
    return NULL;
  }

  BLI_lseek(file, 0, SEEK_SET);

  /* Regular file. */
  if (memcmp(header, "BLENDER", sizeof(header)) == 0) {
    read_fn = fd_read_data_from_file;
    seek_fn = fd_seek_data_from_file;
  }

  /* Gzip file. */
  errno = 0;
  if ((read_fn == NULL) &&
      /* Check header magic. */
      (header[0] == 0x1f && header[1] == 0x8b)) {
    gzfile = BLI_gzopen(filepath, "rb");
    if (gzfile == (gzFile)Z_NULL) {
      BKE_reportf(reports,
                  RPT_WARNING,
                  "Unable to open '%s': %s",
                  filepath,
                  errno ? strerror(errno) : TIP_("unknown error reading file"));
      return NULL;
    }

    /* 'seek_fn' is too slow for gzip, don't set it. */
    read_fn = fd_read_gzip_from_file;
    /* Caller must close. */
    file = -1;
  }

  if (read_fn == NULL) {
    BKE_reportf(reports, RPT_WARNING, "Unrecognized file format '%s'", filepath);
    return NULL;
  }

  FileData *fd = filedata_new();

  fd->filedes = file;
  fd->gzfiledes = gzfile;

  fd->read = read_fn;
  fd->seek = seek_fn;

  return fd;
}

static FileData *blo_filedata_from_file_open(const char *filepath, ReportList *reports)
{
  errno = 0;
  const int file = BLI_open(filepath, O_BINARY | O_RDONLY, 0);
  if (file == -1) {
    BKE_reportf(reports,
                RPT_WARNING,
                "Unable to open '%s': %s",
                filepath,
                errno ? strerror(errno) : TIP_("unknown error reading file"));
    return NULL;
  }
  FileData *fd = blo_filedata_from_file_descriptor(filepath, reports, file);
  if ((fd == NULL) || (fd->filedes == -1)) {
    close(file);
  }
  return fd;
}

/* cannot be called with relative paths anymore! */
/* on each new library added, it now checks for the current FileData and expands relativeness */
FileData *blo_filedata_from_file(const char *filepath, ReportList *reports)
{
  FileData *fd = blo_filedata_from_file_open(filepath, reports);
  if (fd != NULL) {
    /* needed for library_append and read_libraries */
    BLI_strncpy(fd->relabase, filepath, sizeof(fd->relabase));

    return blo_decode_and_check(fd, reports);
  }
  return NULL;
}

/**
 * Same as blo_filedata_from_file(), but does not reads DNA data, only header.
 * Use it for light access (e.g. thumbnail reading).
 */
static FileData *blo_filedata_from_file_minimal(const char *filepath)
{
  FileData *fd = blo_filedata_from_file_open(filepath, NULL);
  if (fd != NULL) {
    decode_blender_header(fd);
    if (fd->flags & FD_FLAGS_FILE_OK) {
      return fd;
    }
    blo_filedata_free(fd);
  }
  return NULL;
}

static int fd_read_gzip_from_memory(FileData *filedata,
                                    void *buffer,
                                    uint size,
                                    bool *UNUSED(r_is_memchunck_identical))
{
  int err;

  filedata->strm.next_out = (Bytef *)buffer;
  filedata->strm.avail_out = size;

  // Inflate another chunk.
  err = inflate(&filedata->strm, Z_SYNC_FLUSH);

  if (err == Z_STREAM_END) {
    return 0;
  }
  if (err != Z_OK) {
    printf("fd_read_gzip_from_memory: zlib error\n");
    return 0;
  }

  filedata->file_offset += size;

  return size;
}

static int fd_read_gzip_from_memory_init(FileData *fd)
{

  fd->strm.next_in = (Bytef *)fd->buffer;
  fd->strm.avail_in = fd->buffersize;
  fd->strm.total_out = 0;
  fd->strm.zalloc = Z_NULL;
  fd->strm.zfree = Z_NULL;

  if (inflateInit2(&fd->strm, (16 + MAX_WBITS)) != Z_OK) {
    return 0;
  }

  fd->read = fd_read_gzip_from_memory;

  return 1;
}

FileData *blo_filedata_from_memory(const void *mem, int memsize, ReportList *reports)
{
  if (!mem || memsize < SIZEOFBLENDERHEADER) {
    BKE_report(reports, RPT_WARNING, (mem) ? TIP_("Unable to read") : TIP_("Unable to open"));
    return NULL;
  }

  FileData *fd = filedata_new();
  const char *cp = mem;

  fd->buffer = mem;
  fd->buffersize = memsize;

  /* test if gzip */
  if (cp[0] == 0x1f && cp[1] == 0x8b) {
    if (0 == fd_read_gzip_from_memory_init(fd)) {
      blo_filedata_free(fd);
      return NULL;
    }
  }
  else {
    fd->read = fd_read_from_memory;
  }

  fd->flags |= FD_FLAGS_NOT_MY_BUFFER;

  return blo_decode_and_check(fd, reports);
}

FileData *blo_filedata_from_memfile(MemFile *memfile,
                                    const struct BlendFileReadParams *params,
                                    ReportList *reports)
{
  if (!memfile) {
    BKE_report(reports, RPT_WARNING, "Unable to open blend <memory>");
    return NULL;
  }

  FileData *fd = filedata_new();
  fd->memfile = memfile;
  fd->undo_direction = params->undo_direction;

  fd->read = fd_read_from_memfile;
  fd->flags |= FD_FLAGS_NOT_MY_BUFFER;

  return blo_decode_and_check(fd, reports);
}

void blo_filedata_free(FileData *fd)
{
  if (fd) {
    if (fd->filedes != -1) {
      close(fd->filedes);
    }

    if (fd->gzfiledes != NULL) {
      gzclose(fd->gzfiledes);
    }

    if (fd->strm.next_in) {
      if (inflateEnd(&fd->strm) != Z_OK) {
        printf("close gzip stream error\n");
      }
    }

    if (fd->buffer && !(fd->flags & FD_FLAGS_NOT_MY_BUFFER)) {
      MEM_freeN((void *)fd->buffer);
      fd->buffer = NULL;
    }

    /* Free all BHeadN data blocks */
#ifndef NDEBUG
    BLI_freelistN(&fd->bhead_list);
#else
    /* Sanity check we're not keeping memory we don't need. */
    LISTBASE_FOREACH_MUTABLE (BHeadN *, new_bhead, &fd->bhead_list) {
      if (fd->seek != NULL && BHEAD_USE_READ_ON_DEMAND(&new_bhead->bhead)) {
        BLI_assert(new_bhead->has_data == 0);
      }
      MEM_freeN(new_bhead);
    }
#endif

    if (fd->filesdna) {
      DNA_sdna_free(fd->filesdna);
    }
    if (fd->compflags) {
      MEM_freeN((void *)fd->compflags);
    }

    if (fd->datamap) {
      oldnewmap_free(fd->datamap);
    }
    if (fd->globmap) {
      oldnewmap_free(fd->globmap);
    }
    if (fd->packedmap) {
      oldnewmap_free(fd->packedmap);
    }
    if (fd->libmap && !(fd->flags & FD_FLAGS_NOT_MY_LIBMAP)) {
      oldnewmap_free(fd->libmap);
    }
    if (fd->old_idmap != NULL) {
      BKE_main_idmap_destroy(fd->old_idmap);
    }
    blo_cache_storage_end(fd);
    if (fd->bheadmap) {
      MEM_freeN(fd->bheadmap);
    }

#ifdef USE_GHASH_BHEAD
    if (fd->bhead_idname_hash) {
      BLI_ghash_free(fd->bhead_idname_hash, NULL, NULL);
    }
#endif

    MEM_freeN(fd);
  }
}

/** \} */

/* -------------------------------------------------------------------- */
/** \name Public Utilities
 * \{ */

/**
 * Check whether given path ends with a blend file compatible extension
 * (`.blend`, `.ble` or `.blend.gz`).
 *
 * \param str: The path to check.
 * \return true is this path ends with a blender file extension.
 */
bool BLO_has_bfile_extension(const char *str)
{
  const char *ext_test[4] = {".blend", ".ble", ".blend.gz", NULL};
  return BLI_path_extension_check_array(str, ext_test);
}

/**
 * Try to explode given path into its 'library components'
 * (i.e. a .blend file, id type/group, and data-block itself).
 *
 * \param path: the full path to explode.
 * \param r_dir: the string that'll contain path up to blend file itself ('library' path).
 * WARNING! Must be #FILE_MAX_LIBEXTRA long (it also stores group and name strings)!
 * \param r_group: the string that'll contain 'group' part of the path, if any. May be NULL.
 * \param r_name: the string that'll contain data's name part of the path, if any. May be NULL.
 * \return true if path contains a blend file.
 */
bool BLO_library_path_explode(const char *path, char *r_dir, char **r_group, char **r_name)
{
  /* We might get some data names with slashes,
   * so we have to go up in path until we find blend file itself,
   * then we now next path item is group, and everything else is data name. */
  char *slash = NULL, *prev_slash = NULL, c = '\0';

  r_dir[0] = '\0';
  if (r_group) {
    *r_group = NULL;
  }
  if (r_name) {
    *r_name = NULL;
  }

  /* if path leads to an existing directory, we can be sure we're not (in) a library */
  if (BLI_is_dir(path)) {
    return false;
  }

  strcpy(r_dir, path);

  while ((slash = (char *)BLI_path_slash_rfind(r_dir))) {
    char tc = *slash;
    *slash = '\0';
    if (BLO_has_bfile_extension(r_dir) && BLI_is_file(r_dir)) {
      break;
    }
    if (STREQ(r_dir, BLO_EMBEDDED_STARTUP_BLEND)) {
      break;
    }

    if (prev_slash) {
      *prev_slash = c;
    }
    prev_slash = slash;
    c = tc;
  }

  if (!slash) {
    return false;
  }

  if (slash[1] != '\0') {
    BLI_assert(strlen(slash + 1) < BLO_GROUP_MAX);
    if (r_group) {
      *r_group = slash + 1;
    }
  }

  if (prev_slash && (prev_slash[1] != '\0')) {
    BLI_assert(strlen(prev_slash + 1) < MAX_ID_NAME - 2);
    if (r_name) {
      *r_name = prev_slash + 1;
    }
  }

  return true;
}

/**
 * Does a very light reading of given .blend file to extract its stored thumbnail.
 *
 * \param filepath: The path of the file to extract thumbnail from.
 * \return The raw thumbnail
 * (MEM-allocated, as stored in file, use #BKE_main_thumbnail_to_imbuf()
 * to convert it to ImBuf image).
 */
BlendThumbnail *BLO_thumbnail_from_file(const char *filepath)
{
  FileData *fd;
  BlendThumbnail *data = NULL;
  int *fd_data;

  fd = blo_filedata_from_file_minimal(filepath);
  fd_data = fd ? read_file_thumbnail(fd) : NULL;

  if (fd_data) {
    const int width = fd_data[0];
    const int height = fd_data[1];
    if (BLEN_THUMB_MEMSIZE_IS_VALID(width, height)) {
      const size_t sz = BLEN_THUMB_MEMSIZE(width, height);
      data = MEM_mallocN(sz, __func__);
      if (data) {
        BLI_assert((sz - sizeof(*data)) ==
                   (BLEN_THUMB_MEMSIZE_FILE(width, height) - (sizeof(*fd_data) * 2)));
        data->width = width;
        data->height = height;
        memcpy(data->rect, &fd_data[2], sz - sizeof(*data));
      }
    }
  }

  blo_filedata_free(fd);

  return data;
}

/** \} */

/* -------------------------------------------------------------------- */
/** \name Old/New Pointer Map
 * \{ */

/* only direct databocks */
static void *newdataadr(FileData *fd, const void *adr)
{
  return oldnewmap_lookup_and_inc(fd->datamap, adr, true);
}

/* only direct databocks */
static void *newdataadr_no_us(FileData *fd, const void *adr)
{
  return oldnewmap_lookup_and_inc(fd->datamap, adr, false);
}

/* direct datablocks with global linking */
static void *newglobadr(FileData *fd, const void *adr)
{
  return oldnewmap_lookup_and_inc(fd->globmap, adr, true);
}

/* used to restore packed data after undo */
static void *newpackedadr(FileData *fd, const void *adr)
{
  if (fd->packedmap && adr) {
    return oldnewmap_lookup_and_inc(fd->packedmap, adr, true);
  }

  return oldnewmap_lookup_and_inc(fd->datamap, adr, true);
}

/* only lib data */
static void *newlibadr(FileData *fd, const void *lib, const void *adr)
{
  return oldnewmap_liblookup(fd->libmap, adr, lib);
}

/* only lib data */
void *blo_do_versions_newlibadr(FileData *fd, const void *lib, const void *adr)
{
  return newlibadr(fd, lib, adr);
}

/* increases user number */
static void change_link_placeholder_to_real_ID_pointer_fd(FileData *fd, const void *old, void *new)
{
  for (int i = 0; i < fd->libmap->nentries; i++) {
    OldNew *entry = &fd->libmap->entries[i];

    if (old == entry->newp && entry->nr == ID_LINK_PLACEHOLDER) {
      entry->newp = new;
      if (new) {
        entry->nr = GS(((ID *)new)->name);
      }
    }
  }
}

static void change_link_placeholder_to_real_ID_pointer(ListBase *mainlist,
                                                       FileData *basefd,
                                                       void *old,
                                                       void *new)
{
  LISTBASE_FOREACH (Main *, mainptr, mainlist) {
    FileData *fd;

    if (mainptr->curlib) {
      fd = mainptr->curlib->filedata;
    }
    else {
      fd = basefd;
    }

    if (fd) {
      change_link_placeholder_to_real_ID_pointer_fd(fd, old, new);
    }
  }
}

/* lib linked proxy objects point to our local data, we need
 * to clear that pointer before reading the undo memfile since
 * the object might be removed, it is set again in reading
 * if the local object still exists.
 * This is only valid for local proxy objects though, linked ones should not be affected here.
 */
void blo_clear_proxy_pointers_from_lib(Main *oldmain)
{
  LISTBASE_FOREACH (Object *, ob, &oldmain->objects) {
    if (ob->id.lib != NULL && ob->proxy_from != NULL && ob->proxy_from->id.lib == NULL) {
      ob->proxy_from = NULL;
    }
  }
}

/* XXX disabled this feature - packed files also belong in temp saves and quit.blend,
 * to make restore work. */

static void insert_packedmap(FileData *fd, PackedFile *pf)
{
  oldnewmap_insert(fd->packedmap, pf, pf, 0);
  oldnewmap_insert(fd->packedmap, pf->data, pf->data, 0);
}

void blo_make_packed_pointer_map(FileData *fd, Main *oldmain)
{
  fd->packedmap = oldnewmap_new();

  LISTBASE_FOREACH (Image *, ima, &oldmain->images) {
    if (ima->packedfile) {
      insert_packedmap(fd, ima->packedfile);
    }

    LISTBASE_FOREACH (ImagePackedFile *, imapf, &ima->packedfiles) {
      if (imapf->packedfile) {
        insert_packedmap(fd, imapf->packedfile);
      }
    }
  }

  LISTBASE_FOREACH (VFont *, vfont, &oldmain->fonts) {
    if (vfont->packedfile) {
      insert_packedmap(fd, vfont->packedfile);
    }
  }

  LISTBASE_FOREACH (bSound *, sound, &oldmain->sounds) {
    if (sound->packedfile) {
      insert_packedmap(fd, sound->packedfile);
    }
  }

  LISTBASE_FOREACH (Volume *, volume, &oldmain->volumes) {
    if (volume->packedfile) {
      insert_packedmap(fd, volume->packedfile);
    }
  }

  LISTBASE_FOREACH (Library *, lib, &oldmain->libraries) {
    if (lib->packedfile) {
      insert_packedmap(fd, lib->packedfile);
    }
  }
}

/* set old main packed data to zero if it has been restored */
/* this works because freeing old main only happens after this call */
void blo_end_packed_pointer_map(FileData *fd, Main *oldmain)
{
  OldNew *entry = fd->packedmap->entries;

  /* used entries were restored, so we put them to zero */
  for (int i = 0; i < fd->packedmap->nentries; i++, entry++) {
    if (entry->nr > 0) {
      entry->newp = NULL;
    }
  }

  LISTBASE_FOREACH (Image *, ima, &oldmain->images) {
    ima->packedfile = newpackedadr(fd, ima->packedfile);

    LISTBASE_FOREACH (ImagePackedFile *, imapf, &ima->packedfiles) {
      imapf->packedfile = newpackedadr(fd, imapf->packedfile);
    }
  }

  LISTBASE_FOREACH (VFont *, vfont, &oldmain->fonts) {
    vfont->packedfile = newpackedadr(fd, vfont->packedfile);
  }

  LISTBASE_FOREACH (bSound *, sound, &oldmain->sounds) {
    sound->packedfile = newpackedadr(fd, sound->packedfile);
  }

  LISTBASE_FOREACH (Library *, lib, &oldmain->libraries) {
    lib->packedfile = newpackedadr(fd, lib->packedfile);
  }

  LISTBASE_FOREACH (Volume *, volume, &oldmain->volumes) {
    volume->packedfile = newpackedadr(fd, volume->packedfile);
  }
}

/* undo file support: add all library pointers in lookup */
void blo_add_library_pointer_map(ListBase *old_mainlist, FileData *fd)
{
  ListBase *lbarray[MAX_LIBARRAY];

  LISTBASE_FOREACH (Main *, ptr, old_mainlist) {
    int i = set_listbasepointers(ptr, lbarray);
    while (i--) {
      LISTBASE_FOREACH (ID *, id, lbarray[i]) {
        oldnewmap_insert(fd->libmap, id, id, GS(id->name));
      }
    }
  }

  fd->old_mainlist = old_mainlist;
}

/* Build a GSet of old main (we only care about local data here, so we can do that after
 * split_main() call. */
void blo_make_old_idmap_from_main(FileData *fd, Main *bmain)
{
  if (fd->old_idmap != NULL) {
    BKE_main_idmap_destroy(fd->old_idmap);
  }
  fd->old_idmap = BKE_main_idmap_create(bmain, false, NULL, MAIN_IDMAP_TYPE_UUID);
}

typedef struct BLOCacheStorage {
  GHash *cache_map;
  MemArena *memarena;
} BLOCacheStorage;

/** Register a cache data entry to be preserved when reading some undo memfile. */
static void blo_cache_storage_entry_register(ID *id,
                                             const IDCacheKey *key,
                                             void **UNUSED(cache_p),
                                             uint UNUSED(flags),
                                             void *cache_storage_v)
{
  BLI_assert(key->id_session_uuid == id->session_uuid);
  UNUSED_VARS_NDEBUG(id);

  BLOCacheStorage *cache_storage = cache_storage_v;
  BLI_assert(!BLI_ghash_haskey(cache_storage->cache_map, key));

  IDCacheKey *storage_key = BLI_memarena_alloc(cache_storage->memarena, sizeof(*storage_key));
  *storage_key = *key;
  BLI_ghash_insert(cache_storage->cache_map, storage_key, POINTER_FROM_UINT(0));
}

/** Restore a cache data entry from old ID into new one, when reading some undo memfile. */
static void blo_cache_storage_entry_restore_in_new(
    ID *UNUSED(id), const IDCacheKey *key, void **cache_p, uint flags, void *cache_storage_v)
{
  BLOCacheStorage *cache_storage = cache_storage_v;

  if (cache_storage == NULL) {
    /* In non-undo case, only clear the pointer if it is a purely runtime one.
     * If it may be stored in a persistent way in the .blend file, direct_link code is responsible
     * to properly deal with it. */
    if ((flags & IDTYPE_CACHE_CB_FLAGS_PERSISTENT) == 0) {
      *cache_p = NULL;
    }
    return;
  }

  void **value = BLI_ghash_lookup_p(cache_storage->cache_map, key);
  if (value == NULL) {
    *cache_p = NULL;
    return;
  }
  *value = POINTER_FROM_UINT(POINTER_AS_UINT(*value) + 1);
  *cache_p = key->cache_v;
}

/** Clear as needed a cache data entry from old ID, when reading some undo memfile. */
static void blo_cache_storage_entry_clear_in_old(ID *UNUSED(id),
                                                 const IDCacheKey *key,
                                                 void **cache_p,
                                                 uint UNUSED(flags),
                                                 void *cache_storage_v)
{
  BLOCacheStorage *cache_storage = cache_storage_v;

  void **value = BLI_ghash_lookup_p(cache_storage->cache_map, key);
  if (value == NULL) {
    *cache_p = NULL;
    return;
  }
  /* If that cache has been restored into some new ID, we want to remove it from old one, otherwise
   * keep it there so that it gets properly freed together with its ID. */
  *cache_p = POINTER_AS_UINT(*value) != 0 ? NULL : key->cache_v;
}

void blo_cache_storage_init(FileData *fd, Main *bmain)
{
  if (fd->memfile != NULL) {
    BLI_assert(fd->cache_storage == NULL);
    fd->cache_storage = MEM_mallocN(sizeof(*fd->cache_storage), __func__);
    fd->cache_storage->memarena = BLI_memarena_new(BLI_MEMARENA_STD_BUFSIZE, __func__);
    fd->cache_storage->cache_map = BLI_ghash_new(
        BKE_idtype_cache_key_hash, BKE_idtype_cache_key_cmp, __func__);

    ListBase *lb;
    FOREACH_MAIN_LISTBASE_BEGIN (bmain, lb) {
      ID *id = lb->first;
      if (id == NULL) {
        continue;
      }

      const IDTypeInfo *type_info = BKE_idtype_get_info_from_id(id);
      if (type_info->foreach_cache == NULL) {
        continue;
      }

      FOREACH_MAIN_LISTBASE_ID_BEGIN (lb, id) {
        if (ID_IS_LINKED(id)) {
          continue;
        }
        BKE_idtype_id_foreach_cache(id, blo_cache_storage_entry_register, fd->cache_storage);
      }
      FOREACH_MAIN_LISTBASE_ID_END;
    }
    FOREACH_MAIN_LISTBASE_END;
  }
  else {
    fd->cache_storage = NULL;
  }
}

void blo_cache_storage_old_bmain_clear(FileData *fd, Main *bmain_old)
{
  if (fd->cache_storage != NULL) {
    ListBase *lb;
    FOREACH_MAIN_LISTBASE_BEGIN (bmain_old, lb) {
      ID *id = lb->first;
      if (id == NULL) {
        continue;
      }

      const IDTypeInfo *type_info = BKE_idtype_get_info_from_id(id);
      if (type_info->foreach_cache == NULL) {
        continue;
      }

      FOREACH_MAIN_LISTBASE_ID_BEGIN (lb, id) {
        if (ID_IS_LINKED(id)) {
          continue;
        }
        BKE_idtype_id_foreach_cache(id, blo_cache_storage_entry_clear_in_old, fd->cache_storage);
      }
      FOREACH_MAIN_LISTBASE_ID_END;
    }
    FOREACH_MAIN_LISTBASE_END;
  }
}

void blo_cache_storage_end(FileData *fd)
{
  if (fd->cache_storage != NULL) {
    BLI_ghash_free(fd->cache_storage->cache_map, NULL, NULL);
    BLI_memarena_free(fd->cache_storage->memarena);
    MEM_freeN(fd->cache_storage);
    fd->cache_storage = NULL;
  }
}

/** \} */

/* -------------------------------------------------------------------- */
/** \name DNA Struct Loading
 * \{ */

static void switch_endian_structs(const struct SDNA *filesdna, BHead *bhead)
{
  int blocksize, nblocks;
  char *data;

  data = (char *)(bhead + 1);
  blocksize = filesdna->types_size[filesdna->structs[bhead->SDNAnr][0]];

  nblocks = bhead->nr;
  while (nblocks--) {
    DNA_struct_switch_endian(filesdna, bhead->SDNAnr, data);

    data += blocksize;
  }
}

static void *read_struct(FileData *fd, BHead *bh, const char *blockname)
{
  void *temp = NULL;

  if (bh->len) {
#ifdef USE_BHEAD_READ_ON_DEMAND
    BHead *bh_orig = bh;
#endif

    /* switch is based on file dna */
    if (bh->SDNAnr && (fd->flags & FD_FLAGS_SWITCH_ENDIAN)) {
#ifdef USE_BHEAD_READ_ON_DEMAND
      if (BHEADN_FROM_BHEAD(bh)->has_data == false) {
        bh = blo_bhead_read_full(fd, bh);
        if (UNLIKELY(bh == NULL)) {
          fd->flags &= ~FD_FLAGS_FILE_OK;
          return NULL;
        }
      }
#endif
      switch_endian_structs(fd->filesdna, bh);
    }

    if (fd->compflags[bh->SDNAnr] != SDNA_CMP_REMOVED) {
      if (fd->compflags[bh->SDNAnr] == SDNA_CMP_NOT_EQUAL) {
#ifdef USE_BHEAD_READ_ON_DEMAND
        if (BHEADN_FROM_BHEAD(bh)->has_data == false) {
          bh = blo_bhead_read_full(fd, bh);
          if (UNLIKELY(bh == NULL)) {
            fd->flags &= ~FD_FLAGS_FILE_OK;
            return NULL;
          }
        }
#endif
        temp = DNA_struct_reconstruct(
            fd->memsdna, fd->filesdna, fd->compflags, bh->SDNAnr, bh->nr, (bh + 1));
      }
      else {
        /* SDNA_CMP_EQUAL */
        temp = MEM_mallocN(bh->len, blockname);
#ifdef USE_BHEAD_READ_ON_DEMAND
        if (BHEADN_FROM_BHEAD(bh)->has_data) {
          memcpy(temp, (bh + 1), bh->len);
        }
        else {
          /* Instead of allocating the bhead, then copying it,
           * read the data from the file directly into the memory. */
          if (UNLIKELY(!blo_bhead_read_data(fd, bh, temp))) {
            fd->flags &= ~FD_FLAGS_FILE_OK;
            MEM_freeN(temp);
            temp = NULL;
          }
        }
#else
        memcpy(temp, (bh + 1), bh->len);
#endif
      }
    }

#ifdef USE_BHEAD_READ_ON_DEMAND
    if (bh_orig != bh) {
      MEM_freeN(BHEADN_FROM_BHEAD(bh));
    }
#endif
  }

  return temp;
}

/* Like read_struct, but gets a pointer without allocating. Only works for
 * undo since DNA must match. */
static const void *peek_struct_undo(FileData *fd, BHead *bhead)
{
  BLI_assert(fd->memfile != NULL);
  UNUSED_VARS_NDEBUG(fd);
  return (bhead->len) ? (const void *)(bhead + 1) : NULL;
}

static void link_glob_list(FileData *fd, ListBase *lb) /* for glob data */
{
  Link *ln, *prev;
  void *poin;

  if (BLI_listbase_is_empty(lb)) {
    return;
  }
  poin = newdataadr(fd, lb->first);
  if (lb->first) {
    oldnewmap_insert(fd->globmap, lb->first, poin, 0);
  }
  lb->first = poin;

  ln = lb->first;
  prev = NULL;
  while (ln) {
    poin = newdataadr(fd, ln->next);
    if (ln->next) {
      oldnewmap_insert(fd->globmap, ln->next, poin, 0);
    }
    ln->next = poin;
    ln->prev = prev;
    prev = ln;
    ln = ln->next;
  }
  lb->last = prev;
}

/** \} */

/* -------------------------------------------------------------------- */
/** \name Read Image Preview
 * \{ */

static PreviewImage *direct_link_preview_image(BlendDataReader *reader, PreviewImage *old_prv)
{
  PreviewImage *prv = BLO_read_get_new_data_address(reader, old_prv);

  if (prv) {
    for (int i = 0; i < NUM_ICON_SIZES; i++) {
      if (prv->rect[i]) {
        BLO_read_data_address(reader, &prv->rect[i]);
      }
      prv->gputexture[i] = NULL;
    }
    prv->icon_id = 0;
    prv->tag = 0;
  }

  return prv;
}

/** \} */

/* -------------------------------------------------------------------- */
/** \name Read ID
 * \{ */

static void lib_link_id(BlendLibReader *reader, ID *id);
static void lib_link_nodetree(BlendLibReader *reader, bNodeTree *ntree);
static void lib_link_collection(BlendLibReader *reader, Collection *collection);

static void lib_link_id_embedded_id(BlendLibReader *reader, ID *id)
{

  /* Handle 'private IDs'. */
  bNodeTree *nodetree = ntreeFromID(id);
  if (nodetree != NULL) {
    lib_link_id(reader, &nodetree->id);
    lib_link_nodetree(reader, nodetree);
  }

  if (GS(id->name) == ID_SCE) {
    Scene *scene = (Scene *)id;
    if (scene->master_collection != NULL) {
      lib_link_id(reader, &scene->master_collection->id);
      lib_link_collection(reader, scene->master_collection);
    }
  }
}

static void lib_link_id(BlendLibReader *reader, ID *id)
{
  /* Note: WM IDProperties are never written to file, hence they should always be NULL here. */
  BLI_assert((GS(id->name) != ID_WM) || id->properties == NULL);
  IDP_BlendReadLib(reader, id->properties);

  AnimData *adt = BKE_animdata_from_id(id);
  if (adt != NULL) {
    BKE_animdata_blend_read_lib(reader, id, adt);
  }

  if (id->override_library) {
    BLO_read_id_address(reader, id->lib, &id->override_library->reference);
    BLO_read_id_address(reader, id->lib, &id->override_library->storage);
  }

  lib_link_id_embedded_id(reader, id);
}

static void direct_link_id_override_property_operation_cb(BlendDataReader *reader, void *data)
{
  IDOverrideLibraryPropertyOperation *opop = data;

  BLO_read_data_address(reader, &opop->subitem_reference_name);
  BLO_read_data_address(reader, &opop->subitem_local_name);

  opop->tag = 0; /* Runtime only. */
}

static void direct_link_id_override_property_cb(BlendDataReader *reader, void *data)
{
  IDOverrideLibraryProperty *op = data;

  BLO_read_data_address(reader, &op->rna_path);

  op->tag = 0; /* Runtime only. */

  BLO_read_list_cb(reader, &op->operations, direct_link_id_override_property_operation_cb);
}

static void direct_link_id_common(
    BlendDataReader *reader, Library *current_library, ID *id, ID *id_old, const int tag);
static void direct_link_nodetree(BlendDataReader *reader, bNodeTree *ntree);
static void direct_link_collection(BlendDataReader *reader, Collection *collection);

static void direct_link_id_embedded_id(BlendDataReader *reader,
                                       Library *current_library,
                                       ID *id,
                                       ID *id_old)
{
  /* Handle 'private IDs'. */
  bNodeTree **nodetree = BKE_ntree_ptr_from_id(id);
  if (nodetree != NULL && *nodetree != NULL) {
    BLO_read_data_address(reader, nodetree);
    direct_link_id_common(reader,
                          current_library,
                          (ID *)*nodetree,
                          id_old != NULL ? (ID *)ntreeFromID(id_old) : NULL,
                          0);
    direct_link_nodetree(reader, *nodetree);
  }

  if (GS(id->name) == ID_SCE) {
    Scene *scene = (Scene *)id;
    if (scene->master_collection != NULL) {
      BLO_read_data_address(reader, &scene->master_collection);
      direct_link_id_common(reader,
                            current_library,
                            &scene->master_collection->id,
                            id_old != NULL ? &((Scene *)id_old)->master_collection->id : NULL,
                            0);
      direct_link_collection(reader, scene->master_collection);
    }
  }
}

static int direct_link_id_restore_recalc_exceptions(const ID *id_current)
{
  /* Exception for armature objects, where the pose has direct points to the
   * armature databolock. */
  if (GS(id_current->name) == ID_OB && ((Object *)id_current)->pose) {
    return ID_RECALC_GEOMETRY;
  }

  return 0;
}

static int direct_link_id_restore_recalc(const FileData *fd,
                                         const ID *id_target,
                                         const ID *id_current,
                                         const bool is_identical)
{
  /* These are the evaluations that had not been performed yet at the time the
   * target undo state was written. These need to be done again, since they may
   * flush back changes to the original datablock. */
  int recalc = id_target->recalc;

  if (id_current == NULL) {
    /* ID does not currently exist in the database, so also will not exist in
     * the dependency graphs. That means it will be newly created and as a
     * result also fully re-evaluated regardless of the recalc flag set here. */
    recalc |= ID_RECALC_ALL;
  }
  else {
    /* If the contents datablock changed, the depsgraph needs to copy the
     * datablock again to ensure it matches the original datablock. */
    if (!is_identical) {
      recalc |= ID_RECALC_COPY_ON_WRITE;
    }

    /* Special exceptions. */
    recalc |= direct_link_id_restore_recalc_exceptions(id_current);

    /* Evaluations for the current state that have not been performed yet
     * by the time we are performing this undo step. */
    recalc |= id_current->recalc;

    /* Tags that were set between the target state and the current state,
     * that we need to perform again. */
    if (fd->undo_direction < 0) {
      /* Undo: tags from target to the current state. */
      recalc |= id_current->recalc_up_to_undo_push;
    }
    else {
      /* Redo: tags from current to the target state. */
      recalc |= id_target->recalc_up_to_undo_push;
    }
  }

  return recalc;
}

static void direct_link_id_common(
    BlendDataReader *reader, Library *current_library, ID *id, ID *id_old, const int tag)
{
  if (!BLO_read_data_is_undo(reader)) {
    /* When actually reading a file , we do want to reset/re-generate session uuids.
     * In undo case, we want to re-use existing ones. */
    id->session_uuid = MAIN_ID_SESSION_UUID_UNSET;
  }

  BKE_lib_libblock_session_uuid_ensure(id);

  id->lib = current_library;
  id->us = ID_FAKE_USERS(id);
  id->icon_id = 0;
  id->newid = NULL; /* Needed because .blend may have been saved with crap value here... */
  id->orig_id = NULL;
  id->py_instance = NULL;

  /* Initialize with provided tag. */
  id->tag = tag;

  if (tag & LIB_TAG_ID_LINK_PLACEHOLDER) {
    /* For placeholder we only need to set the tag and properly initialize generic ID fields above,
     * no further data to read. */
    return;
  }

  /*link direct data of ID properties*/
  if (id->properties) {
    BLO_read_data_address(reader, &id->properties);
    /* this case means the data was written incorrectly, it should not happen */
    IDP_BlendDataRead(reader, &id->properties);
  }

  id->flag &= ~LIB_INDIRECT_WEAK_LINK;

  /* NOTE: It is important to not clear the recalc flags for undo/redo.
   * Preserving recalc flags on redo/undo is the only way to make dependency graph detect
   * that animation is to be evaluated on undo/redo. If this is not enforced by the recalc
   * flags dependency graph does not do animation update to avoid loss of unkeyed changes.,
   * which conflicts with undo/redo of changes to animation data itself.
   *
   * But for regular file load we clear the flag, since the flags might have been changed since
   * the version the file has been saved with. */
  if (!BLO_read_data_is_undo(reader)) {
    id->recalc = 0;
    id->recalc_after_undo_push = 0;
  }
  else if ((reader->fd->skip_flags & BLO_READ_SKIP_UNDO_OLD_MAIN) == 0) {
    id->recalc = direct_link_id_restore_recalc(reader->fd, id, id_old, false);
    id->recalc_after_undo_push = 0;
  }

  /* Link direct data of overrides. */
  if (id->override_library) {
    BLO_read_data_address(reader, &id->override_library);
    BLO_read_list_cb(
        reader, &id->override_library->properties, direct_link_id_override_property_cb);
    id->override_library->runtime = NULL;
  }

  DrawDataList *drawdata = DRW_drawdatalist_from_id(id);
  if (drawdata) {
    BLI_listbase_clear((ListBase *)drawdata);
  }

  /* Handle 'private IDs'. */
  direct_link_id_embedded_id(reader, current_library, id, id_old);
}

/** \} */

/* -------------------------------------------------------------------- */
/** \name Read ID: Brush
 * \{ */

/* library brush linking after fileread */
static void lib_link_brush(BlendLibReader *reader, Brush *brush)
{
  /* brush->(mask_)mtex.obj is ignored on purpose? */
  BLO_read_id_address(reader, brush->id.lib, &brush->mtex.tex);
  BLO_read_id_address(reader, brush->id.lib, &brush->mask_mtex.tex);
  BLO_read_id_address(reader, brush->id.lib, &brush->clone.image);
  BLO_read_id_address(reader, brush->id.lib, &brush->toggle_brush);
  BLO_read_id_address(reader, brush->id.lib, &brush->paint_curve);

  /* link default grease pencil palette */
  if (brush->gpencil_settings != NULL) {
    if (brush->gpencil_settings->flag & GP_BRUSH_MATERIAL_PINNED) {
      BLO_read_id_address(reader, brush->id.lib, &brush->gpencil_settings->material);

      if (!brush->gpencil_settings->material) {
        brush->gpencil_settings->flag &= ~GP_BRUSH_MATERIAL_PINNED;
      }
    }
    else {
      brush->gpencil_settings->material = NULL;
    }
  }
}

static void direct_link_brush(BlendDataReader *reader, Brush *brush)
{
  /* brush itself has been read */

  /* fallof curve */
  BLO_read_data_address(reader, &brush->curve);

  BLO_read_data_address(reader, &brush->gradient);

  if (brush->curve) {
    BKE_curvemapping_blend_read(reader, brush->curve);
  }
  else {
    BKE_brush_curve_preset(brush, CURVE_PRESET_SHARP);
  }

  /* grease pencil */
  BLO_read_data_address(reader, &brush->gpencil_settings);
  if (brush->gpencil_settings != NULL) {
    BLO_read_data_address(reader, &brush->gpencil_settings->curve_sensitivity);
    BLO_read_data_address(reader, &brush->gpencil_settings->curve_strength);
    BLO_read_data_address(reader, &brush->gpencil_settings->curve_jitter);

    BLO_read_data_address(reader, &brush->gpencil_settings->curve_rand_pressure);
    BLO_read_data_address(reader, &brush->gpencil_settings->curve_rand_strength);
    BLO_read_data_address(reader, &brush->gpencil_settings->curve_rand_uv);
    BLO_read_data_address(reader, &brush->gpencil_settings->curve_rand_hue);
    BLO_read_data_address(reader, &brush->gpencil_settings->curve_rand_saturation);
    BLO_read_data_address(reader, &brush->gpencil_settings->curve_rand_value);

    if (brush->gpencil_settings->curve_sensitivity) {
      BKE_curvemapping_blend_read(reader, brush->gpencil_settings->curve_sensitivity);
    }

    if (brush->gpencil_settings->curve_strength) {
      BKE_curvemapping_blend_read(reader, brush->gpencil_settings->curve_strength);
    }

    if (brush->gpencil_settings->curve_jitter) {
      BKE_curvemapping_blend_read(reader, brush->gpencil_settings->curve_jitter);
    }

    if (brush->gpencil_settings->curve_rand_pressure) {
      BKE_curvemapping_blend_read(reader, brush->gpencil_settings->curve_rand_pressure);
    }

    if (brush->gpencil_settings->curve_rand_strength) {
      BKE_curvemapping_blend_read(reader, brush->gpencil_settings->curve_rand_strength);
    }

    if (brush->gpencil_settings->curve_rand_uv) {
      BKE_curvemapping_blend_read(reader, brush->gpencil_settings->curve_rand_uv);
    }

    if (brush->gpencil_settings->curve_rand_hue) {
      BKE_curvemapping_blend_read(reader, brush->gpencil_settings->curve_rand_hue);
    }

    if (brush->gpencil_settings->curve_rand_saturation) {
      BKE_curvemapping_blend_read(reader, brush->gpencil_settings->curve_rand_saturation);
    }

    if (brush->gpencil_settings->curve_rand_value) {
      BKE_curvemapping_blend_read(reader, brush->gpencil_settings->curve_rand_value);
    }
  }

  brush->preview = NULL;
  brush->icon_imbuf = NULL;
}

/** \} */

/* -------------------------------------------------------------------- */
/** \name Read ID: Palette
 * \{ */

static void lib_link_palette(BlendLibReader *UNUSED(reader), Palette *UNUSED(palette))
{
}

static void direct_link_palette(BlendDataReader *reader, Palette *palette)
{

  /* palette itself has been read */
  BLO_read_list(reader, &palette->colors);
}

static void lib_link_paint_curve(BlendLibReader *UNUSED(reader), PaintCurve *UNUSED(pc))
{
}

static void direct_link_paint_curve(BlendDataReader *reader, PaintCurve *pc)
{
  BLO_read_data_address(reader, &pc->points);
}

/** \} */

/* -------------------------------------------------------------------- */
/** \name Read PackedFile
 * \{ */

static PackedFile *direct_link_packedfile(BlendDataReader *reader, PackedFile *pf)
{
  BLO_read_packed_address(reader, &pf);

  if (pf) {
    BLO_read_packed_address(reader, &pf->data);
    if (pf->data == NULL) {
      /* We cannot allow a PackedFile with a NULL data field,
       * the whole code assumes this is not possible. See T70315. */
      printf("%s: NULL packedfile data, cleaning up...\n", __func__);
      MEM_SAFE_FREE(pf);
    }
  }

  return pf;
}

/** \} */

/* -------------------------------------------------------------------- */
/** \name Read Animation (legacy for version patching)
 * \{ */

// XXX deprecated - old animation system
static void lib_link_ipo(BlendLibReader *reader, Ipo *ipo)
{
  LISTBASE_FOREACH (IpoCurve *, icu, &ipo->curve) {
    if (icu->driver) {
      BLO_read_id_address(reader, ipo->id.lib, &icu->driver->ob);
    }
  }
}

// XXX deprecated - old animation system
static void direct_link_ipo(BlendDataReader *reader, Ipo *ipo)
{
  BLO_read_list(reader, &(ipo->curve));

  LISTBASE_FOREACH (IpoCurve *, icu, &ipo->curve) {
    BLO_read_data_address(reader, &icu->bezt);
    BLO_read_data_address(reader, &icu->bp);
    BLO_read_data_address(reader, &icu->driver);
  }
}

// XXX deprecated - old animation system
static void lib_link_nlastrips(BlendLibReader *reader, ID *id, ListBase *striplist)
{
  LISTBASE_FOREACH (bActionStrip *, strip, striplist) {
    BLO_read_id_address(reader, id->lib, &strip->object);
    BLO_read_id_address(reader, id->lib, &strip->act);
    BLO_read_id_address(reader, id->lib, &strip->ipo);
    LISTBASE_FOREACH (bActionModifier *, amod, &strip->modifiers) {
      BLO_read_id_address(reader, id->lib, &amod->ob);
    }
  }
}

// XXX deprecated - old animation system
static void direct_link_nlastrips(BlendDataReader *reader, ListBase *strips)
{
  BLO_read_list(reader, strips);

  LISTBASE_FOREACH (bActionStrip *, strip, strips) {
    BLO_read_list(reader, &strip->modifiers);
  }
}

// XXX deprecated - old animation system
static void lib_link_constraint_channels(BlendLibReader *reader, ID *id, ListBase *chanbase)
{
  LISTBASE_FOREACH (bConstraintChannel *, chan, chanbase) {
    BLO_read_id_address(reader, id->lib, &chan->ipo);
  }
}

/** \} */

/* -------------------------------------------------------------------- */
/** \name Read ID: Action
 * \{ */

static void lib_link_action(BlendLibReader *reader, bAction *act)
{
  // XXX deprecated - old animation system <<<
  LISTBASE_FOREACH (bActionChannel *, chan, &act->chanbase) {
    BLO_read_id_address(reader, act->id.lib, &chan->ipo);
    lib_link_constraint_channels(reader, &act->id, &chan->constraintChannels);
  }
  // >>> XXX deprecated - old animation system

  BKE_fcurve_blend_read_lib(reader, &act->id, &act->curves);

  LISTBASE_FOREACH (TimeMarker *, marker, &act->markers) {
    if (marker->camera) {
      BLO_read_id_address(reader, act->id.lib, &marker->camera);
    }
  }
}

static void direct_link_action(BlendDataReader *reader, bAction *act)
{
  BLO_read_list(reader, &act->curves);
  BLO_read_list(reader, &act->chanbase);  // XXX deprecated - old animation system
  BLO_read_list(reader, &act->groups);
  BLO_read_list(reader, &act->markers);

  // XXX deprecated - old animation system <<<
  LISTBASE_FOREACH (bActionChannel *, achan, &act->chanbase) {
    BLO_read_data_address(reader, &achan->grp);

    BLO_read_list(reader, &achan->constraintChannels);
  }
  // >>> XXX deprecated - old animation system

  BKE_fcurve_blend_read_data(reader, &act->curves);

  LISTBASE_FOREACH (bActionGroup *, agrp, &act->groups) {
    BLO_read_data_address(reader, &agrp->channels.first);
    BLO_read_data_address(reader, &agrp->channels.last);
  }
}

/* ------- */

static void lib_link_keyingsets(BlendLibReader *reader, ID *id, ListBase *list)
{
  /* here, we're only interested in the ID pointer stored in some of the paths */
  LISTBASE_FOREACH (KeyingSet *, ks, list) {
    LISTBASE_FOREACH (KS_Path *, ksp, &ks->paths) {
      BLO_read_id_address(reader, id->lib, &ksp->id);
    }
  }
}

/* NOTE: this assumes that BLO_read_list has already been called on the list */
static void direct_link_keyingsets(BlendDataReader *reader, ListBase *list)
{
  /* link KeyingSet data to KeyingSet again (non ID-libs) */
  LISTBASE_FOREACH (KeyingSet *, ks, list) {
    /* paths */
    BLO_read_list(reader, &ks->paths);

    LISTBASE_FOREACH (KS_Path *, ksp, &ks->paths) {
      /* rna path */
      BLO_read_data_address(reader, &ksp->rna_path);
    }
  }
}

/** \} */

/* -------------------------------------------------------------------- */
/** \name Read ID: CacheFiles
 * \{ */

static void lib_link_cachefiles(BlendLibReader *UNUSED(reader), CacheFile *UNUSED(cache_file))
{
}

static void direct_link_cachefile(BlendDataReader *reader, CacheFile *cache_file)
{
  BLI_listbase_clear(&cache_file->object_paths);
  cache_file->handle = NULL;
  cache_file->handle_filepath[0] = '\0';
  cache_file->handle_readers = NULL;

  /* relink animdata */
  BLO_read_data_address(reader, &cache_file->adt);
  BKE_animdata_blend_read_data(reader, cache_file->adt);
}

/** \} */

/* -------------------------------------------------------------------- */
/** \name Read ID: WorkSpace
 * \{ */

static void lib_link_workspaces(BlendLibReader *reader, WorkSpace *workspace)
{
  ID *id = (ID *)workspace;

  LISTBASE_FOREACH_MUTABLE (WorkSpaceLayout *, layout, &workspace->layouts) {
    BLO_read_id_address(reader, id->lib, &layout->screen);

    if (layout->screen) {
      if (ID_IS_LINKED(id)) {
        layout->screen->winid = 0;
        if (layout->screen->temp) {
          /* delete temp layouts when appending */
          BKE_workspace_layout_remove(reader->main, workspace, layout);
        }
      }
    }
    else {
      /* If we're reading a layout without screen stored, it's useless and we shouldn't keep it
       * around. */
      BKE_workspace_layout_remove(reader->main, workspace, layout);
    }
  }
}

static void direct_link_workspace(BlendDataReader *reader, WorkSpace *workspace, const Main *main)
{
  BLO_read_list(reader, &workspace->layouts);
  BLO_read_list(reader, &workspace->hook_layout_relations);
  BLO_read_list(reader, &workspace->owner_ids);
  BLO_read_list(reader, &workspace->tools);

  LISTBASE_FOREACH (WorkSpaceDataRelation *, relation, &workspace->hook_layout_relations) {
    /* data from window - need to access through global oldnew-map */
    relation->parent = newglobadr(reader->fd, relation->parent);
    BLO_read_data_address(reader, &relation->value);
  }

  /* Same issue/fix as in direct_link_workspace_link_scene_data: Can't read workspace data
   * when reading windows, so have to update windows after/when reading workspaces. */
  LISTBASE_FOREACH (wmWindowManager *, wm, &main->wm) {
    LISTBASE_FOREACH (wmWindow *, win, &wm->windows) {
      BLO_read_data_address(reader, &win->workspace_hook->act_layout);
    }
  }

  LISTBASE_FOREACH (bToolRef *, tref, &workspace->tools) {
    tref->runtime = NULL;
    BLO_read_data_address(reader, &tref->properties);
    IDP_BlendDataRead(reader, &tref->properties);
  }

  workspace->status_text = NULL;

  id_us_ensure_real(&workspace->id);
}

static void lib_link_workspace_instance_hook(BlendLibReader *reader,
                                             WorkSpaceInstanceHook *hook,
                                             ID *id)
{
  WorkSpace *workspace = BKE_workspace_active_get(hook);
  BLO_read_id_address(reader, id->lib, &workspace);
  BKE_workspace_active_set(hook, workspace);
}

/** \} */

/* -------------------------------------------------------------------- */
/** \name Read ID: Node Tree
 * \{ */

static void lib_link_node_socket(BlendLibReader *reader, Library *lib, bNodeSocket *sock)
{
  IDP_BlendReadLib(reader, sock->prop);

  switch ((eNodeSocketDatatype)sock->type) {
    case SOCK_OBJECT: {
      bNodeSocketValueObject *default_value = sock->default_value;
      BLO_read_id_address(reader, lib, &default_value->value);
      break;
    }
    case SOCK_IMAGE: {
      bNodeSocketValueImage *default_value = sock->default_value;
      BLO_read_id_address(reader, lib, &default_value->value);
      break;
    }
    case SOCK_FLOAT:
    case SOCK_VECTOR:
    case SOCK_RGBA:
    case SOCK_BOOLEAN:
    case SOCK_INT:
    case SOCK_STRING:
    case __SOCK_MESH:
    case SOCK_CUSTOM:
    case SOCK_SHADER:
    case SOCK_EMITTERS:
    case SOCK_EVENTS:
    case SOCK_FORCES:
    case SOCK_CONTROL_FLOW:
      break;
  }
}

static void lib_link_node_sockets(BlendLibReader *reader, Library *lib, ListBase *sockets)
{
  LISTBASE_FOREACH (bNodeSocket *, sock, sockets) {
    lib_link_node_socket(reader, lib, sock);
  }
}

/* Single node tree (also used for material/scene trees), ntree is not NULL */
static void lib_link_ntree(BlendLibReader *reader, Library *lib, bNodeTree *ntree)
{
  ntree->id.lib = lib;

  BLO_read_id_address(reader, lib, &ntree->gpd);

  LISTBASE_FOREACH (bNode *, node, &ntree->nodes) {
    /* Link ID Properties -- and copy this comment EXACTLY for easy finding
     * of library blocks that implement this.*/
    IDP_BlendReadLib(reader, node->prop);

    BLO_read_id_address(reader, lib, &node->id);

    lib_link_node_sockets(reader, lib, &node->inputs);
    lib_link_node_sockets(reader, lib, &node->outputs);
  }

  lib_link_node_sockets(reader, lib, &ntree->inputs);
  lib_link_node_sockets(reader, lib, &ntree->outputs);

  /* Set node->typeinfo pointers. This is done in lib linking, after the
   * first versioning that can change types still without functions that
   * update the typeinfo pointers. Versioning after lib linking needs
   * these top be valid. */
  ntreeSetTypes(NULL, ntree);

  /* For nodes with static socket layout, add/remove sockets as needed
   * to match the static layout. */
  if (!BLO_read_lib_is_undo(reader)) {
    LISTBASE_FOREACH (bNode *, node, &ntree->nodes) {
      node_verify_socket_templates(ntree, node);
    }
  }
}

/* library ntree linking after fileread */
static void lib_link_nodetree(BlendLibReader *reader, bNodeTree *ntree)
{
  lib_link_ntree(reader, ntree->id.lib, ntree);
}

static void direct_link_node_socket(BlendDataReader *reader, bNodeSocket *sock)
{
  BLO_read_data_address(reader, &sock->prop);
  IDP_BlendDataRead(reader, &sock->prop);

  BLO_read_data_address(reader, &sock->link);
  sock->typeinfo = NULL;
  BLO_read_data_address(reader, &sock->storage);
  BLO_read_data_address(reader, &sock->default_value);
  sock->cache = NULL;
}

/* ntree itself has been read! */
static void direct_link_nodetree(BlendDataReader *reader, bNodeTree *ntree)
{
  /* note: writing and reading goes in sync, for speed */

  ntree->init = 0; /* to set callbacks and force setting types */
  ntree->is_updating = false;
  ntree->typeinfo = NULL;
  ntree->interface_type = NULL;

  ntree->progress = NULL;
  ntree->execdata = NULL;

  BLO_read_data_address(reader, &ntree->adt);
  BKE_animdata_blend_read_data(reader, ntree->adt);

  BLO_read_list(reader, &ntree->nodes);
  LISTBASE_FOREACH (bNode *, node, &ntree->nodes) {
    node->typeinfo = NULL;

    BLO_read_list(reader, &node->inputs);
    BLO_read_list(reader, &node->outputs);

    BLO_read_data_address(reader, &node->prop);
    IDP_BlendDataRead(reader, &node->prop);

    BLO_read_list(reader, &node->internal_links);
    LISTBASE_FOREACH (bNodeLink *, link, &node->internal_links) {
      BLO_read_data_address(reader, &link->fromnode);
      BLO_read_data_address(reader, &link->fromsock);
      BLO_read_data_address(reader, &link->tonode);
      BLO_read_data_address(reader, &link->tosock);
    }

    if (node->type == CMP_NODE_MOVIEDISTORTION) {
      /* Do nothing, this is runtime cache and hence handled by generic code using
       * `IDTypeInfo.foreach_cache` callback. */
    }
    else {
      BLO_read_data_address(reader, &node->storage);
    }

    if (node->storage) {
      /* could be handlerized at some point */
      switch (node->type) {
        case SH_NODE_CURVE_VEC:
        case SH_NODE_CURVE_RGB:
        case CMP_NODE_TIME:
        case CMP_NODE_CURVE_VEC:
        case CMP_NODE_CURVE_RGB:
        case CMP_NODE_HUECORRECT:
        case TEX_NODE_CURVE_RGB:
        case TEX_NODE_CURVE_TIME: {
          BKE_curvemapping_blend_read(reader, node->storage);
          break;
        }
        case SH_NODE_SCRIPT: {
          NodeShaderScript *nss = (NodeShaderScript *)node->storage;
          BLO_read_data_address(reader, &nss->bytecode);
          break;
        }
        case SH_NODE_TEX_POINTDENSITY: {
          NodeShaderTexPointDensity *npd = (NodeShaderTexPointDensity *)node->storage;
          memset(&npd->pd, 0, sizeof(npd->pd));
          break;
        }
        case SH_NODE_TEX_IMAGE: {
          NodeTexImage *tex = (NodeTexImage *)node->storage;
          tex->iuser.ok = 1;
          tex->iuser.scene = NULL;
          break;
        }
        case SH_NODE_TEX_ENVIRONMENT: {
          NodeTexEnvironment *tex = (NodeTexEnvironment *)node->storage;
          tex->iuser.ok = 1;
          tex->iuser.scene = NULL;
          break;
        }
        case CMP_NODE_IMAGE:
        case CMP_NODE_R_LAYERS:
        case CMP_NODE_VIEWER:
        case CMP_NODE_SPLITVIEWER: {
          ImageUser *iuser = node->storage;
          iuser->ok = 1;
          iuser->scene = NULL;
          break;
        }
        case CMP_NODE_CRYPTOMATTE: {
          NodeCryptomatte *nc = (NodeCryptomatte *)node->storage;
          BLO_read_data_address(reader, &nc->matte_id);
          break;
        }
        case TEX_NODE_IMAGE: {
          ImageUser *iuser = node->storage;
          iuser->ok = 1;
          iuser->scene = NULL;
          break;
        }
        default:
          break;
      }
    }
  }
  BLO_read_list(reader, &ntree->links);

  /* and we connect the rest */
  LISTBASE_FOREACH (bNode *, node, &ntree->nodes) {
    BLO_read_data_address(reader, &node->parent);
    node->lasty = 0;

    LISTBASE_FOREACH (bNodeSocket *, sock, &node->inputs) {
      direct_link_node_socket(reader, sock);
    }
    LISTBASE_FOREACH (bNodeSocket *, sock, &node->outputs) {
      direct_link_node_socket(reader, sock);
    }
  }

  /* interface socket lists */
  BLO_read_list(reader, &ntree->inputs);
  BLO_read_list(reader, &ntree->outputs);
  LISTBASE_FOREACH (bNodeSocket *, sock, &ntree->inputs) {
    direct_link_node_socket(reader, sock);
  }
  LISTBASE_FOREACH (bNodeSocket *, sock, &ntree->outputs) {
    direct_link_node_socket(reader, sock);
  }

  LISTBASE_FOREACH (bNodeLink *, link, &ntree->links) {
    BLO_read_data_address(reader, &link->fromnode);
    BLO_read_data_address(reader, &link->tonode);
    BLO_read_data_address(reader, &link->fromsock);
    BLO_read_data_address(reader, &link->tosock);
  }

  /* TODO, should be dealt by new generic cache handling of IDs... */
  ntree->previews = NULL;

  /* type verification is in lib-link */
}

/** \} */

/* -------------------------------------------------------------------- */
/** \name Read ID: Armature
 * \{ */

/* temp struct used to transport needed info to lib_link_constraint_cb() */
typedef struct tConstraintLinkData {
  BlendLibReader *reader;
  ID *id;
} tConstraintLinkData;
/* callback function used to relink constraint ID-links */
static void lib_link_constraint_cb(bConstraint *UNUSED(con),
                                   ID **idpoin,
                                   bool UNUSED(is_reference),
                                   void *userdata)
{
  tConstraintLinkData *cld = (tConstraintLinkData *)userdata;
  BLO_read_id_address(cld->reader, cld->id->lib, idpoin);
}

static void lib_link_constraints(BlendLibReader *reader, ID *id, ListBase *conlist)
{
  tConstraintLinkData cld;

  /* legacy fixes */
  LISTBASE_FOREACH (bConstraint *, con, conlist) {
    /* patch for error introduced by changing constraints (dunno how) */
    /* if con->data type changes, dna cannot resolve the pointer! (ton) */
    if (con->data == NULL) {
      con->type = CONSTRAINT_TYPE_NULL;
    }
    /* own ipo, all constraints have it */
    BLO_read_id_address(reader, id->lib, &con->ipo);  // XXX deprecated - old animation system

    /* If linking from a library, clear 'local' library override flag. */
    if (id->lib != NULL) {
      con->flag &= ~CONSTRAINT_OVERRIDE_LIBRARY_LOCAL;
    }
  }

  /* relink all ID-blocks used by the constraints */
  cld.reader = reader;
  cld.id = id;

  BKE_constraints_id_loop(conlist, lib_link_constraint_cb, &cld);
}

static void direct_link_constraints(BlendDataReader *reader, ListBase *lb)
{
  BLO_read_list(reader, lb);
  LISTBASE_FOREACH (bConstraint *, con, lb) {
    BLO_read_data_address(reader, &con->data);

    switch (con->type) {
      case CONSTRAINT_TYPE_PYTHON: {
        bPythonConstraint *data = con->data;

        BLO_read_list(reader, &data->targets);

        BLO_read_data_address(reader, &data->prop);
        IDP_BlendDataRead(reader, &data->prop);
        break;
      }
      case CONSTRAINT_TYPE_ARMATURE: {
        bArmatureConstraint *data = con->data;

        BLO_read_list(reader, &data->targets);

        break;
      }
      case CONSTRAINT_TYPE_SPLINEIK: {
        bSplineIKConstraint *data = con->data;

        BLO_read_data_address(reader, &data->points);
        break;
      }
      case CONSTRAINT_TYPE_KINEMATIC: {
        bKinematicConstraint *data = con->data;

        con->lin_error = 0.f;
        con->rot_error = 0.f;

        /* version patch for runtime flag, was not cleared in some case */
        data->flag &= ~CONSTRAINT_IK_AUTO;
        break;
      }
      case CONSTRAINT_TYPE_CHILDOF: {
        /* XXX version patch, in older code this flag wasn't always set, and is inherent to type */
        if (con->ownspace == CONSTRAINT_SPACE_POSE) {
          con->flag |= CONSTRAINT_SPACEONCE;
        }
        break;
      }
      case CONSTRAINT_TYPE_TRANSFORM_CACHE: {
        bTransformCacheConstraint *data = con->data;
        data->reader = NULL;
        data->reader_object_path[0] = '\0';
      }
    }
  }
}

static void lib_link_pose(BlendLibReader *reader, Object *ob, bPose *pose)
{
  bArmature *arm = ob->data;

  if (!pose || !arm) {
    return;
  }

  /* always rebuild to match proxy or lib changes, but on Undo */
  bool rebuild = false;

  if (!BLO_read_lib_is_undo(reader)) {
    if (ob->proxy || ob->id.lib != arm->id.lib) {
      rebuild = true;
    }
  }

  if (ob->proxy) {
    /* sync proxy layer */
    if (pose->proxy_layer) {
      arm->layer = pose->proxy_layer;
    }

    /* sync proxy active bone */
    if (pose->proxy_act_bone[0]) {
      Bone *bone = BKE_armature_find_bone_name(arm, pose->proxy_act_bone);
      if (bone) {
        arm->act_bone = bone;
      }
    }
  }

  LISTBASE_FOREACH (bPoseChannel *, pchan, &pose->chanbase) {
    lib_link_constraints(reader, (ID *)ob, &pchan->constraints);

    pchan->bone = BKE_armature_find_bone_name(arm, pchan->name);

    IDP_BlendReadLib(reader, pchan->prop);

    BLO_read_id_address(reader, arm->id.lib, &pchan->custom);
    if (UNLIKELY(pchan->bone == NULL)) {
      rebuild = true;
    }
    else if ((ob->id.lib == NULL) && arm->id.lib) {
      /* local pose selection copied to armature, bit hackish */
      pchan->bone->flag &= ~BONE_SELECTED;
      pchan->bone->flag |= pchan->selectflag;
    }
  }

  if (rebuild) {
    DEG_id_tag_update_ex(
        reader->main, &ob->id, ID_RECALC_TRANSFORM | ID_RECALC_GEOMETRY | ID_RECALC_ANIMATION);
    BKE_pose_tag_recalc(reader->main, pose);
  }
}

static void lib_link_bones(BlendLibReader *reader, Bone *bone)
{
  IDP_BlendReadLib(reader, bone->prop);

  LISTBASE_FOREACH (Bone *, curbone, &bone->childbase) {
    lib_link_bones(reader, curbone);
  }
}

static void lib_link_armature(BlendLibReader *reader, bArmature *arm)
{
  LISTBASE_FOREACH (Bone *, curbone, &arm->bonebase) {
    lib_link_bones(reader, curbone);
  }
}

static void direct_link_bones(BlendDataReader *reader, Bone *bone)
{
  BLO_read_data_address(reader, &bone->parent);
  BLO_read_data_address(reader, &bone->prop);
  IDP_BlendDataRead(reader, &bone->prop);

  BLO_read_data_address(reader, &bone->bbone_next);
  BLO_read_data_address(reader, &bone->bbone_prev);

  bone->flag &= ~(BONE_DRAW_ACTIVE | BONE_DRAW_LOCKED_WEIGHT);

  BLO_read_list(reader, &bone->childbase);

  LISTBASE_FOREACH (Bone *, child, &bone->childbase) {
    direct_link_bones(reader, child);
  }
}

static void direct_link_armature(BlendDataReader *reader, bArmature *arm)
{
  BLO_read_list(reader, &arm->bonebase);
  arm->bonehash = NULL;
  arm->edbo = NULL;
  /* Must always be cleared (armatures don't have their own edit-data). */
  arm->needs_flush_to_id = 0;

  BLO_read_data_address(reader, &arm->adt);
  BKE_animdata_blend_read_data(reader, arm->adt);

  LISTBASE_FOREACH (Bone *, bone, &arm->bonebase) {
    direct_link_bones(reader, bone);
  }

  BLO_read_data_address(reader, &arm->act_bone);
  arm->act_edbone = NULL;

  BKE_armature_bone_hash_make(arm);
}

/** \} */

/* -------------------------------------------------------------------- */
/** \name Read ID: Camera
 * \{ */

static void lib_link_camera(BlendLibReader *reader, Camera *ca)
{
  BLO_read_id_address(reader, ca->id.lib, &ca->ipo); /* deprecated, for versioning */

  BLO_read_id_address(reader, ca->id.lib, &ca->dof_ob); /* deprecated, for versioning */
  BLO_read_id_address(reader, ca->id.lib, &ca->dof.focus_object);

  LISTBASE_FOREACH (CameraBGImage *, bgpic, &ca->bg_images) {
    BLO_read_id_address(reader, ca->id.lib, &bgpic->ima);
    BLO_read_id_address(reader, ca->id.lib, &bgpic->clip);
  }
}

static void direct_link_camera(BlendDataReader *reader, Camera *ca)
{
  BLO_read_data_address(reader, &ca->adt);
  BKE_animdata_blend_read_data(reader, ca->adt);

  BLO_read_list(reader, &ca->bg_images);

  LISTBASE_FOREACH (CameraBGImage *, bgpic, &ca->bg_images) {
    bgpic->iuser.ok = 1;
    bgpic->iuser.scene = NULL;
  }
}

/** \} */

/* -------------------------------------------------------------------- */
/** \name Read ID: Light
 * \{ */

static void lib_link_light(BlendLibReader *reader, Light *la)
{
  BLO_read_id_address(reader, la->id.lib, &la->ipo);  // XXX deprecated - old animation system
}

static void direct_link_light(BlendDataReader *reader, Light *la)
{
  BLO_read_data_address(reader, &la->adt);
  BKE_animdata_blend_read_data(reader, la->adt);

  BLO_read_data_address(reader, &la->curfalloff);
  if (la->curfalloff) {
    BKE_curvemapping_blend_read(reader, la->curfalloff);
  }

  la->preview = direct_link_preview_image(reader, la->preview);
}

/** \} */

/* -------------------------------------------------------------------- */
/** \name Read ID: Shape Keys
 * \{ */

void blo_do_versions_key_uidgen(Key *key)
{
  key->uidgen = 1;
  LISTBASE_FOREACH (KeyBlock *, block, &key->block) {
    block->uid = key->uidgen++;
  }
}

static void lib_link_key(BlendLibReader *reader, Key *key)
{
  BLI_assert((key->id.tag & LIB_TAG_EXTERN) == 0);

  BLO_read_id_address(reader, key->id.lib, &key->ipo);  // XXX deprecated - old animation system
  BLO_read_id_address(reader, key->id.lib, &key->from);
}

static void switch_endian_keyblock(Key *key, KeyBlock *kb)
{
  int elemsize = key->elemsize;
  char *data = kb->data;

  for (int a = 0; a < kb->totelem; a++) {
    const char *cp = key->elemstr;
    char *poin = data;

    while (cp[0]) {    /* cp[0] == amount */
      switch (cp[1]) { /* cp[1] = type */
        case IPO_FLOAT:
        case IPO_BPOINT:
        case IPO_BEZTRIPLE: {
          int b = cp[0];
          BLI_endian_switch_float_array((float *)poin, b);
          poin += sizeof(float) * b;
          break;
        }
      }

      cp += 2;
    }
    data += elemsize;
  }
}

static void direct_link_key(BlendDataReader *reader, Key *key)
{
  BLO_read_list(reader, &(key->block));

  BLO_read_data_address(reader, &key->adt);
  BKE_animdata_blend_read_data(reader, key->adt);

  BLO_read_data_address(reader, &key->refkey);

  LISTBASE_FOREACH (KeyBlock *, kb, &key->block) {
    BLO_read_data_address(reader, &kb->data);

    if (BLO_read_requires_endian_switch(reader)) {
      switch_endian_keyblock(key, kb);
    }
  }
}

/** \} */

/* -------------------------------------------------------------------- */
/** \name Read ID: Meta Ball
 * \{ */

static void lib_link_mball(BlendLibReader *reader, MetaBall *mb)
{
  for (int a = 0; a < mb->totcol; a++) {
    BLO_read_id_address(reader, mb->id.lib, &mb->mat[a]);
  }

  BLO_read_id_address(reader, mb->id.lib, &mb->ipo);  // XXX deprecated - old animation system
}

static void direct_link_mball(BlendDataReader *reader, MetaBall *mb)
{
  BLO_read_data_address(reader, &mb->adt);
  BKE_animdata_blend_read_data(reader, mb->adt);

  BLO_read_pointer_array(reader, (void **)&mb->mat);

  BLO_read_list(reader, &(mb->elems));

  BLI_listbase_clear(&mb->disp);
  mb->editelems = NULL;
  /* Must always be cleared (meta's don't have their own edit-data). */
  mb->needs_flush_to_id = 0;
  /*  mb->edit_elems.first= mb->edit_elems.last= NULL;*/
  mb->lastelem = NULL;
  mb->batch_cache = NULL;
}

/** \} */

/* -------------------------------------------------------------------- */
/** \name Read ID: World
 * \{ */

static void lib_link_world(BlendLibReader *reader, World *wrld)
{
  BLO_read_id_address(reader, wrld->id.lib, &wrld->ipo);  // XXX deprecated - old animation system
}

static void direct_link_world(BlendDataReader *reader, World *wrld)
{
  BLO_read_data_address(reader, &wrld->adt);
  BKE_animdata_blend_read_data(reader, wrld->adt);

  wrld->preview = direct_link_preview_image(reader, wrld->preview);
  BLI_listbase_clear(&wrld->gpumaterial);
}

/** \} */

/* -------------------------------------------------------------------- */
/** \name Read ID: VFont
 * \{ */

static void lib_link_vfont(BlendLibReader *UNUSED(reader), VFont *UNUSED(vf))
{
}

static void direct_link_vfont(BlendDataReader *reader, VFont *vf)
{
  vf->data = NULL;
  vf->temp_pf = NULL;
  vf->packedfile = direct_link_packedfile(reader, vf->packedfile);
}

/** \} */

/* -------------------------------------------------------------------- */
/** \name Read ID: Text
 * \{ */

static void lib_link_text(BlendLibReader *UNUSED(reader), Text *UNUSED(text))
{
}

static void direct_link_text(BlendDataReader *reader, Text *text)
{
  BLO_read_data_address(reader, &text->filepath);

  text->compiled = NULL;

#if 0
  if (text->flags & TXT_ISEXT) {
    BKE_text_reload(text);
  }
  /* else { */
#endif

  BLO_read_list(reader, &text->lines);

  BLO_read_data_address(reader, &text->curl);
  BLO_read_data_address(reader, &text->sell);

  LISTBASE_FOREACH (TextLine *, ln, &text->lines) {
    BLO_read_data_address(reader, &ln->line);
    ln->format = NULL;

    if (ln->len != (int)strlen(ln->line)) {
      printf("Error loading text, line lengths differ\n");
      ln->len = strlen(ln->line);
    }
  }

  text->flags = (text->flags) & ~TXT_ISEXT;

  id_us_ensure_real(&text->id);
}

/** \} */

/* -------------------------------------------------------------------- */
/** \name Read ID: Image
 * \{ */

static void lib_link_image(BlendLibReader *UNUSED(reader), Image *ima)
{
  /* Images have some kind of 'main' cache, when NULL we should also clear all others. */
  /* Needs to be done *after* cache pointers are restored (call to
   * `foreach_cache`/`blo_cache_storage_entry_restore_in_new`), easier for now to do it in
   * lib_link... */
  if (ima->cache == NULL) {
    BKE_image_free_buffers(ima);
  }
}

static void direct_link_image(BlendDataReader *reader, Image *ima)
{
  BLO_read_list(reader, &ima->tiles);

  BLO_read_list(reader, &(ima->renderslots));
  if (!BLO_read_data_is_undo(reader)) {
    /* We reset this last render slot index only when actually reading a file, not for undo. */
    ima->last_render_slot = ima->render_slot;
  }

  BLO_read_list(reader, &(ima->views));
  BLO_read_list(reader, &(ima->packedfiles));

  if (ima->packedfiles.first) {
    LISTBASE_FOREACH (ImagePackedFile *, imapf, &ima->packedfiles) {
      imapf->packedfile = direct_link_packedfile(reader, imapf->packedfile);
    }
    ima->packedfile = NULL;
  }
  else {
    ima->packedfile = direct_link_packedfile(reader, ima->packedfile);
  }

  BLI_listbase_clear(&ima->anims);
  ima->preview = direct_link_preview_image(reader, ima->preview);
  BLO_read_data_address(reader, &ima->stereo3d_format);
  LISTBASE_FOREACH (ImageTile *, tile, &ima->tiles) {
    tile->ok = IMA_OK;
  }
}

/** \} */

/* -------------------------------------------------------------------- */
/** \name Read ID: Curve
 * \{ */

static void lib_link_curve(BlendLibReader *reader, Curve *cu)
{
  for (int a = 0; a < cu->totcol; a++) {
    BLO_read_id_address(reader, cu->id.lib, &cu->mat[a]);
  }

  BLO_read_id_address(reader, cu->id.lib, &cu->bevobj);
  BLO_read_id_address(reader, cu->id.lib, &cu->taperobj);
  BLO_read_id_address(reader, cu->id.lib, &cu->textoncurve);
  BLO_read_id_address(reader, cu->id.lib, &cu->vfont);
  BLO_read_id_address(reader, cu->id.lib, &cu->vfontb);
  BLO_read_id_address(reader, cu->id.lib, &cu->vfonti);
  BLO_read_id_address(reader, cu->id.lib, &cu->vfontbi);

  BLO_read_id_address(reader, cu->id.lib, &cu->ipo);  // XXX deprecated - old animation system
  BLO_read_id_address(reader, cu->id.lib, &cu->key);
}

static void switch_endian_knots(Nurb *nu)
{
  if (nu->knotsu) {
    BLI_endian_switch_float_array(nu->knotsu, KNOTSU(nu));
  }
  if (nu->knotsv) {
    BLI_endian_switch_float_array(nu->knotsv, KNOTSV(nu));
  }
}

static void direct_link_curve(BlendDataReader *reader, Curve *cu)
{
  BLO_read_data_address(reader, &cu->adt);
  BKE_animdata_blend_read_data(reader, cu->adt);

  /* Protect against integer overflow vulnerability. */
  CLAMP(cu->len_char32, 0, INT_MAX - 4);

  BLO_read_pointer_array(reader, (void **)&cu->mat);

  BLO_read_data_address(reader, &cu->str);
  BLO_read_data_address(reader, &cu->strinfo);
  BLO_read_data_address(reader, &cu->tb);

  if (cu->vfont == NULL) {
    BLO_read_list(reader, &(cu->nurb));
  }
  else {
    cu->nurb.first = cu->nurb.last = NULL;

    TextBox *tb = MEM_calloc_arrayN(MAXTEXTBOX, sizeof(TextBox), "TextBoxread");
    if (cu->tb) {
      memcpy(tb, cu->tb, cu->totbox * sizeof(TextBox));
      MEM_freeN(cu->tb);
      cu->tb = tb;
    }
    else {
      cu->totbox = 1;
      cu->actbox = 1;
      cu->tb = tb;
      cu->tb[0].w = cu->linewidth;
    }
    if (cu->wordspace == 0.0f) {
      cu->wordspace = 1.0f;
    }
  }

  cu->editnurb = NULL;
  cu->editfont = NULL;
  cu->batch_cache = NULL;

  LISTBASE_FOREACH (Nurb *, nu, &cu->nurb) {
    BLO_read_data_address(reader, &nu->bezt);
    BLO_read_data_address(reader, &nu->bp);
    BLO_read_data_address(reader, &nu->knotsu);
    BLO_read_data_address(reader, &nu->knotsv);
    if (cu->vfont == NULL) {
      nu->charidx = 0;
    }

    if (BLO_read_requires_endian_switch(reader)) {
      switch_endian_knots(nu);
    }
  }
  cu->texflag &= ~CU_AUTOSPACE_EVALUATED;
}

/** \} */

/* -------------------------------------------------------------------- */
/** \name Read ID: Texture
 * \{ */

static void lib_link_texture(BlendLibReader *reader, Tex *tex)
{
  BLO_read_id_address(reader, tex->id.lib, &tex->ima);
  BLO_read_id_address(reader, tex->id.lib, &tex->ipo);  // XXX deprecated - old animation system
}

static void direct_link_texture(BlendDataReader *reader, Tex *tex)
{
  BLO_read_data_address(reader, &tex->adt);
  BKE_animdata_blend_read_data(reader, tex->adt);

  BLO_read_data_address(reader, &tex->coba);

  tex->preview = direct_link_preview_image(reader, tex->preview);

  tex->iuser.ok = 1;
  tex->iuser.scene = NULL;
}

/** \} */

/* -------------------------------------------------------------------- */
/** \name Read ID: Material
 * \{ */

static void lib_link_material(BlendLibReader *reader, Material *ma)
{
  BLO_read_id_address(reader, ma->id.lib, &ma->ipo);  // XXX deprecated - old animation system

  /* relink grease pencil settings */
  if (ma->gp_style != NULL) {
    MaterialGPencilStyle *gp_style = ma->gp_style;
    if (gp_style->sima != NULL) {
      BLO_read_id_address(reader, ma->id.lib, &gp_style->sima);
    }
    if (gp_style->ima != NULL) {
      BLO_read_id_address(reader, ma->id.lib, &gp_style->ima);
    }
  }
}

static void direct_link_material(BlendDataReader *reader, Material *ma)
{
  BLO_read_data_address(reader, &ma->adt);
  BKE_animdata_blend_read_data(reader, ma->adt);

  ma->texpaintslot = NULL;

  ma->preview = direct_link_preview_image(reader, ma->preview);
  BLI_listbase_clear(&ma->gpumaterial);

  BLO_read_data_address(reader, &ma->gp_style);
}

/** \} */

/* -------------------------------------------------------------------- */
/** \name Read ID: Particle Settings
 * \{ */

/* update this also to writefile.c */
static const char *ptcache_data_struct[] = {
    "",          // BPHYS_DATA_INDEX
    "",          // BPHYS_DATA_LOCATION
    "",          // BPHYS_DATA_VELOCITY
    "",          // BPHYS_DATA_ROTATION
    "",          // BPHYS_DATA_AVELOCITY / BPHYS_DATA_XCONST */
    "",          // BPHYS_DATA_SIZE:
    "",          // BPHYS_DATA_TIMES:
    "BoidData",  // case BPHYS_DATA_BOIDS:
};

static void direct_link_pointcache_cb(BlendDataReader *reader, void *data)
{
  PTCacheMem *pm = data;
  for (int i = 0; i < BPHYS_TOT_DATA; i++) {
    BLO_read_data_address(reader, &pm->data[i]);

    /* the cache saves non-struct data without DNA */
    if (pm->data[i] && ptcache_data_struct[i][0] == '\0' &&
        BLO_read_requires_endian_switch(reader)) {
      /* data_size returns bytes. */
      int tot = (BKE_ptcache_data_size(i) * pm->totpoint) / sizeof(int);

      int *poin = pm->data[i];

      BLI_endian_switch_int32_array(poin, tot);
    }
  }

  BLO_read_list(reader, &pm->extradata);

  LISTBASE_FOREACH (PTCacheExtra *, extra, &pm->extradata) {
    BLO_read_data_address(reader, &extra->data);
  }
}

static void direct_link_pointcache(BlendDataReader *reader, PointCache *cache)
{
  if ((cache->flag & PTCACHE_DISK_CACHE) == 0) {
    BLO_read_list_cb(reader, &cache->mem_cache, direct_link_pointcache_cb);
  }
  else {
    BLI_listbase_clear(&cache->mem_cache);
  }

  cache->flag &= ~PTCACHE_SIMULATION_VALID;
  cache->simframe = 0;
  cache->edit = NULL;
  cache->free_edit = NULL;
  cache->cached_frames = NULL;
  cache->cached_frames_len = 0;
}

static void direct_link_pointcache_list(BlendDataReader *reader,
                                        ListBase *ptcaches,
                                        PointCache **ocache,
                                        int force_disk)
{
  if (ptcaches->first) {
    BLO_read_list(reader, ptcaches);
    LISTBASE_FOREACH (PointCache *, cache, ptcaches) {
      direct_link_pointcache(reader, cache);
      if (force_disk) {
        cache->flag |= PTCACHE_DISK_CACHE;
        cache->step = 1;
      }
    }

    BLO_read_data_address(reader, ocache);
  }
  else if (*ocache) {
    /* old "single" caches need to be linked too */
    BLO_read_data_address(reader, ocache);
    direct_link_pointcache(reader, *ocache);
    if (force_disk) {
      (*ocache)->flag |= PTCACHE_DISK_CACHE;
      (*ocache)->step = 1;
    }

    ptcaches->first = ptcaches->last = *ocache;
  }
}

static void lib_link_partdeflect(BlendLibReader *reader, ID *id, PartDeflect *pd)
{
  if (pd && pd->tex) {
    BLO_read_id_address(reader, id->lib, &pd->tex);
  }
  if (pd && pd->f_source) {
    BLO_read_id_address(reader, id->lib, &pd->f_source);
  }
}

static void lib_link_particlesettings(BlendLibReader *reader, ParticleSettings *part)
{
  BLO_read_id_address(reader, part->id.lib, &part->ipo);  // XXX deprecated - old animation system

  BLO_read_id_address(reader, part->id.lib, &part->instance_object);
  BLO_read_id_address(reader, part->id.lib, &part->instance_collection);
  BLO_read_id_address(reader, part->id.lib, &part->force_group);
  BLO_read_id_address(reader, part->id.lib, &part->bb_ob);
  BLO_read_id_address(reader, part->id.lib, &part->collision_group);

  lib_link_partdeflect(reader, &part->id, part->pd);
  lib_link_partdeflect(reader, &part->id, part->pd2);

  if (part->effector_weights) {
    BLO_read_id_address(reader, part->id.lib, &part->effector_weights->group);
  }
  else {
    part->effector_weights = BKE_effector_add_weights(part->force_group);
  }

  if (part->instance_weights.first && part->instance_collection) {
    LISTBASE_FOREACH (ParticleDupliWeight *, dw, &part->instance_weights) {
      BLO_read_id_address(reader, part->id.lib, &dw->ob);
    }
  }
  else {
    BLI_listbase_clear(&part->instance_weights);
  }

  if (part->boids) {
    LISTBASE_FOREACH (BoidState *, state, &part->boids->states) {
      LISTBASE_FOREACH (BoidRule *, rule, &state->rules) {
        switch (rule->type) {
          case eBoidRuleType_Goal:
          case eBoidRuleType_Avoid: {
            BoidRuleGoalAvoid *brga = (BoidRuleGoalAvoid *)rule;
            BLO_read_id_address(reader, part->id.lib, &brga->ob);
            break;
          }
          case eBoidRuleType_FollowLeader: {
            BoidRuleFollowLeader *brfl = (BoidRuleFollowLeader *)rule;
            BLO_read_id_address(reader, part->id.lib, &brfl->ob);
            break;
          }
        }
      }
    }
  }

  for (int a = 0; a < MAX_MTEX; a++) {
    MTex *mtex = part->mtex[a];
    if (mtex) {
      BLO_read_id_address(reader, part->id.lib, &mtex->tex);
      BLO_read_id_address(reader, part->id.lib, &mtex->object);
    }
  }
}

static void direct_link_partdeflect(PartDeflect *pd)
{
  if (pd) {
    pd->rng = NULL;
  }
}

static void direct_link_particlesettings(BlendDataReader *reader, ParticleSettings *part)
{
  BLO_read_data_address(reader, &part->adt);
  BLO_read_data_address(reader, &part->pd);
  BLO_read_data_address(reader, &part->pd2);

  BKE_animdata_blend_read_data(reader, part->adt);
  direct_link_partdeflect(part->pd);
  direct_link_partdeflect(part->pd2);

  BLO_read_data_address(reader, &part->clumpcurve);
  if (part->clumpcurve) {
    BKE_curvemapping_blend_read(reader, part->clumpcurve);
  }
  BLO_read_data_address(reader, &part->roughcurve);
  if (part->roughcurve) {
    BKE_curvemapping_blend_read(reader, part->roughcurve);
  }
  BLO_read_data_address(reader, &part->twistcurve);
  if (part->twistcurve) {
    BKE_curvemapping_blend_read(reader, part->twistcurve);
  }

  BLO_read_data_address(reader, &part->effector_weights);
  if (!part->effector_weights) {
    part->effector_weights = BKE_effector_add_weights(part->force_group);
  }

  BLO_read_list(reader, &part->instance_weights);

  BLO_read_data_address(reader, &part->boids);
  BLO_read_data_address(reader, &part->fluid);

  if (part->boids) {
    BLO_read_list(reader, &part->boids->states);

    LISTBASE_FOREACH (BoidState *, state, &part->boids->states) {
      BLO_read_list(reader, &state->rules);
      BLO_read_list(reader, &state->conditions);
      BLO_read_list(reader, &state->actions);
    }
  }
  for (int a = 0; a < MAX_MTEX; a++) {
    BLO_read_data_address(reader, &part->mtex[a]);
  }

  /* Protect against integer overflow vulnerability. */
  CLAMP(part->trail_count, 1, 100000);
}

static void lib_link_particlesystems(BlendLibReader *reader,
                                     Object *ob,
                                     ID *id,
                                     ListBase *particles)
{
  LISTBASE_FOREACH_MUTABLE (ParticleSystem *, psys, particles) {

    BLO_read_id_address(reader, id->lib, &psys->part);
    if (psys->part) {
      LISTBASE_FOREACH (ParticleTarget *, pt, &psys->targets) {
        BLO_read_id_address(reader, id->lib, &pt->ob);
      }

      BLO_read_id_address(reader, id->lib, &psys->parent);
      BLO_read_id_address(reader, id->lib, &psys->target_ob);

      if (psys->clmd) {
        /* XXX - from reading existing code this seems correct but intended usage of
         * pointcache /w cloth should be added in 'ParticleSystem' - campbell */
        psys->clmd->point_cache = psys->pointcache;
        psys->clmd->ptcaches.first = psys->clmd->ptcaches.last = NULL;
        BLO_read_id_address(reader, id->lib, &psys->clmd->coll_parms->group);
        psys->clmd->modifier.error = NULL;
      }
    }
    else {
      /* particle modifier must be removed before particle system */
      ParticleSystemModifierData *psmd = psys_get_modifier(ob, psys);
      BLI_remlink(&ob->modifiers, psmd);
      BKE_modifier_free((ModifierData *)psmd);

      BLI_remlink(particles, psys);
      MEM_freeN(psys);
    }
  }
}
static void direct_link_particlesystems(BlendDataReader *reader, ListBase *particles)
{
  ParticleData *pa;
  int a;

  LISTBASE_FOREACH (ParticleSystem *, psys, particles) {
    BLO_read_data_address(reader, &psys->particles);

    if (psys->particles && psys->particles->hair) {
      for (a = 0, pa = psys->particles; a < psys->totpart; a++, pa++) {
        BLO_read_data_address(reader, &pa->hair);
      }
    }

    if (psys->particles && psys->particles->keys) {
      for (a = 0, pa = psys->particles; a < psys->totpart; a++, pa++) {
        pa->keys = NULL;
        pa->totkey = 0;
      }

      psys->flag &= ~PSYS_KEYED;
    }

    if (psys->particles && psys->particles->boid) {
      pa = psys->particles;
      BLO_read_data_address(reader, &pa->boid);

      /* This is purely runtime data, but still can be an issue if left dangling. */
      pa->boid->ground = NULL;

      for (a = 1, pa++; a < psys->totpart; a++, pa++) {
        pa->boid = (pa - 1)->boid + 1;
        pa->boid->ground = NULL;
      }
    }
    else if (psys->particles) {
      for (a = 0, pa = psys->particles; a < psys->totpart; a++, pa++) {
        pa->boid = NULL;
      }
    }

    BLO_read_data_address(reader, &psys->fluid_springs);

    BLO_read_data_address(reader, &psys->child);
    psys->effectors = NULL;

    BLO_read_list(reader, &psys->targets);

    psys->edit = NULL;
    psys->free_edit = NULL;
    psys->pathcache = NULL;
    psys->childcache = NULL;
    BLI_listbase_clear(&psys->pathcachebufs);
    BLI_listbase_clear(&psys->childcachebufs);
    psys->pdd = NULL;

    if (psys->clmd) {
      BLO_read_data_address(reader, &psys->clmd);
      psys->clmd->clothObject = NULL;
      psys->clmd->hairdata = NULL;

      BLO_read_data_address(reader, &psys->clmd->sim_parms);
      BLO_read_data_address(reader, &psys->clmd->coll_parms);

      if (psys->clmd->sim_parms) {
        psys->clmd->sim_parms->effector_weights = NULL;
        if (psys->clmd->sim_parms->presets > 10) {
          psys->clmd->sim_parms->presets = 0;
        }
      }

      psys->hair_in_mesh = psys->hair_out_mesh = NULL;
      psys->clmd->solver_result = NULL;
    }

    direct_link_pointcache_list(reader, &psys->ptcaches, &psys->pointcache, 0);
    if (psys->clmd) {
      psys->clmd->point_cache = psys->pointcache;
    }

    psys->tree = NULL;
    psys->bvhtree = NULL;

    psys->orig_psys = NULL;
    psys->batch_cache = NULL;
  }
}

/** \} */

/* -------------------------------------------------------------------- */
/** \name Read ID: Mesh
 * \{ */

/** \} */

/* -------------------------------------------------------------------- */
/** \name Read ID: Object
 * \{ */

static void lib_link_modifiers_common(void *userData, Object *ob, ID **idpoin, int cb_flag)
{
  BlendLibReader *reader = userData;

  BLO_read_id_address(reader, ob->id.lib, idpoin);
  if (*idpoin != NULL && (cb_flag & IDWALK_CB_USER) != 0) {
    id_us_plus_no_lib(*idpoin);
  }
}

static void lib_link_modifiers(BlendLibReader *reader, Object *ob)
{
  BKE_modifiers_foreach_ID_link(ob, lib_link_modifiers_common, reader);

  /* If linking from a library, clear 'local' library override flag. */
  if (ob->id.lib != NULL) {
    LISTBASE_FOREACH (ModifierData *, mod, &ob->modifiers) {
      mod->flag &= ~eModifierFlag_OverrideLibrary_Local;
    }
  }
}

static void lib_link_gpencil_modifiers(BlendLibReader *reader, Object *ob)
{
  BKE_gpencil_modifiers_foreach_ID_link(ob, lib_link_modifiers_common, reader);

  /* If linking from a library, clear 'local' library override flag. */
  if (ob->id.lib != NULL) {
    LISTBASE_FOREACH (GpencilModifierData *, mod, &ob->greasepencil_modifiers) {
      mod->flag &= ~eGpencilModifierFlag_OverrideLibrary_Local;
    }
  }
}

static void lib_link_shaderfxs(BlendLibReader *reader, Object *ob)
{
  BKE_shaderfx_foreach_ID_link(ob, lib_link_modifiers_common, reader);

  /* If linking from a library, clear 'local' library override flag. */
  if (ob->id.lib != NULL) {
    LISTBASE_FOREACH (ShaderFxData *, fx, &ob->shader_fx) {
      fx->flag &= ~eShaderFxFlag_OverrideLibrary_Local;
    }
  }
}

static void lib_link_object(BlendLibReader *reader, Object *ob)
{
  bool warn = false;

  // XXX deprecated - old animation system <<<
  BLO_read_id_address(reader, ob->id.lib, &ob->ipo);
  BLO_read_id_address(reader, ob->id.lib, &ob->action);
  // >>> XXX deprecated - old animation system

  BLO_read_id_address(reader, ob->id.lib, &ob->parent);
  BLO_read_id_address(reader, ob->id.lib, &ob->track);
  BLO_read_id_address(reader, ob->id.lib, &ob->poselib);

  /* 2.8x drops support for non-empty dupli instances. */
  if (ob->type == OB_EMPTY) {
    BLO_read_id_address(reader, ob->id.lib, &ob->instance_collection);
  }
  else {
    if (ob->instance_collection != NULL) {
      ID *id = BLO_read_get_new_id_address(reader, ob->id.lib, &ob->instance_collection->id);
      blo_reportf_wrap(reader->fd->reports,
                       RPT_WARNING,
                       TIP_("Non-Empty object '%s' cannot duplicate collection '%s' "
                            "anymore in Blender 2.80, removed instancing"),
                       ob->id.name + 2,
                       id->name + 2);
    }
    ob->instance_collection = NULL;
    ob->transflag &= ~OB_DUPLICOLLECTION;
  }

  BLO_read_id_address(reader, ob->id.lib, &ob->proxy);
  if (ob->proxy) {
    /* paranoia check, actually a proxy_from pointer should never be written... */
    if (ob->proxy->id.lib == NULL) {
      ob->proxy->proxy_from = NULL;
      ob->proxy = NULL;

      if (ob->id.lib) {
        printf("Proxy lost from  object %s lib %s\n", ob->id.name + 2, ob->id.lib->filepath);
      }
      else {
        printf("Proxy lost from  object %s lib <NONE>\n", ob->id.name + 2);
      }
    }
    else {
      /* this triggers object_update to always use a copy */
      ob->proxy->proxy_from = ob;
    }
  }
  BLO_read_id_address(reader, ob->id.lib, &ob->proxy_group);

  void *poin = ob->data;
  BLO_read_id_address(reader, ob->id.lib, &ob->data);

  if (ob->data == NULL && poin != NULL) {
    if (ob->id.lib) {
      printf("Can't find obdata of %s lib %s\n", ob->id.name + 2, ob->id.lib->filepath);
    }
    else {
      printf("Object %s lost data.\n", ob->id.name + 2);
    }

    ob->type = OB_EMPTY;
    warn = true;

    if (ob->pose) {
      /* we can't call #BKE_pose_free() here because of library linking
       * freeing will recurse down into every pose constraints ID pointers
       * which are not always valid, so for now free directly and suffer
       * some leaked memory rather then crashing immediately
       * while bad this _is_ an exceptional case - campbell */
#if 0
      BKE_pose_free(ob->pose);
#else
      MEM_freeN(ob->pose);
#endif
      ob->pose = NULL;
      ob->mode &= ~OB_MODE_POSE;
    }
  }
  for (int a = 0; a < ob->totcol; a++) {
    BLO_read_id_address(reader, ob->id.lib, &ob->mat[a]);
  }

  /* When the object is local and the data is library its possible
   * the material list size gets out of sync. [#22663] */
  if (ob->data && ob->id.lib != ((ID *)ob->data)->lib) {
    const short *totcol_data = BKE_object_material_len_p(ob);
    /* Only expand so as not to loose any object materials that might be set. */
    if (totcol_data && (*totcol_data > ob->totcol)) {
      /* printf("'%s' %d -> %d\n", ob->id.name, ob->totcol, *totcol_data); */
      BKE_object_material_resize(reader->main, ob, *totcol_data, false);
    }
  }

  BLO_read_id_address(reader, ob->id.lib, &ob->gpd);

  /* if id.us==0 a new base will be created later on */

  /* WARNING! Also check expand_object(), should reflect the stuff below. */
  lib_link_pose(reader, ob, ob->pose);
  lib_link_constraints(reader, &ob->id, &ob->constraints);

  // XXX deprecated - old animation system <<<
  lib_link_constraint_channels(reader, &ob->id, &ob->constraintChannels);
  lib_link_nlastrips(reader, &ob->id, &ob->nlastrips);
  // >>> XXX deprecated - old animation system

  LISTBASE_FOREACH (PartEff *, paf, &ob->effect) {
    if (paf->type == EFF_PARTICLE) {
      BLO_read_id_address(reader, ob->id.lib, &paf->group);
    }
  }

  {
    FluidsimModifierData *fluidmd = (FluidsimModifierData *)BKE_modifiers_findby_type(
        ob, eModifierType_Fluidsim);

    if (fluidmd && fluidmd->fss) {
      BLO_read_id_address(
          reader, ob->id.lib, &fluidmd->fss->ipo);  // XXX deprecated - old animation system
    }
  }

  {
    FluidModifierData *fmd = (FluidModifierData *)BKE_modifiers_findby_type(ob,
                                                                            eModifierType_Fluid);

    if (fmd && (fmd->type == MOD_FLUID_TYPE_DOMAIN) && fmd->domain) {
      /* Flag for refreshing the simulation after loading */
      fmd->domain->flags |= FLUID_DOMAIN_FILE_LOAD;
    }
    else if (fmd && (fmd->type == MOD_FLUID_TYPE_FLOW) && fmd->flow) {
      fmd->flow->flags &= ~FLUID_FLOW_NEEDS_UPDATE;
    }
    else if (fmd && (fmd->type == MOD_FLUID_TYPE_EFFEC) && fmd->effector) {
      fmd->effector->flags &= ~FLUID_EFFECTOR_NEEDS_UPDATE;
    }
  }

  /* texture field */
  if (ob->pd) {
    lib_link_partdeflect(reader, &ob->id, ob->pd);
  }

  if (ob->soft) {
    BLO_read_id_address(reader, ob->id.lib, &ob->soft->collision_group);

    BLO_read_id_address(reader, ob->id.lib, &ob->soft->effector_weights->group);
  }

  lib_link_particlesystems(reader, ob, &ob->id, &ob->particlesystem);
  lib_link_modifiers(reader, ob);
  lib_link_gpencil_modifiers(reader, ob);
  lib_link_shaderfxs(reader, ob);

  if (ob->rigidbody_constraint) {
    BLO_read_id_address(reader, ob->id.lib, &ob->rigidbody_constraint->ob1);
    BLO_read_id_address(reader, ob->id.lib, &ob->rigidbody_constraint->ob2);
  }

  if (warn) {
    BKE_report(reader->fd->reports, RPT_WARNING, "Warning in console");
  }
}

/* direct data for cache */
static void direct_link_motionpath(BlendDataReader *reader, bMotionPath *mpath)
{
  /* sanity check */
  if (mpath == NULL) {
    return;
  }

  /* relink points cache */
  BLO_read_data_address(reader, &mpath->points);

  mpath->points_vbo = NULL;
  mpath->batch_line = NULL;
  mpath->batch_points = NULL;
}

static void direct_link_pose(BlendDataReader *reader, bPose *pose)
{
  if (!pose) {
    return;
  }

  BLO_read_list(reader, &pose->chanbase);
  BLO_read_list(reader, &pose->agroups);

  pose->chanhash = NULL;
  pose->chan_array = NULL;

  LISTBASE_FOREACH (bPoseChannel *, pchan, &pose->chanbase) {
    BKE_pose_channel_runtime_reset(&pchan->runtime);
    BKE_pose_channel_session_uuid_generate(pchan);

    pchan->bone = NULL;
    BLO_read_data_address(reader, &pchan->parent);
    BLO_read_data_address(reader, &pchan->child);
    BLO_read_data_address(reader, &pchan->custom_tx);

    BLO_read_data_address(reader, &pchan->bbone_prev);
    BLO_read_data_address(reader, &pchan->bbone_next);

    direct_link_constraints(reader, &pchan->constraints);

    BLO_read_data_address(reader, &pchan->prop);
    IDP_BlendDataRead(reader, &pchan->prop);

    BLO_read_data_address(reader, &pchan->mpath);
    if (pchan->mpath) {
      direct_link_motionpath(reader, pchan->mpath);
    }

    BLI_listbase_clear(&pchan->iktree);
    BLI_listbase_clear(&pchan->siktree);

    /* in case this value changes in future, clamp else we get undefined behavior */
    CLAMP(pchan->rotmode, ROT_MODE_MIN, ROT_MODE_MAX);

    pchan->draw_data = NULL;
  }
  pose->ikdata = NULL;
  if (pose->ikparam != NULL) {
    BLO_read_data_address(reader, &pose->ikparam);
  }
}

/* TODO(sergey): Find a better place for this.
 *
 * Unfortunately, this can not be done as a regular do_versions() since the modifier type is
 * set to NONE, so the do_versions code wouldn't know where the modifier came from.
 *
 * The best approach seems to have the functionality in versioning_280.c but still call the
 * function from #direct_link_modifiers().
 */

/* Domain, inflow, ... */
static void modifier_ensure_type(FluidModifierData *fluid_modifier_data, int type)
{
  fluid_modifier_data->type = type;
  BKE_fluid_modifier_free(fluid_modifier_data);
  BKE_fluid_modifier_create_type_data(fluid_modifier_data);
}

/**
 * \note The old_modifier_data is NOT linked.
 * This means that in order to access sub-data pointers #newdataadr is to be used.
 */
static ModifierData *modifier_replace_with_fluid(FileData *fd,
                                                 Object *object,
                                                 ListBase *modifiers,
                                                 ModifierData *old_modifier_data)
{
  ModifierData *new_modifier_data = BKE_modifier_new(eModifierType_Fluid);
  FluidModifierData *fluid_modifier_data = (FluidModifierData *)new_modifier_data;

  if (old_modifier_data->type == eModifierType_Fluidsim) {
    FluidsimModifierData *old_fluidsim_modifier_data = (FluidsimModifierData *)old_modifier_data;
    FluidsimSettings *old_fluidsim_settings = newdataadr(fd, old_fluidsim_modifier_data->fss);
    switch (old_fluidsim_settings->type) {
      case OB_FLUIDSIM_ENABLE:
        modifier_ensure_type(fluid_modifier_data, 0);
        break;
      case OB_FLUIDSIM_DOMAIN:
        modifier_ensure_type(fluid_modifier_data, MOD_FLUID_TYPE_DOMAIN);
        BKE_fluid_domain_type_set(object, fluid_modifier_data->domain, FLUID_DOMAIN_TYPE_LIQUID);
        break;
      case OB_FLUIDSIM_FLUID:
        modifier_ensure_type(fluid_modifier_data, MOD_FLUID_TYPE_FLOW);
        BKE_fluid_flow_type_set(object, fluid_modifier_data->flow, FLUID_FLOW_TYPE_LIQUID);
        /* No need to emit liquid far away from surface. */
        fluid_modifier_data->flow->surface_distance = 0.0f;
        break;
      case OB_FLUIDSIM_OBSTACLE:
        modifier_ensure_type(fluid_modifier_data, MOD_FLUID_TYPE_EFFEC);
        BKE_fluid_effector_type_set(
            object, fluid_modifier_data->effector, FLUID_EFFECTOR_TYPE_COLLISION);
        break;
      case OB_FLUIDSIM_INFLOW:
        modifier_ensure_type(fluid_modifier_data, MOD_FLUID_TYPE_FLOW);
        BKE_fluid_flow_type_set(object, fluid_modifier_data->flow, FLUID_FLOW_TYPE_LIQUID);
        BKE_fluid_flow_behavior_set(object, fluid_modifier_data->flow, FLUID_FLOW_BEHAVIOR_INFLOW);
        /* No need to emit liquid far away from surface. */
        fluid_modifier_data->flow->surface_distance = 0.0f;
        break;
      case OB_FLUIDSIM_OUTFLOW:
        modifier_ensure_type(fluid_modifier_data, MOD_FLUID_TYPE_FLOW);
        BKE_fluid_flow_type_set(object, fluid_modifier_data->flow, FLUID_FLOW_TYPE_LIQUID);
        BKE_fluid_flow_behavior_set(
            object, fluid_modifier_data->flow, FLUID_FLOW_BEHAVIOR_OUTFLOW);
        break;
      case OB_FLUIDSIM_PARTICLE:
        /* "Particle" type objects not being used by Mantaflow fluid simulations.
         * Skip this object, secondary particles can only be enabled through the domain object. */
        break;
      case OB_FLUIDSIM_CONTROL:
        /* "Control" type objects not being used by Mantaflow fluid simulations.
         * Use guiding type instead which is similar. */
        modifier_ensure_type(fluid_modifier_data, MOD_FLUID_TYPE_EFFEC);
        BKE_fluid_effector_type_set(
            object, fluid_modifier_data->effector, FLUID_EFFECTOR_TYPE_GUIDE);
        break;
    }
  }
  else if (old_modifier_data->type == eModifierType_Smoke) {
    SmokeModifierData *old_smoke_modifier_data = (SmokeModifierData *)old_modifier_data;
    modifier_ensure_type(fluid_modifier_data, old_smoke_modifier_data->type);
    if (fluid_modifier_data->type == MOD_FLUID_TYPE_DOMAIN) {
      BKE_fluid_domain_type_set(object, fluid_modifier_data->domain, FLUID_DOMAIN_TYPE_GAS);
    }
    else if (fluid_modifier_data->type == MOD_FLUID_TYPE_FLOW) {
      BKE_fluid_flow_type_set(object, fluid_modifier_data->flow, FLUID_FLOW_TYPE_SMOKE);
    }
    else if (fluid_modifier_data->type == MOD_FLUID_TYPE_EFFEC) {
      BKE_fluid_effector_type_set(
          object, fluid_modifier_data->effector, FLUID_EFFECTOR_TYPE_COLLISION);
    }
  }

  /* Replace modifier data in the stack. */
  new_modifier_data->next = old_modifier_data->next;
  new_modifier_data->prev = old_modifier_data->prev;
  if (new_modifier_data->prev != NULL) {
    new_modifier_data->prev->next = new_modifier_data;
  }
  if (new_modifier_data->next != NULL) {
    new_modifier_data->next->prev = new_modifier_data;
  }
  if (modifiers->first == old_modifier_data) {
    modifiers->first = new_modifier_data;
  }
  if (modifiers->last == old_modifier_data) {
    modifiers->last = new_modifier_data;
  }

  /* Free old modifier data. */
  MEM_freeN(old_modifier_data);

  return new_modifier_data;
}

static void direct_link_modifiers(BlendDataReader *reader, ListBase *lb, Object *ob)
{
  BLO_read_list(reader, lb);

  LISTBASE_FOREACH (ModifierData *, md, lb) {
    BKE_modifier_session_uuid_generate(md);

    md->error = NULL;
    md->runtime = NULL;

    /* Modifier data has been allocated as a part of data migration process and
     * no reading of nested fields from file is needed. */
    bool is_allocated = false;

    if (md->type == eModifierType_Fluidsim) {
      blo_reportf_wrap(
          reader->fd->reports,
          RPT_WARNING,
          TIP_("Possible data loss when saving this file! %s modifier is deprecated (Object: %s)"),
          md->name,
          ob->id.name + 2);
      md = modifier_replace_with_fluid(reader->fd, ob, lb, md);
      is_allocated = true;
    }
    else if (md->type == eModifierType_Smoke) {
      blo_reportf_wrap(
          reader->fd->reports,
          RPT_WARNING,
          TIP_("Possible data loss when saving this file! %s modifier is deprecated (Object: %s)"),
          md->name,
          ob->id.name + 2);
      md = modifier_replace_with_fluid(reader->fd, ob, lb, md);
      is_allocated = true;
    }

    const ModifierTypeInfo *mti = BKE_modifier_get_info(md->type);

    /* if modifiers disappear, or for upward compatibility */
    if (mti == NULL) {
      md->type = eModifierType_None;
    }

    if (is_allocated) {
      /* All the fields has been properly allocated. */
    }
    else if (md->type == eModifierType_Cloth) {
      ClothModifierData *clmd = (ClothModifierData *)md;

      clmd->clothObject = NULL;
      clmd->hairdata = NULL;

      BLO_read_data_address(reader, &clmd->sim_parms);
      BLO_read_data_address(reader, &clmd->coll_parms);

      direct_link_pointcache_list(reader, &clmd->ptcaches, &clmd->point_cache, 0);

      if (clmd->sim_parms) {
        if (clmd->sim_parms->presets > 10) {
          clmd->sim_parms->presets = 0;
        }

        clmd->sim_parms->reset = 0;

        BLO_read_data_address(reader, &clmd->sim_parms->effector_weights);

        if (!clmd->sim_parms->effector_weights) {
          clmd->sim_parms->effector_weights = BKE_effector_add_weights(NULL);
        }
      }

      clmd->solver_result = NULL;
    }
    else if (md->type == eModifierType_Fluid) {

      FluidModifierData *fmd = (FluidModifierData *)md;

      if (fmd->type == MOD_FLUID_TYPE_DOMAIN) {
        fmd->flow = NULL;
        fmd->effector = NULL;
        BLO_read_data_address(reader, &fmd->domain);
        fmd->domain->fmd = fmd;

        fmd->domain->fluid = NULL;
        fmd->domain->fluid_mutex = BLI_rw_mutex_alloc();
        fmd->domain->tex_density = NULL;
        fmd->domain->tex_color = NULL;
        fmd->domain->tex_shadow = NULL;
        fmd->domain->tex_flame = NULL;
        fmd->domain->tex_flame_coba = NULL;
        fmd->domain->tex_coba = NULL;
        fmd->domain->tex_field = NULL;
        fmd->domain->tex_velocity_x = NULL;
        fmd->domain->tex_velocity_y = NULL;
        fmd->domain->tex_velocity_z = NULL;
        fmd->domain->tex_wt = NULL;
        fmd->domain->mesh_velocities = NULL;
        BLO_read_data_address(reader, &fmd->domain->coba);

        BLO_read_data_address(reader, &fmd->domain->effector_weights);
        if (!fmd->domain->effector_weights) {
          fmd->domain->effector_weights = BKE_effector_add_weights(NULL);
        }

        direct_link_pointcache_list(
            reader, &(fmd->domain->ptcaches[0]), &(fmd->domain->point_cache[0]), 1);

        /* Manta sim uses only one cache from now on, so store pointer convert */
        if (fmd->domain->ptcaches[1].first || fmd->domain->point_cache[1]) {
          if (fmd->domain->point_cache[1]) {
            PointCache *cache = BLO_read_get_new_data_address(reader, fmd->domain->point_cache[1]);
            if (cache->flag & PTCACHE_FAKE_SMOKE) {
              /* Manta-sim/smoke was already saved in "new format" and this cache is a fake one. */
            }
            else {
              printf(
                  "High resolution manta cache not available due to pointcache update. Please "
                  "reset the simulation.\n");
            }
            BKE_ptcache_free(cache);
          }
          BLI_listbase_clear(&fmd->domain->ptcaches[1]);
          fmd->domain->point_cache[1] = NULL;
        }
      }
      else if (fmd->type == MOD_FLUID_TYPE_FLOW) {
        fmd->domain = NULL;
        fmd->effector = NULL;
        BLO_read_data_address(reader, &fmd->flow);
        fmd->flow->fmd = fmd;
        fmd->flow->mesh = NULL;
        fmd->flow->verts_old = NULL;
        fmd->flow->numverts = 0;
        BLO_read_data_address(reader, &fmd->flow->psys);
      }
      else if (fmd->type == MOD_FLUID_TYPE_EFFEC) {
        fmd->flow = NULL;
        fmd->domain = NULL;
        BLO_read_data_address(reader, &fmd->effector);
        if (fmd->effector) {
          fmd->effector->fmd = fmd;
          fmd->effector->verts_old = NULL;
          fmd->effector->numverts = 0;
          fmd->effector->mesh = NULL;
        }
        else {
          fmd->type = 0;
          fmd->flow = NULL;
          fmd->domain = NULL;
          fmd->effector = NULL;
        }
      }
    }
    else if (md->type == eModifierType_DynamicPaint) {
      DynamicPaintModifierData *pmd = (DynamicPaintModifierData *)md;

      if (pmd->canvas) {
        BLO_read_data_address(reader, &pmd->canvas);
        pmd->canvas->pmd = pmd;
        pmd->canvas->flags &= ~MOD_DPAINT_BAKING; /* just in case */

        if (pmd->canvas->surfaces.first) {
          BLO_read_list(reader, &pmd->canvas->surfaces);

          LISTBASE_FOREACH (DynamicPaintSurface *, surface, &pmd->canvas->surfaces) {
            surface->canvas = pmd->canvas;
            surface->data = NULL;
            direct_link_pointcache_list(reader, &(surface->ptcaches), &(surface->pointcache), 1);

            BLO_read_data_address(reader, &surface->effector_weights);
            if (surface->effector_weights == NULL) {
              surface->effector_weights = BKE_effector_add_weights(NULL);
            }
          }
        }
      }
      if (pmd->brush) {
        BLO_read_data_address(reader, &pmd->brush);
        pmd->brush->pmd = pmd;
        BLO_read_data_address(reader, &pmd->brush->psys);
        BLO_read_data_address(reader, &pmd->brush->paint_ramp);
        BLO_read_data_address(reader, &pmd->brush->vel_ramp);
      }
    }

    if (mti->blendRead != NULL) {
      mti->blendRead(reader, md);
    }
  }
}

static void direct_link_gpencil_modifiers(BlendDataReader *reader, ListBase *lb)
{
  BLO_read_list(reader, lb);

  LISTBASE_FOREACH (GpencilModifierData *, md, lb) {
    md->error = NULL;

    /* if modifiers disappear, or for upward compatibility */
    if (NULL == BKE_gpencil_modifier_get_info(md->type)) {
      md->type = eModifierType_None;
    }

    if (md->type == eGpencilModifierType_Lattice) {
      LatticeGpencilModifierData *gpmd = (LatticeGpencilModifierData *)md;
      gpmd->cache_data = NULL;
    }
    else if (md->type == eGpencilModifierType_Hook) {
      HookGpencilModifierData *hmd = (HookGpencilModifierData *)md;

      BLO_read_data_address(reader, &hmd->curfalloff);
      if (hmd->curfalloff) {
        BKE_curvemapping_blend_read(reader, hmd->curfalloff);
      }
    }
    else if (md->type == eGpencilModifierType_Noise) {
      NoiseGpencilModifierData *gpmd = (NoiseGpencilModifierData *)md;

      BLO_read_data_address(reader, &gpmd->curve_intensity);
      if (gpmd->curve_intensity) {
        BKE_curvemapping_blend_read(reader, gpmd->curve_intensity);
        /* initialize the curve. Maybe this could be moved to modififer logic */
        BKE_curvemapping_init(gpmd->curve_intensity);
      }
    }
    else if (md->type == eGpencilModifierType_Thick) {
      ThickGpencilModifierData *gpmd = (ThickGpencilModifierData *)md;

      BLO_read_data_address(reader, &gpmd->curve_thickness);
      if (gpmd->curve_thickness) {
        BKE_curvemapping_blend_read(reader, gpmd->curve_thickness);
        BKE_curvemapping_init(gpmd->curve_thickness);
      }
    }
    else if (md->type == eGpencilModifierType_Tint) {
      TintGpencilModifierData *gpmd = (TintGpencilModifierData *)md;
      BLO_read_data_address(reader, &gpmd->colorband);
      BLO_read_data_address(reader, &gpmd->curve_intensity);
      if (gpmd->curve_intensity) {
        BKE_curvemapping_blend_read(reader, gpmd->curve_intensity);
        BKE_curvemapping_init(gpmd->curve_intensity);
      }
    }
    else if (md->type == eGpencilModifierType_Smooth) {
      SmoothGpencilModifierData *gpmd = (SmoothGpencilModifierData *)md;
      BLO_read_data_address(reader, &gpmd->curve_intensity);
      if (gpmd->curve_intensity) {
        BKE_curvemapping_blend_read(reader, gpmd->curve_intensity);
        BKE_curvemapping_init(gpmd->curve_intensity);
      }
    }
    else if (md->type == eGpencilModifierType_Color) {
      ColorGpencilModifierData *gpmd = (ColorGpencilModifierData *)md;
      BLO_read_data_address(reader, &gpmd->curve_intensity);
      if (gpmd->curve_intensity) {
        BKE_curvemapping_blend_read(reader, gpmd->curve_intensity);
        BKE_curvemapping_init(gpmd->curve_intensity);
      }
    }
    else if (md->type == eGpencilModifierType_Opacity) {
      OpacityGpencilModifierData *gpmd = (OpacityGpencilModifierData *)md;
      BLO_read_data_address(reader, &gpmd->curve_intensity);
      if (gpmd->curve_intensity) {
        BKE_curvemapping_blend_read(reader, gpmd->curve_intensity);
        BKE_curvemapping_init(gpmd->curve_intensity);
      }
    }
  }
}

static void direct_link_shaderfxs(BlendDataReader *reader, ListBase *lb)
{
  BLO_read_list(reader, lb);

  LISTBASE_FOREACH (ShaderFxData *, fx, lb) {
    fx->error = NULL;

    /* if shader disappear, or for upward compatibility */
    if (NULL == BKE_shaderfx_get_info(fx->type)) {
      fx->type = eShaderFxType_None;
    }
  }
}

static void direct_link_object(BlendDataReader *reader, Object *ob)
{
  PartEff *paf;

  /* XXX This should not be needed - but seems like it can happen in some cases,
   * so for now play safe. */
  ob->proxy_from = NULL;

  /* loading saved files with editmode enabled works, but for undo we like
   * to stay in object mode during undo presses so keep editmode disabled.
   *
   * Also when linking in a file don't allow edit and pose modes.
   * See [#34776, #42780] for more information.
   */
  const bool is_undo = BLO_read_data_is_undo(reader);
  if (is_undo || (ob->id.tag & (LIB_TAG_EXTERN | LIB_TAG_INDIRECT))) {
    ob->mode &= ~(OB_MODE_EDIT | OB_MODE_PARTICLE_EDIT);
    if (!is_undo) {
      ob->mode &= ~OB_MODE_POSE;
    }
  }

  BLO_read_data_address(reader, &ob->adt);
  BKE_animdata_blend_read_data(reader, ob->adt);

  BLO_read_data_address(reader, &ob->pose);
  direct_link_pose(reader, ob->pose);

  BLO_read_data_address(reader, &ob->mpath);
  if (ob->mpath) {
    direct_link_motionpath(reader, ob->mpath);
  }

  BLO_read_list(reader, &ob->defbase);
  BLO_read_list(reader, &ob->fmaps);
  // XXX deprecated - old animation system <<<
  direct_link_nlastrips(reader, &ob->nlastrips);
  BLO_read_list(reader, &ob->constraintChannels);
  // >>> XXX deprecated - old animation system

  BLO_read_pointer_array(reader, (void **)&ob->mat);
  BLO_read_data_address(reader, &ob->matbits);

  /* do it here, below old data gets converted */
  direct_link_modifiers(reader, &ob->modifiers, ob);
  direct_link_gpencil_modifiers(reader, &ob->greasepencil_modifiers);
  direct_link_shaderfxs(reader, &ob->shader_fx);

  BLO_read_list(reader, &ob->effect);
  paf = ob->effect.first;
  while (paf) {
    if (paf->type == EFF_PARTICLE) {
      paf->keys = NULL;
    }
    if (paf->type == EFF_WAVE) {
      WaveEff *wav = (WaveEff *)paf;
      PartEff *next = paf->next;
      WaveModifierData *wmd = (WaveModifierData *)BKE_modifier_new(eModifierType_Wave);

      wmd->damp = wav->damp;
      wmd->flag = wav->flag;
      wmd->height = wav->height;
      wmd->lifetime = wav->lifetime;
      wmd->narrow = wav->narrow;
      wmd->speed = wav->speed;
      wmd->startx = wav->startx;
      wmd->starty = wav->startx;
      wmd->timeoffs = wav->timeoffs;
      wmd->width = wav->width;

      BLI_addtail(&ob->modifiers, wmd);

      BLI_remlink(&ob->effect, paf);
      MEM_freeN(paf);

      paf = next;
      continue;
    }
    if (paf->type == EFF_BUILD) {
      BuildEff *baf = (BuildEff *)paf;
      PartEff *next = paf->next;
      BuildModifierData *bmd = (BuildModifierData *)BKE_modifier_new(eModifierType_Build);

      bmd->start = baf->sfra;
      bmd->length = baf->len;
      bmd->randomize = 0;
      bmd->seed = 1;

      BLI_addtail(&ob->modifiers, bmd);

      BLI_remlink(&ob->effect, paf);
      MEM_freeN(paf);

      paf = next;
      continue;
    }
    paf = paf->next;
  }

  BLO_read_data_address(reader, &ob->pd);
  direct_link_partdeflect(ob->pd);
  BLO_read_data_address(reader, &ob->soft);
  if (ob->soft) {
    SoftBody *sb = ob->soft;

    sb->bpoint = NULL;  // init pointers so it gets rebuilt nicely
    sb->bspring = NULL;
    sb->scratch = NULL;
    /* although not used anymore */
    /* still have to be loaded to be compatible with old files */
    BLO_read_pointer_array(reader, (void **)&sb->keys);
    if (sb->keys) {
      for (int a = 0; a < sb->totkey; a++) {
        BLO_read_data_address(reader, &sb->keys[a]);
      }
    }

    BLO_read_data_address(reader, &sb->effector_weights);
    if (!sb->effector_weights) {
      sb->effector_weights = BKE_effector_add_weights(NULL);
    }

    BLO_read_data_address(reader, &sb->shared);
    if (sb->shared == NULL) {
      /* Link deprecated caches if they exist, so we can use them for versioning.
       * We should only do this when sb->shared == NULL, because those pointers
       * are always set (for compatibility with older Blenders). We mustn't link
       * the same pointcache twice. */
      direct_link_pointcache_list(reader, &sb->ptcaches, &sb->pointcache, false);
    }
    else {
      /* link caches */
      direct_link_pointcache_list(reader, &sb->shared->ptcaches, &sb->shared->pointcache, false);
    }
  }
  BLO_read_data_address(reader, &ob->fluidsimSettings); /* NT */

  BLO_read_data_address(reader, &ob->rigidbody_object);
  if (ob->rigidbody_object) {
    RigidBodyOb *rbo = ob->rigidbody_object;
    /* Allocate runtime-only struct */
    rbo->shared = MEM_callocN(sizeof(*rbo->shared), "RigidBodyObShared");
  }
  BLO_read_data_address(reader, &ob->rigidbody_constraint);
  if (ob->rigidbody_constraint) {
    ob->rigidbody_constraint->physics_constraint = NULL;
  }

  BLO_read_list(reader, &ob->particlesystem);
  direct_link_particlesystems(reader, &ob->particlesystem);

  direct_link_constraints(reader, &ob->constraints);

  BLO_read_list(reader, &ob->hooks);
  while (ob->hooks.first) {
    ObHook *hook = ob->hooks.first;
    HookModifierData *hmd = (HookModifierData *)BKE_modifier_new(eModifierType_Hook);

    BLO_read_int32_array(reader, hook->totindex, &hook->indexar);

    /* Do conversion here because if we have loaded
     * a hook we need to make sure it gets converted
     * and freed, regardless of version.
     */
    copy_v3_v3(hmd->cent, hook->cent);
    hmd->falloff = hook->falloff;
    hmd->force = hook->force;
    hmd->indexar = hook->indexar;
    hmd->object = hook->parent;
    memcpy(hmd->parentinv, hook->parentinv, sizeof(hmd->parentinv));
    hmd->totindex = hook->totindex;

    BLI_addhead(&ob->modifiers, hmd);
    BLI_remlink(&ob->hooks, hook);

    BKE_modifier_unique_name(&ob->modifiers, (ModifierData *)hmd);

    MEM_freeN(hook);
  }

  BLO_read_data_address(reader, &ob->iuser);
  if (ob->type == OB_EMPTY && ob->empty_drawtype == OB_EMPTY_IMAGE && !ob->iuser) {
    BKE_object_empty_draw_type_set(ob, ob->empty_drawtype);
  }

  BKE_object_runtime_reset(ob);
  BLO_read_list(reader, &ob->pc_ids);

  /* in case this value changes in future, clamp else we get undefined behavior */
  CLAMP(ob->rotmode, ROT_MODE_MIN, ROT_MODE_MAX);

  if (ob->sculpt) {
    ob->sculpt = NULL;
    /* Only create data on undo, otherwise rely on editor mode switching. */
    if (BLO_read_data_is_undo(reader) && (ob->mode & OB_MODE_ALL_SCULPT)) {
      BKE_object_sculpt_data_create(ob);
    }
  }

  ob->preview = direct_link_preview_image(reader, ob->preview);
}

static void direct_link_view_settings(BlendDataReader *reader,
                                      ColorManagedViewSettings *view_settings)
{
  BLO_read_data_address(reader, &view_settings->curve_mapping);

  if (view_settings->curve_mapping) {
    BKE_curvemapping_blend_read(reader, view_settings->curve_mapping);
  }
}

/** \} */

/* -------------------------------------------------------------------- */
/** \name Read View Layer (Collection Data)
 * \{ */

static void direct_link_layer_collections(BlendDataReader *reader, ListBase *lb, bool master)
{
  BLO_read_list(reader, lb);
  LISTBASE_FOREACH (LayerCollection *, lc, lb) {
#ifdef USE_COLLECTION_COMPAT_28
    BLO_read_data_address(reader, &lc->scene_collection);
#endif

    /* Master collection is not a real data-lock. */
    if (master) {
      BLO_read_data_address(reader, &lc->collection);
    }

    direct_link_layer_collections(reader, &lc->layer_collections, false);
  }
}

static void direct_link_view_layer(BlendDataReader *reader, ViewLayer *view_layer)
{
  view_layer->stats = NULL;
  BLO_read_list(reader, &view_layer->object_bases);
  BLO_read_data_address(reader, &view_layer->basact);

  direct_link_layer_collections(reader, &view_layer->layer_collections, true);
  BLO_read_data_address(reader, &view_layer->active_collection);

  BLO_read_data_address(reader, &view_layer->id_properties);
  IDP_BlendDataRead(reader, &view_layer->id_properties);

  BLO_read_list(reader, &(view_layer->freestyle_config.modules));
  BLO_read_list(reader, &(view_layer->freestyle_config.linesets));

  BLI_listbase_clear(&view_layer->drawdata);
  view_layer->object_bases_array = NULL;
  view_layer->object_bases_hash = NULL;
}

static void lib_link_layer_collection(BlendLibReader *reader,
                                      Library *lib,
                                      LayerCollection *layer_collection,
                                      bool master)
{
  /* Master collection is not a real data-lock. */
  if (!master) {
    BLO_read_id_address(reader, lib, &layer_collection->collection);
  }

  LISTBASE_FOREACH (
      LayerCollection *, layer_collection_nested, &layer_collection->layer_collections) {
    lib_link_layer_collection(reader, lib, layer_collection_nested, false);
  }
}

static void lib_link_view_layer(BlendLibReader *reader, Library *lib, ViewLayer *view_layer)
{
  LISTBASE_FOREACH (FreestyleModuleConfig *, fmc, &view_layer->freestyle_config.modules) {
    BLO_read_id_address(reader, lib, &fmc->script);
  }

  LISTBASE_FOREACH (FreestyleLineSet *, fls, &view_layer->freestyle_config.linesets) {
    BLO_read_id_address(reader, lib, &fls->linestyle);
    BLO_read_id_address(reader, lib, &fls->group);
  }

  for (Base *base = view_layer->object_bases.first, *base_next = NULL; base; base = base_next) {
    base_next = base->next;

    /* we only bump the use count for the collection objects */
    BLO_read_id_address(reader, lib, &base->object);

    if (base->object == NULL) {
      /* Free in case linked object got lost. */
      BLI_freelinkN(&view_layer->object_bases, base);
      if (view_layer->basact == base) {
        view_layer->basact = NULL;
      }
    }
  }

  LISTBASE_FOREACH (LayerCollection *, layer_collection, &view_layer->layer_collections) {
    lib_link_layer_collection(reader, lib, layer_collection, true);
  }

  BLO_read_id_address(reader, lib, &view_layer->mat_override);

  IDP_BlendReadLib(reader, view_layer->id_properties);
}

/** \} */

/* -------------------------------------------------------------------- */
/** \name Read ID: Collection
 * \{ */

#ifdef USE_COLLECTION_COMPAT_28
static void direct_link_scene_collection(BlendDataReader *reader, SceneCollection *sc)
{
  BLO_read_list(reader, &sc->objects);
  BLO_read_list(reader, &sc->scene_collections);

  LISTBASE_FOREACH (SceneCollection *, nsc, &sc->scene_collections) {
    direct_link_scene_collection(reader, nsc);
  }
}

static void lib_link_scene_collection(BlendLibReader *reader, Library *lib, SceneCollection *sc)
{
  LISTBASE_FOREACH (LinkData *, link, &sc->objects) {
    BLO_read_id_address(reader, lib, &link->data);
    BLI_assert(link->data);
  }

  LISTBASE_FOREACH (SceneCollection *, nsc, &sc->scene_collections) {
    lib_link_scene_collection(reader, lib, nsc);
  }
}
#endif

static void direct_link_collection(BlendDataReader *reader, Collection *collection)
{
  BLO_read_list(reader, &collection->gobject);
  BLO_read_list(reader, &collection->children);

  collection->preview = direct_link_preview_image(reader, collection->preview);

  collection->flag &= ~COLLECTION_HAS_OBJECT_CACHE;
  collection->tag = 0;
  BLI_listbase_clear(&collection->object_cache);
  BLI_listbase_clear(&collection->parents);

#ifdef USE_COLLECTION_COMPAT_28
  /* This runs before the very first doversion. */
  BLO_read_data_address(reader, &collection->collection);
  if (collection->collection != NULL) {
    direct_link_scene_collection(reader, collection->collection);
  }

  BLO_read_data_address(reader, &collection->view_layer);
  if (collection->view_layer != NULL) {
    direct_link_view_layer(reader, collection->view_layer);
  }
#endif
}

static void lib_link_collection_data(BlendLibReader *reader, Library *lib, Collection *collection)
{
  LISTBASE_FOREACH_MUTABLE (CollectionObject *, cob, &collection->gobject) {
    BLO_read_id_address(reader, lib, &cob->ob);

    if (cob->ob == NULL) {
      BLI_freelinkN(&collection->gobject, cob);
    }
  }

  LISTBASE_FOREACH (CollectionChild *, child, &collection->children) {
    BLO_read_id_address(reader, lib, &child->collection);
  }
}

static void lib_link_collection(BlendLibReader *reader, Collection *collection)
{
#ifdef USE_COLLECTION_COMPAT_28
  if (collection->collection) {
    lib_link_scene_collection(reader, collection->id.lib, collection->collection);
  }

  if (collection->view_layer) {
    lib_link_view_layer(reader, collection->id.lib, collection->view_layer);
  }
#endif

  lib_link_collection_data(reader, collection->id.lib, collection);
}

/** \} */

/* -------------------------------------------------------------------- */
/** \name Read ID: Scene
 * \{ */

/* patch for missing scene IDs, can't be in do-versions */
static void composite_patch(bNodeTree *ntree, Scene *scene)
{

  LISTBASE_FOREACH (bNode *, node, &ntree->nodes) {
    if (node->id == NULL && node->type == CMP_NODE_R_LAYERS) {
      node->id = &scene->id;
    }
  }
}

static void link_paint(BlendLibReader *reader, Scene *sce, Paint *p)
{
  if (p) {
    BLO_read_id_address(reader, sce->id.lib, &p->brush);
    for (int i = 0; i < p->tool_slots_len; i++) {
      if (p->tool_slots[i].brush != NULL) {
        BLO_read_id_address(reader, sce->id.lib, &p->tool_slots[i].brush);
      }
    }
    BLO_read_id_address(reader, sce->id.lib, &p->palette);
    p->paint_cursor = NULL;

    BKE_paint_runtime_init(sce->toolsettings, p);
  }
}

static void lib_link_sequence_modifiers(BlendLibReader *reader, Scene *scene, ListBase *lb)
{
  LISTBASE_FOREACH (SequenceModifierData *, smd, lb) {
    if (smd->mask_id) {
      BLO_read_id_address(reader, scene->id.lib, &smd->mask_id);
    }
  }
}

static void direct_link_lightcache_texture(BlendDataReader *reader, LightCacheTexture *lctex)
{
  lctex->tex = NULL;

  if (lctex->data) {
    BLO_read_data_address(reader, &lctex->data);
    if (lctex->data && BLO_read_requires_endian_switch(reader)) {
      int data_size = lctex->components * lctex->tex_size[0] * lctex->tex_size[1] *
                      lctex->tex_size[2];

      if (lctex->data_type == LIGHTCACHETEX_FLOAT) {
        BLI_endian_switch_float_array((float *)lctex->data, data_size * sizeof(float));
      }
      else if (lctex->data_type == LIGHTCACHETEX_UINT) {
        BLI_endian_switch_uint32_array((uint *)lctex->data, data_size * sizeof(uint));
      }
    }
  }

  if (lctex->data == NULL) {
    zero_v3_int(lctex->tex_size);
  }
}

static void direct_link_lightcache(BlendDataReader *reader, LightCache *cache)
{
  cache->flag &= ~LIGHTCACHE_NOT_USABLE;
  direct_link_lightcache_texture(reader, &cache->cube_tx);
  direct_link_lightcache_texture(reader, &cache->grid_tx);

  if (cache->cube_mips) {
    BLO_read_data_address(reader, &cache->cube_mips);
    for (int i = 0; i < cache->mips_len; i++) {
      direct_link_lightcache_texture(reader, &cache->cube_mips[i]);
    }
  }

  BLO_read_data_address(reader, &cache->cube_data);
  BLO_read_data_address(reader, &cache->grid_data);
}

static void direct_link_view3dshading(BlendDataReader *reader, View3DShading *shading)
{
  if (shading->prop) {
    BLO_read_data_address(reader, &shading->prop);
    IDP_BlendDataRead(reader, &shading->prop);
  }
}

/* check for cyclic set-scene,
 * libs can cause this case which is normally prevented, see (T#####) */
#define USE_SETSCENE_CHECK

#ifdef USE_SETSCENE_CHECK
/**
 * A version of #BKE_scene_validate_setscene with special checks for linked libs.
 */
static bool scene_validate_setscene__liblink(Scene *sce, const int totscene)
{
  Scene *sce_iter;
  int a;

  if (sce->set == NULL) {
    return true;
  }

  for (a = 0, sce_iter = sce; sce_iter->set; sce_iter = sce_iter->set, a++) {
    /* This runs per library (before each libraries #Main has been joined),
     * so we can't step into other libraries since `totscene` is only for this library.
     *
     * Also, other libraries may not have been linked yet,
     * while we could check #LIB_TAG_NEED_LINK the library pointer check is sufficient. */
    if (sce->id.lib != sce_iter->id.lib) {
      return true;
    }
    if (sce_iter->flag & SCE_READFILE_LIBLINK_NEED_SETSCENE_CHECK) {
      return true;
    }

    if (a > totscene) {
      sce->set = NULL;
      return false;
    }
  }

  return true;
}
#endif

static void lib_link_scene(BlendLibReader *reader, Scene *sce)
{
  lib_link_keyingsets(reader, &sce->id, &sce->keyingsets);

  BLO_read_id_address(reader, sce->id.lib, &sce->camera);
  BLO_read_id_address(reader, sce->id.lib, &sce->world);
  BLO_read_id_address(reader, sce->id.lib, &sce->set);
  BLO_read_id_address(reader, sce->id.lib, &sce->gpd);

  link_paint(reader, sce, &sce->toolsettings->imapaint.paint);
  if (sce->toolsettings->sculpt) {
    link_paint(reader, sce, &sce->toolsettings->sculpt->paint);
  }
  if (sce->toolsettings->vpaint) {
    link_paint(reader, sce, &sce->toolsettings->vpaint->paint);
  }
  if (sce->toolsettings->wpaint) {
    link_paint(reader, sce, &sce->toolsettings->wpaint->paint);
  }
  if (sce->toolsettings->uvsculpt) {
    link_paint(reader, sce, &sce->toolsettings->uvsculpt->paint);
  }
  if (sce->toolsettings->gp_paint) {
    link_paint(reader, sce, &sce->toolsettings->gp_paint->paint);
  }
  if (sce->toolsettings->gp_vertexpaint) {
    link_paint(reader, sce, &sce->toolsettings->gp_vertexpaint->paint);
  }
  if (sce->toolsettings->gp_sculptpaint) {
    link_paint(reader, sce, &sce->toolsettings->gp_sculptpaint->paint);
  }
  if (sce->toolsettings->gp_weightpaint) {
    link_paint(reader, sce, &sce->toolsettings->gp_weightpaint->paint);
  }

  if (sce->toolsettings->sculpt) {
    BLO_read_id_address(reader, sce->id.lib, &sce->toolsettings->sculpt->gravity_object);
  }

  if (sce->toolsettings->imapaint.stencil) {
    BLO_read_id_address(reader, sce->id.lib, &sce->toolsettings->imapaint.stencil);
  }

  if (sce->toolsettings->imapaint.clone) {
    BLO_read_id_address(reader, sce->id.lib, &sce->toolsettings->imapaint.clone);
  }

  if (sce->toolsettings->imapaint.canvas) {
    BLO_read_id_address(reader, sce->id.lib, &sce->toolsettings->imapaint.canvas);
  }

  BLO_read_id_address(reader, sce->id.lib, &sce->toolsettings->particle.shape_object);

  BLO_read_id_address(reader, sce->id.lib, &sce->toolsettings->gp_sculpt.guide.reference_object);

  LISTBASE_FOREACH_MUTABLE (Base *, base_legacy, &sce->base) {
    BLO_read_id_address(reader, sce->id.lib, &base_legacy->object);

    if (base_legacy->object == NULL) {
      blo_reportf_wrap(reader->fd->reports,
                       RPT_WARNING,
                       TIP_("LIB: object lost from scene: '%s'"),
                       sce->id.name + 2);
      BLI_remlink(&sce->base, base_legacy);
      if (base_legacy == sce->basact) {
        sce->basact = NULL;
      }
      MEM_freeN(base_legacy);
    }
  }

  Sequence *seq;
  SEQ_ALL_BEGIN (sce->ed, seq) {
    IDP_BlendReadLib(reader, seq->prop);

    if (seq->ipo) {
      BLO_read_id_address(
          reader, sce->id.lib, &seq->ipo);  // XXX deprecated - old animation system
    }
    seq->scene_sound = NULL;
    if (seq->scene) {
      BLO_read_id_address(reader, sce->id.lib, &seq->scene);
      seq->scene_sound = NULL;
    }
    if (seq->clip) {
      BLO_read_id_address(reader, sce->id.lib, &seq->clip);
    }
    if (seq->mask) {
      BLO_read_id_address(reader, sce->id.lib, &seq->mask);
    }
    if (seq->scene_camera) {
      BLO_read_id_address(reader, sce->id.lib, &seq->scene_camera);
    }
    if (seq->sound) {
      seq->scene_sound = NULL;
      if (seq->type == SEQ_TYPE_SOUND_HD) {
        seq->type = SEQ_TYPE_SOUND_RAM;
      }
      else {
        BLO_read_id_address(reader, sce->id.lib, &seq->sound);
      }
      if (seq->sound) {
        id_us_plus_no_lib((ID *)seq->sound);
        seq->scene_sound = NULL;
      }
    }
    if (seq->type == SEQ_TYPE_TEXT) {
      TextVars *t = seq->effectdata;
      BLO_read_id_address(reader, sce->id.lib, &t->text_font);
    }
    BLI_listbase_clear(&seq->anims);

    lib_link_sequence_modifiers(reader, sce, &seq->modifiers);
  }
  SEQ_ALL_END;

  LISTBASE_FOREACH (TimeMarker *, marker, &sce->markers) {
    if (marker->camera) {
      BLO_read_id_address(reader, sce->id.lib, &marker->camera);
    }
  }

  /* rigidbody world relies on it's linked collections */
  if (sce->rigidbody_world) {
    RigidBodyWorld *rbw = sce->rigidbody_world;
    if (rbw->group) {
      BLO_read_id_address(reader, sce->id.lib, &rbw->group);
    }
    if (rbw->constraints) {
      BLO_read_id_address(reader, sce->id.lib, &rbw->constraints);
    }
    if (rbw->effector_weights) {
      BLO_read_id_address(reader, sce->id.lib, &rbw->effector_weights->group);
    }
  }

  if (sce->nodetree) {
    composite_patch(sce->nodetree, sce);
  }

  LISTBASE_FOREACH (SceneRenderLayer *, srl, &sce->r.layers) {
    BLO_read_id_address(reader, sce->id.lib, &srl->mat_override);
    LISTBASE_FOREACH (FreestyleModuleConfig *, fmc, &srl->freestyleConfig.modules) {
      BLO_read_id_address(reader, sce->id.lib, &fmc->script);
    }
    LISTBASE_FOREACH (FreestyleLineSet *, fls, &srl->freestyleConfig.linesets) {
      BLO_read_id_address(reader, sce->id.lib, &fls->linestyle);
      BLO_read_id_address(reader, sce->id.lib, &fls->group);
    }
  }
  /* Motion Tracking */
  BLO_read_id_address(reader, sce->id.lib, &sce->clip);

#ifdef USE_COLLECTION_COMPAT_28
  if (sce->collection) {
    lib_link_scene_collection(reader, sce->id.lib, sce->collection);
  }
#endif

  LISTBASE_FOREACH (ViewLayer *, view_layer, &sce->view_layers) {
    lib_link_view_layer(reader, sce->id.lib, view_layer);
  }

  if (sce->r.bake.cage_object) {
    BLO_read_id_address(reader, sce->id.lib, &sce->r.bake.cage_object);
  }

#ifdef USE_SETSCENE_CHECK
  if (sce->set != NULL) {
    sce->flag |= SCE_READFILE_LIBLINK_NEED_SETSCENE_CHECK;
  }
#endif
}

static void lib_link_scenes_check_set(Main *bmain)
{
#ifdef USE_SETSCENE_CHECK
  const int totscene = BLI_listbase_count(&bmain->scenes);
  LISTBASE_FOREACH (Scene *, sce, &bmain->scenes) {
    if (sce->flag & SCE_READFILE_LIBLINK_NEED_SETSCENE_CHECK) {
      sce->flag &= ~SCE_READFILE_LIBLINK_NEED_SETSCENE_CHECK;
      if (!scene_validate_setscene__liblink(sce, totscene)) {
        printf("Found cyclic background scene when linking %s\n", sce->id.name + 2);
      }
    }
  }
#else
  UNUSED_VARS(bmain, totscene);
#endif
}

#undef USE_SETSCENE_CHECK

static void link_recurs_seq(BlendDataReader *reader, ListBase *lb)
{
  BLO_read_list(reader, lb);

  LISTBASE_FOREACH (Sequence *, seq, lb) {
    if (seq->seqbase.first) {
      link_recurs_seq(reader, &seq->seqbase);
    }
  }
}

static void direct_link_paint(BlendDataReader *reader, const Scene *scene, Paint *p)
{
  if (p->num_input_samples < 1) {
    p->num_input_samples = 1;
  }

  BLO_read_data_address(reader, &p->cavity_curve);
  if (p->cavity_curve) {
    BKE_curvemapping_blend_read(reader, p->cavity_curve);
  }
  else {
    BKE_paint_cavity_curve_preset(p, CURVE_PRESET_LINE);
  }

  BLO_read_data_address(reader, &p->tool_slots);

  /* Workaround for invalid data written in older versions. */
  const size_t expected_size = sizeof(PaintToolSlot) * p->tool_slots_len;
  if (p->tool_slots && MEM_allocN_len(p->tool_slots) < expected_size) {
    MEM_freeN(p->tool_slots);
    p->tool_slots = MEM_callocN(expected_size, "PaintToolSlot");
  }

  BKE_paint_runtime_init(scene->toolsettings, p);
}

static void direct_link_paint_helper(BlendDataReader *reader, const Scene *scene, Paint **paint)
{
  /* TODO. is this needed */
  BLO_read_data_address(reader, paint);

  if (*paint) {
    direct_link_paint(reader, scene, *paint);
  }
}

static void direct_link_sequence_modifiers(BlendDataReader *reader, ListBase *lb)
{
  BLO_read_list(reader, lb);

  LISTBASE_FOREACH (SequenceModifierData *, smd, lb) {
    if (smd->mask_sequence) {
      BLO_read_data_address(reader, &smd->mask_sequence);
    }

    if (smd->type == seqModifierType_Curves) {
      CurvesModifierData *cmd = (CurvesModifierData *)smd;

      BKE_curvemapping_blend_read(reader, &cmd->curve_mapping);
    }
    else if (smd->type == seqModifierType_HueCorrect) {
      HueCorrectModifierData *hcmd = (HueCorrectModifierData *)smd;

      BKE_curvemapping_blend_read(reader, &hcmd->curve_mapping);
    }
  }
}

static void direct_link_scene(BlendDataReader *reader, Scene *sce)
{
  sce->depsgraph_hash = NULL;
  sce->fps_info = NULL;

  memset(&sce->customdata_mask, 0, sizeof(sce->customdata_mask));
  memset(&sce->customdata_mask_modal, 0, sizeof(sce->customdata_mask_modal));

  BKE_sound_reset_scene_runtime(sce);

  /* set users to one by default, not in lib-link, this will increase it for compo nodes */
  id_us_ensure_real(&sce->id);

  BLO_read_list(reader, &(sce->base));

  BLO_read_data_address(reader, &sce->adt);
  BKE_animdata_blend_read_data(reader, sce->adt);

  BLO_read_list(reader, &sce->keyingsets);
  direct_link_keyingsets(reader, &sce->keyingsets);

  BLO_read_data_address(reader, &sce->basact);

  BLO_read_data_address(reader, &sce->toolsettings);
  if (sce->toolsettings) {

    /* Reset last_location and last_hit, so they are not remembered across sessions. In some files
     * these are also NaN, which could lead to crashes in painting. */
    struct UnifiedPaintSettings *ups = &sce->toolsettings->unified_paint_settings;
    zero_v3(ups->last_location);
    ups->last_hit = 0;

    direct_link_paint_helper(reader, sce, (Paint **)&sce->toolsettings->sculpt);
    direct_link_paint_helper(reader, sce, (Paint **)&sce->toolsettings->vpaint);
    direct_link_paint_helper(reader, sce, (Paint **)&sce->toolsettings->wpaint);
    direct_link_paint_helper(reader, sce, (Paint **)&sce->toolsettings->uvsculpt);
    direct_link_paint_helper(reader, sce, (Paint **)&sce->toolsettings->gp_paint);
    direct_link_paint_helper(reader, sce, (Paint **)&sce->toolsettings->gp_vertexpaint);
    direct_link_paint_helper(reader, sce, (Paint **)&sce->toolsettings->gp_sculptpaint);
    direct_link_paint_helper(reader, sce, (Paint **)&sce->toolsettings->gp_weightpaint);

    direct_link_paint(reader, sce, &sce->toolsettings->imapaint.paint);

    sce->toolsettings->particle.paintcursor = NULL;
    sce->toolsettings->particle.scene = NULL;
    sce->toolsettings->particle.object = NULL;
    sce->toolsettings->gp_sculpt.paintcursor = NULL;

    /* relink grease pencil interpolation curves */
    BLO_read_data_address(reader, &sce->toolsettings->gp_interpolate.custom_ipo);
    if (sce->toolsettings->gp_interpolate.custom_ipo) {
      BKE_curvemapping_blend_read(reader, sce->toolsettings->gp_interpolate.custom_ipo);
    }
    /* relink grease pencil multiframe falloff curve */
    BLO_read_data_address(reader, &sce->toolsettings->gp_sculpt.cur_falloff);
    if (sce->toolsettings->gp_sculpt.cur_falloff) {
      BKE_curvemapping_blend_read(reader, sce->toolsettings->gp_sculpt.cur_falloff);
    }
    /* relink grease pencil primitive curve */
    BLO_read_data_address(reader, &sce->toolsettings->gp_sculpt.cur_primitive);
    if (sce->toolsettings->gp_sculpt.cur_primitive) {
      BKE_curvemapping_blend_read(reader, sce->toolsettings->gp_sculpt.cur_primitive);
    }

    /* Relink toolsettings curve profile */
    BLO_read_data_address(reader, &sce->toolsettings->custom_bevel_profile_preset);
    if (sce->toolsettings->custom_bevel_profile_preset) {
      BKE_curveprofile_blend_read(reader, sce->toolsettings->custom_bevel_profile_preset);
    }
  }

  if (sce->ed) {
    ListBase *old_seqbasep = &sce->ed->seqbase;

    BLO_read_data_address(reader, &sce->ed);
    Editing *ed = sce->ed;

    BLO_read_data_address(reader, &ed->act_seq);
    ed->cache = NULL;
    ed->prefetch_job = NULL;

    /* recursive link sequences, lb will be correctly initialized */
    link_recurs_seq(reader, &ed->seqbase);

    Sequence *seq;
    SEQ_ALL_BEGIN (ed, seq) {
      /* Do as early as possible, so that other parts of reading can rely on valid session UUID. */
      BKE_sequence_session_uuid_generate(seq);

      BLO_read_data_address(reader, &seq->seq1);
      BLO_read_data_address(reader, &seq->seq2);
      BLO_read_data_address(reader, &seq->seq3);

      /* a patch: after introduction of effects with 3 input strips */
      if (seq->seq3 == NULL) {
        seq->seq3 = seq->seq2;
      }

      BLO_read_data_address(reader, &seq->effectdata);
      BLO_read_data_address(reader, &seq->stereo3d_format);

      if (seq->type & SEQ_TYPE_EFFECT) {
        seq->flag |= SEQ_EFFECT_NOT_LOADED;
      }

      if (seq->type == SEQ_TYPE_SPEED) {
        SpeedControlVars *s = seq->effectdata;
        s->frameMap = NULL;
      }

      if (seq->type == SEQ_TYPE_TEXT) {
        TextVars *t = seq->effectdata;
        t->text_blf_id = SEQ_FONT_NOT_LOADED;
      }

      BLO_read_data_address(reader, &seq->prop);
      IDP_BlendDataRead(reader, &seq->prop);

      BLO_read_data_address(reader, &seq->strip);
      if (seq->strip && seq->strip->done == 0) {
        seq->strip->done = true;

        if (ELEM(seq->type,
                 SEQ_TYPE_IMAGE,
                 SEQ_TYPE_MOVIE,
                 SEQ_TYPE_SOUND_RAM,
                 SEQ_TYPE_SOUND_HD)) {
          BLO_read_data_address(reader, &seq->strip->stripdata);
        }
        else {
          seq->strip->stripdata = NULL;
        }
        BLO_read_data_address(reader, &seq->strip->crop);
        BLO_read_data_address(reader, &seq->strip->transform);
        BLO_read_data_address(reader, &seq->strip->proxy);
        if (seq->strip->proxy) {
          seq->strip->proxy->anim = NULL;
        }
        else if (seq->flag & SEQ_USE_PROXY) {
          BKE_sequencer_proxy_set(seq, true);
        }

        /* need to load color balance to it could be converted to modifier */
        BLO_read_data_address(reader, &seq->strip->color_balance);
      }

      direct_link_sequence_modifiers(reader, &seq->modifiers);
    }
    SEQ_ALL_END;

    /* link metastack, slight abuse of structs here,
     * have to restore pointer to internal part in struct */
    {
      Sequence temp;
      void *poin;
      intptr_t offset;

      offset = ((intptr_t) & (temp.seqbase)) - ((intptr_t)&temp);

      /* root pointer */
      if (ed->seqbasep == old_seqbasep) {
        ed->seqbasep = &ed->seqbase;
      }
      else {
        poin = POINTER_OFFSET(ed->seqbasep, -offset);

        poin = BLO_read_get_new_data_address(reader, poin);

        if (poin) {
          ed->seqbasep = (ListBase *)POINTER_OFFSET(poin, offset);
        }
        else {
          ed->seqbasep = &ed->seqbase;
        }
      }
      /* stack */
      BLO_read_list(reader, &(ed->metastack));

      LISTBASE_FOREACH (MetaStack *, ms, &ed->metastack) {
        BLO_read_data_address(reader, &ms->parseq);

        if (ms->oldbasep == old_seqbasep) {
          ms->oldbasep = &ed->seqbase;
        }
        else {
          poin = POINTER_OFFSET(ms->oldbasep, -offset);
          poin = BLO_read_get_new_data_address(reader, poin);
          if (poin) {
            ms->oldbasep = (ListBase *)POINTER_OFFSET(poin, offset);
          }
          else {
            ms->oldbasep = &ed->seqbase;
          }
        }
      }
    }
  }

#ifdef DURIAN_CAMERA_SWITCH
  /* Runtime */
  sce->r.mode &= ~R_NO_CAMERA_SWITCH;
#endif

  BLO_read_data_address(reader, &sce->r.avicodecdata);
  if (sce->r.avicodecdata) {
    BLO_read_data_address(reader, &sce->r.avicodecdata->lpFormat);
    BLO_read_data_address(reader, &sce->r.avicodecdata->lpParms);
  }
  if (sce->r.ffcodecdata.properties) {
    BLO_read_data_address(reader, &sce->r.ffcodecdata.properties);
    IDP_BlendDataRead(reader, &sce->r.ffcodecdata.properties);
  }

  BLO_read_list(reader, &(sce->markers));
  BLO_read_list(reader, &(sce->transform_spaces));
  BLO_read_list(reader, &(sce->r.layers));
  BLO_read_list(reader, &(sce->r.views));

  LISTBASE_FOREACH (SceneRenderLayer *, srl, &sce->r.layers) {
    BLO_read_data_address(reader, &srl->prop);
    IDP_BlendDataRead(reader, &srl->prop);
    BLO_read_list(reader, &(srl->freestyleConfig.modules));
    BLO_read_list(reader, &(srl->freestyleConfig.linesets));
  }

  direct_link_view_settings(reader, &sce->view_settings);

  BLO_read_data_address(reader, &sce->rigidbody_world);
  RigidBodyWorld *rbw = sce->rigidbody_world;
  if (rbw) {
    BLO_read_data_address(reader, &rbw->shared);

    if (rbw->shared == NULL) {
      /* Link deprecated caches if they exist, so we can use them for versioning.
       * We should only do this when rbw->shared == NULL, because those pointers
       * are always set (for compatibility with older Blenders). We mustn't link
       * the same pointcache twice. */
      direct_link_pointcache_list(reader, &rbw->ptcaches, &rbw->pointcache, false);

      /* make sure simulation starts from the beginning after loading file */
      if (rbw->pointcache) {
        rbw->ltime = (float)rbw->pointcache->startframe;
      }
    }
    else {
      /* must nullify the reference to physics sim object, since it no-longer exist
       * (and will need to be recalculated)
       */
      rbw->shared->physics_world = NULL;

      /* link caches */
      direct_link_pointcache_list(reader, &rbw->shared->ptcaches, &rbw->shared->pointcache, false);

      /* make sure simulation starts from the beginning after loading file */
      if (rbw->shared->pointcache) {
        rbw->ltime = (float)rbw->shared->pointcache->startframe;
      }
    }
    rbw->objects = NULL;
    rbw->numbodies = 0;

    /* set effector weights */
    BLO_read_data_address(reader, &rbw->effector_weights);
    if (!rbw->effector_weights) {
      rbw->effector_weights = BKE_effector_add_weights(NULL);
    }
  }

  sce->preview = direct_link_preview_image(reader, sce->preview);

  BKE_curvemapping_blend_read(reader, &sce->r.mblur_shutter_curve);

#ifdef USE_COLLECTION_COMPAT_28
  /* this runs before the very first doversion */
  if (sce->collection) {
    BLO_read_data_address(reader, &sce->collection);
    direct_link_scene_collection(reader, sce->collection);
  }
#endif

  /* insert into global old-new map for reading without UI (link_global accesses it again) */
  link_glob_list(reader->fd, &sce->view_layers);
  LISTBASE_FOREACH (ViewLayer *, view_layer, &sce->view_layers) {
    direct_link_view_layer(reader, view_layer);
  }

  if (BLO_read_data_is_undo(reader)) {
    /* If it's undo do nothing here, caches are handled by higher-level generic calling code. */
  }
  else {
    /* else try to read the cache from file. */
    BLO_read_data_address(reader, &sce->eevee.light_cache_data);
    if (sce->eevee.light_cache_data) {
      direct_link_lightcache(reader, sce->eevee.light_cache_data);
    }
  }
  EEVEE_lightcache_info_update(&sce->eevee);

  direct_link_view3dshading(reader, &sce->display.shading);

  BLO_read_data_address(reader, &sce->layer_properties);
  IDP_BlendDataRead(reader, &sce->layer_properties);
}

/** \} */

/* -------------------------------------------------------------------- */
/** \name Read ID: Grease Pencil
 * \{ */

/* relink's grease pencil data's refs */
static void lib_link_gpencil(BlendLibReader *reader, bGPdata *gpd)
{
  /* Relink all data-lock linked by GP data-lock */
  /* Layers */
  LISTBASE_FOREACH (bGPDlayer *, gpl, &gpd->layers) {
    /* Layer -> Parent References */
    BLO_read_id_address(reader, gpd->id.lib, &gpl->parent);
  }

  /* materials */
  for (int a = 0; a < gpd->totcol; a++) {
    BLO_read_id_address(reader, gpd->id.lib, &gpd->mat[a]);
  }
}

/* relinks grease-pencil data - used for direct_link and old file linkage */
static void direct_link_gpencil(BlendDataReader *reader, bGPdata *gpd)
{
  /* we must firstly have some grease-pencil data to link! */
  if (gpd == NULL) {
    return;
  }

  /* relink animdata */
  BLO_read_data_address(reader, &gpd->adt);
  BKE_animdata_blend_read_data(reader, gpd->adt);

  /* Ensure full objectmode for linked grease pencil. */
  if (gpd->id.lib != NULL) {
    gpd->flag &= ~GP_DATA_STROKE_PAINTMODE;
    gpd->flag &= ~GP_DATA_STROKE_EDITMODE;
    gpd->flag &= ~GP_DATA_STROKE_SCULPTMODE;
    gpd->flag &= ~GP_DATA_STROKE_WEIGHTMODE;
    gpd->flag &= ~GP_DATA_STROKE_VERTEXMODE;
  }

  /* init stroke buffer */
  gpd->runtime.sbuffer = NULL;
  gpd->runtime.sbuffer_used = 0;
  gpd->runtime.sbuffer_size = 0;
  gpd->runtime.tot_cp_points = 0;

  /* relink palettes (old palettes deprecated, only to convert old files) */
  BLO_read_list(reader, &gpd->palettes);
  if (gpd->palettes.first != NULL) {
    LISTBASE_FOREACH (Palette *, palette, &gpd->palettes) {
      BLO_read_list(reader, &palette->colors);
    }
  }

  /* materials */
  BLO_read_pointer_array(reader, (void **)&gpd->mat);

  /* relink layers */
  BLO_read_list(reader, &gpd->layers);

  LISTBASE_FOREACH (bGPDlayer *, gpl, &gpd->layers) {
    /* relink frames */
    BLO_read_list(reader, &gpl->frames);

    BLO_read_data_address(reader, &gpl->actframe);

    gpl->runtime.icon_id = 0;

    /* Relink masks. */
    BLO_read_list(reader, &gpl->mask_layers);

    LISTBASE_FOREACH (bGPDframe *, gpf, &gpl->frames) {
      /* relink strokes (and their points) */
      BLO_read_list(reader, &gpf->strokes);

      LISTBASE_FOREACH (bGPDstroke *, gps, &gpf->strokes) {
        /* relink stroke points array */
        BLO_read_data_address(reader, &gps->points);
        /* Relink geometry*/
        BLO_read_data_address(reader, &gps->triangles);

        /* relink weight data */
        if (gps->dvert) {
          BLO_read_data_address(reader, &gps->dvert);
          BKE_defvert_blend_read(reader, gps->totpoints, gps->dvert);
        }
      }
    }
  }
}

/** \} */

/* -------------------------------------------------------------------- */
/** \name Read Screen Area/Region (Screen Data)
 * \{ */

static void direct_link_panel_list(BlendDataReader *reader, ListBase *lb)
{
  BLO_read_list(reader, lb);

  LISTBASE_FOREACH (Panel *, panel, lb) {
    panel->runtime_flag = 0;
    panel->activedata = NULL;
    panel->type = NULL;
    panel->runtime.custom_data_ptr = NULL;
    direct_link_panel_list(reader, &panel->children);
  }
}

static void direct_link_region(BlendDataReader *reader, ARegion *region, int spacetype)
{
  direct_link_panel_list(reader, &region->panels);

  BLO_read_list(reader, &region->panels_category_active);

  BLO_read_list(reader, &region->ui_lists);

  LISTBASE_FOREACH (uiList *, ui_list, &region->ui_lists) {
    ui_list->type = NULL;
    ui_list->dyn_data = NULL;
    BLO_read_data_address(reader, &ui_list->properties);
    IDP_BlendDataRead(reader, &ui_list->properties);
  }

  BLO_read_list(reader, &region->ui_previews);

  if (spacetype == SPACE_EMPTY) {
    /* unknown space type, don't leak regiondata */
    region->regiondata = NULL;
  }
  else if (region->flag & RGN_FLAG_TEMP_REGIONDATA) {
    /* Runtime data, don't use. */
    region->regiondata = NULL;
  }
  else {
    BLO_read_data_address(reader, &region->regiondata);
    if (region->regiondata) {
      if (spacetype == SPACE_VIEW3D) {
        RegionView3D *rv3d = region->regiondata;

        BLO_read_data_address(reader, &rv3d->localvd);
        BLO_read_data_address(reader, &rv3d->clipbb);

        rv3d->depths = NULL;
        rv3d->render_engine = NULL;
        rv3d->sms = NULL;
        rv3d->smooth_timer = NULL;

        rv3d->rflag &= ~(RV3D_NAVIGATING | RV3D_PAINTING);
        rv3d->runtime_viewlock = 0;
      }
    }
  }

  region->v2d.tab_offset = NULL;
  region->v2d.tab_num = 0;
  region->v2d.tab_cur = 0;
  region->v2d.sms = NULL;
  region->v2d.alpha_hor = region->v2d.alpha_vert = 255; /* visible by default */
  BLI_listbase_clear(&region->panels_category);
  BLI_listbase_clear(&region->handlers);
  BLI_listbase_clear(&region->uiblocks);
  region->headerstr = NULL;
  region->visible = 0;
  region->type = NULL;
  region->do_draw = 0;
  region->gizmo_map = NULL;
  region->regiontimer = NULL;
  region->draw_buffer = NULL;
  memset(&region->drawrct, 0, sizeof(region->drawrct));
}

static void direct_link_area(BlendDataReader *reader, ScrArea *area)
{
  BLO_read_list(reader, &(area->spacedata));
  BLO_read_list(reader, &(area->regionbase));

  BLI_listbase_clear(&area->handlers);
  area->type = NULL; /* spacetype callbacks */

  /* Should always be unset so that rna_Area_type_get works correctly. */
  area->butspacetype = SPACE_EMPTY;

  area->region_active_win = -1;

  area->flag &= ~AREA_FLAG_ACTIVE_TOOL_UPDATE;

  BLO_read_data_address(reader, &area->global);

  /* if we do not have the spacetype registered we cannot
   * free it, so don't allocate any new memory for such spacetypes. */
  if (!BKE_spacetype_exists(area->spacetype)) {
    /* Hint for versioning code to replace deprecated space types. */
    area->butspacetype = area->spacetype;

    area->spacetype = SPACE_EMPTY;
  }

  LISTBASE_FOREACH (ARegion *, region, &area->regionbase) {
    direct_link_region(reader, region, area->spacetype);
  }

  /* accident can happen when read/save new file with older version */
  /* 2.50: we now always add spacedata for info */
  if (area->spacedata.first == NULL) {
    SpaceInfo *sinfo = MEM_callocN(sizeof(SpaceInfo), "spaceinfo");
    area->spacetype = sinfo->spacetype = SPACE_INFO;
    BLI_addtail(&area->spacedata, sinfo);
  }
  /* add local view3d too */
  else if (area->spacetype == SPACE_VIEW3D) {
    blo_do_versions_view3d_split_250(area->spacedata.first, &area->regionbase);
  }

  LISTBASE_FOREACH (SpaceLink *, sl, &area->spacedata) {
    BLO_read_list(reader, &(sl->regionbase));

    /* if we do not have the spacetype registered we cannot
     * free it, so don't allocate any new memory for such spacetypes. */
    if (!BKE_spacetype_exists(sl->spacetype)) {
      sl->spacetype = SPACE_EMPTY;
    }

    LISTBASE_FOREACH (ARegion *, region, &sl->regionbase) {
      direct_link_region(reader, region, sl->spacetype);
    }

    if (sl->spacetype == SPACE_VIEW3D) {
      View3D *v3d = (View3D *)sl;

      v3d->flag |= V3D_INVALID_BACKBUF;

      if (v3d->gpd) {
        BLO_read_data_address(reader, &v3d->gpd);
        direct_link_gpencil(reader, v3d->gpd);
      }
      BLO_read_data_address(reader, &v3d->localvd);

      /* Runtime data */
      v3d->runtime.properties_storage = NULL;
      v3d->runtime.flag = 0;

      /* render can be quite heavy, set to solid on load */
      if (v3d->shading.type == OB_RENDER) {
        v3d->shading.type = OB_SOLID;
      }
      v3d->shading.prev_type = OB_SOLID;

      direct_link_view3dshading(reader, &v3d->shading);

      blo_do_versions_view3d_split_250(v3d, &sl->regionbase);
    }
    else if (sl->spacetype == SPACE_GRAPH) {
      SpaceGraph *sipo = (SpaceGraph *)sl;

      BLO_read_data_address(reader, &sipo->ads);
      BLI_listbase_clear(&sipo->runtime.ghost_curves);
    }
    else if (sl->spacetype == SPACE_NLA) {
      SpaceNla *snla = (SpaceNla *)sl;

      BLO_read_data_address(reader, &snla->ads);
    }
    else if (sl->spacetype == SPACE_OUTLINER) {
      SpaceOutliner *space_outliner = (SpaceOutliner *)sl;

      /* use newdataadr_no_us and do not free old memory avoiding double
       * frees and use of freed memory. this could happen because of a
       * bug fixed in revision 58959 where the treestore memory address
       * was not unique */
      TreeStore *ts = newdataadr_no_us(reader->fd, space_outliner->treestore);
      space_outliner->treestore = NULL;
      if (ts) {
        TreeStoreElem *elems = newdataadr_no_us(reader->fd, ts->data);

        space_outliner->treestore = BLI_mempool_create(
            sizeof(TreeStoreElem), ts->usedelem, 512, BLI_MEMPOOL_ALLOW_ITER);
        if (ts->usedelem && elems) {
          for (int i = 0; i < ts->usedelem; i++) {
            TreeStoreElem *new_elem = BLI_mempool_alloc(space_outliner->treestore);
            *new_elem = elems[i];
          }
        }
        /* we only saved what was used */
        space_outliner->storeflag |= SO_TREESTORE_CLEANUP;  // at first draw
      }
      space_outliner->treehash = NULL;
      space_outliner->tree.first = space_outliner->tree.last = NULL;
    }
    else if (sl->spacetype == SPACE_IMAGE) {
      SpaceImage *sima = (SpaceImage *)sl;

      sima->iuser.scene = NULL;
      sima->iuser.ok = 1;
      sima->scopes.waveform_1 = NULL;
      sima->scopes.waveform_2 = NULL;
      sima->scopes.waveform_3 = NULL;
      sima->scopes.vecscope = NULL;
      sima->scopes.ok = 0;

      /* WARNING: gpencil data is no longer stored directly in sima after 2.5
       * so sacrifice a few old files for now to avoid crashes with new files!
       * committed: r28002 */
#if 0
      sima->gpd = newdataadr(fd, sima->gpd);
      if (sima->gpd) {
        direct_link_gpencil(fd, sima->gpd);
      }
#endif
    }
    else if (sl->spacetype == SPACE_NODE) {
      SpaceNode *snode = (SpaceNode *)sl;

      if (snode->gpd) {
        BLO_read_data_address(reader, &snode->gpd);
        direct_link_gpencil(reader, snode->gpd);
      }

      BLO_read_list(reader, &snode->treepath);
      snode->edittree = NULL;
      snode->iofsd = NULL;
      BLI_listbase_clear(&snode->linkdrag);
    }
    else if (sl->spacetype == SPACE_TEXT) {
      SpaceText *st = (SpaceText *)sl;
      memset(&st->runtime, 0, sizeof(st->runtime));
    }
    else if (sl->spacetype == SPACE_SEQ) {
      SpaceSeq *sseq = (SpaceSeq *)sl;

      /* grease pencil data is not a direct data and can't be linked from direct_link*
       * functions, it should be linked from lib_link* functions instead
       *
       * otherwise it'll lead to lost grease data on open because it'll likely be
       * read from file after all other users of grease pencil and newdataadr would
       * simple return NULL here (sergey)
       */
#if 0
      if (sseq->gpd) {
        sseq->gpd = newdataadr(fd, sseq->gpd);
        direct_link_gpencil(fd, sseq->gpd);
      }
#endif
      sseq->scopes.reference_ibuf = NULL;
      sseq->scopes.zebra_ibuf = NULL;
      sseq->scopes.waveform_ibuf = NULL;
      sseq->scopes.sep_waveform_ibuf = NULL;
      sseq->scopes.vector_ibuf = NULL;
      sseq->scopes.histogram_ibuf = NULL;
    }
    else if (sl->spacetype == SPACE_PROPERTIES) {
      SpaceProperties *sbuts = (SpaceProperties *)sl;

      sbuts->path = NULL;
      sbuts->texuser = NULL;
      sbuts->mainbo = sbuts->mainb;
      sbuts->mainbuser = sbuts->mainb;
    }
    else if (sl->spacetype == SPACE_CONSOLE) {
      SpaceConsole *sconsole = (SpaceConsole *)sl;

      BLO_read_list(reader, &sconsole->scrollback);
      BLO_read_list(reader, &sconsole->history);

      // for (cl= sconsole->scrollback.first; cl; cl= cl->next)
      //  cl->line= newdataadr(fd, cl->line);

      /* comma expressions, (e.g. expr1, expr2, expr3) evaluate each expression,
       * from left to right.  the right-most expression sets the result of the comma
       * expression as a whole*/
      LISTBASE_FOREACH_MUTABLE (ConsoleLine *, cl, &sconsole->history) {
        BLO_read_data_address(reader, &cl->line);
        if (cl->line) {
          /* the allocted length is not written, so reset here */
          cl->len_alloc = cl->len + 1;
        }
        else {
          BLI_remlink(&sconsole->history, cl);
          MEM_freeN(cl);
        }
      }
    }
    else if (sl->spacetype == SPACE_FILE) {
      SpaceFile *sfile = (SpaceFile *)sl;

      /* this sort of info is probably irrelevant for reloading...
       * plus, it isn't saved to files yet!
       */
      sfile->folders_prev = sfile->folders_next = NULL;
      sfile->files = NULL;
      sfile->layout = NULL;
      sfile->op = NULL;
      sfile->previews_timer = NULL;
      BLO_read_data_address(reader, &sfile->params);
    }
    else if (sl->spacetype == SPACE_CLIP) {
      SpaceClip *sclip = (SpaceClip *)sl;

      sclip->scopes.track_search = NULL;
      sclip->scopes.track_preview = NULL;
      sclip->scopes.ok = 0;
    }
  }

  BLI_listbase_clear(&area->actionzones);

  BLO_read_data_address(reader, &area->v1);
  BLO_read_data_address(reader, &area->v2);
  BLO_read_data_address(reader, &area->v3);
  BLO_read_data_address(reader, &area->v4);
}

static void lib_link_area(BlendLibReader *reader, ID *parent_id, ScrArea *area)
{
  BLO_read_id_address(reader, parent_id->lib, &area->full);

  memset(&area->runtime, 0x0, sizeof(area->runtime));

  LISTBASE_FOREACH (SpaceLink *, sl, &area->spacedata) {
    switch (sl->spacetype) {
      case SPACE_VIEW3D: {
        View3D *v3d = (View3D *)sl;

        BLO_read_id_address(reader, parent_id->lib, &v3d->camera);
        BLO_read_id_address(reader, parent_id->lib, &v3d->ob_center);

        if (v3d->localvd) {
          BLO_read_id_address(reader, parent_id->lib, &v3d->localvd->camera);
        }
        break;
      }
      case SPACE_GRAPH: {
        SpaceGraph *sipo = (SpaceGraph *)sl;
        bDopeSheet *ads = sipo->ads;

        if (ads) {
          BLO_read_id_address(reader, parent_id->lib, &ads->source);
          BLO_read_id_address(reader, parent_id->lib, &ads->filter_grp);
        }
        break;
      }
      case SPACE_PROPERTIES: {
        SpaceProperties *sbuts = (SpaceProperties *)sl;
        BLO_read_id_address(reader, parent_id->lib, &sbuts->pinid);
        if (sbuts->pinid == NULL) {
          sbuts->flag &= ~SB_PIN_CONTEXT;
        }
        break;
      }
      case SPACE_FILE:
        break;
      case SPACE_ACTION: {
        SpaceAction *saction = (SpaceAction *)sl;
        bDopeSheet *ads = &saction->ads;

        if (ads) {
          BLO_read_id_address(reader, parent_id->lib, &ads->source);
          BLO_read_id_address(reader, parent_id->lib, &ads->filter_grp);
        }

        BLO_read_id_address(reader, parent_id->lib, &saction->action);
        break;
      }
      case SPACE_IMAGE: {
        SpaceImage *sima = (SpaceImage *)sl;

        BLO_read_id_address(reader, parent_id->lib, &sima->image);
        BLO_read_id_address(reader, parent_id->lib, &sima->mask_info.mask);

        /* NOTE: pre-2.5, this was local data not lib data, but now we need this as lib data
         * so fingers crossed this works fine!
         */
        BLO_read_id_address(reader, parent_id->lib, &sima->gpd);
        break;
      }
      case SPACE_SEQ: {
        SpaceSeq *sseq = (SpaceSeq *)sl;

        /* NOTE: pre-2.5, this was local data not lib data, but now we need this as lib data
         * so fingers crossed this works fine!
         */
        BLO_read_id_address(reader, parent_id->lib, &sseq->gpd);
        break;
      }
      case SPACE_NLA: {
        SpaceNla *snla = (SpaceNla *)sl;
        bDopeSheet *ads = snla->ads;

        if (ads) {
          BLO_read_id_address(reader, parent_id->lib, &ads->source);
          BLO_read_id_address(reader, parent_id->lib, &ads->filter_grp);
        }
        break;
      }
      case SPACE_TEXT: {
        SpaceText *st = (SpaceText *)sl;

        BLO_read_id_address(reader, parent_id->lib, &st->text);
        break;
      }
      case SPACE_SCRIPT: {
        SpaceScript *scpt = (SpaceScript *)sl;
        /*scpt->script = NULL; - 2.45 set to null, better re-run the script */
        if (scpt->script) {
          BLO_read_id_address(reader, parent_id->lib, &scpt->script);
          if (scpt->script) {
            SCRIPT_SET_NULL(scpt->script);
          }
        }
        break;
      }
      case SPACE_OUTLINER: {
        SpaceOutliner *space_outliner = (SpaceOutliner *)sl;
        BLO_read_id_address(reader, NULL, &space_outliner->search_tse.id);

        if (space_outliner->treestore) {
          TreeStoreElem *tselem;
          BLI_mempool_iter iter;

          BLI_mempool_iternew(space_outliner->treestore, &iter);
          while ((tselem = BLI_mempool_iterstep(&iter))) {
            BLO_read_id_address(reader, NULL, &tselem->id);
          }
          if (space_outliner->treehash) {
            /* rebuild hash table, because it depends on ids too */
            space_outliner->storeflag |= SO_TREESTORE_REBUILD;
          }
        }
        break;
      }
      case SPACE_NODE: {
        SpaceNode *snode = (SpaceNode *)sl;

        /* node tree can be stored locally in id too, link this first */
        BLO_read_id_address(reader, parent_id->lib, &snode->id);
        BLO_read_id_address(reader, parent_id->lib, &snode->from);

        bNodeTree *ntree = snode->id ? ntreeFromID(snode->id) : NULL;
        if (ntree) {
          snode->nodetree = ntree;
        }
        else {
          BLO_read_id_address(reader, parent_id->lib, &snode->nodetree);
        }

        bNodeTreePath *path;
        for (path = snode->treepath.first; path; path = path->next) {
          if (path == snode->treepath.first) {
            /* first nodetree in path is same as snode->nodetree */
            path->nodetree = snode->nodetree;
          }
          else {
            BLO_read_id_address(reader, parent_id->lib, &path->nodetree);
          }

          if (!path->nodetree) {
            break;
          }
        }

        /* remaining path entries are invalid, remove */
        bNodeTreePath *path_next;
        for (; path; path = path_next) {
          path_next = path->next;

          BLI_remlink(&snode->treepath, path);
          MEM_freeN(path);
        }

        /* edittree is just the last in the path,
         * set this directly since the path may have been shortened above */
        if (snode->treepath.last) {
          path = snode->treepath.last;
          snode->edittree = path->nodetree;
        }
        else {
          snode->edittree = NULL;
        }
        break;
      }
      case SPACE_CLIP: {
        SpaceClip *sclip = (SpaceClip *)sl;
        BLO_read_id_address(reader, parent_id->lib, &sclip->clip);
        BLO_read_id_address(reader, parent_id->lib, &sclip->mask_info.mask);
        break;
      }
      default:
        break;
    }
  }
}

/**
 * \return false on error.
 */
static bool direct_link_area_map(BlendDataReader *reader, ScrAreaMap *area_map)
{
  BLO_read_list(reader, &area_map->vertbase);
  BLO_read_list(reader, &area_map->edgebase);
  BLO_read_list(reader, &area_map->areabase);
  LISTBASE_FOREACH (ScrArea *, area, &area_map->areabase) {
    direct_link_area(reader, area);
  }

  /* edges */
  LISTBASE_FOREACH (ScrEdge *, se, &area_map->edgebase) {
    BLO_read_data_address(reader, &se->v1);
    BLO_read_data_address(reader, &se->v2);
    BKE_screen_sort_scrvert(&se->v1, &se->v2);

    if (se->v1 == NULL) {
      BLI_remlink(&area_map->edgebase, se);

      return false;
    }
  }

  return true;
}

/** \} */

/* -------------------------------------------------------------------- */
/** \name XR-data
 * \{ */

static void direct_link_wm_xr_data(BlendDataReader *reader, wmXrData *xr_data)
{
  direct_link_view3dshading(reader, &xr_data->session_settings.shading);
}

static void lib_link_wm_xr_data(BlendLibReader *reader, ID *parent_id, wmXrData *xr_data)
{
  BLO_read_id_address(reader, parent_id->lib, &xr_data->session_settings.base_pose_object);
}

/** \} */

/* -------------------------------------------------------------------- */
/** \name Read ID: Window Manager
 * \{ */

static void direct_link_windowmanager(BlendDataReader *reader, wmWindowManager *wm)
{
  id_us_ensure_real(&wm->id);
  BLO_read_list(reader, &wm->windows);

  LISTBASE_FOREACH (wmWindow *, win, &wm->windows) {
    BLO_read_data_address(reader, &win->parent);

    WorkSpaceInstanceHook *hook = win->workspace_hook;
    BLO_read_data_address(reader, &win->workspace_hook);

    /* we need to restore a pointer to this later when reading workspaces,
     * so store in global oldnew-map. */
    oldnewmap_insert(reader->fd->globmap, hook, win->workspace_hook, 0);

    direct_link_area_map(reader, &win->global_areas);

    win->ghostwin = NULL;
    win->gpuctx = NULL;
    win->eventstate = NULL;
    win->cursor_keymap_status = NULL;
    win->tweak = NULL;
#ifdef WIN32
    win->ime_data = NULL;
#endif

    BLI_listbase_clear(&win->queue);
    BLI_listbase_clear(&win->handlers);
    BLI_listbase_clear(&win->modalhandlers);
    BLI_listbase_clear(&win->gesture);

    win->active = 0;

    win->cursor = 0;
    win->lastcursor = 0;
    win->modalcursor = 0;
    win->grabcursor = 0;
    win->addmousemove = true;
    BLO_read_data_address(reader, &win->stereo3d_format);

    /* Multi-view always fallback to anaglyph at file opening
     * otherwise quad-buffer saved files can break Blender. */
    if (win->stereo3d_format) {
      win->stereo3d_format->display_mode = S3D_DISPLAY_ANAGLYPH;
    }
  }

  direct_link_wm_xr_data(reader, &wm->xr);

  BLI_listbase_clear(&wm->timers);
  BLI_listbase_clear(&wm->operators);
  BLI_listbase_clear(&wm->paintcursors);
  BLI_listbase_clear(&wm->queue);
  BKE_reports_init(&wm->reports, RPT_STORE);

  BLI_listbase_clear(&wm->keyconfigs);
  wm->defaultconf = NULL;
  wm->addonconf = NULL;
  wm->userconf = NULL;
  wm->undo_stack = NULL;

  wm->message_bus = NULL;

  wm->xr.runtime = NULL;

  BLI_listbase_clear(&wm->jobs);
  BLI_listbase_clear(&wm->drags);

  wm->windrawable = NULL;
  wm->winactive = NULL;
  wm->initialized = 0;
  wm->op_undo_depth = 0;
  wm->is_interface_locked = 0;
}

static void lib_link_windowmanager(BlendLibReader *reader, wmWindowManager *wm)
{
  LISTBASE_FOREACH (wmWindow *, win, &wm->windows) {
    if (win->workspace_hook) { /* NULL for old files */
      lib_link_workspace_instance_hook(reader, win->workspace_hook, &wm->id);
    }
    BLO_read_id_address(reader, wm->id.lib, &win->scene);
    /* deprecated, but needed for versioning (will be NULL'ed then) */
    BLO_read_id_address(reader, NULL, &win->screen);

    LISTBASE_FOREACH (ScrArea *, area, &win->global_areas.areabase) {
      lib_link_area(reader, &wm->id, area);
    }

    lib_link_wm_xr_data(reader, &wm->id, &wm->xr);
  }
}

/** \} */

/* -------------------------------------------------------------------- */
/** \name Read ID: Screen
 * \{ */

/* note: file read without screens option G_FILE_NO_UI;
 * check lib pointers in call below */
static void lib_link_screen(BlendLibReader *reader, bScreen *screen)
{
  /* deprecated, but needed for versioning (will be NULL'ed then) */
  BLO_read_id_address(reader, screen->id.lib, &screen->scene);

  screen->animtimer = NULL; /* saved in rare cases */
  screen->tool_tip = NULL;
  screen->scrubbing = false;

  LISTBASE_FOREACH (ScrArea *, area, &screen->areabase) {
    lib_link_area(reader, &screen->id, area);
  }
}

/* how to handle user count on pointer restore */
typedef enum ePointerUserMode {
  USER_IGNORE = 0, /* ignore user count */
  USER_REAL = 1,   /* ensure at least one real user (fake user ignored) */
} ePointerUserMode;

static void restore_pointer_user(ID *id, ID *newid, ePointerUserMode user)
{
  BLI_assert(STREQ(newid->name + 2, id->name + 2));
  BLI_assert(newid->lib == id->lib);
  UNUSED_VARS_NDEBUG(id);

  if (user == USER_REAL) {
    id_us_ensure_real(newid);
  }
}

#ifndef USE_GHASH_RESTORE_POINTER
/**
 * A version of #restore_pointer_by_name that performs a full search (slow!).
 * Use only for limited lookups, when the overhead of
 * creating a #IDNameLib_Map for a single lookup isn't worthwhile.
 */
static void *restore_pointer_by_name_main(Main *mainp, ID *id, ePointerUserMode user)
{
  if (id) {
    ListBase *lb = which_libbase(mainp, GS(id->name));
    if (lb) { /* there's still risk of checking corrupt mem (freed Ids in oops) */
      ID *idn = lb->first;
      for (; idn; idn = idn->next) {
        if (STREQ(idn->name + 2, id->name + 2)) {
          if (idn->lib == id->lib) {
            restore_pointer_user(id, idn, user);
            break;
          }
        }
      }
      return idn;
    }
  }
  return NULL;
}
#endif

/**
 * Only for undo files, or to restore a screen after reading without UI...
 *
 * \param user:
 * - USER_IGNORE: no user-count change.
 * - USER_REAL: ensure a real user (even if a fake one is set).
 * \param id_map: lookup table, use when performing many lookups.
 * this could be made an optional argument (falling back to a full lookup),
 * however at the moment it's always available.
 */
static void *restore_pointer_by_name(struct IDNameLib_Map *id_map, ID *id, ePointerUserMode user)
{
#ifdef USE_GHASH_RESTORE_POINTER
  if (id) {
    /* use fast lookup when available */
    ID *idn = BKE_main_idmap_lookup_id(id_map, id);
    if (idn) {
      restore_pointer_user(id, idn, user);
    }
    return idn;
  }
  return NULL;
#else
  Main *mainp = BKE_main_idmap_main_get(id_map);
  return restore_pointer_by_name_main(mainp, id, user);
#endif
}

static void lib_link_seq_clipboard_pt_restore(ID *id, struct IDNameLib_Map *id_map)
{
  if (id) {
    /* clipboard must ensure this */
    BLI_assert(id->newid != NULL);
    id->newid = restore_pointer_by_name(id_map, id->newid, USER_REAL);
  }
}
static int lib_link_seq_clipboard_cb(Sequence *seq, void *arg_pt)
{
  struct IDNameLib_Map *id_map = arg_pt;

  lib_link_seq_clipboard_pt_restore((ID *)seq->scene, id_map);
  lib_link_seq_clipboard_pt_restore((ID *)seq->scene_camera, id_map);
  lib_link_seq_clipboard_pt_restore((ID *)seq->clip, id_map);
  lib_link_seq_clipboard_pt_restore((ID *)seq->mask, id_map);
  lib_link_seq_clipboard_pt_restore((ID *)seq->sound, id_map);
  return 1;
}

static void lib_link_clipboard_restore(struct IDNameLib_Map *id_map)
{
  /* update IDs stored in sequencer clipboard */
  BKE_sequencer_base_recursive_apply(&seqbase_clipboard, lib_link_seq_clipboard_cb, id_map);
}

static int lib_link_main_data_restore_cb(LibraryIDLinkCallbackData *cb_data)
{
  const int cb_flag = cb_data->cb_flag;
  ID **id_pointer = cb_data->id_pointer;
  if (cb_flag & IDWALK_CB_EMBEDDED || *id_pointer == NULL) {
    return IDWALK_RET_NOP;
  }

  /* Special ugly case here, thanks again for those non-IDs IDs... */
  /* We probably need to add more cases here (hint: nodetrees),
   * but will wait for changes from D5559 to get in first. */
  if (GS((*id_pointer)->name) == ID_GR) {
    Collection *collection = (Collection *)*id_pointer;
    if (collection->flag & COLLECTION_IS_MASTER) {
      /* We should never reach that point anymore, since master collection private ID should be
       * properly tagged with IDWALK_CB_EMBEDDED. */
      BLI_assert(0);
      return IDWALK_RET_NOP;
    }
  }

  struct IDNameLib_Map *id_map = cb_data->user_data;

  /* Note: Handling of usercount here is really bad, defining its own system...
   * Will have to be refactored at some point, but that is not top priority task for now.
   * And all user-counts are properly recomputed at the end of the undo management code anyway. */
  *id_pointer = restore_pointer_by_name(
      id_map, *id_pointer, (cb_flag & IDWALK_CB_USER_ONE) ? USER_REAL : USER_IGNORE);

  return IDWALK_RET_NOP;
}

static void lib_link_main_data_restore(struct IDNameLib_Map *id_map, Main *newmain)
{
  ID *id;
  FOREACH_MAIN_ID_BEGIN (newmain, id) {
    BKE_library_foreach_ID_link(newmain, id, lib_link_main_data_restore_cb, id_map, IDWALK_NOP);
  }
  FOREACH_MAIN_ID_END;
}

static void lib_link_wm_xr_data_restore(struct IDNameLib_Map *id_map, wmXrData *xr_data)
{
  xr_data->session_settings.base_pose_object = restore_pointer_by_name(
      id_map, (ID *)xr_data->session_settings.base_pose_object, USER_REAL);
}

static void lib_link_window_scene_data_restore(wmWindow *win, Scene *scene, ViewLayer *view_layer)
{
  bScreen *screen = BKE_workspace_active_screen_get(win->workspace_hook);

  LISTBASE_FOREACH (ScrArea *, area, &screen->areabase) {
    LISTBASE_FOREACH (SpaceLink *, sl, &area->spacedata) {
      if (sl->spacetype == SPACE_VIEW3D) {
        View3D *v3d = (View3D *)sl;

        if (v3d->camera == NULL || v3d->scenelock) {
          v3d->camera = scene->camera;
        }

        if (v3d->localvd) {
          Base *base = NULL;

          v3d->localvd->camera = scene->camera;

          /* Localview can become invalid during undo/redo steps,
           * so we exit it when no could be found. */
          for (base = view_layer->object_bases.first; base; base = base->next) {
            if (base->local_view_bits & v3d->local_view_uuid) {
              break;
            }
          }
          if (base == NULL) {
            MEM_freeN(v3d->localvd);
            v3d->localvd = NULL;
            v3d->local_view_uuid = 0;

            /* Regionbase storage is different depending if the space is active. */
            ListBase *regionbase = (sl == area->spacedata.first) ? &area->regionbase :
                                                                   &sl->regionbase;
            LISTBASE_FOREACH (ARegion *, region, regionbase) {
              if (region->regiontype == RGN_TYPE_WINDOW) {
                RegionView3D *rv3d = region->regiondata;
                if (rv3d->localvd) {
                  MEM_freeN(rv3d->localvd);
                  rv3d->localvd = NULL;
                }
              }
            }
          }
        }
      }
    }
  }
}

static void lib_link_workspace_layout_restore(struct IDNameLib_Map *id_map,
                                              Main *newmain,
                                              WorkSpaceLayout *layout)
{
  bScreen *screen = BKE_workspace_layout_screen_get(layout);

  /* avoid conflicts with 2.8x branch */
  {
    LISTBASE_FOREACH (ScrArea *, area, &screen->areabase) {
      LISTBASE_FOREACH (SpaceLink *, sl, &area->spacedata) {
        if (sl->spacetype == SPACE_VIEW3D) {
          View3D *v3d = (View3D *)sl;

          v3d->camera = restore_pointer_by_name(id_map, (ID *)v3d->camera, USER_REAL);
          v3d->ob_center = restore_pointer_by_name(id_map, (ID *)v3d->ob_center, USER_REAL);
        }
        else if (sl->spacetype == SPACE_GRAPH) {
          SpaceGraph *sipo = (SpaceGraph *)sl;
          bDopeSheet *ads = sipo->ads;

          if (ads) {
            ads->source = restore_pointer_by_name(id_map, (ID *)ads->source, USER_REAL);

            if (ads->filter_grp) {
              ads->filter_grp = restore_pointer_by_name(
                  id_map, (ID *)ads->filter_grp, USER_IGNORE);
            }
          }

          /* force recalc of list of channels (i.e. includes calculating F-Curve colors)
           * thus preventing the "black curves" problem post-undo
           */
          sipo->runtime.flag |= SIPO_RUNTIME_FLAG_NEED_CHAN_SYNC_COLOR;
        }
        else if (sl->spacetype == SPACE_PROPERTIES) {
          SpaceProperties *sbuts = (SpaceProperties *)sl;
          sbuts->pinid = restore_pointer_by_name(id_map, sbuts->pinid, USER_IGNORE);
          if (sbuts->pinid == NULL) {
            sbuts->flag &= ~SB_PIN_CONTEXT;
          }

          /* TODO: restore path pointers: T40046
           * (complicated because this contains data pointers too, not just ID)*/
          MEM_SAFE_FREE(sbuts->path);
        }
        else if (sl->spacetype == SPACE_FILE) {
          SpaceFile *sfile = (SpaceFile *)sl;
          sfile->op = NULL;
          sfile->previews_timer = NULL;
        }
        else if (sl->spacetype == SPACE_ACTION) {
          SpaceAction *saction = (SpaceAction *)sl;

          saction->action = restore_pointer_by_name(id_map, (ID *)saction->action, USER_REAL);
          saction->ads.source = restore_pointer_by_name(
              id_map, (ID *)saction->ads.source, USER_REAL);

          if (saction->ads.filter_grp) {
            saction->ads.filter_grp = restore_pointer_by_name(
                id_map, (ID *)saction->ads.filter_grp, USER_IGNORE);
          }

          /* force recalc of list of channels, potentially updating the active action
           * while we're at it (as it can only be updated that way) [#28962]
           */
          saction->runtime.flag |= SACTION_RUNTIME_FLAG_NEED_CHAN_SYNC;
        }
        else if (sl->spacetype == SPACE_IMAGE) {
          SpaceImage *sima = (SpaceImage *)sl;

          sima->image = restore_pointer_by_name(id_map, (ID *)sima->image, USER_REAL);

          /* this will be freed, not worth attempting to find same scene,
           * since it gets initialized later */
          sima->iuser.scene = NULL;

#if 0
          /* Those are allocated and freed by space code, no need to handle them here. */
          MEM_SAFE_FREE(sima->scopes.waveform_1);
          MEM_SAFE_FREE(sima->scopes.waveform_2);
          MEM_SAFE_FREE(sima->scopes.waveform_3);
          MEM_SAFE_FREE(sima->scopes.vecscope);
#endif
          sima->scopes.ok = 0;

          /* NOTE: pre-2.5, this was local data not lib data, but now we need this as lib data
           * so assume that here we're doing for undo only...
           */
          sima->gpd = restore_pointer_by_name(id_map, (ID *)sima->gpd, USER_REAL);
          sima->mask_info.mask = restore_pointer_by_name(
              id_map, (ID *)sima->mask_info.mask, USER_REAL);
        }
        else if (sl->spacetype == SPACE_SEQ) {
          SpaceSeq *sseq = (SpaceSeq *)sl;

          /* NOTE: pre-2.5, this was local data not lib data, but now we need this as lib data
           * so assume that here we're doing for undo only...
           */
          sseq->gpd = restore_pointer_by_name(id_map, (ID *)sseq->gpd, USER_REAL);
        }
        else if (sl->spacetype == SPACE_NLA) {
          SpaceNla *snla = (SpaceNla *)sl;
          bDopeSheet *ads = snla->ads;

          if (ads) {
            ads->source = restore_pointer_by_name(id_map, (ID *)ads->source, USER_REAL);

            if (ads->filter_grp) {
              ads->filter_grp = restore_pointer_by_name(
                  id_map, (ID *)ads->filter_grp, USER_IGNORE);
            }
          }
        }
        else if (sl->spacetype == SPACE_TEXT) {
          SpaceText *st = (SpaceText *)sl;

          st->text = restore_pointer_by_name(id_map, (ID *)st->text, USER_REAL);
          if (st->text == NULL) {
            st->text = newmain->texts.first;
          }
        }
        else if (sl->spacetype == SPACE_SCRIPT) {
          SpaceScript *scpt = (SpaceScript *)sl;

          scpt->script = restore_pointer_by_name(id_map, (ID *)scpt->script, USER_REAL);

          /*screen->script = NULL; - 2.45 set to null, better re-run the script */
          if (scpt->script) {
            SCRIPT_SET_NULL(scpt->script);
          }
        }
        else if (sl->spacetype == SPACE_OUTLINER) {
          SpaceOutliner *space_outliner = (SpaceOutliner *)sl;

          space_outliner->search_tse.id = restore_pointer_by_name(
              id_map, space_outliner->search_tse.id, USER_IGNORE);

          if (space_outliner->treestore) {
            TreeStoreElem *tselem;
            BLI_mempool_iter iter;

            BLI_mempool_iternew(space_outliner->treestore, &iter);
            while ((tselem = BLI_mempool_iterstep(&iter))) {
              /* Do not try to restore pointers to drivers/sequence/etc.,
               * can crash in undo case! */
              if (TSE_IS_REAL_ID(tselem)) {
                tselem->id = restore_pointer_by_name(id_map, tselem->id, USER_IGNORE);
              }
              else {
                tselem->id = NULL;
              }
            }
            if (space_outliner->treehash) {
              /* rebuild hash table, because it depends on ids too */
              space_outliner->storeflag |= SO_TREESTORE_REBUILD;
            }
          }
        }
        else if (sl->spacetype == SPACE_NODE) {
          SpaceNode *snode = (SpaceNode *)sl;
          bNodeTreePath *path, *path_next;
          bNodeTree *ntree;

          /* node tree can be stored locally in id too, link this first */
          snode->id = restore_pointer_by_name(id_map, snode->id, USER_REAL);
          snode->from = restore_pointer_by_name(id_map, snode->from, USER_IGNORE);

          ntree = snode->id ? ntreeFromID(snode->id) : NULL;
          snode->nodetree = ntree ?
                                ntree :
                                restore_pointer_by_name(id_map, (ID *)snode->nodetree, USER_REAL);

          for (path = snode->treepath.first; path; path = path->next) {
            if (path == snode->treepath.first) {
              /* first nodetree in path is same as snode->nodetree */
              path->nodetree = snode->nodetree;
            }
            else {
              path->nodetree = restore_pointer_by_name(id_map, (ID *)path->nodetree, USER_REAL);
            }

            if (!path->nodetree) {
              break;
            }
          }

          /* remaining path entries are invalid, remove */
          for (; path; path = path_next) {
            path_next = path->next;

            BLI_remlink(&snode->treepath, path);
            MEM_freeN(path);
          }

          /* edittree is just the last in the path,
           * set this directly since the path may have been shortened above */
          if (snode->treepath.last) {
            path = snode->treepath.last;
            snode->edittree = path->nodetree;
          }
          else {
            snode->edittree = NULL;
          }
        }
        else if (sl->spacetype == SPACE_CLIP) {
          SpaceClip *sclip = (SpaceClip *)sl;

          sclip->clip = restore_pointer_by_name(id_map, (ID *)sclip->clip, USER_REAL);
          sclip->mask_info.mask = restore_pointer_by_name(
              id_map, (ID *)sclip->mask_info.mask, USER_REAL);

          sclip->scopes.ok = 0;
        }
      }
    }
  }
}

/**
 * Used to link a file (without UI) to the current UI.
 * Note that it assumes the old pointers in UI are still valid, so old Main is not freed.
 */
void blo_lib_link_restore(Main *oldmain,
                          Main *newmain,
                          wmWindowManager *curwm,
                          Scene *curscene,
                          ViewLayer *cur_view_layer)
{
  struct IDNameLib_Map *id_map = BKE_main_idmap_create(
      newmain, true, oldmain, MAIN_IDMAP_TYPE_NAME);

  LISTBASE_FOREACH (WorkSpace *, workspace, &newmain->workspaces) {
    LISTBASE_FOREACH (WorkSpaceLayout *, layout, &workspace->layouts) {
      lib_link_workspace_layout_restore(id_map, newmain, layout);
    }
  }

  LISTBASE_FOREACH (wmWindow *, win, &curwm->windows) {
    WorkSpace *workspace = BKE_workspace_active_get(win->workspace_hook);
    ID *workspace_id = (ID *)workspace;
    Scene *oldscene = win->scene;

    workspace = restore_pointer_by_name(id_map, workspace_id, USER_REAL);
    BKE_workspace_active_set(win->workspace_hook, workspace);
    win->scene = restore_pointer_by_name(id_map, (ID *)win->scene, USER_REAL);
    if (win->scene == NULL) {
      win->scene = curscene;
    }
    if (BKE_view_layer_find(win->scene, win->view_layer_name) == NULL) {
      STRNCPY(win->view_layer_name, cur_view_layer->name);
    }
    BKE_workspace_active_set(win->workspace_hook, workspace);

    /* keep cursor location through undo */
    memcpy(&win->scene->cursor, &oldscene->cursor, sizeof(win->scene->cursor));

    /* Note: even though that function seems to redo part of what is done by
     * `lib_link_workspace_layout_restore()` above, it seems to have a slightly different scope:
     * while the former updates the whole UI pointers from Main db (going over all layouts of
     * all workspaces), that one only focuses one current active screen, takes care of
     * potential local view, and needs window's scene pointer to be final... */
    lib_link_window_scene_data_restore(win, win->scene, cur_view_layer);

    BLI_assert(win->screen == NULL);
  }

  lib_link_wm_xr_data_restore(id_map, &curwm->xr);

  /* Restore all ID pointers in Main database itself
   * (especially IDProperties might point to some word-space of other 'weirdly unchanged' ID
   * pointers, see T69146).
   * Note that this will re-apply again a few pointers in workspaces or so,
   * but since we are remapping final ones already set above,
   * that is just some minor harmless double-processing. */
  lib_link_main_data_restore(id_map, newmain);

  /* update IDs stored in all possible clipboards */
  lib_link_clipboard_restore(id_map);

  BKE_main_idmap_destroy(id_map);
}

/* for the saved 2.50 files without regiondata */
/* and as patch for 2.48 and older */
void blo_do_versions_view3d_split_250(View3D *v3d, ListBase *regions)
{
  LISTBASE_FOREACH (ARegion *, region, regions) {
    if (region->regiontype == RGN_TYPE_WINDOW && region->regiondata == NULL) {
      RegionView3D *rv3d;

      rv3d = region->regiondata = MEM_callocN(sizeof(RegionView3D), "region v3d patch");
      rv3d->persp = (char)v3d->persp;
      rv3d->view = (char)v3d->view;
      rv3d->dist = v3d->dist;
      copy_v3_v3(rv3d->ofs, v3d->ofs);
      copy_qt_qt(rv3d->viewquat, v3d->viewquat);
    }
  }

  /* this was not initialized correct always */
  if (v3d->gridsubdiv == 0) {
    v3d->gridsubdiv = 10;
  }
}

static bool direct_link_screen(BlendDataReader *reader, bScreen *screen)
{
  bool success = true;

  screen->regionbase.first = screen->regionbase.last = NULL;
  screen->context = NULL;
  screen->active_region = NULL;

  screen->preview = direct_link_preview_image(reader, screen->preview);

  if (!direct_link_area_map(reader, AREAMAP_FROM_SCREEN(screen))) {
    printf("Error reading Screen %s... removing it.\n", screen->id.name + 2);
    success = false;
  }

  return success;
}

/** \} */

/* -------------------------------------------------------------------- */
/** \name Read ID: Library
 * \{ */

static void direct_link_library(FileData *fd, Library *lib, Main *main)
{
  Main *newmain;

  /* check if the library was already read */
  for (newmain = fd->mainlist->first; newmain; newmain = newmain->next) {
    if (newmain->curlib) {
      if (BLI_path_cmp(newmain->curlib->filepath_abs, lib->filepath_abs) == 0) {
        blo_reportf_wrap(fd->reports,
                         RPT_WARNING,
                         TIP_("Library '%s', '%s' had multiple instances, save and reload!"),
                         lib->filepath,
                         lib->filepath_abs);

        change_link_placeholder_to_real_ID_pointer(fd->mainlist, fd, lib, newmain->curlib);
        /*              change_link_placeholder_to_real_ID_pointer_fd(fd, lib, newmain->curlib); */

        BLI_remlink(&main->libraries, lib);
        MEM_freeN(lib);

        /* Now, since Blender always expect **latest** Main pointer from fd->mainlist
         * to be the active library Main pointer,
         * where to add all non-library data-blocks found in file next, we have to switch that
         * 'dupli' found Main to latest position in the list!
         * Otherwise, you get weird disappearing linked data on a rather inconsistent basis.
         * See also T53977 for reproducible case. */
        BLI_remlink(fd->mainlist, newmain);
        BLI_addtail(fd->mainlist, newmain);

        return;
      }
    }
  }

  /* Make sure we have full path in lib->filepath_abs */
  BLI_strncpy(lib->filepath_abs, lib->filepath, sizeof(lib->filepath));
  BLI_path_normalize(fd->relabase, lib->filepath_abs);

  //  printf("direct_link_library: filepath %s\n", lib->filepath);
  //  printf("direct_link_library: filepath_abs %s\n", lib->filepath_abs);

  BlendDataReader reader = {fd};
  lib->packedfile = direct_link_packedfile(&reader, lib->packedfile);

  /* new main */
  newmain = BKE_main_new();
  BLI_addtail(fd->mainlist, newmain);
  newmain->curlib = lib;

  lib->parent = NULL;

  id_us_ensure_real(&lib->id);
}

static void lib_link_library(BlendLibReader *UNUSED(reader), Library *UNUSED(lib))
{
}

/* Always call this once you have loaded new library data to set the relative paths correctly
 * in relation to the blend file. */
static void fix_relpaths_library(const char *basepath, Main *main)
{
  /* BLO_read_from_memory uses a blank filename */
  if (basepath == NULL || basepath[0] == '\0') {
    LISTBASE_FOREACH (Library *, lib, &main->libraries) {
      /* when loading a linked lib into a file which has not been saved,
       * there is nothing we can be relative to, so instead we need to make
       * it absolute. This can happen when appending an object with a relative
       * link into an unsaved blend file. See [#27405].
       * The remap relative option will make it relative again on save - campbell */
      if (BLI_path_is_rel(lib->filepath)) {
        BLI_strncpy(lib->filepath, lib->filepath_abs, sizeof(lib->filepath));
      }
    }
  }
  else {
    LISTBASE_FOREACH (Library *, lib, &main->libraries) {
      /* Libraries store both relative and abs paths, recreate relative paths,
       * relative to the blend file since indirectly linked libs will be
       * relative to their direct linked library. */
      if (BLI_path_is_rel(lib->filepath)) { /* if this is relative to begin with? */
        BLI_strncpy(lib->filepath, lib->filepath_abs, sizeof(lib->filepath));
        BLI_path_rel(lib->filepath, basepath);
      }
    }
  }
}

/** \} */

/* -------------------------------------------------------------------- */
/** \name Read ID: Light Probe
 * \{ */

static void lib_link_lightprobe(BlendLibReader *reader, LightProbe *prb)
{
  BLO_read_id_address(reader, prb->id.lib, &prb->visibility_grp);
}

static void direct_link_lightprobe(BlendDataReader *reader, LightProbe *prb)
{
  BLO_read_data_address(reader, &prb->adt);
  BKE_animdata_blend_read_data(reader, prb->adt);
}

/** \} */

/* -------------------------------------------------------------------- */
/** \name Read ID: Speaker
 * \{ */

static void lib_link_speaker(BlendLibReader *reader, Speaker *spk)
{
  BLO_read_id_address(reader, spk->id.lib, &spk->sound);
}

static void direct_link_speaker(BlendDataReader *reader, Speaker *spk)
{
  BLO_read_data_address(reader, &spk->adt);
  BKE_animdata_blend_read_data(reader, spk->adt);

#if 0
  spk->sound = newdataadr(fd, spk->sound);
  direct_link_sound(fd, spk->sound);
#endif
}

/** \} */

/* -------------------------------------------------------------------- */
/** \name Read ID: Sound
 * \{ */

static void direct_link_sound(BlendDataReader *reader, bSound *sound)
{
  sound->tags = 0;
  sound->handle = NULL;
  sound->playback_handle = NULL;

  /* versioning stuff, if there was a cache, then we enable caching: */
  if (sound->cache) {
    sound->flags |= SOUND_FLAGS_CACHING;
    sound->cache = NULL;
  }

  if (BLO_read_data_is_undo(reader)) {
    sound->tags |= SOUND_TAGS_WAVEFORM_NO_RELOAD;
  }

  sound->spinlock = MEM_mallocN(sizeof(SpinLock), "sound_spinlock");
  BLI_spin_init(sound->spinlock);

  /* clear waveform loading flag */
  sound->tags &= ~SOUND_TAGS_WAVEFORM_LOADING;

  sound->packedfile = direct_link_packedfile(reader, sound->packedfile);
  sound->newpackedfile = direct_link_packedfile(reader, sound->newpackedfile);
}

static void lib_link_sound(BlendLibReader *reader, bSound *sound)
{
  BLO_read_id_address(
      reader, sound->id.lib, &sound->ipo);  // XXX deprecated - old animation system
}

/** \} */

/* -------------------------------------------------------------------- */
/** \name Read ID: Movie Clip
 * \{ */

static void direct_link_movieReconstruction(BlendDataReader *reader,
                                            MovieTrackingReconstruction *reconstruction)
{
  BLO_read_data_address(reader, &reconstruction->cameras);
}

static void direct_link_movieTracks(BlendDataReader *reader, ListBase *tracksbase)
{
  BLO_read_list(reader, tracksbase);

  LISTBASE_FOREACH (MovieTrackingTrack *, track, tracksbase) {
    BLO_read_data_address(reader, &track->markers);
  }
}

static void direct_link_moviePlaneTracks(BlendDataReader *reader, ListBase *plane_tracks_base)
{
  BLO_read_list(reader, plane_tracks_base);

  LISTBASE_FOREACH (MovieTrackingPlaneTrack *, plane_track, plane_tracks_base) {
    BLO_read_pointer_array(reader, (void **)&plane_track->point_tracks);
    for (int i = 0; i < plane_track->point_tracksnr; i++) {
      BLO_read_data_address(reader, &plane_track->point_tracks[i]);
    }

    BLO_read_data_address(reader, &plane_track->markers);
  }
}

static void direct_link_movieclip(BlendDataReader *reader, MovieClip *clip)
{
  MovieTracking *tracking = &clip->tracking;

  BLO_read_data_address(reader, &clip->adt);

  direct_link_movieTracks(reader, &tracking->tracks);
  direct_link_moviePlaneTracks(reader, &tracking->plane_tracks);
  direct_link_movieReconstruction(reader, &tracking->reconstruction);

  BLO_read_data_address(reader, &clip->tracking.act_track);
  BLO_read_data_address(reader, &clip->tracking.act_plane_track);

  clip->anim = NULL;
  clip->tracking_context = NULL;
  clip->tracking.stats = NULL;

  /* TODO we could store those in undo cache storage as well, and preserve them instead of
   * re-creating them... */
  BLI_listbase_clear(&clip->runtime.gputextures);

  /* Needed for proper versioning, will be NULL for all newer files anyway. */
  BLO_read_data_address(reader, &clip->tracking.stabilization.rot_track);

  clip->tracking.dopesheet.ok = 0;
  BLI_listbase_clear(&clip->tracking.dopesheet.channels);
  BLI_listbase_clear(&clip->tracking.dopesheet.coverage_segments);

  BLO_read_list(reader, &tracking->objects);

  LISTBASE_FOREACH (MovieTrackingObject *, object, &tracking->objects) {
    direct_link_movieTracks(reader, &object->tracks);
    direct_link_moviePlaneTracks(reader, &object->plane_tracks);
    direct_link_movieReconstruction(reader, &object->reconstruction);
  }
}

static void lib_link_movieTracks(BlendLibReader *reader, MovieClip *clip, ListBase *tracksbase)
{
  LISTBASE_FOREACH (MovieTrackingTrack *, track, tracksbase) {
    BLO_read_id_address(reader, clip->id.lib, &track->gpd);
  }
}

static void lib_link_moviePlaneTracks(BlendLibReader *reader,
                                      MovieClip *clip,
                                      ListBase *tracksbase)
{
  LISTBASE_FOREACH (MovieTrackingPlaneTrack *, plane_track, tracksbase) {
    BLO_read_id_address(reader, clip->id.lib, &plane_track->image);
  }
}

static void lib_link_movieclip(BlendLibReader *reader, MovieClip *clip)
{
  MovieTracking *tracking = &clip->tracking;

  BLO_read_id_address(reader, clip->id.lib, &clip->gpd);

  lib_link_movieTracks(reader, clip, &tracking->tracks);
  lib_link_moviePlaneTracks(reader, clip, &tracking->plane_tracks);

  LISTBASE_FOREACH (MovieTrackingObject *, object, &tracking->objects) {
    lib_link_movieTracks(reader, clip, &object->tracks);
    lib_link_moviePlaneTracks(reader, clip, &object->plane_tracks);
  }
}

/** \} */

/* -------------------------------------------------------------------- */
/** \name Read ID: Masks
 * \{ */

static void direct_link_mask(BlendDataReader *reader, Mask *mask)
{
  BLO_read_data_address(reader, &mask->adt);

  BLO_read_list(reader, &mask->masklayers);

  LISTBASE_FOREACH (MaskLayer *, masklay, &mask->masklayers) {
    /* can't use newdataadr since it's a pointer within an array */
    MaskSplinePoint *act_point_search = NULL;

    BLO_read_list(reader, &masklay->splines);

    LISTBASE_FOREACH (MaskSpline *, spline, &masklay->splines) {
      MaskSplinePoint *points_old = spline->points;

      BLO_read_data_address(reader, &spline->points);

      for (int i = 0; i < spline->tot_point; i++) {
        MaskSplinePoint *point = &spline->points[i];

        if (point->tot_uw) {
          BLO_read_data_address(reader, &point->uw);
        }
      }

      /* detect active point */
      if ((act_point_search == NULL) && (masklay->act_point >= points_old) &&
          (masklay->act_point < points_old + spline->tot_point)) {
        act_point_search = &spline->points[masklay->act_point - points_old];
      }
    }

    BLO_read_list(reader, &masklay->splines_shapes);

    LISTBASE_FOREACH (MaskLayerShape *, masklay_shape, &masklay->splines_shapes) {
      BLO_read_data_address(reader, &masklay_shape->data);

      if (masklay_shape->tot_vert) {
        if (BLO_read_requires_endian_switch(reader)) {
          BLI_endian_switch_float_array(masklay_shape->data,
                                        masklay_shape->tot_vert * sizeof(float) *
                                            MASK_OBJECT_SHAPE_ELEM_SIZE);
        }
      }
    }

    BLO_read_data_address(reader, &masklay->act_spline);
    masklay->act_point = act_point_search;
  }
}

static void lib_link_mask_parent(BlendLibReader *reader, Mask *mask, MaskParent *parent)
{
  BLO_read_id_address(reader, mask->id.lib, &parent->id);
}

static void lib_link_mask(BlendLibReader *reader, Mask *mask)
{
  LISTBASE_FOREACH (MaskLayer *, masklay, &mask->masklayers) {
    MaskSpline *spline;

    spline = masklay->splines.first;
    while (spline) {
      for (int i = 0; i < spline->tot_point; i++) {
        MaskSplinePoint *point = &spline->points[i];

        lib_link_mask_parent(reader, mask, &point->parent);
      }

      lib_link_mask_parent(reader, mask, &spline->parent);

      spline = spline->next;
    }
  }
}

/** \} */

/* -------------------------------------------------------------------- */
/** \name Read ID: Line Style
 * \{ */

static void lib_link_linestyle(BlendLibReader *reader, FreestyleLineStyle *linestyle)
{
  LISTBASE_FOREACH (LineStyleModifier *, m, &linestyle->color_modifiers) {
    switch (m->type) {
      case LS_MODIFIER_DISTANCE_FROM_OBJECT: {
        LineStyleColorModifier_DistanceFromObject *cm =
            (LineStyleColorModifier_DistanceFromObject *)m;
        BLO_read_id_address(reader, linestyle->id.lib, &cm->target);
        break;
      }
    }
  }
  LISTBASE_FOREACH (LineStyleModifier *, m, &linestyle->alpha_modifiers) {
    switch (m->type) {
      case LS_MODIFIER_DISTANCE_FROM_OBJECT: {
        LineStyleAlphaModifier_DistanceFromObject *am =
            (LineStyleAlphaModifier_DistanceFromObject *)m;
        BLO_read_id_address(reader, linestyle->id.lib, &am->target);
        break;
      }
    }
  }
  LISTBASE_FOREACH (LineStyleModifier *, m, &linestyle->thickness_modifiers) {
    switch (m->type) {
      case LS_MODIFIER_DISTANCE_FROM_OBJECT: {
        LineStyleThicknessModifier_DistanceFromObject *tm =
            (LineStyleThicknessModifier_DistanceFromObject *)m;
        BLO_read_id_address(reader, linestyle->id.lib, &tm->target);
        break;
      }
    }
  }
  for (int a = 0; a < MAX_MTEX; a++) {
    MTex *mtex = linestyle->mtex[a];
    if (mtex) {
      BLO_read_id_address(reader, linestyle->id.lib, &mtex->tex);
      BLO_read_id_address(reader, linestyle->id.lib, &mtex->object);
    }
  }
}

static void direct_link_linestyle_color_modifier(BlendDataReader *reader,
                                                 LineStyleModifier *modifier)
{
  switch (modifier->type) {
    case LS_MODIFIER_ALONG_STROKE: {
      LineStyleColorModifier_AlongStroke *m = (LineStyleColorModifier_AlongStroke *)modifier;
      BLO_read_data_address(reader, &m->color_ramp);
      break;
    }
    case LS_MODIFIER_DISTANCE_FROM_CAMERA: {
      LineStyleColorModifier_DistanceFromCamera *m = (LineStyleColorModifier_DistanceFromCamera *)
          modifier;
      BLO_read_data_address(reader, &m->color_ramp);
      break;
    }
    case LS_MODIFIER_DISTANCE_FROM_OBJECT: {
      LineStyleColorModifier_DistanceFromObject *m = (LineStyleColorModifier_DistanceFromObject *)
          modifier;
      BLO_read_data_address(reader, &m->color_ramp);
      break;
    }
    case LS_MODIFIER_MATERIAL: {
      LineStyleColorModifier_Material *m = (LineStyleColorModifier_Material *)modifier;
      BLO_read_data_address(reader, &m->color_ramp);
      break;
    }
    case LS_MODIFIER_TANGENT: {
      LineStyleColorModifier_Tangent *m = (LineStyleColorModifier_Tangent *)modifier;
      BLO_read_data_address(reader, &m->color_ramp);
      break;
    }
    case LS_MODIFIER_NOISE: {
      LineStyleColorModifier_Noise *m = (LineStyleColorModifier_Noise *)modifier;
      BLO_read_data_address(reader, &m->color_ramp);
      break;
    }
    case LS_MODIFIER_CREASE_ANGLE: {
      LineStyleColorModifier_CreaseAngle *m = (LineStyleColorModifier_CreaseAngle *)modifier;
      BLO_read_data_address(reader, &m->color_ramp);
      break;
    }
    case LS_MODIFIER_CURVATURE_3D: {
      LineStyleColorModifier_Curvature_3D *m = (LineStyleColorModifier_Curvature_3D *)modifier;
      BLO_read_data_address(reader, &m->color_ramp);
      break;
    }
  }
}

static void direct_link_linestyle_alpha_modifier(BlendDataReader *reader,
                                                 LineStyleModifier *modifier)
{
  switch (modifier->type) {
    case LS_MODIFIER_ALONG_STROKE: {
      LineStyleAlphaModifier_AlongStroke *m = (LineStyleAlphaModifier_AlongStroke *)modifier;
      BLO_read_data_address(reader, &m->curve);
      BKE_curvemapping_blend_read(reader, m->curve);
      break;
    }
    case LS_MODIFIER_DISTANCE_FROM_CAMERA: {
      LineStyleAlphaModifier_DistanceFromCamera *m = (LineStyleAlphaModifier_DistanceFromCamera *)
          modifier;
      BLO_read_data_address(reader, &m->curve);
      BKE_curvemapping_blend_read(reader, m->curve);
      break;
    }
    case LS_MODIFIER_DISTANCE_FROM_OBJECT: {
      LineStyleAlphaModifier_DistanceFromObject *m = (LineStyleAlphaModifier_DistanceFromObject *)
          modifier;
      BLO_read_data_address(reader, &m->curve);
      BKE_curvemapping_blend_read(reader, m->curve);
      break;
    }
    case LS_MODIFIER_MATERIAL: {
      LineStyleAlphaModifier_Material *m = (LineStyleAlphaModifier_Material *)modifier;
      BLO_read_data_address(reader, &m->curve);
      BKE_curvemapping_blend_read(reader, m->curve);
      break;
    }
    case LS_MODIFIER_TANGENT: {
      LineStyleAlphaModifier_Tangent *m = (LineStyleAlphaModifier_Tangent *)modifier;
      BLO_read_data_address(reader, &m->curve);
      BKE_curvemapping_blend_read(reader, m->curve);
      break;
    }
    case LS_MODIFIER_NOISE: {
      LineStyleAlphaModifier_Noise *m = (LineStyleAlphaModifier_Noise *)modifier;
      BLO_read_data_address(reader, &m->curve);
      BKE_curvemapping_blend_read(reader, m->curve);
      break;
    }
    case LS_MODIFIER_CREASE_ANGLE: {
      LineStyleAlphaModifier_CreaseAngle *m = (LineStyleAlphaModifier_CreaseAngle *)modifier;
      BLO_read_data_address(reader, &m->curve);
      BKE_curvemapping_blend_read(reader, m->curve);
      break;
    }
    case LS_MODIFIER_CURVATURE_3D: {
      LineStyleAlphaModifier_Curvature_3D *m = (LineStyleAlphaModifier_Curvature_3D *)modifier;
      BLO_read_data_address(reader, &m->curve);
      BKE_curvemapping_blend_read(reader, m->curve);
      break;
    }
  }
}

static void direct_link_linestyle_thickness_modifier(BlendDataReader *reader,
                                                     LineStyleModifier *modifier)
{
  switch (modifier->type) {
    case LS_MODIFIER_ALONG_STROKE: {
      LineStyleThicknessModifier_AlongStroke *m = (LineStyleThicknessModifier_AlongStroke *)
          modifier;
      BLO_read_data_address(reader, &m->curve);
      BKE_curvemapping_blend_read(reader, m->curve);
      break;
    }
    case LS_MODIFIER_DISTANCE_FROM_CAMERA: {
      LineStyleThicknessModifier_DistanceFromCamera *m =
          (LineStyleThicknessModifier_DistanceFromCamera *)modifier;
      BLO_read_data_address(reader, &m->curve);
      BKE_curvemapping_blend_read(reader, m->curve);
      break;
    }
    case LS_MODIFIER_DISTANCE_FROM_OBJECT: {
      LineStyleThicknessModifier_DistanceFromObject *m =
          (LineStyleThicknessModifier_DistanceFromObject *)modifier;
      BLO_read_data_address(reader, &m->curve);
      BKE_curvemapping_blend_read(reader, m->curve);
      break;
    }
    case LS_MODIFIER_MATERIAL: {
      LineStyleThicknessModifier_Material *m = (LineStyleThicknessModifier_Material *)modifier;
      BLO_read_data_address(reader, &m->curve);
      BKE_curvemapping_blend_read(reader, m->curve);
      break;
    }
    case LS_MODIFIER_TANGENT: {
      LineStyleThicknessModifier_Tangent *m = (LineStyleThicknessModifier_Tangent *)modifier;
      BLO_read_data_address(reader, &m->curve);
      BKE_curvemapping_blend_read(reader, m->curve);
      break;
    }
    case LS_MODIFIER_CREASE_ANGLE: {
      LineStyleThicknessModifier_CreaseAngle *m = (LineStyleThicknessModifier_CreaseAngle *)
          modifier;
      BLO_read_data_address(reader, &m->curve);
      BKE_curvemapping_blend_read(reader, m->curve);
      break;
    }
    case LS_MODIFIER_CURVATURE_3D: {
      LineStyleThicknessModifier_Curvature_3D *m = (LineStyleThicknessModifier_Curvature_3D *)
          modifier;
      BLO_read_data_address(reader, &m->curve);
      BKE_curvemapping_blend_read(reader, m->curve);
      break;
    }
  }
}

static void direct_link_linestyle_geometry_modifier(BlendDataReader *UNUSED(reader),
                                                    LineStyleModifier *UNUSED(modifier))
{
}

static void direct_link_linestyle(BlendDataReader *reader, FreestyleLineStyle *linestyle)
{
  BLO_read_data_address(reader, &linestyle->adt);
  BKE_animdata_blend_read_data(reader, linestyle->adt);
  BLO_read_list(reader, &linestyle->color_modifiers);
  LISTBASE_FOREACH (LineStyleModifier *, modifier, &linestyle->color_modifiers) {
    direct_link_linestyle_color_modifier(reader, modifier);
  }
  BLO_read_list(reader, &linestyle->alpha_modifiers);
  LISTBASE_FOREACH (LineStyleModifier *, modifier, &linestyle->alpha_modifiers) {
    direct_link_linestyle_alpha_modifier(reader, modifier);
  }
  BLO_read_list(reader, &linestyle->thickness_modifiers);
  LISTBASE_FOREACH (LineStyleModifier *, modifier, &linestyle->thickness_modifiers) {
    direct_link_linestyle_thickness_modifier(reader, modifier);
  }
  BLO_read_list(reader, &linestyle->geometry_modifiers);
  LISTBASE_FOREACH (LineStyleModifier *, modifier, &linestyle->geometry_modifiers) {
    direct_link_linestyle_geometry_modifier(reader, modifier);
  }
  for (int a = 0; a < MAX_MTEX; a++) {
    BLO_read_data_address(reader, &linestyle->mtex[a]);
  }
}

/** \} */

/* -------------------------------------------------------------------- */
/** \name Read ID: Hair
 * \{ */

static void lib_link_hair(BlendLibReader *reader, Hair *hair)
{
  for (int a = 0; a < hair->totcol; a++) {
    BLO_read_id_address(reader, hair->id.lib, &hair->mat[a]);
  }
}

static void direct_link_hair(BlendDataReader *reader, Hair *hair)
{
  BLO_read_data_address(reader, &hair->adt);
  BKE_animdata_blend_read_data(reader, hair->adt);

  /* Geometry */
  CustomData_blend_read(reader, &hair->pdata, hair->totpoint);
  CustomData_blend_read(reader, &hair->cdata, hair->totcurve);
  BKE_hair_update_customdata_pointers(hair);

  /* Materials */
  BLO_read_pointer_array(reader, (void **)&hair->mat);
}

/** \} */

/* -------------------------------------------------------------------- */
/** \name Read ID: Point Cloud
 * \{ */

static void lib_link_pointcloud(BlendLibReader *reader, PointCloud *pointcloud)
{
  for (int a = 0; a < pointcloud->totcol; a++) {
    BLO_read_id_address(reader, pointcloud->id.lib, &pointcloud->mat[a]);
  }
}

static void direct_link_pointcloud(BlendDataReader *reader, PointCloud *pointcloud)
{
  BLO_read_data_address(reader, &pointcloud->adt);
  BKE_animdata_blend_read_data(reader, pointcloud->adt);

  /* Geometry */
  CustomData_blend_read(reader, &pointcloud->pdata, pointcloud->totpoint);
  BKE_pointcloud_update_customdata_pointers(pointcloud);

  /* Materials */
  BLO_read_pointer_array(reader, (void **)&pointcloud->mat);
}

/** \} */

/* -------------------------------------------------------------------- */
/** \name Read ID: Volume
 * \{ */

static void lib_link_volume(BlendLibReader *reader, Volume *volume)
{
  /* Needs to be done *after* cache pointers are restored (call to
   * `foreach_cache`/`blo_cache_storage_entry_restore_in_new`), easier for now to do it in
   * lib_link... */
  BKE_volume_init_grids(volume);

  for (int a = 0; a < volume->totcol; a++) {
    BLO_read_id_address(reader, volume->id.lib, &volume->mat[a]);
  }
}

static void direct_link_volume(BlendDataReader *reader, Volume *volume)
{
  BLO_read_data_address(reader, &volume->adt);
  BKE_animdata_blend_read_data(reader, volume->adt);

  volume->packedfile = direct_link_packedfile(reader, volume->packedfile);
  volume->runtime.frame = 0;

  /* materials */
  BLO_read_pointer_array(reader, (void **)&volume->mat);
}

/** \} */

/* -------------------------------------------------------------------- */
/** \name Read ID: Simulation
 * \{ */

static void lib_link_simulation(BlendLibReader *reader, Simulation *simulation)
{
  LISTBASE_FOREACH (SimulationDependency *, dependency, &simulation->dependencies) {
    BLO_read_id_address(reader, simulation->id.lib, &dependency->id);
  }
}

static void direct_link_simulation(BlendDataReader *reader, Simulation *simulation)
{
  BLO_read_data_address(reader, &simulation->adt);
  BKE_animdata_blend_read_data(reader, simulation->adt);

  BLO_read_list(reader, &simulation->states);
  LISTBASE_FOREACH (SimulationState *, state, &simulation->states) {
    BLO_read_data_address(reader, &state->name);
    BLO_read_data_address(reader, &state->type);
    if (STREQ(state->type, SIM_TYPE_NAME_PARTICLE_SIMULATION)) {
      ParticleSimulationState *particle_state = (ParticleSimulationState *)state;
      CustomData_blend_read(reader, &particle_state->attributes, particle_state->tot_particles);
    }
  }

  BLO_read_list(reader, &simulation->dependencies);
}

/** \} */

/* -------------------------------------------------------------------- */
/** \name Read Library Data Block
 * \{ */

static ID *create_placeholder(Main *mainvar, const short idcode, const char *idname, const int tag)
{
  ListBase *lb = which_libbase(mainvar, idcode);
  ID *ph_id = BKE_libblock_alloc_notest(idcode);

  *((short *)ph_id->name) = idcode;
  BLI_strncpy(ph_id->name + 2, idname, sizeof(ph_id->name) - 2);
  BKE_libblock_init_empty(ph_id);
  ph_id->lib = mainvar->curlib;
  ph_id->tag = tag | LIB_TAG_MISSING;
  ph_id->us = ID_FAKE_USERS(ph_id);
  ph_id->icon_id = 0;

  BLI_addtail(lb, ph_id);
  id_sort_by_name(lb, ph_id, NULL);

  BKE_lib_libblock_session_uuid_ensure(ph_id);

  return ph_id;
}

static void placeholders_ensure_valid(Main *bmain)
{
  /* Placeholder ObData IDs won't have any material, we have to update their objects for that,
   * otherwise the inconsistency between both will lead to crashes (especially in Eevee?). */
  LISTBASE_FOREACH (Object *, ob, &bmain->objects) {
    ID *obdata = ob->data;
    if (obdata != NULL && obdata->tag & LIB_TAG_MISSING) {
      BKE_object_materials_test(bmain, ob, obdata);
    }
  }
}

static const char *dataname(short id_code)
{
  switch (id_code) {
    case ID_OB:
      return "Data from OB";
    case ID_ME:
      return "Data from ME";
    case ID_IP:
      return "Data from IP";
    case ID_SCE:
      return "Data from SCE";
    case ID_MA:
      return "Data from MA";
    case ID_TE:
      return "Data from TE";
    case ID_CU:
      return "Data from CU";
    case ID_GR:
      return "Data from GR";
    case ID_AR:
      return "Data from AR";
    case ID_AC:
      return "Data from AC";
    case ID_LI:
      return "Data from LI";
    case ID_MB:
      return "Data from MB";
    case ID_IM:
      return "Data from IM";
    case ID_LT:
      return "Data from LT";
    case ID_LA:
      return "Data from LA";
    case ID_CA:
      return "Data from CA";
    case ID_KE:
      return "Data from KE";
    case ID_WO:
      return "Data from WO";
    case ID_SCR:
      return "Data from SCR";
    case ID_VF:
      return "Data from VF";
    case ID_TXT:
      return "Data from TXT";
    case ID_SPK:
      return "Data from SPK";
    case ID_LP:
      return "Data from LP";
    case ID_SO:
      return "Data from SO";
    case ID_NT:
      return "Data from NT";
    case ID_BR:
      return "Data from BR";
    case ID_PA:
      return "Data from PA";
    case ID_PAL:
      return "Data from PAL";
    case ID_PC:
      return "Data from PCRV";
    case ID_GD:
      return "Data from GD";
    case ID_WM:
      return "Data from WM";
    case ID_MC:
      return "Data from MC";
    case ID_MSK:
      return "Data from MSK";
    case ID_LS:
      return "Data from LS";
    case ID_CF:
      return "Data from CF";
    case ID_WS:
      return "Data from WS";
    case ID_HA:
      return "Data from HA";
    case ID_PT:
      return "Data from PT";
    case ID_VO:
      return "Data from VO";
    case ID_SIM:
      return "Data from SIM";
  }
  return "Data from Lib Block";
}

static bool direct_link_id(FileData *fd, Main *main, const int tag, ID *id, ID *id_old)
{
  BlendDataReader reader = {fd};

  /* Read part of datablock that is common between real and embedded datablocks. */
  direct_link_id_common(&reader, main->curlib, id, id_old, tag);

  if (tag & LIB_TAG_ID_LINK_PLACEHOLDER) {
    /* For placeholder we only need to set the tag, no further data to read. */
    id->tag = tag;
    return true;
  }

  const IDTypeInfo *id_type = BKE_idtype_get_info_from_id(id);
  if (id_type->blend_read_data != NULL) {
    id_type->blend_read_data(&reader, id);
  }

  /* XXX Very weakly handled currently, see comment in read_libblock() before trying to
   * use it for anything new. */
  bool success = true;

  switch (GS(id->name)) {
    case ID_WM:
      direct_link_windowmanager(&reader, (wmWindowManager *)id);
      break;
    case ID_SCR:
      success = direct_link_screen(&reader, (bScreen *)id);
      break;
    case ID_SCE:
      direct_link_scene(&reader, (Scene *)id);
      break;
    case ID_OB:
      direct_link_object(&reader, (Object *)id);
      break;
    case ID_CU:
      direct_link_curve(&reader, (Curve *)id);
      break;
    case ID_MB:
      direct_link_mball(&reader, (MetaBall *)id);
      break;
    case ID_MA:
      direct_link_material(&reader, (Material *)id);
      break;
    case ID_TE:
      direct_link_texture(&reader, (Tex *)id);
      break;
    case ID_IM:
      direct_link_image(&reader, (Image *)id);
      break;
    case ID_LA:
      direct_link_light(&reader, (Light *)id);
      break;
    case ID_VF:
      direct_link_vfont(&reader, (VFont *)id);
      break;
    case ID_TXT:
      direct_link_text(&reader, (Text *)id);
      break;
    case ID_IP:
      direct_link_ipo(&reader, (Ipo *)id);
      break;
    case ID_KE:
      direct_link_key(&reader, (Key *)id);
      break;
    case ID_WO:
      direct_link_world(&reader, (World *)id);
      break;
    case ID_LI:
      direct_link_library(fd, (Library *)id, main);
      break;
    case ID_CA:
      direct_link_camera(&reader, (Camera *)id);
      break;
    case ID_SPK:
      direct_link_speaker(&reader, (Speaker *)id);
      break;
    case ID_SO:
      direct_link_sound(&reader, (bSound *)id);
      break;
    case ID_LP:
      direct_link_lightprobe(&reader, (LightProbe *)id);
      break;
    case ID_GR:
      direct_link_collection(&reader, (Collection *)id);
      break;
    case ID_AR:
      direct_link_armature(&reader, (bArmature *)id);
      break;
    case ID_AC:
      direct_link_action(&reader, (bAction *)id);
      break;
    case ID_NT:
      direct_link_nodetree(&reader, (bNodeTree *)id);
      break;
    case ID_BR:
      direct_link_brush(&reader, (Brush *)id);
      break;
    case ID_PA:
      direct_link_particlesettings(&reader, (ParticleSettings *)id);
      break;
    case ID_GD:
      direct_link_gpencil(&reader, (bGPdata *)id);
      break;
    case ID_MC:
      direct_link_movieclip(&reader, (MovieClip *)id);
      break;
    case ID_MSK:
      direct_link_mask(&reader, (Mask *)id);
      break;
    case ID_LS:
      direct_link_linestyle(&reader, (FreestyleLineStyle *)id);
      break;
    case ID_PAL:
      direct_link_palette(&reader, (Palette *)id);
      break;
    case ID_PC:
      direct_link_paint_curve(&reader, (PaintCurve *)id);
      break;
    case ID_CF:
      direct_link_cachefile(&reader, (CacheFile *)id);
      break;
    case ID_WS:
      direct_link_workspace(&reader, (WorkSpace *)id, main);
      break;
    case ID_HA:
      direct_link_hair(&reader, (Hair *)id);
      break;
    case ID_PT:
      direct_link_pointcloud(&reader, (PointCloud *)id);
      break;
    case ID_VO:
      direct_link_volume(&reader, (Volume *)id);
      break;
    case ID_SIM:
      direct_link_simulation(&reader, (Simulation *)id);
      break;
    case ID_ME:
    case ID_LT:
      /* Do nothing. Handled by IDTypeInfo callback. */
      break;
  }

  /* try to restore (when undoing) or clear ID's cache pointers. */
  if (id_type->foreach_cache != NULL) {
    BKE_idtype_id_foreach_cache(
        id, blo_cache_storage_entry_restore_in_new, reader.fd->cache_storage);
  }

  return success;
}

/* Read all data associated with a datablock into datamap. */
static BHead *read_data_into_datamap(FileData *fd, BHead *bhead, const char *allocname)
{
  bhead = blo_bhead_next(fd, bhead);

  while (bhead && bhead->code == DATA) {
    /* The code below is useful for debugging leaks in data read from the blend file.
     * Without this the messages only tell us what ID-type the memory came from,
     * eg: `Data from OB len 64`, see #dataname.
     * With the code below we get the struct-name to help tracking down the leak.
     * This is kept disabled as the #malloc for the text always leaks memory. */
#if 0
    {
      const short *sp = fd->filesdna->structs[bhead->SDNAnr];
      allocname = fd->filesdna->types[sp[0]];
      size_t allocname_size = strlen(allocname) + 1;
      char *allocname_buf = malloc(allocname_size);
      memcpy(allocname_buf, allocname, allocname_size);
      allocname = allocname_buf;
    }
#endif

    void *data = read_struct(fd, bhead, allocname);
    if (data) {
      oldnewmap_insert(fd->datamap, bhead->old, data, 0);
    }

    bhead = blo_bhead_next(fd, bhead);
  }

  return bhead;
}

/* Verify if the datablock and all associated data is identical. */
static bool read_libblock_is_identical(FileData *fd, BHead *bhead)
{
  /* Test ID itself. */
  if (bhead->len && !BHEADN_FROM_BHEAD(bhead)->is_memchunk_identical) {
    return false;
  }

  /* Test any other data that is part of ID (logic must match read_data_into_datamap). */
  bhead = blo_bhead_next(fd, bhead);

  while (bhead && bhead->code == DATA) {
    if (bhead->len && !BHEADN_FROM_BHEAD(bhead)->is_memchunk_identical) {
      return false;
    }

    bhead = blo_bhead_next(fd, bhead);
  }

  return true;
}

/* For undo, restore matching library datablock from the old main. */
static bool read_libblock_undo_restore_library(FileData *fd, Main *main, const ID *id)
{
  /* In undo case, most libs and linked data should be kept as is from previous state
   * (see BLO_read_from_memfile).
   * However, some needed by the snapshot being read may have been removed in previous one,
   * and would go missing.
   * This leads e.g. to disappearing objects in some undo/redo case, see T34446.
   * That means we have to carefully check whether current lib or
   * libdata already exits in old main, if it does we merely copy it over into new main area,
   * otherwise we have to do a full read of that bhead... */
  DEBUG_PRINTF("UNDO: restore library %s\n", id->name);

  Main *libmain = fd->old_mainlist->first;
  /* Skip oldmain itself... */
  for (libmain = libmain->next; libmain; libmain = libmain->next) {
    DEBUG_PRINTF("  compare with %s -> ", libmain->curlib ? libmain->curlib->id.name : "<NULL>");
    if (libmain->curlib && STREQ(id->name, libmain->curlib->id.name)) {
      Main *oldmain = fd->old_mainlist->first;
      DEBUG_PRINTF("match!\n");
      /* In case of a library, we need to re-add its main to fd->mainlist,
       * because if we have later a missing ID_LINK_PLACEHOLDER,
       * we need to get the correct lib it is linked to!
       * Order is crucial, we cannot bulk-add it in BLO_read_from_memfile()
       * like it used to be. */
      BLI_remlink(fd->old_mainlist, libmain);
      BLI_remlink_safe(&oldmain->libraries, libmain->curlib);
      BLI_addtail(fd->mainlist, libmain);
      BLI_addtail(&main->libraries, libmain->curlib);
      return true;
    }
    DEBUG_PRINTF("no match\n");
  }

  return false;
}

/* For undo, restore existing linked datablock from the old main. */
static bool read_libblock_undo_restore_linked(FileData *fd, Main *main, const ID *id, BHead *bhead)
{
  DEBUG_PRINTF("UNDO: restore linked datablock %s\n", id->name);
  DEBUG_PRINTF("  from %s (%s): ",
               main->curlib ? main->curlib->id.name : "<NULL>",
               main->curlib ? main->curlib->filepath : "<NULL>");

  ID *id_old = BKE_libblock_find_name(main, GS(id->name), id->name + 2);
  if (id_old != NULL) {
    DEBUG_PRINTF("  found!\n");
    /* Even though we found our linked ID, there is no guarantee its address
     * is still the same. */
    if (id_old != bhead->old) {
      oldnewmap_insert(fd->libmap, bhead->old, id_old, GS(id_old->name));
    }

    /* No need to do anything else for ID_LINK_PLACEHOLDER, it's assumed
     * already present in its lib's main. */
    return true;
  }

  DEBUG_PRINTF("  not found\n");
  return false;
}

/* For undo, restore unchanged datablock from old main. */
static void read_libblock_undo_restore_identical(
    FileData *fd, Main *main, const ID *UNUSED(id), ID *id_old, const int tag)
{
  BLI_assert((fd->skip_flags & BLO_READ_SKIP_UNDO_OLD_MAIN) == 0);
  BLI_assert(id_old != NULL);

  /* Some tags need to be preserved here. */
  id_old->tag = tag | (id_old->tag & LIB_TAG_EXTRAUSER);
  id_old->lib = main->curlib;
  id_old->us = ID_FAKE_USERS(id_old);
  /* Do not reset id->icon_id here, memory allocated for it remains valid. */
  /* Needed because .blend may have been saved with crap value here... */
  id_old->newid = NULL;
  id_old->orig_id = NULL;

  const short idcode = GS(id_old->name);
  Main *old_bmain = fd->old_mainlist->first;
  ListBase *old_lb = which_libbase(old_bmain, idcode);
  ListBase *new_lb = which_libbase(main, idcode);
  BLI_remlink(old_lb, id_old);
  BLI_addtail(new_lb, id_old);

  /* Recalc flags, mostly these just remain as they are. */
  id_old->recalc |= direct_link_id_restore_recalc_exceptions(id_old);
  id_old->recalc_after_undo_push = 0;

  /* As usual, proxies require some special love...
   * In `blo_clear_proxy_pointers_from_lib()` we clear all `proxy_from` pointers to local IDs, for
   * undo. This is required since we do not re-read linked data in that case, so we also do not
   * re-'lib_link' their pointers.
   * Those `proxy_from` pointers are then re-defined properly when lib_linking the newly read local
   * object. However, in case of re-used data 'as-is', we never lib_link it again, so we have to
   * fix those backward pointers here. */
  if (GS(id_old->name) == ID_OB) {
    Object *ob = (Object *)id_old;
    if (ob->proxy != NULL) {
      ob->proxy->proxy_from = ob;
    }
  }
}

/* For undo, store changed datablock at old address. */
static void read_libblock_undo_restore_at_old_address(FileData *fd, Main *main, ID *id, ID *id_old)
{
  /* During memfile undo, if an ID changed and we cannot directly re-use existing one from old
   * bmain, we do a full read of the new id from the memfile, and then fully swap its content
   * with the old id. This allows us to keep the same pointer even for modified data, which
   * helps reducing further detected changes by the depsgraph (since unchanged IDs remain fully
   * unchanged, even if they are using/pointing to a changed one). */
  BLI_assert((fd->skip_flags & BLO_READ_SKIP_UNDO_OLD_MAIN) == 0);
  BLI_assert(id_old != NULL);

  const short idcode = GS(id->name);

  /* XXX 3DCursor (witch is UI data and as such should not be affected by undo) is stored in
   * Scene... So this requires some special handling, previously done in `blo_lib_link_restore()`,
   * but this cannot work anymore when we overwrite existing memory... */
  if (idcode == ID_SCE) {
    Scene *scene_old = (Scene *)id_old;
    Scene *scene = (Scene *)id;
    SWAP(View3DCursor, scene_old->cursor, scene->cursor);
  }

  Main *old_bmain = fd->old_mainlist->first;
  ListBase *old_lb = which_libbase(old_bmain, idcode);
  ListBase *new_lb = which_libbase(main, idcode);
  BLI_remlink(old_lb, id_old);
  BLI_remlink(new_lb, id);

  /* We do not need any remapping from this call here, since no ID pointer is valid in the data
   * currently (they are all pointing to old addresses, and need to go through `lib_link`
   * process). So we can pass NULL for the Main pointer parameter. */
  BKE_lib_id_swap_full(NULL, id, id_old);

  BLI_addtail(new_lb, id_old);
  BLI_addtail(old_lb, id);
}

static bool read_libblock_undo_restore(
    FileData *fd, Main *main, BHead *bhead, const int tag, ID **r_id_old)
{
  /* Get pointer to memory of new ID that we will be reading. */
  const ID *id = peek_struct_undo(fd, bhead);
  const short idcode = GS(id->name);

  if (bhead->code == ID_LI) {
    /* Restore library datablock. */
    if (read_libblock_undo_restore_library(fd, main, id)) {
      return true;
    }
  }
  else if (bhead->code == ID_LINK_PLACEHOLDER) {
    /* Restore linked datablock. */
    if (read_libblock_undo_restore_linked(fd, main, id, bhead)) {
      return true;
    }
  }
  else if (ELEM(idcode, ID_WM, ID_SCR, ID_WS)) {
    /* Skip reading any UI datablocks, existing ones are kept. We don't
     * support pointers from other datablocks to UI datablocks so those
     * we also don't put UI datablocks in fd->libmap. */
    return true;
  }

  /* Restore local datablocks. */
  DEBUG_PRINTF("UNDO: read %s (uuid %u) -> ", id->name, id->session_uuid);

  ID *id_old = NULL;
  const bool do_partial_undo = (fd->skip_flags & BLO_READ_SKIP_UNDO_OLD_MAIN) == 0;
  if (do_partial_undo && (bhead->code != ID_LINK_PLACEHOLDER)) {
    /* This code should only ever be reached for local data-blocks. */
    BLI_assert(main->curlib == NULL);

    /* Find the 'current' existing ID we want to reuse instead of the one we
     * would read from the undo memfile. */
    BLI_assert(fd->old_idmap != NULL);
    id_old = BKE_main_idmap_lookup_uuid(fd->old_idmap, id->session_uuid);
  }

  if (id_old != NULL && read_libblock_is_identical(fd, bhead)) {
    /* Local datablock was unchanged, restore from the old main. */
    DEBUG_PRINTF("keep identical datablock\n");

    /* Do not add LIB_TAG_NEW here, this should not be needed/used in undo case anyway (as
     * this is only for do_version-like code), but for sake of consistency, and also because
     * it will tell us which ID is re-used from old Main, and which one is actually new. */
    /* Also do not add LIB_TAG_NEED_LINK, those IDs will never be re-liblinked, hence that tag will
     * never be cleared, leading to critical issue in link/append code. */
    const int id_tag = tag | LIB_TAG_UNDO_OLD_ID_REUSED;
    read_libblock_undo_restore_identical(fd, main, id, id_old, id_tag);

    /* Insert into library map for lookup by newly read datablocks (with pointer value bhead->old).
     * Note that existing datablocks in memory (which pointer value would be id_old) are not
     * remapped anymore, so no need to store this info here. */
    oldnewmap_insert(fd->libmap, bhead->old, id_old, bhead->code);

    *r_id_old = id_old;
    return true;
  }
  if (id_old != NULL) {
    /* Local datablock was changed. Restore at the address of the old datablock. */
    DEBUG_PRINTF("read to old existing address\n");
    *r_id_old = id_old;
    return false;
  }

  /* Local datablock does not exist in the undo step, so read from scratch. */
  DEBUG_PRINTF("read at new address\n");
  return false;
}

/* This routine reads a datablock and its direct data, and advances bhead to
 * the next datablock. For library linked datablocks, only a placeholder will
 * be generated, to be replaced in read_library_linked_ids.
 *
 * When reading for undo, libraries, linked datablocks and unchanged datablocks
 * will be restored from the old database. Only new or changed datablocks will
 * actually be read. */
static BHead *read_libblock(FileData *fd,
                            Main *main,
                            BHead *bhead,
                            const int tag,
                            const bool placeholder_set_indirect_extern,
                            ID **r_id)
{
  /* First attempt to restore existing datablocks for undo.
   * When datablocks are changed but still exist, we restore them at the old
   * address and inherit recalc flags for the dependency graph. */
  ID *id_old = NULL;
  if (fd->memfile != NULL) {
    if (read_libblock_undo_restore(fd, main, bhead, tag, &id_old)) {
      if (r_id) {
        *r_id = id_old;
      }
      return blo_bhead_next(fd, bhead);
    }
  }

  /* Read libblock struct. */
  ID *id = read_struct(fd, bhead, "lib block");
  if (id == NULL) {
    if (r_id) {
      *r_id = NULL;
    }
    return blo_bhead_next(fd, bhead);
  }

  /* Determine ID type and add to main database list. */
  const short idcode = GS(id->name);
  ListBase *lb = which_libbase(main, idcode);
  if (lb == NULL) {
    /* Unknown ID type. */
    printf("%s: unknown id code '%c%c'\n", __func__, (idcode & 0xff), (idcode >> 8));
    MEM_freeN(id);
    if (r_id) {
      *r_id = NULL;
    }
    return blo_bhead_next(fd, bhead);
  }

  /* NOTE: id must be added to the list before direct_link_id(), since
   * direct_link_library() may remove it from there in case of duplicates. */
  BLI_addtail(lb, id);

  /* Insert into library map for lookup by newly read datablocks (with pointer value bhead->old).
   * Note that existing datablocks in memory (which pointer value would be id_old) are not remapped
   * remapped anymore, so no need to store this info here. */
  ID *id_target = id_old ? id_old : id;
  oldnewmap_insert(fd->libmap, bhead->old, id_target, bhead->code);

  if (r_id) {
    *r_id = id_target;
  }

  /* Set tag for new datablock to indicate lib linking and versioning needs
   * to be done still. */
  int id_tag = tag | LIB_TAG_NEED_LINK | LIB_TAG_NEW;

  if (bhead->code == ID_LINK_PLACEHOLDER) {
    /* Read placeholder for linked datablock. */
    id_tag |= LIB_TAG_ID_LINK_PLACEHOLDER;

    if (placeholder_set_indirect_extern) {
      if (id->flag & LIB_INDIRECT_WEAK_LINK) {
        id_tag |= LIB_TAG_INDIRECT;
      }
      else {
        id_tag |= LIB_TAG_EXTERN;
      }
    }

    direct_link_id(fd, main, id_tag, id, id_old);
    return blo_bhead_next(fd, bhead);
  }

  /* Read datablock contents.
   * Use convenient malloc name for debugging and better memory link prints. */
  const char *allocname = dataname(idcode);
  bhead = read_data_into_datamap(fd, bhead, allocname);
  const bool success = direct_link_id(fd, main, id_tag, id, id_old);
  oldnewmap_clear(fd->datamap);

  if (!success) {
    /* XXX This is probably working OK currently given the very limited scope of that flag.
     * However, it is absolutely **not** handled correctly: it is freeing an ID pointer that has
     * been added to the fd->libmap mapping, which in theory could lead to nice crashes...
     * This should be properly solved at some point. */
    BKE_id_free(main, id);
    if (r_id != NULL) {
      *r_id = NULL;
    }
  }
  else if (id_old) {
    /* For undo, store contents read into id at id_old. */
    read_libblock_undo_restore_at_old_address(fd, main, id, id_old);
  }

  return bhead;
}

/** \} */

/* -------------------------------------------------------------------- */
/** \name Read Global Data
 * \{ */

/* note, this has to be kept for reading older files... */
/* also version info is written here */
static BHead *read_global(BlendFileData *bfd, FileData *fd, BHead *bhead)
{
  FileGlobal *fg = read_struct(fd, bhead, "Global");

  /* copy to bfd handle */
  bfd->main->subversionfile = fg->subversion;
  bfd->main->minversionfile = fg->minversion;
  bfd->main->minsubversionfile = fg->minsubversion;
  bfd->main->build_commit_timestamp = fg->build_commit_timestamp;
  BLI_strncpy(bfd->main->build_hash, fg->build_hash, sizeof(bfd->main->build_hash));

  bfd->fileflags = fg->fileflags;
  bfd->globalf = fg->globalf;
  BLI_strncpy(bfd->filename, fg->filename, sizeof(bfd->filename));

  /* Error in 2.65 and older: main->name was not set if you save from startup
   * (not after loading file). */
  if (bfd->filename[0] == 0) {
    if (fd->fileversion < 265 || (fd->fileversion == 265 && fg->subversion < 1)) {
      if ((G.fileflags & G_FILE_RECOVER) == 0) {
        BLI_strncpy(bfd->filename, BKE_main_blendfile_path(bfd->main), sizeof(bfd->filename));
      }
    }

    /* early 2.50 version patch - filename not in FileGlobal struct at all */
    if (fd->fileversion <= 250) {
      BLI_strncpy(bfd->filename, BKE_main_blendfile_path(bfd->main), sizeof(bfd->filename));
    }
  }

  if (G.fileflags & G_FILE_RECOVER) {
    BLI_strncpy(fd->relabase, fg->filename, sizeof(fd->relabase));
  }

  bfd->curscreen = fg->curscreen;
  bfd->curscene = fg->curscene;
  bfd->cur_view_layer = fg->cur_view_layer;

  MEM_freeN(fg);

  fd->globalf = bfd->globalf;
  fd->fileflags = bfd->fileflags;

  return blo_bhead_next(fd, bhead);
}

/* note, this has to be kept for reading older files... */
static void link_global(FileData *fd, BlendFileData *bfd)
{
  bfd->cur_view_layer = newglobadr(fd, bfd->cur_view_layer);
  bfd->curscreen = newlibadr(fd, NULL, bfd->curscreen);
  bfd->curscene = newlibadr(fd, NULL, bfd->curscene);
  // this happens in files older than 2.35
  if (bfd->curscene == NULL) {
    if (bfd->curscreen) {
      bfd->curscene = bfd->curscreen->scene;
    }
  }
}

/** \} */

/* -------------------------------------------------------------------- */
/** \name Versioning
 * \{ */

/* initialize userdef with non-UI dependency stuff */
/* other initializers (such as theme color defaults) go to resources.c */
static void do_versions_userdef(FileData *fd, BlendFileData *bfd)
{
  Main *bmain = bfd->main;
  UserDef *user = bfd->user;

  if (user == NULL) {
    return;
  }

  if (MAIN_VERSION_OLDER(bmain, 266, 4)) {
    /* Themes for Node and Sequence editor were not using grid color,
     * but back. we copy this over then. */
    LISTBASE_FOREACH (bTheme *, btheme, &user->themes) {
      copy_v4_v4_uchar(btheme->space_node.grid, btheme->space_node.back);
      copy_v4_v4_uchar(btheme->space_sequencer.grid, btheme->space_sequencer.back);
    }
  }

  if (!DNA_struct_elem_find(fd->filesdna, "UserDef", "WalkNavigation", "walk_navigation")) {
    user->walk_navigation.mouse_speed = 1.0f;
    user->walk_navigation.walk_speed = 2.5f; /* m/s */
    user->walk_navigation.walk_speed_factor = 5.0f;
    user->walk_navigation.view_height = 1.6f;   /* m */
    user->walk_navigation.jump_height = 0.4f;   /* m */
    user->walk_navigation.teleport_time = 0.2f; /* s */
  }

  /* tablet pressure threshold */
  if (!DNA_struct_elem_find(fd->filesdna, "UserDef", "float", "pressure_threshold_max")) {
    user->pressure_threshold_max = 1.0f;
  }
}

static void do_versions(FileData *fd, Library *lib, Main *main)
{
  /* WATCH IT!!!: pointers from libdata have not been converted */

  /* Don't allow versioning to create new data-blocks. */
  main->is_locked_for_linking = true;

  if (G.debug & G_DEBUG) {
    char build_commit_datetime[32];
    time_t temp_time = main->build_commit_timestamp;
    struct tm *tm = (temp_time) ? gmtime(&temp_time) : NULL;
    if (LIKELY(tm)) {
      strftime(build_commit_datetime, sizeof(build_commit_datetime), "%Y-%m-%d %H:%M", tm);
    }
    else {
      BLI_strncpy(build_commit_datetime, "unknown", sizeof(build_commit_datetime));
    }

    printf("read file %s\n  Version %d sub %d date %s hash %s\n",
           fd->relabase,
           main->versionfile,
           main->subversionfile,
           build_commit_datetime,
           main->build_hash);
  }

  blo_do_versions_pre250(fd, lib, main);
  blo_do_versions_250(fd, lib, main);
  blo_do_versions_260(fd, lib, main);
  blo_do_versions_270(fd, lib, main);
  blo_do_versions_280(fd, lib, main);
  blo_do_versions_290(fd, lib, main);
  blo_do_versions_cycles(fd, lib, main);

  /* WATCH IT!!!: pointers from libdata have not been converted yet here! */
  /* WATCH IT 2!: Userdef struct init see do_versions_userdef() above! */

  /* don't forget to set version number in BKE_blender_version.h! */

  main->is_locked_for_linking = false;
}

static void do_versions_after_linking(Main *main, ReportList *reports)
{
  //  printf("%s for %s (%s), %d.%d\n", __func__, main->curlib ? main->curlib->filepath :
  //         main->name, main->curlib ? "LIB" : "MAIN", main->versionfile, main->subversionfile);

  /* Don't allow versioning to create new data-blocks. */
  main->is_locked_for_linking = true;

  do_versions_after_linking_250(main);
  do_versions_after_linking_260(main);
  do_versions_after_linking_270(main);
  do_versions_after_linking_280(main, reports);
  do_versions_after_linking_290(main, reports);
  do_versions_after_linking_cycles(main);

  main->is_locked_for_linking = false;
}

/** \} */

/* -------------------------------------------------------------------- */
/** \name Read Library Data Block (all)
 * \{ */

static void lib_link_all(FileData *fd, Main *bmain)
{
  const bool do_partial_undo = (fd->skip_flags & BLO_READ_SKIP_UNDO_OLD_MAIN) == 0;

  BlendLibReader reader = {fd, bmain};

  ID *id;
  FOREACH_MAIN_ID_BEGIN (bmain, id) {
    if ((id->tag & LIB_TAG_NEED_LINK) == 0) {
      /* This ID does not need liblink, just skip to next one. */
      continue;
    }

    if (fd->memfile != NULL && GS(id->name) == ID_WM) {
      /* No load UI for undo memfiles.
       * Only WM currently, SCR needs it still (see below), and so does WS? */
      continue;
    }

    if (fd->memfile != NULL && do_partial_undo && (id->tag & LIB_TAG_UNDO_OLD_ID_REUSED) != 0) {
      /* This ID has been re-used from 'old' bmain. Since it was therefore unchanged across
       * current undo step, and old IDs re-use their old memory address, we do not need to liblink
       * it at all. */
      continue;
    }

    lib_link_id(&reader, id);

    const IDTypeInfo *id_type = BKE_idtype_get_info_from_id(id);
    if (id_type->blend_read_lib != NULL) {
      id_type->blend_read_lib(&reader, id);
    }

    /* Note: ID types are processed in reverse order as defined by INDEX_ID_XXX enums in DNA_ID.h.
     * This ensures handling of most dependencies in proper order, as elsewhere in code.
     * Please keep order of entries in that switch matching that order, it's easier to quickly see
     * whether something is wrong then. */
    switch (GS(id->name)) {
      case ID_MSK:
        lib_link_mask(&reader, (Mask *)id);
        break;
      case ID_WM:
        lib_link_windowmanager(&reader, (wmWindowManager *)id);
        break;
      case ID_WS:
        /* Could we skip WS in undo case? */
        lib_link_workspaces(&reader, (WorkSpace *)id);
        break;
      case ID_SCE:
        lib_link_scene(&reader, (Scene *)id);
        break;
      case ID_LS:
        lib_link_linestyle(&reader, (FreestyleLineStyle *)id);
        break;
      case ID_OB:
        lib_link_object(&reader, (Object *)id);
        break;
      case ID_SCR:
        /* DO NOT skip screens here,
         * 3D viewport may contains pointers to other ID data (like bgpic)! See T41411. */
        lib_link_screen(&reader, (bScreen *)id);
        break;
      case ID_MC:
        lib_link_movieclip(&reader, (MovieClip *)id);
        break;
      case ID_WO:
        lib_link_world(&reader, (World *)id);
        break;
      case ID_LP:
        lib_link_lightprobe(&reader, (LightProbe *)id);
        break;
      case ID_SPK:
        lib_link_speaker(&reader, (Speaker *)id);
        break;
      case ID_PA:
        lib_link_particlesettings(&reader, (ParticleSettings *)id);
        break;
      case ID_PC:
        lib_link_paint_curve(&reader, (PaintCurve *)id);
        break;
      case ID_BR:
        lib_link_brush(&reader, (Brush *)id);
        break;
      case ID_GR:
        lib_link_collection(&reader, (Collection *)id);
        break;
      case ID_SO:
        lib_link_sound(&reader, (bSound *)id);
        break;
      case ID_TXT:
        lib_link_text(&reader, (Text *)id);
        break;
      case ID_CA:
        lib_link_camera(&reader, (Camera *)id);
        break;
      case ID_LA:
        lib_link_light(&reader, (Light *)id);
        break;
      case ID_MB:
        lib_link_mball(&reader, (MetaBall *)id);
        break;
      case ID_CU:
        lib_link_curve(&reader, (Curve *)id);
        break;
      case ID_CF:
        lib_link_cachefiles(&reader, (CacheFile *)id);
        break;
      case ID_AR:
        lib_link_armature(&reader, (bArmature *)id);
        break;
      case ID_VF:
        lib_link_vfont(&reader, (VFont *)id);
        break;
      case ID_HA:
        lib_link_hair(&reader, (Hair *)id);
        break;
      case ID_PT:
        lib_link_pointcloud(&reader, (PointCloud *)id);
        break;
      case ID_VO:
        lib_link_volume(&reader, (Volume *)id);
        break;
      case ID_MA:
        lib_link_material(&reader, (Material *)id);
        break;
      case ID_TE:
        lib_link_texture(&reader, (Tex *)id);
        break;
      case ID_IM:
        lib_link_image(&reader, (Image *)id);
        break;
      case ID_NT:
        /* Has to be done after node users (scene/materials/...), this will verify group nodes. */
        lib_link_nodetree(&reader, (bNodeTree *)id);
        break;
      case ID_GD:
        lib_link_gpencil(&reader, (bGPdata *)id);
        break;
      case ID_PAL:
        lib_link_palette(&reader, (Palette *)id);
        break;
      case ID_KE:
        lib_link_key(&reader, (Key *)id);
        break;
      case ID_AC:
        lib_link_action(&reader, (bAction *)id);
        break;
      case ID_SIM:
        lib_link_simulation(&reader, (Simulation *)id);
        break;
      case ID_IP:
        /* XXX deprecated... still needs to be maintained for version patches still. */
        lib_link_ipo(&reader, (Ipo *)id);
        break;
      case ID_LI:
        lib_link_library(&reader, (Library *)id); /* Only init users. */
        break;
      case ID_ME:
      case ID_LT:
        /* Do nothing. Handled by IDTypeInfo callback. */
        break;
    }

    id->tag &= ~LIB_TAG_NEED_LINK;
  }
  FOREACH_MAIN_ID_END;

  /* Check for possible cycles in scenes' 'set' background property. */
  lib_link_scenes_check_set(bmain);

  /* We could integrate that to mesh/curve/lattice lib_link, but this is really cheap process,
   * so simpler to just use it directly in this single call. */
  BLO_main_validate_shapekeys(bmain, NULL);

  /* We have to rebuild that runtime information *after* all data-blocks have been properly linked.
   */
  BKE_main_collections_parent_relations_rebuild(bmain);

#ifndef NDEBUG
  /* Double check we do not have any 'need link' tag remaining, this should never be the case once
   * this function has run. */
  FOREACH_MAIN_ID_BEGIN (bmain, id) {
    BLI_assert((id->tag & LIB_TAG_NEED_LINK) == 0);
  }
  FOREACH_MAIN_ID_END;
#endif
}

/** \} */

/* -------------------------------------------------------------------- */
/** \name Read User Preferences
 * \{ */

static void direct_link_keymapitem(BlendDataReader *reader, wmKeyMapItem *kmi)
{
  BLO_read_data_address(reader, &kmi->properties);
  IDP_BlendDataRead(reader, &kmi->properties);
  kmi->ptr = NULL;
  kmi->flag &= ~KMI_UPDATE;
}

static void read_usermenuitems(BlendDataReader *reader,
                               ListBase *lb,
                               bUserMenuItem_SubMenu *parent)
{
  LISTBASE_FOREACH (bUserMenuItem *, umi, lb) {
    umi->parent = parent;
    if (umi->type == USER_MENU_TYPE_OPERATOR) {
      bUserMenuItem_Op *umi_op = (bUserMenuItem_Op *)umi;
      BLO_read_data_address(reader, &umi_op->prop);
      IDP_DirectLinkGroup_OrFree(&umi_op->prop, reader);
    }
    if (umi->type == USER_MENU_TYPE_SUBMENU) {
      bUserMenuItem_SubMenu *umi_sm = (bUserMenuItem_SubMenu *)umi;
      BLI_listbase_clear(&umi_sm->items);
      BLO_read_list(reader, &umi_sm->items);
      read_usermenuitems(reader, &umi_sm->items, umi_sm);
    }
  }
}

static BHead *read_userdef(BlendFileData *bfd, FileData *fd, BHead *bhead)
{
  UserDef *user;
  bfd->user = user = read_struct(fd, bhead, "user def");

  /* User struct has separate do-version handling */
  user->versionfile = bfd->main->versionfile;
  user->subversionfile = bfd->main->subversionfile;

  /* read all data into fd->datamap */
  bhead = read_data_into_datamap(fd, bhead, "user def");

  BlendDataReader reader_ = {fd};
  BlendDataReader *reader = &reader_;

  BLO_read_list(reader, &user->themes);
  BLO_read_list(reader, &user->user_keymaps);
  BLO_read_list(reader, &user->user_keyconfig_prefs);
  BLO_read_list(reader, &user->user_menus);
  BLO_read_list(reader, &user->addons);
  BLO_read_list(reader, &user->autoexec_paths);
  BLO_read_list(reader, &user->user_menus_group);

  LISTBASE_FOREACH (wmKeyMap *, keymap, &user->user_keymaps) {
    keymap->modal_items = NULL;
    keymap->poll = NULL;
    keymap->flag &= ~KEYMAP_UPDATE;

    BLO_read_list(reader, &keymap->diff_items);
    BLO_read_list(reader, &keymap->items);

    LISTBASE_FOREACH (wmKeyMapDiffItem *, kmdi, &keymap->diff_items) {
      BLO_read_data_address(reader, &kmdi->remove_item);
      BLO_read_data_address(reader, &kmdi->add_item);

      if (kmdi->remove_item) {
        direct_link_keymapitem(reader, kmdi->remove_item);
      }
      if (kmdi->add_item) {
        direct_link_keymapitem(reader, kmdi->add_item);
      }
    }

    LISTBASE_FOREACH (wmKeyMapItem *, kmi, &keymap->items) {
      direct_link_keymapitem(reader, kmi);
    }
  }

  LISTBASE_FOREACH (wmKeyConfigPref *, kpt, &user->user_keyconfig_prefs) {
    BLO_read_data_address(reader, &kpt->prop);
    IDP_BlendDataRead(reader, &kpt->prop);
  }

  LISTBASE_FOREACH (bUserMenu *, um, &user->user_menus) {
    BLO_read_list(reader, &um->items);
<<<<<<< HEAD
    read_usermenuitems(reader, &um->items, NULL);
=======
    LISTBASE_FOREACH (bUserMenuItem *, umi, &um->items) {
      if (umi->type == USER_MENU_TYPE_OPERATOR) {
        bUserMenuItem_Op *umi_op = (bUserMenuItem_Op *)umi;
        BLO_read_data_address(reader, &umi_op->prop);
        IDP_BlendDataRead(reader, &umi_op->prop);
      }
    }
>>>>>>> 89ed6b12
  }

  LISTBASE_FOREACH (bAddon *, addon, &user->addons) {
    BLO_read_data_address(reader, &addon->prop);
    IDP_BlendDataRead(reader, &addon->prop);
  }

  LISTBASE_FOREACH (bUserMenusGroup *, umg, &user->user_menus_group) {
    BLO_read_list(reader, &umg->menus);
    BKE_blender_user_menus_group_idname_update(umg);
    LISTBASE_FOREACH (bUserMenu *, um, &umg->menus) {
      BLO_read_list(reader, &um->items);
      read_usermenuitems(reader, &um->items, NULL);
    }
  }

  if (user->user_menus.first != NULL && user->user_menus_group.first == NULL) {
    bUserMenusGroup *umg = BKU_blender_user_menu_default();
    BLI_addtail(&user->user_menus_group, umg);
    user->runtime.umg_select = umg;
    umg->menus = user->user_menus;
    BLI_listbase_clear(&user->user_menus);
  }

  // XXX
  user->uifonts.first = user->uifonts.last = NULL;

  BLO_read_list(reader, &user->uistyles);

  /* Don't read the active app template, use the default one. */
  user->app_template[0] = '\0';

  /* Clear runtime data. */
  user->runtime.is_dirty = false;
  user->edit_studio_light = 0;
  user->runtime.um_space_select = 1;
  user->runtime.um_context_select = 1;
  user->runtime.um_item_select = NULL;
  user->runtime.umg_select = user->user_menus_group.first;

  /* free fd->datamap again */
  oldnewmap_clear(fd->datamap);

  return bhead;
}

/** \} */

/* -------------------------------------------------------------------- */
/** \name Read File (Internal)
 * \{ */

BlendFileData *blo_read_file_internal(FileData *fd, const char *filepath)
{
  BHead *bhead = blo_bhead_first(fd);
  BlendFileData *bfd;
  ListBase mainlist = {NULL, NULL};

  if (fd->memfile != NULL) {
    DEBUG_PRINTF("\nUNDO: read step\n");
  }

  bfd = MEM_callocN(sizeof(BlendFileData), "blendfiledata");

  bfd->main = BKE_main_new();
  bfd->main->versionfile = fd->fileversion;

  bfd->type = BLENFILETYPE_BLEND;

  if ((fd->skip_flags & BLO_READ_SKIP_DATA) == 0) {
    BLI_addtail(&mainlist, bfd->main);
    fd->mainlist = &mainlist;
    BLI_strncpy(bfd->main->name, filepath, sizeof(bfd->main->name));
  }

  if (G.background) {
    /* We only read & store .blend thumbnail in background mode
     * (because we cannot re-generate it, no OpenGL available).
     */
    const int *data = read_file_thumbnail(fd);

    if (data) {
      const int width = data[0];
      const int height = data[1];
      if (BLEN_THUMB_MEMSIZE_IS_VALID(width, height)) {
        const size_t sz = BLEN_THUMB_MEMSIZE(width, height);
        bfd->main->blen_thumb = MEM_mallocN(sz, __func__);

        BLI_assert((sz - sizeof(*bfd->main->blen_thumb)) ==
                   (BLEN_THUMB_MEMSIZE_FILE(width, height) - (sizeof(*data) * 2)));
        bfd->main->blen_thumb->width = width;
        bfd->main->blen_thumb->height = height;
        memcpy(bfd->main->blen_thumb->rect, &data[2], sz - sizeof(*bfd->main->blen_thumb));
      }
    }
  }

  while (bhead) {
    switch (bhead->code) {
      case DATA:
      case DNA1:
      case TEST: /* used as preview since 2.5x */
      case REND:
        bhead = blo_bhead_next(fd, bhead);
        break;
      case GLOB:
        bhead = read_global(bfd, fd, bhead);
        break;
      case USER:
        if (fd->skip_flags & BLO_READ_SKIP_USERDEF) {
          bhead = blo_bhead_next(fd, bhead);
        }
        else {
          bhead = read_userdef(bfd, fd, bhead);
        }
        break;
      case ENDB:
        bhead = NULL;
        break;

      case ID_LINK_PLACEHOLDER:
        if (fd->skip_flags & BLO_READ_SKIP_DATA) {
          bhead = blo_bhead_next(fd, bhead);
        }
        else {
          /* Add link placeholder to the main of the library it belongs to.
           * The library is the most recently loaded ID_LI block, according
           * to the file format definition. So we can use the entry at the
           * end of mainlist, added in direct_link_library. */
          Main *libmain = mainlist.last;
          bhead = read_libblock(fd, libmain, bhead, 0, true, NULL);
        }
        break;
        /* in 2.50+ files, the file identifier for screens is patched, forward compatibility */
      case ID_SCRN:
        bhead->code = ID_SCR;
        /* pass on to default */
        ATTR_FALLTHROUGH;
      default:
        if (fd->skip_flags & BLO_READ_SKIP_DATA) {
          bhead = blo_bhead_next(fd, bhead);
        }
        else {
          bhead = read_libblock(fd, bfd->main, bhead, LIB_TAG_LOCAL, false, NULL);
        }
    }
  }

  /* do before read_libraries, but skip undo case */
  if (fd->memfile == NULL) {
    if ((fd->skip_flags & BLO_READ_SKIP_DATA) == 0) {
      do_versions(fd, NULL, bfd->main);
    }

    if ((fd->skip_flags & BLO_READ_SKIP_USERDEF) == 0) {
      do_versions_userdef(fd, bfd);
    }
  }

  if ((fd->skip_flags & BLO_READ_SKIP_DATA) == 0) {
    read_libraries(fd, &mainlist);

    blo_join_main(&mainlist);

    lib_link_all(fd, bfd->main);

    /* Skip in undo case. */
    if (fd->memfile == NULL) {
      /* Note that we can't recompute user-counts at this point in undo case, we play too much with
       * IDs from different memory realms, and Main database is not in a fully valid state yet.
       */
      /* Some versioning code does expect some proper user-reference-counting, e.g. in conversion
       * from groups to collections... We could optimize out that first call when we are reading a
       * current version file, but again this is really not a bottle neck currently.
       * So not worth it. */
      BKE_main_id_refcount_recompute(bfd->main, false);

      /* Yep, second splitting... but this is a very cheap operation, so no big deal. */
      blo_split_main(&mainlist, bfd->main);
      LISTBASE_FOREACH (Main *, mainvar, &mainlist) {
        BLI_assert(mainvar->versionfile != 0);
        do_versions_after_linking(mainvar, fd->reports);
      }
      blo_join_main(&mainlist);

      /* And we have to compute those user-reference-counts again, as `do_versions_after_linking()`
       * does not always properly handle user counts, and/or that function does not take into
       * account old, deprecated data. */
      BKE_main_id_refcount_recompute(bfd->main, false);

      /* After all data has been read and versioned, uses LIB_TAG_NEW. */
      ntreeUpdateAllNew(bfd->main);
    }

    placeholders_ensure_valid(bfd->main);

    BKE_main_id_tag_all(bfd->main, LIB_TAG_NEW, false);

    /* Now that all our data-blocks are loaded,
     * we can re-generate overrides from their references. */
    if (fd->memfile == NULL) {
      /* Do not apply in undo case! */
      BKE_lib_override_library_main_update(bfd->main);
    }

    BKE_collections_after_lib_link(bfd->main);

    /* Make all relative paths, relative to the open blend file. */
    fix_relpaths_library(fd->relabase, bfd->main);

    link_global(fd, bfd); /* as last */
  }

  fd->mainlist = NULL; /* Safety, this is local variable, shall not be used afterward. */

  return bfd;
}

/** \} */

/* -------------------------------------------------------------------- */
/** \name Library Linking
 *
 * Also used for append.
 * \{ */

struct BHeadSort {
  BHead *bhead;
  const void *old;
};

static int verg_bheadsort(const void *v1, const void *v2)
{
  const struct BHeadSort *x1 = v1, *x2 = v2;

  if (x1->old > x2->old) {
    return 1;
  }
  if (x1->old < x2->old) {
    return -1;
  }
  return 0;
}

static void sort_bhead_old_map(FileData *fd)
{
  BHead *bhead;
  struct BHeadSort *bhs;
  int tot = 0;

  for (bhead = blo_bhead_first(fd); bhead; bhead = blo_bhead_next(fd, bhead)) {
    tot++;
  }

  fd->tot_bheadmap = tot;
  if (tot == 0) {
    return;
  }

  bhs = fd->bheadmap = MEM_malloc_arrayN(tot, sizeof(struct BHeadSort), "BHeadSort");

  for (bhead = blo_bhead_first(fd); bhead; bhead = blo_bhead_next(fd, bhead), bhs++) {
    bhs->bhead = bhead;
    bhs->old = bhead->old;
  }

  qsort(fd->bheadmap, tot, sizeof(struct BHeadSort), verg_bheadsort);
}

static BHead *find_previous_lib(FileData *fd, BHead *bhead)
{
  /* Skip library data-blocks in undo, see comment in read_libblock. */
  if (fd->memfile) {
    return NULL;
  }

  for (; bhead; bhead = blo_bhead_prev(fd, bhead)) {
    if (bhead->code == ID_LI) {
      break;
    }
  }

  return bhead;
}

static BHead *find_bhead(FileData *fd, void *old)
{
#if 0
  BHead* bhead;
#endif
  struct BHeadSort *bhs, bhs_s;

  if (!old) {
    return NULL;
  }

  if (fd->bheadmap == NULL) {
    sort_bhead_old_map(fd);
  }

  bhs_s.old = old;
  bhs = bsearch(&bhs_s, fd->bheadmap, fd->tot_bheadmap, sizeof(struct BHeadSort), verg_bheadsort);

  if (bhs) {
    return bhs->bhead;
  }

#if 0
  for (bhead = blo_bhead_first(fd); bhead; bhead = blo_bhead_next(fd, bhead)) {
    if (bhead->old == old) {
      return bhead;
    }
  }
#endif

  return NULL;
}

static BHead *find_bhead_from_code_name(FileData *fd, const short idcode, const char *name)
{
#ifdef USE_GHASH_BHEAD

  char idname_full[MAX_ID_NAME];

  *((short *)idname_full) = idcode;
  BLI_strncpy(idname_full + 2, name, sizeof(idname_full) - 2);

  return BLI_ghash_lookup(fd->bhead_idname_hash, idname_full);

#else
  BHead *bhead;

  for (bhead = blo_bhead_first(fd); bhead; bhead = blo_bhead_next(fd, bhead)) {
    if (bhead->code == idcode) {
      const char *idname_test = blo_bhead_id_name(fd, bhead);
      if (STREQ(idname_test + 2, name)) {
        return bhead;
      }
    }
    else if (bhead->code == ENDB) {
      break;
    }
  }

  return NULL;
#endif
}

static BHead *find_bhead_from_idname(FileData *fd, const char *idname)
{
#ifdef USE_GHASH_BHEAD
  return BLI_ghash_lookup(fd->bhead_idname_hash, idname);
#else
  return find_bhead_from_code_name(fd, GS(idname), idname + 2);
#endif
}

static ID *is_yet_read(FileData *fd, Main *mainvar, BHead *bhead)
{
  const char *idname = blo_bhead_id_name(fd, bhead);
  /* which_libbase can be NULL, intentionally not using idname+2 */
  return BLI_findstring(which_libbase(mainvar, GS(idname)), idname, offsetof(ID, name));
}

/** \} */

/* -------------------------------------------------------------------- */
/** \name Library Linking (expand pointers)
 * \{ */

static void expand_doit_library(void *fdhandle, Main *mainvar, void *old)
{
  FileData *fd = fdhandle;

  BHead *bhead = find_bhead(fd, old);
  if (bhead == NULL) {
    return;
  }

  if (bhead->code == ID_LINK_PLACEHOLDER) {
    /* Placeholder link to data-lock in another library. */
    BHead *bheadlib = find_previous_lib(fd, bhead);
    if (bheadlib == NULL) {
      return;
    }

    Library *lib = read_struct(fd, bheadlib, "Library");
    Main *libmain = blo_find_main(fd, lib->filepath, fd->relabase);

    if (libmain->curlib == NULL) {
      const char *idname = blo_bhead_id_name(fd, bhead);

      blo_reportf_wrap(fd->reports,
                       RPT_WARNING,
                       TIP_("LIB: Data refers to main .blend file: '%s' from %s"),
                       idname,
                       mainvar->curlib->filepath_abs);
      return;
    }

    ID *id = is_yet_read(fd, libmain, bhead);

    if (id == NULL) {
      /* ID has not been read yet, add placeholder to the main of the
       * library it belongs to, so that it will be read later. */
      read_libblock(fd, libmain, bhead, LIB_TAG_INDIRECT, false, NULL);
      // commented because this can print way too much
      // if (G.debug & G_DEBUG) printf("expand_doit: other lib %s\n", lib->filepath);

      /* for outliner dependency only */
      libmain->curlib->parent = mainvar->curlib;
    }
    else {
      /* Convert any previously read weak link to regular link
       * to signal that we want to read this data-block. */
      if (id->tag & LIB_TAG_ID_LINK_PLACEHOLDER) {
        id->flag &= ~LIB_INDIRECT_WEAK_LINK;
      }

      /* "id" is either a placeholder or real ID that is already in the
       * main of the library (A) it belongs to. However it might have been
       * put there by another library (C) which only updated its own
       * fd->libmap. In that case we also need to update the fd->libmap
       * of the current library (B) so we can find it for lookups.
       *
       * An example of such a setup is:
       * (A) tree.blend: contains Tree object.
       * (B) forest.blend: contains Forest collection linking in Tree from tree.blend.
       * (C) shot.blend: links in both Tree from tree.blend and Forest from forest.blend.
       */
      oldnewmap_insert(fd->libmap, bhead->old, id, bhead->code);

      /* If "id" is a real data-lock and not a placeholder, we need to
       * update fd->libmap to replace ID_LINK_PLACEHOLDER with the real
       * ID_* code.
       *
       * When the real ID is read this replacement happens for all
       * libraries read so far, but not for libraries that have not been
       * read yet at that point. */
      change_link_placeholder_to_real_ID_pointer_fd(fd, bhead->old, id);

      /* Commented because this can print way too much. */
#if 0
      if (G.debug & G_DEBUG) {
        printf("expand_doit: already linked: %s lib: %s\n", id->name, lib->filepath);
      }
#endif
    }

    MEM_freeN(lib);
  }
  else {
    /* Data-block in same library. */
    /* In 2.50+ file identifier for screens is patched, forward compatibility. */
    if (bhead->code == ID_SCRN) {
      bhead->code = ID_SCR;
    }

    ID *id = is_yet_read(fd, mainvar, bhead);
    if (id == NULL) {
      read_libblock(fd, mainvar, bhead, LIB_TAG_NEED_EXPAND | LIB_TAG_INDIRECT, false, NULL);
    }
    else {
      /* Convert any previously read weak link to regular link
       * to signal that we want to read this data-block. */
      if (id->tag & LIB_TAG_ID_LINK_PLACEHOLDER) {
        id->flag &= ~LIB_INDIRECT_WEAK_LINK;
      }

      /* this is actually only needed on UI call? when ID was already read before,
       * and another append happens which invokes same ID...
       * in that case the lookup table needs this entry */
      oldnewmap_insert(fd->libmap, bhead->old, id, bhead->code);
      // commented because this can print way too much
      // if (G.debug & G_DEBUG) printf("expand: already read %s\n", id->name);
    }
  }
}

static BLOExpandDoitCallback expand_doit;

// XXX deprecated - old animation system
static void expand_ipo(BlendExpander *expander, Ipo *ipo)
{
  LISTBASE_FOREACH (IpoCurve *, icu, &ipo->curve) {
    if (icu->driver) {
      BLO_expand(expander, icu->driver->ob);
    }
  }
}

// XXX deprecated - old animation system
static void expand_constraint_channels(BlendExpander *expander, ListBase *chanbase)
{
  LISTBASE_FOREACH (bConstraintChannel *, chan, chanbase) {
    BLO_expand(expander, chan->ipo);
  }
}

static void expand_id(BlendExpander *expander, ID *id);
static void expand_nodetree(BlendExpander *expander, bNodeTree *ntree);
static void expand_collection(BlendExpander *expander, Collection *collection);

static void expand_id_embedded_id(BlendExpander *expander, ID *id)
{
  /* Handle 'private IDs'. */
  bNodeTree *nodetree = ntreeFromID(id);
  if (nodetree != NULL) {
    expand_id(expander, &nodetree->id);
    expand_nodetree(expander, nodetree);
  }

  if (GS(id->name) == ID_SCE) {
    Scene *scene = (Scene *)id;
    if (scene->master_collection != NULL) {
      expand_id(expander, &scene->master_collection->id);
      expand_collection(expander, scene->master_collection);
    }
  }
}

static void expand_id(BlendExpander *expander, ID *id)
{
  IDP_BlendReadExpand(expander, id->properties);

  if (id->override_library) {
    BLO_expand(expander, id->override_library->reference);
    BLO_expand(expander, id->override_library->storage);
  }

  AnimData *adt = BKE_animdata_from_id(id);
  if (adt != NULL) {
    BKE_animdata_blend_read_expand(expander, adt);
  }

  expand_id_embedded_id(expander, id);
}

static void expand_action(BlendExpander *expander, bAction *act)
{
  // XXX deprecated - old animation system --------------
  LISTBASE_FOREACH (bActionChannel *, chan, &act->chanbase) {
    BLO_expand(expander, chan->ipo);
    expand_constraint_channels(expander, &chan->constraintChannels);
  }
  // ---------------------------------------------------

  /* F-Curves in Action */
  BKE_fcurve_blend_read_expand(expander, &act->curves);

  LISTBASE_FOREACH (TimeMarker *, marker, &act->markers) {
    if (marker->camera) {
      BLO_expand(expander, marker->camera);
    }
  }
}

static void expand_keyingsets(BlendExpander *expander, ListBase *list)
{
  /* expand the ID-pointers in KeyingSets's paths */
  LISTBASE_FOREACH (KeyingSet *, ks, list) {
    LISTBASE_FOREACH (KS_Path *, ksp, &ks->paths) {
      BLO_expand(expander, ksp->id);
    }
  }
}

static void expand_particlesettings(BlendExpander *expander, ParticleSettings *part)
{
  BLO_expand(expander, part->instance_object);
  BLO_expand(expander, part->instance_collection);
  BLO_expand(expander, part->force_group);
  BLO_expand(expander, part->bb_ob);
  BLO_expand(expander, part->collision_group);

  for (int a = 0; a < MAX_MTEX; a++) {
    if (part->mtex[a]) {
      BLO_expand(expander, part->mtex[a]->tex);
      BLO_expand(expander, part->mtex[a]->object);
    }
  }

  if (part->effector_weights) {
    BLO_expand(expander, part->effector_weights->group);
  }

  if (part->pd) {
    BLO_expand(expander, part->pd->tex);
    BLO_expand(expander, part->pd->f_source);
  }
  if (part->pd2) {
    BLO_expand(expander, part->pd2->tex);
    BLO_expand(expander, part->pd2->f_source);
  }

  if (part->boids) {
    LISTBASE_FOREACH (BoidState *, state, &part->boids->states) {
      LISTBASE_FOREACH (BoidRule *, rule, &state->rules) {
        if (rule->type == eBoidRuleType_Avoid) {
          BoidRuleGoalAvoid *gabr = (BoidRuleGoalAvoid *)rule;
          BLO_expand(expander, gabr->ob);
        }
        else if (rule->type == eBoidRuleType_FollowLeader) {
          BoidRuleFollowLeader *flbr = (BoidRuleFollowLeader *)rule;
          BLO_expand(expander, flbr->ob);
        }
      }
    }
  }

  LISTBASE_FOREACH (ParticleDupliWeight *, dw, &part->instance_weights) {
    BLO_expand(expander, dw->ob);
  }
}

static void expand_collection(BlendExpander *expander, Collection *collection)
{
  LISTBASE_FOREACH (CollectionObject *, cob, &collection->gobject) {
    BLO_expand(expander, cob->ob);
  }

  LISTBASE_FOREACH (CollectionChild *, child, &collection->children) {
    BLO_expand(expander, child->collection);
  }

#ifdef USE_COLLECTION_COMPAT_28
  if (collection->collection != NULL) {
    expand_scene_collection(expander, collection->collection);
  }
#endif
}

static void expand_key(BlendExpander *expander, Key *key)
{
  BLO_expand(expander, key->ipo);  // XXX deprecated - old animation system
}

static void expand_node_socket(BlendExpander *expander, bNodeSocket *sock)
{
  IDP_BlendReadExpand(expander, sock->prop);

  if (sock->default_value != NULL) {

    switch ((eNodeSocketDatatype)sock->type) {
      case SOCK_OBJECT: {
        bNodeSocketValueObject *default_value = sock->default_value;
        BLO_expand(expander, default_value->value);
        break;
      }
      case SOCK_IMAGE: {
        bNodeSocketValueImage *default_value = sock->default_value;
        BLO_expand(expander, default_value->value);
        break;
      }
      case SOCK_FLOAT:
      case SOCK_VECTOR:
      case SOCK_RGBA:
      case SOCK_BOOLEAN:
      case SOCK_INT:
      case SOCK_STRING:
      case __SOCK_MESH:
      case SOCK_CUSTOM:
      case SOCK_SHADER:
      case SOCK_EMITTERS:
      case SOCK_EVENTS:
      case SOCK_FORCES:
      case SOCK_CONTROL_FLOW:
        break;
    }
  }
}

static void expand_node_sockets(BlendExpander *expander, ListBase *sockets)
{
  LISTBASE_FOREACH (bNodeSocket *, sock, sockets) {
    expand_node_socket(expander, sock);
  }
}

static void expand_nodetree(BlendExpander *expander, bNodeTree *ntree)
{
  if (ntree->gpd) {
    BLO_expand(expander, ntree->gpd);
  }

  LISTBASE_FOREACH (bNode *, node, &ntree->nodes) {
    if (node->id && node->type != CMP_NODE_R_LAYERS) {
      BLO_expand(expander, node->id);
    }

    IDP_BlendReadExpand(expander, node->prop);

    expand_node_sockets(expander, &node->inputs);
    expand_node_sockets(expander, &node->outputs);
  }

  expand_node_sockets(expander, &ntree->inputs);
  expand_node_sockets(expander, &ntree->outputs);
}

static void expand_texture(BlendExpander *expander, Tex *tex)
{
  BLO_expand(expander, tex->ima);
  BLO_expand(expander, tex->ipo);  // XXX deprecated - old animation system
}

static void expand_brush(BlendExpander *expander, Brush *brush)
{
  BLO_expand(expander, brush->mtex.tex);
  BLO_expand(expander, brush->mask_mtex.tex);
  BLO_expand(expander, brush->clone.image);
  BLO_expand(expander, brush->paint_curve);
  if (brush->gpencil_settings != NULL) {
    BLO_expand(expander, brush->gpencil_settings->material);
  }
}

static void expand_material(BlendExpander *expander, Material *ma)
{
  BLO_expand(expander, ma->ipo);  // XXX deprecated - old animation system

  if (ma->gp_style) {
    MaterialGPencilStyle *gp_style = ma->gp_style;
    BLO_expand(expander, gp_style->sima);
    BLO_expand(expander, gp_style->ima);
  }
}

static void expand_light(BlendExpander *expander, Light *la)
{
  BLO_expand(expander, la->ipo);  // XXX deprecated - old animation system
}

static void expand_world(BlendExpander *expander, World *wrld)
{
  BLO_expand(expander, wrld->ipo);  // XXX deprecated - old animation system
}

static void expand_mball(BlendExpander *expander, MetaBall *mb)
{
  for (int a = 0; a < mb->totcol; a++) {
    BLO_expand(expander, mb->mat[a]);
  }
}

static void expand_curve(BlendExpander *expander, Curve *cu)
{
  for (int a = 0; a < cu->totcol; a++) {
    BLO_expand(expander, cu->mat[a]);
  }

  BLO_expand(expander, cu->vfont);
  BLO_expand(expander, cu->vfontb);
  BLO_expand(expander, cu->vfonti);
  BLO_expand(expander, cu->vfontbi);
  BLO_expand(expander, cu->key);
  BLO_expand(expander, cu->ipo);  // XXX deprecated - old animation system
  BLO_expand(expander, cu->bevobj);
  BLO_expand(expander, cu->taperobj);
  BLO_expand(expander, cu->textoncurve);
}

/* callback function used to expand constraint ID-links */
static void expand_constraint_cb(bConstraint *UNUSED(con),
                                 ID **idpoin,
                                 bool UNUSED(is_reference),
                                 void *userdata)
{
  BlendExpander *expander = userdata;
  BLO_expand(expander, *idpoin);
}

static void expand_constraints(BlendExpander *expander, ListBase *lb)
{
  BKE_constraints_id_loop(lb, expand_constraint_cb, expander);

  /* deprecated manual expansion stuff */
  LISTBASE_FOREACH (bConstraint *, curcon, lb) {
    if (curcon->ipo) {
      BLO_expand(expander, curcon->ipo);  // XXX deprecated - old animation system
    }
  }
}

static void expand_pose(BlendExpander *expander, bPose *pose)
{
  if (!pose) {
    return;
  }

  LISTBASE_FOREACH (bPoseChannel *, chan, &pose->chanbase) {
    expand_constraints(expander, &chan->constraints);
    IDP_BlendReadExpand(expander, chan->prop);
    BLO_expand(expander, chan->custom);
  }
}

static void expand_bones(BlendExpander *expander, Bone *bone)
{
  IDP_BlendReadExpand(expander, bone->prop);

  LISTBASE_FOREACH (Bone *, curBone, &bone->childbase) {
    expand_bones(expander, curBone);
  }
}

static void expand_armature(BlendExpander *expander, bArmature *arm)
{
  LISTBASE_FOREACH (Bone *, curBone, &arm->bonebase) {
    expand_bones(expander, curBone);
  }
}

static void expand_object_expandModifiers(void *userData,
                                          Object *UNUSED(ob),
                                          ID **idpoin,
                                          int UNUSED(cb_flag))
{
  BlendExpander *expander = userData;
  BLO_expand(expander, *idpoin);
}

static void expand_object(BlendExpander *expander, Object *ob)
{
  BLO_expand(expander, ob->data);

  /* expand_object_expandModifier() */
  if (ob->modifiers.first) {
    BKE_modifiers_foreach_ID_link(ob, expand_object_expandModifiers, expander);
  }

  /* expand_object_expandModifier() */
  if (ob->greasepencil_modifiers.first) {
    BKE_gpencil_modifiers_foreach_ID_link(ob, expand_object_expandModifiers, expander);
  }

  /* expand_object_expandShaderFx() */
  if (ob->shader_fx.first) {
    BKE_shaderfx_foreach_ID_link(ob, expand_object_expandModifiers, expander);
  }

  expand_pose(expander, ob->pose);
  BLO_expand(expander, ob->poselib);
  expand_constraints(expander, &ob->constraints);

  BLO_expand(expander, ob->gpd);

  // XXX deprecated - old animation system (for version patching only)
  BLO_expand(expander, ob->ipo);
  BLO_expand(expander, ob->action);

  expand_constraint_channels(expander, &ob->constraintChannels);

  LISTBASE_FOREACH (bActionStrip *, strip, &ob->nlastrips) {
    BLO_expand(expander, strip->object);
    BLO_expand(expander, strip->act);
    BLO_expand(expander, strip->ipo);
  }
  // XXX deprecated - old animation system (for version patching only)

  for (int a = 0; a < ob->totcol; a++) {
    BLO_expand(expander, ob->mat[a]);
  }

  PartEff *paf = blo_do_version_give_parteff_245(ob);
  if (paf && paf->group) {
    BLO_expand(expander, paf->group);
  }

  if (ob->instance_collection) {
    BLO_expand(expander, ob->instance_collection);
  }

  if (ob->proxy) {
    BLO_expand(expander, ob->proxy);
  }
  if (ob->proxy_group) {
    BLO_expand(expander, ob->proxy_group);
  }

  LISTBASE_FOREACH (ParticleSystem *, psys, &ob->particlesystem) {
    BLO_expand(expander, psys->part);
  }

  if (ob->pd) {
    BLO_expand(expander, ob->pd->tex);
    BLO_expand(expander, ob->pd->f_source);
  }

  if (ob->soft) {
    BLO_expand(expander, ob->soft->collision_group);

    if (ob->soft->effector_weights) {
      BLO_expand(expander, ob->soft->effector_weights->group);
    }
  }

  if (ob->rigidbody_constraint) {
    BLO_expand(expander, ob->rigidbody_constraint->ob1);
    BLO_expand(expander, ob->rigidbody_constraint->ob2);
  }
}

#ifdef USE_COLLECTION_COMPAT_28
static void expand_scene_collection(BlendExpander *expander, SceneCollection *sc)
{
  LISTBASE_FOREACH (LinkData *, link, &sc->objects) {
    BLO_expand(expander, link->data);
  }

  LISTBASE_FOREACH (SceneCollection *, nsc, &sc->scene_collections) {
    expand_scene_collection(expander, nsc);
  }
}
#endif

static void expand_scene(BlendExpander *expander, Scene *sce)
{
  LISTBASE_FOREACH (Base *, base_legacy, &sce->base) {
    BLO_expand(expander, base_legacy->object);
  }
  BLO_expand(expander, sce->camera);
  BLO_expand(expander, sce->world);

  expand_keyingsets(expander, &sce->keyingsets);

  if (sce->set) {
    BLO_expand(expander, sce->set);
  }

  LISTBASE_FOREACH (SceneRenderLayer *, srl, &sce->r.layers) {
    BLO_expand(expander, srl->mat_override);
    LISTBASE_FOREACH (FreestyleModuleConfig *, module, &srl->freestyleConfig.modules) {
      if (module->script) {
        BLO_expand(expander, module->script);
      }
    }
    LISTBASE_FOREACH (FreestyleLineSet *, lineset, &srl->freestyleConfig.linesets) {
      if (lineset->group) {
        BLO_expand(expander, lineset->group);
      }
      BLO_expand(expander, lineset->linestyle);
    }
  }

  LISTBASE_FOREACH (ViewLayer *, view_layer, &sce->view_layers) {
    IDP_BlendReadExpand(expander, view_layer->id_properties);

    LISTBASE_FOREACH (FreestyleModuleConfig *, module, &view_layer->freestyle_config.modules) {
      if (module->script) {
        BLO_expand(expander, module->script);
      }
    }

    LISTBASE_FOREACH (FreestyleLineSet *, lineset, &view_layer->freestyle_config.linesets) {
      if (lineset->group) {
        BLO_expand(expander, lineset->group);
      }
      BLO_expand(expander, lineset->linestyle);
    }
  }

  if (sce->gpd) {
    BLO_expand(expander, sce->gpd);
  }

  if (sce->ed) {
    Sequence *seq;

    SEQ_ALL_BEGIN (sce->ed, seq) {
      IDP_BlendReadExpand(expander, seq->prop);

      if (seq->scene) {
        BLO_expand(expander, seq->scene);
      }
      if (seq->scene_camera) {
        BLO_expand(expander, seq->scene_camera);
      }
      if (seq->clip) {
        BLO_expand(expander, seq->clip);
      }
      if (seq->mask) {
        BLO_expand(expander, seq->mask);
      }
      if (seq->sound) {
        BLO_expand(expander, seq->sound);
      }

      if (seq->type == SEQ_TYPE_TEXT && seq->effectdata) {
        TextVars *data = seq->effectdata;
        BLO_expand(expander, data->text_font);
      }
    }
    SEQ_ALL_END;
  }

  if (sce->rigidbody_world) {
    BLO_expand(expander, sce->rigidbody_world->group);
    BLO_expand(expander, sce->rigidbody_world->constraints);
  }

  LISTBASE_FOREACH (TimeMarker *, marker, &sce->markers) {
    if (marker->camera) {
      BLO_expand(expander, marker->camera);
    }
  }

  BLO_expand(expander, sce->clip);

#ifdef USE_COLLECTION_COMPAT_28
  if (sce->collection) {
    expand_scene_collection(expander, sce->collection);
  }
#endif

  if (sce->r.bake.cage_object) {
    BLO_expand(expander, sce->r.bake.cage_object);
  }
}

static void expand_camera(BlendExpander *expander, Camera *ca)
{
  BLO_expand(expander, ca->ipo);  // XXX deprecated - old animation system

  LISTBASE_FOREACH (CameraBGImage *, bgpic, &ca->bg_images) {
    if (bgpic->source == CAM_BGIMG_SOURCE_IMAGE) {
      BLO_expand(expander, bgpic->ima);
    }
    else if (bgpic->source == CAM_BGIMG_SOURCE_MOVIE) {
      BLO_expand(expander, bgpic->ima);
    }
  }
}

static void expand_cachefile(BlendExpander *UNUSED(expander), CacheFile *UNUSED(cache_file))
{
}

static void expand_speaker(BlendExpander *expander, Speaker *spk)
{
  BLO_expand(expander, spk->sound);
}

static void expand_sound(BlendExpander *expander, bSound *snd)
{
  BLO_expand(expander, snd->ipo);  // XXX deprecated - old animation system
}

static void expand_lightprobe(BlendExpander *UNUSED(expander), LightProbe *UNUSED(prb))
{
}

static void expand_movieclip(BlendExpander *UNUSED(expander), MovieClip *UNUSED(clip))
{
}

static void expand_mask_parent(BlendExpander *expander, MaskParent *parent)
{
  if (parent->id) {
    BLO_expand(expander, parent->id);
  }
}

static void expand_mask(BlendExpander *expander, Mask *mask)
{
  LISTBASE_FOREACH (MaskLayer *, mask_layer, &mask->masklayers) {
    LISTBASE_FOREACH (MaskSpline *, spline, &mask_layer->splines) {
      for (int i = 0; i < spline->tot_point; i++) {
        MaskSplinePoint *point = &spline->points[i];
        expand_mask_parent(expander, &point->parent);
      }

      expand_mask_parent(expander, &spline->parent);
    }
  }
}

static void expand_linestyle(BlendExpander *expander, FreestyleLineStyle *linestyle)
{
  for (int a = 0; a < MAX_MTEX; a++) {
    if (linestyle->mtex[a]) {
      BLO_expand(expander, linestyle->mtex[a]->tex);
      BLO_expand(expander, linestyle->mtex[a]->object);
    }
  }

  LISTBASE_FOREACH (LineStyleModifier *, m, &linestyle->color_modifiers) {
    if (m->type == LS_MODIFIER_DISTANCE_FROM_OBJECT) {
      BLO_expand(expander, ((LineStyleColorModifier_DistanceFromObject *)m)->target);
    }
  }
  LISTBASE_FOREACH (LineStyleModifier *, m, &linestyle->alpha_modifiers) {
    if (m->type == LS_MODIFIER_DISTANCE_FROM_OBJECT) {
      BLO_expand(expander, ((LineStyleAlphaModifier_DistanceFromObject *)m)->target);
    }
  }
  LISTBASE_FOREACH (LineStyleModifier *, m, &linestyle->thickness_modifiers) {
    if (m->type == LS_MODIFIER_DISTANCE_FROM_OBJECT) {
      BLO_expand(expander, ((LineStyleThicknessModifier_DistanceFromObject *)m)->target);
    }
  }
}

static void expand_gpencil(BlendExpander *expander, bGPdata *gpd)
{
  LISTBASE_FOREACH (bGPDlayer *, gpl, &gpd->layers) {
    BLO_expand(expander, gpl->parent);
  }

  for (int a = 0; a < gpd->totcol; a++) {
    BLO_expand(expander, gpd->mat[a]);
  }
}

static void expand_workspace(BlendExpander *expander, WorkSpace *workspace)
{
  LISTBASE_FOREACH (WorkSpaceLayout *, layout, &workspace->layouts) {
    BLO_expand(expander, BKE_workspace_layout_screen_get(layout));
  }
}

static void expand_hair(BlendExpander *expander, Hair *hair)
{
  for (int a = 0; a < hair->totcol; a++) {
    BLO_expand(expander, hair->mat[a]);
  }
}

static void expand_pointcloud(BlendExpander *expander, PointCloud *pointcloud)
{
  for (int a = 0; a < pointcloud->totcol; a++) {
    BLO_expand(expander, pointcloud->mat[a]);
  }
}

static void expand_volume(BlendExpander *expander, Volume *volume)
{
  for (int a = 0; a < volume->totcol; a++) {
    BLO_expand(expander, volume->mat[a]);
  }
}

static void expand_simulation(BlendExpander *expander, Simulation *simulation)
{
  LISTBASE_FOREACH (SimulationDependency *, dependency, &simulation->dependencies) {
    BLO_expand(expander, dependency->id);
  }
}

/**
 * Set the callback func used over all ID data found by \a BLO_expand_main func.
 *
 * \param expand_doit_func: Called for each ID block it finds.
 */
void BLO_main_expander(BLOExpandDoitCallback expand_doit_func)
{
  expand_doit = expand_doit_func;
}

/**
 * Loop over all ID data in Main to mark relations.
 * Set (id->tag & LIB_TAG_NEED_EXPAND) to mark expanding. Flags get cleared after expanding.
 *
 * \param fdhandle: usually filedata, or own handle.
 * \param mainvar: the Main database to expand.
 */
void BLO_expand_main(void *fdhandle, Main *mainvar)
{
  ListBase *lbarray[MAX_LIBARRAY];
  FileData *fd = fdhandle;
  ID *id;
  int a;
  bool do_it = true;

  BlendExpander expander = {fd, mainvar};

  while (do_it) {
    do_it = false;

    a = set_listbasepointers(mainvar, lbarray);
    while (a--) {
      id = lbarray[a]->first;
      while (id) {
        if (id->tag & LIB_TAG_NEED_EXPAND) {
          expand_id(&expander, id);

          const IDTypeInfo *id_type = BKE_idtype_get_info_from_id(id);
          if (id_type->blend_read_expand != NULL) {
            id_type->blend_read_expand(&expander, id);
          }

          switch (GS(id->name)) {
            case ID_OB:
              expand_object(&expander, (Object *)id);
              break;
            case ID_CU:
              expand_curve(&expander, (Curve *)id);
              break;
            case ID_MB:
              expand_mball(&expander, (MetaBall *)id);
              break;
            case ID_SCE:
              expand_scene(&expander, (Scene *)id);
              break;
            case ID_MA:
              expand_material(&expander, (Material *)id);
              break;
            case ID_TE:
              expand_texture(&expander, (Tex *)id);
              break;
            case ID_WO:
              expand_world(&expander, (World *)id);
              break;
            case ID_LA:
              expand_light(&expander, (Light *)id);
              break;
            case ID_KE:
              expand_key(&expander, (Key *)id);
              break;
            case ID_CA:
              expand_camera(&expander, (Camera *)id);
              break;
            case ID_SPK:
              expand_speaker(&expander, (Speaker *)id);
              break;
            case ID_SO:
              expand_sound(&expander, (bSound *)id);
              break;
            case ID_LP:
              expand_lightprobe(&expander, (LightProbe *)id);
              break;
            case ID_AR:
              expand_armature(&expander, (bArmature *)id);
              break;
            case ID_AC:
              expand_action(&expander, (bAction *)id);  // XXX deprecated - old animation system
              break;
            case ID_GR:
              expand_collection(&expander, (Collection *)id);
              break;
            case ID_NT:
              expand_nodetree(&expander, (bNodeTree *)id);
              break;
            case ID_BR:
              expand_brush(&expander, (Brush *)id);
              break;
            case ID_IP:
              expand_ipo(&expander, (Ipo *)id);  // XXX deprecated - old animation system
              break;
            case ID_PA:
              expand_particlesettings(&expander, (ParticleSettings *)id);
              break;
            case ID_MC:
              expand_movieclip(&expander, (MovieClip *)id);
              break;
            case ID_MSK:
              expand_mask(&expander, (Mask *)id);
              break;
            case ID_LS:
              expand_linestyle(&expander, (FreestyleLineStyle *)id);
              break;
            case ID_GD:
              expand_gpencil(&expander, (bGPdata *)id);
              break;
            case ID_CF:
              expand_cachefile(&expander, (CacheFile *)id);
              break;
            case ID_WS:
              expand_workspace(&expander, (WorkSpace *)id);
              break;
            case ID_HA:
              expand_hair(&expander, (Hair *)id);
              break;
            case ID_PT:
              expand_pointcloud(&expander, (PointCloud *)id);
              break;
            case ID_VO:
              expand_volume(&expander, (Volume *)id);
              break;
            case ID_SIM:
              expand_simulation(&expander, (Simulation *)id);
              break;
            default:
              break;
          }

          do_it = true;
          id->tag &= ~LIB_TAG_NEED_EXPAND;
        }
        id = id->next;
      }
    }
  }
}

/** \} */

/* -------------------------------------------------------------------- */
/** \name Library Linking (helper functions)
 * \{ */

static bool object_in_any_scene(Main *bmain, Object *ob)
{
  LISTBASE_FOREACH (Scene *, sce, &bmain->scenes) {
    if (BKE_scene_object_find(sce, ob)) {
      return true;
    }
  }

  return false;
}

static bool object_in_any_collection(Main *bmain, Object *ob)
{
  LISTBASE_FOREACH (Collection *, collection, &bmain->collections) {
    if (BKE_collection_has_object(collection, ob)) {
      return true;
    }
  }

  return false;
}

static void add_loose_objects_to_scene(Main *mainvar,
                                       Main *bmain,
                                       Scene *scene,
                                       ViewLayer *view_layer,
                                       const View3D *v3d,
                                       Library *lib,
                                       const short flag)
{
  Collection *active_collection = NULL;
  const bool do_append = (flag & FILE_LINK) == 0;

  BLI_assert(scene);

  /* Give all objects which are LIB_TAG_INDIRECT a base,
   * or for a collection when *lib has been set. */
  LISTBASE_FOREACH (Object *, ob, &mainvar->objects) {
    bool do_it = (ob->id.tag & LIB_TAG_DOIT) != 0;
    if (do_it || ((ob->id.tag & LIB_TAG_INDIRECT) && (ob->id.tag & LIB_TAG_PRE_EXISTING) == 0)) {
      if (do_append) {
        if (ob->id.us == 0) {
          do_it = true;
        }
        else if ((ob->id.lib == lib) && (object_in_any_collection(bmain, ob) == 0)) {
          /* When appending, make sure any indirectly loaded object gets a base,
           * when they are not part of any collection yet. */
          do_it = true;
        }
      }

      if (do_it) {
        /* Find or add collection as needed. */
        if (active_collection == NULL) {
          if (flag & FILE_ACTIVE_COLLECTION) {
            LayerCollection *lc = BKE_layer_collection_get_active(view_layer);
            active_collection = lc->collection;
          }
          else {
            active_collection = BKE_collection_add(bmain, scene->master_collection, NULL);
          }
        }

        CLAMP_MIN(ob->id.us, 0);
        ob->mode = OB_MODE_OBJECT;

        BKE_collection_object_add(bmain, active_collection, ob);
        Base *base = BKE_view_layer_base_find(view_layer, ob);

        if (v3d != NULL) {
          base->local_view_bits |= v3d->local_view_uuid;
        }

        if (flag & FILE_AUTOSELECT) {
          base->flag |= BASE_SELECTED;
          /* Do NOT make base active here! screws up GUI stuff,
           * if you want it do it on src/ level. */
        }

        BKE_scene_object_base_flag_sync_from_base(base);

        ob->id.tag &= ~LIB_TAG_INDIRECT;
        ob->id.flag &= ~LIB_INDIRECT_WEAK_LINK;
        ob->id.tag |= LIB_TAG_EXTERN;
      }
    }
  }
}

static void add_collections_to_scene(Main *mainvar,
                                     Main *bmain,
                                     Scene *scene,
                                     ViewLayer *view_layer,
                                     const View3D *v3d,
                                     Library *lib,
                                     const short flag)
{
  Collection *active_collection = scene->master_collection;
  if (flag & FILE_ACTIVE_COLLECTION) {
    LayerCollection *lc = BKE_layer_collection_get_active(view_layer);
    active_collection = lc->collection;
  }

  /* Give all objects which are tagged a base. */
  LISTBASE_FOREACH (Collection *, collection, &mainvar->collections) {
    if ((flag & FILE_GROUP_INSTANCE) && (collection->id.tag & LIB_TAG_DOIT)) {
      /* Any indirect collection should not have been tagged. */
      BLI_assert((collection->id.tag & LIB_TAG_INDIRECT) == 0);

      /* BKE_object_add(...) messes with the selection. */
      Object *ob = BKE_object_add_only_object(bmain, OB_EMPTY, collection->id.name + 2);
      ob->type = OB_EMPTY;
      ob->empty_drawsize = U.collection_instance_empty_size;

      BKE_collection_object_add(bmain, active_collection, ob);
      Base *base = BKE_view_layer_base_find(view_layer, ob);

      if (v3d != NULL) {
        base->local_view_bits |= v3d->local_view_uuid;
      }

      if (base->flag & BASE_SELECTABLE) {
        base->flag |= BASE_SELECTED;
      }

      BKE_scene_object_base_flag_sync_from_base(base);
      DEG_id_tag_update(&ob->id, ID_RECALC_TRANSFORM | ID_RECALC_GEOMETRY | ID_RECALC_ANIMATION);
      view_layer->basact = base;

      /* Assign the collection. */
      ob->instance_collection = collection;
      id_us_plus(&collection->id);
      ob->transflag |= OB_DUPLICOLLECTION;
      copy_v3_v3(ob->loc, scene->cursor.location);
    }
    /* We do not want to force instantiation of indirectly linked collections,
     * not even when appending. Users can now easily instantiate collections (and their objects)
     * as needed by themselves. See T67032. */
    else if ((collection->id.tag & LIB_TAG_INDIRECT) == 0) {
      bool do_add_collection = (collection->id.tag & LIB_TAG_DOIT) != 0;
      if (!do_add_collection) {
        /* We need to check that objects in that collections are already instantiated in a scene.
         * Otherwise, it's better to add the collection to the scene's active collection, than to
         * instantiate its objects in active scene's collection directly. See T61141.
         * Note that we only check object directly into that collection,
         * not recursively into its children.
         */
        LISTBASE_FOREACH (CollectionObject *, coll_ob, &collection->gobject) {
          Object *ob = coll_ob->ob;
          if ((ob->id.tag & (LIB_TAG_PRE_EXISTING | LIB_TAG_DOIT | LIB_TAG_INDIRECT)) == 0 &&
              (ob->id.lib == lib) && (object_in_any_scene(bmain, ob) == 0)) {
            do_add_collection = true;
            break;
          }
        }
      }
      if (do_add_collection) {
        /* Add collection as child of active collection. */
        BKE_collection_child_add(bmain, active_collection, collection);

        if (flag & FILE_AUTOSELECT) {
          LISTBASE_FOREACH (CollectionObject *, coll_ob, &collection->gobject) {
            Object *ob = coll_ob->ob;
            Base *base = BKE_view_layer_base_find(view_layer, ob);
            if (base) {
              base->flag |= BASE_SELECTED;
              BKE_scene_object_base_flag_sync_from_base(base);
            }
          }
        }

        /* Those are kept for safety and consistency, but should not be needed anymore? */
        collection->id.tag &= ~LIB_TAG_INDIRECT;
        collection->id.flag &= ~LIB_INDIRECT_WEAK_LINK;
        collection->id.tag |= LIB_TAG_EXTERN;
      }
    }
  }
}

/* returns true if the item was found
 * but it may already have already been appended/linked */
static ID *link_named_part(
    Main *mainl, FileData *fd, const short idcode, const char *name, const int flag)
{
  BHead *bhead = find_bhead_from_code_name(fd, idcode, name);
  ID *id;

  const bool use_placeholders = (flag & BLO_LIBLINK_USE_PLACEHOLDERS) != 0;
  const bool force_indirect = (flag & BLO_LIBLINK_FORCE_INDIRECT) != 0;

  BLI_assert(BKE_idtype_idcode_is_linkable(idcode) && BKE_idtype_idcode_is_valid(idcode));

  if (bhead) {
    id = is_yet_read(fd, mainl, bhead);
    if (id == NULL) {
      /* not read yet */
      const int tag = force_indirect ? LIB_TAG_INDIRECT : LIB_TAG_EXTERN;
      read_libblock(fd, mainl, bhead, tag | LIB_TAG_NEED_EXPAND, false, &id);

      if (id) {
        /* sort by name in list */
        ListBase *lb = which_libbase(mainl, idcode);
        id_sort_by_name(lb, id, NULL);
      }
    }
    else {
      /* already linked */
      if (G.debug) {
        printf("append: already linked\n");
      }
      oldnewmap_insert(fd->libmap, bhead->old, id, bhead->code);
      if (!force_indirect && (id->tag & LIB_TAG_INDIRECT)) {
        id->tag &= ~LIB_TAG_INDIRECT;
        id->flag &= ~LIB_INDIRECT_WEAK_LINK;
        id->tag |= LIB_TAG_EXTERN;
      }
    }
  }
  else if (use_placeholders) {
    /* XXX flag part is weak! */
    id = create_placeholder(
        mainl, idcode, name, force_indirect ? LIB_TAG_INDIRECT : LIB_TAG_EXTERN);
  }
  else {
    id = NULL;
  }

  /* if we found the id but the id is NULL, this is really bad */
  BLI_assert(!((bhead != NULL) && (id == NULL)));

  return id;
}

/**
 * Simple reader for copy/paste buffers.
 */
int BLO_library_link_copypaste(Main *mainl, BlendHandle *bh, const uint64_t id_types_mask)
{
  FileData *fd = (FileData *)(bh);
  BHead *bhead;
  int num_directly_linked = 0;

  for (bhead = blo_bhead_first(fd); bhead; bhead = blo_bhead_next(fd, bhead)) {
    ID *id = NULL;

    if (bhead->code == ENDB) {
      break;
    }

    if (BKE_idtype_idcode_is_valid(bhead->code) && BKE_idtype_idcode_is_linkable(bhead->code) &&
        (id_types_mask == 0 ||
         (BKE_idtype_idcode_to_idfilter((short)bhead->code) & id_types_mask) != 0)) {
      read_libblock(fd, mainl, bhead, LIB_TAG_NEED_EXPAND | LIB_TAG_INDIRECT, false, &id);
      num_directly_linked++;
    }

    if (id) {
      /* sort by name in list */
      ListBase *lb = which_libbase(mainl, GS(id->name));
      id_sort_by_name(lb, id, NULL);

      if (bhead->code == ID_OB) {
        /* Instead of instancing Base's directly, postpone until after collections are loaded
         * otherwise the base's flag is set incorrectly when collections are used */
        Object *ob = (Object *)id;
        ob->mode = OB_MODE_OBJECT;
        /* ensure add_loose_objects_to_scene runs on this object */
        BLI_assert(id->us == 0);
      }
    }
  }

  return num_directly_linked;
}

static ID *link_named_part_ex(
    Main *mainl, FileData *fd, const short idcode, const char *name, const int flag)
{
  ID *id = link_named_part(mainl, fd, idcode, name, flag);

  if (id && (GS(id->name) == ID_OB)) {
    /* Tag as loose object needing to be instantiated somewhere... */
    id->tag |= LIB_TAG_DOIT;
  }
  else if (id && (GS(id->name) == ID_GR)) {
    /* tag as needing to be instantiated or linked */
    id->tag |= LIB_TAG_DOIT;
  }

  return id;
}

/**
 * Link a named data-block from an external blend file.
 *
 * \param mainl: The main database to link from (not the active one).
 * \param bh: The blender file handle.
 * \param idcode: The kind of data-block to link.
 * \param name: The name of the data-block (without the 2 char ID prefix).
 * \return the linked ID when found.
 */
ID *BLO_library_link_named_part(Main *mainl,
                                BlendHandle **bh,
                                const short idcode,
                                const char *name)
{
  FileData *fd = (FileData *)(*bh);
  return link_named_part(mainl, fd, idcode, name, 0);
}

/**
 * Link a named data-block from an external blend file.
 * Optionally instantiate the object/collection in the scene when the flags are set.
 *
 * \param mainl: The main database to link from (not the active one).
 * \param bh: The blender file handle.
 * \param idcode: The kind of data-block to link.
 * \param name: The name of the data-block (without the 2 char ID prefix).
 * \param flag: Options for linking, used for instantiating.
 * \return the linked ID when found.
 */
ID *BLO_library_link_named_part_ex(
    Main *mainl, BlendHandle **bh, const short idcode, const char *name, const int flag)
{
  FileData *fd = (FileData *)(*bh);
  return link_named_part_ex(mainl, fd, idcode, name, flag);
}

/* common routine to append/link something from a library */

static Main *library_link_begin(Main *mainvar, FileData **fd, const char *filepath)
{
  Main *mainl;

  (*fd)->mainlist = MEM_callocN(sizeof(ListBase), "FileData.mainlist");

  /* clear for objects and collections instantiating tag */
  BKE_main_id_tag_listbase(&(mainvar->objects), LIB_TAG_DOIT, false);
  BKE_main_id_tag_listbase(&(mainvar->collections), LIB_TAG_DOIT, false);

  /* make mains */
  blo_split_main((*fd)->mainlist, mainvar);

  /* which one do we need? */
  mainl = blo_find_main(*fd, filepath, BKE_main_blendfile_path(mainvar));

  /* needed for do_version */
  mainl->versionfile = (*fd)->fileversion;
  read_file_version(*fd, mainl);
#ifdef USE_GHASH_BHEAD
  read_file_bhead_idname_map_create(*fd);
#endif

  return mainl;
}

/**
 * Initialize the #BlendHandle for linking library data.
 *
 * \param mainvar: The current main database, e.g. #G_MAIN or #CTX_data_main(C).
 * \param bh: A blender file handle as returned by
 * #BLO_blendhandle_from_file or #BLO_blendhandle_from_memory.
 * \param filepath: Used for relative linking, copied to the `lib->filepath`.
 * \return the library #Main, to be passed to #BLO_library_link_named_part_ex as \a mainl.
 */
Main *BLO_library_link_begin(Main *mainvar, BlendHandle **bh, const char *filepath)
{
  FileData *fd = (FileData *)(*bh);
  return library_link_begin(mainvar, &fd, filepath);
}

static void split_main_newid(Main *mainptr, Main *main_newid)
{
  /* We only copy the necessary subset of data in this temp main. */
  main_newid->versionfile = mainptr->versionfile;
  main_newid->subversionfile = mainptr->subversionfile;
  BLI_strncpy(main_newid->name, mainptr->name, sizeof(main_newid->name));
  main_newid->curlib = mainptr->curlib;

  ListBase *lbarray[MAX_LIBARRAY];
  ListBase *lbarray_newid[MAX_LIBARRAY];
  int i = set_listbasepointers(mainptr, lbarray);
  set_listbasepointers(main_newid, lbarray_newid);
  while (i--) {
    BLI_listbase_clear(lbarray_newid[i]);

    LISTBASE_FOREACH_MUTABLE (ID *, id, lbarray[i]) {
      if (id->tag & LIB_TAG_NEW) {
        BLI_remlink(lbarray[i], id);
        BLI_addtail(lbarray_newid[i], id);
      }
    }
  }
}

/**
 * \param scene: The scene in which to instantiate objects/collections
 * (if NULL, no instantiation is done).
 * \param v3d: The active 3D viewport.
 * (only to define active layers for instantiated objects & collections, can be NULL).
 */
static void library_link_end(Main *mainl,
                             FileData **fd,
                             const short flag,
                             Main *bmain,
                             Scene *scene,
                             ViewLayer *view_layer,
                             const View3D *v3d)
{
  Main *mainvar;
  Library *curlib;

  /* expander now is callback function */
  BLO_main_expander(expand_doit_library);

  /* make main consistent */
  BLO_expand_main(*fd, mainl);

  /* do this when expand found other libs */
  read_libraries(*fd, (*fd)->mainlist);

  curlib = mainl->curlib;

  /* make the lib path relative if required */
  if (flag & FILE_RELPATH) {
    /* use the full path, this could have been read by other library even */
    BLI_strncpy(curlib->filepath, curlib->filepath_abs, sizeof(curlib->filepath));

    /* uses current .blend file as reference */
    BLI_path_rel(curlib->filepath, BKE_main_blendfile_path_from_global());
  }

  blo_join_main((*fd)->mainlist);
  mainvar = (*fd)->mainlist->first;
  mainl = NULL; /* blo_join_main free's mainl, cant use anymore */

  lib_link_all(*fd, mainvar);

  /* Some versioning code does expect some proper userrefcounting, e.g. in conversion from
   * groups to collections... We could optimize out that first call when we are reading a
   * current version file, but again this is really not a bottle neck currently. so not worth
   * it. */
  BKE_main_id_refcount_recompute(mainvar, false);

  BKE_collections_after_lib_link(mainvar);

  /* Yep, second splitting... but this is a very cheap operation, so no big deal. */
  blo_split_main((*fd)->mainlist, mainvar);
  Main *main_newid = BKE_main_new();
  for (mainvar = ((Main *)(*fd)->mainlist->first)->next; mainvar; mainvar = mainvar->next) {
    BLI_assert(mainvar->versionfile != 0);
    /* We need to split out IDs already existing,
     * or they will go again through do_versions - bad, very bad! */
    split_main_newid(mainvar, main_newid);

    do_versions_after_linking(main_newid, (*fd)->reports);

    add_main_to_main(mainvar, main_newid);
  }

  BKE_main_free(main_newid);
  blo_join_main((*fd)->mainlist);
  mainvar = (*fd)->mainlist->first;
  MEM_freeN((*fd)->mainlist);

  /* This does not take into account old, deprecated data, so we also have to do it after
   * `do_versions_after_linking()`. */
  BKE_main_id_refcount_recompute(mainvar, false);

  /* After all data has been read and versioned, uses LIB_TAG_NEW. */
  ntreeUpdateAllNew(mainvar);

  placeholders_ensure_valid(mainvar);

  BKE_main_id_tag_all(mainvar, LIB_TAG_NEW, false);

  /* Make all relative paths, relative to the open blend file. */
  fix_relpaths_library(BKE_main_blendfile_path(mainvar), mainvar);

  /* Give a base to loose objects and collections.
   * Only directly linked objects & collections are instantiated by
   * #BLO_library_link_named_part_ex & co,
   * here we handle indirect ones and other possible edge-cases. */
  if (scene) {
    add_collections_to_scene(mainvar, bmain, scene, view_layer, v3d, curlib, flag);
    add_loose_objects_to_scene(mainvar, bmain, scene, view_layer, v3d, curlib, flag);
  }
  else {
    /* printf("library_append_end, scene is NULL (objects wont get bases)\n"); */
  }

  /* Clear objects and collections instantiating tag. */
  BKE_main_id_tag_listbase(&(mainvar->objects), LIB_TAG_DOIT, false);
  BKE_main_id_tag_listbase(&(mainvar->collections), LIB_TAG_DOIT, false);

  /* patch to prevent switch_endian happens twice */
  if ((*fd)->flags & FD_FLAGS_SWITCH_ENDIAN) {
    blo_filedata_free(*fd);
    *fd = NULL;
  }
}

/**
 * Finalize linking from a given .blend file (library).
 * Optionally instance the indirect object/collection in the scene when the flags are set.
 * \note Do not use \a bh after calling this function, it may frees it.
 *
 * \param mainl: The main database to link from (not the active one).
 * \param bh: The blender file handle (WARNING! may be freed by this function!).
 * \param flag: Options for linking, used for instantiating.
 * \param bmain: The main database in which to instantiate objects/collections
 * \param scene: The scene in which to instantiate objects/collections
 * (if NULL, no instantiation is done).
 * \param view_layer: The scene layer in which to instantiate objects/collections
 * (if NULL, no instantiation is done).
 * \param v3d: The active 3D viewport
 * (only to define local-view for instantiated objects & groups, can be NULL).
 */
void BLO_library_link_end(Main *mainl,
                          BlendHandle **bh,
                          int flag,
                          Main *bmain,
                          Scene *scene,
                          ViewLayer *view_layer,
                          const View3D *v3d)
{
  FileData *fd = (FileData *)(*bh);
  library_link_end(mainl, &fd, flag, bmain, scene, view_layer, v3d);
  *bh = (BlendHandle *)fd;
}

void *BLO_library_read_struct(FileData *fd, BHead *bh, const char *blockname)
{
  return read_struct(fd, bh, blockname);
}

/** \} */

/* -------------------------------------------------------------------- */
/** \name Library Reading
 * \{ */

static int has_linked_ids_to_read(Main *mainvar)
{
  ListBase *lbarray[MAX_LIBARRAY];
  int a = set_listbasepointers(mainvar, lbarray);

  while (a--) {
    LISTBASE_FOREACH (ID *, id, lbarray[a]) {
      if ((id->tag & LIB_TAG_ID_LINK_PLACEHOLDER) && !(id->flag & LIB_INDIRECT_WEAK_LINK)) {
        return true;
      }
    }
  }

  return false;
}

static void read_library_linked_id(
    ReportList *reports, FileData *fd, Main *mainvar, ID *id, ID **r_id)
{
  BHead *bhead = NULL;
  const bool is_valid = BKE_idtype_idcode_is_linkable(GS(id->name)) ||
                        ((id->tag & LIB_TAG_EXTERN) == 0);

  if (fd) {
    bhead = find_bhead_from_idname(fd, id->name);
  }

  if (!is_valid) {
    blo_reportf_wrap(reports,
                     RPT_ERROR,
                     TIP_("LIB: %s: '%s' is directly linked from '%s' (parent '%s'), but is a "
                          "non-linkable data type"),
                     BKE_idtype_idcode_to_name(GS(id->name)),
                     id->name + 2,
                     mainvar->curlib->filepath_abs,
                     library_parent_filepath(mainvar->curlib));
  }

  id->tag &= ~LIB_TAG_ID_LINK_PLACEHOLDER;
  id->flag &= ~LIB_INDIRECT_WEAK_LINK;

  if (bhead) {
    id->tag |= LIB_TAG_NEED_EXPAND;
    // printf("read lib block %s\n", id->name);
    read_libblock(fd, mainvar, bhead, id->tag, false, r_id);
  }
  else {
    blo_reportf_wrap(reports,
                     RPT_WARNING,
                     TIP_("LIB: %s: '%s' missing from '%s', parent '%s'"),
                     BKE_idtype_idcode_to_name(GS(id->name)),
                     id->name + 2,
                     mainvar->curlib->filepath_abs,
                     library_parent_filepath(mainvar->curlib));

    /* Generate a placeholder for this ID (simplified version of read_libblock actually...). */
    if (r_id) {
      *r_id = is_valid ? create_placeholder(mainvar, GS(id->name), id->name + 2, id->tag) : NULL;
    }
  }
}

static void read_library_linked_ids(FileData *basefd,
                                    FileData *fd,
                                    ListBase *mainlist,
                                    Main *mainvar)
{
  GHash *loaded_ids = BLI_ghash_str_new(__func__);

  ListBase *lbarray[MAX_LIBARRAY];
  int a = set_listbasepointers(mainvar, lbarray);

  while (a--) {
    ID *id = lbarray[a]->first;
    ListBase pending_free_ids = {NULL};

    while (id) {
      ID *id_next = id->next;
      if ((id->tag & LIB_TAG_ID_LINK_PLACEHOLDER) && !(id->flag & LIB_INDIRECT_WEAK_LINK)) {
        BLI_remlink(lbarray[a], id);

        /* When playing with lib renaming and such, you may end with cases where
         * you have more than one linked ID of the same data-block from same
         * library. This is absolutely horrible, hence we use a ghash to ensure
         * we go back to a single linked data when loading the file. */
        ID **realid = NULL;
        if (!BLI_ghash_ensure_p(loaded_ids, id->name, (void ***)&realid)) {
          read_library_linked_id(basefd->reports, fd, mainvar, id, realid);
        }

        /* realid shall never be NULL - unless some source file/lib is broken
         * (known case: some directly linked shapekey from a missing lib...). */
        /* BLI_assert(*realid != NULL); */

        /* Now that we have a real ID, replace all pointers to placeholders in
         * fd->libmap with pointers to the real data-blocks. We do this for all
         * libraries since multiple might be referencing this ID. */
        change_link_placeholder_to_real_ID_pointer(mainlist, basefd, id, *realid);

        /* We cannot free old lib-ref placeholder ID here anymore, since we use
         * its name as key in loaded_ids hash. */
        BLI_addtail(&pending_free_ids, id);
      }
      id = id_next;
    }

    /* Clear GHash and free link placeholder IDs of the current type. */
    BLI_ghash_clear(loaded_ids, NULL, NULL);
    BLI_freelistN(&pending_free_ids);
  }

  BLI_ghash_free(loaded_ids, NULL, NULL);
}

static void read_library_clear_weak_links(FileData *basefd, ListBase *mainlist, Main *mainvar)
{
  /* Any remaining weak links at this point have been lost, silently drop
   * those by setting them to NULL pointers. */
  ListBase *lbarray[MAX_LIBARRAY];
  int a = set_listbasepointers(mainvar, lbarray);

  while (a--) {
    ID *id = lbarray[a]->first;

    while (id) {
      ID *id_next = id->next;
      if ((id->tag & LIB_TAG_ID_LINK_PLACEHOLDER) && (id->flag & LIB_INDIRECT_WEAK_LINK)) {
        /* printf("Dropping weak link to %s\n", id->name); */
        change_link_placeholder_to_real_ID_pointer(mainlist, basefd, id, NULL);
        BLI_freelinkN(lbarray[a], id);
      }
      id = id_next;
    }
  }
}

static FileData *read_library_file_data(FileData *basefd,
                                        ListBase *mainlist,
                                        Main *mainl,
                                        Main *mainptr)
{
  FileData *fd = mainptr->curlib->filedata;

  if (fd != NULL) {
    /* File already open. */
    return fd;
  }

  if (mainptr->curlib->packedfile) {
    /* Read packed file. */
    PackedFile *pf = mainptr->curlib->packedfile;

    blo_reportf_wrap(basefd->reports,
                     RPT_INFO,
                     TIP_("Read packed library:  '%s', parent '%s'"),
                     mainptr->curlib->filepath,
                     library_parent_filepath(mainptr->curlib));
    fd = blo_filedata_from_memory(pf->data, pf->size, basefd->reports);

    /* Needed for library_append and read_libraries. */
    BLI_strncpy(fd->relabase, mainptr->curlib->filepath_abs, sizeof(fd->relabase));
  }
  else {
    /* Read file on disk. */
    blo_reportf_wrap(basefd->reports,
                     RPT_INFO,
                     TIP_("Read library:  '%s', '%s', parent '%s'"),
                     mainptr->curlib->filepath_abs,
                     mainptr->curlib->filepath,
                     library_parent_filepath(mainptr->curlib));
    fd = blo_filedata_from_file(mainptr->curlib->filepath_abs, basefd->reports);
  }

  if (fd) {
    /* Share the mainlist, so all libraries are added immediately in a
     * single list. It used to be that all FileData's had their own list,
     * but with indirectly linking this meant we didn't catch duplicate
     * libraries properly. */
    fd->mainlist = mainlist;

    fd->reports = basefd->reports;

    if (fd->libmap) {
      oldnewmap_free(fd->libmap);
    }

    fd->libmap = oldnewmap_new();

    mainptr->curlib->filedata = fd;
    mainptr->versionfile = fd->fileversion;

    /* subversion */
    read_file_version(fd, mainptr);
#ifdef USE_GHASH_BHEAD
    read_file_bhead_idname_map_create(fd);
#endif
  }
  else {
    mainptr->curlib->filedata = NULL;
    mainptr->curlib->id.tag |= LIB_TAG_MISSING;
    /* Set lib version to current main one... Makes assert later happy. */
    mainptr->versionfile = mainptr->curlib->versionfile = mainl->versionfile;
    mainptr->subversionfile = mainptr->curlib->subversionfile = mainl->subversionfile;
  }

  if (fd == NULL) {
    blo_reportf_wrap(
        basefd->reports, RPT_WARNING, TIP_("Cannot find lib '%s'"), mainptr->curlib->filepath_abs);
  }

  return fd;
}

static void read_libraries(FileData *basefd, ListBase *mainlist)
{
  Main *mainl = mainlist->first;
  bool do_it = true;

  /* Expander is now callback function. */
  BLO_main_expander(expand_doit_library);

  /* At this point the base blend file has been read, and each library blend
   * encountered so far has a main with placeholders for linked data-blocks.
   *
   * Now we will read the library blend files and replace the placeholders
   * with actual data-blocks. We loop over library mains multiple times in
   * case a library needs to link additional data-blocks from another library
   * that had been read previously. */
  while (do_it) {
    do_it = false;

    /* Loop over mains of all library blend files encountered so far. Note
     * this list gets longer as more indirectly library blends are found. */
    for (Main *mainptr = mainl->next; mainptr; mainptr = mainptr->next) {
      /* Does this library have any more linked data-blocks we need to read? */
      if (has_linked_ids_to_read(mainptr)) {
#if 0
        printf("Reading linked data-blocks from %s (%s)\n",
          mainptr->curlib->id.name,
          mainptr->curlib->filepath);
#endif

        /* Open file if it has not been done yet. */
        FileData *fd = read_library_file_data(basefd, mainlist, mainl, mainptr);

        if (fd) {
          do_it = true;
        }

        /* Read linked data-locks for each link placeholder, and replace
         * the placeholder with the real data-lock. */
        read_library_linked_ids(basefd, fd, mainlist, mainptr);

        /* Test if linked data-locks need to read further linked data-locks
         * and create link placeholders for them. */
        BLO_expand_main(fd, mainptr);
      }
    }
  }

  Main *main_newid = BKE_main_new();
  for (Main *mainptr = mainl->next; mainptr; mainptr = mainptr->next) {
    /* Drop weak links for which no data-block was found. */
    read_library_clear_weak_links(basefd, mainlist, mainptr);

    /* Do versioning for newly added linked data-locks. If no data-locks
     * were read from a library versionfile will still be zero and we can
     * skip it. */
    if (mainptr->versionfile) {
      /* Split out already existing IDs to avoid them going through
       * do_versions multiple times, which would have bad consequences. */
      split_main_newid(mainptr, main_newid);

      /* File data can be zero with link/append. */
      if (mainptr->curlib->filedata) {
        do_versions(mainptr->curlib->filedata, mainptr->curlib, main_newid);
      }
      else {
        do_versions(basefd, NULL, main_newid);
      }

      add_main_to_main(mainptr, main_newid);
    }

    /* Lib linking. */
    if (mainptr->curlib->filedata) {
      lib_link_all(mainptr->curlib->filedata, mainptr);
    }

    /* Note: No need to call #do_versions_after_linking() or #BKE_main_id_refcount_recompute()
     * here, as this function is only called for library 'subset' data handling, as part of
     * either full blendfile reading (#blo_read_file_internal()), or library-data linking
     * (#library_link_end()). */

    /* Free file data we no longer need. */
    if (mainptr->curlib->filedata) {
      blo_filedata_free(mainptr->curlib->filedata);
    }
    mainptr->curlib->filedata = NULL;
  }
  BKE_main_free(main_newid);
}

void *BLO_read_get_new_data_address(BlendDataReader *reader, const void *old_address)
{
  return newdataadr(reader->fd, old_address);
}

void *BLO_read_get_new_packed_address(BlendDataReader *reader, const void *old_address)
{
  return newpackedadr(reader->fd, old_address);
}

ID *BLO_read_get_new_id_address(BlendLibReader *reader, Library *lib, ID *id)
{
  return newlibadr(reader->fd, lib, id);
}

bool BLO_read_requires_endian_switch(BlendDataReader *reader)
{
  return (reader->fd->flags & FD_FLAGS_SWITCH_ENDIAN) != 0;
}

/**
 * Updates all ->prev and ->next pointers of the list elements.
 * Updates the list->first and list->last pointers.
 * When not NULL, calls the callback on every element.
 */
void BLO_read_list_cb(BlendDataReader *reader, ListBase *list, BlendReadListFn callback)
{
  if (BLI_listbase_is_empty(list)) {
    return;
  }

  BLO_read_data_address(reader, &list->first);
  if (callback != NULL) {
    callback(reader, list->first);
  }
  Link *ln = list->first;
  Link *prev = NULL;
  while (ln) {
    BLO_read_data_address(reader, &ln->next);
    if (ln->next != NULL && callback != NULL) {
      callback(reader, ln->next);
    }
    ln->prev = prev;
    prev = ln;
    ln = ln->next;
  }
  list->last = prev;
}

void BLO_read_list(BlendDataReader *reader, struct ListBase *list)
{
  BLO_read_list_cb(reader, list, NULL);
}

void BLO_read_int32_array(BlendDataReader *reader, int array_size, int32_t **ptr_p)
{
  BLO_read_data_address(reader, ptr_p);
  if (BLO_read_requires_endian_switch(reader)) {
    BLI_endian_switch_int32_array(*ptr_p, array_size);
  }
}

void BLO_read_uint32_array(BlendDataReader *reader, int array_size, uint32_t **ptr_p)
{
  BLO_read_data_address(reader, ptr_p);
  if (BLO_read_requires_endian_switch(reader)) {
    BLI_endian_switch_uint32_array(*ptr_p, array_size);
  }
}

void BLO_read_float_array(BlendDataReader *reader, int array_size, float **ptr_p)
{
  BLO_read_data_address(reader, ptr_p);
  if (BLO_read_requires_endian_switch(reader)) {
    BLI_endian_switch_float_array(*ptr_p, array_size);
  }
}

void BLO_read_float3_array(BlendDataReader *reader, int array_size, float **ptr_p)
{
  BLO_read_float_array(reader, array_size * 3, ptr_p);
}

void BLO_read_double_array(BlendDataReader *reader, int array_size, double **ptr_p)
{
  BLO_read_data_address(reader, ptr_p);
  if (BLO_read_requires_endian_switch(reader)) {
    BLI_endian_switch_double_array(*ptr_p, array_size);
  }
}

static void convert_pointer_array_64_to_32(BlendDataReader *reader,
                                           uint array_size,
                                           const uint64_t *src,
                                           uint32_t *dst)
{
  /* Match pointer conversion rules from bh4_from_bh8 and cast_pointer. */
  if (BLO_read_requires_endian_switch(reader)) {
    for (int i = 0; i < array_size; i++) {
      uint64_t ptr = src[i];
      BLI_endian_switch_uint64(&ptr);
      dst[i] = (uint32_t)(ptr >> 3);
    }
  }
  else {
    for (int i = 0; i < array_size; i++) {
      dst[i] = (uint32_t)(src[i] >> 3);
    }
  }
}

static void convert_pointer_array_32_to_64(BlendDataReader *UNUSED(reader),
                                           uint array_size,
                                           const uint32_t *src,
                                           uint64_t *dst)
{
  /* Match pointer conversion rules from bh8_from_bh4 and cast_pointer. */
  for (int i = 0; i < array_size; i++) {
    dst[i] = src[i];
  }
}

void BLO_read_pointer_array(BlendDataReader *reader, void **ptr_p)
{
  FileData *fd = reader->fd;

  void *orig_array = newdataadr(fd, *ptr_p);
  if (orig_array == NULL) {
    *ptr_p = NULL;
    return;
  }

  int file_pointer_size = fd->filesdna->pointer_size;
  int current_pointer_size = fd->memsdna->pointer_size;

  /* Over-allocation is fine, but might be better to pass the length as parameter. */
  int array_size = MEM_allocN_len(orig_array) / file_pointer_size;

  void *final_array = NULL;

  if (file_pointer_size == current_pointer_size) {
    /* No pointer conversion necessary. */
    final_array = orig_array;
  }
  else if (file_pointer_size == 8 && current_pointer_size == 4) {
    /* Convert pointers from 64 to 32 bit. */
    final_array = MEM_malloc_arrayN(array_size, 4, "new pointer array");
    convert_pointer_array_64_to_32(
        reader, array_size, (uint64_t *)orig_array, (uint32_t *)final_array);
    MEM_freeN(orig_array);
  }
  else if (file_pointer_size == 4 && current_pointer_size == 8) {
    /* Convert pointers from 32 to 64 bit. */
    final_array = MEM_malloc_arrayN(array_size, 8, "new pointer array");
    convert_pointer_array_32_to_64(
        reader, array_size, (uint32_t *)orig_array, (uint64_t *)final_array);
    MEM_freeN(orig_array);
  }
  else {
    BLI_assert(false);
  }

  *ptr_p = final_array;
}

bool BLO_read_data_is_undo(BlendDataReader *reader)
{
  return reader->fd->memfile != NULL;
}

bool BLO_read_lib_is_undo(BlendLibReader *reader)
{
  return reader->fd->memfile != NULL;
}

void BLO_expand_id(BlendExpander *expander, ID *id)
{
  expand_doit(expander->fd, expander->main, id);
}

/** \} */<|MERGE_RESOLUTION|>--- conflicted
+++ resolved
@@ -8975,17 +8975,7 @@
 
   LISTBASE_FOREACH (bUserMenu *, um, &user->user_menus) {
     BLO_read_list(reader, &um->items);
-<<<<<<< HEAD
     read_usermenuitems(reader, &um->items, NULL);
-=======
-    LISTBASE_FOREACH (bUserMenuItem *, umi, &um->items) {
-      if (umi->type == USER_MENU_TYPE_OPERATOR) {
-        bUserMenuItem_Op *umi_op = (bUserMenuItem_Op *)umi;
-        BLO_read_data_address(reader, &umi_op->prop);
-        IDP_BlendDataRead(reader, &umi_op->prop);
-      }
-    }
->>>>>>> 89ed6b12
   }
 
   LISTBASE_FOREACH (bAddon *, addon, &user->addons) {
