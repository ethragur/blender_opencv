--- conflicted
+++ resolved
@@ -739,20 +739,20 @@
       brush->sculpt_tool = SCULPT_TOOL_DISPLACEMENT_ERASER;
     }
 
-<<<<<<< HEAD
+    brush_name = "Multires Displacement Smear";
+    brush = BLI_findstring(&bmain->brushes, brush_name, offsetof(ID, name) + 2);
+    if (!brush) {
+      brush = BKE_brush_add(bmain, brush_name, OB_MODE_SCULPT);
+      id_us_min(&brush->id);
+      brush->sculpt_tool = SCULPT_TOOL_DISPLACEMENT_SMEAR;
+    }
+
     brush_name = "Fairing";
-=======
-    brush_name = "Multires Displacement Smear";
->>>>>>> d23894d3
-    brush = BLI_findstring(&bmain->brushes, brush_name, offsetof(ID, name) + 2);
-    if (!brush) {
-      brush = BKE_brush_add(bmain, brush_name, OB_MODE_SCULPT);
-      id_us_min(&brush->id);
-<<<<<<< HEAD
+    brush = BLI_findstring(&bmain->brushes, brush_name, offsetof(ID, name) + 2);
+    if (!brush) {
+      brush = BKE_brush_add(bmain, brush_name, OB_MODE_SCULPT);
+      id_us_min(&brush->id);
       brush->sculpt_tool = SCULPT_TOOL_FAIRING;
-=======
-      brush->sculpt_tool = SCULPT_TOOL_DISPLACEMENT_SMEAR;
->>>>>>> d23894d3
     }
 
     /* Use the same tool icon color in the brush cursor */
