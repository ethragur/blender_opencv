/*
 * This program is free software; you can redistribute it and/or
 * modify it under the terms of the GNU General Public License
 * as published by the Free Software Foundation; either version 2
 * of the License, or (at your option) any later version.
 *
 * This program is distributed in the hope that it will be useful,
 * but WITHOUT ANY WARRANTY; without even the implied warranty of
 * MERCHANTABILITY or FITNESS FOR A PARTICULAR PURPOSE.  See the
 * GNU General Public License for more details.
 *
 * You should have received a copy of the GNU General Public License
 * along with this program; if not, write to the Free Software Foundation,
 * Inc., 51 Franklin Street, Fifth Floor, Boston, MA 02110-1301, USA.
 */

/** \file
 * \ingroup blenloader
 */
/* allow readfile to use deprecated functionality */
#define DNA_DEPRECATED_ALLOW

#include "BLI_alloca.h"
#include "BLI_listbase.h"
#include "BLI_math.h"
#include "BLI_string.h"
#include "BLI_utildefines.h"

#include "DNA_anim_types.h"
#include "DNA_armature_types.h"
#include "DNA_brush_types.h"
#include "DNA_cachefile_types.h"
#include "DNA_collection_types.h"
#include "DNA_constraint_types.h"
#include "DNA_fluid_types.h"
#include "DNA_genfile.h"
#include "DNA_gpencil_modifier_types.h"
#include "DNA_gpencil_types.h"
#include "DNA_hair_types.h"
#include "DNA_mesh_types.h"
#include "DNA_meshdata_types.h"
#include "DNA_modifier_types.h"
#include "DNA_object_types.h"
#include "DNA_particle_types.h"
#include "DNA_pointcloud_types.h"
#include "DNA_rigidbody_types.h"
#include "DNA_screen_types.h"
#include "DNA_shader_fx_types.h"
#include "DNA_space_types.h"
#include "DNA_tracking_types.h"
#include "DNA_workspace_types.h"

#include "BKE_animsys.h"
#include "BKE_armature.h"
#include "BKE_collection.h"
#include "BKE_colortools.h"
#include "BKE_cryptomatte.h"
#include "BKE_fcurve.h"
#include "BKE_gpencil.h"
#include "BKE_idprop.h"
#include "BKE_lib_id.h"
#include "BKE_main.h"
#include "BKE_mesh.h"
#include "BKE_multires.h"
#include "BKE_node.h"

#include "MEM_guardedalloc.h"

#include "RNA_access.h"
#include "RNA_enum_types.h"

#include "SEQ_proxy.h"
#include "SEQ_render.h"
#include "SEQ_sequencer.h"
#include "SEQ_time.h"
#include "SEQ_transform.h"

#include "BLO_readfile.h"
#include "readfile.h"

/* Make preferences read-only, use versioning_userdef.c. */
#define U (*((const UserDef *)&U))

static IDProperty *idproperty_find_ui_container(IDProperty *idprop_group)
{
  LISTBASE_FOREACH (IDProperty *, prop, &idprop_group->data.group) {
    if (prop->type == IDP_GROUP && STREQ(prop->name, "_RNA_UI")) {
      return prop;
    }
  }
  return NULL;
}

static void version_idproperty_move_data_int(IDPropertyUIDataInt *ui_data,
                                             const IDProperty *prop_ui_data)
{
  IDProperty *min = IDP_GetPropertyFromGroup(prop_ui_data, "min");
  if (min != NULL) {
    ui_data->min = ui_data->soft_min = IDP_get_int(min);
  }
  IDProperty *max = IDP_GetPropertyFromGroup(prop_ui_data, "max");
  if (max != NULL) {
    ui_data->max = ui_data->soft_max = IDP_get_int(max);
  }
  IDProperty *soft_min = IDP_GetPropertyFromGroup(prop_ui_data, "soft_min");
  if (soft_min != NULL) {
    ui_data->soft_min = IDP_get_int(soft_min);
    ui_data->soft_min = MIN2(ui_data->soft_min, ui_data->min);
  }
  IDProperty *soft_max = IDP_GetPropertyFromGroup(prop_ui_data, "soft_max");
  if (soft_max != NULL) {
    ui_data->soft_max = IDP_get_int(soft_max);
    ui_data->soft_max = MAX2(ui_data->soft_max, ui_data->max);
  }
  IDProperty *step = IDP_GetPropertyFromGroup(prop_ui_data, "step");
  if (step != NULL) {
    ui_data->step = IDP_get_int(soft_max);
  }
  IDProperty *default_value = IDP_GetPropertyFromGroup(prop_ui_data, "default");
  if (default_value != NULL) {
    if (default_value->type == IDP_ARRAY) {
      if (default_value->subtype == IDP_INT) {
        ui_data->default_array = MEM_dupallocN(IDP_Array(default_value));
        ui_data->default_array_len = default_value->len;
      }
    }
    else if (default_value->type == IDP_INT) {
      ui_data->default_value = IDP_get_int(default_value);
    }
  }
}

static void version_idproperty_move_data_float(IDPropertyUIDataFloat *ui_data,
                                               const IDProperty *prop_ui_data)
{
  IDProperty *min = IDP_GetPropertyFromGroup(prop_ui_data, "min");
  if (min != NULL) {
    ui_data->min = ui_data->soft_min = IDP_get_double(min);
  }
  IDProperty *max = IDP_GetPropertyFromGroup(prop_ui_data, "max");
  if (max != NULL) {
    ui_data->max = ui_data->soft_max = IDP_get_double(min);
  }
  IDProperty *soft_min = IDP_GetPropertyFromGroup(prop_ui_data, "soft_min");
  if (soft_min != NULL) {
    ui_data->soft_min = IDP_get_double(soft_min);
    ui_data->soft_min = MAX2(ui_data->soft_min, ui_data->min);
  }
  IDProperty *soft_max = IDP_GetPropertyFromGroup(prop_ui_data, "soft_max");
  if (soft_max != NULL) {
    ui_data->soft_max = IDP_get_double(soft_max);
    ui_data->soft_max = MIN2(ui_data->soft_max, ui_data->max);
  }
  IDProperty *step = IDP_GetPropertyFromGroup(prop_ui_data, "step");
  if (step != NULL) {
    ui_data->step = IDP_get_float(step);
  }
  IDProperty *precision = IDP_GetPropertyFromGroup(prop_ui_data, "precision");
  if (precision != NULL) {
    ui_data->precision = IDP_get_int(precision);
  }
  IDProperty *default_value = IDP_GetPropertyFromGroup(prop_ui_data, "default");
  if (default_value != NULL) {
    if (default_value->type == IDP_ARRAY) {
      if (ELEM(default_value->subtype, IDP_FLOAT, IDP_DOUBLE)) {
        ui_data->default_array = MEM_dupallocN(IDP_Array(default_value));
        ui_data->default_array_len = default_value->len;
      }
    }
    else if (ELEM(default_value->type, IDP_DOUBLE, IDP_FLOAT)) {
      ui_data->default_value = IDP_get_double(default_value);
    }
  }
}

static void version_idproperty_move_data_string(IDPropertyUIDataString *ui_data,
                                                const IDProperty *prop_ui_data)
{
  IDProperty *default_value = IDP_GetPropertyFromGroup(prop_ui_data, "default");
  if (default_value != NULL && default_value->type == IDP_STRING) {
    ui_data->default_value = BLI_strdup(IDP_String(default_value));
  }
}

static void version_idproperty_ui_data(IDProperty *idprop_group)
{
  if (idprop_group == NULL) { /* NULL check here to reduce verbosity of calls to this function. */
    return;
  }

  IDProperty *ui_container = idproperty_find_ui_container(idprop_group);
  if (ui_container == NULL) {
    return;
  }

  LISTBASE_FOREACH (IDProperty *, prop, &idprop_group->data.group) {
    IDProperty *prop_ui_data = IDP_GetPropertyFromGroup(ui_container, prop->name);
    if (prop_ui_data == NULL) {
      continue;
    }

    if (!IDP_supports_ui_data(prop)) {
      continue;
    }

    IDPropertyUIData *ui_data = IDP_ui_data_ensure(prop);

    IDProperty *subtype = IDP_GetPropertyFromGroup(prop_ui_data, "subtype");
    if (subtype != NULL && subtype->type == IDP_STRING) {
      const char *subtype_string = IDP_String(subtype);
      int result = PROP_NONE;
      RNA_enum_value_from_id(rna_enum_property_subtype_items, subtype_string, &result);
      ui_data->rna_subtype = result;
    }

    IDProperty *description = IDP_GetPropertyFromGroup(prop_ui_data, "description");
    if (description != NULL && description->type == IDP_STRING) {
      ui_data->description = BLI_strdup(IDP_String(description));
    }

    /* Type specific data. */
    switch (IDP_ui_data_type(prop)) {
      case IDP_UI_DATA_TYPE_STRING:
        version_idproperty_move_data_string((IDPropertyUIDataString *)ui_data, prop_ui_data);
        break;
      case IDP_UI_DATA_TYPE_INT:
        version_idproperty_move_data_int((IDPropertyUIDataInt *)ui_data, prop_ui_data);
        break;
      case IDP_UI_DATA_TYPE_FLOAT:
        version_idproperty_move_data_float((IDPropertyUIDataFloat *)ui_data, prop_ui_data);
        break;
      case IDP_UI_DATA_TYPE_UNSUPPORTED:
        BLI_assert(false);
        break;
    }

    IDP_FreeFromGroup(ui_container, prop_ui_data);
  }

  IDP_FreeFromGroup(idprop_group, ui_container);
}

static void do_versions_idproperty_bones_recursive(Bone *bone)
{
  version_idproperty_ui_data(bone->prop);
  LISTBASE_FOREACH (Bone *, child_bone, &bone->childbase) {
    do_versions_idproperty_bones_recursive(child_bone);
  }
}

/**
 * For every data block that supports them, initialize the new IDProperty UI data struct based on
 * the old more complicated storage. Assumes only the top level of IDProperties below the parent
 * group had UI data in a "_RNA_UI" group.
 *
 * \note The following IDProperty groups in DNA aren't exposed in the UI or are runtime-only, so
 * they don't have UI data: wmOperator, bAddon, bUserMenuItem_Op, wmKeyMapItem, wmKeyConfigPref,
 * uiList, FFMpegCodecData, View3DShading, bToolRef, TimeMarker, ViewLayer, bPoseChannel.
 */
static void do_versions_idproperty_ui_data(Main *bmain)
{
  /* ID data. */
  ID *id;
  FOREACH_MAIN_ID_BEGIN (bmain, id) {
    IDProperty *idprop_group = IDP_GetProperties(id, false);
    if (idprop_group == NULL) {
      continue;
    }
    version_idproperty_ui_data(idprop_group);
  }
  FOREACH_MAIN_ID_END;

  /* Bones. */
  LISTBASE_FOREACH (bArmature *, armature, &bmain->armatures) {
    LISTBASE_FOREACH (Bone *, bone, &armature->bonebase) {
      do_versions_idproperty_bones_recursive(bone);
    }
  }

  /* Nodes and node sockets. */
  LISTBASE_FOREACH (bNodeTree *, ntree, &bmain->nodetrees) {
    LISTBASE_FOREACH (bNode *, node, &ntree->nodes) {
      version_idproperty_ui_data(node->prop);
    }
    LISTBASE_FOREACH (bNodeSocket *, socket, &ntree->inputs) {
      version_idproperty_ui_data(socket->prop);
    }
    LISTBASE_FOREACH (bNodeSocket *, socket, &ntree->outputs) {
      version_idproperty_ui_data(socket->prop);
    }
  }

  /* Sequences. */
  LISTBASE_FOREACH (Scene *, scene, &bmain->scenes) {
    if (scene->ed != NULL) {
      LISTBASE_FOREACH (Sequence *, seq, &scene->ed->seqbase) {
        version_idproperty_ui_data(seq->prop);
      }
    }
  }
}

static eSpaceSeq_Proxy_RenderSize get_sequencer_render_size(Main *bmain)
{
  eSpaceSeq_Proxy_RenderSize render_size = 100;

  for (bScreen *screen = bmain->screens.first; screen; screen = screen->id.next) {
    LISTBASE_FOREACH (ScrArea *, area, &screen->areabase) {
      LISTBASE_FOREACH (SpaceLink *, sl, &area->spacedata) {
        switch (sl->spacetype) {
          case SPACE_SEQ: {
            SpaceSeq *sseq = (SpaceSeq *)sl;
            if (sseq->mainb == SEQ_DRAW_IMG_IMBUF) {
              render_size = sseq->render_size;
              break;
            }
          }
        }
      }
    }
  }

  return render_size;
}

/* image_size is width or height depending what RNA property is converted - X or Y. */
static void seq_convert_transform_animation(const Scene *scene,
                                            const char *path,
                                            const int image_size)
{
  if (scene->adt == NULL || scene->adt->action == NULL) {
    return;
  }

  FCurve *fcu = BKE_fcurve_find(&scene->adt->action->curves, path, 0);
  if (fcu != NULL && !BKE_fcurve_is_empty(fcu)) {
    BezTriple *bezt = fcu->bezt;
    for (int i = 0; i < fcu->totvert; i++, bezt++) {
      /* Same math as with old_image_center_*, but simplified. */
      bezt->vec[0][1] = image_size / 2 + bezt->vec[0][1] - scene->r.xsch / 2;
      bezt->vec[1][1] = image_size / 2 + bezt->vec[1][1] - scene->r.xsch / 2;
      bezt->vec[2][1] = image_size / 2 + bezt->vec[2][1] - scene->r.xsch / 2;
    }
  }
}

static void seq_convert_transform_crop(const Scene *scene,
                                       Sequence *seq,
                                       const eSpaceSeq_Proxy_RenderSize render_size)
{
  if (seq->strip->transform == NULL) {
    seq->strip->transform = MEM_callocN(sizeof(struct StripTransform), "StripTransform");
  }
  if (seq->strip->crop == NULL) {
    seq->strip->crop = MEM_callocN(sizeof(struct StripCrop), "StripCrop");
  }

  StripCrop *c = seq->strip->crop;
  StripTransform *t = seq->strip->transform;
  int old_image_center_x = scene->r.xsch / 2;
  int old_image_center_y = scene->r.ysch / 2;
  int image_size_x = scene->r.xsch;
  int image_size_y = scene->r.ysch;

  /* Hardcoded legacy bit-flags which has been removed. */
  const uint32_t use_transform_flag = (1 << 16);
  const uint32_t use_crop_flag = (1 << 17);

  const StripElem *s_elem = SEQ_render_give_stripelem(seq, seq->start);
  if (s_elem != NULL) {
    image_size_x = s_elem->orig_width;
    image_size_y = s_elem->orig_height;

    if (SEQ_can_use_proxy(seq, SEQ_rendersize_to_proxysize(render_size))) {
      image_size_x /= SEQ_rendersize_to_scale_factor(render_size);
      image_size_y /= SEQ_rendersize_to_scale_factor(render_size);
    }
  }

  /* Default scale. */
  if (t->scale_x == 0.0f && t->scale_y == 0.0f) {
    t->scale_x = 1.0f;
    t->scale_y = 1.0f;
  }

  /* Clear crop if it was unused. This must happen before converting values. */
  if ((seq->flag & use_crop_flag) == 0) {
    c->bottom = c->top = c->left = c->right = 0;
  }

  if ((seq->flag & use_transform_flag) == 0) {
    t->xofs = t->yofs = 0;

    /* Reverse scale to fit for strips not using offset. */
    float project_aspect = (float)scene->r.xsch / (float)scene->r.ysch;
    float image_aspect = (float)image_size_x / (float)image_size_y;
    if (project_aspect > image_aspect) {
      t->scale_x = project_aspect / image_aspect;
    }
    else {
      t->scale_y = image_aspect / project_aspect;
    }
  }

  if ((seq->flag & use_crop_flag) != 0 && (seq->flag & use_transform_flag) == 0) {
    /* Calculate image offset. */
    float s_x = scene->r.xsch / image_size_x;
    float s_y = scene->r.ysch / image_size_y;
    old_image_center_x += c->right * s_x - c->left * s_x;
    old_image_center_y += c->top * s_y - c->bottom * s_y;

    /* Convert crop to scale. */
    int cropped_image_size_x = image_size_x - c->right - c->left;
    int cropped_image_size_y = image_size_y - c->top - c->bottom;
    c->bottom = c->top = c->left = c->right = 0;
    t->scale_x *= (float)image_size_x / (float)cropped_image_size_x;
    t->scale_y *= (float)image_size_y / (float)cropped_image_size_y;
  }

  if ((seq->flag & use_transform_flag) != 0) {
    /* Convert image offset. */
    old_image_center_x = image_size_x / 2 - c->left + t->xofs;
    old_image_center_y = image_size_y / 2 - c->bottom + t->yofs;

    /* Preserve original image size. */
    t->scale_x = t->scale_y = MAX2((float)image_size_x / (float)scene->r.xsch,
                                   (float)image_size_y / (float)scene->r.ysch);

    /* Convert crop. */
    if ((seq->flag & use_crop_flag) != 0) {
      c->top /= t->scale_x;
      c->bottom /= t->scale_x;
      c->left /= t->scale_x;
      c->right /= t->scale_x;
    }
  }

  t->xofs = old_image_center_x - scene->r.xsch / 2;
  t->yofs = old_image_center_y - scene->r.ysch / 2;

  /* Convert offset animation, but only if crop is not used. */
  if ((seq->flag & use_transform_flag) != 0 && (seq->flag & use_crop_flag) == 0) {
    char name_esc[(sizeof(seq->name) - 2) * 2], *path;
    BLI_str_escape(name_esc, seq->name + 2, sizeof(name_esc));

    path = BLI_sprintfN("sequence_editor.sequences_all[\"%s\"].transform.offset_x", name_esc);
    seq_convert_transform_animation(scene, path, image_size_x);
    MEM_freeN(path);
    path = BLI_sprintfN("sequence_editor.sequences_all[\"%s\"].transform.offset_y", name_esc);
    seq_convert_transform_animation(scene, path, image_size_y);
    MEM_freeN(path);
  }

  seq->flag &= ~use_transform_flag;
  seq->flag &= ~use_crop_flag;
}

static void seq_convert_transform_crop_lb(const Scene *scene,
                                          const ListBase *lb,
                                          const eSpaceSeq_Proxy_RenderSize render_size)
{

  LISTBASE_FOREACH (Sequence *, seq, lb) {
    if (seq->type != SEQ_TYPE_SOUND_RAM) {
      seq_convert_transform_crop(scene, seq, render_size);
    }
    if (seq->type == SEQ_TYPE_META) {
      seq_convert_transform_crop_lb(scene, &seq->seqbase, render_size);
    }
  }
}

static void seq_convert_transform_animation_2(const Scene *scene,
                                              const char *path,
                                              const float scale_to_fit_factor)
{
  if (scene->adt == NULL || scene->adt->action == NULL) {
    return;
  }

  FCurve *fcu = BKE_fcurve_find(&scene->adt->action->curves, path, 0);
  if (fcu != NULL && !BKE_fcurve_is_empty(fcu)) {
    BezTriple *bezt = fcu->bezt;
    for (int i = 0; i < fcu->totvert; i++, bezt++) {
      /* Same math as with old_image_center_*, but simplified. */
      bezt->vec[0][1] *= scale_to_fit_factor;
      bezt->vec[1][1] *= scale_to_fit_factor;
      bezt->vec[2][1] *= scale_to_fit_factor;
    }
  }
}

static void seq_convert_transform_crop_2(const Scene *scene,
                                         Sequence *seq,
                                         const eSpaceSeq_Proxy_RenderSize render_size)
{
  const StripElem *s_elem = SEQ_render_give_stripelem(seq, seq->start);
  if (s_elem == NULL) {
    return;
  }

  StripCrop *c = seq->strip->crop;
  StripTransform *t = seq->strip->transform;
  int image_size_x = s_elem->orig_width;
  int image_size_y = s_elem->orig_height;

  if (SEQ_can_use_proxy(seq, SEQ_rendersize_to_proxysize(render_size))) {
    image_size_x /= SEQ_rendersize_to_scale_factor(render_size);
    image_size_y /= SEQ_rendersize_to_scale_factor(render_size);
  }

  /* Calculate scale factor, so image fits in preview area with original aspect ratio. */
  const float scale_to_fit_factor = MIN2((float)scene->r.xsch / (float)image_size_x,
                                         (float)scene->r.ysch / (float)image_size_y);
  t->scale_x *= scale_to_fit_factor;
  t->scale_y *= scale_to_fit_factor;
  c->top /= scale_to_fit_factor;
  c->bottom /= scale_to_fit_factor;
  c->left /= scale_to_fit_factor;
  c->right /= scale_to_fit_factor;

  char name_esc[(sizeof(seq->name) - 2) * 2], *path;
  BLI_str_escape(name_esc, seq->name + 2, sizeof(name_esc));
  path = BLI_sprintfN("sequence_editor.sequences_all[\"%s\"].transform.scale_x", name_esc);
  seq_convert_transform_animation_2(scene, path, scale_to_fit_factor);
  MEM_freeN(path);
  path = BLI_sprintfN("sequence_editor.sequences_all[\"%s\"].transform.scale_y", name_esc);
  seq_convert_transform_animation_2(scene, path, scale_to_fit_factor);
  MEM_freeN(path);
  path = BLI_sprintfN("sequence_editor.sequences_all[\"%s\"].crop.min_x", name_esc);
  seq_convert_transform_animation_2(scene, path, 1 / scale_to_fit_factor);
  MEM_freeN(path);
  path = BLI_sprintfN("sequence_editor.sequences_all[\"%s\"].crop.max_x", name_esc);
  seq_convert_transform_animation_2(scene, path, 1 / scale_to_fit_factor);
  MEM_freeN(path);
  path = BLI_sprintfN("sequence_editor.sequences_all[\"%s\"].crop.min_y", name_esc);
  seq_convert_transform_animation_2(scene, path, 1 / scale_to_fit_factor);
  MEM_freeN(path);
  path = BLI_sprintfN("sequence_editor.sequences_all[\"%s\"].crop.max_x", name_esc);
  seq_convert_transform_animation_2(scene, path, 1 / scale_to_fit_factor);
  MEM_freeN(path);
}

static void seq_convert_transform_crop_lb_2(const Scene *scene,
                                            const ListBase *lb,
                                            const eSpaceSeq_Proxy_RenderSize render_size)
{

  LISTBASE_FOREACH (Sequence *, seq, lb) {
    if (seq->type != SEQ_TYPE_SOUND_RAM) {
      seq_convert_transform_crop_2(scene, seq, render_size);
    }
    if (seq->type == SEQ_TYPE_META) {
      seq_convert_transform_crop_lb_2(scene, &seq->seqbase, render_size);
    }
  }
}

static void seq_update_meta_disp_range(Editing *ed)
{
  if (ed == NULL) {
    return;
  }

  LISTBASE_FOREACH_BACKWARD (MetaStack *, ms, &ed->metastack) {
    /* Update ms->disp_range from meta. */
    if (ms->disp_range[0] == ms->disp_range[1]) {
      copy_v2_v2_int(ms->disp_range, &ms->parseq->startdisp);
    }

    /* Update meta strip endpoints. */
    SEQ_transform_set_left_handle_frame(ms->parseq, ms->disp_range[0]);
    SEQ_transform_set_right_handle_frame(ms->parseq, ms->disp_range[1]);
    SEQ_transform_fix_single_image_seq_offsets(ms->parseq);

    /* Recalculate effects using meta strip. */
    LISTBASE_FOREACH (Sequence *, seq, ms->oldbasep) {
      if (seq->seq2) {
        seq->start = seq->startdisp = max_ii(seq->seq1->startdisp, seq->seq2->startdisp);
        seq->enddisp = min_ii(seq->seq1->enddisp, seq->seq2->enddisp);
      }
    }

    /* Ensure that active seqbase points to active meta strip seqbase. */
    MetaStack *active_ms = SEQ_meta_stack_active_get(ed);
    SEQ_seqbase_active_set(ed, &active_ms->parseq->seqbase);
  }
}

void do_versions_after_linking_290(Main *bmain, ReportList *UNUSED(reports))
{
  if (!MAIN_VERSION_ATLEAST(bmain, 290, 1)) {
    /* Patch old grease pencil modifiers material filter. */
    LISTBASE_FOREACH (Object *, ob, &bmain->objects) {
      LISTBASE_FOREACH (GpencilModifierData *, md, &ob->greasepencil_modifiers) {
        switch (md->type) {
          case eGpencilModifierType_Array: {
            ArrayGpencilModifierData *gpmd = (ArrayGpencilModifierData *)md;
            if (gpmd->materialname[0] != '\0') {
              gpmd->material = BLI_findstring(
                  &bmain->materials, gpmd->materialname, offsetof(ID, name) + 2);
              gpmd->materialname[0] = '\0';
            }
            break;
          }
          case eGpencilModifierType_Color: {
            ColorGpencilModifierData *gpmd = (ColorGpencilModifierData *)md;
            if (gpmd->materialname[0] != '\0') {
              gpmd->material = BLI_findstring(
                  &bmain->materials, gpmd->materialname, offsetof(ID, name) + 2);
              gpmd->materialname[0] = '\0';
            }
            break;
          }
          case eGpencilModifierType_Hook: {
            HookGpencilModifierData *gpmd = (HookGpencilModifierData *)md;
            if (gpmd->materialname[0] != '\0') {
              gpmd->material = BLI_findstring(
                  &bmain->materials, gpmd->materialname, offsetof(ID, name) + 2);
              gpmd->materialname[0] = '\0';
            }
            break;
          }
          case eGpencilModifierType_Lattice: {
            LatticeGpencilModifierData *gpmd = (LatticeGpencilModifierData *)md;
            if (gpmd->materialname[0] != '\0') {
              gpmd->material = BLI_findstring(
                  &bmain->materials, gpmd->materialname, offsetof(ID, name) + 2);
              gpmd->materialname[0] = '\0';
            }
            break;
          }
          case eGpencilModifierType_Mirror: {
            MirrorGpencilModifierData *gpmd = (MirrorGpencilModifierData *)md;
            if (gpmd->materialname[0] != '\0') {
              gpmd->material = BLI_findstring(
                  &bmain->materials, gpmd->materialname, offsetof(ID, name) + 2);
              gpmd->materialname[0] = '\0';
            }
            break;
          }
          case eGpencilModifierType_Multiply: {
            MultiplyGpencilModifierData *gpmd = (MultiplyGpencilModifierData *)md;
            if (gpmd->materialname[0] != '\0') {
              gpmd->material = BLI_findstring(
                  &bmain->materials, gpmd->materialname, offsetof(ID, name) + 2);
              gpmd->materialname[0] = '\0';
            }
            break;
          }
          case eGpencilModifierType_Noise: {
            NoiseGpencilModifierData *gpmd = (NoiseGpencilModifierData *)md;
            if (gpmd->materialname[0] != '\0') {
              gpmd->material = BLI_findstring(
                  &bmain->materials, gpmd->materialname, offsetof(ID, name) + 2);
              gpmd->materialname[0] = '\0';
            }
            break;
          }
          case eGpencilModifierType_Offset: {
            OffsetGpencilModifierData *gpmd = (OffsetGpencilModifierData *)md;
            if (gpmd->materialname[0] != '\0') {
              gpmd->material = BLI_findstring(
                  &bmain->materials, gpmd->materialname, offsetof(ID, name) + 2);
              gpmd->materialname[0] = '\0';
            }
            break;
          }
          case eGpencilModifierType_Opacity: {
            OpacityGpencilModifierData *gpmd = (OpacityGpencilModifierData *)md;
            if (gpmd->materialname[0] != '\0') {
              gpmd->material = BLI_findstring(
                  &bmain->materials, gpmd->materialname, offsetof(ID, name) + 2);
              gpmd->materialname[0] = '\0';
            }
            break;
          }
          case eGpencilModifierType_Simplify: {
            SimplifyGpencilModifierData *gpmd = (SimplifyGpencilModifierData *)md;
            if (gpmd->materialname[0] != '\0') {
              gpmd->material = BLI_findstring(
                  &bmain->materials, gpmd->materialname, offsetof(ID, name) + 2);
              gpmd->materialname[0] = '\0';
            }
            break;
          }
          case eGpencilModifierType_Smooth: {
            SmoothGpencilModifierData *gpmd = (SmoothGpencilModifierData *)md;
            if (gpmd->materialname[0] != '\0') {
              gpmd->material = BLI_findstring(
                  &bmain->materials, gpmd->materialname, offsetof(ID, name) + 2);
              gpmd->materialname[0] = '\0';
            }
            break;
          }
          case eGpencilModifierType_Subdiv: {
            SubdivGpencilModifierData *gpmd = (SubdivGpencilModifierData *)md;
            if (gpmd->materialname[0] != '\0') {
              gpmd->material = BLI_findstring(
                  &bmain->materials, gpmd->materialname, offsetof(ID, name) + 2);
              gpmd->materialname[0] = '\0';
            }
            break;
          }
          case eGpencilModifierType_Texture: {
            TextureGpencilModifierData *gpmd = (TextureGpencilModifierData *)md;
            if (gpmd->materialname[0] != '\0') {
              gpmd->material = BLI_findstring(
                  &bmain->materials, gpmd->materialname, offsetof(ID, name) + 2);
              gpmd->materialname[0] = '\0';
            }
            break;
          }
          case eGpencilModifierType_Thick: {
            ThickGpencilModifierData *gpmd = (ThickGpencilModifierData *)md;
            if (gpmd->materialname[0] != '\0') {
              gpmd->material = BLI_findstring(
                  &bmain->materials, gpmd->materialname, offsetof(ID, name) + 2);
              gpmd->materialname[0] = '\0';
            }
            break;
          }
          default:
            break;
        }
      }
    }

    /* Patch first frame for old files. */
    Scene *scene = bmain->scenes.first;
    if (scene != NULL) {
      LISTBASE_FOREACH (Object *, ob, &bmain->objects) {
        if (ob->type != OB_GPENCIL) {
          continue;
        }
        bGPdata *gpd = ob->data;
        LISTBASE_FOREACH (bGPDlayer *, gpl, &gpd->layers) {
          bGPDframe *gpf = gpl->frames.first;
          if (gpf && gpf->framenum > scene->r.sfra) {
            bGPDframe *gpf_dup = BKE_gpencil_frame_duplicate(gpf, true);
            gpf_dup->framenum = scene->r.sfra;
            BLI_addhead(&gpl->frames, gpf_dup);
          }
        }
      }
    }
  }

  if (!MAIN_VERSION_ATLEAST(bmain, 291, 1)) {
    LISTBASE_FOREACH (Collection *, collection, &bmain->collections) {
      if (BKE_collection_cycles_fix(bmain, collection)) {
        printf(
            "WARNING: Cycle detected in collection '%s', fixed as best as possible.\n"
            "You may have to reconstruct your View Layers...\n",
            collection->id.name);
      }
    }
  }

  if (!MAIN_VERSION_ATLEAST(bmain, 291, 8)) {
    /**
     * Make sure Emission Alpha fcurve and drivers is properly mapped after the Emission Strength
     * got introduced.
     */

    /**
     * Effectively we are replacing the (animation of) node socket input 18 with 19.
     * Emission Strength is the new socket input 18, pushing Emission Alpha to input 19.
     *
     * To play safe we move all the inputs beyond 18 to their rightful new place.
     * In case users are doing unexpected things with not-really supported keyframeable channels.
     *
     * The for loop for the input ids is at the top level otherwise we lose the animation
     * keyframe data.
     */
    for (int input_id = 21; input_id >= 18; input_id--) {
      FOREACH_NODETREE_BEGIN (bmain, ntree, id) {
        if (ntree->type == NTREE_SHADER) {
          LISTBASE_FOREACH (bNode *, node, &ntree->nodes) {
            if (node->type != SH_NODE_BSDF_PRINCIPLED) {
              continue;
            }

            const size_t node_name_length = strlen(node->name);
            const size_t node_name_escaped_max_length = (node_name_length * 2);
            char *node_name_escaped = MEM_mallocN(node_name_escaped_max_length + 1,
                                                  "escaped name");
            BLI_str_escape(node_name_escaped, node->name, node_name_escaped_max_length);
            char *rna_path_prefix = BLI_sprintfN("nodes[\"%s\"].inputs", node_name_escaped);

            BKE_animdata_fix_paths_rename_all_ex(
                bmain, id, rna_path_prefix, NULL, NULL, input_id, input_id + 1, false);
            MEM_freeN(rna_path_prefix);
            MEM_freeN(node_name_escaped);
          }
        }
      }
      FOREACH_NODETREE_END;
    }
  }

  /* Convert all Multires displacement to Catmull-Clark subdivision limit surface. */
  if (!MAIN_VERSION_ATLEAST(bmain, 292, 1)) {
    LISTBASE_FOREACH (Object *, ob, &bmain->objects) {
      ModifierData *md;
      for (md = ob->modifiers.first; md; md = md->next) {
        if (md->type == eModifierType_Multires) {
          MultiresModifierData *mmd = (MultiresModifierData *)md;
          if (mmd->simple) {
            multires_do_versions_simple_to_catmull_clark(ob, mmd);
          }
        }
      }
    }
  }

  if (!MAIN_VERSION_ATLEAST(bmain, 292, 2)) {

    eSpaceSeq_Proxy_RenderSize render_size = get_sequencer_render_size(bmain);

    LISTBASE_FOREACH (Scene *, scene, &bmain->scenes) {
      if (scene->ed != NULL) {
        seq_convert_transform_crop_lb(scene, &scene->ed->seqbase, render_size);
      }
    }
  }

  if (!MAIN_VERSION_ATLEAST(bmain, 292, 8)) {
    /* Systematically rebuild posebones to ensure consistent ordering matching the one of bones in
     * Armature obdata. */
    LISTBASE_FOREACH (Object *, ob, &bmain->objects) {
      if (ob->type == OB_ARMATURE) {
        BKE_pose_rebuild(bmain, ob, ob->data, true);
      }
    }

    /* Wet Paint Radius Factor */
    for (Brush *br = bmain->brushes.first; br; br = br->id.next) {
      if (br->ob_mode & OB_MODE_SCULPT && br->wet_paint_radius_factor == 0.0f) {
        br->wet_paint_radius_factor = 1.0f;
      }
    }

    eSpaceSeq_Proxy_RenderSize render_size = get_sequencer_render_size(bmain);
    LISTBASE_FOREACH (Scene *, scene, &bmain->scenes) {
      if (scene->ed != NULL) {
        seq_convert_transform_crop_lb_2(scene, &scene->ed->seqbase, render_size);
      }
    }
  }

  /**
   * Versioning code until next subversion bump goes here.
   *
   * \note Be sure to check when bumping the version:
   * - #blo_do_versions_290 in this file.
   * - "versioning_userdef.c", #blo_do_versions_userdef
   * - "versioning_userdef.c", #do_versions_theme
   *
   * \note Keep this message at the bottom of the function.
   */
  {
    /* Keep this block, even when empty. */
<<<<<<< HEAD
    do_versions_idproperty_ui_data(bmain);
=======

    LISTBASE_FOREACH (Scene *, scene, &bmain->scenes) {
      seq_update_meta_disp_range(SEQ_editing_get(scene, false));
    }
>>>>>>> 745576b1
  }
}

static void panels_remove_x_closed_flag_recursive(Panel *panel)
{
  const bool was_closed_x = panel->flag & PNL_UNUSED_1;
  const bool was_closed_y = panel->flag & PNL_CLOSED; /* That value was the Y closed flag. */

  SET_FLAG_FROM_TEST(panel->flag, was_closed_x || was_closed_y, PNL_CLOSED);

  /* Clear the old PNL_CLOSEDX flag. */
  panel->flag &= ~PNL_UNUSED_1;

  LISTBASE_FOREACH (Panel *, child_panel, &panel->children) {
    panels_remove_x_closed_flag_recursive(child_panel);
  }
}

static void do_versions_point_attributes(CustomData *pdata)
{
  /* Change to generic named float/float3 attributes. */
  const int CD_LOCATION = 43;
  const int CD_RADIUS = 44;

  for (int i = 0; i < pdata->totlayer; i++) {
    CustomDataLayer *layer = &pdata->layers[i];
    if (layer->type == CD_LOCATION) {
      STRNCPY(layer->name, "Position");
      layer->type = CD_PROP_FLOAT3;
    }
    else if (layer->type == CD_RADIUS) {
      STRNCPY(layer->name, "Radius");
      layer->type = CD_PROP_FLOAT;
    }
  }
}

static void do_versions_point_attribute_names(CustomData *pdata)
{
  /* Change from capital initial letter to lower case (T82693). */
  for (int i = 0; i < pdata->totlayer; i++) {
    CustomDataLayer *layer = &pdata->layers[i];
    if (layer->type == CD_PROP_FLOAT3 && STREQ(layer->name, "Position")) {
      STRNCPY(layer->name, "position");
    }
    else if (layer->type == CD_PROP_FLOAT && STREQ(layer->name, "Radius")) {
      STRNCPY(layer->name, "radius");
    }
  }
}

/* Move FCurve handles towards the control point in such a way that the curve itself doesn't
 * change. Since 2.91 FCurves are computed slightly differently, which requires this update to keep
 * the same animation result. Previous versions scaled down overlapping handles during evaluation.
 * This function applies the old correction to the actual animation data instead. */
static void do_versions_291_fcurve_handles_limit(FCurve *fcu)
{
  uint i = 1;
  for (BezTriple *bezt = fcu->bezt; i < fcu->totvert; i++, bezt++) {
    /* Only adjust bezier key-frames. */
    if (bezt->ipo != BEZT_IPO_BEZ) {
      continue;
    }

    BezTriple *nextbezt = bezt + 1;
    const float v1[2] = {bezt->vec[1][0], bezt->vec[1][1]};
    const float v2[2] = {bezt->vec[2][0], bezt->vec[2][1]};
    const float v3[2] = {nextbezt->vec[0][0], nextbezt->vec[0][1]};
    const float v4[2] = {nextbezt->vec[1][0], nextbezt->vec[1][1]};

    /* If the handles have no length, no need to do any corrections. */
    if (v1[0] == v2[0] && v3[0] == v4[0]) {
      continue;
    }

    /* Calculate handle deltas. */
    float delta1[2], delta2[2];
    sub_v2_v2v2(delta1, v1, v2);
    sub_v2_v2v2(delta2, v4, v3);

    const float len1 = fabsf(delta1[0]); /* Length of handle of first key. */
    const float len2 = fabsf(delta2[0]); /* Length of handle of second key. */

    /* Overlapping handles used to be internally scaled down in previous versions.
     * We bake the handles onto these previously virtual values. */
    const float time_delta = v4[0] - v1[0];
    const float total_len = len1 + len2;
    if (total_len <= time_delta) {
      continue;
    }

    const float factor = time_delta / total_len;
    /* Current keyframe's right handle: */
    madd_v2_v2v2fl(bezt->vec[2], v1, delta1, -factor); /* vec[2] = v1 - factor * delta1 */
    /* Next keyframe's left handle: */
    madd_v2_v2v2fl(nextbezt->vec[0], v4, delta2, -factor); /* vec[0] = v4 - factor * delta2 */
  }
}

static void do_versions_strip_cache_settings_recursive(const ListBase *seqbase)
{
  LISTBASE_FOREACH (Sequence *, seq, seqbase) {
    seq->cache_flag = 0;
    if (seq->type == SEQ_TYPE_META) {
      do_versions_strip_cache_settings_recursive(&seq->seqbase);
    }
  }
}

static void version_node_socket_name(bNodeTree *ntree,
                                     const int node_type,
                                     const char *old_name,
                                     const char *new_name)
{
  LISTBASE_FOREACH (bNode *, node, &ntree->nodes) {
    if (node->type == node_type) {
      LISTBASE_FOREACH (bNodeSocket *, socket, &node->inputs) {
        if (STREQ(socket->name, old_name)) {
          strcpy(socket->name, new_name);
        }
        if (STREQ(socket->identifier, old_name)) {
          strcpy(socket->identifier, new_name);
        }
      }
      LISTBASE_FOREACH (bNodeSocket *, socket, &node->outputs) {
        if (STREQ(socket->name, old_name)) {
          strcpy(socket->name, new_name);
        }
        if (STREQ(socket->identifier, old_name)) {
          strcpy(socket->identifier, new_name);
        }
      }
    }
  }
}

static void version_node_join_geometry_for_multi_input_socket(bNodeTree *ntree)
{
  LISTBASE_FOREACH_MUTABLE (bNodeLink *, link, &ntree->links) {
    if (link->tonode->type == GEO_NODE_JOIN_GEOMETRY && !(link->tosock->flag & SOCK_MULTI_INPUT)) {
      link->tosock = link->tonode->inputs.first;
    }
  }
  LISTBASE_FOREACH (bNode *, node, &ntree->nodes) {
    if (node->type == GEO_NODE_JOIN_GEOMETRY) {
      bNodeSocket *socket = node->inputs.first;
      socket->flag |= SOCK_MULTI_INPUT;
      socket->limit = 4095;
      nodeRemoveSocket(ntree, node, socket->next);
    }
  }
}

/* NOLINTNEXTLINE: readability-function-size */
void blo_do_versions_290(FileData *fd, Library *UNUSED(lib), Main *bmain)
{
  UNUSED_VARS(fd);

  if (MAIN_VERSION_ATLEAST(bmain, 290, 2) && MAIN_VERSION_OLDER(bmain, 291, 1)) {
    /* In this range, the extrude manifold could generate meshes with degenerated face. */
    LISTBASE_FOREACH (Mesh *, me, &bmain->meshes) {
      for (MPoly *mp = me->mpoly, *mp_end = mp + me->totpoly; mp < mp_end; mp++) {
        if (mp->totloop == 2) {
          bool changed;
          BKE_mesh_validate_arrays(me,
                                   me->mvert,
                                   me->totvert,
                                   me->medge,
                                   me->totedge,
                                   me->mface,
                                   me->totface,
                                   me->mloop,
                                   me->totloop,
                                   me->mpoly,
                                   me->totpoly,
                                   me->dvert,
                                   false,
                                   true,
                                   &changed);
          break;
        }
      }
    }
  }

  /** Repair files from duplicate brushes added to blend files, see: T76738. */
  if (!MAIN_VERSION_ATLEAST(bmain, 290, 2)) {
    {
      short id_codes[] = {ID_BR, ID_PAL};
      for (int i = 0; i < ARRAY_SIZE(id_codes); i++) {
        ListBase *lb = which_libbase(bmain, id_codes[i]);
        BKE_main_id_repair_duplicate_names_listbase(lb);
      }
    }

    if (!DNA_struct_elem_find(fd->filesdna, "SpaceImage", "float", "uv_opacity")) {
      for (bScreen *screen = bmain->screens.first; screen; screen = screen->id.next) {
        LISTBASE_FOREACH (ScrArea *, area, &screen->areabase) {
          LISTBASE_FOREACH (SpaceLink *, sl, &area->spacedata) {
            if (sl->spacetype == SPACE_IMAGE) {
              SpaceImage *sima = (SpaceImage *)sl;
              sima->uv_opacity = 1.0f;
            }
          }
        }
      }
    }

    /* Init Grease Pencil new random curves. */
    if (!DNA_struct_elem_find(fd->filesdna, "BrushGpencilSettings", "float", "random_hue")) {
      LISTBASE_FOREACH (Brush *, brush, &bmain->brushes) {
        if ((brush->gpencil_settings) && (brush->gpencil_settings->curve_rand_pressure == NULL)) {
          brush->gpencil_settings->curve_rand_pressure = BKE_curvemapping_add(
              1, 0.0f, 0.0f, 1.0f, 1.0f);
          brush->gpencil_settings->curve_rand_strength = BKE_curvemapping_add(
              1, 0.0f, 0.0f, 1.0f, 1.0f);
          brush->gpencil_settings->curve_rand_uv = BKE_curvemapping_add(1, 0.0f, 0.0f, 1.0f, 1.0f);
          brush->gpencil_settings->curve_rand_hue = BKE_curvemapping_add(
              1, 0.0f, 0.0f, 1.0f, 1.0f);
          brush->gpencil_settings->curve_rand_saturation = BKE_curvemapping_add(
              1, 0.0f, 0.0f, 1.0f, 1.0f);
          brush->gpencil_settings->curve_rand_value = BKE_curvemapping_add(
              1, 0.0f, 0.0f, 1.0f, 1.0f);
        }
      }
    }
  }

  if (!MAIN_VERSION_ATLEAST(bmain, 290, 4)) {
    /* Clear old deprecated bit-flag from edit weights modifiers, we now use it for something else.
     */
    LISTBASE_FOREACH (Object *, ob, &bmain->objects) {
      LISTBASE_FOREACH (ModifierData *, md, &ob->modifiers) {
        if (md->type == eModifierType_WeightVGEdit) {
          ((WeightVGEditModifierData *)md)->edit_flags &= ~MOD_WVG_EDIT_WEIGHTS_NORMALIZE;
        }
      }
    }

    /* Initialize parameters of the new Nishita sky model. */
    if (!DNA_struct_elem_find(fd->filesdna, "NodeTexSky", "float", "sun_size")) {
      FOREACH_NODETREE_BEGIN (bmain, ntree, id) {
        if (ntree->type == NTREE_SHADER) {
          LISTBASE_FOREACH (bNode *, node, &ntree->nodes) {
            if (node->type == SH_NODE_TEX_SKY && node->storage) {
              NodeTexSky *tex = (NodeTexSky *)node->storage;
              tex->sun_disc = true;
              tex->sun_size = DEG2RADF(0.545);
              tex->sun_elevation = M_PI_2;
              tex->sun_rotation = 0.0f;
              tex->altitude = 0.0f;
              tex->air_density = 1.0f;
              tex->dust_density = 1.0f;
              tex->ozone_density = 1.0f;
            }
          }
        }
      }
      FOREACH_NODETREE_END;
    }
  }

  if (!MAIN_VERSION_ATLEAST(bmain, 290, 6)) {
    /* Transition to saving expansion for all of a modifier's sub-panels. */
    if (!DNA_struct_elem_find(fd->filesdna, "ModifierData", "short", "ui_expand_flag")) {
      for (Object *object = bmain->objects.first; object != NULL; object = object->id.next) {
        LISTBASE_FOREACH (ModifierData *, md, &object->modifiers) {
          if (md->mode & eModifierMode_Expanded_DEPRECATED) {
            md->ui_expand_flag = 1;
          }
          else {
            md->ui_expand_flag = 0;
          }
        }
      }
    }

    /* EEVEE Motion blur new parameters. */
    if (!DNA_struct_elem_find(fd->filesdna, "SceneEEVEE", "float", "motion_blur_depth_scale")) {
      LISTBASE_FOREACH (Scene *, scene, &bmain->scenes) {
        scene->eevee.motion_blur_depth_scale = 100.0f;
        scene->eevee.motion_blur_max = 32;
      }
    }

    if (!DNA_struct_elem_find(fd->filesdna, "SceneEEVEE", "int", "motion_blur_steps")) {
      LISTBASE_FOREACH (Scene *, scene, &bmain->scenes) {
        scene->eevee.motion_blur_steps = 1;
      }
    }

    /* Transition to saving expansion for all of a constraint's sub-panels. */
    if (!DNA_struct_elem_find(fd->filesdna, "bConstraint", "short", "ui_expand_flag")) {
      for (Object *object = bmain->objects.first; object != NULL; object = object->id.next) {
        LISTBASE_FOREACH (bConstraint *, con, &object->constraints) {
          if (con->flag & CONSTRAINT_EXPAND_DEPRECATED) {
            con->ui_expand_flag = 1;
          }
          else {
            con->ui_expand_flag = 0;
          }
        }
      }
    }

    /* Transition to saving expansion for all of grease pencil modifier's sub-panels. */
    if (!DNA_struct_elem_find(fd->filesdna, "GpencilModifierData", "short", "ui_expand_flag")) {
      for (Object *object = bmain->objects.first; object != NULL; object = object->id.next) {
        LISTBASE_FOREACH (GpencilModifierData *, md, &object->greasepencil_modifiers) {
          if (md->mode & eGpencilModifierMode_Expanded_DEPRECATED) {
            md->ui_expand_flag = 1;
          }
          else {
            md->ui_expand_flag = 0;
          }
        }
      }
    }

    /* Transition to saving expansion for all of an effect's sub-panels. */
    if (!DNA_struct_elem_find(fd->filesdna, "ShaderFxData", "short", "ui_expand_flag")) {
      for (Object *object = bmain->objects.first; object != NULL; object = object->id.next) {
        LISTBASE_FOREACH (ShaderFxData *, fx, &object->shader_fx) {
          if (fx->mode & eShaderFxMode_Expanded_DEPRECATED) {
            fx->ui_expand_flag = 1;
          }
          else {
            fx->ui_expand_flag = 0;
          }
        }
      }
    }

    /* Refactor bevel profile type to use an enum. */
    if (!DNA_struct_elem_find(fd->filesdna, "BevelModifierData", "short", "profile_type")) {
      for (Object *object = bmain->objects.first; object != NULL; object = object->id.next) {
        LISTBASE_FOREACH (ModifierData *, md, &object->modifiers) {
          if (md->type == eModifierType_Bevel) {
            BevelModifierData *bmd = (BevelModifierData *)md;
            bool use_custom_profile = bmd->flags & MOD_BEVEL_CUSTOM_PROFILE_DEPRECATED;
            bmd->profile_type = use_custom_profile ? MOD_BEVEL_PROFILE_CUSTOM :
                                                     MOD_BEVEL_PROFILE_SUPERELLIPSE;
          }
        }
      }
    }

    /* Change ocean modifier values from [0, 10] to [0, 1] ranges. */
    for (Object *object = bmain->objects.first; object != NULL; object = object->id.next) {
      LISTBASE_FOREACH (ModifierData *, md, &object->modifiers) {
        if (md->type == eModifierType_Ocean) {
          OceanModifierData *omd = (OceanModifierData *)md;
          omd->wave_alignment *= 0.1f;
          omd->sharpen_peak_jonswap *= 0.1f;
        }
      }
    }
  }

  if (!MAIN_VERSION_ATLEAST(bmain, 291, 1)) {

    /* Initialize additional parameter of the Nishita sky model and change altitude unit. */
    if (!DNA_struct_elem_find(fd->filesdna, "NodeTexSky", "float", "sun_intensity")) {
      FOREACH_NODETREE_BEGIN (bmain, ntree, id) {
        if (ntree->type == NTREE_SHADER) {
          LISTBASE_FOREACH (bNode *, node, &ntree->nodes) {
            if (node->type == SH_NODE_TEX_SKY && node->storage) {
              NodeTexSky *tex = (NodeTexSky *)node->storage;
              tex->sun_intensity = 1.0f;
              tex->altitude *= 0.001f;
            }
          }
        }
      }
      FOREACH_NODETREE_END;
    }

    /* Refactor bevel affect type to use an enum. */
    if (!DNA_struct_elem_find(fd->filesdna, "BevelModifierData", "char", "affect_type")) {
      for (Object *object = bmain->objects.first; object != NULL; object = object->id.next) {
        LISTBASE_FOREACH (ModifierData *, md, &object->modifiers) {
          if (md->type == eModifierType_Bevel) {
            BevelModifierData *bmd = (BevelModifierData *)md;
            const bool use_vertex_bevel = bmd->flags & MOD_BEVEL_VERT_DEPRECATED;
            bmd->affect_type = use_vertex_bevel ? MOD_BEVEL_AFFECT_VERTICES :
                                                  MOD_BEVEL_AFFECT_EDGES;
          }
        }
      }
    }

    /* Initialize additional velocity parameter for #CacheFile's. */
    if (!DNA_struct_elem_find(
            fd->filesdna, "MeshSeqCacheModifierData", "float", "velocity_scale")) {
      for (Object *object = bmain->objects.first; object != NULL; object = object->id.next) {
        LISTBASE_FOREACH (ModifierData *, md, &object->modifiers) {
          if (md->type == eModifierType_MeshSequenceCache) {
            MeshSeqCacheModifierData *mcmd = (MeshSeqCacheModifierData *)md;
            mcmd->velocity_scale = 1.0f;
            mcmd->vertex_velocities = NULL;
            mcmd->num_vertices = 0;
          }
        }
      }
    }

    if (!DNA_struct_elem_find(fd->filesdna, "CacheFile", "char", "velocity_unit")) {
      for (CacheFile *cache_file = bmain->cachefiles.first; cache_file != NULL;
           cache_file = cache_file->id.next) {
        BLI_strncpy(cache_file->velocity_name, ".velocities", sizeof(cache_file->velocity_name));
        cache_file->velocity_unit = CACHEFILE_VELOCITY_UNIT_SECOND;
      }
    }

    if (!DNA_struct_elem_find(fd->filesdna, "OceanModifierData", "int", "viewport_resolution")) {
      for (Object *object = bmain->objects.first; object != NULL; object = object->id.next) {
        LISTBASE_FOREACH (ModifierData *, md, &object->modifiers) {
          if (md->type == eModifierType_Ocean) {
            OceanModifierData *omd = (OceanModifierData *)md;
            omd->viewport_resolution = omd->resolution;
          }
        }
      }
    }

    /* Remove panel X axis collapsing, a remnant of horizontal panel alignment. */
    LISTBASE_FOREACH (bScreen *, screen, &bmain->screens) {
      LISTBASE_FOREACH (ScrArea *, area, &screen->areabase) {
        LISTBASE_FOREACH (ARegion *, region, &area->regionbase) {
          LISTBASE_FOREACH (Panel *, panel, &region->panels) {
            panels_remove_x_closed_flag_recursive(panel);
          }
        }
      }
    }
  }

  if (!MAIN_VERSION_ATLEAST(bmain, 291, 2)) {
    for (Scene *scene = bmain->scenes.first; scene; scene = scene->id.next) {
      RigidBodyWorld *rbw = scene->rigidbody_world;

      if (rbw == NULL) {
        continue;
      }

      /* The substep method changed from "per second" to "per frame".
       * To get the new value simply divide the old bullet sim fps with the scene fps.
       */
      rbw->substeps_per_frame /= FPS;

      if (rbw->substeps_per_frame <= 0) {
        rbw->substeps_per_frame = 1;
      }
    }

    /* Hair and PointCloud attributes. */
    for (Hair *hair = bmain->hairs.first; hair != NULL; hair = hair->id.next) {
      do_versions_point_attributes(&hair->pdata);
    }
    for (PointCloud *pointcloud = bmain->pointclouds.first; pointcloud != NULL;
         pointcloud = pointcloud->id.next) {
      do_versions_point_attributes(&pointcloud->pdata);
    }

    /* Show outliner mode column by default. */
    LISTBASE_FOREACH (bScreen *, screen, &bmain->screens) {
      LISTBASE_FOREACH (ScrArea *, area, &screen->areabase) {
        LISTBASE_FOREACH (SpaceLink *, space, &area->spacedata) {
          if (space->spacetype == SPACE_OUTLINER) {
            SpaceOutliner *space_outliner = (SpaceOutliner *)space;

            space_outliner->flag |= SO_MODE_COLUMN;
          }
        }
      }
    }

    /* Solver and Collections for Boolean. */
    for (Object *object = bmain->objects.first; object != NULL; object = object->id.next) {
      LISTBASE_FOREACH (ModifierData *, md, &object->modifiers) {
        if (md->type == eModifierType_Boolean) {
          BooleanModifierData *bmd = (BooleanModifierData *)md;
          bmd->solver = eBooleanModifierSolver_Fast;
          bmd->flag = eBooleanModifierFlag_Object;
        }
      }
    }
  }

  if (!MAIN_VERSION_ATLEAST(bmain, 291, 4) && MAIN_VERSION_ATLEAST(bmain, 291, 1)) {
    /* Due to a48d78ce07f4f, CustomData.totlayer and CustomData.maxlayer has been written
     * incorrectly. Fortunately, the size of the layers array has been written to the .blend file
     * as well, so we can reconstruct totlayer and maxlayer from that. */
    LISTBASE_FOREACH (Mesh *, mesh, &bmain->meshes) {
      mesh->vdata.totlayer = mesh->vdata.maxlayer = MEM_allocN_len(mesh->vdata.layers) /
                                                    sizeof(CustomDataLayer);
      mesh->edata.totlayer = mesh->edata.maxlayer = MEM_allocN_len(mesh->edata.layers) /
                                                    sizeof(CustomDataLayer);
      /* We can be sure that mesh->fdata is empty for files written by 2.90. */
      mesh->ldata.totlayer = mesh->ldata.maxlayer = MEM_allocN_len(mesh->ldata.layers) /
                                                    sizeof(CustomDataLayer);
      mesh->pdata.totlayer = mesh->pdata.maxlayer = MEM_allocN_len(mesh->pdata.layers) /
                                                    sizeof(CustomDataLayer);
    }
  }

  if (!MAIN_VERSION_ATLEAST(bmain, 291, 5)) {
    /* Fix fcurves to allow for new bezier handles behavior (T75881 and D8752). */
    for (bAction *act = bmain->actions.first; act; act = act->id.next) {
      for (FCurve *fcu = act->curves.first; fcu; fcu = fcu->next) {
        /* Only need to fix Bezier curves with at least 2 key-frames. */
        if (fcu->totvert < 2 || fcu->bezt == NULL) {
          continue;
        }
        do_versions_291_fcurve_handles_limit(fcu);
      }
    }

    LISTBASE_FOREACH (Collection *, collection, &bmain->collections) {
      collection->color_tag = COLLECTION_COLOR_NONE;
    }
    LISTBASE_FOREACH (Scene *, scene, &bmain->scenes) {
      /* Old files do not have a master collection, but it will be created by
       * `BKE_collection_master_add()`. */
      if (scene->master_collection) {
        scene->master_collection->color_tag = COLLECTION_COLOR_NONE;
      }
    }

    /* Add custom profile and bevel mode to curve bevels. */
    if (!DNA_struct_elem_find(fd->filesdna, "Curve", "char", "bevel_mode")) {
      LISTBASE_FOREACH (Curve *, curve, &bmain->curves) {
        if (curve->bevobj != NULL) {
          curve->bevel_mode = CU_BEV_MODE_OBJECT;
        }
        else {
          curve->bevel_mode = CU_BEV_MODE_ROUND;
        }
      }
    }

    /* Ensure that new viewport display fields are initialized correctly. */
    LISTBASE_FOREACH (Object *, ob, &bmain->objects) {
      LISTBASE_FOREACH (ModifierData *, md, &ob->modifiers) {
        if (md->type == eModifierType_Fluid) {
          FluidModifierData *fmd = (FluidModifierData *)md;
          if (fmd->domain != NULL) {
            if (!fmd->domain->coba_field && fmd->domain->type == FLUID_DOMAIN_TYPE_LIQUID) {
              fmd->domain->coba_field = FLUID_DOMAIN_FIELD_PHI;
            }
            fmd->domain->grid_scale = 1.0;
            fmd->domain->gridlines_upper_bound = 1.0;
            fmd->domain->vector_scale_with_magnitude = true;
            const float grid_lines[4] = {1.0, 0.0, 0.0, 1.0};
            copy_v4_v4(fmd->domain->gridlines_range_color, grid_lines);
          }
        }
      }
    }
  }

  if (!MAIN_VERSION_ATLEAST(bmain, 291, 6)) {
    /* Darken Inactive Overlay. */
    if (!DNA_struct_elem_find(fd->filesdna, "View3DOverlay", "float", "fade_alpha")) {
      for (bScreen *screen = bmain->screens.first; screen; screen = screen->id.next) {
        LISTBASE_FOREACH (ScrArea *, area, &screen->areabase) {
          LISTBASE_FOREACH (SpaceLink *, sl, &area->spacedata) {
            if (sl->spacetype == SPACE_VIEW3D) {
              View3D *v3d = (View3D *)sl;
              v3d->overlay.fade_alpha = 0.40f;
              v3d->overlay.flag |= V3D_OVERLAY_FADE_INACTIVE;
            }
          }
        }
      }
    }

    /* Unify symmetry as a mesh property. */
    if (!DNA_struct_elem_find(fd->filesdna, "Mesh", "char", "symmetry")) {
      LISTBASE_FOREACH (Mesh *, mesh, &bmain->meshes) {
        /* The previous flags used to store mesh symmetry in edit-mode match the new ones that are
         * used in #Mesh.symmetry. */
        mesh->symmetry = mesh->editflag & (ME_SYMMETRY_X | ME_SYMMETRY_Y | ME_SYMMETRY_Z);
      }
    }

    /* Alembic importer: allow vertex interpolation by default. */
    for (Object *object = bmain->objects.first; object != NULL; object = object->id.next) {
      LISTBASE_FOREACH (ModifierData *, md, &object->modifiers) {
        if (md->type != eModifierType_MeshSequenceCache) {
          continue;
        }

        MeshSeqCacheModifierData *data = (MeshSeqCacheModifierData *)md;
        data->read_flag |= MOD_MESHSEQ_INTERPOLATE_VERTICES;
      }
    }
  }

  if (!MAIN_VERSION_ATLEAST(bmain, 291, 7)) {
    LISTBASE_FOREACH (Scene *, scene, &bmain->scenes) {
      scene->r.simplify_volumes = 1.0f;
    }
  }

  if (!MAIN_VERSION_ATLEAST(bmain, 291, 8)) {
    if (!DNA_struct_elem_find(fd->filesdna, "WorkSpaceDataRelation", "int", "parentid")) {
      LISTBASE_FOREACH (WorkSpace *, workspace, &bmain->workspaces) {
        LISTBASE_FOREACH_MUTABLE (
            WorkSpaceDataRelation *, relation, &workspace->hook_layout_relations) {
          relation->parent = blo_read_get_new_globaldata_address(fd, relation->parent);
          BLI_assert(relation->parentid == 0);
          if (relation->parent != NULL) {
            LISTBASE_FOREACH (wmWindowManager *, wm, &bmain->wm) {
              wmWindow *win = BLI_findptr(
                  &wm->windows, relation->parent, offsetof(wmWindow, workspace_hook));
              if (win != NULL) {
                relation->parentid = win->winid;
                break;
              }
            }
            if (relation->parentid == 0) {
              BLI_assert(
                  !"Found a valid parent for workspace data relation, but no valid parent id.");
            }
          }
          if (relation->parentid == 0) {
            BLI_freelinkN(&workspace->hook_layout_relations, relation);
          }
        }
      }
    }

    /* UV/Image show overlay option. */
    if (!DNA_struct_find(fd->filesdna, "SpaceImageOverlay")) {
      LISTBASE_FOREACH (bScreen *, screen, &bmain->screens) {
        LISTBASE_FOREACH (ScrArea *, area, &screen->areabase) {
          LISTBASE_FOREACH (SpaceLink *, space, &area->spacedata) {
            if (space->spacetype == SPACE_IMAGE) {
              SpaceImage *sima = (SpaceImage *)space;
              sima->overlay.flag = SI_OVERLAY_SHOW_OVERLAYS;
            }
          }
        }
      }
    }

    /* Ensure that particle systems generated by fluid modifier have correct phystype. */
    LISTBASE_FOREACH (ParticleSettings *, part, &bmain->particles) {
      if (ELEM(
              part->type, PART_FLUID_FLIP, PART_FLUID_SPRAY, PART_FLUID_BUBBLE, PART_FLUID_FOAM)) {
        part->phystype = PART_PHYS_NO;
      }
    }
  }

  if (!MAIN_VERSION_ATLEAST(bmain, 291, 9)) {
    /* Remove options of legacy UV/Image editor */
    for (bScreen *screen = bmain->screens.first; screen; screen = screen->id.next) {
      LISTBASE_FOREACH (ScrArea *, area, &screen->areabase) {
        LISTBASE_FOREACH (SpaceLink *, sl, &area->spacedata) {
          switch (sl->spacetype) {
            case SPACE_IMAGE: {
              SpaceImage *sima = (SpaceImage *)sl;
              sima->flag &= ~(SI_FLAG_UNUSED_20);
              break;
            }
          }
        }
      }
    }

    if (!DNA_struct_elem_find(fd->filesdna, "FluidModifierData", "float", "fractions_distance")) {
      LISTBASE_FOREACH (Object *, ob, &bmain->objects) {
        LISTBASE_FOREACH (ModifierData *, md, &ob->modifiers) {
          if (md->type == eModifierType_Fluid) {
            FluidModifierData *fmd = (FluidModifierData *)md;
            if (fmd->domain) {
              fmd->domain->fractions_distance = 0.5;
            }
          }
        }
      }
    }
  }

  if (!MAIN_VERSION_ATLEAST(bmain, 292, 1)) {
    {
      const int LEGACY_REFINE_RADIAL_DISTORTION_K1 = (1 << 2);

      LISTBASE_FOREACH (MovieClip *, clip, &bmain->movieclips) {
        MovieTracking *tracking = &clip->tracking;
        MovieTrackingSettings *settings = &tracking->settings;
        int new_refine_camera_intrinsics = 0;

        if (settings->refine_camera_intrinsics & REFINE_FOCAL_LENGTH) {
          new_refine_camera_intrinsics |= REFINE_FOCAL_LENGTH;
        }

        if (settings->refine_camera_intrinsics & REFINE_PRINCIPAL_POINT) {
          new_refine_camera_intrinsics |= REFINE_PRINCIPAL_POINT;
        }

        /* The end goal is to enable radial distortion refinement if either K1 or K2 were set for
         * refinement. It is enough to only check for L1 it was not possible to refine K2 without
         * K1. */
        if (settings->refine_camera_intrinsics & LEGACY_REFINE_RADIAL_DISTORTION_K1) {
          new_refine_camera_intrinsics |= REFINE_RADIAL_DISTORTION;
        }

        settings->refine_camera_intrinsics = new_refine_camera_intrinsics;
      }
    }
  }

  if (!MAIN_VERSION_ATLEAST(bmain, 292, 5)) {
    /* Initialize the opacity of the overlay wireframe */
    if (!DNA_struct_elem_find(fd->filesdna, "View3DOverlay", "float", "wireframe_opacity")) {
      for (bScreen *screen = bmain->screens.first; screen; screen = screen->id.next) {
        LISTBASE_FOREACH (ScrArea *, area, &screen->areabase) {
          LISTBASE_FOREACH (SpaceLink *, sl, &area->spacedata) {
            if (sl->spacetype == SPACE_VIEW3D) {
              View3D *v3d = (View3D *)sl;
              v3d->overlay.wireframe_opacity = 1.0f;
            }
          }
        }
      }
    }

    /* Replace object hidden filter with inverted object visible filter.  */
    LISTBASE_FOREACH (bScreen *, screen, &bmain->screens) {
      LISTBASE_FOREACH (ScrArea *, area, &screen->areabase) {
        LISTBASE_FOREACH (SpaceLink *, space, &area->spacedata) {
          if (space->spacetype == SPACE_OUTLINER) {
            SpaceOutliner *space_outliner = (SpaceOutliner *)space;
            if (space_outliner->filter_state == SO_FILTER_OB_HIDDEN) {
              space_outliner->filter_state = SO_FILTER_OB_VISIBLE;
              space_outliner->filter |= SO_FILTER_OB_STATE_INVERSE;
            }
          }
        }
      }
    }

    LISTBASE_FOREACH (Object *, ob, &bmain->objects) {
      LISTBASE_FOREACH (ModifierData *, md, &ob->modifiers) {
        if (md->type == eModifierType_WeightVGProximity) {
          WeightVGProximityModifierData *wmd = (WeightVGProximityModifierData *)md;
          if (wmd->cmap_curve == NULL) {
            wmd->cmap_curve = BKE_curvemapping_add(1, 0.0, 0.0, 1.0, 1.0);
            BKE_curvemapping_init(wmd->cmap_curve);
          }
        }
      }
    }

    /* Hair and PointCloud attributes names. */
    LISTBASE_FOREACH (Hair *, hair, &bmain->hairs) {
      do_versions_point_attribute_names(&hair->pdata);
    }
    LISTBASE_FOREACH (PointCloud *, pointcloud, &bmain->pointclouds) {
      do_versions_point_attribute_names(&pointcloud->pdata);
    }

    /* Cryptomatte render pass */
    if (!DNA_struct_elem_find(fd->filesdna, "ViewLayer", "short", "cryptomatte_levels")) {
      LISTBASE_FOREACH (Scene *, scene, &bmain->scenes) {
        LISTBASE_FOREACH (ViewLayer *, view_layer, &scene->view_layers) {
          view_layer->cryptomatte_levels = 6;
          view_layer->cryptomatte_flag = VIEW_LAYER_CRYPTOMATTE_ACCURATE;
        }
      }
    }
  }

  if (!MAIN_VERSION_ATLEAST(bmain, 292, 7)) {
    /* Make all IDProperties used as interface of geometry node trees overridable. */
    LISTBASE_FOREACH (Object *, ob, &bmain->objects) {
      LISTBASE_FOREACH (ModifierData *, md, &ob->modifiers) {
        if (md->type == eModifierType_Nodes) {
          NodesModifierData *nmd = (NodesModifierData *)md;
          IDProperty *nmd_properties = nmd->settings.properties;

          BLI_assert(nmd_properties->type == IDP_GROUP);
          LISTBASE_FOREACH (IDProperty *, nmd_socket_idprop, &nmd_properties->data.group) {
            nmd_socket_idprop->flag |= IDP_FLAG_OVERRIDABLE_LIBRARY;
          }
        }
      }
    }

    /* EEVEE/Cycles Volumes consistency */
    for (Scene *scene = bmain->scenes.first; scene; scene = scene->id.next) {
      /* Remove Volume Transmittance render pass from each view layer. */
      LISTBASE_FOREACH (ViewLayer *, view_layer, &scene->view_layers) {
        view_layer->eevee.render_passes &= ~EEVEE_RENDER_PASS_UNUSED_8;
      }

      /* Rename Renderlayer Socket `VolumeScatterCol` to `VolumeDir` */
      if (scene->nodetree) {
        LISTBASE_FOREACH (bNode *, node, &scene->nodetree->nodes) {
          if (node->type == CMP_NODE_R_LAYERS) {
            LISTBASE_FOREACH (bNodeSocket *, output_socket, &node->outputs) {
              const char *volume_scatter = "VolumeScatterCol";
              if (STREQLEN(output_socket->name, volume_scatter, MAX_NAME)) {
                BLI_strncpy(output_socket->name, RE_PASSNAME_VOLUME_LIGHT, MAX_NAME);
              }
            }
          }
        }
      }
    }

    /* Convert `NodeCryptomatte->storage->matte_id` to `NodeCryptomatte->storage->entries` */
    if (!DNA_struct_find(fd->filesdna, "CryptomatteEntry")) {
      LISTBASE_FOREACH (Scene *, scene, &bmain->scenes) {
        if (scene->nodetree) {
          LISTBASE_FOREACH (bNode *, node, &scene->nodetree->nodes) {
            if (node->type == CMP_NODE_CRYPTOMATTE) {
              NodeCryptomatte *storage = (NodeCryptomatte *)node->storage;
              char *matte_id = storage->matte_id;
              if (matte_id == NULL || strlen(storage->matte_id) == 0) {
                continue;
              }
              BKE_cryptomatte_matte_id_to_entries(storage, storage->matte_id);
            }
          }
        }
      }
    }

    /* Overlay elements in the sequencer. */
    LISTBASE_FOREACH (bScreen *, screen, &bmain->screens) {
      LISTBASE_FOREACH (ScrArea *, area, &screen->areabase) {
        LISTBASE_FOREACH (SpaceLink *, sl, &area->spacedata) {
          if (sl->spacetype == SPACE_SEQ) {
            SpaceSeq *sseq = (SpaceSeq *)sl;
            sseq->flag |= (SEQ_SHOW_STRIP_OVERLAY | SEQ_SHOW_STRIP_NAME | SEQ_SHOW_STRIP_SOURCE |
                           SEQ_SHOW_STRIP_DURATION);
          }
        }
      }
    }
  }

  if (!MAIN_VERSION_ATLEAST(bmain, 292, 8)) {
    LISTBASE_FOREACH (bNodeTree *, ntree, &bmain->nodetrees) {
      LISTBASE_FOREACH (bNode *, node, &ntree->nodes) {
        if (STREQ(node->idname, "GeometryNodeRandomAttribute")) {
          STRNCPY(node->idname, "GeometryNodeAttributeRandomize");
        }
      }
    }

    LISTBASE_FOREACH (Scene *, scene, &bmain->scenes) {
      if (scene->ed != NULL) {
        scene->toolsettings->sequencer_tool_settings = SEQ_tool_settings_init();
      }
    }
  }

  if (!MAIN_VERSION_ATLEAST(bmain, 292, 9)) {
    FOREACH_NODETREE_BEGIN (bmain, ntree, id) {
      if (ntree->type == NTREE_GEOMETRY) {
        LISTBASE_FOREACH (bNode *, node, &ntree->nodes) {
          if (node->type == GEO_NODE_ATTRIBUTE_MATH && node->storage == NULL) {
            const int old_use_attibute_a = (1 << 0);
            const int old_use_attibute_b = (1 << 1);
            NodeAttributeMath *data = MEM_callocN(sizeof(NodeAttributeMath), "NodeAttributeMath");
            data->operation = NODE_MATH_ADD;
            data->input_type_a = (node->custom2 & old_use_attibute_a) ?
                                     GEO_NODE_ATTRIBUTE_INPUT_ATTRIBUTE :
                                     GEO_NODE_ATTRIBUTE_INPUT_FLOAT;
            data->input_type_b = (node->custom2 & old_use_attibute_b) ?
                                     GEO_NODE_ATTRIBUTE_INPUT_ATTRIBUTE :
                                     GEO_NODE_ATTRIBUTE_INPUT_FLOAT;
            node->storage = data;
          }
        }
      }
    }
    FOREACH_NODETREE_END;

    /* Default properties editors to auto outliner sync. */
    LISTBASE_FOREACH (bScreen *, screen, &bmain->screens) {
      LISTBASE_FOREACH (ScrArea *, area, &screen->areabase) {
        LISTBASE_FOREACH (SpaceLink *, space, &area->spacedata) {
          if (space->spacetype == SPACE_PROPERTIES) {
            SpaceProperties *space_properties = (SpaceProperties *)space;
            space_properties->outliner_sync = PROPERTIES_SYNC_AUTO;
          }
        }
      }
    }

    /* Ensure that new viscosity strength field is initialized correctly. */
    if (!DNA_struct_elem_find(fd->filesdna, "FluidModifierData", "float", "viscosity_value")) {
      LISTBASE_FOREACH (Object *, ob, &bmain->objects) {
        LISTBASE_FOREACH (ModifierData *, md, &ob->modifiers) {
          if (md->type == eModifierType_Fluid) {
            FluidModifierData *fmd = (FluidModifierData *)md;
            if (fmd->domain != NULL) {
              fmd->domain->viscosity_value = 0.05;
            }
          }
        }
      }
    }
  }

  if (!MAIN_VERSION_ATLEAST(bmain, 292, 10)) {
    if (!DNA_struct_find(fd->filesdna, "NodeSetAlpha")) {
      FOREACH_NODETREE_BEGIN (bmain, ntree, id) {
        if (ntree->type != NTREE_COMPOSIT) {
          continue;
        }
        LISTBASE_FOREACH (bNode *, node, &ntree->nodes) {
          if (node->type != CMP_NODE_SETALPHA) {
            continue;
          }
          NodeSetAlpha *storage = MEM_callocN(sizeof(NodeSetAlpha), "NodeSetAlpha");
          storage->mode = CMP_NODE_SETALPHA_MODE_REPLACE_ALPHA;
          node->storage = storage;
        }
      }
      FOREACH_NODETREE_END;
    }

    LISTBASE_FOREACH (Scene *, scene, &bmain->scenes) {
      Editing *ed = SEQ_editing_get(scene, false);
      if (ed == NULL) {
        continue;
      }
      ed->cache_flag = (SEQ_CACHE_STORE_RAW | SEQ_CACHE_STORE_FINAL_OUT);
      do_versions_strip_cache_settings_recursive(&ed->seqbase);
    }
  }

  /* Enable "Save as Render" option for file output node by default (apply view transform to image
   * on save) */
  if (!MAIN_VERSION_ATLEAST(bmain, 292, 11)) {
    FOREACH_NODETREE_BEGIN (bmain, ntree, id) {
      if (ntree->type == NTREE_COMPOSIT) {
        LISTBASE_FOREACH (bNode *, node, &ntree->nodes) {
          if (node->type == CMP_NODE_OUTPUT_FILE) {
            LISTBASE_FOREACH (bNodeSocket *, sock, &node->inputs) {
              NodeImageMultiFileSocket *simf = sock->storage;
              simf->save_as_render = true;
            }
          }
        }
      }
    }
    FOREACH_NODETREE_END;
  }

  if (!MAIN_VERSION_ATLEAST(bmain, 293, 1)) {
    FOREACH_NODETREE_BEGIN (bmain, ntree, id) {
      if (ntree->type == NTREE_GEOMETRY) {
        version_node_socket_name(ntree, GEO_NODE_BOOLEAN, "Geometry A", "Geometry 1");
        version_node_socket_name(ntree, GEO_NODE_BOOLEAN, "Geometry B", "Geometry 2");
      }
    }
    FOREACH_NODETREE_END;

    /* Init grease pencil default curve resolution. */
    if (!DNA_struct_elem_find(fd->filesdna, "bGPdata", "int", "curve_edit_resolution")) {
      LISTBASE_FOREACH (bGPdata *, gpd, &bmain->gpencils) {
        gpd->curve_edit_resolution = GP_DEFAULT_CURVE_RESOLUTION;
        gpd->flag |= GP_DATA_CURVE_ADAPTIVE_RESOLUTION;
      }
    }
    /* Init grease pencil curve editing error threshold. */
    if (!DNA_struct_elem_find(fd->filesdna, "bGPdata", "float", "curve_edit_threshold")) {
      LISTBASE_FOREACH (bGPdata *, gpd, &bmain->gpencils) {
        gpd->curve_edit_threshold = GP_DEFAULT_CURVE_ERROR;
        gpd->curve_edit_corner_angle = GP_DEFAULT_CURVE_EDIT_CORNER_ANGLE;
      }
    }
  }

  if ((!MAIN_VERSION_ATLEAST(bmain, 292, 14)) ||
      ((bmain->versionfile == 293) && (!MAIN_VERSION_ATLEAST(bmain, 293, 1)))) {
    FOREACH_NODETREE_BEGIN (bmain, ntree, id) {
      if (ntree->type != NTREE_GEOMETRY) {
        continue;
      }
      LISTBASE_FOREACH (bNode *, node, &ntree->nodes) {
        if (node->type == GEO_NODE_OBJECT_INFO && node->storage == NULL) {
          NodeGeometryObjectInfo *data = (NodeGeometryObjectInfo *)MEM_callocN(
              sizeof(NodeGeometryObjectInfo), __func__);
          data->transform_space = GEO_NODE_TRANSFORM_SPACE_RELATIVE;
          node->storage = data;
        }
      }
    }
    FOREACH_NODETREE_END;
  }

  if (!MAIN_VERSION_ATLEAST(bmain, 293, 1)) {
    /* Grease pencil layer transform matrix. */
    if (!DNA_struct_elem_find(fd->filesdna, "bGPDlayer", "float", "location[0]")) {
      LISTBASE_FOREACH (bGPdata *, gpd, &bmain->gpencils) {
        LISTBASE_FOREACH (bGPDlayer *, gpl, &gpd->layers) {
          zero_v3(gpl->location);
          zero_v3(gpl->rotation);
          copy_v3_fl(gpl->scale, 1.0f);
          loc_eul_size_to_mat4(gpl->layer_mat, gpl->location, gpl->rotation, gpl->scale);
          invert_m4_m4(gpl->layer_invmat, gpl->layer_mat);
        }
      }
    }
    /* Fix Fill factor for grease pencil fill brushes. */
    LISTBASE_FOREACH (Brush *, brush, &bmain->brushes) {
      if ((brush->gpencil_settings) && (brush->gpencil_settings->fill_factor == 0.0f)) {
        brush->gpencil_settings->fill_factor = 1.0f;
      }
    }
  }

  if (!MAIN_VERSION_ATLEAST(bmain, 293, 3)) {
    FOREACH_NODETREE_BEGIN (bmain, ntree, id) {
      if (ntree->type != NTREE_GEOMETRY) {
        continue;
      }
      LISTBASE_FOREACH (bNode *, node, &ntree->nodes) {
        if (node->type == GEO_NODE_POINT_INSTANCE && node->storage == NULL) {
          NodeGeometryPointInstance *data = (NodeGeometryPointInstance *)MEM_callocN(
              sizeof(NodeGeometryPointInstance), __func__);
          data->instance_type = node->custom1;
          data->flag = (node->custom2 ? 0 : GEO_NODE_POINT_INSTANCE_WHOLE_COLLECTION);
          node->storage = data;
        }
      }
    }
    FOREACH_NODETREE_END;
  }

  if (!MAIN_VERSION_ATLEAST(bmain, 293, 4)) {
    /* Add support for all operations to the "Attribute Math" node. */
    FOREACH_NODETREE_BEGIN (bmain, ntree, id) {
      if (ntree->type == NTREE_GEOMETRY) {
        LISTBASE_FOREACH (bNode *, node, &ntree->nodes) {
          if (node->type == GEO_NODE_ATTRIBUTE_MATH) {
            NodeAttributeMath *data = (NodeAttributeMath *)node->storage;
            data->input_type_c = GEO_NODE_ATTRIBUTE_INPUT_ATTRIBUTE;
          }
        }
      }
    }
    FOREACH_NODETREE_END;
  }

  if (!MAIN_VERSION_ATLEAST(bmain, 293, 5)) {
    /* Change Nishita sky model Altitude unit. */
    FOREACH_NODETREE_BEGIN (bmain, ntree, id) {
      if (ntree->type == NTREE_SHADER) {
        LISTBASE_FOREACH (bNode *, node, &ntree->nodes) {
          if (node->type == SH_NODE_TEX_SKY && node->storage) {
            NodeTexSky *tex = (NodeTexSky *)node->storage;
            tex->altitude *= 1000.0f;
          }
        }
      }
    }
    FOREACH_NODETREE_END;
  }

  if (!MAIN_VERSION_ATLEAST(bmain, 293, 6)) {
    LISTBASE_FOREACH (bScreen *, screen, &bmain->screens) {
      LISTBASE_FOREACH (ScrArea *, area, &screen->areabase) {
        LISTBASE_FOREACH (SpaceLink *, space, &area->spacedata) {
          /* UV/Image Max resolution images in image editor. */
          if (space->spacetype == SPACE_IMAGE) {
            SpaceImage *sima = (SpaceImage *)space;
            sima->iuser.flag |= IMA_SHOW_MAX_RESOLUTION;
          }
          /* Enable Outliner render visibility column. */
          else if (space->spacetype == SPACE_OUTLINER) {
            SpaceOutliner *space_outliner = (SpaceOutliner *)space;
            space_outliner->show_restrict_flags |= SO_RESTRICT_RENDER;
          }
        }
      }
    }
  }

  if (!MAIN_VERSION_ATLEAST(bmain, 293, 7)) {
    FOREACH_NODETREE_BEGIN (bmain, ntree, id) {
      if (ntree->type == NTREE_GEOMETRY) {
        version_node_join_geometry_for_multi_input_socket(ntree);
      }
    }
    FOREACH_NODETREE_END;
  }

  if (!MAIN_VERSION_ATLEAST(bmain, 293, 8)) {
    FOREACH_NODETREE_BEGIN (bmain, ntree, id) {
      if (ntree->type != NTREE_GEOMETRY) {
        continue;
      }
      LISTBASE_FOREACH (bNode *, node, &ntree->nodes) {
        if (node->type == GEO_NODE_ATTRIBUTE_RANDOMIZE && node->storage == NULL) {
          NodeAttributeRandomize *data = (NodeAttributeRandomize *)MEM_callocN(
              sizeof(NodeAttributeRandomize), __func__);
          data->data_type = node->custom1;
          data->operation = GEO_NODE_ATTRIBUTE_RANDOMIZE_REPLACE_CREATE;
          node->storage = data;
        }
      }
    }
    FOREACH_NODETREE_END;
  }

  if (!MAIN_VERSION_ATLEAST(bmain, 293, 9)) {
    if (!DNA_struct_elem_find(fd->filesdna, "SceneEEVEE", "float", "bokeh_overblur")) {
      LISTBASE_FOREACH (Scene *, scene, &bmain->scenes) {
        scene->eevee.bokeh_neighbor_max = 10.0f;
        scene->eevee.bokeh_denoise_fac = 0.75f;
        scene->eevee.bokeh_overblur = 5.0f;
      }
    }

    /* Add subpanels for FModifiers, which requires a field to store expansion. */
    if (!DNA_struct_elem_find(fd->filesdna, "FModifier", "short", "ui_expand_flag")) {
      LISTBASE_FOREACH (bAction *, act, &bmain->actions) {
        LISTBASE_FOREACH (FCurve *, fcu, &act->curves) {
          LISTBASE_FOREACH (FModifier *, fcm, &fcu->modifiers) {
            SET_FLAG_FROM_TEST(fcm->ui_expand_flag,
                               fcm->flag & FMODIFIER_FLAG_EXPANDED,
                               UI_PANEL_DATA_EXPAND_ROOT);
          }
        }
      }
    }

    FOREACH_NODETREE_BEGIN (bmain, ntree, id) {
      if (ntree->type == NTREE_GEOMETRY) {
        version_node_socket_name(ntree, GEO_NODE_ATTRIBUTE_PROXIMITY, "Result", "Distance");
      }
    }
    FOREACH_NODETREE_END;
  }

  if (!MAIN_VERSION_ATLEAST(bmain, 293, 10)) {
    FOREACH_NODETREE_BEGIN (bmain, ntree, id) {
      if (ntree->type == NTREE_GEOMETRY) {
        version_node_socket_name(ntree, GEO_NODE_ATTRIBUTE_PROXIMITY, "Location", "Position");
      }
    }
    FOREACH_NODETREE_END;

    LISTBASE_FOREACH (Scene *, scene, &bmain->scenes) {
      /* Fix old scene with too many samples that were not being used.
       * Now they are properly used and might produce a huge slowdown.
       * So we clamp to what the old max actual was. */
      if (scene->eevee.volumetric_shadow_samples > 32) {
        scene->eevee.volumetric_shadow_samples = 32;
      }
    }
  }

  if (!MAIN_VERSION_ATLEAST(bmain, 293, 11)) {
    LISTBASE_FOREACH (bNodeTree *, ntree, &bmain->nodetrees) {
      if (ntree->type == NTREE_GEOMETRY) {
        LISTBASE_FOREACH (bNode *, node, &ntree->nodes) {
          if (STREQ(node->idname, "GeometryNodeSubdivisionSurfaceSimple")) {
            STRNCPY(node->idname, "GeometryNodeSubdivide");
          }
          if (STREQ(node->idname, "GeometryNodeSubdivisionSurface")) {
            STRNCPY(node->idname, "GeometryNodeSubdivideSmooth");
          }
        }
      }
    }
  }

  /**
   * Versioning code until next subversion bump goes here.
   *
   * \note Be sure to check when bumping the version:
   * - "versioning_userdef.c", #blo_do_versions_userdef
   * - "versioning_userdef.c", #do_versions_theme
   *
   * \note Keep this message at the bottom of the function.
   */
  {
    /* Keep this block, even when empty. */
  }
}<|MERGE_RESOLUTION|>--- conflicted
+++ resolved
@@ -861,14 +861,11 @@
    */
   {
     /* Keep this block, even when empty. */
-<<<<<<< HEAD
     do_versions_idproperty_ui_data(bmain);
-=======
 
     LISTBASE_FOREACH (Scene *, scene, &bmain->scenes) {
       seq_update_meta_disp_range(SEQ_editing_get(scene, false));
     }
->>>>>>> 745576b1
   }
 }
 
