/*
 * This program is free software; you can redistribute it and/or
 * modify it under the terms of the GNU General Public License
 * as published by the Free Software Foundation; either version 2
 * of the License, or (at your option) any later version.
 *
 * This program is distributed in the hope that it will be useful,
 * but WITHOUT ANY WARRANTY; without even the implied warranty of
 * MERCHANTABILITY or FITNESS FOR A PARTICULAR PURPOSE.  See the
 * GNU General Public License for more details.
 *
 * You should have received a copy of the GNU General Public License
 * along with this program; if not, write to the Free Software Foundation,
 * Inc., 51 Franklin Street, Fifth Floor, Boston, MA 02110-1301, USA.
 */

/** \file
 * \ingroup blenloader
 */
/* allow readfile to use deprecated functionality */
#define DNA_DEPRECATED_ALLOW

#include "BLI_alloca.h"
#include "BLI_listbase.h"
#include "BLI_math.h"
#include "BLI_string.h"
#include "BLI_utildefines.h"

#include "DNA_anim_types.h"
#include "DNA_brush_types.h"
#include "DNA_cachefile_types.h"
#include "DNA_collection_types.h"
#include "DNA_constraint_types.h"
#include "DNA_fluid_types.h"
#include "DNA_genfile.h"
#include "DNA_gpencil_modifier_types.h"
#include "DNA_gpencil_types.h"
#include "DNA_hair_types.h"
#include "DNA_mesh_types.h"
#include "DNA_meshdata_types.h"
#include "DNA_modifier_types.h"
#include "DNA_object_types.h"
#include "DNA_particle_types.h"
#include "DNA_pointcloud_types.h"
#include "DNA_rigidbody_types.h"
#include "DNA_screen_types.h"
#include "DNA_shader_fx_types.h"
#include "DNA_space_types.h"
#include "DNA_tracking_types.h"
#include "DNA_workspace_types.h"

#include "BKE_animsys.h"
#include "BKE_armature.h"
#include "BKE_collection.h"
#include "BKE_colortools.h"
#include "BKE_cryptomatte.h"
#include "BKE_fcurve.h"
#include "BKE_gpencil.h"
#include "BKE_lib_id.h"
#include "BKE_main.h"
#include "BKE_mesh.h"
#include "BKE_multires.h"
#include "BKE_node.h"

#include "MEM_guardedalloc.h"

#include "RNA_access.h"

#include "SEQ_sequencer.h"

#include "BLO_readfile.h"
#include "readfile.h"

/* Make preferences read-only, use versioning_userdef.c. */
#define U (*((const UserDef *)&U))

static eSpaceSeq_Proxy_RenderSize get_sequencer_render_size(Main *bmain)
{
  eSpaceSeq_Proxy_RenderSize render_size = 100;

  for (bScreen *screen = bmain->screens.first; screen; screen = screen->id.next) {
    LISTBASE_FOREACH (ScrArea *, area, &screen->areabase) {
      LISTBASE_FOREACH (SpaceLink *, sl, &area->spacedata) {
        switch (sl->spacetype) {
          case SPACE_SEQ: {
            SpaceSeq *sseq = (SpaceSeq *)sl;
            if (sseq->mainb == SEQ_DRAW_IMG_IMBUF) {
              render_size = sseq->render_size;
              break;
            }
          }
        }
      }
    }
  }

  return render_size;
}

/* image_size is width or height depending what RNA property is converted - X or Y. */
static void seq_convert_transform_animation(const Scene *scene,
                                            const char *path,
                                            const int image_size)
{
  if (scene->adt == NULL || scene->adt->action == NULL) {
    return;
  }

  FCurve *fcu = BKE_fcurve_find(&scene->adt->action->curves, path, 0);
  if (fcu != NULL && !BKE_fcurve_is_empty(fcu)) {
    BezTriple *bezt = fcu->bezt;
    for (int i = 0; i < fcu->totvert; i++, bezt++) {
      /* Same math as with old_image_center_*, but simplified. */
      bezt->vec[1][1] = image_size / 2 + bezt->vec[1][1] - scene->r.xsch / 2;
    }
  }
}

static void seq_convert_transform_crop(const Scene *scene,
                                       Sequence *seq,
                                       const eSpaceSeq_Proxy_RenderSize render_size)
{
  StripCrop *c = seq->strip->crop;
  StripTransform *t = seq->strip->transform;
  int old_image_center_x = scene->r.xsch / 2;
  int old_image_center_y = scene->r.ysch / 2;
  int image_size_x = scene->r.xsch;
  int image_size_y = scene->r.ysch;

  /* Hardcoded legacy bit-flags which has been removed. */
  const uint32_t use_transform_flag = (1 << 16);
  const uint32_t use_crop_flag = (1 << 17);

  const StripElem *s_elem = SEQ_render_give_stripelem(seq, seq->start);
  if (s_elem != NULL) {
    image_size_x = s_elem->orig_width;
    image_size_y = s_elem->orig_height;

    if (SEQ_can_use_proxy(seq, SEQ_rendersize_to_proxysize(render_size))) {
      image_size_x /= SEQ_rendersize_to_scale_factor(render_size);
      image_size_y /= SEQ_rendersize_to_scale_factor(render_size);
    }
  }

  /* Default scale. */
  if (t->scale_x == 0.0f && t->scale_y == 0.0f) {
    t->scale_x = 1.0f;
    t->scale_y = 1.0f;
  }

  /* Clear crop if it was unused. This must happen before converting values. */
  if ((seq->flag & use_crop_flag) == 0) {
    c->bottom = c->top = c->left = c->right = 0;
  }

  if ((seq->flag & use_transform_flag) == 0) {
    t->xofs = t->yofs = 0;

    /* Reverse scale to fit for strips not using offset. */
    float project_aspect = (float)scene->r.xsch / (float)scene->r.ysch;
    float image_aspect = (float)image_size_x / (float)image_size_y;
    if (project_aspect > image_aspect) {
      t->scale_x = project_aspect / image_aspect;
    }
    else {
      t->scale_y = image_aspect / project_aspect;
    }
  }

  if ((seq->flag & use_crop_flag) != 0 && (seq->flag & use_transform_flag) == 0) {
    /* Calculate image offset. */
    float s_x = scene->r.xsch / image_size_x;
    float s_y = scene->r.ysch / image_size_y;
    old_image_center_x += c->right * s_x - c->left * s_x;
    old_image_center_y += c->top * s_y - c->bottom * s_y;

    /* Convert crop to scale. */
    int cropped_image_size_x = image_size_x - c->right - c->left;
    int cropped_image_size_y = image_size_y - c->top - c->bottom;
    c->bottom = c->top = c->left = c->right = 0;
    t->scale_x *= (float)image_size_x / (float)cropped_image_size_x;
    t->scale_y *= (float)image_size_y / (float)cropped_image_size_y;
  }

  if ((seq->flag & use_transform_flag) != 0) {
    /* Convert image offset. */
    old_image_center_x = image_size_x / 2 - c->left + t->xofs;
    old_image_center_y = image_size_y / 2 - c->bottom + t->yofs;

    /* Preserve original image size. */
    t->scale_x = t->scale_y = MAX2((float)image_size_x / (float)scene->r.xsch,
                                   (float)image_size_y / (float)scene->r.ysch);

    /* Convert crop. */
    if ((seq->flag & use_crop_flag) != 0) {
      c->top /= t->scale_x;
      c->bottom /= t->scale_x;
      c->left /= t->scale_x;
      c->right /= t->scale_x;
    }
  }

  t->xofs = old_image_center_x - scene->r.xsch / 2;
  t->yofs = old_image_center_y - scene->r.ysch / 2;

  /* Convert offset animation, but only if crop is not used. */
  if ((seq->flag & use_transform_flag) != 0 && (seq->flag & use_crop_flag) == 0) {
    char name_esc[(sizeof(seq->name) - 2) * 2], *path;
    BLI_str_escape(name_esc, seq->name + 2, sizeof(name_esc));

    path = BLI_sprintfN("sequence_editor.sequences_all[\"%s\"].transform.offset_x", name_esc);
    seq_convert_transform_animation(scene, path, image_size_x);
    MEM_freeN(path);
    path = BLI_sprintfN("sequence_editor.sequences_all[\"%s\"].transform.offset_y", name_esc);
    seq_convert_transform_animation(scene, path, image_size_y);
    MEM_freeN(path);
  }

  seq->flag &= ~use_transform_flag;
  seq->flag &= ~use_crop_flag;
}

static void seq_convert_transform_crop_lb(const Scene *scene,
                                          const ListBase *lb,
                                          const eSpaceSeq_Proxy_RenderSize render_size)
{

  LISTBASE_FOREACH (Sequence *, seq, lb) {
    if (seq->type != SEQ_TYPE_SOUND_RAM) {
      seq_convert_transform_crop(scene, seq, render_size);
    }
    if (seq->type == SEQ_TYPE_META) {
      seq_convert_transform_crop_lb(scene, &seq->seqbase, render_size);
    }
  }
}

static void seq_convert_transform_animation_2(const Scene *scene,
                                              const char *path,
                                              const float scale_to_fit_factor)
{
  if (scene->adt == NULL || scene->adt->action == NULL) {
    return;
  }

  FCurve *fcu = BKE_fcurve_find(&scene->adt->action->curves, path, 0);
  if (fcu != NULL && !BKE_fcurve_is_empty(fcu)) {
    BezTriple *bezt = fcu->bezt;
    for (int i = 0; i < fcu->totvert; i++, bezt++) {
      /* Same math as with old_image_center_*, but simplified. */
      bezt->vec[1][1] *= scale_to_fit_factor;
    }
  }
}

static void seq_convert_transform_crop_2(const Scene *scene,
                                         Sequence *seq,
                                         const eSpaceSeq_Proxy_RenderSize render_size)
{
  const StripElem *s_elem = SEQ_render_give_stripelem(seq, seq->start);
  if (s_elem == NULL) {
    return;
  }

  StripCrop *c = seq->strip->crop;
  StripTransform *t = seq->strip->transform;
  int image_size_x = s_elem->orig_width;
  int image_size_y = s_elem->orig_height;

  if (SEQ_can_use_proxy(seq, SEQ_rendersize_to_proxysize(render_size))) {
    image_size_x /= SEQ_rendersize_to_scale_factor(render_size);
    image_size_y /= SEQ_rendersize_to_scale_factor(render_size);
  }

  /* Calculate scale factor, so image fits in preview area with original aspect ratio. */
  const float scale_to_fit_factor = MIN2((float)scene->r.xsch / (float)image_size_x,
                                         (float)scene->r.ysch / (float)image_size_y);
  t->scale_x *= scale_to_fit_factor;
  t->scale_y *= scale_to_fit_factor;
  c->top /= scale_to_fit_factor;
  c->bottom /= scale_to_fit_factor;
  c->left /= scale_to_fit_factor;
  c->right /= scale_to_fit_factor;

  char name_esc[(sizeof(seq->name) - 2) * 2], *path;
  BLI_str_escape(name_esc, seq->name + 2, sizeof(name_esc));
  path = BLI_sprintfN("sequence_editor.sequences_all[\"%s\"].crop.min_x", name_esc);
  seq_convert_transform_animation_2(scene, path, 1 / scale_to_fit_factor);
  MEM_freeN(path);
  path = BLI_sprintfN("sequence_editor.sequences_all[\"%s\"].crop.max_x", name_esc);
  seq_convert_transform_animation_2(scene, path, 1 / scale_to_fit_factor);
  MEM_freeN(path);
  path = BLI_sprintfN("sequence_editor.sequences_all[\"%s\"].crop.min_y", name_esc);
  seq_convert_transform_animation_2(scene, path, 1 / scale_to_fit_factor);
  MEM_freeN(path);
  path = BLI_sprintfN("sequence_editor.sequences_all[\"%s\"].crop.max_x", name_esc);
  seq_convert_transform_animation_2(scene, path, 1 / scale_to_fit_factor);
  MEM_freeN(path);
}

static void seq_convert_transform_crop_lb_2(const Scene *scene,
                                            const ListBase *lb,
                                            const eSpaceSeq_Proxy_RenderSize render_size)
{

  LISTBASE_FOREACH (Sequence *, seq, lb) {
    if (seq->type != SEQ_TYPE_SOUND_RAM) {
      seq_convert_transform_crop_2(scene, seq, render_size);
    }
    if (seq->type == SEQ_TYPE_META) {
      seq_convert_transform_crop_lb_2(scene, &seq->seqbase, render_size);
    }
  }
}

void do_versions_after_linking_290(Main *bmain, ReportList *UNUSED(reports))
{
  if (!MAIN_VERSION_ATLEAST(bmain, 290, 1)) {
    /* Patch old grease pencil modifiers material filter. */
    LISTBASE_FOREACH (Object *, ob, &bmain->objects) {
      LISTBASE_FOREACH (GpencilModifierData *, md, &ob->greasepencil_modifiers) {
        switch (md->type) {
          case eGpencilModifierType_Array: {
            ArrayGpencilModifierData *gpmd = (ArrayGpencilModifierData *)md;
            if (gpmd->materialname[0] != '\0') {
              gpmd->material = BLI_findstring(
                  &bmain->materials, gpmd->materialname, offsetof(ID, name) + 2);
              gpmd->materialname[0] = '\0';
            }
            break;
          }
          case eGpencilModifierType_Color: {
            ColorGpencilModifierData *gpmd = (ColorGpencilModifierData *)md;
            if (gpmd->materialname[0] != '\0') {
              gpmd->material = BLI_findstring(
                  &bmain->materials, gpmd->materialname, offsetof(ID, name) + 2);
              gpmd->materialname[0] = '\0';
            }
            break;
          }
          case eGpencilModifierType_Hook: {
            HookGpencilModifierData *gpmd = (HookGpencilModifierData *)md;
            if (gpmd->materialname[0] != '\0') {
              gpmd->material = BLI_findstring(
                  &bmain->materials, gpmd->materialname, offsetof(ID, name) + 2);
              gpmd->materialname[0] = '\0';
            }
            break;
          }
          case eGpencilModifierType_Lattice: {
            LatticeGpencilModifierData *gpmd = (LatticeGpencilModifierData *)md;
            if (gpmd->materialname[0] != '\0') {
              gpmd->material = BLI_findstring(
                  &bmain->materials, gpmd->materialname, offsetof(ID, name) + 2);
              gpmd->materialname[0] = '\0';
            }
            break;
          }
          case eGpencilModifierType_Mirror: {
            MirrorGpencilModifierData *gpmd = (MirrorGpencilModifierData *)md;
            if (gpmd->materialname[0] != '\0') {
              gpmd->material = BLI_findstring(
                  &bmain->materials, gpmd->materialname, offsetof(ID, name) + 2);
              gpmd->materialname[0] = '\0';
            }
            break;
          }
          case eGpencilModifierType_Multiply: {
            MultiplyGpencilModifierData *gpmd = (MultiplyGpencilModifierData *)md;
            if (gpmd->materialname[0] != '\0') {
              gpmd->material = BLI_findstring(
                  &bmain->materials, gpmd->materialname, offsetof(ID, name) + 2);
              gpmd->materialname[0] = '\0';
            }
            break;
          }
          case eGpencilModifierType_Noise: {
            NoiseGpencilModifierData *gpmd = (NoiseGpencilModifierData *)md;
            if (gpmd->materialname[0] != '\0') {
              gpmd->material = BLI_findstring(
                  &bmain->materials, gpmd->materialname, offsetof(ID, name) + 2);
              gpmd->materialname[0] = '\0';
            }
            break;
          }
          case eGpencilModifierType_Offset: {
            OffsetGpencilModifierData *gpmd = (OffsetGpencilModifierData *)md;
            if (gpmd->materialname[0] != '\0') {
              gpmd->material = BLI_findstring(
                  &bmain->materials, gpmd->materialname, offsetof(ID, name) + 2);
              gpmd->materialname[0] = '\0';
            }
            break;
          }
          case eGpencilModifierType_Opacity: {
            OpacityGpencilModifierData *gpmd = (OpacityGpencilModifierData *)md;
            if (gpmd->materialname[0] != '\0') {
              gpmd->material = BLI_findstring(
                  &bmain->materials, gpmd->materialname, offsetof(ID, name) + 2);
              gpmd->materialname[0] = '\0';
            }
            break;
          }
          case eGpencilModifierType_Simplify: {
            SimplifyGpencilModifierData *gpmd = (SimplifyGpencilModifierData *)md;
            if (gpmd->materialname[0] != '\0') {
              gpmd->material = BLI_findstring(
                  &bmain->materials, gpmd->materialname, offsetof(ID, name) + 2);
              gpmd->materialname[0] = '\0';
            }
            break;
          }
          case eGpencilModifierType_Smooth: {
            SmoothGpencilModifierData *gpmd = (SmoothGpencilModifierData *)md;
            if (gpmd->materialname[0] != '\0') {
              gpmd->material = BLI_findstring(
                  &bmain->materials, gpmd->materialname, offsetof(ID, name) + 2);
              gpmd->materialname[0] = '\0';
            }
            break;
          }
          case eGpencilModifierType_Subdiv: {
            SubdivGpencilModifierData *gpmd = (SubdivGpencilModifierData *)md;
            if (gpmd->materialname[0] != '\0') {
              gpmd->material = BLI_findstring(
                  &bmain->materials, gpmd->materialname, offsetof(ID, name) + 2);
              gpmd->materialname[0] = '\0';
            }
            break;
          }
          case eGpencilModifierType_Texture: {
            TextureGpencilModifierData *gpmd = (TextureGpencilModifierData *)md;
            if (gpmd->materialname[0] != '\0') {
              gpmd->material = BLI_findstring(
                  &bmain->materials, gpmd->materialname, offsetof(ID, name) + 2);
              gpmd->materialname[0] = '\0';
            }
            break;
          }
          case eGpencilModifierType_Thick: {
            ThickGpencilModifierData *gpmd = (ThickGpencilModifierData *)md;
            if (gpmd->materialname[0] != '\0') {
              gpmd->material = BLI_findstring(
                  &bmain->materials, gpmd->materialname, offsetof(ID, name) + 2);
              gpmd->materialname[0] = '\0';
            }
            break;
          }
          default:
            break;
        }
      }
    }

    /* Patch first frame for old files. */
    Scene *scene = bmain->scenes.first;
    if (scene != NULL) {
      LISTBASE_FOREACH (Object *, ob, &bmain->objects) {
        if (ob->type != OB_GPENCIL) {
          continue;
        }
        bGPdata *gpd = ob->data;
        LISTBASE_FOREACH (bGPDlayer *, gpl, &gpd->layers) {
          bGPDframe *gpf = gpl->frames.first;
          if (gpf && gpf->framenum > scene->r.sfra) {
            bGPDframe *gpf_dup = BKE_gpencil_frame_duplicate(gpf);
            gpf_dup->framenum = scene->r.sfra;
            BLI_addhead(&gpl->frames, gpf_dup);
          }
        }
      }
    }
  }

  if (!MAIN_VERSION_ATLEAST(bmain, 291, 1)) {
    LISTBASE_FOREACH (Collection *, collection, &bmain->collections) {
      if (BKE_collection_cycles_fix(bmain, collection)) {
        printf(
            "WARNING: Cycle detected in collection '%s', fixed as best as possible.\n"
            "You may have to reconstruct your View Layers...\n",
            collection->id.name);
      }
    }
  }

  if (!MAIN_VERSION_ATLEAST(bmain, 291, 8)) {
    /**
     * Make sure Emission Alpha fcurve and drivers is properly mapped after the Emission Strength
     * got introduced.
     * */

    /**
     * Effectively we are replacing the (animation of) node socket input 18 with 19.
     * Emission Strength is the new socket input 18, pushing Emission Alpha to input 19.
     *
     * To play safe we move all the inputs beyond 18 to their rightful new place.
     * In case users are doing unexpected things with not-really supported keyframeable channels.
     *
     * The for loop for the input ids is at the top level otherwise we lose the animation
     * keyframe data.
     * */
    for (int input_id = 21; input_id >= 18; input_id--) {
      FOREACH_NODETREE_BEGIN (bmain, ntree, id) {
        if (ntree->type == NTREE_SHADER) {
          LISTBASE_FOREACH (bNode *, node, &ntree->nodes) {
            if (node->type != SH_NODE_BSDF_PRINCIPLED) {
              continue;
            }

            const size_t node_name_length = strlen(node->name);
            const size_t node_name_escaped_max_length = (node_name_length * 2);
            char *node_name_escaped = MEM_mallocN(node_name_escaped_max_length + 1,
                                                  "escaped name");
            BLI_str_escape(node_name_escaped, node->name, node_name_escaped_max_length);
            char *rna_path_prefix = BLI_sprintfN("nodes[\"%s\"].inputs", node_name_escaped);

            BKE_animdata_fix_paths_rename_all_ex(
                bmain, id, rna_path_prefix, NULL, NULL, input_id, input_id + 1, false);
            MEM_freeN(rna_path_prefix);
            MEM_freeN(node_name_escaped);
          }
        }
      }
      FOREACH_NODETREE_END;
    }
  }

  /* Convert all Multires displacement to Catmull-Clark subdivision limit surface. */
  if (!MAIN_VERSION_ATLEAST(bmain, 292, 1)) {
    LISTBASE_FOREACH (Object *, ob, &bmain->objects) {
      ModifierData *md;
      for (md = ob->modifiers.first; md; md = md->next) {
        if (md->type == eModifierType_Multires) {
          MultiresModifierData *mmd = (MultiresModifierData *)md;
          if (mmd->simple) {
            multires_do_versions_simple_to_catmull_clark(ob, mmd);
          }
        }
      }
    }
  }

  if (!MAIN_VERSION_ATLEAST(bmain, 292, 2)) {

    eSpaceSeq_Proxy_RenderSize render_size = get_sequencer_render_size(bmain);

    LISTBASE_FOREACH (Scene *, scene, &bmain->scenes) {
      if (scene->ed != NULL) {
        seq_convert_transform_crop_lb(scene, &scene->ed->seqbase, render_size);
      }
    }
  }

  if (!MAIN_VERSION_ATLEAST(bmain, 292, 8)) {
    /* Systematically rebuild posebones to ensure consistent ordering matching the one of bones in
     * Armature obdata. */
    LISTBASE_FOREACH (Object *, ob, &bmain->objects) {
      if (ob->type == OB_ARMATURE) {
        BKE_pose_rebuild(bmain, ob, ob->data, true);
      }
    }

    /* Wet Paint Radius Factor */
    for (Brush *br = bmain->brushes.first; br; br = br->id.next) {
      if (br->ob_mode & OB_MODE_SCULPT && br->wet_paint_radius_factor == 0.0f) {
        br->wet_paint_radius_factor = 1.0f;
      }
    }

    eSpaceSeq_Proxy_RenderSize render_size = get_sequencer_render_size(bmain);
    LISTBASE_FOREACH (Scene *, scene, &bmain->scenes) {
      if (scene->ed != NULL) {
        seq_convert_transform_crop_lb_2(scene, &scene->ed->seqbase, render_size);
      }
    }
  }

  /**
   * Versioning code until next subversion bump goes here.
   *
   * \note Be sure to check when bumping the version:
   * - #blo_do_versions_290 in this file.
   * - "versioning_userdef.c", #blo_do_versions_userdef
   * - "versioning_userdef.c", #do_versions_theme
   *
   * \note Keep this message at the bottom of the function.
   */
  {
    /* Keep this block, even when empty. */
  }
}

static void panels_remove_x_closed_flag_recursive(Panel *panel)
{
  const bool was_closed_x = panel->flag & PNL_UNUSED_1;
  const bool was_closed_y = panel->flag & PNL_CLOSED; /* That value was the Y closed flag. */

  SET_FLAG_FROM_TEST(panel->flag, was_closed_x || was_closed_y, PNL_CLOSED);

  /* Clear the old PNL_CLOSEDX flag. */
  panel->flag &= ~PNL_UNUSED_1;

  LISTBASE_FOREACH (Panel *, child_panel, &panel->children) {
    panels_remove_x_closed_flag_recursive(child_panel);
  }
}

static void do_versions_point_attributes(CustomData *pdata)
{
  /* Change to generic named float/float3 attributes. */
  const int CD_LOCATION = 43;
  const int CD_RADIUS = 44;

  for (int i = 0; i < pdata->totlayer; i++) {
    CustomDataLayer *layer = &pdata->layers[i];
    if (layer->type == CD_LOCATION) {
      STRNCPY(layer->name, "Position");
      layer->type = CD_PROP_FLOAT3;
    }
    else if (layer->type == CD_RADIUS) {
      STRNCPY(layer->name, "Radius");
      layer->type = CD_PROP_FLOAT;
    }
  }
}

static void do_versions_point_attribute_names(CustomData *pdata)
{
  /* Change from capital initial letter to lower case (T82693). */
  for (int i = 0; i < pdata->totlayer; i++) {
    CustomDataLayer *layer = &pdata->layers[i];
    if (layer->type == CD_PROP_FLOAT3 && STREQ(layer->name, "Position")) {
      STRNCPY(layer->name, "position");
    }
    else if (layer->type == CD_PROP_FLOAT && STREQ(layer->name, "Radius")) {
      STRNCPY(layer->name, "radius");
    }
  }
}

/* Move FCurve handles towards the control point in such a way that the curve itself doesn't
 * change. Since 2.91 FCurves are computed slightly differently, which requires this update to keep
 * the same animation result. Previous versions scaled down overlapping handles during evaluation.
 * This function applies the old correction to the actual animation data instead. */
static void do_versions_291_fcurve_handles_limit(FCurve *fcu)
{
  uint i = 1;
  for (BezTriple *bezt = fcu->bezt; i < fcu->totvert; i++, bezt++) {
    /* Only adjust bezier keyframes. */
    if (bezt->ipo != BEZT_IPO_BEZ) {
      continue;
    }

    BezTriple *nextbezt = bezt + 1;
    const float v1[2] = {bezt->vec[1][0], bezt->vec[1][1]};
    const float v2[2] = {bezt->vec[2][0], bezt->vec[2][1]};
    const float v3[2] = {nextbezt->vec[0][0], nextbezt->vec[0][1]};
    const float v4[2] = {nextbezt->vec[1][0], nextbezt->vec[1][1]};

    /* If the handles have no length, no need to do any corrections. */
    if (v1[0] == v2[0] && v3[0] == v4[0]) {
      continue;
    }

    /* Calculate handle deltas. */
    float delta1[2], delta2[2];
    sub_v2_v2v2(delta1, v1, v2);
    sub_v2_v2v2(delta2, v4, v3);

    const float len1 = fabsf(delta1[0]); /* Length of handle of first key. */
    const float len2 = fabsf(delta2[0]); /* Length of handle of second key. */

    /* Overlapping handles used to be internally scaled down in previous versions.
     * We bake the handles onto these previously virtual values. */
    const float time_delta = v4[0] - v1[0];
    const float total_len = len1 + len2;
    if (total_len <= time_delta) {
      continue;
    }

    const float factor = time_delta / total_len;
    /* Current keyframe's right handle: */
    madd_v2_v2v2fl(bezt->vec[2], v1, delta1, -factor); /* vec[2] = v1 - factor * delta1 */
    /* Next keyframe's left handle: */
    madd_v2_v2v2fl(nextbezt->vec[0], v4, delta2, -factor); /* vec[0] = v4 - factor * delta2 */
  }
}

/* NOLINTNEXTLINE: readability-function-size */
void blo_do_versions_290(FileData *fd, Library *UNUSED(lib), Main *bmain)
{
  UNUSED_VARS(fd);

  if (MAIN_VERSION_ATLEAST(bmain, 290, 2) && MAIN_VERSION_OLDER(bmain, 291, 1)) {
    /* In this range, the extrude manifold could generate meshes with degenerated face. */
    LISTBASE_FOREACH (Mesh *, me, &bmain->meshes) {
      for (MPoly *mp = me->mpoly, *mp_end = mp + me->totpoly; mp < mp_end; mp++) {
        if (mp->totloop == 2) {
          bool changed;
          BKE_mesh_validate_arrays(me,
                                   me->mvert,
                                   me->totvert,
                                   me->medge,
                                   me->totedge,
                                   me->mface,
                                   me->totface,
                                   me->mloop,
                                   me->totloop,
                                   me->mpoly,
                                   me->totpoly,
                                   me->dvert,
                                   false,
                                   true,
                                   &changed);
          break;
        }
      }
    }
  }

  /** Repair files from duplicate brushes added to blend files, see: T76738. */
  if (!MAIN_VERSION_ATLEAST(bmain, 290, 2)) {
    {
      short id_codes[] = {ID_BR, ID_PAL};
      for (int i = 0; i < ARRAY_SIZE(id_codes); i++) {
        ListBase *lb = which_libbase(bmain, id_codes[i]);
        BKE_main_id_repair_duplicate_names_listbase(lb);
      }
    }

    if (!DNA_struct_elem_find(fd->filesdna, "SpaceImage", "float", "uv_opacity")) {
      for (bScreen *screen = bmain->screens.first; screen; screen = screen->id.next) {
        LISTBASE_FOREACH (ScrArea *, area, &screen->areabase) {
          LISTBASE_FOREACH (SpaceLink *, sl, &area->spacedata) {
            if (sl->spacetype == SPACE_IMAGE) {
              SpaceImage *sima = (SpaceImage *)sl;
              sima->uv_opacity = 1.0f;
            }
          }
        }
      }
    }

    /* Init Grease Pencil new random curves. */
    if (!DNA_struct_elem_find(fd->filesdna, "BrushGpencilSettings", "float", "random_hue")) {
      LISTBASE_FOREACH (Brush *, brush, &bmain->brushes) {
        if ((brush->gpencil_settings) && (brush->gpencil_settings->curve_rand_pressure == NULL)) {
          brush->gpencil_settings->curve_rand_pressure = BKE_curvemapping_add(
              1, 0.0f, 0.0f, 1.0f, 1.0f);
          brush->gpencil_settings->curve_rand_strength = BKE_curvemapping_add(
              1, 0.0f, 0.0f, 1.0f, 1.0f);
          brush->gpencil_settings->curve_rand_uv = BKE_curvemapping_add(1, 0.0f, 0.0f, 1.0f, 1.0f);
          brush->gpencil_settings->curve_rand_hue = BKE_curvemapping_add(
              1, 0.0f, 0.0f, 1.0f, 1.0f);
          brush->gpencil_settings->curve_rand_saturation = BKE_curvemapping_add(
              1, 0.0f, 0.0f, 1.0f, 1.0f);
          brush->gpencil_settings->curve_rand_value = BKE_curvemapping_add(
              1, 0.0f, 0.0f, 1.0f, 1.0f);
        }
      }
    }
  }

  if (!MAIN_VERSION_ATLEAST(bmain, 290, 4)) {
    /* Clear old deprecated bit-flag from edit weights modifiers, we now use it for something else.
     */
    LISTBASE_FOREACH (Object *, ob, &bmain->objects) {
      LISTBASE_FOREACH (ModifierData *, md, &ob->modifiers) {
        if (md->type == eModifierType_WeightVGEdit) {
          ((WeightVGEditModifierData *)md)->edit_flags &= ~MOD_WVG_EDIT_WEIGHTS_NORMALIZE;
        }
      }
    }

    /* Initialize parameters of the new Nishita sky model. */
    if (!DNA_struct_elem_find(fd->filesdna, "NodeTexSky", "float", "sun_size")) {
      FOREACH_NODETREE_BEGIN (bmain, ntree, id) {
        if (ntree->type == NTREE_SHADER) {
          LISTBASE_FOREACH (bNode *, node, &ntree->nodes) {
            if (node->type == SH_NODE_TEX_SKY && node->storage) {
              NodeTexSky *tex = (NodeTexSky *)node->storage;
              tex->sun_disc = true;
              tex->sun_size = DEG2RADF(0.545);
              tex->sun_elevation = M_PI_2;
              tex->sun_rotation = 0.0f;
              tex->altitude = 0.0f;
              tex->air_density = 1.0f;
              tex->dust_density = 1.0f;
              tex->ozone_density = 1.0f;
            }
          }
        }
      }
      FOREACH_NODETREE_END;
    }
  }

  if (!MAIN_VERSION_ATLEAST(bmain, 290, 6)) {
    /* Transition to saving expansion for all of a modifier's sub-panels. */
    if (!DNA_struct_elem_find(fd->filesdna, "ModifierData", "short", "ui_expand_flag")) {
      for (Object *object = bmain->objects.first; object != NULL; object = object->id.next) {
        LISTBASE_FOREACH (ModifierData *, md, &object->modifiers) {
          if (md->mode & eModifierMode_Expanded_DEPRECATED) {
            md->ui_expand_flag = 1;
          }
          else {
            md->ui_expand_flag = 0;
          }
        }
      }
    }

    /* EEVEE Motion blur new parameters. */
    if (!DNA_struct_elem_find(fd->filesdna, "SceneEEVEE", "float", "motion_blur_depth_scale")) {
      LISTBASE_FOREACH (Scene *, scene, &bmain->scenes) {
        scene->eevee.motion_blur_depth_scale = 100.0f;
        scene->eevee.motion_blur_max = 32;
      }
    }

    if (!DNA_struct_elem_find(fd->filesdna, "SceneEEVEE", "int", "motion_blur_steps")) {
      LISTBASE_FOREACH (Scene *, scene, &bmain->scenes) {
        scene->eevee.motion_blur_steps = 1;
      }
    }

    /* Transition to saving expansion for all of a constraint's sub-panels. */
    if (!DNA_struct_elem_find(fd->filesdna, "bConstraint", "short", "ui_expand_flag")) {
      for (Object *object = bmain->objects.first; object != NULL; object = object->id.next) {
        LISTBASE_FOREACH (bConstraint *, con, &object->constraints) {
          if (con->flag & CONSTRAINT_EXPAND_DEPRECATED) {
            con->ui_expand_flag = 1;
          }
          else {
            con->ui_expand_flag = 0;
          }
        }
      }
    }

    /* Transition to saving expansion for all of grease pencil modifier's sub-panels. */
    if (!DNA_struct_elem_find(fd->filesdna, "GpencilModifierData", "short", "ui_expand_flag")) {
      for (Object *object = bmain->objects.first; object != NULL; object = object->id.next) {
        LISTBASE_FOREACH (GpencilModifierData *, md, &object->greasepencil_modifiers) {
          if (md->mode & eGpencilModifierMode_Expanded_DEPRECATED) {
            md->ui_expand_flag = 1;
          }
          else {
            md->ui_expand_flag = 0;
          }
        }
      }
    }

    /* Transition to saving expansion for all of an effect's sub-panels. */
    if (!DNA_struct_elem_find(fd->filesdna, "ShaderFxData", "short", "ui_expand_flag")) {
      for (Object *object = bmain->objects.first; object != NULL; object = object->id.next) {
        LISTBASE_FOREACH (ShaderFxData *, fx, &object->shader_fx) {
          if (fx->mode & eShaderFxMode_Expanded_DEPRECATED) {
            fx->ui_expand_flag = 1;
          }
          else {
            fx->ui_expand_flag = 0;
          }
        }
      }
    }

    /* Refactor bevel profile type to use an enum. */
    if (!DNA_struct_elem_find(fd->filesdna, "BevelModifierData", "short", "profile_type")) {
      for (Object *object = bmain->objects.first; object != NULL; object = object->id.next) {
        LISTBASE_FOREACH (ModifierData *, md, &object->modifiers) {
          if (md->type == eModifierType_Bevel) {
            BevelModifierData *bmd = (BevelModifierData *)md;
            bool use_custom_profile = bmd->flags & MOD_BEVEL_CUSTOM_PROFILE_DEPRECATED;
            bmd->profile_type = use_custom_profile ? MOD_BEVEL_PROFILE_CUSTOM :
                                                     MOD_BEVEL_PROFILE_SUPERELLIPSE;
          }
        }
      }
    }

    /* Change ocean modifier values from [0, 10] to [0, 1] ranges. */
    for (Object *object = bmain->objects.first; object != NULL; object = object->id.next) {
      LISTBASE_FOREACH (ModifierData *, md, &object->modifiers) {
        if (md->type == eModifierType_Ocean) {
          OceanModifierData *omd = (OceanModifierData *)md;
          omd->wave_alignment *= 0.1f;
          omd->sharpen_peak_jonswap *= 0.1f;
        }
      }
    }
  }

  if (!MAIN_VERSION_ATLEAST(bmain, 291, 1)) {

    /* Initialize additional parameter of the Nishita sky model and change altitude unit. */
    if (!DNA_struct_elem_find(fd->filesdna, "NodeTexSky", "float", "sun_intensity")) {
      FOREACH_NODETREE_BEGIN (bmain, ntree, id) {
        if (ntree->type == NTREE_SHADER) {
          LISTBASE_FOREACH (bNode *, node, &ntree->nodes) {
            if (node->type == SH_NODE_TEX_SKY && node->storage) {
              NodeTexSky *tex = (NodeTexSky *)node->storage;
              tex->sun_intensity = 1.0f;
              tex->altitude *= 0.001f;
            }
          }
        }
      }
      FOREACH_NODETREE_END;
    }

    /* Refactor bevel affect type to use an enum. */
    if (!DNA_struct_elem_find(fd->filesdna, "BevelModifierData", "char", "affect_type")) {
      for (Object *object = bmain->objects.first; object != NULL; object = object->id.next) {
        LISTBASE_FOREACH (ModifierData *, md, &object->modifiers) {
          if (md->type == eModifierType_Bevel) {
            BevelModifierData *bmd = (BevelModifierData *)md;
            const bool use_vertex_bevel = bmd->flags & MOD_BEVEL_VERT_DEPRECATED;
            bmd->affect_type = use_vertex_bevel ? MOD_BEVEL_AFFECT_VERTICES :
                                                  MOD_BEVEL_AFFECT_EDGES;
          }
        }
      }
    }

    /* Initialize additional velocity parameter for #CacheFile's. */
    if (!DNA_struct_elem_find(
            fd->filesdna, "MeshSeqCacheModifierData", "float", "velocity_scale")) {
      for (Object *object = bmain->objects.first; object != NULL; object = object->id.next) {
        LISTBASE_FOREACH (ModifierData *, md, &object->modifiers) {
          if (md->type == eModifierType_MeshSequenceCache) {
            MeshSeqCacheModifierData *mcmd = (MeshSeqCacheModifierData *)md;
            mcmd->velocity_scale = 1.0f;
            mcmd->vertex_velocities = NULL;
            mcmd->num_vertices = 0;
          }
        }
      }
    }

    if (!DNA_struct_elem_find(fd->filesdna, "CacheFile", "char", "velocity_unit")) {
      for (CacheFile *cache_file = bmain->cachefiles.first; cache_file != NULL;
           cache_file = cache_file->id.next) {
        BLI_strncpy(cache_file->velocity_name, ".velocities", sizeof(cache_file->velocity_name));
        cache_file->velocity_unit = CACHEFILE_VELOCITY_UNIT_SECOND;
      }
    }

    if (!DNA_struct_elem_find(fd->filesdna, "OceanModifierData", "int", "viewport_resolution")) {
      for (Object *object = bmain->objects.first; object != NULL; object = object->id.next) {
        LISTBASE_FOREACH (ModifierData *, md, &object->modifiers) {
          if (md->type == eModifierType_Ocean) {
            OceanModifierData *omd = (OceanModifierData *)md;
            omd->viewport_resolution = omd->resolution;
          }
        }
      }
    }

    /* Remove panel X axis collapsing, a remnant of horizontal panel alignment. */
    LISTBASE_FOREACH (bScreen *, screen, &bmain->screens) {
      LISTBASE_FOREACH (ScrArea *, area, &screen->areabase) {
        LISTBASE_FOREACH (ARegion *, region, &area->regionbase) {
          LISTBASE_FOREACH (Panel *, panel, &region->panels) {
            panels_remove_x_closed_flag_recursive(panel);
          }
        }
      }
    }
  }

  if (!MAIN_VERSION_ATLEAST(bmain, 291, 2)) {
    for (Scene *scene = bmain->scenes.first; scene; scene = scene->id.next) {
      RigidBodyWorld *rbw = scene->rigidbody_world;

      if (rbw == NULL) {
        continue;
      }

      /* The substep method changed from "per second" to "per frame".
       * To get the new value simply divide the old bullet sim fps with the scene fps.
       */
      rbw->substeps_per_frame /= FPS;

      if (rbw->substeps_per_frame <= 0) {
        rbw->substeps_per_frame = 1;
      }
    }

    /* Set the minimum sequence interpolate for grease pencil. */
    if (!DNA_struct_elem_find(fd->filesdna, "GP_Interpolate_Settings", "int", "step")) {
      LISTBASE_FOREACH (Scene *, scene, &bmain->scenes) {
        ToolSettings *ts = scene->toolsettings;
        ts->gp_interpolate.step = 1;
      }
    }

    /* Hair and PointCloud attributes. */
    for (Hair *hair = bmain->hairs.first; hair != NULL; hair = hair->id.next) {
      do_versions_point_attributes(&hair->pdata);
    }
    for (PointCloud *pointcloud = bmain->pointclouds.first; pointcloud != NULL;
         pointcloud = pointcloud->id.next) {
      do_versions_point_attributes(&pointcloud->pdata);
    }

    /* Show outliner mode column by default. */
    LISTBASE_FOREACH (bScreen *, screen, &bmain->screens) {
      LISTBASE_FOREACH (ScrArea *, area, &screen->areabase) {
        LISTBASE_FOREACH (SpaceLink *, space, &area->spacedata) {
          if (space->spacetype == SPACE_OUTLINER) {
            SpaceOutliner *space_outliner = (SpaceOutliner *)space;

            space_outliner->flag |= SO_MODE_COLUMN;
          }
        }
      }
    }

    /* Solver and Collections for Boolean. */
    for (Object *object = bmain->objects.first; object != NULL; object = object->id.next) {
      LISTBASE_FOREACH (ModifierData *, md, &object->modifiers) {
        if (md->type == eModifierType_Boolean) {
          BooleanModifierData *bmd = (BooleanModifierData *)md;
          bmd->solver = eBooleanModifierSolver_Fast;
          bmd->flag = eBooleanModifierFlag_Object;
        }
      }
    }
  }

  if (!MAIN_VERSION_ATLEAST(bmain, 291, 4) && MAIN_VERSION_ATLEAST(bmain, 291, 1)) {
    /* Due to a48d78ce07f4f, CustomData.totlayer and CustomData.maxlayer has been written
     * incorrectly. Fortunately, the size of the layers array has been written to the .blend file
     * as well, so we can reconstruct totlayer and maxlayer from that. */
    LISTBASE_FOREACH (Mesh *, mesh, &bmain->meshes) {
      mesh->vdata.totlayer = mesh->vdata.maxlayer = MEM_allocN_len(mesh->vdata.layers) /
                                                    sizeof(CustomDataLayer);
      mesh->edata.totlayer = mesh->edata.maxlayer = MEM_allocN_len(mesh->edata.layers) /
                                                    sizeof(CustomDataLayer);
      /* We can be sure that mesh->fdata is empty for files written by 2.90. */
      mesh->ldata.totlayer = mesh->ldata.maxlayer = MEM_allocN_len(mesh->ldata.layers) /
                                                    sizeof(CustomDataLayer);
      mesh->pdata.totlayer = mesh->pdata.maxlayer = MEM_allocN_len(mesh->pdata.layers) /
                                                    sizeof(CustomDataLayer);
    }
  }

  if (!MAIN_VERSION_ATLEAST(bmain, 291, 5)) {
    /* Fix fcurves to allow for new bezier handles behaviour (T75881 and D8752). */
    for (bAction *act = bmain->actions.first; act; act = act->id.next) {
      for (FCurve *fcu = act->curves.first; fcu; fcu = fcu->next) {
        /* Only need to fix Bezier curves with at least 2 keyframes. */
        if (fcu->totvert < 2 || fcu->bezt == NULL) {
          continue;
        }
        do_versions_291_fcurve_handles_limit(fcu);
      }
    }

    LISTBASE_FOREACH (Collection *, collection, &bmain->collections) {
      collection->color_tag = COLLECTION_COLOR_NONE;
    }
    LISTBASE_FOREACH (Scene *, scene, &bmain->scenes) {
      /* Old files do not have a master collection, but it will be created by
       * `BKE_collection_master_add()`. */
      if (scene->master_collection) {
        scene->master_collection->color_tag = COLLECTION_COLOR_NONE;
      }
    }

    /* Add custom profile and bevel mode to curve bevels. */
    if (!DNA_struct_elem_find(fd->filesdna, "Curve", "char", "bevel_mode")) {
      LISTBASE_FOREACH (Curve *, curve, &bmain->curves) {
        if (curve->bevobj != NULL) {
          curve->bevel_mode = CU_BEV_MODE_OBJECT;
        }
        else {
          curve->bevel_mode = CU_BEV_MODE_ROUND;
        }
      }
    }

    /* Ensure that new viewport display fields are initialized correctly. */
    LISTBASE_FOREACH (Object *, ob, &bmain->objects) {
      LISTBASE_FOREACH (ModifierData *, md, &ob->modifiers) {
        if (md->type == eModifierType_Fluid) {
          FluidModifierData *fmd = (FluidModifierData *)md;
          if (fmd->domain != NULL) {
            if (!fmd->domain->coba_field && fmd->domain->type == FLUID_DOMAIN_TYPE_LIQUID) {
              fmd->domain->coba_field = FLUID_DOMAIN_FIELD_PHI;
            }
            fmd->domain->grid_scale = 1.0;
            fmd->domain->gridlines_upper_bound = 1.0;
            fmd->domain->vector_scale_with_magnitude = true;
            const float grid_lines[4] = {1.0, 0.0, 0.0, 1.0};
            copy_v4_v4(fmd->domain->gridlines_range_color, grid_lines);
          }
        }
      }
    }
  }

  if (!MAIN_VERSION_ATLEAST(bmain, 291, 6)) {
    /* Darken Inactive Overlay. */
    if (!DNA_struct_elem_find(fd->filesdna, "View3DOverlay", "float", "fade_alpha")) {
      for (bScreen *screen = bmain->screens.first; screen; screen = screen->id.next) {
        LISTBASE_FOREACH (ScrArea *, area, &screen->areabase) {
          LISTBASE_FOREACH (SpaceLink *, sl, &area->spacedata) {
            if (sl->spacetype == SPACE_VIEW3D) {
              View3D *v3d = (View3D *)sl;
              v3d->overlay.fade_alpha = 0.40f;
              v3d->overlay.flag |= V3D_OVERLAY_FADE_INACTIVE;
            }
          }
        }
      }
    }

    /* Unify symmetry as a mesh property. */
    if (!DNA_struct_elem_find(fd->filesdna, "Mesh", "char", "symmetry")) {
      LISTBASE_FOREACH (Mesh *, mesh, &bmain->meshes) {
        /* The previous flags used to store mesh symmetry in edit-mode match the new ones that are
         * used in #Mesh.symmetry. */
        mesh->symmetry = mesh->editflag & (ME_SYMMETRY_X | ME_SYMMETRY_Y | ME_SYMMETRY_Z);
      }
    }

    /* Alembic importer: allow vertex interpolation by default. */
    for (Object *object = bmain->objects.first; object != NULL; object = object->id.next) {
      LISTBASE_FOREACH (ModifierData *, md, &object->modifiers) {
        if (md->type != eModifierType_MeshSequenceCache) {
          continue;
        }

        MeshSeqCacheModifierData *data = (MeshSeqCacheModifierData *)md;
        data->read_flag |= MOD_MESHSEQ_INTERPOLATE_VERTICES;
      }
    }
  }

  if (!MAIN_VERSION_ATLEAST(bmain, 291, 7)) {
    LISTBASE_FOREACH (Scene *, scene, &bmain->scenes) {
      scene->r.simplify_volumes = 1.0f;
    }
  }

  if (!MAIN_VERSION_ATLEAST(bmain, 291, 8)) {
    if (!DNA_struct_elem_find(fd->filesdna, "WorkSpaceDataRelation", "int", "parentid")) {
      LISTBASE_FOREACH (WorkSpace *, workspace, &bmain->workspaces) {
        LISTBASE_FOREACH_MUTABLE (
            WorkSpaceDataRelation *, relation, &workspace->hook_layout_relations) {
          relation->parent = blo_read_get_new_globaldata_address(fd, relation->parent);
          BLI_assert(relation->parentid == 0);
          if (relation->parent != NULL) {
            LISTBASE_FOREACH (wmWindowManager *, wm, &bmain->wm) {
              wmWindow *win = BLI_findptr(
                  &wm->windows, relation->parent, offsetof(wmWindow, workspace_hook));
              if (win != NULL) {
                relation->parentid = win->winid;
                break;
              }
            }
            if (relation->parentid == 0) {
              BLI_assert(
                  !"Found a valid parent for workspace data relation, but no valid parent id.");
            }
          }
          if (relation->parentid == 0) {
            BLI_freelinkN(&workspace->hook_layout_relations, relation);
          }
        }
      }
    }

    /* UV/Image show overlay option. */
    if (!DNA_struct_find(fd->filesdna, "SpaceImageOverlay")) {
      LISTBASE_FOREACH (bScreen *, screen, &bmain->screens) {
        LISTBASE_FOREACH (ScrArea *, area, &screen->areabase) {
          LISTBASE_FOREACH (SpaceLink *, space, &area->spacedata) {
            if (space->spacetype == SPACE_IMAGE) {
              SpaceImage *sima = (SpaceImage *)space;
              sima->overlay.flag = SI_OVERLAY_SHOW_OVERLAYS;
            }
          }
        }
      }
    }

    /* Ensure that particle systems generated by fluid modifier have correct phystype. */
    LISTBASE_FOREACH (ParticleSettings *, part, &bmain->particles) {
      if (ELEM(
              part->type, PART_FLUID_FLIP, PART_FLUID_SPRAY, PART_FLUID_BUBBLE, PART_FLUID_FOAM)) {
        part->phystype = PART_PHYS_NO;
      }
    }
    /* Init grease pencil default curve resolution. */
    if (!DNA_struct_elem_find(fd->filesdna, "bGPdata", "int", "curve_edit_resolution")) {
      LISTBASE_FOREACH (bGPdata *, gpd, &bmain->gpencils) {
        gpd->curve_edit_resolution = GP_DEFAULT_CURVE_RESOLUTION;
        gpd->flag |= GP_DATA_CURVE_ADAPTIVE_RESOLUTION;
      }
    }
    /* Init grease pencil curve editing error threshold. */
    if (!DNA_struct_elem_find(fd->filesdna, "bGPdata", "float", "curve_edit_threshold")) {
      LISTBASE_FOREACH (bGPdata *, gpd, &bmain->gpencils) {
        gpd->curve_edit_threshold = GP_DEFAULT_CURVE_ERROR;
        gpd->curve_edit_corner_angle = GP_DEFAULT_CURVE_EDIT_CORNER_ANGLE;
      }
    }
  }

  if (!MAIN_VERSION_ATLEAST(bmain, 291, 9)) {
    /* Remove options of legacy UV/Image editor */
    for (bScreen *screen = bmain->screens.first; screen; screen = screen->id.next) {
      LISTBASE_FOREACH (ScrArea *, area, &screen->areabase) {
        LISTBASE_FOREACH (SpaceLink *, sl, &area->spacedata) {
          switch (sl->spacetype) {
            case SPACE_IMAGE: {
              SpaceImage *sima = (SpaceImage *)sl;
              sima->flag &= ~(SI_FLAG_UNUSED_20);
              break;
            }
          }
        }
      }
    }

    if (!DNA_struct_elem_find(fd->filesdna, "FluidModifierData", "float", "fractions_distance")) {
      LISTBASE_FOREACH (Object *, ob, &bmain->objects) {
        LISTBASE_FOREACH (ModifierData *, md, &ob->modifiers) {
          if (md->type == eModifierType_Fluid) {
            FluidModifierData *fmd = (FluidModifierData *)md;
            if (fmd->domain) {
              fmd->domain->fractions_distance = 0.5;
            }
          }
        }
      }
    }
  }

  if (!MAIN_VERSION_ATLEAST(bmain, 292, 1)) {
    {
      const int LEGACY_REFINE_RADIAL_DISTORTION_K1 = (1 << 2);

      LISTBASE_FOREACH (MovieClip *, clip, &bmain->movieclips) {
        MovieTracking *tracking = &clip->tracking;
        MovieTrackingSettings *settings = &tracking->settings;
        int new_refine_camera_intrinsics = 0;

        if (settings->refine_camera_intrinsics & REFINE_FOCAL_LENGTH) {
          new_refine_camera_intrinsics |= REFINE_FOCAL_LENGTH;
        }

        if (settings->refine_camera_intrinsics & REFINE_PRINCIPAL_POINT) {
          new_refine_camera_intrinsics |= REFINE_PRINCIPAL_POINT;
        }

        /* The end goal is to enable radial distortion refinement if either K1 or K2 were set for
         * refinement. It is enough to only check for L1 it was not possible to refine K2 without
         * K1. */
        if (settings->refine_camera_intrinsics & LEGACY_REFINE_RADIAL_DISTORTION_K1) {
          new_refine_camera_intrinsics |= REFINE_RADIAL_DISTORTION;
        }

        settings->refine_camera_intrinsics = new_refine_camera_intrinsics;
      }
    }
  }

  if (!MAIN_VERSION_ATLEAST(bmain, 292, 5)) {
    /* Initialize the opacity of the overlay wireframe */
    if (!DNA_struct_elem_find(fd->filesdna, "View3DOverlay", "float", "wireframe_opacity")) {
      for (bScreen *screen = bmain->screens.first; screen; screen = screen->id.next) {
        LISTBASE_FOREACH (ScrArea *, area, &screen->areabase) {
          LISTBASE_FOREACH (SpaceLink *, sl, &area->spacedata) {
            if (sl->spacetype == SPACE_VIEW3D) {
              View3D *v3d = (View3D *)sl;
              v3d->overlay.wireframe_opacity = 1.0f;
            }
          }
        }
      }
    }

    /* Replace object hidden filter with inverted object visible filter.  */
    LISTBASE_FOREACH (bScreen *, screen, &bmain->screens) {
      LISTBASE_FOREACH (ScrArea *, area, &screen->areabase) {
        LISTBASE_FOREACH (SpaceLink *, space, &area->spacedata) {
          if (space->spacetype == SPACE_OUTLINER) {
            SpaceOutliner *space_outliner = (SpaceOutliner *)space;
            if (space_outliner->filter_state == SO_FILTER_OB_HIDDEN) {
              space_outliner->filter_state = SO_FILTER_OB_VISIBLE;
              space_outliner->filter |= SO_FILTER_OB_STATE_INVERSE;
            }
          }
        }
      }
    }

    LISTBASE_FOREACH (Object *, ob, &bmain->objects) {
      LISTBASE_FOREACH (ModifierData *, md, &ob->modifiers) {
        if (md->type == eModifierType_WeightVGProximity) {
          WeightVGProximityModifierData *wmd = (WeightVGProximityModifierData *)md;
          if (wmd->cmap_curve == NULL) {
            wmd->cmap_curve = BKE_curvemapping_add(1, 0.0, 0.0, 1.0, 1.0);
            BKE_curvemapping_init(wmd->cmap_curve);
          }
        }
      }
    }

    /* Hair and PointCloud attributes names. */
    LISTBASE_FOREACH (Hair *, hair, &bmain->hairs) {
      do_versions_point_attribute_names(&hair->pdata);
    }
    LISTBASE_FOREACH (PointCloud *, pointcloud, &bmain->pointclouds) {
      do_versions_point_attribute_names(&pointcloud->pdata);
    }

    /* Cryptomatte render pass */
    if (!DNA_struct_elem_find(fd->filesdna, "ViewLayer", "short", "cryptomatte_levels")) {
      LISTBASE_FOREACH (Scene *, scene, &bmain->scenes) {
        LISTBASE_FOREACH (ViewLayer *, view_layer, &scene->view_layers) {
          view_layer->cryptomatte_levels = 6;
          view_layer->cryptomatte_flag = VIEW_LAYER_CRYPTOMATTE_ACCURATE;
        }
      }
    }
  }

  if (!MAIN_VERSION_ATLEAST(bmain, 292, 7)) {
    /* Make all IDProperties used as interface of geometry node trees overridable. */
    LISTBASE_FOREACH (Object *, ob, &bmain->objects) {
      LISTBASE_FOREACH (ModifierData *, md, &ob->modifiers) {
        if (md->type == eModifierType_Nodes) {
          NodesModifierData *nmd = (NodesModifierData *)md;
          IDProperty *nmd_properties = nmd->settings.properties;

          BLI_assert(nmd_properties->type == IDP_GROUP);
          LISTBASE_FOREACH (IDProperty *, nmd_socket_idprop, &nmd_properties->data.group) {
            nmd_socket_idprop->flag |= IDP_FLAG_OVERRIDABLE_LIBRARY;
          }
        }
      }
    }

    /* EEVEE/Cycles Volumes consistency */
    for (Scene *scene = bmain->scenes.first; scene; scene = scene->id.next) {
      /* Remove Volume Transmittance render pass from each view layer. */
      LISTBASE_FOREACH (ViewLayer *, view_layer, &scene->view_layers) {
        view_layer->eevee.render_passes &= ~EEVEE_RENDER_PASS_UNUSED_8;
      }

      /* Rename Renderlayer Socket `VolumeScatterCol` to `VolumeDir` */
      if (scene->nodetree) {
        LISTBASE_FOREACH (bNode *, node, &scene->nodetree->nodes) {
          if (node->type == CMP_NODE_R_LAYERS) {
            LISTBASE_FOREACH (bNodeSocket *, output_socket, &node->outputs) {
              const char *volume_scatter = "VolumeScatterCol";
              if (STREQLEN(output_socket->name, volume_scatter, MAX_NAME)) {
                BLI_strncpy(output_socket->name, RE_PASSNAME_VOLUME_LIGHT, MAX_NAME);
              }
            }
          }
        }
      }
    }

    /* Convert `NodeCryptomatte->storage->matte_id` to `NodeCryptomatte->storage->entries` */
    if (!DNA_struct_find(fd->filesdna, "CryptomatteEntry")) {
      LISTBASE_FOREACH (Scene *, scene, &bmain->scenes) {
        if (scene->nodetree) {
          LISTBASE_FOREACH (bNode *, node, &scene->nodetree->nodes) {
            if (node->type == CMP_NODE_CRYPTOMATTE) {
              NodeCryptomatte *storage = (NodeCryptomatte *)node->storage;
              char *matte_id = storage->matte_id;
              if (matte_id == NULL || strlen(storage->matte_id) == 0) {
                continue;
              }
              BKE_cryptomatte_matte_id_to_entries(NULL, storage, storage->matte_id);
              MEM_SAFE_FREE(storage->matte_id);
            }
          }
        }
      }
    }

    /* Overlay elements in the sequencer. */
    LISTBASE_FOREACH (bScreen *, screen, &bmain->screens) {
      LISTBASE_FOREACH (ScrArea *, area, &screen->areabase) {
        LISTBASE_FOREACH (SpaceLink *, sl, &area->spacedata) {
          if (sl->spacetype == SPACE_SEQ) {
            SpaceSeq *sseq = (SpaceSeq *)sl;
            sseq->flag |= (SEQ_SHOW_STRIP_OVERLAY | SEQ_SHOW_STRIP_NAME | SEQ_SHOW_STRIP_SOURCE |
                           SEQ_SHOW_STRIP_DURATION);
          }
        }
      }
    }
  }

  if (!MAIN_VERSION_ATLEAST(bmain, 292, 8)) {
    LISTBASE_FOREACH (bNodeTree *, ntree, &bmain->nodetrees) {
      LISTBASE_FOREACH (bNode *, node, &ntree->nodes) {
        if (STREQ(node->idname, "GeometryNodeRandomAttribute")) {
          STRNCPY(node->idname, "GeometryNodeAttributeRandomize");
        }
      }
    }

    LISTBASE_FOREACH (Scene *, scene, &bmain->scenes) {
      if (scene->ed != NULL) {
        scene->toolsettings->sequencer_tool_settings = SEQ_tool_settings_init();
      }
    }
  }

  /**
   * Versioning code until next subversion bump goes here.
   *
   * \note Be sure to check when bumping the version:
   * - "versioning_userdef.c", #blo_do_versions_userdef
   * - "versioning_userdef.c", #do_versions_theme
   *
   * \note Keep this message at the bottom of the function.
   */
  {
    /* Keep this block, even when empty. */

    FOREACH_NODETREE_BEGIN (bmain, ntree, id) {
      if (ntree->type == NTREE_GEOMETRY) {
        LISTBASE_FOREACH (bNode *, node, &ntree->nodes) {
          if (node->type == GEO_NODE_ATTRIBUTE_MATH && node->storage == NULL) {
            const int old_use_attibute_a = (1 << 0);
            const int old_use_attibute_b = (1 << 1);
            NodeAttributeMath *data = MEM_callocN(sizeof(NodeAttributeMath), "NodeAttributeMath");
            data->operation = NODE_MATH_ADD;
            data->input_type_a = (node->custom2 & old_use_attibute_a) ?
                                     GEO_NODE_ATTRIBUTE_INPUT_ATTRIBUTE :
                                     GEO_NODE_ATTRIBUTE_INPUT_FLOAT;
            data->input_type_b = (node->custom2 & old_use_attibute_b) ?
                                     GEO_NODE_ATTRIBUTE_INPUT_ATTRIBUTE :
                                     GEO_NODE_ATTRIBUTE_INPUT_FLOAT;
            node->storage = data;
          }
        }
      }
    }
<<<<<<< HEAD

    if (!DNA_struct_find(fd->filesdna, "SceneLineArt")) {
      LISTBASE_FOREACH (Scene *, sc, &bmain->scenes) {
        sc->lineart.crease_threshold = DEG2RAD(140.0f);
        sc->lineart.line_types |= LRT_EDGE_FLAG_ALL_TYPE;
        sc->lineart.flags |= (LRT_ALLOW_DUPLI_OBJECTS | LRT_REMOVE_DOUBLES);
        sc->lineart.angle_splitting_threshold = DEG2RAD(60.0f);
        sc->lineart.chaining_geometry_threshold = 0.001f;
        sc->lineart.chaining_image_threshold = 0.001f;
      }
    }
=======
    FOREACH_NODETREE_END;
>>>>>>> 6942dd9f
  }
}<|MERGE_RESOLUTION|>--- conflicted
+++ resolved
@@ -1449,7 +1449,7 @@
         }
       }
     }
-<<<<<<< HEAD
+    FOREACH_NODETREE_END;
 
     if (!DNA_struct_find(fd->filesdna, "SceneLineArt")) {
       LISTBASE_FOREACH (Scene *, sc, &bmain->scenes) {
@@ -1461,8 +1461,5 @@
         sc->lineart.chaining_image_threshold = 0.001f;
       }
     }
-=======
-    FOREACH_NODETREE_END;
->>>>>>> 6942dd9f
   }
 }