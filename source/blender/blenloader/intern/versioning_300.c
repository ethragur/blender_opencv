/* SPDX-License-Identifier: GPL-2.0-or-later */

/** \file
 * \ingroup blenloader
 */
/* allow readfile to use deprecated functionality */
#define DNA_DEPRECATED_ALLOW

#include <string.h>

#include "CLG_log.h"

#include "MEM_guardedalloc.h"

#include "BLI_listbase.h"
#include "BLI_math_vector.h"
#include "BLI_path_util.h"
#include "BLI_string.h"
#include "BLI_string_utils.h"
#include "BLI_utildefines.h"

#include "DNA_anim_types.h"
#include "DNA_armature_types.h"
#include "DNA_brush_types.h"
#include "DNA_collection_types.h"
#include "DNA_constraint_types.h"
#include "DNA_curve_types.h"
#include "DNA_genfile.h"
#include "DNA_gpencil_modifier_types.h"
#include "DNA_lineart_types.h"
#include "DNA_listBase.h"
#include "DNA_material_types.h"
#include "DNA_mesh_types.h"
#include "DNA_modifier_types.h"
#include "DNA_screen_types.h"
#include "DNA_space_types.h"
#include "DNA_text_types.h"
#include "DNA_workspace_types.h"

#include "BKE_action.h"
#include "BKE_anim_data.h"
#include "BKE_animsys.h"
#include "BKE_armature.h"
#include "BKE_asset.h"
#include "BKE_attribute.h"
#include "BKE_collection.h"
#include "BKE_curve.h"
#include "BKE_data_transfer.h"
#include "BKE_deform.h"
#include "BKE_fcurve.h"
#include "BKE_fcurve_driver.h"
#include "BKE_idprop.h"
#include "BKE_image.h"
#include "BKE_lib_id.h"
#include "BKE_lib_override.h"
#include "BKE_main.h"
#include "BKE_modifier.h"
#include "BKE_node.h"
#include "BKE_screen.h"

#include "RNA_access.h"
#include "RNA_enum_types.h"
#include "RNA_prototypes.h"

#include "BLO_readfile.h"
#include "MEM_guardedalloc.h"
#include "readfile.h"

#include "SEQ_channels.h"
#include "SEQ_iterator.h"
#include "SEQ_sequencer.h"
#include "SEQ_time.h"

#include "RNA_access.h"

#include "versioning_common.h"

static CLG_LogRef LOG = {"blo.readfile.doversion"};

static IDProperty *idproperty_find_ui_container(IDProperty *idprop_group)
{
  LISTBASE_FOREACH (IDProperty *, prop, &idprop_group->data.group) {
    if (prop->type == IDP_GROUP && STREQ(prop->name, "_RNA_UI")) {
      return prop;
    }
  }
  return NULL;
}

static void version_idproperty_move_data_int(IDPropertyUIDataInt *ui_data,
                                             const IDProperty *prop_ui_data)
{
  IDProperty *min = IDP_GetPropertyFromGroup(prop_ui_data, "min");
  if (min != NULL) {
    ui_data->min = ui_data->soft_min = IDP_coerce_to_int_or_zero(min);
  }
  IDProperty *max = IDP_GetPropertyFromGroup(prop_ui_data, "max");
  if (max != NULL) {
    ui_data->max = ui_data->soft_max = IDP_coerce_to_int_or_zero(max);
  }
  IDProperty *soft_min = IDP_GetPropertyFromGroup(prop_ui_data, "soft_min");
  if (soft_min != NULL) {
    ui_data->soft_min = IDP_coerce_to_int_or_zero(soft_min);
    ui_data->soft_min = MIN2(ui_data->soft_min, ui_data->min);
  }
  IDProperty *soft_max = IDP_GetPropertyFromGroup(prop_ui_data, "soft_max");
  if (soft_max != NULL) {
    ui_data->soft_max = IDP_coerce_to_int_or_zero(soft_max);
    ui_data->soft_max = MAX2(ui_data->soft_max, ui_data->max);
  }
  IDProperty *step = IDP_GetPropertyFromGroup(prop_ui_data, "step");
  if (step != NULL) {
    ui_data->step = IDP_coerce_to_int_or_zero(soft_max);
  }
  IDProperty *default_value = IDP_GetPropertyFromGroup(prop_ui_data, "default");
  if (default_value != NULL) {
    if (default_value->type == IDP_ARRAY) {
      if (default_value->subtype == IDP_INT) {
        ui_data->default_array = MEM_malloc_arrayN(default_value->len, sizeof(int), __func__);
        memcpy(ui_data->default_array, IDP_Array(default_value), sizeof(int) * default_value->len);
        ui_data->default_array_len = default_value->len;
      }
    }
    else if (default_value->type == IDP_INT) {
      ui_data->default_value = IDP_coerce_to_int_or_zero(default_value);
    }
  }
}

static void version_idproperty_move_data_float(IDPropertyUIDataFloat *ui_data,
                                               const IDProperty *prop_ui_data)
{
  IDProperty *min = IDP_GetPropertyFromGroup(prop_ui_data, "min");
  if (min != NULL) {
    ui_data->min = ui_data->soft_min = IDP_coerce_to_double_or_zero(min);
  }
  IDProperty *max = IDP_GetPropertyFromGroup(prop_ui_data, "max");
  if (max != NULL) {
    ui_data->max = ui_data->soft_max = IDP_coerce_to_double_or_zero(max);
  }
  IDProperty *soft_min = IDP_GetPropertyFromGroup(prop_ui_data, "soft_min");
  if (soft_min != NULL) {
    ui_data->soft_min = IDP_coerce_to_double_or_zero(soft_min);
    ui_data->soft_min = MAX2(ui_data->soft_min, ui_data->min);
  }
  IDProperty *soft_max = IDP_GetPropertyFromGroup(prop_ui_data, "soft_max");
  if (soft_max != NULL) {
    ui_data->soft_max = IDP_coerce_to_double_or_zero(soft_max);
    ui_data->soft_max = MIN2(ui_data->soft_max, ui_data->max);
  }
  IDProperty *step = IDP_GetPropertyFromGroup(prop_ui_data, "step");
  if (step != NULL) {
    ui_data->step = IDP_coerce_to_float_or_zero(step);
  }
  IDProperty *precision = IDP_GetPropertyFromGroup(prop_ui_data, "precision");
  if (precision != NULL) {
    ui_data->precision = IDP_coerce_to_int_or_zero(precision);
  }
  IDProperty *default_value = IDP_GetPropertyFromGroup(prop_ui_data, "default");
  if (default_value != NULL) {
    if (default_value->type == IDP_ARRAY) {
      const int array_len = default_value->len;
      ui_data->default_array_len = array_len;
      if (default_value->subtype == IDP_FLOAT) {
        ui_data->default_array = MEM_malloc_arrayN(array_len, sizeof(double), __func__);
        const float *old_default_array = IDP_Array(default_value);
        for (int i = 0; i < ui_data->default_array_len; i++) {
          ui_data->default_array[i] = (double)old_default_array[i];
        }
      }
      else if (default_value->subtype == IDP_DOUBLE) {
        ui_data->default_array = MEM_malloc_arrayN(array_len, sizeof(double), __func__);
        memcpy(ui_data->default_array, IDP_Array(default_value), sizeof(double) * array_len);
      }
    }
    else if (ELEM(default_value->type, IDP_DOUBLE, IDP_FLOAT)) {
      ui_data->default_value = IDP_coerce_to_double_or_zero(default_value);
    }
  }
}

static void version_idproperty_move_data_string(IDPropertyUIDataString *ui_data,
                                                const IDProperty *prop_ui_data)
{
  IDProperty *default_value = IDP_GetPropertyFromGroup(prop_ui_data, "default");
  if (default_value != NULL && default_value->type == IDP_STRING) {
    ui_data->default_value = BLI_strdup(IDP_String(default_value));
  }
}

static void version_idproperty_ui_data(IDProperty *idprop_group)
{
  if (idprop_group == NULL) { /* NULL check here to reduce verbosity of calls to this function. */
    return;
  }

  IDProperty *ui_container = idproperty_find_ui_container(idprop_group);
  if (ui_container == NULL) {
    return;
  }

  LISTBASE_FOREACH (IDProperty *, prop, &idprop_group->data.group) {
    IDProperty *prop_ui_data = IDP_GetPropertyFromGroup(ui_container, prop->name);
    if (prop_ui_data == NULL) {
      continue;
    }

    if (!IDP_ui_data_supported(prop)) {
      continue;
    }

    IDPropertyUIData *ui_data = IDP_ui_data_ensure(prop);

    IDProperty *subtype = IDP_GetPropertyFromGroup(prop_ui_data, "subtype");
    if (subtype != NULL && subtype->type == IDP_STRING) {
      const char *subtype_string = IDP_String(subtype);
      int result = PROP_NONE;
      RNA_enum_value_from_id(rna_enum_property_subtype_items, subtype_string, &result);
      ui_data->rna_subtype = result;
    }

    IDProperty *description = IDP_GetPropertyFromGroup(prop_ui_data, "description");
    if (description != NULL && description->type == IDP_STRING) {
      ui_data->description = BLI_strdup(IDP_String(description));
    }

    /* Type specific data. */
    switch (IDP_ui_data_type(prop)) {
      case IDP_UI_DATA_TYPE_STRING:
        version_idproperty_move_data_string((IDPropertyUIDataString *)ui_data, prop_ui_data);
        break;
      case IDP_UI_DATA_TYPE_ID:
        break;
      case IDP_UI_DATA_TYPE_INT:
        version_idproperty_move_data_int((IDPropertyUIDataInt *)ui_data, prop_ui_data);
        break;
      case IDP_UI_DATA_TYPE_FLOAT:
        version_idproperty_move_data_float((IDPropertyUIDataFloat *)ui_data, prop_ui_data);
        break;
      case IDP_UI_DATA_TYPE_UNSUPPORTED:
        BLI_assert_unreachable();
        break;
    }

    IDP_FreeFromGroup(ui_container, prop_ui_data);
  }

  IDP_FreeFromGroup(idprop_group, ui_container);
}

static void do_versions_idproperty_bones_recursive(Bone *bone)
{
  version_idproperty_ui_data(bone->prop);
  LISTBASE_FOREACH (Bone *, child_bone, &bone->childbase) {
    do_versions_idproperty_bones_recursive(child_bone);
  }
}

static void do_versions_idproperty_seq_recursive(ListBase *seqbase)
{
  LISTBASE_FOREACH (Sequence *, seq, seqbase) {
    version_idproperty_ui_data(seq->prop);
    if (seq->type == SEQ_TYPE_META) {
      do_versions_idproperty_seq_recursive(&seq->seqbase);
    }
  }
}

/**
 * For every data block that supports them, initialize the new IDProperty UI data struct based on
 * the old more complicated storage. Assumes only the top level of IDProperties below the parent
 * group had UI data in a "_RNA_UI" group.
 *
 * \note The following IDProperty groups in DNA aren't exposed in the UI or are runtime-only, so
 * they don't have UI data: wmOperator, bAddon, bUserMenuItem_Op, wmKeyMapItem, wmKeyConfigPref,
 * uiList, FFMpegCodecData, View3DShading, bToolRef, TimeMarker, ViewLayer, bPoseChannel.
 */
static void do_versions_idproperty_ui_data(Main *bmain)
{
  /* ID data. */
  ID *id;
  FOREACH_MAIN_ID_BEGIN (bmain, id) {
    IDProperty *idprop_group = IDP_GetProperties(id, false);
    version_idproperty_ui_data(idprop_group);
  }
  FOREACH_MAIN_ID_END;

  /* Bones. */
  LISTBASE_FOREACH (bArmature *, armature, &bmain->armatures) {
    LISTBASE_FOREACH (Bone *, bone, &armature->bonebase) {
      do_versions_idproperty_bones_recursive(bone);
    }
  }

  /* Nodes and node sockets. */
  LISTBASE_FOREACH (bNodeTree *, ntree, &bmain->nodetrees) {
    LISTBASE_FOREACH (bNode *, node, &ntree->nodes) {
      version_idproperty_ui_data(node->prop);
    }
    LISTBASE_FOREACH (bNodeSocket *, socket, &ntree->inputs) {
      version_idproperty_ui_data(socket->prop);
    }
    LISTBASE_FOREACH (bNodeSocket *, socket, &ntree->outputs) {
      version_idproperty_ui_data(socket->prop);
    }
  }

  LISTBASE_FOREACH (Object *, ob, &bmain->objects) {
    /* The UI data from exposed node modifier properties is just copied from the corresponding node
     * group, but the copying only runs when necessary, so we still need to version data here. */
    LISTBASE_FOREACH (ModifierData *, md, &ob->modifiers) {
      if (md->type == eModifierType_Nodes) {
        NodesModifierData *nmd = (NodesModifierData *)md;
        version_idproperty_ui_data(nmd->settings.properties);
      }
    }

    /* Object post bones. */
    if (ob->type == OB_ARMATURE && ob->pose != NULL) {
      LISTBASE_FOREACH (bPoseChannel *, pchan, &ob->pose->chanbase) {
        version_idproperty_ui_data(pchan->prop);
      }
    }
  }

  /* Sequences. */
  LISTBASE_FOREACH (Scene *, scene, &bmain->scenes) {
    if (scene->ed != NULL) {
      do_versions_idproperty_seq_recursive(&scene->ed->seqbase);
    }
  }
}

static void sort_linked_ids(Main *bmain)
{
  ListBase *lb;
  FOREACH_MAIN_LISTBASE_BEGIN (bmain, lb) {
    ListBase temp_list;
    BLI_listbase_clear(&temp_list);
    LISTBASE_FOREACH_MUTABLE (ID *, id, lb) {
      if (ID_IS_LINKED(id)) {
        BLI_remlink(lb, id);
        BLI_addtail(&temp_list, id);
        id_sort_by_name(&temp_list, id, NULL);
      }
    }
    BLI_movelisttolist(lb, &temp_list);
  }
  FOREACH_MAIN_LISTBASE_END;
}

static void assert_sorted_ids(Main *bmain)
{
#ifndef NDEBUG
  ListBase *lb;
  FOREACH_MAIN_LISTBASE_BEGIN (bmain, lb) {
    ID *id_prev = NULL;
    LISTBASE_FOREACH (ID *, id, lb) {
      if (id_prev == NULL) {
        continue;
      }
      BLI_assert(id_prev->lib != id->lib || BLI_strcasecmp(id_prev->name, id->name) < 0);
    }
  }
  FOREACH_MAIN_LISTBASE_END;
#else
  UNUSED_VARS_NDEBUG(bmain);
#endif
}

static void move_vertex_group_names_to_object_data(Main *bmain)
{
  LISTBASE_FOREACH (Object *, object, &bmain->objects) {
    if (ELEM(object->type, OB_MESH, OB_LATTICE, OB_GPENCIL)) {
      ListBase *new_defbase = BKE_object_defgroup_list_mutable(object);

      /* Choose the longest vertex group name list among all linked duplicates. */
      if (BLI_listbase_count(&object->defbase) < BLI_listbase_count(new_defbase)) {
        BLI_freelistN(&object->defbase);
      }
      else {
        /* Clear the list in case the it was already assigned from another object. */
        BLI_freelistN(new_defbase);
        *new_defbase = object->defbase;
        BKE_object_defgroup_active_index_set(object, object->actdef);
      }
    }
  }
}

static void do_versions_sequencer_speed_effect_recursive(Scene *scene, const ListBase *seqbase)
{
  /* Old SpeedControlVars->flags. */
#define SEQ_SPEED_INTEGRATE (1 << 0)
#define SEQ_SPEED_COMPRESS_IPO_Y (1 << 2)

  LISTBASE_FOREACH (Sequence *, seq, seqbase) {
    if (seq->type == SEQ_TYPE_SPEED) {
      SpeedControlVars *v = (SpeedControlVars *)seq->effectdata;
      const char *substr = NULL;
      float globalSpeed = v->globalSpeed;
      if (seq->flag & SEQ_USE_EFFECT_DEFAULT_FADE) {
        if (globalSpeed == 1.0f) {
          v->speed_control_type = SEQ_SPEED_STRETCH;
        }
        else {
          v->speed_control_type = SEQ_SPEED_MULTIPLY;
          v->speed_fader = globalSpeed *
                           ((float)seq->seq1->len /
                            max_ff((float)(seq->seq1->enddisp - seq->seq1->start), 1.0f));
        }
      }
      else if (v->flags & SEQ_SPEED_INTEGRATE) {
        v->speed_control_type = SEQ_SPEED_MULTIPLY;
        v->speed_fader = seq->speed_fader * globalSpeed;
      }
      else if (v->flags & SEQ_SPEED_COMPRESS_IPO_Y) {
        globalSpeed *= 100.0f;
        v->speed_control_type = SEQ_SPEED_LENGTH;
        v->speed_fader_length = seq->speed_fader * globalSpeed;
        substr = "speed_length";
      }
      else {
        v->speed_control_type = SEQ_SPEED_FRAME_NUMBER;
        v->speed_fader_frame_number = (int)(seq->speed_fader * globalSpeed);
        substr = "speed_frame_number";
      }

      v->flags &= ~(SEQ_SPEED_INTEGRATE | SEQ_SPEED_COMPRESS_IPO_Y);

      if (substr || globalSpeed != 1.0f) {
        FCurve *fcu = id_data_find_fcurve(&scene->id, seq, &RNA_Sequence, "speed_factor", 0, NULL);
        if (fcu) {
          if (globalSpeed != 1.0f) {
            for (int i = 0; i < fcu->totvert; i++) {
              BezTriple *bezt = &fcu->bezt[i];
              bezt->vec[0][1] *= globalSpeed;
              bezt->vec[1][1] *= globalSpeed;
              bezt->vec[2][1] *= globalSpeed;
            }
          }
          if (substr) {
            char *new_path = BLI_str_replaceN(fcu->rna_path, "speed_factor", substr);
            MEM_freeN(fcu->rna_path);
            fcu->rna_path = new_path;
          }
        }
      }
    }
    else if (seq->type == SEQ_TYPE_META) {
      do_versions_sequencer_speed_effect_recursive(scene, &seq->seqbase);
    }
  }

#undef SEQ_SPEED_INTEGRATE
#undef SEQ_SPEED_COMPRESS_IPO_Y
}

static bool do_versions_sequencer_color_tags(Sequence *seq, void *UNUSED(user_data))
{
  seq->color_tag = SEQUENCE_COLOR_NONE;
  return true;
}

static bool do_versions_sequencer_color_balance_sop(Sequence *seq, void *UNUSED(user_data))
{
  LISTBASE_FOREACH (SequenceModifierData *, smd, &seq->modifiers) {
    if (smd->type == seqModifierType_ColorBalance) {
      StripColorBalance *cb = &((ColorBalanceModifierData *)smd)->color_balance;
      cb->method = SEQ_COLOR_BALANCE_METHOD_LIFTGAMMAGAIN;
      for (int i = 0; i < 3; i++) {
        copy_v3_fl(cb->slope, 1.0f);
        copy_v3_fl(cb->offset, 1.0f);
        copy_v3_fl(cb->power, 1.0f);
      }
    }
  }
  return true;
}

static bNodeLink *find_connected_link(bNodeTree *ntree, bNodeSocket *in_socket)
{
  LISTBASE_FOREACH (bNodeLink *, link, &ntree->links) {
    if (link->tosock == in_socket) {
      return link;
    }
  }
  return NULL;
}

static void add_realize_instances_before_socket(bNodeTree *ntree,
                                                bNode *node,
                                                bNodeSocket *geometry_socket)
{
  BLI_assert(geometry_socket->type == SOCK_GEOMETRY);
  bNodeLink *link = find_connected_link(ntree, geometry_socket);
  if (link == NULL) {
    return;
  }

  /* If the realize instances node is already before this socket, no need to continue. */
  if (link->fromnode->type == GEO_NODE_REALIZE_INSTANCES) {
    return;
  }

  bNode *realize_node = nodeAddStaticNode(NULL, ntree, GEO_NODE_REALIZE_INSTANCES);
  realize_node->parent = node->parent;
  realize_node->locx = node->locx - 100;
  realize_node->locy = node->locy;
  nodeAddLink(ntree, link->fromnode, link->fromsock, realize_node, realize_node->inputs.first);
  link->fromnode = realize_node;
  link->fromsock = realize_node->outputs.first;
}

/**
 * If a node used to realize instances implicitly and will no longer do so in 3.0, add a "Realize
 * Instances" node in front of it to avoid changing behavior. Don't do this if the node will be
 * replaced anyway though.
 */
static void version_geometry_nodes_add_realize_instance_nodes(bNodeTree *ntree)
{
  LISTBASE_FOREACH_MUTABLE (bNode *, node, &ntree->nodes) {
    if (ELEM(node->type,
             GEO_NODE_CAPTURE_ATTRIBUTE,
             GEO_NODE_SEPARATE_COMPONENTS,
             GEO_NODE_CONVEX_HULL,
             GEO_NODE_CURVE_LENGTH,
             GEO_NODE_MESH_BOOLEAN,
             GEO_NODE_FILLET_CURVE,
             GEO_NODE_RESAMPLE_CURVE,
             GEO_NODE_CURVE_TO_MESH,
             GEO_NODE_TRIM_CURVE,
             GEO_NODE_REPLACE_MATERIAL,
             GEO_NODE_SUBDIVIDE_MESH,
             GEO_NODE_TRIANGULATE)) {
      bNodeSocket *geometry_socket = node->inputs.first;
      add_realize_instances_before_socket(ntree, node, geometry_socket);
    }
    /* Also realize instances for the profile input of the curve to mesh node. */
    if (node->type == GEO_NODE_CURVE_TO_MESH) {
      bNodeSocket *profile_socket = (bNodeSocket *)BLI_findlink(&node->inputs, 1);
      add_realize_instances_before_socket(ntree, node, profile_socket);
    }
  }
}

/**
 * The geometry nodes modifier used to realize instances for the next modifier implicitly. Now it
 * is done with the realize instances node. It also used to convert meshes to point clouds
 * automatically, which is also now done with a specific node.
 */
static bNodeTree *add_realize_node_tree(Main *bmain)
{
  bNodeTree *node_tree = ntreeAddTree(bmain, "Realize Instances 2.93 Legacy", "GeometryNodeTree");

  ntreeAddSocketInterface(node_tree, SOCK_IN, "NodeSocketGeometry", "Geometry");
  ntreeAddSocketInterface(node_tree, SOCK_OUT, "NodeSocketGeometry", "Geometry");

  bNode *group_input = nodeAddStaticNode(NULL, node_tree, NODE_GROUP_INPUT);
  group_input->locx = -400.0f;
  bNode *group_output = nodeAddStaticNode(NULL, node_tree, NODE_GROUP_OUTPUT);
  group_output->locx = 500.0f;
  group_output->flag |= NODE_DO_OUTPUT;

  bNode *join = nodeAddStaticNode(NULL, node_tree, GEO_NODE_JOIN_GEOMETRY);
  join->locx = group_output->locx - 175.0f;
  join->locy = group_output->locy;
  bNode *conv = nodeAddStaticNode(NULL, node_tree, GEO_NODE_POINTS_TO_VERTICES);
  conv->locx = join->locx - 175.0f;
  conv->locy = join->locy - 70.0;
  bNode *separate = nodeAddStaticNode(NULL, node_tree, GEO_NODE_SEPARATE_COMPONENTS);
  separate->locx = join->locx - 350.0f;
  separate->locy = join->locy + 50.0f;
  bNode *realize = nodeAddStaticNode(NULL, node_tree, GEO_NODE_REALIZE_INSTANCES);
  realize->locx = separate->locx - 200.0f;
  realize->locy = join->locy;

  nodeAddLink(node_tree, group_input, group_input->outputs.first, realize, realize->inputs.first);
  nodeAddLink(node_tree, realize, realize->outputs.first, separate, separate->inputs.first);
  nodeAddLink(node_tree, conv, conv->outputs.first, join, join->inputs.first);
  nodeAddLink(node_tree, separate, BLI_findlink(&separate->outputs, 3), join, join->inputs.first);
  nodeAddLink(node_tree, separate, BLI_findlink(&separate->outputs, 1), conv, conv->inputs.first);
  nodeAddLink(node_tree, separate, BLI_findlink(&separate->outputs, 2), join, join->inputs.first);
  nodeAddLink(node_tree, separate, separate->outputs.first, join, join->inputs.first);
  nodeAddLink(node_tree, join, join->outputs.first, group_output, group_output->inputs.first);

  LISTBASE_FOREACH (bNode *, node, &node_tree->nodes) {
    nodeSetSelected(node, false);
  }

  version_socket_update_is_used(node_tree);
  return node_tree;
}

void do_versions_after_linking_300(Main *bmain, ReportList *UNUSED(reports))
{
  if (MAIN_VERSION_ATLEAST(bmain, 300, 0) && !MAIN_VERSION_ATLEAST(bmain, 300, 1)) {
    /* Set zero user text objects to have a fake user. */
    LISTBASE_FOREACH (Text *, text, &bmain->texts) {
      if (text->id.us == 0) {
        id_fake_user_set(&text->id);
      }
    }
  }

  if (!MAIN_VERSION_ATLEAST(bmain, 300, 3)) {
    sort_linked_ids(bmain);
    assert_sorted_ids(bmain);
  }

  if (MAIN_VERSION_ATLEAST(bmain, 300, 3)) {
    assert_sorted_ids(bmain);
  }

  if (!MAIN_VERSION_ATLEAST(bmain, 300, 11)) {
    move_vertex_group_names_to_object_data(bmain);
  }

  if (!MAIN_VERSION_ATLEAST(bmain, 300, 13)) {
    LISTBASE_FOREACH (Scene *, scene, &bmain->scenes) {
      if (scene->ed != NULL) {
        do_versions_sequencer_speed_effect_recursive(scene, &scene->ed->seqbase);
      }
    }
  }

  if (!MAIN_VERSION_ATLEAST(bmain, 300, 25)) {
    version_node_socket_index_animdata(bmain, NTREE_SHADER, SH_NODE_BSDF_PRINCIPLED, 4, 2, 25);
  }

  if (!MAIN_VERSION_ATLEAST(bmain, 300, 26)) {
    LISTBASE_FOREACH (Scene *, scene, &bmain->scenes) {
      ToolSettings *tool_settings = scene->toolsettings;
      ImagePaintSettings *imapaint = &tool_settings->imapaint;
      if (imapaint->canvas != NULL &&
          ELEM(imapaint->canvas->type, IMA_TYPE_R_RESULT, IMA_TYPE_COMPOSITE)) {
        imapaint->canvas = NULL;
      }
      if (imapaint->stencil != NULL &&
          ELEM(imapaint->stencil->type, IMA_TYPE_R_RESULT, IMA_TYPE_COMPOSITE)) {
        imapaint->stencil = NULL;
      }
      if (imapaint->clone != NULL &&
          ELEM(imapaint->clone->type, IMA_TYPE_R_RESULT, IMA_TYPE_COMPOSITE)) {
        imapaint->clone = NULL;
      }
    }

    LISTBASE_FOREACH (Brush *, brush, &bmain->brushes) {
      if (brush->clone.image != NULL &&
          ELEM(brush->clone.image->type, IMA_TYPE_R_RESULT, IMA_TYPE_COMPOSITE)) {
        brush->clone.image = NULL;
      }
    }
  }

  if (!MAIN_VERSION_ATLEAST(bmain, 300, 28)) {
    LISTBASE_FOREACH (bNodeTree *, ntree, &bmain->nodetrees) {
      if (ntree->type == NTREE_GEOMETRY) {
        version_geometry_nodes_add_realize_instance_nodes(ntree);
      }
    }
  }

  if (!MAIN_VERSION_ATLEAST(bmain, 300, 30)) {
    do_versions_idproperty_ui_data(bmain);
  }

  if (!MAIN_VERSION_ATLEAST(bmain, 300, 32)) {
    /* Update Switch Node Non-Fields switch input to Switch_001. */
    LISTBASE_FOREACH (bNodeTree *, ntree, &bmain->nodetrees) {
      if (ntree->type != NTREE_GEOMETRY) {
        continue;
      }

      LISTBASE_FOREACH (bNodeLink *, link, &ntree->links) {
        if (link->tonode->type == GEO_NODE_SWITCH) {
          if (STREQ(link->tosock->identifier, "Switch")) {
            bNode *to_node = link->tonode;

            uint8_t mode = ((NodeSwitch *)to_node->storage)->input_type;
            if (ELEM(mode,
                     SOCK_GEOMETRY,
                     SOCK_OBJECT,
                     SOCK_COLLECTION,
                     SOCK_TEXTURE,
                     SOCK_MATERIAL)) {
              link->tosock = link->tosock->next;
            }
          }
        }
      }
    }
  }

  if (!MAIN_VERSION_ATLEAST(bmain, 300, 33)) {
    /* This was missing from #move_vertex_group_names_to_object_data. */
    LISTBASE_FOREACH (Object *, object, &bmain->objects) {
      if (ELEM(object->type, OB_MESH, OB_LATTICE, OB_GPENCIL)) {
        /* This uses the fact that the active vertex group index starts counting at 1. */
        if (BKE_object_defgroup_active_index_get(object) == 0) {
          BKE_object_defgroup_active_index_set(object, object->actdef);
        }
      }
    }
  }

  if (!MAIN_VERSION_ATLEAST(bmain, 300, 35)) {
    /* Add a new modifier to realize instances from previous modifiers.
     * Previously that was done automatically by geometry nodes. */
    bNodeTree *realize_instances_node_tree = NULL;
    LISTBASE_FOREACH (Object *, ob, &bmain->objects) {
      LISTBASE_FOREACH_MUTABLE (ModifierData *, md, &ob->modifiers) {
        if (md->type != eModifierType_Nodes) {
          continue;
        }
        if (md->next == NULL) {
          break;
        }
        if (md->next->type == eModifierType_Nodes) {
          continue;
        }
        NodesModifierData *nmd = (NodesModifierData *)md;
        if (nmd->node_group == NULL) {
          continue;
        }

        NodesModifierData *new_nmd = (NodesModifierData *)BKE_modifier_new(eModifierType_Nodes);
        STRNCPY(new_nmd->modifier.name, "Realize Instances 2.93 Legacy");
        BKE_modifier_unique_name(&ob->modifiers, &new_nmd->modifier);
        BLI_insertlinkafter(&ob->modifiers, md, new_nmd);
        if (realize_instances_node_tree == NULL) {
          realize_instances_node_tree = add_realize_node_tree(bmain);
        }
        new_nmd->node_group = realize_instances_node_tree;
      }
    }
  }

  if (!MAIN_VERSION_ATLEAST(bmain, 300, 37)) {
    LISTBASE_FOREACH (bNodeTree *, ntree, &bmain->nodetrees) {
      if (ntree->type == NTREE_GEOMETRY) {
        LISTBASE_FOREACH_MUTABLE (bNode *, node, &ntree->nodes) {
          if (node->type == GEO_NODE_BOUNDING_BOX) {
            bNodeSocket *geometry_socket = node->inputs.first;
            add_realize_instances_before_socket(ntree, node, geometry_socket);
          }
        }
      }
    }
  }

  if (!MAIN_VERSION_ATLEAST(bmain, 301, 6)) {
    { /* Ensure driver variable names are unique within the driver. */
      ID *id;
      FOREACH_MAIN_ID_BEGIN (bmain, id) {
        AnimData *adt = BKE_animdata_from_id(id);
        if (adt == NULL) {
          continue;
        }
        LISTBASE_FOREACH (FCurve *, fcu, &adt->drivers) {
          ChannelDriver *driver = fcu->driver;
          /* Ensure the uniqueness front to back. Given a list of identically
           * named variables, the last one gets to keep its original name. This
           * matches the evaluation order, and thus shouldn't change the evaluated
           * value of the driver expression. */
          LISTBASE_FOREACH (DriverVar *, dvar, &driver->variables) {
            BLI_uniquename(&driver->variables,
                           dvar,
                           dvar->name,
                           '_',
                           offsetof(DriverVar, name),
                           sizeof(dvar->name));
          }
        }
      }
      FOREACH_MAIN_ID_END;
    }

    /* Ensure tiled image sources contain a UDIM token. */
    LISTBASE_FOREACH (Image *, ima, &bmain->images) {
      if (ima->source == IMA_SRC_TILED) {
        char *filename = (char *)BLI_path_basename(ima->filepath);
        BKE_image_ensure_tile_token(filename);
      }
    }
  }

  /**
   * Versioning code until next subversion bump goes here.
   *
   * \note Be sure to check when bumping the version:
   * - #blo_do_versions_300 in this file.
   * - "versioning_userdef.c", #blo_do_versions_userdef
   * - "versioning_userdef.c", #do_versions_theme
   *
   * \note Keep this message at the bottom of the function.
   */
  {
    /* Keep this block, even when empty. */
  }
}

static void version_switch_node_input_prefix(Main *bmain)
{
  FOREACH_NODETREE_BEGIN (bmain, ntree, id) {
    if (ntree->type == NTREE_GEOMETRY) {
      LISTBASE_FOREACH (bNode *, node, &ntree->nodes) {
        if (node->type == GEO_NODE_SWITCH) {
          LISTBASE_FOREACH (bNodeSocket *, socket, &node->inputs) {
            /* Skip the "switch" socket. */
            if (socket == node->inputs.first) {
              continue;
            }
            strcpy(socket->name, socket->name[0] == 'A' ? "False" : "True");

            /* Replace "A" and "B", but keep the unique number suffix at the end. */
            char number_suffix[8];
            BLI_strncpy(number_suffix, socket->identifier + 1, sizeof(number_suffix));
            strcpy(socket->identifier, socket->name);
            strcat(socket->identifier, number_suffix);
          }
        }
      }
    }
  }
  FOREACH_NODETREE_END;
}

static bool replace_bbone_len_scale_rnapath(char **p_old_path, int *p_index)
{
  char *old_path = *p_old_path;

  if (old_path == NULL) {
    return false;
  }

  int len = strlen(old_path);

  if (BLI_str_endswith(old_path, ".bbone_curveiny") ||
      BLI_str_endswith(old_path, ".bbone_curveouty")) {
    old_path[len - 1] = 'z';
    return true;
  }

  if (BLI_str_endswith(old_path, ".bbone_scaleinx") ||
      BLI_str_endswith(old_path, ".bbone_scaleiny") ||
      BLI_str_endswith(old_path, ".bbone_scaleoutx") ||
      BLI_str_endswith(old_path, ".bbone_scaleouty")) {
    int index = (old_path[len - 1] == 'y' ? 2 : 0);

    old_path[len - 1] = 0;

    if (p_index) {
      *p_index = index;
    }
    else {
      *p_old_path = BLI_sprintfN("%s[%d]", old_path, index);
      MEM_freeN(old_path);
    }

    return true;
  }

  return false;
}

static void do_version_bbone_len_scale_fcurve_fix(FCurve *fcu)
{
  /* Update driver variable paths. */
  if (fcu->driver) {
    LISTBASE_FOREACH (DriverVar *, dvar, &fcu->driver->variables) {
      DRIVER_TARGETS_LOOPER_BEGIN (dvar) {
        replace_bbone_len_scale_rnapath(&dtar->rna_path, NULL);
      }
      DRIVER_TARGETS_LOOPER_END;
    }
  }

  /* Update F-Curve's path. */
  replace_bbone_len_scale_rnapath(&fcu->rna_path, &fcu->array_index);
}

static void do_version_bbone_len_scale_animdata_cb(ID *UNUSED(id),
                                                   AnimData *adt,
                                                   void *UNUSED(wrapper_data))
{
  LISTBASE_FOREACH_MUTABLE (FCurve *, fcu, &adt->drivers) {
    do_version_bbone_len_scale_fcurve_fix(fcu);
  }
}

static void do_version_bones_bbone_len_scale(ListBase *lb)
{
  LISTBASE_FOREACH (Bone *, bone, lb) {
    if (bone->flag & BONE_ADD_PARENT_END_ROLL) {
      bone->bbone_flag |= BBONE_ADD_PARENT_END_ROLL;
    }

    copy_v3_fl3(bone->scale_in, bone->scale_in_x, 1.0f, bone->scale_in_z);
    copy_v3_fl3(bone->scale_out, bone->scale_out_x, 1.0f, bone->scale_out_z);

    do_version_bones_bbone_len_scale(&bone->childbase);
  }
}

static void do_version_constraints_spline_ik_joint_bindings(ListBase *lb)
{
  /* Binding array data could be freed without properly resetting its size data. */
  LISTBASE_FOREACH (bConstraint *, con, lb) {
    if (con->type == CONSTRAINT_TYPE_SPLINEIK) {
      bSplineIKConstraint *data = (bSplineIKConstraint *)con->data;
      if (data->points == NULL) {
        data->numpoints = 0;
      }
    }
  }
}

static bNodeSocket *do_version_replace_float_size_with_vector(bNodeTree *ntree,
                                                              bNode *node,
                                                              bNodeSocket *socket)
{
  const bNodeSocketValueFloat *socket_value = (const bNodeSocketValueFloat *)socket->default_value;
  const float old_value = socket_value->value;
  nodeRemoveSocket(ntree, node, socket);
  bNodeSocket *new_socket = nodeAddSocket(
      ntree, node, SOCK_IN, nodeStaticSocketType(SOCK_VECTOR, PROP_TRANSLATION), "Size", "Size");
  bNodeSocketValueVector *value_vector = (bNodeSocketValueVector *)new_socket->default_value;
  copy_v3_fl(value_vector->value, old_value);
  return new_socket;
}

static bool seq_transform_origin_set(Sequence *seq, void *UNUSED(user_data))
{
  StripTransform *transform = seq->strip->transform;
  if (seq->strip->transform != NULL) {
    transform->origin[0] = transform->origin[1] = 0.5f;
  }
  return true;
}

static bool seq_transform_filter_set(Sequence *seq, void *UNUSED(user_data))
{
  StripTransform *transform = seq->strip->transform;
  if (seq->strip->transform != NULL) {
    transform->filter = SEQ_TRANSFORM_FILTER_BILINEAR;
  }
  return true;
}

static bool seq_meta_channels_ensure(Sequence *seq, void *UNUSED(user_data))
{
  if (seq->type == SEQ_TYPE_META) {
    SEQ_channels_ensure(&seq->channels);
  }
  return true;
}

static void do_version_subsurface_methods(bNode *node)
{
  if (node->type == SH_NODE_SUBSURFACE_SCATTERING) {
    if (!ELEM(node->custom1, SHD_SUBSURFACE_BURLEY, SHD_SUBSURFACE_RANDOM_WALK)) {
      node->custom1 = SHD_SUBSURFACE_RANDOM_WALK_FIXED_RADIUS;
    }
  }
  else if (node->type == SH_NODE_BSDF_PRINCIPLED) {
    if (!ELEM(node->custom2, SHD_SUBSURFACE_BURLEY, SHD_SUBSURFACE_RANDOM_WALK)) {
      node->custom2 = SHD_SUBSURFACE_RANDOM_WALK_FIXED_RADIUS;
    }
  }
}

static void version_geometry_nodes_add_attribute_input_settings(NodesModifierData *nmd)
{
  /* Before versioning the properties, make sure it hasn't been done already. */
  LISTBASE_FOREACH (const IDProperty *, property, &nmd->settings.properties->data.group) {
    if (strstr(property->name, "_use_attribute") || strstr(property->name, "_attribute_name")) {
      return;
    }
  }

  LISTBASE_FOREACH_MUTABLE (IDProperty *, property, &nmd->settings.properties->data.group) {
    if (!ELEM(property->type, IDP_FLOAT, IDP_INT, IDP_ARRAY)) {
      continue;
    }

    if (strstr(property->name, "_use_attribute") || strstr(property->name, "_attribute_name")) {
      continue;
    }

    char use_attribute_prop_name[MAX_IDPROP_NAME];
    BLI_snprintf(use_attribute_prop_name,
                 sizeof(use_attribute_prop_name),
                 "%s%s",
                 property->name,
                 "_use_attribute");

    IDPropertyTemplate idprop = {0};
    IDProperty *use_attribute_prop = IDP_New(IDP_INT, &idprop, use_attribute_prop_name);
    IDP_AddToGroup(nmd->settings.properties, use_attribute_prop);

    char attribute_name_prop_name[MAX_IDPROP_NAME];
    BLI_snprintf(attribute_name_prop_name,
                 sizeof(attribute_name_prop_name),
                 "%s%s",
                 property->name,
                 "_attribute_name");

    IDProperty *attribute_prop = IDP_New(IDP_STRING, &idprop, attribute_name_prop_name);
    IDP_AddToGroup(nmd->settings.properties, attribute_prop);
  }
}

/* Copy of the function before the fixes. */
static void legacy_vec_roll_to_mat3_normalized(const float nor[3],
                                               const float roll,
                                               float r_mat[3][3])
{
  const float SAFE_THRESHOLD = 1.0e-5f;     /* theta above this value has good enough precision. */
  const float CRITICAL_THRESHOLD = 1.0e-9f; /* above this is safe under certain conditions. */
  const float THRESHOLD_SQUARED = CRITICAL_THRESHOLD * CRITICAL_THRESHOLD;

  const float x = nor[0];
  const float y = nor[1];
  const float z = nor[2];

  const float theta = 1.0f + y;          /* remapping Y from [-1,+1] to [0,2]. */
  const float theta_alt = x * x + z * z; /* Helper value for matrix calculations. */
  float rMatrix[3][3], bMatrix[3][3];

  BLI_ASSERT_UNIT_V3(nor);

  /* When theta is close to zero (nor is aligned close to negative Y Axis),
   * we have to check we do have non-null X/Z components as well.
   * Also, due to float precision errors, nor can be (0.0, -0.99999994, 0.0) which results
   * in theta being close to zero. This will cause problems when theta is used as divisor.
   */
  if (theta > SAFE_THRESHOLD || (theta > CRITICAL_THRESHOLD && theta_alt > THRESHOLD_SQUARED)) {
    /* nor is *not* aligned to negative Y-axis (0,-1,0). */

    bMatrix[0][1] = -x;
    bMatrix[1][0] = x;
    bMatrix[1][1] = y;
    bMatrix[1][2] = z;
    bMatrix[2][1] = -z;

    if (theta > SAFE_THRESHOLD) {
      /* nor differs significantly from negative Y axis (0,-1,0): apply the general case. */
      bMatrix[0][0] = 1 - x * x / theta;
      bMatrix[2][2] = 1 - z * z / theta;
      bMatrix[2][0] = bMatrix[0][2] = -x * z / theta;
    }
    else {
      /* nor is close to negative Y axis (0,-1,0): apply the special case. */
      bMatrix[0][0] = (x + z) * (x - z) / -theta_alt;
      bMatrix[2][2] = -bMatrix[0][0];
      bMatrix[2][0] = bMatrix[0][2] = 2.0f * x * z / theta_alt;
    }
  }
  else {
    /* nor is very close to negative Y axis (0,-1,0): use simple symmetry by Z axis. */
    unit_m3(bMatrix);
    bMatrix[0][0] = bMatrix[1][1] = -1.0;
  }

  /* Make Roll matrix */
  axis_angle_normalized_to_mat3(rMatrix, nor, roll);

  /* Combine and output result */
  mul_m3_m3m3(r_mat, rMatrix, bMatrix);
}

static void correct_bone_roll_value(const float head[3],
                                    const float tail[3],
                                    const float check_x_axis[3],
                                    const float check_y_axis[3],
                                    float *r_roll)
{
  const float SAFE_THRESHOLD = 1.0e-5f;
  float vec[3], bone_mat[3][3], vec2[3];

  /* Compute the Y axis vector. */
  sub_v3_v3v3(vec, tail, head);
  normalize_v3(vec);

  /* Only correct when in the danger zone. */
  if (1.0f + vec[1] < SAFE_THRESHOLD * 2 && (vec[0] || vec[2])) {
    /* Use the armature matrix to double-check if adjustment is needed.
     * This should minimize issues if the file is bounced back and forth between
     * 2.92 and 2.91, provided Edit Mode isn't entered on the armature in 2.91. */
    vec_roll_to_mat3(vec, *r_roll, bone_mat);

    UNUSED_VARS_NDEBUG(check_y_axis);
    BLI_assert(dot_v3v3(bone_mat[1], check_y_axis) > 0.999f);

    if (dot_v3v3(bone_mat[0], check_x_axis) < 0.999f) {
      /* Recompute roll using legacy code to interpret the old value. */
      legacy_vec_roll_to_mat3_normalized(vec, *r_roll, bone_mat);
      mat3_to_vec_roll(bone_mat, vec2, r_roll);
      BLI_assert(compare_v3v3(vec, vec2, 0.001f));
    }
  }
}

/* Update the armature Bone roll fields for bones very close to -Y direction. */
static void do_version_bones_roll(ListBase *lb)
{
  LISTBASE_FOREACH (Bone *, bone, lb) {
    /* Parent-relative orientation (used for posing). */
    correct_bone_roll_value(
        bone->head, bone->tail, bone->bone_mat[0], bone->bone_mat[1], &bone->roll);

    /* Absolute orientation (used for Edit mode). */
    correct_bone_roll_value(
        bone->arm_head, bone->arm_tail, bone->arm_mat[0], bone->arm_mat[1], &bone->arm_roll);

    do_version_bones_roll(&bone->childbase);
  }
}

static void version_geometry_nodes_set_position_node_offset(bNodeTree *ntree)
{
  /* Add the new Offset socket. */
  LISTBASE_FOREACH (bNode *, node, &ntree->nodes) {
    if (node->type != GEO_NODE_SET_POSITION) {
      continue;
    }
    if (BLI_listbase_count(&node->inputs) < 4) {
      /* The offset socket didn't exist in the file yet. */
      return;
    }
    bNodeSocket *old_offset_socket = BLI_findlink(&node->inputs, 3);
    if (old_offset_socket->type == SOCK_VECTOR) {
      /* Versioning happened already. */
      return;
    }
    /* Change identifier of old socket, so that the there is no name collision. */
    STRNCPY(old_offset_socket->identifier, "Offset_old");
    nodeAddStaticSocket(ntree, node, SOCK_IN, SOCK_VECTOR, PROP_TRANSLATION, "Offset", "Offset");
  }

  /* Relink links that were connected to Position while Offset was enabled. */
  LISTBASE_FOREACH (bNodeLink *, link, &ntree->links) {
    if (link->tonode->type != GEO_NODE_SET_POSITION) {
      continue;
    }
    if (!STREQ(link->tosock->identifier, "Position")) {
      continue;
    }
    bNodeSocket *old_offset_socket = BLI_findlink(&link->tonode->inputs, 3);
    /* This assumes that the offset is not linked to something else. That seems to be a reasonable
     * assumption, because the node is probably only ever used in one or the other mode. */
    const bool offset_enabled =
        ((bNodeSocketValueBoolean *)old_offset_socket->default_value)->value;
    if (offset_enabled) {
      /* Relink to new offset socket. */
      link->tosock = old_offset_socket->next;
    }
  }

  /* Remove old Offset socket. */
  LISTBASE_FOREACH (bNode *, node, &ntree->nodes) {
    if (node->type != GEO_NODE_SET_POSITION) {
      continue;
    }
    bNodeSocket *old_offset_socket = BLI_findlink(&node->inputs, 3);
    nodeRemoveSocket(ntree, node, old_offset_socket);
  }
}

static void version_node_tree_socket_id_delim(bNodeTree *ntree)
{
  LISTBASE_FOREACH (bNode *, node, &ntree->nodes) {
    LISTBASE_FOREACH (bNodeSocket *, socket, &node->inputs) {
      version_node_socket_id_delim(socket);
    }
    LISTBASE_FOREACH (bNodeSocket *, socket, &node->outputs) {
      version_node_socket_id_delim(socket);
    }
  }
}

static bool version_fix_seq_meta_range(Sequence *seq, void *user_data)
{
  Scene *scene = (Scene *)user_data;
  if (seq->type == SEQ_TYPE_META) {
    SEQ_time_update_meta_strip_range(scene, seq);
  }
  return true;
}

/* Those `version_liboverride_rnacollections_*` functions mimic the old, pre-3.0 code to find
 * anchor and source items in the given list of modifiers, constraints etc., using only the
 * `subitem_local` data of the override property operation.
 *
 * Then they convert it into the new, proper `subitem_reference` data for the anchor, and
 * `subitem_local` for the source.
 *
 * NOTE: Here only the stored override ID is available, unlike in the `override_apply` functions.
 */

static void version_liboverride_rnacollections_insertion_object_constraints(
    ListBase *constraints, IDOverrideLibraryProperty *op)
{
  LISTBASE_FOREACH_MUTABLE (IDOverrideLibraryPropertyOperation *, opop, &op->operations) {
    if (opop->operation != IDOVERRIDE_LIBRARY_OP_INSERT_AFTER) {
      continue;
    }
    bConstraint *constraint_anchor = BLI_listbase_string_or_index_find(constraints,
                                                                       opop->subitem_local_name,
                                                                       offsetof(bConstraint, name),
                                                                       opop->subitem_local_index);
    bConstraint *constraint_src = constraint_anchor != NULL ? constraint_anchor->next :
                                                              constraints->first;

    if (constraint_src == NULL) {
      /* Invalid case, just remove that override property operation. */
      CLOG_ERROR(&LOG, "Could not find source constraint in stored override data");
      BKE_lib_override_library_property_operation_delete(op, opop);
      continue;
    }

    opop->subitem_reference_name = opop->subitem_local_name;
    opop->subitem_local_name = BLI_strdup(constraint_src->name);
    opop->subitem_reference_index = opop->subitem_local_index;
    opop->subitem_local_index++;
  }
}

static void version_liboverride_rnacollections_insertion_object(Object *object)
{
  IDOverrideLibrary *liboverride = object->id.override_library;
  IDOverrideLibraryProperty *op;

  op = BKE_lib_override_library_property_find(liboverride, "modifiers");
  if (op != NULL) {
    LISTBASE_FOREACH_MUTABLE (IDOverrideLibraryPropertyOperation *, opop, &op->operations) {
      if (opop->operation != IDOVERRIDE_LIBRARY_OP_INSERT_AFTER) {
        continue;
      }
      ModifierData *mod_anchor = BLI_listbase_string_or_index_find(&object->modifiers,
                                                                   opop->subitem_local_name,
                                                                   offsetof(ModifierData, name),
                                                                   opop->subitem_local_index);
      ModifierData *mod_src = mod_anchor != NULL ? mod_anchor->next : object->modifiers.first;

      if (mod_src == NULL) {
        /* Invalid case, just remove that override property operation. */
        CLOG_ERROR(&LOG, "Could not find source modifier in stored override data");
        BKE_lib_override_library_property_operation_delete(op, opop);
        continue;
      }

      opop->subitem_reference_name = opop->subitem_local_name;
      opop->subitem_local_name = BLI_strdup(mod_src->name);
      opop->subitem_reference_index = opop->subitem_local_index;
      opop->subitem_local_index++;
    }
  }

  op = BKE_lib_override_library_property_find(liboverride, "grease_pencil_modifiers");
  if (op != NULL) {
    LISTBASE_FOREACH_MUTABLE (IDOverrideLibraryPropertyOperation *, opop, &op->operations) {
      if (opop->operation != IDOVERRIDE_LIBRARY_OP_INSERT_AFTER) {
        continue;
      }
      GpencilModifierData *gp_mod_anchor = BLI_listbase_string_or_index_find(
          &object->greasepencil_modifiers,
          opop->subitem_local_name,
          offsetof(GpencilModifierData, name),
          opop->subitem_local_index);
      GpencilModifierData *gp_mod_src = gp_mod_anchor != NULL ?
                                            gp_mod_anchor->next :
                                            object->greasepencil_modifiers.first;

      if (gp_mod_src == NULL) {
        /* Invalid case, just remove that override property operation. */
        CLOG_ERROR(&LOG, "Could not find source GP modifier in stored override data");
        BKE_lib_override_library_property_operation_delete(op, opop);
        continue;
      }

      opop->subitem_reference_name = opop->subitem_local_name;
      opop->subitem_local_name = BLI_strdup(gp_mod_src->name);
      opop->subitem_reference_index = opop->subitem_local_index;
      opop->subitem_local_index++;
    }
  }

  op = BKE_lib_override_library_property_find(liboverride, "constraints");
  if (op != NULL) {
    version_liboverride_rnacollections_insertion_object_constraints(&object->constraints, op);
  }

  if (object->pose != NULL) {
    LISTBASE_FOREACH (bPoseChannel *, pchan, &object->pose->chanbase) {
      char rna_path[FILE_MAXFILE];
      BLI_snprintf(rna_path, sizeof(rna_path), "pose.bones[\"%s\"].constraints", pchan->name);
      op = BKE_lib_override_library_property_find(liboverride, rna_path);
      if (op != NULL) {
        version_liboverride_rnacollections_insertion_object_constraints(&pchan->constraints, op);
      }
    }
  }
}

static void version_liboverride_rnacollections_insertion_animdata(ID *id)
{
  AnimData *anim_data = BKE_animdata_from_id(id);
  if (anim_data == NULL) {
    return;
  }

  IDOverrideLibrary *liboverride = id->override_library;
  IDOverrideLibraryProperty *op;

  op = BKE_lib_override_library_property_find(liboverride, "animation_data.nla_tracks");
  if (op != NULL) {
    LISTBASE_FOREACH (IDOverrideLibraryPropertyOperation *, opop, &op->operations) {
      if (opop->operation != IDOVERRIDE_LIBRARY_OP_INSERT_AFTER) {
        continue;
      }
      /* NLA tracks are only referenced by index, which limits possibilities, basically they are
       * always added at the end of the list, see #rna_NLA_tracks_override_apply.
       *
       * This makes things simple here. */
      opop->subitem_reference_name = opop->subitem_local_name;
      opop->subitem_local_name = NULL;
      opop->subitem_reference_index = opop->subitem_local_index;
      opop->subitem_local_index++;
    }
  }
}

/* NOLINTNEXTLINE: readability-function-size */
void blo_do_versions_300(FileData *fd, Library *UNUSED(lib), Main *bmain)
{
  /* The #SCE_SNAP_SEQ flag has been removed in favor of the #SCE_SNAP which can be used for each
   * snap_flag member individually. */
  enum { SCE_SNAP_SEQ = (1 << 7) };

  if (!MAIN_VERSION_ATLEAST(bmain, 300, 1)) {
    /* Set default value for the new bisect_threshold parameter in the mirror modifier. */
    if (!DNA_struct_elem_find(fd->filesdna, "MirrorModifierData", "float", "bisect_threshold")) {
      LISTBASE_FOREACH (Object *, ob, &bmain->objects) {
        LISTBASE_FOREACH (ModifierData *, md, &ob->modifiers) {
          if (md->type == eModifierType_Mirror) {
            MirrorModifierData *mmd = (MirrorModifierData *)md;
            /* This was the previous hard-coded value. */
            mmd->bisect_threshold = 0.001f;
          }
        }
      }
    }
    /* Grease Pencil: Set default value for dilate pixels. */
    if (!DNA_struct_elem_find(fd->filesdna, "BrushGpencilSettings", "int", "dilate_pixels")) {
      LISTBASE_FOREACH (Brush *, brush, &bmain->brushes) {
        if (brush->gpencil_settings) {
          brush->gpencil_settings->dilate_pixels = 1;
        }
      }
    }
  }

  if (!MAIN_VERSION_ATLEAST(bmain, 300, 2)) {
    version_switch_node_input_prefix(bmain);

    if (!DNA_struct_elem_find(fd->filesdna, "bPoseChannel", "float", "custom_scale_xyz[3]")) {
      LISTBASE_FOREACH (Object *, ob, &bmain->objects) {
        if (ob->pose == NULL) {
          continue;
        }
        LISTBASE_FOREACH (bPoseChannel *, pchan, &ob->pose->chanbase) {
          copy_v3_fl(pchan->custom_scale_xyz, pchan->custom_scale);
        }
      }
    }
  }

  if (!MAIN_VERSION_ATLEAST(bmain, 300, 4)) {
    /* Add a properties sidebar to the spreadsheet editor. */
    LISTBASE_FOREACH (bScreen *, screen, &bmain->screens) {
      LISTBASE_FOREACH (ScrArea *, area, &screen->areabase) {
        LISTBASE_FOREACH (SpaceLink *, sl, &area->spacedata) {
          if (sl->spacetype == SPACE_SPREADSHEET) {
            ListBase *regionbase = (sl == area->spacedata.first) ? &area->regionbase :
                                                                   &sl->regionbase;
            ARegion *new_sidebar = do_versions_add_region_if_not_found(
                regionbase, RGN_TYPE_UI, "sidebar for spreadsheet", RGN_TYPE_FOOTER);
            if (new_sidebar != NULL) {
              new_sidebar->alignment = RGN_ALIGN_RIGHT;
              new_sidebar->flag |= RGN_FLAG_HIDDEN;
            }
          }
        }
      }
    }

    /* Enable spreadsheet filtering in old files without row filters. */
    LISTBASE_FOREACH (bScreen *, screen, &bmain->screens) {
      LISTBASE_FOREACH (ScrArea *, area, &screen->areabase) {
        LISTBASE_FOREACH (SpaceLink *, sl, &area->spacedata) {
          if (sl->spacetype == SPACE_SPREADSHEET) {
            SpaceSpreadsheet *sspreadsheet = (SpaceSpreadsheet *)sl;
            sspreadsheet->filter_flag |= SPREADSHEET_FILTER_ENABLE;
          }
        }
      }
    }

    FOREACH_NODETREE_BEGIN (bmain, ntree, id) {
      if (ntree->type == NTREE_GEOMETRY) {
        version_node_socket_name(ntree, GEO_NODE_BOUNDING_BOX, "Mesh", "Bounding Box");
      }
    }
    FOREACH_NODETREE_END;

    if (!DNA_struct_elem_find(fd->filesdna, "FileAssetSelectParams", "short", "import_type")) {
      LISTBASE_FOREACH (bScreen *, screen, &bmain->screens) {
        LISTBASE_FOREACH (ScrArea *, area, &screen->areabase) {
          LISTBASE_FOREACH (SpaceLink *, sl, &area->spacedata) {
            if (sl->spacetype == SPACE_FILE) {
              SpaceFile *sfile = (SpaceFile *)sl;
              if (sfile->asset_params) {
                sfile->asset_params->import_type = FILE_ASSET_IMPORT_APPEND;
              }
            }
          }
        }
      }
    }

    /* Initialize length-wise scale B-Bone settings. */
    if (!DNA_struct_elem_find(fd->filesdna, "Bone", "int", "bbone_flag")) {
      /* Update armature data and pose channels. */
      LISTBASE_FOREACH (bArmature *, arm, &bmain->armatures) {
        do_version_bones_bbone_len_scale(&arm->bonebase);
      }

      LISTBASE_FOREACH (Object *, ob, &bmain->objects) {
        if (ob->pose) {
          LISTBASE_FOREACH (bPoseChannel *, pchan, &ob->pose->chanbase) {
            copy_v3_fl3(pchan->scale_in, pchan->scale_in_x, 1.0f, pchan->scale_in_z);
            copy_v3_fl3(pchan->scale_out, pchan->scale_out_x, 1.0f, pchan->scale_out_z);
          }
        }
      }

      /* Update action curves and drivers. */
      LISTBASE_FOREACH (bAction *, act, &bmain->actions) {
        LISTBASE_FOREACH_MUTABLE (FCurve *, fcu, &act->curves) {
          do_version_bbone_len_scale_fcurve_fix(fcu);
        }
      }

      BKE_animdata_main_cb(bmain, do_version_bbone_len_scale_animdata_cb, NULL);
    }
  }

  if (!MAIN_VERSION_ATLEAST(bmain, 300, 5)) {
    /* Add a dataset sidebar to the spreadsheet editor. */
    LISTBASE_FOREACH (bScreen *, screen, &bmain->screens) {
      LISTBASE_FOREACH (ScrArea *, area, &screen->areabase) {
        LISTBASE_FOREACH (SpaceLink *, sl, &area->spacedata) {
          if (sl->spacetype == SPACE_SPREADSHEET) {
            ListBase *regionbase = (sl == area->spacedata.first) ? &area->regionbase :
                                                                   &sl->regionbase;
            ARegion *spreadsheet_dataset_region = do_versions_add_region_if_not_found(
                regionbase, RGN_TYPE_CHANNELS, "spreadsheet dataset region", RGN_TYPE_FOOTER);

            if (spreadsheet_dataset_region) {
              spreadsheet_dataset_region->alignment = RGN_ALIGN_LEFT;
              spreadsheet_dataset_region->v2d.scroll = (V2D_SCROLL_RIGHT | V2D_SCROLL_BOTTOM);
            }
          }
        }
      }
    }
  }

  if (!MAIN_VERSION_ATLEAST(bmain, 300, 6)) {
    LISTBASE_FOREACH (bScreen *, screen, &bmain->screens) {
      LISTBASE_FOREACH (ScrArea *, area, &screen->areabase) {
        LISTBASE_FOREACH (SpaceLink *, space, &area->spacedata) {
          /* Disable View Layers filter. */
          if (space->spacetype == SPACE_OUTLINER) {
            SpaceOutliner *space_outliner = (SpaceOutliner *)space;
            space_outliner->filter |= SO_FILTER_NO_VIEW_LAYERS;
          }
        }
      }
    }
  }

  if (!MAIN_VERSION_ATLEAST(bmain, 300, 7)) {
    LISTBASE_FOREACH (Scene *, scene, &bmain->scenes) {
      ToolSettings *tool_settings = scene->toolsettings;
      tool_settings->snap_flag |= SCE_SNAP_SEQ;
      short snap_mode = tool_settings->snap_mode;
      short snap_node_mode = tool_settings->snap_node_mode;
      short snap_uv_mode = tool_settings->snap_uv_mode;
      tool_settings->snap_mode &= ~((1 << 4) | (1 << 5) | (1 << 6));
      tool_settings->snap_node_mode &= ~((1 << 5) | (1 << 6));
      tool_settings->snap_uv_mode &= ~(1 << 4);
      if (snap_mode & (1 << 4)) {
        tool_settings->snap_mode |= (1 << 6); /* SCE_SNAP_MODE_INCREMENT */
      }
      if (snap_mode & (1 << 5)) {
        tool_settings->snap_mode |= (1 << 4); /* SCE_SNAP_MODE_EDGE_MIDPOINT */
      }
      if (snap_mode & (1 << 6)) {
        tool_settings->snap_mode |= (1 << 5); /* SCE_SNAP_MODE_EDGE_PERPENDICULAR */
      }
      if (snap_node_mode & (1 << 5)) {
        tool_settings->snap_node_mode |= (1 << 0); /* SCE_SNAP_MODE_NODE_X */
      }
      if (snap_node_mode & (1 << 6)) {
        tool_settings->snap_node_mode |= (1 << 1); /* SCE_SNAP_MODE_NODE_Y */
      }
      if (snap_uv_mode & (1 << 4)) {
        tool_settings->snap_uv_mode |= (1 << 6); /* SCE_SNAP_MODE_INCREMENT */
      }

      SequencerToolSettings *sequencer_tool_settings = SEQ_tool_settings_ensure(scene);
      sequencer_tool_settings->snap_mode = SEQ_SNAP_TO_STRIPS | SEQ_SNAP_TO_CURRENT_FRAME |
                                           SEQ_SNAP_TO_STRIP_HOLD;
      sequencer_tool_settings->snap_distance = 15;
    }
  }

  if (!MAIN_VERSION_ATLEAST(bmain, 300, 8)) {
    LISTBASE_FOREACH (Scene *, scene, &bmain->scenes) {
      if (scene->master_collection != NULL) {
        BLI_strncpy(scene->master_collection->id.name + 2,
                    BKE_SCENE_COLLECTION_NAME,
                    sizeof(scene->master_collection->id.name) - 2);
      }
    }
  }

  if (!MAIN_VERSION_ATLEAST(bmain, 300, 9)) {
    /* Fix a bug where reordering FCurves and bActionGroups could cause some corruption. Just
     * reconstruct all the action groups & ensure that the FCurves of a group are continuously
     * stored (i.e. not mixed with other groups) to be sure. See T89435. */
    LISTBASE_FOREACH (bAction *, act, &bmain->actions) {
      BKE_action_groups_reconstruct(act);
    }

    FOREACH_NODETREE_BEGIN (bmain, ntree, id) {
      if (ntree->type == NTREE_GEOMETRY) {
        LISTBASE_FOREACH (bNode *, node, &ntree->nodes) {
          if (node->type == GEO_NODE_SUBDIVIDE_MESH) {
            strcpy(node->idname, "GeometryNodeMeshSubdivide");
          }
        }
      }
    }
    FOREACH_NODETREE_END;
  }

  if (!MAIN_VERSION_ATLEAST(bmain, 300, 10)) {
    LISTBASE_FOREACH (Scene *, scene, &bmain->scenes) {
      ToolSettings *tool_settings = scene->toolsettings;
      if (tool_settings->snap_uv_mode & (1 << 4)) {
        tool_settings->snap_uv_mode |= (1 << 6); /* SCE_SNAP_MODE_INCREMENT */
        tool_settings->snap_uv_mode &= ~(1 << 4);
      }
    }
    LISTBASE_FOREACH (Material *, mat, &bmain->materials) {
      if (!(mat->lineart.flags & LRT_MATERIAL_CUSTOM_OCCLUSION_EFFECTIVENESS)) {
        mat->lineart.mat_occlusion = 1;
      }
    }
  }

  if (!MAIN_VERSION_ATLEAST(bmain, 300, 13)) {
    /* Convert Surface Deform to sparse-capable bind structure. */
    if (!DNA_struct_elem_find(
            fd->filesdna, "SurfaceDeformModifierData", "int", "num_mesh_verts")) {
      LISTBASE_FOREACH (Object *, ob, &bmain->objects) {
        LISTBASE_FOREACH (ModifierData *, md, &ob->modifiers) {
          if (md->type == eModifierType_SurfaceDeform) {
            SurfaceDeformModifierData *smd = (SurfaceDeformModifierData *)md;
            if (smd->bind_verts_num && smd->verts) {
              smd->mesh_verts_num = smd->bind_verts_num;

              for (unsigned int i = 0; i < smd->bind_verts_num; i++) {
                smd->verts[i].vertex_idx = i;
              }
            }
          }
        }
        if (ob->type == OB_GPENCIL) {
          LISTBASE_FOREACH (GpencilModifierData *, md, &ob->greasepencil_modifiers) {
            if (md->type == eGpencilModifierType_Lineart) {
              LineartGpencilModifierData *lmd = (LineartGpencilModifierData *)md;
              lmd->flags |= LRT_GPENCIL_USE_CACHE;
              lmd->chain_smooth_tolerance = 0.2f;
            }
          }
        }
      }
    }

    if (!DNA_struct_elem_find(
            fd->filesdna, "WorkSpace", "AssetLibraryReference", "asset_library")) {
      LISTBASE_FOREACH (WorkSpace *, workspace, &bmain->workspaces) {
        BKE_asset_library_reference_init_default(&workspace->asset_library_ref);
      }
    }

    if (!DNA_struct_elem_find(
            fd->filesdna, "FileAssetSelectParams", "AssetLibraryReference", "asset_library_ref")) {
      LISTBASE_FOREACH (bScreen *, screen, &bmain->screens) {
        LISTBASE_FOREACH (ScrArea *, area, &screen->areabase) {
          LISTBASE_FOREACH (SpaceLink *, space, &area->spacedata) {
            if (space->spacetype == SPACE_FILE) {
              SpaceFile *sfile = (SpaceFile *)space;
              if (sfile->browse_mode != FILE_BROWSE_MODE_ASSETS) {
                continue;
              }
              BKE_asset_library_reference_init_default(&sfile->asset_params->asset_library_ref);
            }
          }
        }
      }
    }

    /* Set default 2D annotation placement. */
    LISTBASE_FOREACH (Scene *, scene, &bmain->scenes) {
      ToolSettings *ts = scene->toolsettings;
      ts->gpencil_v2d_align = GP_PROJECT_VIEWSPACE | GP_PROJECT_CURSOR;
    }
  }

  if (!MAIN_VERSION_ATLEAST(bmain, 300, 14)) {
    LISTBASE_FOREACH (Scene *, scene, &bmain->scenes) {
      ToolSettings *tool_settings = scene->toolsettings;
      tool_settings->snap_flag &= ~SCE_SNAP_SEQ;
    }
  }

  if (!MAIN_VERSION_ATLEAST(bmain, 300, 15)) {
    LISTBASE_FOREACH (bScreen *, screen, &bmain->screens) {
      LISTBASE_FOREACH (ScrArea *, area, &screen->areabase) {
        LISTBASE_FOREACH (SpaceLink *, sl, &area->spacedata) {
          if (sl->spacetype == SPACE_SEQ) {
            SpaceSeq *sseq = (SpaceSeq *)sl;
            sseq->flag |= SEQ_TIMELINE_SHOW_GRID;
          }
        }
      }
    }
  }

  /* Font names were copied directly into ID names, see: T90417. */
  if (!MAIN_VERSION_ATLEAST(bmain, 300, 16)) {
    ListBase *lb = which_libbase(bmain, ID_VF);
    BKE_main_id_repair_duplicate_names_listbase(lb);
  }

  if (!MAIN_VERSION_ATLEAST(bmain, 300, 17)) {
    if (!DNA_struct_elem_find(
            fd->filesdna, "View3DOverlay", "float", "normals_constant_screen_size")) {
      LISTBASE_FOREACH (bScreen *, screen, &bmain->screens) {
        LISTBASE_FOREACH (ScrArea *, area, &screen->areabase) {
          LISTBASE_FOREACH (SpaceLink *, sl, &area->spacedata) {
            if (sl->spacetype == SPACE_VIEW3D) {
              View3D *v3d = (View3D *)sl;
              v3d->overlay.normals_constant_screen_size = 7.0f;
            }
          }
        }
      }
    }

    /* Fix SplineIK constraint's inconsistency between binding points array and its stored size.
     */
    LISTBASE_FOREACH (Object *, ob, &bmain->objects) {
      /* NOTE: Objects should never have SplineIK constraint, so no need to apply this fix on
       * their constraints. */
      if (ob->pose) {
        LISTBASE_FOREACH (bPoseChannel *, pchan, &ob->pose->chanbase) {
          do_version_constraints_spline_ik_joint_bindings(&pchan->constraints);
        }
      }
    }
  }

  if (!MAIN_VERSION_ATLEAST(bmain, 300, 18)) {
    if (!DNA_struct_elem_find(
            fd->filesdna, "WorkSpace", "AssetLibraryReference", "asset_library_ref")) {
      LISTBASE_FOREACH (WorkSpace *, workspace, &bmain->workspaces) {
        BKE_asset_library_reference_init_default(&workspace->asset_library_ref);
      }
    }

    if (!DNA_struct_elem_find(
            fd->filesdna, "FileAssetSelectParams", "AssetLibraryReference", "asset_library_ref")) {
      LISTBASE_FOREACH (bScreen *, screen, &bmain->screens) {
        LISTBASE_FOREACH (ScrArea *, area, &screen->areabase) {
          LISTBASE_FOREACH (SpaceLink *, space, &area->spacedata) {
            if (space->spacetype != SPACE_FILE) {
              continue;
            }

            SpaceFile *sfile = (SpaceFile *)space;
            if (sfile->browse_mode != FILE_BROWSE_MODE_ASSETS) {
              continue;
            }
            BKE_asset_library_reference_init_default(&sfile->asset_params->asset_library_ref);
          }
        }
      }
    }

    /* Previously, only text ending with `.py` would run, apply this logic
     * to existing files so text that happens to have the "Register" enabled
     * doesn't suddenly start running code on startup that was previously ignored. */
    LISTBASE_FOREACH (Text *, text, &bmain->texts) {
      if ((text->flags & TXT_ISSCRIPT) && !BLI_path_extension_check(text->id.name + 2, ".py")) {
        text->flags &= ~TXT_ISSCRIPT;
      }
    }
  }

  if (!MAIN_VERSION_ATLEAST(bmain, 300, 19)) {
    /* Disable Fade Inactive Overlay by default as it is redundant after introducing flash on
     * mode transfer. */
    for (bScreen *screen = bmain->screens.first; screen; screen = screen->id.next) {
      LISTBASE_FOREACH (ScrArea *, area, &screen->areabase) {
        LISTBASE_FOREACH (SpaceLink *, sl, &area->spacedata) {
          if (sl->spacetype == SPACE_VIEW3D) {
            View3D *v3d = (View3D *)sl;
            v3d->overlay.flag &= ~V3D_OVERLAY_FADE_INACTIVE;
          }
        }
      }
    }

    LISTBASE_FOREACH (Scene *, scene, &bmain->scenes) {
      SequencerToolSettings *sequencer_tool_settings = SEQ_tool_settings_ensure(scene);
      sequencer_tool_settings->overlap_mode = SEQ_OVERLAP_SHUFFLE;
    }
  }

  if (!MAIN_VERSION_ATLEAST(bmain, 300, 20)) {
    /* Use new vector Size socket in Cube Mesh Primitive node. */
    LISTBASE_FOREACH (bNodeTree *, ntree, &bmain->nodetrees) {
      if (ntree->type != NTREE_GEOMETRY) {
        continue;
      }

      LISTBASE_FOREACH_MUTABLE (bNodeLink *, link, &ntree->links) {
        if (link->tonode->type == GEO_NODE_MESH_PRIMITIVE_CUBE) {
          bNode *node = link->tonode;
          if (STREQ(link->tosock->identifier, "Size") && link->tosock->type == SOCK_FLOAT) {
            bNode *link_fromnode = link->fromnode;
            bNodeSocket *link_fromsock = link->fromsock;
            bNodeSocket *socket = link->tosock;
            BLI_assert(socket);

            bNodeSocket *new_socket = do_version_replace_float_size_with_vector(
                ntree, node, socket);
            nodeAddLink(ntree, link_fromnode, link_fromsock, node, new_socket);
          }
        }
      }

      LISTBASE_FOREACH (bNode *, node, &ntree->nodes) {
        if (node->type != GEO_NODE_MESH_PRIMITIVE_CUBE) {
          continue;
        }
        LISTBASE_FOREACH (bNodeSocket *, socket, &node->inputs) {
          if (STREQ(socket->identifier, "Size") && (socket->type == SOCK_FLOAT)) {
            do_version_replace_float_size_with_vector(ntree, node, socket);
            break;
          }
        }
      }
    }
  }

  if (!MAIN_VERSION_ATLEAST(bmain, 300, 22)) {
    if (!DNA_struct_elem_find(
            fd->filesdna, "LineartGpencilModifierData", "bool", "use_crease_on_smooth")) {
      LISTBASE_FOREACH (Object *, ob, &bmain->objects) {
        if (ob->type == OB_GPENCIL) {
          LISTBASE_FOREACH (GpencilModifierData *, md, &ob->greasepencil_modifiers) {
            if (md->type == eGpencilModifierType_Lineart) {
              LineartGpencilModifierData *lmd = (LineartGpencilModifierData *)md;
              lmd->calculation_flags |= LRT_USE_CREASE_ON_SMOOTH_SURFACES;
            }
          }
        }
      }
    }
  }

  if (!MAIN_VERSION_ATLEAST(bmain, 300, 23)) {
    for (bScreen *screen = bmain->screens.first; screen; screen = screen->id.next) {
      LISTBASE_FOREACH (ScrArea *, area, &screen->areabase) {
        LISTBASE_FOREACH (SpaceLink *, sl, &area->spacedata) {
          if (sl->spacetype == SPACE_FILE) {
            SpaceFile *sfile = (SpaceFile *)sl;
            if (sfile->asset_params) {
              sfile->asset_params->base_params.recursion_level = FILE_SELECT_MAX_RECURSIONS;
            }
          }
        }
      }
    }

    LISTBASE_FOREACH (bScreen *, screen, &bmain->screens) {
      LISTBASE_FOREACH (ScrArea *, area, &screen->areabase) {
        LISTBASE_FOREACH (SpaceLink *, sl, &area->spacedata) {
          if (sl->spacetype == SPACE_SEQ) {
            SpaceSeq *sseq = (SpaceSeq *)sl;
            int seq_show_safe_margins = (sseq->flag & SEQ_PREVIEW_SHOW_SAFE_MARGINS);
            int seq_show_gpencil = (sseq->flag & SEQ_PREVIEW_SHOW_GPENCIL);
            int seq_show_fcurves = (sseq->flag & SEQ_TIMELINE_SHOW_FCURVES);
            int seq_show_safe_center = (sseq->flag & SEQ_PREVIEW_SHOW_SAFE_CENTER);
            int seq_show_metadata = (sseq->flag & SEQ_PREVIEW_SHOW_METADATA);
            int seq_show_strip_name = (sseq->flag & SEQ_TIMELINE_SHOW_STRIP_NAME);
            int seq_show_strip_source = (sseq->flag & SEQ_TIMELINE_SHOW_STRIP_SOURCE);
            int seq_show_strip_duration = (sseq->flag & SEQ_TIMELINE_SHOW_STRIP_DURATION);
            int seq_show_grid = (sseq->flag & SEQ_TIMELINE_SHOW_GRID);
            int show_strip_offset = (sseq->draw_flag & SEQ_TIMELINE_SHOW_STRIP_OFFSETS);
            sseq->preview_overlay.flag = (seq_show_safe_margins | seq_show_gpencil |
                                          seq_show_safe_center | seq_show_metadata);
            sseq->timeline_overlay.flag = (seq_show_fcurves | seq_show_strip_name |
                                           seq_show_strip_source | seq_show_strip_duration |
                                           seq_show_grid | show_strip_offset);
          }
        }
      }
    }
  }

  if (!MAIN_VERSION_ATLEAST(bmain, 300, 24)) {
    LISTBASE_FOREACH (Scene *, scene, &bmain->scenes) {
      SequencerToolSettings *sequencer_tool_settings = SEQ_tool_settings_ensure(scene);
      sequencer_tool_settings->pivot_point = V3D_AROUND_CENTER_MEDIAN;

      if (scene->ed != NULL) {
        SEQ_for_each_callback(&scene->ed->seqbase, seq_transform_origin_set, NULL);
      }
    }
    LISTBASE_FOREACH (bScreen *, screen, &bmain->screens) {
      LISTBASE_FOREACH (ScrArea *, area, &screen->areabase) {
        LISTBASE_FOREACH (SpaceLink *, sl, &area->spacedata) {
          if (sl->spacetype == SPACE_SEQ) {
            SpaceSeq *sseq = (SpaceSeq *)sl;
            sseq->preview_overlay.flag |= SEQ_PREVIEW_SHOW_OUTLINE_SELECTED;
          }
        }
      }
    }

    LISTBASE_FOREACH (bScreen *, screen, &bmain->screens) {
      LISTBASE_FOREACH (ScrArea *, area, &screen->areabase) {
        LISTBASE_FOREACH (SpaceLink *, sl, &area->spacedata) {
          if (sl->spacetype == SPACE_SEQ) {
            ListBase *regionbase = (sl == area->spacedata.first) ? &area->regionbase :
                                                                   &sl->regionbase;
            LISTBASE_FOREACH (ARegion *, region, regionbase) {
              if (region->regiontype == RGN_TYPE_WINDOW) {
                region->v2d.min[1] = 4.0f;
              }
            }
          }
        }
      }
    }
  }

  if (!MAIN_VERSION_ATLEAST(bmain, 300, 25)) {
    FOREACH_NODETREE_BEGIN (bmain, ntree, id) {
      if (ntree->type == NTREE_SHADER) {
        LISTBASE_FOREACH (bNode *, node, &ntree->nodes) {
          do_version_subsurface_methods(node);
        }
      }
    }
    FOREACH_NODETREE_END;

    enum {
      R_EXR_TILE_FILE = (1 << 10),
      R_FULL_SAMPLE = (1 << 15),
    };
    LISTBASE_FOREACH (Scene *, scene, &bmain->scenes) {
      scene->r.scemode &= ~(R_EXR_TILE_FILE | R_FULL_SAMPLE);
    }
  }

  if (!MAIN_VERSION_ATLEAST(bmain, 300, 26)) {
    LISTBASE_FOREACH (Object *, ob, &bmain->objects) {
      LISTBASE_FOREACH (ModifierData *, md, &ob->modifiers) {
        if (md->type == eModifierType_Nodes) {
          version_geometry_nodes_add_attribute_input_settings((NodesModifierData *)md);
        }
      }
    }

    LISTBASE_FOREACH (bScreen *, screen, &bmain->screens) {
      LISTBASE_FOREACH (ScrArea *, area, &screen->areabase) {
        LISTBASE_FOREACH (SpaceLink *, sl, &area->spacedata) {
          switch (sl->spacetype) {
            case SPACE_FILE: {
              SpaceFile *sfile = (SpaceFile *)sl;
              if (sfile->params) {
                sfile->params->flag &= ~(FILE_PARAMS_FLAG_UNUSED_1 | FILE_PARAMS_FLAG_UNUSED_2 |
                                         FILE_PARAMS_FLAG_UNUSED_3 | FILE_PATH_TOKENS_ALLOW);
              }

              /* New default import type: Append with reuse. */
              if (sfile->asset_params) {
                sfile->asset_params->import_type = FILE_ASSET_IMPORT_APPEND_REUSE;
              }
              break;
            }
            default:
              break;
          }
        }
      }
    }
  }

  if (!MAIN_VERSION_ATLEAST(bmain, 300, 29)) {
    LISTBASE_FOREACH (bScreen *, screen, &bmain->screens) {
      LISTBASE_FOREACH (ScrArea *, area, &screen->areabase) {
        LISTBASE_FOREACH (SpaceLink *, sl, &area->spacedata) {
          switch (sl->spacetype) {
            case SPACE_SEQ: {
              ListBase *regionbase = (sl == area->spacedata.first) ? &area->regionbase :
                                                                     &sl->regionbase;
              LISTBASE_FOREACH (ARegion *, region, regionbase) {
                if (region->regiontype == RGN_TYPE_WINDOW) {
                  region->v2d.max[1] = MAXSEQ;
                }
              }
              break;
            }
            case SPACE_IMAGE: {
              SpaceImage *sima = (SpaceImage *)sl;
              sima->custom_grid_subdiv = 10;
              break;
            }
          }
        }
      }
    }
  }

  if (!MAIN_VERSION_ATLEAST(bmain, 300, 31)) {
    /* Swap header with the tool header so the regular header is always on the edge. */
    for (bScreen *screen = bmain->screens.first; screen; screen = screen->id.next) {
      LISTBASE_FOREACH (ScrArea *, area, &screen->areabase) {
        LISTBASE_FOREACH (SpaceLink *, sl, &area->spacedata) {
          ListBase *regionbase = (sl == area->spacedata.first) ? &area->regionbase :
                                                                 &sl->regionbase;
          ARegion *region_tool = NULL, *region_head = NULL;
          int region_tool_index = -1, region_head_index = -1, i;
          LISTBASE_FOREACH_INDEX (ARegion *, region, regionbase, i) {
            if (region->regiontype == RGN_TYPE_TOOL_HEADER) {
              region_tool = region;
              region_tool_index = i;
            }
            else if (region->regiontype == RGN_TYPE_HEADER) {
              region_head = region;
              region_head_index = i;
            }
          }
          if ((region_tool && region_head) && (region_head_index > region_tool_index)) {
            BLI_listbase_swaplinks(regionbase, region_tool, region_head);
          }
        }
      }
    }

    /* Set strip color tags to SEQUENCE_COLOR_NONE. */
    LISTBASE_FOREACH (Scene *, scene, &bmain->scenes) {
      if (scene->ed != NULL) {
        SEQ_for_each_callback(&scene->ed->seqbase, do_versions_sequencer_color_tags, NULL);
      }
    }

    /* Show sequencer color tags by default. */
    LISTBASE_FOREACH (bScreen *, screen, &bmain->screens) {
      LISTBASE_FOREACH (ScrArea *, area, &screen->areabase) {
        LISTBASE_FOREACH (SpaceLink *, sl, &area->spacedata) {
          if (sl->spacetype == SPACE_SEQ) {
            SpaceSeq *sseq = (SpaceSeq *)sl;
            sseq->timeline_overlay.flag |= SEQ_TIMELINE_SHOW_STRIP_COLOR_TAG;
          }
        }
      }
    }

    /* Set defaults for new color balance modifier parameters. */
    LISTBASE_FOREACH (Scene *, scene, &bmain->scenes) {
      if (scene->ed != NULL) {
        SEQ_for_each_callback(&scene->ed->seqbase, do_versions_sequencer_color_balance_sop, NULL);
      }
    }
  }

  if (!MAIN_VERSION_ATLEAST(bmain, 300, 33)) {
    for (bScreen *screen = bmain->screens.first; screen; screen = screen->id.next) {
      LISTBASE_FOREACH (ScrArea *, area, &screen->areabase) {
        LISTBASE_FOREACH (SpaceLink *, sl, &area->spacedata) {
          switch (sl->spacetype) {
            case SPACE_SEQ: {
              SpaceSeq *sseq = (SpaceSeq *)sl;
              enum { SEQ_DRAW_SEQUENCE = 0 };
              if (sseq->mainb == SEQ_DRAW_SEQUENCE) {
                sseq->mainb = SEQ_DRAW_IMG_IMBUF;
              }
              break;
            }
            case SPACE_TEXT: {
              SpaceText *st = (SpaceText *)sl;
              st->flags &= ~ST_FLAG_UNUSED_4;
              break;
            }
          }
        }
      }
    }
  }

  if (!MAIN_VERSION_ATLEAST(bmain, 300, 36)) {
    /* Update the `idnames` for renamed geometry and function nodes. */
    LISTBASE_FOREACH (bNodeTree *, ntree, &bmain->nodetrees) {
      if (ntree->type != NTREE_GEOMETRY) {
        continue;
      }
      version_node_id(ntree, FN_NODE_COMPARE, "FunctionNodeCompareFloats");
      version_node_id(ntree, GEO_NODE_CAPTURE_ATTRIBUTE, "GeometryNodeCaptureAttribute");
      version_node_id(ntree, GEO_NODE_MESH_BOOLEAN, "GeometryNodeMeshBoolean");
      version_node_id(ntree, GEO_NODE_FILL_CURVE, "GeometryNodeFillCurve");
      version_node_id(ntree, GEO_NODE_FILLET_CURVE, "GeometryNodeFilletCurve");
      version_node_id(ntree, GEO_NODE_REVERSE_CURVE, "GeometryNodeReverseCurve");
      version_node_id(ntree, GEO_NODE_SAMPLE_CURVE, "GeometryNodeSampleCurve");
      version_node_id(ntree, GEO_NODE_RESAMPLE_CURVE, "GeometryNodeResampleCurve");
      version_node_id(ntree, GEO_NODE_SUBDIVIDE_CURVE, "GeometryNodeSubdivideCurve");
      version_node_id(ntree, GEO_NODE_TRIM_CURVE, "GeometryNodeTrimCurve");
      version_node_id(ntree, GEO_NODE_REPLACE_MATERIAL, "GeometryNodeReplaceMaterial");
      version_node_id(ntree, GEO_NODE_SUBDIVIDE_MESH, "GeometryNodeSubdivideMesh");
      version_node_id(ntree, GEO_NODE_SET_MATERIAL, "GeometryNodeSetMaterial");
      version_node_id(ntree, GEO_NODE_SPLIT_EDGES, "GeometryNodeSplitEdges");
    }

    /* Update bone roll after a fix to vec_roll_to_mat3_normalized. */
    LISTBASE_FOREACH (bArmature *, arm, &bmain->armatures) {
      do_version_bones_roll(&arm->bonebase);
    }
  }

  if (!MAIN_VERSION_ATLEAST(bmain, 300, 37)) {
    /* Node Editor: toggle overlays on. */
    if (!DNA_struct_find(fd->filesdna, "SpaceNodeOverlay")) {
      LISTBASE_FOREACH (bScreen *, screen, &bmain->screens) {
        LISTBASE_FOREACH (ScrArea *, area, &screen->areabase) {
          LISTBASE_FOREACH (SpaceLink *, space, &area->spacedata) {
            if (space->spacetype == SPACE_NODE) {
              SpaceNode *snode = (SpaceNode *)space;
              snode->overlay.flag |= SN_OVERLAY_SHOW_OVERLAYS;
              snode->overlay.flag |= SN_OVERLAY_SHOW_WIRE_COLORS;
            }
          }
        }
      }
    }
  }

  if (!MAIN_VERSION_ATLEAST(bmain, 300, 38)) {
    LISTBASE_FOREACH (bScreen *, screen, &bmain->screens) {
      LISTBASE_FOREACH (ScrArea *, area, &screen->areabase) {
        LISTBASE_FOREACH (SpaceLink *, space, &area->spacedata) {
          if (space->spacetype == SPACE_FILE) {
            SpaceFile *sfile = (SpaceFile *)space;
            FileAssetSelectParams *asset_params = sfile->asset_params;
            if (asset_params) {
              asset_params->base_params.filter_id = FILTER_ID_ALL;
            }
          }
        }
      }
    }
  }

  if (!MAIN_VERSION_ATLEAST(bmain, 300, 39)) {
    LISTBASE_FOREACH (wmWindowManager *, wm, &bmain->wm) {
      wm->xr.session_settings.base_scale = 1.0f;
      wm->xr.session_settings.draw_flags |= (V3D_OFSDRAW_SHOW_SELECTION |
                                             V3D_OFSDRAW_XR_SHOW_CONTROLLERS |
                                             V3D_OFSDRAW_XR_SHOW_CUSTOM_OVERLAYS);
    }
  }

  if (!MAIN_VERSION_ATLEAST(bmain, 300, 40)) {
    /* Update the `idnames` for renamed geometry and function nodes. */
    LISTBASE_FOREACH (bNodeTree *, ntree, &bmain->nodetrees) {
      if (ntree->type != NTREE_GEOMETRY) {
        continue;
      }
      version_node_id(ntree, FN_NODE_SLICE_STRING, "FunctionNodeSliceString");
      version_geometry_nodes_set_position_node_offset(ntree);
    }

    /* Add storage to viewer node. */
    LISTBASE_FOREACH (bNodeTree *, ntree, &bmain->nodetrees) {
      if (ntree->type != NTREE_GEOMETRY) {
        continue;
      }
      LISTBASE_FOREACH (bNode *, node, &ntree->nodes) {
        if (node->type == GEO_NODE_VIEWER) {
          if (node->storage == NULL) {
            NodeGeometryViewer *data = (NodeGeometryViewer *)MEM_callocN(
                sizeof(NodeGeometryViewer), __func__);
            data->data_type = CD_PROP_FLOAT;
            node->storage = data;
          }
        }
      }
    }

    LISTBASE_FOREACH (bNodeTree *, ntree, &bmain->nodetrees) {
      if (ntree->type == NTREE_GEOMETRY) {
        version_node_input_socket_name(
            ntree, GEO_NODE_DISTRIBUTE_POINTS_ON_FACES, "Geometry", "Mesh");
        version_node_input_socket_name(ntree, GEO_NODE_POINTS_TO_VOLUME, "Geometry", "Points");
        version_node_output_socket_name(ntree, GEO_NODE_POINTS_TO_VOLUME, "Geometry", "Volume");
        version_node_socket_name(ntree, GEO_NODE_SUBDIVISION_SURFACE, "Geometry", "Mesh");
        version_node_socket_name(ntree, GEO_NODE_RESAMPLE_CURVE, "Geometry", "Curve");
        version_node_socket_name(ntree, GEO_NODE_SUBDIVIDE_CURVE, "Geometry", "Curve");
        version_node_socket_name(ntree, GEO_NODE_SET_CURVE_RADIUS, "Geometry", "Curve");
        version_node_socket_name(ntree, GEO_NODE_SET_CURVE_TILT, "Geometry", "Curve");
        version_node_socket_name(ntree, GEO_NODE_SET_CURVE_HANDLES, "Geometry", "Curve");
        version_node_socket_name(ntree, GEO_NODE_TRANSLATE_INSTANCES, "Geometry", "Instances");
        version_node_socket_name(ntree, GEO_NODE_ROTATE_INSTANCES, "Geometry", "Instances");
        version_node_socket_name(ntree, GEO_NODE_SCALE_INSTANCES, "Geometry", "Instances");
        version_node_output_socket_name(ntree, GEO_NODE_MESH_BOOLEAN, "Geometry", "Mesh");
        version_node_input_socket_name(ntree, GEO_NODE_MESH_BOOLEAN, "Geometry 1", "Mesh 1");
        version_node_input_socket_name(ntree, GEO_NODE_MESH_BOOLEAN, "Geometry 2", "Mesh 2");
        version_node_socket_name(ntree, GEO_NODE_SUBDIVIDE_MESH, "Geometry", "Mesh");
        version_node_socket_name(ntree, GEO_NODE_TRIANGULATE, "Geometry", "Mesh");
        version_node_output_socket_name(ntree, GEO_NODE_MESH_PRIMITIVE_CONE, "Geometry", "Mesh");
        version_node_output_socket_name(ntree, GEO_NODE_MESH_PRIMITIVE_CUBE, "Geometry", "Mesh");
        version_node_output_socket_name(
            ntree, GEO_NODE_MESH_PRIMITIVE_CYLINDER, "Geometry", "Mesh");
        version_node_output_socket_name(ntree, GEO_NODE_MESH_PRIMITIVE_GRID, "Geometry", "Mesh");
        version_node_output_socket_name(
            ntree, GEO_NODE_MESH_PRIMITIVE_ICO_SPHERE, "Geometry", "Mesh");
        version_node_output_socket_name(ntree, GEO_NODE_MESH_PRIMITIVE_CIRCLE, "Geometry", "Mesh");
        version_node_output_socket_name(ntree, GEO_NODE_MESH_PRIMITIVE_LINE, "Geometry", "Mesh");
        version_node_output_socket_name(
            ntree, GEO_NODE_MESH_PRIMITIVE_UV_SPHERE, "Geometry", "Mesh");
        version_node_socket_name(ntree, GEO_NODE_SET_POINT_RADIUS, "Geometry", "Points");
      }
    }
  }

  if (!MAIN_VERSION_ATLEAST(bmain, 300, 42)) {
    /* Use consistent socket identifiers for the math node.
     * The code to make unique identifiers from the names was inconsistent. */
    FOREACH_NODETREE_BEGIN (bmain, ntree, id) {
      if (ntree->type != NTREE_CUSTOM) {
        version_node_tree_socket_id_delim(ntree);
      }
    }
    FOREACH_NODETREE_END;

    LISTBASE_FOREACH (bScreen *, screen, &bmain->screens) {
      LISTBASE_FOREACH (ScrArea *, area, &screen->areabase) {
        LISTBASE_FOREACH (SpaceLink *, sl, &area->spacedata) {
          if (sl->spacetype == SPACE_SEQ) {
            ListBase *regionbase = (sl == area->spacedata.first) ? &area->regionbase :
                                                                   &sl->regionbase;
            LISTBASE_FOREACH (ARegion *, region, regionbase) {
              if (region->regiontype == RGN_TYPE_WINDOW) {
                region->v2d.min[1] = 1.0f;
              }
            }
          }
        }
      }
    }

    /* Change minimum zoom to 0.05f in the node editor. */
    LISTBASE_FOREACH (bScreen *, screen, &bmain->screens) {
      LISTBASE_FOREACH (ScrArea *, area, &screen->areabase) {
        LISTBASE_FOREACH (SpaceLink *, sl, &area->spacedata) {
          if (sl->spacetype == SPACE_NODE) {
            ListBase *regionbase = (sl == area->spacedata.first) ? &area->regionbase :
                                                                   &sl->regionbase;
            LISTBASE_FOREACH (ARegion *, region, regionbase) {
              if (region->regiontype == RGN_TYPE_WINDOW) {
                if (region->v2d.minzoom > 0.05f) {
                  region->v2d.minzoom = 0.05f;
                }
              }
            }
          }
        }
      }
    }

    LISTBASE_FOREACH (Scene *, scene, &bmain->scenes) {
      Editing *ed = SEQ_editing_get(scene);
      /* Make sure range of meta strips is correct.
       * It was possible to save .blend file with incorrect state of meta strip
       * range. The root cause is expected to be fixed, but need to ensure files
       * with invalid meta strip range are corrected. */
      if (ed != NULL) {
        SEQ_for_each_callback(&ed->seqbase, version_fix_seq_meta_range, scene);
      }
    }
  }

  /* Special case to handle older in-development 3.1 files, before change from 3.0 branch gets
   * merged in master. */
  if (!MAIN_VERSION_ATLEAST(bmain, 300, 42) ||
      (bmain->versionfile == 301 && !MAIN_VERSION_ATLEAST(bmain, 301, 3))) {
    /* Update LibOverride operations regarding insertions in RNA collections (i.e. modifiers,
     * constraints and NLA tracks). */
    ID *id_iter;
    FOREACH_MAIN_ID_BEGIN (bmain, id_iter) {
      if (ID_IS_OVERRIDE_LIBRARY_REAL(id_iter)) {
        version_liboverride_rnacollections_insertion_animdata(id_iter);
        if (GS(id_iter->name) == ID_OB) {
          version_liboverride_rnacollections_insertion_object((Object *)id_iter);
        }
      }
    }
    FOREACH_MAIN_ID_END;
  }

  if (!MAIN_VERSION_ATLEAST(bmain, 301, 4)) {
    LISTBASE_FOREACH (bNodeTree *, ntree, &bmain->nodetrees) {
      if (ntree->type != NTREE_GEOMETRY) {
        continue;
      }
      version_node_id(ntree, GEO_NODE_CURVE_SPLINE_PARAMETER, "GeometryNodeSplineParameter");
      LISTBASE_FOREACH (bNode *, node, &ntree->nodes) {
        if (node->type == GEO_NODE_CURVE_SPLINE_PARAMETER) {
          version_node_add_socket_if_not_exist(
              ntree, node, SOCK_OUT, SOCK_INT, PROP_NONE, "Index", "Index");
        }

        /* Convert float compare into a more general compare node. */
        if (node->type == FN_NODE_COMPARE) {
          if (node->storage == NULL) {
            NodeFunctionCompare *data = (NodeFunctionCompare *)MEM_callocN(
                sizeof(NodeFunctionCompare), __func__);
            data->data_type = SOCK_FLOAT;
            data->operation = node->custom1;
            strcpy(node->idname, "FunctionNodeCompare");
            node->storage = data;
          }
        }
      }
    }

    /* Add a toggle for the breadcrumbs overlay in the node editor. */
    LISTBASE_FOREACH (bScreen *, screen, &bmain->screens) {
      LISTBASE_FOREACH (ScrArea *, area, &screen->areabase) {
        LISTBASE_FOREACH (SpaceLink *, space, &area->spacedata) {
          if (space->spacetype == SPACE_NODE) {
            SpaceNode *snode = (SpaceNode *)space;
            snode->overlay.flag |= SN_OVERLAY_SHOW_PATH;
          }
        }
      }
    }
  }

  if (!MAIN_VERSION_ATLEAST(bmain, 301, 5)) {
    LISTBASE_FOREACH (bNodeTree *, ntree, &bmain->nodetrees) {
      if (ntree->type != NTREE_GEOMETRY) {
        continue;
      }
      LISTBASE_FOREACH (bNode *, node, &ntree->nodes) {
        if (node->type != GEO_NODE_REALIZE_INSTANCES) {
          continue;
        }
        node->custom1 |= GEO_NODE_REALIZE_INSTANCES_LEGACY_BEHAVIOR;
      }
    }
  }

  if (!MAIN_VERSION_ATLEAST(bmain, 301, 6)) {
    /* Add node storage for map range node. */
    FOREACH_NODETREE_BEGIN (bmain, ntree, id) {
      LISTBASE_FOREACH (bNode *, node, &ntree->nodes) {
        if (node->type == SH_NODE_MAP_RANGE) {
          if (node->storage == NULL) {
            NodeMapRange *data = MEM_callocN(sizeof(NodeMapRange), __func__);
            data->clamp = node->custom1;
            data->data_type = CD_PROP_FLOAT;
            data->interpolation_type = node->custom2;
            node->storage = data;
          }
        }
      }
    }
    FOREACH_NODETREE_END;

    /* Update spreadsheet data set region type. */
    LISTBASE_FOREACH (bScreen *, screen, &bmain->screens) {
      LISTBASE_FOREACH (ScrArea *, area, &screen->areabase) {
        LISTBASE_FOREACH (SpaceLink *, sl, &area->spacedata) {
          if (sl->spacetype == SPACE_SPREADSHEET) {
            ListBase *regionbase = (sl == area->spacedata.first) ? &area->regionbase :
                                                                   &sl->regionbase;
            LISTBASE_FOREACH (ARegion *, region, regionbase) {
              if (region->regiontype == RGN_TYPE_CHANNELS) {
                region->regiontype = RGN_TYPE_TOOLS;
              }
            }
          }
        }
      }
    }

    /* Initialize the bone wireframe opacity setting. */
    if (!DNA_struct_elem_find(fd->filesdna, "View3DOverlay", "float", "bone_wire_alpha")) {
      for (bScreen *screen = bmain->screens.first; screen; screen = screen->id.next) {
        LISTBASE_FOREACH (ScrArea *, area, &screen->areabase) {
          LISTBASE_FOREACH (SpaceLink *, sl, &area->spacedata) {
            if (sl->spacetype == SPACE_VIEW3D) {
              View3D *v3d = (View3D *)sl;
              v3d->overlay.bone_wire_alpha = 1.0f;
            }
          }
        }
      }
    }

    /* Rename sockets on multiple nodes */
    LISTBASE_FOREACH (bNodeTree *, ntree, &bmain->nodetrees) {
      if (ntree->type == NTREE_GEOMETRY) {
        version_node_output_socket_name(
            ntree, GEO_NODE_STRING_TO_CURVES, "Curves", "Curve Instances");
        version_node_output_socket_name(
            ntree, GEO_NODE_INPUT_MESH_EDGE_ANGLE, "Angle", "Unsigned Angle");
        version_node_output_socket_name(
            ntree, GEO_NODE_INPUT_MESH_ISLAND, "Index", "Island Index");
        version_node_input_socket_name(ntree, GEO_NODE_TRANSFER_ATTRIBUTE, "Target", "Source");
      }
    }
  }

<<<<<<< HEAD
=======
  if (!MAIN_VERSION_ATLEAST(bmain, 301, 7) ||
      (bmain->versionfile == 302 && !MAIN_VERSION_ATLEAST(bmain, 302, 4))) {
    /* Duplicate value for two flags that mistakenly had the same numeric value. */
    LISTBASE_FOREACH (Object *, ob, &bmain->objects) {
      LISTBASE_FOREACH (ModifierData *, md, &ob->modifiers) {
        if (md->type == eModifierType_WeightVGProximity) {
          WeightVGProximityModifierData *wpmd = (WeightVGProximityModifierData *)md;
          if (wpmd->proximity_flags & MOD_WVG_PROXIMITY_INVERT_VGROUP_MASK) {
            wpmd->proximity_flags |= MOD_WVG_PROXIMITY_WEIGHTS_NORMALIZE;
          }
        }
      }
    }
  }

>>>>>>> 5e47056e
  if (!MAIN_VERSION_ATLEAST(bmain, 302, 2)) {
    LISTBASE_FOREACH (Scene *, scene, &bmain->scenes) {
      if (scene->ed != NULL) {
        SEQ_for_each_callback(&scene->ed->seqbase, seq_transform_filter_set, NULL);
      }
    }
  }

  if (!MAIN_VERSION_ATLEAST(bmain, 302, 6)) {
    LISTBASE_FOREACH (Scene *, scene, &bmain->scenes) {
      ToolSettings *ts = scene->toolsettings;
      if (ts->uv_relax_method == 0) {
        ts->uv_relax_method = UV_SCULPT_TOOL_RELAX_LAPLACIAN;
      }
    }
    LISTBASE_FOREACH (Scene *, scene, &bmain->scenes) {
      ToolSettings *tool_settings = scene->toolsettings;
      tool_settings->snap_flag_seq = tool_settings->snap_flag & ~(SCE_SNAP | SCE_SNAP_SEQ);
      if (tool_settings->snap_flag & SCE_SNAP_SEQ) {
        tool_settings->snap_flag_seq |= SCE_SNAP;
        tool_settings->snap_flag &= ~SCE_SNAP_SEQ;
      }

      tool_settings->snap_flag_node = tool_settings->snap_flag;
      tool_settings->snap_uv_flag |= tool_settings->snap_flag & SCE_SNAP;
    }

    /* Alter NURBS knot mode flags to fit new modes. */
    LISTBASE_FOREACH (Curve *, curve, &bmain->curves) {
      LISTBASE_FOREACH (Nurb *, nurb, &curve->nurb) {
        /* Previously other flags were ignored if CU_NURB_CYCLIC is set. */
        if (nurb->flagu & CU_NURB_CYCLIC) {
          nurb->flagu = CU_NURB_CYCLIC;
        }
        /* CU_NURB_BEZIER and CU_NURB_ENDPOINT were ignored if combined. */
        else if (nurb->flagu & CU_NURB_BEZIER && nurb->flagu & CU_NURB_ENDPOINT) {
          nurb->flagu &= ~(CU_NURB_BEZIER | CU_NURB_ENDPOINT);
          BKE_nurb_knot_calc_u(nurb);
        }
        /* Bezier NURBS of order 3 were clamped to first control point. */
        else if (nurb->orderu == 3 && (nurb->flagu & CU_NURB_BEZIER)) {
          nurb->flagu |= CU_NURB_ENDPOINT;
        }

        /* Previously other flags were ignored if CU_NURB_CYCLIC is set. */
        if (nurb->flagv & CU_NURB_CYCLIC) {
          nurb->flagv = CU_NURB_CYCLIC;
        }
        /* CU_NURB_BEZIER and CU_NURB_ENDPOINT were ignored if used together. */
        else if (nurb->flagv & CU_NURB_BEZIER && nurb->flagv & CU_NURB_ENDPOINT) {
          nurb->flagv &= ~(CU_NURB_BEZIER | CU_NURB_ENDPOINT);
          BKE_nurb_knot_calc_v(nurb);
        }
        /* Bezier NURBS of order 3 were clamped to first control point. */
        else if (nurb->orderv == 3 && (nurb->flagv & CU_NURB_BEZIER)) {
          nurb->flagv |= CU_NURB_ENDPOINT;
        }
      }
    }

    /* Change grease pencil smooth iterations to match old results with new algorithm. */
    LISTBASE_FOREACH (Object *, ob, &bmain->objects) {
      LISTBASE_FOREACH (GpencilModifierData *, md, &ob->greasepencil_modifiers) {
        if (md->type == eGpencilModifierType_Smooth) {
          SmoothGpencilModifierData *gpmd = (SmoothGpencilModifierData *)md;
          if (gpmd->step == 1 && gpmd->factor <= 0.5f) {
            gpmd->factor *= 2.0f;
          }
          else {
            gpmd->step = 1 + (int)(gpmd->factor * max_ff(0.0f,
                                                         min_ff(5.1f * sqrtf(gpmd->step) - 3.0f,
                                                                gpmd->step + 2.0f)));
            gpmd->factor = 1.0f;
          }
        }
      }
    }
  }

  if (!MAIN_VERSION_ATLEAST(bmain, 302, 7)) {
    /* Generate 'system' liboverrides IDs.
     * NOTE: This is a fairly rough process, based on very basic heuristics. Should be enough for a
     * do_version code though, this is a new optional feature, not a critical conversion. */
    ID *id;
    FOREACH_MAIN_ID_BEGIN (bmain, id) {
      if (!ID_IS_OVERRIDE_LIBRARY_REAL(id) || ID_IS_LINKED(id)) {
        /* Ignore non-real liboverrides, and linked ones. */
        continue;
      }
      if (GS(id->name) == ID_OB) {
        /* Never 'lock' an object into a system override for now. */
        continue;
      }
      if (BKE_lib_override_library_is_user_edited(id)) {
        /* Do not 'lock' an ID already edited by the user. */
        continue;
      }
      id->override_library->flag |= IDOVERRIDE_LIBRARY_FLAG_SYSTEM_DEFINED;
    }
    FOREACH_MAIN_ID_END;

    /* Initialize brush curves sculpt settings. */
    LISTBASE_FOREACH (Brush *, brush, &bmain->brushes) {
      if (brush->ob_mode != OB_MODE_SCULPT_CURVES) {
        continue;
      }
      if (brush->curves_sculpt_settings != NULL) {
        continue;
      }
      brush->curves_sculpt_settings = MEM_callocN(sizeof(BrushCurvesSculptSettings), __func__);
      brush->curves_sculpt_settings->add_amount = 1;
    }
    LISTBASE_FOREACH (Scene *, scene, &bmain->scenes) {
      if (scene->toolsettings && scene->toolsettings->curves_sculpt &&
          scene->toolsettings->curves_sculpt->curve_length == 0.0f) {
        scene->toolsettings->curves_sculpt->curve_length = 0.3f;
      }
    }

    for (bScreen *screen = bmain->screens.first; screen; screen = screen->id.next) {
      LISTBASE_FOREACH (ScrArea *, area, &screen->areabase) {
        LISTBASE_FOREACH (SpaceLink *, sl, &area->spacedata) {
          if (sl->spacetype == SPACE_OUTLINER) {
            SpaceOutliner *space_outliner = (SpaceOutliner *)sl;
            space_outliner->filter &= ~SO_FILTER_CLEARED_1;
          }
        }
      }
    }
  }

  if (!MAIN_VERSION_ATLEAST(bmain, 302, 9)) {
    /* Sequencer channels region. */
    for (bScreen *screen = bmain->screens.first; screen; screen = screen->id.next) {
      LISTBASE_FOREACH (ScrArea *, area, &screen->areabase) {
        LISTBASE_FOREACH (SpaceLink *, sl, &area->spacedata) {
          if (sl->spacetype != SPACE_SEQ) {
            continue;
          }
          if (ELEM(((SpaceSeq *)sl)->view, SEQ_VIEW_PREVIEW, SEQ_VIEW_SEQUENCE_PREVIEW)) {
            continue;
          }

          ListBase *regionbase = (sl == area->spacedata.first) ? &area->regionbase :
                                                                 &sl->regionbase;
          ARegion *region = BKE_area_find_region_type(area, RGN_TYPE_CHANNELS);
          if (!region) {
            ARegion *tools_region = BKE_area_find_region_type(area, RGN_TYPE_TOOLS);
            region = do_versions_add_region(RGN_TYPE_CHANNELS, "channels region");
            BLI_insertlinkafter(regionbase, tools_region, region);
            region->alignment = RGN_ALIGN_LEFT;
            region->v2d.flag |= V2D_VIEWSYNC_AREA_VERTICAL;
          }

          ARegion *timeline_region = BKE_area_find_region_type(area, RGN_TYPE_WINDOW);
          if (timeline_region != NULL) {
            timeline_region->v2d.flag |= V2D_VIEWSYNC_AREA_VERTICAL;
          }
        }
      }
    }

    /* Initialize channels. */
    LISTBASE_FOREACH (Scene *, scene, &bmain->scenes) {
      Editing *ed = SEQ_editing_get(scene);
      if (ed == NULL) {
        continue;
      }
      SEQ_channels_ensure(&ed->channels);
      SEQ_for_each_callback(&scene->ed->seqbase, seq_meta_channels_ensure, NULL);

      ed->displayed_channels = &ed->channels;

      ListBase *previous_channels = &ed->channels;
      LISTBASE_FOREACH (MetaStack *, ms, &ed->metastack) {
        ms->old_channels = previous_channels;
        previous_channels = &ms->parseq->channels;
        /* If `MetaStack` exists, active channels must point to last link. */
        ed->displayed_channels = &ms->parseq->channels;
      }
    }
  }

  if (!MAIN_VERSION_ATLEAST(bmain, 302, 10)) {
    for (bScreen *screen = bmain->screens.first; screen; screen = screen->id.next) {
      LISTBASE_FOREACH (ScrArea *, area, &screen->areabase) {
        LISTBASE_FOREACH (SpaceLink *, sl, &area->spacedata) {
          if (sl->spacetype != SPACE_FILE) {
            continue;
          }
          SpaceFile *sfile = (SpaceFile *)sl;
          if (sfile->browse_mode != FILE_BROWSE_MODE_ASSETS) {
            continue;
          }
          sfile->asset_params->base_params.filter_id |= FILTER_ID_GR;
        }
      }
    }
<<<<<<< HEAD
  }

  if (!MAIN_VERSION_ATLEAST(bmain, 302, 10)) {
=======

>>>>>>> 5e47056e
    /* While vertex-colors were experimental the smear tool became corrupt due
     * to bugs in the wm_toolsystem API (auto-creation of sculpt brushes
     * was broken).  Go through and reset all smear brushes. */
    LISTBASE_FOREACH (Brush *, br, &bmain->brushes) {
      if (br->sculpt_tool == SCULPT_TOOL_SMEAR) {
        br->alpha = 1.0f;
        br->spacing = 5;
        br->flag &= ~BRUSH_ALPHA_PRESSURE;
        br->flag &= ~BRUSH_SPACE_ATTEN;
        br->curve_preset = BRUSH_CURVE_SPHERE;
      }
    }

    /* Rebuild active/render color attribute references. */
    LISTBASE_FOREACH (Mesh *, me, &bmain->meshes) {
      for (int step = 0; step < 2; step++) {
        CustomDataLayer *actlayer = NULL;

        int vact1, vact2;

        if (step) {
          vact1 = CustomData_get_render_layer_index(&me->vdata, CD_PROP_COLOR);
          vact2 = CustomData_get_render_layer_index(&me->ldata, CD_MLOOPCOL);
        }
        else {
          vact1 = CustomData_get_active_layer_index(&me->vdata, CD_PROP_COLOR);
          vact2 = CustomData_get_active_layer_index(&me->ldata, CD_MLOOPCOL);
        }

        if (vact1 != -1) {
          actlayer = me->vdata.layers + vact1;
        }
        else if (vact2 != -1) {
          actlayer = me->ldata.layers + vact2;
        }

        if (actlayer) {
          if (step) {
            BKE_id_attributes_render_color_set(&me->id, actlayer);
          }
          else {
            BKE_id_attributes_active_color_set(&me->id, actlayer);
          }
        }
      }
    }

    /* Update data transfer modifiers */
    LISTBASE_FOREACH (Object *, ob, &bmain->objects) {
      LISTBASE_FOREACH (ModifierData *, md, &ob->modifiers) {
        if (md->type == eModifierType_DataTransfer) {
          DataTransferModifierData *dtmd = (DataTransferModifierData *)md;

          for (int i = 0; i < DT_MULTILAYER_INDEX_MAX; i++) {
            if (dtmd->layers_select_src[i] == 0) {
              dtmd->layers_select_src[i] = DT_LAYERS_ALL_SRC;
            }

            if (dtmd->layers_select_dst[i] == 0) {
              dtmd->layers_select_dst[i] = DT_LAYERS_NAME_DST;
            }
          }
        }
<<<<<<< HEAD
=======
      }
    }
  }

  if (!MAIN_VERSION_ATLEAST(bmain, 302, 12)) {
    /* UV/Image show background grid option. */
    LISTBASE_FOREACH (bScreen *, screen, &bmain->screens) {
      LISTBASE_FOREACH (ScrArea *, area, &screen->areabase) {
        LISTBASE_FOREACH (SpaceLink *, space, &area->spacedata) {
          if (space->spacetype == SPACE_IMAGE) {
            SpaceImage *sima = (SpaceImage *)space;
            sima->overlay.flag |= SI_OVERLAY_SHOW_GRID_BACKGROUND;
          }
        }
>>>>>>> 5e47056e
      }
    }

    /* Add node storage for the merge by distance node. */
    FOREACH_NODETREE_BEGIN (bmain, ntree, id) {
      if (ntree->type == NTREE_GEOMETRY) {
        LISTBASE_FOREACH (bNode *, node, &ntree->nodes) {
          if (node->type == GEO_NODE_MERGE_BY_DISTANCE) {
            if (node->storage == NULL) {
              NodeGeometryMergeByDistance *data = MEM_callocN(sizeof(NodeGeometryMergeByDistance),
                                                              __func__);
              data->mode = GEO_NODE_MERGE_BY_DISTANCE_MODE_ALL;
              node->storage = data;
            }
          }
        }
      }
    }
    FOREACH_NODETREE_END;
  }

  /**
   * Versioning code until next subversion bump goes here.
   *
   * \note Be sure to check when bumping the version:
   * - "versioning_userdef.c", #blo_do_versions_userdef
   * - "versioning_userdef.c", #do_versions_theme
   *
   * \note Keep this message at the bottom of the function.
   */
  {
    /* Keep this block, even when empty. */
  }

  /**
   * Versioning code until next subversion bump goes here.
   *
   * \note Be sure to check when bumping the version:
   * - "versioning_userdef.c", #blo_do_versions_userdef
   * - "versioning_userdef.c", #do_versions_theme
   *
   * \note Keep this message at the bottom of the function.
   */
  {
    /* Keep this block, even when empty. */

    /* Add node storage for the merge by distance node. */
    FOREACH_NODETREE_BEGIN (bmain, ntree, id) {
      if (ntree->type == NTREE_GEOMETRY) {
        LISTBASE_FOREACH (bNode *, node, &ntree->nodes) {
          if (node->type == GEO_NODE_MERGE_BY_DISTANCE) {
            if (node->storage == NULL) {
              NodeGeometryMergeByDistance *data = MEM_callocN(sizeof(NodeGeometryMergeByDistance),
                                                              __func__);
              data->mode = GEO_NODE_MERGE_BY_DISTANCE_MODE_ALL;
              node->storage = data;
            }
          }
        }
      }
    }
    FOREACH_NODETREE_END;
  }
}<|MERGE_RESOLUTION|>--- conflicted
+++ resolved
@@ -2354,8 +2354,6 @@
     }
   }
 
-<<<<<<< HEAD
-=======
   if (!MAIN_VERSION_ATLEAST(bmain, 301, 7) ||
       (bmain->versionfile == 302 && !MAIN_VERSION_ATLEAST(bmain, 302, 4))) {
     /* Duplicate value for two flags that mistakenly had the same numeric value. */
@@ -2371,7 +2369,6 @@
     }
   }
 
->>>>>>> 5e47056e
   if (!MAIN_VERSION_ATLEAST(bmain, 302, 2)) {
     LISTBASE_FOREACH (Scene *, scene, &bmain->scenes) {
       if (scene->ed != NULL) {
@@ -2570,13 +2567,7 @@
         }
       }
     }
-<<<<<<< HEAD
-  }
-
-  if (!MAIN_VERSION_ATLEAST(bmain, 302, 10)) {
-=======
-
->>>>>>> 5e47056e
+
     /* While vertex-colors were experimental the smear tool became corrupt due
      * to bugs in the wm_toolsystem API (auto-creation of sculpt brushes
      * was broken).  Go through and reset all smear brushes. */
@@ -2640,8 +2631,6 @@
             }
           }
         }
-<<<<<<< HEAD
-=======
       }
     }
   }
@@ -2656,7 +2645,6 @@
             sima->overlay.flag |= SI_OVERLAY_SHOW_GRID_BACKGROUND;
           }
         }
->>>>>>> 5e47056e
       }
     }
 
@@ -2690,34 +2678,4 @@
   {
     /* Keep this block, even when empty. */
   }
-
-  /**
-   * Versioning code until next subversion bump goes here.
-   *
-   * \note Be sure to check when bumping the version:
-   * - "versioning_userdef.c", #blo_do_versions_userdef
-   * - "versioning_userdef.c", #do_versions_theme
-   *
-   * \note Keep this message at the bottom of the function.
-   */
-  {
-    /* Keep this block, even when empty. */
-
-    /* Add node storage for the merge by distance node. */
-    FOREACH_NODETREE_BEGIN (bmain, ntree, id) {
-      if (ntree->type == NTREE_GEOMETRY) {
-        LISTBASE_FOREACH (bNode *, node, &ntree->nodes) {
-          if (node->type == GEO_NODE_MERGE_BY_DISTANCE) {
-            if (node->storage == NULL) {
-              NodeGeometryMergeByDistance *data = MEM_callocN(sizeof(NodeGeometryMergeByDistance),
-                                                              __func__);
-              data->mode = GEO_NODE_MERGE_BY_DISTANCE_MODE_ALL;
-              node->storage = data;
-            }
-          }
-        }
-      }
-    }
-    FOREACH_NODETREE_END;
-  }
 }