--- conflicted
+++ resolved
@@ -3093,12 +3093,6 @@
       }
     }
 
-<<<<<<< HEAD
-    /* UVSeam fixing distance. */
-    if (!DNA_struct_elem_find(fd->filesdna, "Image", "short", "seamfix_iter")) {
-      LISTBASE_FOREACH (Image *, image, &bmain->images) {
-        image->seamfix_iter = 2;
-=======
     /* Use the curves type enum for the set spline type node, instead of a special one. */
     FOREACH_NODETREE_BEGIN (bmain, ntree, id) {
       if (ntree->type == NTREE_GEOMETRY) {
@@ -3205,7 +3199,13 @@
             BLI_freelinkN(regionbase, channels_region);
           }
         }
->>>>>>> c96f2778
+      }
+    }
+
+    /* UVSeam fixing distance. */
+    if (!DNA_struct_elem_find(fd->filesdna, "Image", "short", "seamfix_iter")) {
+      LISTBASE_FOREACH (Image *, image, &bmain->images) {
+        image->seamfix_iter = 2;
       }
     }
   }
