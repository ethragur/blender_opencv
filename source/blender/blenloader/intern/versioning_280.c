/*
 * This program is free software; you can redistribute it and/or
 * modify it under the terms of the GNU General Public License
 * as published by the Free Software Foundation; either version 2
 * of the License, or (at your option) any later version.
 *
 * This program is distributed in the hope that it will be useful,
 * but WITHOUT ANY WARRANTY; without even the implied warranty of
 * MERCHANTABILITY or FITNESS FOR A PARTICULAR PURPOSE.  See the
 * GNU General Public License for more details.
 *
 * You should have received a copy of the GNU General Public License
 * along with this program; if not, write to the Free Software Foundation,
 * Inc., 51 Franklin Street, Fifth Floor, Boston, MA 02110-1301, USA.
 */

/** \file
 * \ingroup blenloader
 */

/* allow readfile to use deprecated functionality */
#define DNA_DEPRECATED_ALLOW

#include <string.h>
#include <float.h>

#include "BLI_listbase.h"
#include "BLI_math.h"
#include "BLI_mempool.h"
#include "BLI_string.h"
#include "BLI_utildefines.h"

#include "DNA_object_types.h"
#include "DNA_camera_types.h"
#include "DNA_cloth_types.h"
#include "DNA_collection_types.h"
#include "DNA_constraint_types.h"
#include "DNA_gpu_types.h"
#include "DNA_light_types.h"
#include "DNA_layer_types.h"
#include "DNA_lightprobe_types.h"
#include "DNA_material_types.h"
#include "DNA_mesh_types.h"
#include "DNA_modifier_types.h"
#include "DNA_particle_types.h"
#include "DNA_rigidbody_types.h"
#include "DNA_scene_types.h"
#include "DNA_screen_types.h"
#include "DNA_view3d_types.h"
#include "DNA_genfile.h"
#include "DNA_gpencil_types.h"
#include "DNA_workspace_types.h"
#include "DNA_key_types.h"
#include "DNA_curve_types.h"
#include "DNA_armature_types.h"
#include "DNA_text_types.h"

#include "BKE_action.h"
#include "BKE_cloth.h"
#include "BKE_collection.h"
#include "BKE_constraint.h"
#include "BKE_colortools.h"
#include "BKE_customdata.h"
#include "BKE_freestyle.h"
#include "BKE_gpencil.h"
#include "BKE_idprop.h"
#include "BKE_image.h"
#include "BKE_key.h"
#include "BKE_library.h"
#include "BKE_layer.h"
#include "BKE_main.h"
#include "BKE_material.h"
#include "BKE_mesh.h"
#include "BKE_node.h"
#include "BKE_object.h"
#include "BKE_paint.h"
#include "BKE_pointcache.h"
#include "BKE_report.h"
#include "BKE_rigidbody.h"
#include "BKE_scene.h"
#include "BKE_screen.h"
#include "BKE_sequencer.h"
#include "BKE_studiolight.h"
#include "BKE_unit.h"
#include "BKE_workspace.h"

/* Only for IMB_BlendMode */
#include "IMB_imbuf.h"

#include "DEG_depsgraph.h"

#include "BLT_translation.h"

#include "BLO_readfile.h"
#include "readfile.h"

#include "MEM_guardedalloc.h"

static bScreen *screen_parent_find(const bScreen *screen)
{
	/* can avoid lookup if screen state isn't maximized/full (parent and child store the same state) */
	if (ELEM(screen->state, SCREENMAXIMIZED, SCREENFULL)) {
		for (const ScrArea *sa = screen->areabase.first; sa; sa = sa->next) {
			if (sa->full && sa->full != screen) {
				BLI_assert(sa->full->state == screen->state);
				return sa->full;
			}
		}
	}

	return NULL;
}

static void do_version_workspaces_create_from_screens(Main *bmain)
{
	for (bScreen *screen = bmain->screens.first; screen; screen = screen->id.next) {
		const bScreen *screen_parent = screen_parent_find(screen);
		WorkSpace *workspace;
		if (screen->temp) {
			continue;
		}

		if (screen_parent) {
			/* fullscreen with "Back to Previous" option, don't create
			 * a new workspace, add layout workspace containing parent */
			workspace = BLI_findstring(
			        &bmain->workspaces, screen_parent->id.name + 2, offsetof(ID, name) + 2);
		}
		else {
			workspace = BKE_workspace_add(bmain, screen->id.name + 2);
		}
		if (workspace == NULL) {
			continue;  /* Not much we can do.. */
		}
		BKE_workspace_layout_add(bmain, workspace, screen, screen->id.name + 2);
	}
}

static void do_version_area_change_space_to_space_action(ScrArea *area, const Scene *scene)
{
	SpaceType *stype = BKE_spacetype_from_id(SPACE_ACTION);
	SpaceAction *saction = (SpaceAction *)stype->new(area, scene);
	ARegion *region_channels;

	/* Properly free current regions */
	for (ARegion *region = area->regionbase.first; region; region = region->next) {
		BKE_area_region_free(area->type, region);
	}
	BLI_freelistN(&area->regionbase);

	area->type = stype;
	area->spacetype = stype->spaceid;

	BLI_addhead(&area->spacedata, saction);
	area->regionbase = saction->regionbase;
	BLI_listbase_clear(&saction->regionbase);

	/* Different defaults for timeline */
	region_channels = BKE_area_find_region_type(area, RGN_TYPE_CHANNELS);
	region_channels->flag |= RGN_FLAG_HIDDEN;

	saction->mode = SACTCONT_TIMELINE;
	saction->ads.flag |= ADS_FLAG_SUMMARY_COLLAPSED;
	saction->ads.filterflag |= ADS_FILTER_SUMMARY;
}

/**
 * \brief After lib-link versioning for new workspace design.
 *
 * - Adds a workspace for (almost) each screen of the old file
 *   and adds the needed workspace-layout to wrap the screen.
 * - Active screen isn't stored directly in window anymore, but in the active workspace.
 * - Active scene isn't stored in screen anymore, but in window.
 * - Create workspace instance hook for each window.
 *
 * \note Some of the created workspaces might be deleted again in case of reading the default startup.blend.
 */
static void do_version_workspaces_after_lib_link(Main *bmain)
{
	BLI_assert(BLI_listbase_is_empty(&bmain->workspaces));

	do_version_workspaces_create_from_screens(bmain);

	for (wmWindowManager *wm = bmain->wm.first; wm; wm = wm->id.next) {
		for (wmWindow *win = wm->windows.first; win; win = win->next) {
			bScreen *screen_parent = screen_parent_find(win->screen);
			bScreen *screen = screen_parent ? screen_parent : win->screen;

			if (screen->temp) {
				/* We do not generate a new workspace for those screens... still need to set some data in win. */
				win->workspace_hook = BKE_workspace_instance_hook_create(bmain);
				win->scene = screen->scene;
				/* Deprecated from now on! */
				win->screen = NULL;
				continue;
			}

			WorkSpace *workspace = BLI_findstring(&bmain->workspaces, screen->id.name + 2, offsetof(ID, name) + 2);
			BLI_assert(workspace != NULL);
			WorkSpaceLayout *layout = BKE_workspace_layout_find(workspace, win->screen);
			BLI_assert(layout != NULL);

			win->workspace_hook = BKE_workspace_instance_hook_create(bmain);

			BKE_workspace_active_set(win->workspace_hook, workspace);
			BKE_workspace_active_layout_set(win->workspace_hook, layout);

			/* Move scene and view layer to window. */
			Scene *scene = screen->scene;
			ViewLayer *layer = BLI_findlink(&scene->view_layers, scene->r.actlay);
			if (!layer) {
				layer = BKE_view_layer_default_view(scene);
			}

			win->scene = scene;
			STRNCPY(win->view_layer_name, layer->name);

			/* Deprecated from now on! */
			win->screen = NULL;
		}
	}

	for (bScreen *screen = bmain->screens.first; screen; screen = screen->id.next) {
		/* Deprecated from now on! */
		BLI_freelistN(&screen->scene->transform_spaces);
		screen->scene = NULL;
	}
}

#ifdef USE_COLLECTION_COMPAT_28
enum {
	COLLECTION_DEPRECATED_VISIBLE    = (1 << 0),
	COLLECTION_DEPRECATED_VIEWPORT   = (1 << 0),
	COLLECTION_DEPRECATED_SELECTABLE = (1 << 1),
	COLLECTION_DEPRECATED_DISABLED   = (1 << 2),
	COLLECTION_DEPRECATED_RENDER     = (1 << 3),
};

static void do_version_view_layer_visibility(ViewLayer *view_layer)
{
	/* Convert from deprecated VISIBLE flag to DISABLED */
	LayerCollection *lc;
	for (lc = view_layer->layer_collections.first;
	     lc;
	     lc = lc->next)
	{
		if (lc->flag & COLLECTION_DEPRECATED_DISABLED) {
			lc->flag &= ~COLLECTION_DEPRECATED_DISABLED;
		}

		if ((lc->flag & COLLECTION_DEPRECATED_VISIBLE) == 0) {
			lc->flag |= COLLECTION_DEPRECATED_DISABLED;
		}

		lc->flag |= COLLECTION_DEPRECATED_VIEWPORT | COLLECTION_DEPRECATED_RENDER;
	}
}

static void do_version_layer_collection_pre(
        ViewLayer *view_layer,
        ListBase *lb,
        GSet *enabled_set,
        GSet *selectable_set)
{
	/* Convert from deprecated DISABLED to new layer collection and collection flags */
	for (LayerCollection *lc = lb->first; lc; lc = lc->next) {
		if (lc->scene_collection) {
			if (!(lc->flag & COLLECTION_DEPRECATED_DISABLED)) {
				BLI_gset_insert(enabled_set, lc->scene_collection);
			}
			if (lc->flag & COLLECTION_DEPRECATED_SELECTABLE) {
				BLI_gset_insert(selectable_set, lc->scene_collection);
			}
		}

		do_version_layer_collection_pre(view_layer, &lc->layer_collections, enabled_set, selectable_set);
	}
}

static void do_version_layer_collection_post(
        ViewLayer *view_layer,
        ListBase *lb,
        GSet *enabled_set,
        GSet *selectable_set,
        GHash *collection_map)
{
	/* Apply layer collection exclude flags. */
	for (LayerCollection *lc = lb->first; lc; lc = lc->next) {
		if (!(lc->collection->flag & COLLECTION_IS_MASTER)) {
			SceneCollection *sc = BLI_ghash_lookup(collection_map, lc->collection);
			const bool enabled = (sc && BLI_gset_haskey(enabled_set, sc));
			const bool selectable = (sc && BLI_gset_haskey(selectable_set, sc));

			if (!enabled) {
				lc->flag |= LAYER_COLLECTION_EXCLUDE;
			}
			if (enabled && !selectable) {
				lc->collection->flag |= COLLECTION_RESTRICT_SELECT;
			}
		}

		do_version_layer_collection_post(
		        view_layer, &lc->layer_collections, enabled_set, selectable_set, collection_map);
	}
}

static void do_version_scene_collection_convert(
        Main *bmain,
        ID *id,
        SceneCollection *sc,
        Collection *collection,
        GHash *collection_map)
{
	if (collection_map) {
		BLI_ghash_insert(collection_map, collection, sc);
	}

	for (SceneCollection *nsc = sc->scene_collections.first; nsc;) {
		SceneCollection *nsc_next = nsc->next;
		Collection *ncollection = BKE_collection_add(bmain, collection, nsc->name);
		ncollection->id.lib = id->lib;
		do_version_scene_collection_convert(bmain, id, nsc, ncollection, collection_map);
		nsc = nsc_next;
	}

	for (LinkData *link = sc->objects.first; link; link = link->next) {
		Object *ob = link->data;
		if (ob) {
			BKE_collection_object_add(bmain, collection, ob);
			id_us_min(&ob->id);
		}
	}

	BLI_freelistN(&sc->objects);
	MEM_freeN(sc);
}

static void do_version_group_collection_to_collection(Main *bmain, Collection *group)
{
	/* Convert old 2.8 group collections to new unified collections. */
	if (group->collection) {
		do_version_scene_collection_convert(bmain, &group->id, group->collection, group, NULL);
	}

	group->collection = NULL;
	group->view_layer = NULL;
	id_fake_user_set(&group->id);
}

static void do_version_scene_collection_to_collection(Main *bmain, Scene *scene)
{
	/* Convert old 2.8 scene collections to new unified collections. */

	/* Temporarily clear view layers so we don't do any layer collection syncing
	 * and destroy old flags that we want to restore. */
	ListBase view_layers = scene->view_layers;
	BLI_listbase_clear(&scene->view_layers);

	if (!scene->master_collection) {
		scene->master_collection = BKE_collection_master_add();
	}

	/* Convert scene collections. */
	GHash *collection_map = BLI_ghash_new(BLI_ghashutil_ptrhash, BLI_ghashutil_ptrcmp, __func__);
	if (scene->collection) {
		do_version_scene_collection_convert(bmain, &scene->id, scene->collection, scene->master_collection, collection_map);
		scene->collection = NULL;
	}

	scene->view_layers = view_layers;

	/* Convert layer collections. */
	ViewLayer *view_layer;
	for (view_layer = scene->view_layers.first; view_layer; view_layer = view_layer->next) {
		GSet *enabled_set = BLI_gset_new(BLI_ghashutil_ptrhash, BLI_ghashutil_ptrcmp, __func__);
		GSet *selectable_set = BLI_gset_new(BLI_ghashutil_ptrhash, BLI_ghashutil_ptrcmp, __func__);

		do_version_layer_collection_pre(
		        view_layer, &view_layer->layer_collections, enabled_set, selectable_set);

		BKE_layer_collection_sync(scene, view_layer);

		do_version_layer_collection_post(
		        view_layer, &view_layer->layer_collections, enabled_set, selectable_set, collection_map);

		BLI_gset_free(enabled_set, NULL);
		BLI_gset_free(selectable_set, NULL);

		BKE_layer_collection_sync(scene, view_layer);
	}

	BLI_ghash_free(collection_map, NULL, NULL);
}
#endif


static void do_version_layers_to_collections(Main *bmain, Scene *scene)
{
	/* Since we don't have access to FileData we check the (always valid) first
	 * render layer instead. */
	if (!scene->master_collection) {
		scene->master_collection = BKE_collection_master_add();
	}

	if (scene->view_layers.first) {
		return;
	}

	/* Create collections from layers. */
	Collection *collection_master = BKE_collection_master(scene);
	Collection *collections[20] = {NULL};

	for (int layer = 0; layer < 20; layer++) {
		for (Base *base = scene->base.first; base; base = base->next) {
			if (base->lay & (1 << layer)) {
				/* Create collections when needed only. */
				if (collections[layer] == NULL) {
					char name[MAX_NAME];

					BLI_snprintf(name,
					             sizeof(collection_master->id.name),
					             DATA_("Collection %d"),
					             layer + 1);

					Collection *collection = BKE_collection_add(bmain, collection_master, name);
					collection->id.lib = scene->id.lib;
					collections[layer] = collection;

					if (!(scene->lay & (1 << layer))) {
						collection->flag |= COLLECTION_RESTRICT_VIEW | COLLECTION_RESTRICT_RENDER;
					}
				}

				/* Note usually this would do slow collection syncing for view layers,
				 * but since no view layers exists yet at this point it's fast. */
				BKE_collection_object_add(
				        bmain,
				        collections[layer], base->object);
			}

			if (base->flag & SELECT) {
				base->object->flag |= SELECT;
			}
			else {
				base->object->flag &= ~SELECT;
			}
		}
	}

	/* Handle legacy render layers. */
	bool have_override = false;
	const bool need_default_renderlayer = scene->r.layers.first == NULL;

	for (SceneRenderLayer *srl = scene->r.layers.first; srl; srl = srl->next) {
		ViewLayer *view_layer = BKE_view_layer_add(scene, srl->name);

		if (srl->layflag & SCE_LAY_DISABLE) {
			view_layer->flag &= ~VIEW_LAYER_RENDER;
		}

		if ((srl->layflag & SCE_LAY_FRS) == 0) {
			view_layer->flag &= ~VIEW_LAYER_FREESTYLE;
		}

		view_layer->layflag = srl->layflag;
		view_layer->passflag = srl->passflag;
		view_layer->pass_alpha_threshold = srl->pass_alpha_threshold;
		view_layer->samples = srl->samples;
		view_layer->mat_override = srl->mat_override;

		BKE_freestyle_config_free(&view_layer->freestyle_config, true);
		view_layer->freestyle_config = srl->freestyleConfig;
		view_layer->id_properties = srl->prop;

		/* Set exclusion and overrides. */
		for (int layer = 0; layer < 20; layer++) {
			Collection *collection = collections[layer];
			if (collection) {
				LayerCollection *lc = BKE_layer_collection_first_from_scene_collection(view_layer, collection);

				if (srl->lay_exclude & (1 << layer)) {
					/* Disable excluded layer. */
					have_override = true;
					lc->flag |= LAYER_COLLECTION_EXCLUDE;
					for (LayerCollection *nlc = lc->layer_collections.first; nlc; nlc = nlc->next) {
						nlc->flag |= LAYER_COLLECTION_EXCLUDE;
					}
				}
				else {
					if (srl->lay_zmask & (1 << layer)) {
						have_override = true;
						lc->flag |= LAYER_COLLECTION_HOLDOUT;
					}

					if ((srl->lay & (1 << layer)) == 0) {
						have_override = true;
						lc->flag |= LAYER_COLLECTION_INDIRECT_ONLY;
					}
				}
			}
		}

		/* for convenience set the same active object in all the layers */
		if (scene->basact) {
			view_layer->basact = BKE_view_layer_base_find(view_layer, scene->basact->object);
		}

		for (Base *base = view_layer->object_bases.first; base; base = base->next) {
			if ((base->flag & BASE_SELECTABLE) && (base->object->flag & SELECT)) {
				base->flag |= BASE_SELECTED;
			}
		}
	}

	BLI_freelistN(&scene->r.layers);

	/* If render layers included overrides, or there are no render layers,
	 * we also create a vanilla viewport layer. */
	if (have_override || need_default_renderlayer) {
		ViewLayer *view_layer = BKE_view_layer_add(scene, "Viewport");

		/* If we ported all the original render layers, we don't need to make the viewport layer renderable. */
		if (!BLI_listbase_is_single(&scene->view_layers)) {
			view_layer->flag &= ~VIEW_LAYER_RENDER;
		}

		/* convert active base */
		if (scene->basact) {
			view_layer->basact = BKE_view_layer_base_find(view_layer, scene->basact->object);
		}

		/* convert selected bases */
		for (Base *base = view_layer->object_bases.first; base; base = base->next) {
			if ((base->flag & BASE_SELECTABLE) && (base->object->flag & SELECT)) {
				base->flag |= BASE_SELECTED;
			}

			/* keep lay around for forward compatibility (open those files in 2.79) */
			base->lay = base->object->lay;
		}
	}

	/* remove bases once and for all */
	for (Base *base = scene->base.first; base; base = base->next) {
		id_us_min(&base->object->id);
	}

	BLI_freelistN(&scene->base);
	scene->basact = NULL;
}

static void do_version_collection_propagate_lib_to_children(Collection *collection)
{
	if (collection->id.lib != NULL) {
		for (CollectionChild *collection_child = collection->children.first;
		     collection_child != NULL;
		     collection_child = collection_child->next)
		{
			if (collection_child->collection->id.lib == NULL) {
				collection_child->collection->id.lib = collection->id.lib;
			}
			do_version_collection_propagate_lib_to_children(collection_child->collection);
		}
	}
}

void do_versions_after_linking_280(Main *bmain)
{
	bool use_collection_compat_28 = true;

	if (!MAIN_VERSION_ATLEAST(bmain, 280, 0)) {
		use_collection_compat_28 = false;

		/* Convert group layer visibility flags to hidden nested collection. */
		for (Collection *collection = bmain->collections.first; collection; collection = collection->id.next) {
			/* Add fake user for all existing groups. */
			id_fake_user_set(&collection->id);

			if (collection->flag & (COLLECTION_RESTRICT_VIEW | COLLECTION_RESTRICT_RENDER)) {
				continue;
			}

			Collection *hidden_collection_array[20] = {NULL};
			for (CollectionObject *cob = collection->gobject.first, *cob_next = NULL; cob; cob = cob_next) {
				cob_next = cob->next;
				Object *ob = cob->ob;

				if (!(ob->lay & collection->layer)) {
					/* Find or create hidden collection matching object's first layer. */
					Collection **collection_hidden = NULL;
					int coll_idx = 0;
					for (; coll_idx < 20; coll_idx++) {
						if (ob->lay & (1 << coll_idx)) {
							collection_hidden = &hidden_collection_array[coll_idx];
							break;
						}
					}
					BLI_assert(collection_hidden != NULL);

					if (*collection_hidden == NULL) {
						char name[MAX_ID_NAME];
						BLI_snprintf(name, sizeof(name), DATA_("Hidden %d"), coll_idx + 1);
						*collection_hidden = BKE_collection_add(bmain, collection, name);
						(*collection_hidden)->flag |= COLLECTION_RESTRICT_VIEW | COLLECTION_RESTRICT_RENDER;
					}

					BKE_collection_object_add(bmain, *collection_hidden, ob);
					BKE_collection_object_remove(bmain, collection, ob, true);
				}
			}
		}

		/* We need to assign lib pointer to generated hidden collections *after* all have been created, otherwise we'll
		 * end up with several datablocks sharing same name/library, which is FORBIDDEN!
		 * Note: we need this to be recursive, since a child collection may be sorted before its parent in bmain... */
		for (Collection *collection = bmain->collections.first; collection != NULL; collection = collection->id.next) {
			do_version_collection_propagate_lib_to_children(collection);
		}

		/* Convert layers to collections. */
		for (Scene *scene = bmain->scenes.first; scene; scene = scene->id.next) {
			do_version_layers_to_collections(bmain, scene);
		}
	}

	if (!MAIN_VERSION_ATLEAST(bmain, 280, 0)) {
		for (bScreen *screen = bmain->screens.first; screen; screen = screen->id.next) {
			/* same render-layer as do_version_workspaces_after_lib_link will activate,
			 * so same layer as BKE_view_layer_default_view would return */
			ViewLayer *layer = screen->scene->view_layers.first;

			for (ScrArea *sa = screen->areabase.first; sa; sa = sa->next) {
				for (SpaceLink *space = sa->spacedata.first; space; space = space->next) {
					if (space->spacetype == SPACE_OUTLINER) {
						SpaceOutliner *soutliner = (SpaceOutliner *)space;

						soutliner->outlinevis = SO_VIEW_LAYER;

						if (BLI_listbase_count_at_most(&layer->layer_collections, 2) == 1) {
							if (soutliner->treestore == NULL) {
								soutliner->treestore = BLI_mempool_create(
								        sizeof(TreeStoreElem), 1, 512, BLI_MEMPOOL_ALLOW_ITER);
							}

							/* Create a tree store element for the collection. This is normally
							 * done in check_persistent (outliner_tree.c), but we need to access
							 * it here :/ (expand element if it's the only one) */
							TreeStoreElem *tselem = BLI_mempool_calloc(soutliner->treestore);
							tselem->type = TSE_LAYER_COLLECTION;
							tselem->id = layer->layer_collections.first;
							tselem->nr = tselem->used = 0;
							tselem->flag &= ~TSE_CLOSED;
						}
					}
				}
			}
		}
	}

	/* New workspace design */
	if (!MAIN_VERSION_ATLEAST(bmain, 280, 1)) {
		do_version_workspaces_after_lib_link(bmain);
	}

	if (!MAIN_VERSION_ATLEAST(bmain, 280, 2)) {
		/* Cleanup any remaining SceneRenderLayer data for files that were created
		 * with Blender 2.8 before the SceneRenderLayer > RenderLayer refactor. */
		for (Scene *scene = bmain->scenes.first; scene; scene = scene->id.next) {
			for (SceneRenderLayer *srl = scene->r.layers.first; srl; srl = srl->next) {
				if (srl->prop) {
					IDP_FreeProperty(srl->prop);
					MEM_freeN(srl->prop);
				}
				BKE_freestyle_config_free(&srl->freestyleConfig, true);
			}
			BLI_freelistN(&scene->r.layers);
		}
	}

	if (!MAIN_VERSION_ATLEAST(bmain, 280, 3)) {
		/* Due to several changes to particle RNA and draw code particles from older files may no longer
		 * be visible. Here we correct this by setting a default draw size for those files. */
		for (Object *object = bmain->objects.first; object; object = object->id.next) {
			for (ParticleSystem *psys = object->particlesystem.first; psys; psys = psys->next) {
				if (psys->part->draw_size == 0.0f) {
					psys->part->draw_size = 0.1f;
				}
			}
		}
	}

	if (!MAIN_VERSION_ATLEAST(bmain, 280, 4)) {
		for (Object *object = bmain->objects.first; object; object = object->id.next) {
			if (object->particlesystem.first) {
				object->duplicator_visibility_flag = OB_DUPLI_FLAG_VIEWPORT;
				for (ParticleSystem *psys = object->particlesystem.first; psys; psys = psys->next) {
					if (psys->part->draw & PART_DRAW_EMITTER) {
						object->duplicator_visibility_flag |= OB_DUPLI_FLAG_RENDER;
						break;
					}
				}
			}
			else if (object->transflag & OB_DUPLI) {
				object->duplicator_visibility_flag = OB_DUPLI_FLAG_VIEWPORT;
			}
			else {
				object->duplicator_visibility_flag = OB_DUPLI_FLAG_VIEWPORT | OB_DUPLI_FLAG_RENDER;
			}
		}

		/* Cleanup deprecated flag from particlesettings data-blocks. */
		for (ParticleSettings *part = bmain->particles.first; part; part = part->id.next) {
			part->draw &= ~PART_DRAW_EMITTER;
		}
	}

	/* SpaceTime & SpaceLogic removal/replacing */
	if (!MAIN_VERSION_ATLEAST(bmain, 280, 9)) {
		const wmWindowManager *wm = bmain->wm.first;
		const Scene *scene = bmain->scenes.first;

		if (wm != NULL) {
			/* Action editors need a scene for creation. First, update active
			 * screens using the active scene of the window they're displayed in.
			 * Next, update remaining screens using first scene in main listbase. */

			for (wmWindow *win = wm->windows.first; win; win = win->next) {
				const bScreen *screen = BKE_workspace_active_screen_get(win->workspace_hook);
				for (ScrArea *area = screen->areabase.first; area; area = area->next) {
					if (ELEM(area->butspacetype, SPACE_TIME, SPACE_LOGIC)) {
						do_version_area_change_space_to_space_action(area, win->scene);

						/* Don't forget to unset! */
						area->butspacetype = SPACE_EMPTY;
					}
				}
			}
		}
		if (scene != NULL) {
			for (bScreen *screen = bmain->screens.first; screen; screen = screen->id.next) {
				for (ScrArea *area = screen->areabase.first; area; area = area->next) {
					if (ELEM(area->butspacetype, SPACE_TIME, SPACE_LOGIC)) {
						/* Areas that were already handled won't be handled again */
						do_version_area_change_space_to_space_action(area, scene);

						/* Don't forget to unset! */
						area->butspacetype = SPACE_EMPTY;
					}
				}
			}
		}
	}

#ifdef USE_COLLECTION_COMPAT_28
	if (use_collection_compat_28 && !MAIN_VERSION_ATLEAST(bmain, 280, 14)) {
		for (Collection *group = bmain->collections.first; group; group = group->id.next) {
			do_version_group_collection_to_collection(bmain, group);
		}

		for (Scene *scene = bmain->scenes.first; scene; scene = scene->id.next) {
			do_version_scene_collection_to_collection(bmain, scene);
		}
	}
#endif

	/* Update Curve object Shape Key data layout to include the Radius property */
	if (!MAIN_VERSION_ATLEAST(bmain, 280, 23)) {
		for (Curve *cu = bmain->curves.first; cu; cu = cu->id.next) {
			if (!cu->key || cu->key->elemsize != sizeof(float[4]))
				continue;

			cu->key->elemstr[0] = 3; /*KEYELEM_ELEM_SIZE_CURVE*/
			cu->key->elemsize = sizeof(float[3]);

			int new_count = BKE_keyblock_curve_element_count(&cu->nurb);

			for (KeyBlock *block = cu->key->block.first; block; block = block->next) {
				int old_count = block->totelem;
				void *old_data = block->data;

				if (!old_data || old_count <= 0)
					continue;

				block->totelem = new_count;
				block->data = MEM_callocN(sizeof(float[3]) * new_count, __func__);

				float *oldptr = old_data;
				float (*newptr)[3] = block->data;

				for (Nurb *nu = cu->nurb.first; nu; nu = nu->next) {
					if (nu->bezt) {
						BezTriple *bezt = nu->bezt;

						for (int a = 0; a < nu->pntsu; a++, bezt++) {
							if ((old_count -= 3) < 0) {
								memcpy(newptr, bezt->vec, sizeof(float[3][3]));
								newptr[3][0] = bezt->tilt;
							}
							else {
								memcpy(newptr, oldptr, sizeof(float[3][4]));
							}

							newptr[3][1] = bezt->radius;

							oldptr += 3 * 4;
							newptr += 4; /*KEYELEM_ELEM_LEN_BEZTRIPLE*/
						}
					}
					else if (nu->bp) {
						BPoint *bp = nu->bp;

						for (int a = 0; a < nu->pntsu * nu->pntsv; a++, bp++) {
							if (--old_count < 0) {
								copy_v3_v3(newptr[0], bp->vec);
								newptr[1][0] = bp->tilt;
							}
							else {
								memcpy(newptr, oldptr, sizeof(float[4]));
							}

							newptr[1][1] = bp->radius;

							oldptr += 4;
							newptr += 2; /*KEYELEM_ELEM_LEN_BPOINT*/
						}
					}
				}

				MEM_freeN(old_data);
			}
		}
	}

	/* Move B-Bone custom handle settings from bPoseChannel to Bone. */
	if (!MAIN_VERSION_ATLEAST(bmain, 280, 25)) {
		for (Object *ob = bmain->objects.first; ob; ob = ob->id.next) {
			bArmature *arm = ob->data;

			/* If it is an armature from the same file. */
			if (ob->pose && arm && arm->id.lib == ob->id.lib) {
				bool rebuild = false;

				for (bPoseChannel *pchan = ob->pose->chanbase.first; pchan; pchan = pchan->next) {
					/* If the 2.7 flag is enabled, processing is needed. */
					if (pchan->bone && (pchan->bboneflag & PCHAN_BBONE_CUSTOM_HANDLES)) {
						/* If the settings in the Bone are not set, copy. */
						if (pchan->bone->bbone_prev_type == BBONE_HANDLE_AUTO &&
						    pchan->bone->bbone_next_type == BBONE_HANDLE_AUTO &&
						    pchan->bone->bbone_prev == NULL && pchan->bone->bbone_next == NULL)
						{
							pchan->bone->bbone_prev_type = (pchan->bboneflag & PCHAN_BBONE_CUSTOM_START_REL) ? BBONE_HANDLE_RELATIVE : BBONE_HANDLE_ABSOLUTE;
							pchan->bone->bbone_next_type = (pchan->bboneflag & PCHAN_BBONE_CUSTOM_END_REL) ? BBONE_HANDLE_RELATIVE : BBONE_HANDLE_ABSOLUTE;

							if (pchan->bbone_prev) {
								pchan->bone->bbone_prev = pchan->bbone_prev->bone;
							}
							if (pchan->bbone_next) {
								pchan->bone->bbone_next = pchan->bbone_next->bone;
							}
						}

						rebuild = true;
						pchan->bboneflag = 0;
					}
				}

				/* Tag pose rebuild for all objects that use this armature. */
				if (rebuild) {
					for (Object *ob2 = bmain->objects.first; ob2; ob2 = ob2->id.next) {
						if (ob2->pose && ob2->data == arm) {
							ob2->pose->flag |= POSE_RECALC;
						}
					}
				}
			}
		}
	}

	if (!MAIN_VERSION_ATLEAST(bmain, 280, 30)) {
		for (Brush *brush = bmain->brushes.first; brush; brush = brush->id.next) {
			if (brush->gpencil_settings != NULL) {
				brush->gpencil_tool = brush->gpencil_settings->brush_type;
			}
		}
		BKE_paint_toolslots_init_from_main(bmain);
	}

	if (!MAIN_VERSION_ATLEAST(bmain, 280, 38)) {
		/* Ensure we get valid rigidbody object/constraint data in relevant collections' objects. */
		for (Scene *scene = bmain->scenes.first; scene; scene = scene->id.next) {
			RigidBodyWorld *rbw = scene->rigidbody_world;

			if (rbw == NULL) {
				continue;
			}

			BKE_rigidbody_objects_collection_validate(scene, rbw);
			BKE_rigidbody_constraints_collection_validate(scene, rbw);
		}
	}
}

/* NOTE: this version patch is intended for versions < 2.52.2, but was initially introduced in 2.27 already.
 *       But in 2.79 another case generating non-unique names was discovered (see T55668, involving Meta strips)... */
static void do_versions_seq_unique_name_all_strips(Scene *sce, ListBase *seqbasep)
{
	for (Sequence *seq = seqbasep->first; seq != NULL; seq = seq->next) {
		BKE_sequence_base_unique_name_recursive(&sce->ed->seqbase, seq);
		if (seq->seqbase.first != NULL) {
			do_versions_seq_unique_name_all_strips(sce, &seq->seqbase);
		}
	}
}

void blo_do_versions_280(FileData *fd, Library *UNUSED(lib), Main *bmain)
{
	bool use_collection_compat_28 = true;

	if (!MAIN_VERSION_ATLEAST(bmain, 280, 0)) {
		use_collection_compat_28 = false;

		for (Scene *scene = bmain->scenes.first; scene; scene = scene->id.next) {
			scene->r.gauss = 1.5f;
		}
	}

	if (!MAIN_VERSION_ATLEAST(bmain, 280, 1)) {
		if (!DNA_struct_elem_find(fd->filesdna, "Light", "float", "bleedexp")) {
			for (Light *la = bmain->lights.first; la; la = la->id.next) {
				la->bleedexp = 2.5f;
			}
		}

		if (!DNA_struct_elem_find(fd->filesdna, "GPUDOFSettings", "float", "ratio")) {
			for (Camera *ca = bmain->cameras.first; ca; ca = ca->id.next) {
				ca->gpu_dof.ratio = 1.0f;
			}
		}

		/* MTexPoly now removed. */
		if (DNA_struct_find(fd->filesdna, "MTexPoly")) {
			const int cd_mtexpoly = 15;  /* CD_MTEXPOLY, deprecated */
			for (Mesh *me = bmain->meshes.first; me; me = me->id.next) {
				/* If we have UV's, so this file will have MTexPoly layers too! */
				if (me->mloopuv != NULL) {
					CustomData_update_typemap(&me->pdata);
					CustomData_free_layers(&me->pdata, cd_mtexpoly, me->totpoly);
					BKE_mesh_update_customdata_pointers(me, false);
				}
			}
		}
	}

	if (!MAIN_VERSION_ATLEAST(bmain, 280, 2)) {
		if (!DNA_struct_elem_find(fd->filesdna, "Light", "float", "cascade_max_dist")) {
			for (Light *la = bmain->lights.first; la; la = la->id.next) {
				la->cascade_max_dist = 1000.0f;
				la->cascade_count = 4;
				la->cascade_exponent = 0.8f;
				la->cascade_fade = 0.1f;
			}
		}

		if (!DNA_struct_elem_find(fd->filesdna, "Light", "float", "contact_dist")) {
			for (Light *la = bmain->lights.first; la; la = la->id.next) {
				la->contact_dist = 0.2f;
				la->contact_bias = 0.03f;
				la->contact_spread = 0.2f;
				la->contact_thickness = 0.2f;
			}
		}

		if (!DNA_struct_elem_find(fd->filesdna, "LightProbe", "float", "vis_bias")) {
			for (LightProbe *probe = bmain->lightprobes.first; probe; probe = probe->id.next) {
				probe->vis_bias = 1.0f;
				probe->vis_blur = 0.2f;
			}
		}

		typedef enum eNTreeDoVersionErrors {
			NTREE_DOVERSION_NO_ERROR = 0,
			NTREE_DOVERSION_NEED_OUTPUT = (1 << 0),
			NTREE_DOVERSION_TRANSPARENCY_EMISSION = (1 << 1),
		} eNTreeDoVersionErrors;

		/* Eevee shader nodes renamed because of the output node system.
		 * Note that a new output node is not being added here, because it would be overkill
		 * to handle this case in lib_verify_nodetree.
		 *
		 * Also, metallic node is now unified into the principled node. */
		eNTreeDoVersionErrors error = NTREE_DOVERSION_NO_ERROR;

		FOREACH_NODETREE_BEGIN(bmain, ntree, id) {
			if (ntree->type == NTREE_SHADER) {
				for (bNode *node = ntree->nodes.first; node; node = node->next) {
					if (node->type == 194 /* SH_NODE_EEVEE_METALLIC */ &&
					    STREQ(node->idname, "ShaderNodeOutputMetallic"))
					{
						BLI_strncpy(node->idname, "ShaderNodeEeveeMetallic", sizeof(node->idname));
						error |= NTREE_DOVERSION_NEED_OUTPUT;
					}

					else if (node->type == SH_NODE_EEVEE_SPECULAR && STREQ(node->idname, "ShaderNodeOutputSpecular")) {
						BLI_strncpy(node->idname, "ShaderNodeEeveeSpecular", sizeof(node->idname));
						error |= NTREE_DOVERSION_NEED_OUTPUT;
					}

					else if (node->type == 196 /* SH_NODE_OUTPUT_EEVEE_MATERIAL */ &&
					         STREQ(node->idname, "ShaderNodeOutputEeveeMaterial"))
					{
						node->type = SH_NODE_OUTPUT_MATERIAL;
						BLI_strncpy(node->idname, "ShaderNodeOutputMaterial", sizeof(node->idname));
					}

					else if (node->type == 194 /* SH_NODE_EEVEE_METALLIC */ &&
					         STREQ(node->idname, "ShaderNodeEeveeMetallic"))
					{
						node->type = SH_NODE_BSDF_PRINCIPLED;
						BLI_strncpy(node->idname, "ShaderNodeBsdfPrincipled", sizeof(node->idname));
						node->custom1 = SHD_GLOSSY_MULTI_GGX;
						error |= NTREE_DOVERSION_TRANSPARENCY_EMISSION;
					}
				}
			}
		} FOREACH_NODETREE_END;

		if (error & NTREE_DOVERSION_NEED_OUTPUT) {
			BKE_report(fd->reports, RPT_ERROR, "Eevee material conversion problem. Error in console");
			printf("You need to connect Principled and Eevee Specular shader nodes to new material output nodes.\n");
		}

		if (error & NTREE_DOVERSION_TRANSPARENCY_EMISSION) {
			BKE_report(fd->reports, RPT_ERROR, "Eevee material conversion problem. Error in console");
			printf("You need to combine transparency and emission shaders to the converted Principled shader nodes.\n");
		}

#ifdef USE_COLLECTION_COMPAT_28
		if (use_collection_compat_28 &&
		    (DNA_struct_elem_find(fd->filesdna, "ViewLayer", "FreestyleConfig", "freestyle_config") == false) &&
		    DNA_struct_elem_find(fd->filesdna, "Scene", "ListBase", "view_layers"))
		{
			for (Scene *scene = bmain->scenes.first; scene; scene = scene->id.next) {
				ViewLayer *view_layer;
				for (view_layer = scene->view_layers.first; view_layer; view_layer = view_layer->next) {
					view_layer->flag |= VIEW_LAYER_FREESTYLE;
					view_layer->layflag = 0x7FFF;   /* solid ztra halo edge strand */
					view_layer->passflag = SCE_PASS_COMBINED | SCE_PASS_Z;
					view_layer->pass_alpha_threshold = 0.5f;
					BKE_freestyle_config_init(&view_layer->freestyle_config);
				}
			}
		}
#endif

		{
			/* Grease pencil sculpt and paint cursors */
			if (!DNA_struct_elem_find(fd->filesdna, "GP_Sculpt_Settings", "int", "weighttype")) {
				for (Scene *scene = bmain->scenes.first; scene; scene = scene->id.next) {
					/* sculpt brushes */
					GP_Sculpt_Settings *gset = &scene->toolsettings->gp_sculpt;
					if (gset) {
						gset->weighttype = GP_SCULPT_TYPE_WEIGHT;
					}
				}
			}

			{
				float curcolor_add[3], curcolor_sub[3];
				ARRAY_SET_ITEMS(curcolor_add, 1.0f, 0.6f, 0.6f);
				ARRAY_SET_ITEMS(curcolor_sub, 0.6f, 0.6f, 1.0f);
				GP_Sculpt_Data *gp_brush;

				for (Scene *scene = bmain->scenes.first; scene; scene = scene->id.next) {
					ToolSettings *ts = scene->toolsettings;
					/* sculpt brushes */
					GP_Sculpt_Settings *gset = &ts->gp_sculpt;
					for (int i = 0; i < GP_SCULPT_TYPE_MAX; ++i) {
						gp_brush = &gset->brush[i];
						gp_brush->flag |= GP_SCULPT_FLAG_ENABLE_CURSOR;
						copy_v3_v3(gp_brush->curcolor_add, curcolor_add);
						copy_v3_v3(gp_brush->curcolor_sub, curcolor_sub);
					}
				}
			}

			/* Init grease pencil edit line color */
			if (!DNA_struct_elem_find(fd->filesdna, "bGPdata", "float", "line_color[4]")) {
				for (bGPdata *gpd = bmain->gpencils.first; gpd; gpd = gpd->id.next) {
					ARRAY_SET_ITEMS(gpd->line_color, 0.6f, 0.6f, 0.6f, 0.5f);
				}
			}

			/* Init grease pencil pixel size factor */
			if (!DNA_struct_elem_find(fd->filesdna, "bGPdata", "float", "pixfactor")) {
				for (bGPdata *gpd = bmain->gpencils.first; gpd; gpd = gpd->id.next) {
					gpd->pixfactor = GP_DEFAULT_PIX_FACTOR;
				}
			}

			/* Grease pencil multiframe falloff curve */
			if (!DNA_struct_elem_find(fd->filesdna, "GP_Sculpt_Settings", "CurveMapping", "cur_falloff")) {
				for (Scene *scene = bmain->scenes.first; scene; scene = scene->id.next) {
					/* sculpt brushes */
					GP_Sculpt_Settings *gset = &scene->toolsettings->gp_sculpt;
					if ((gset) && (gset->cur_falloff == NULL)) {
						gset->cur_falloff = curvemapping_add(1, 0.0f, 0.0f, 1.0f, 1.0f);
						curvemapping_initialize(gset->cur_falloff);
						curvemap_reset(gset->cur_falloff->cm,
						               &gset->cur_falloff->clipr,
						               CURVE_PRESET_GAUSS,
						               CURVEMAP_SLOPE_POSITIVE);
					}
				}
			}
		}
	}

#ifdef USE_COLLECTION_COMPAT_28
	if (use_collection_compat_28 && !MAIN_VERSION_ATLEAST(bmain, 280, 3)) {
		for (Scene *scene = bmain->scenes.first; scene; scene = scene->id.next) {
			ViewLayer *view_layer;
			for (view_layer = scene->view_layers.first; view_layer; view_layer = view_layer->next) {
				do_version_view_layer_visibility(view_layer);
			}
		}

		for (Collection *group = bmain->collections.first; group; group = group->id.next) {
			if (group->view_layer != NULL) {
				do_version_view_layer_visibility(group->view_layer);
			}
		}
	}
#endif

	if (!MAIN_VERSION_ATLEAST(bmain, 280, 3)) {
		/* init grease pencil grids and paper */
		if (!DNA_struct_elem_find(fd->filesdna, "gp_paper_opacity", "float", "gpencil_paper_color[3]")) {
			for (bScreen *screen = bmain->screens.first; screen; screen = screen->id.next) {
				for (ScrArea *area = screen->areabase.first; area; area = area->next) {
					for (SpaceLink *sl = area->spacedata.first; sl; sl = sl->next) {
						if (sl->spacetype == SPACE_VIEW3D) {
							View3D *v3d = (View3D *)sl;
							v3d->overlay.gpencil_paper_opacity = 0.5f;
							v3d->overlay.gpencil_grid_opacity = 0.9f;
						}
					}
				}
			}
		}
	}

	if (!MAIN_VERSION_ATLEAST(bmain, 280, 6)) {
		if (DNA_struct_elem_find(fd->filesdna, "SpaceOutliner", "int", "filter") == false) {
			bScreen *sc;
			ScrArea *sa;
			SpaceLink *sl;

			/* Update files using invalid (outdated) outlinevis Outliner values. */
			for (sc = bmain->screens.first; sc; sc = sc->id.next) {
				for (sa = sc->areabase.first; sa; sa = sa->next) {
					for (sl = sa->spacedata.first; sl; sl = sl->next) {
						if (sl->spacetype == SPACE_OUTLINER) {
							SpaceOutliner *so = (SpaceOutliner *)sl;

							if (!ELEM(so->outlinevis,
							          SO_SCENES,
							          SO_LIBRARIES,
							          SO_SEQUENCE,
							          SO_DATA_API,
							          SO_ID_ORPHANS))
							{
								so->outlinevis = SO_VIEW_LAYER;
							}
						}
					}
				}
			}
		}

		if (!DNA_struct_elem_find(fd->filesdna, "LightProbe", "float", "intensity")) {
			for (LightProbe *probe = bmain->lightprobes.first; probe; probe = probe->id.next) {
				probe->intensity = 1.0f;
			}
		}

		for (Object *ob = bmain->objects.first; ob; ob = ob->id.next) {
			bConstraint *con, *con_next;
			con = ob->constraints.first;
			while (con) {
				con_next = con->next;
				if (con->type == 17) { /* CONSTRAINT_TYPE_RIGIDBODYJOINT */
					BLI_remlink(&ob->constraints, con);
					BKE_constraint_free_data(con);
					MEM_freeN(con);
				}
				con = con_next;
			}
		}

		for (bScreen *sc = bmain->screens.first; sc; sc = sc->id.next) {
			for (ScrArea *sa = sc->areabase.first; sa; sa = sa->next) {
				for (SpaceLink *sl = sa->spacedata.first; sl; sl = sl->next) {
					if (sl->spacetype == SPACE_VIEW3D) {
						View3D *v3d = (View3D *)sl;
						v3d->shading.light = V3D_LIGHTING_STUDIO;
						v3d->shading.flag |= V3D_SHADING_OBJECT_OUTLINE;

						/* Assume (demo) files written with 2.8 want to show
						 * Eevee renders in the viewport. */
						if (MAIN_VERSION_ATLEAST(bmain, 280, 0)) {
							v3d->drawtype = OB_MATERIAL;
						}
					}
				}
			}
		}
	}

	if (!MAIN_VERSION_ATLEAST(bmain, 280, 7)) {
		/* Render engine storage moved elsewhere and back during 2.8
		 * development, we assume any files saved in 2.8 had Eevee set
		 * as scene render engine. */
		if (MAIN_VERSION_ATLEAST(bmain, 280, 0)) {
			for (Scene *scene = bmain->scenes.first; scene; scene = scene->id.next) {
				BLI_strncpy(scene->r.engine, RE_engine_id_BLENDER_EEVEE, sizeof(scene->r.engine));
			}
		}
	}

	if (!MAIN_VERSION_ATLEAST(bmain, 280, 8)) {
		/* Blender Internal removal */
		for (Scene *scene = bmain->scenes.first; scene; scene = scene->id.next) {
			if (STREQ(scene->r.engine, "BLENDER_RENDER") ||
			    STREQ(scene->r.engine, "BLENDER_GAME"))
			{
				BLI_strncpy(scene->r.engine, RE_engine_id_BLENDER_EEVEE, sizeof(scene->r.engine));
			}

			scene->r.bake_mode = 0;
		}

		for (Tex *tex = bmain->textures.first; tex; tex = tex->id.next) {
			/* Removed envmap, pointdensity, voxeldata, ocean textures. */
			if (ELEM(tex->type, 10, 14, 15, 16)) {
				tex->type = 0;
			}
		}

	}

	if (!MAIN_VERSION_ATLEAST(bmain, 280, 11)) {

		/* Remove info editor, but only if at the top of the window. */
		for (bScreen *screen = bmain->screens.first; screen; screen = screen->id.next) {
			/* Calculate window width/height from screen vertices */
			int win_width = 0, win_height = 0;
			for (ScrVert *vert = screen->vertbase.first; vert; vert = vert->next) {
				win_width  = MAX2(win_width, vert->vec.x);
				win_height = MAX2(win_height, vert->vec.y);
			}

			for (ScrArea *area = screen->areabase.first, *area_next; area; area = area_next) {
				area_next = area->next;

				if (area->spacetype == SPACE_INFO) {
					if ((area->v2->vec.y == win_height) && (area->v1->vec.x == 0) && (area->v4->vec.x == win_width)) {
						BKE_screen_area_free(area);

						BLI_remlink(&screen->areabase, area);

						BKE_screen_remove_double_scredges(screen);
						BKE_screen_remove_unused_scredges(screen);
						BKE_screen_remove_unused_scrverts(screen);

						MEM_freeN(area);
					}
				}
				/* AREA_TEMP_INFO is deprecated from now on, it should only be set for info areas
				 * which are deleted above, so don't need to unset it. Its slot/bit can be reused */
			}
		}
	}

	if (!MAIN_VERSION_ATLEAST(bmain, 280, 11)) {
		for (Light *la = bmain->lights.first; la; la = la->id.next) {
			if (la->mode & (1 << 13)) { /* LA_SHAD_RAY */
				la->mode |= LA_SHADOW;
				la->mode &= ~(1 << 13);
			}
		}
	}

	if (!MAIN_VERSION_ATLEAST(bmain, 280, 12)) {
		/* Remove tool property regions. */
		for (bScreen *screen = bmain->screens.first; screen; screen = screen->id.next) {
			for (ScrArea *sa = screen->areabase.first; sa; sa = sa->next) {
				for (SpaceLink *sl = sa->spacedata.first; sl; sl = sl->next) {
					if (ELEM(sl->spacetype, SPACE_VIEW3D, SPACE_CLIP)) {
						ListBase *regionbase = (sl == sa->spacedata.first) ? &sa->regionbase : &sl->regionbase;

						for (ARegion *region = regionbase->first, *region_next; region; region = region_next) {
							region_next = region->next;

							if (region->regiontype == RGN_TYPE_TOOL_PROPS) {
								BKE_area_region_free(NULL, region);
								BLI_freelinkN(regionbase, region);
							}
						}
					}
				}
			}
		}
	}

	if (!MAIN_VERSION_ATLEAST(bmain, 280, 13)) {
		/* Initialize specular factor. */
		if (!DNA_struct_elem_find(fd->filesdna, "Light", "float", "spec_fac")) {
			for (Light *la = bmain->lights.first; la; la = la->id.next) {
				la->spec_fac = 1.0f;
			}
		}

		/* Initialize new view3D options. */
		for (bScreen *screen = bmain->screens.first; screen; screen = screen->id.next) {
			for (ScrArea *sa = screen->areabase.first; sa; sa = sa->next) {
				for (SpaceLink *sl = sa->spacedata.first; sl; sl = sl->next) {
					if (sl->spacetype == SPACE_VIEW3D) {
						View3D *v3d = (View3D *)sl;
						v3d->shading.light = V3D_LIGHTING_STUDIO;
						v3d->shading.color_type = V3D_SHADING_MATERIAL_COLOR;
						copy_v3_fl(v3d->shading.single_color, 0.8f);
						v3d->shading.shadow_intensity = 0.5;

						v3d->overlay.backwire_opacity = 0.5f;
						v3d->overlay.normals_length = 0.1f;
						v3d->overlay.flag = 0;
					}
				}
			}
		}
	}

	if (!MAIN_VERSION_ATLEAST(bmain, 280, 14)) {
		if (!DNA_struct_elem_find(fd->filesdna, "Scene", "SceneDisplay", "display")) {
			/* Initialize new scene.SceneDisplay */
			for (Scene *scene = bmain->scenes.first; scene; scene = scene->id.next) {
				copy_v3_v3(scene->display.light_direction, (float[3]){-M_SQRT1_3, -M_SQRT1_3, M_SQRT1_3});
			}
		}
		if (!DNA_struct_elem_find(fd->filesdna, "SceneDisplay", "float", "shadow_shift")) {
			for (Scene *scene = bmain->scenes.first; scene; scene = scene->id.next) {
				scene->display.shadow_shift = 0.1;
			}
		}

		if (!DNA_struct_elem_find(fd->filesdna, "ToolSettings", "char", "transform_pivot_point")) {
			for (Scene *scene = bmain->scenes.first; scene; scene = scene->id.next) {
				scene->toolsettings->transform_pivot_point = V3D_AROUND_CENTER_MEDIAN;
			}
		}

		if (!DNA_struct_find(fd->filesdna, "SceneEEVEE")) {
			for (Scene *scene = bmain->scenes.first; scene; scene = scene->id.next) {
				/* First set the default for all the properties. */

				scene->eevee.gi_diffuse_bounces = 3;
				scene->eevee.gi_cubemap_resolution = 512;
				scene->eevee.gi_visibility_resolution = 32;

				scene->eevee.taa_samples = 16;
				scene->eevee.taa_render_samples = 64;

				scene->eevee.sss_samples = 7;
				scene->eevee.sss_jitter_threshold = 0.3f;

				scene->eevee.ssr_quality = 0.25f;
				scene->eevee.ssr_max_roughness = 0.5f;
				scene->eevee.ssr_thickness = 0.2f;
				scene->eevee.ssr_border_fade = 0.075f;
				scene->eevee.ssr_firefly_fac = 10.0f;

				scene->eevee.volumetric_start = 0.1f;
				scene->eevee.volumetric_end = 100.0f;
				scene->eevee.volumetric_tile_size = 8;
				scene->eevee.volumetric_samples = 64;
				scene->eevee.volumetric_sample_distribution = 0.8f;
				scene->eevee.volumetric_light_clamp = 0.0f;
				scene->eevee.volumetric_shadow_samples = 16;

				scene->eevee.gtao_distance = 0.2f;
				scene->eevee.gtao_factor = 1.0f;
				scene->eevee.gtao_quality = 0.25f;

				scene->eevee.bokeh_max_size = 100.0f;
				scene->eevee.bokeh_threshold = 1.0f;

				copy_v3_fl(scene->eevee.bloom_color, 1.0f);
				scene->eevee.bloom_threshold = 0.8f;
				scene->eevee.bloom_knee = 0.5f;
				scene->eevee.bloom_intensity = 0.05f;
				scene->eevee.bloom_radius = 6.5f;
				scene->eevee.bloom_clamp = 0.0f;

				scene->eevee.motion_blur_samples = 8;
				scene->eevee.motion_blur_shutter = 0.5f;

				scene->eevee.shadow_method = SHADOW_ESM;
				scene->eevee.shadow_cube_size = 512;
				scene->eevee.shadow_cascade_size = 1024;

				scene->eevee.flag =
					SCE_EEVEE_VOLUMETRIC_LIGHTS |
					SCE_EEVEE_GTAO_BENT_NORMALS |
					SCE_EEVEE_GTAO_BOUNCE |
					SCE_EEVEE_TAA_REPROJECTION |
					SCE_EEVEE_SSR_HALF_RESOLUTION;


				/* If the file is pre-2.80 move on. */
				if (scene->layer_properties == NULL) {
					continue;
				}

				/* Now we handle eventual properties that may be set in the file. */
#define EEVEE_GET_BOOL(_props, _name, _flag) \
				{ \
					IDProperty *_idprop = IDP_GetPropertyFromGroup(_props, #_name); \
					if (_idprop != NULL) { \
						const int _value = IDP_Int(_idprop); \
						if (_value) { \
							scene->eevee.flag |= _flag; \
						} \
						else { \
							scene->eevee.flag &= ~_flag; \
						} \
					} \
				}

#define EEVEE_GET_INT(_props, _name) \
				{ \
					IDProperty *_idprop = IDP_GetPropertyFromGroup(_props, #_name); \
					if (_idprop != NULL) { \
						scene->eevee._name = IDP_Int(_idprop); \
					} \
				}

#define EEVEE_GET_FLOAT(_props, _name) \
				{ \
					IDProperty *_idprop = IDP_GetPropertyFromGroup(_props, #_name); \
					if (_idprop != NULL) { \
						scene->eevee._name = IDP_Float(_idprop); \
					} \
				}

#define EEVEE_GET_FLOAT_ARRAY(_props, _name, _length) \
				{ \
					IDProperty *_idprop = IDP_GetPropertyFromGroup(_props, #_name); \
					if (_idprop != NULL) { \
						const float *_values = IDP_Array(_idprop); \
						for (int _i = 0; _i < _length; _i++) { \
							scene->eevee._name [_i] = _values[_i]; \
						} \
					} \
				}

				IDProperty *props = IDP_GetPropertyFromGroup(scene->layer_properties, RE_engine_id_BLENDER_EEVEE);
				EEVEE_GET_BOOL(props, volumetric_enable, SCE_EEVEE_VOLUMETRIC_ENABLED);
				EEVEE_GET_BOOL(props, volumetric_lights, SCE_EEVEE_VOLUMETRIC_LIGHTS);
				EEVEE_GET_BOOL(props, volumetric_shadows, SCE_EEVEE_VOLUMETRIC_SHADOWS);
				EEVEE_GET_BOOL(props, gtao_enable, SCE_EEVEE_GTAO_ENABLED);
				EEVEE_GET_BOOL(props, gtao_use_bent_normals, SCE_EEVEE_GTAO_BENT_NORMALS);
				EEVEE_GET_BOOL(props, gtao_bounce, SCE_EEVEE_GTAO_BOUNCE);
				EEVEE_GET_BOOL(props, dof_enable, SCE_EEVEE_DOF_ENABLED);
				EEVEE_GET_BOOL(props, bloom_enable, SCE_EEVEE_BLOOM_ENABLED);
				EEVEE_GET_BOOL(props, motion_blur_enable, SCE_EEVEE_MOTION_BLUR_ENABLED);
				EEVEE_GET_BOOL(props, shadow_high_bitdepth, SCE_EEVEE_SHADOW_HIGH_BITDEPTH);
				EEVEE_GET_BOOL(props, taa_reprojection, SCE_EEVEE_TAA_REPROJECTION);
				EEVEE_GET_BOOL(props, sss_enable, SCE_EEVEE_SSS_ENABLED);
				EEVEE_GET_BOOL(props, sss_separate_albedo, SCE_EEVEE_SSS_SEPARATE_ALBEDO);
				EEVEE_GET_BOOL(props, ssr_enable, SCE_EEVEE_SSR_ENABLED);
				EEVEE_GET_BOOL(props, ssr_refraction, SCE_EEVEE_SSR_REFRACTION);
				EEVEE_GET_BOOL(props, ssr_halfres, SCE_EEVEE_SSR_HALF_RESOLUTION);

				EEVEE_GET_INT(props, gi_diffuse_bounces);
				EEVEE_GET_INT(props, gi_diffuse_bounces);
				EEVEE_GET_INT(props, gi_cubemap_resolution);
				EEVEE_GET_INT(props, gi_visibility_resolution);

				EEVEE_GET_INT(props, taa_samples);
				EEVEE_GET_INT(props, taa_render_samples);

				EEVEE_GET_INT(props, sss_samples);
				EEVEE_GET_FLOAT(props, sss_jitter_threshold);

				EEVEE_GET_FLOAT(props, ssr_quality);
				EEVEE_GET_FLOAT(props, ssr_max_roughness);
				EEVEE_GET_FLOAT(props, ssr_thickness);
				EEVEE_GET_FLOAT(props, ssr_border_fade);
				EEVEE_GET_FLOAT(props, ssr_firefly_fac);

				EEVEE_GET_FLOAT(props, volumetric_start);
				EEVEE_GET_FLOAT(props, volumetric_end);
				EEVEE_GET_INT(props, volumetric_tile_size);
				EEVEE_GET_INT(props, volumetric_samples);
				EEVEE_GET_FLOAT(props, volumetric_sample_distribution);
				EEVEE_GET_FLOAT(props, volumetric_light_clamp);
				EEVEE_GET_INT(props, volumetric_shadow_samples);

				EEVEE_GET_FLOAT(props, gtao_distance);
				EEVEE_GET_FLOAT(props, gtao_factor);
				EEVEE_GET_FLOAT(props, gtao_quality);

				EEVEE_GET_FLOAT(props, bokeh_max_size);
				EEVEE_GET_FLOAT(props, bokeh_threshold);

				EEVEE_GET_FLOAT_ARRAY(props, bloom_color, 3);
				EEVEE_GET_FLOAT(props, bloom_threshold);
				EEVEE_GET_FLOAT(props, bloom_knee);
				EEVEE_GET_FLOAT(props, bloom_intensity);
				EEVEE_GET_FLOAT(props, bloom_radius);
				EEVEE_GET_FLOAT(props, bloom_clamp);

				EEVEE_GET_INT(props, motion_blur_samples);
				EEVEE_GET_FLOAT(props, motion_blur_shutter);

				EEVEE_GET_INT(props, shadow_method);
				EEVEE_GET_INT(props, shadow_cube_size);
				EEVEE_GET_INT(props, shadow_cascade_size);

				/* Cleanup. */
				IDP_FreeProperty(scene->layer_properties);
				MEM_freeN(scene->layer_properties);
				scene->layer_properties = NULL;

#undef EEVEE_GET_FLOAT_ARRAY
#undef EEVEE_GET_FLOAT
#undef EEVEE_GET_INT
#undef EEVEE_GET_BOOL
			}
		}


		if (!MAIN_VERSION_ATLEAST(bmain, 280, 15)) {
			for (Scene *scene = bmain->scenes.first; scene; scene = scene->id.next) {
				scene->display.matcap_ssao_distance = 0.2f;
				scene->display.matcap_ssao_attenuation = 1.0f;
				scene->display.matcap_ssao_samples = 16;
			}

			for (bScreen *screen = bmain->screens.first; screen; screen = screen->id.next) {
				for (ScrArea *sa = screen->areabase.first; sa; sa = sa->next) {
					for (SpaceLink *sl = sa->spacedata.first; sl; sl = sl->next) {
						if (sl->spacetype == SPACE_OUTLINER) {
							SpaceOutliner *soops = (SpaceOutliner *)sl;
							soops->filter_id_type = ID_GR;
							soops->outlinevis = SO_VIEW_LAYER;
						}
					}
				}
			}

			for (Scene *scene = bmain->scenes.first; scene; scene = scene->id.next) {
				switch (scene->toolsettings->snap_mode) {
					case 0: scene->toolsettings->snap_mode = SCE_SNAP_MODE_INCREMENT; break;
					case 1: scene->toolsettings->snap_mode = SCE_SNAP_MODE_VERTEX   ; break;
					case 2: scene->toolsettings->snap_mode = SCE_SNAP_MODE_EDGE     ; break;
					case 3: scene->toolsettings->snap_mode = SCE_SNAP_MODE_FACE     ; break;
					case 4: scene->toolsettings->snap_mode = SCE_SNAP_MODE_VOLUME   ; break;
				}
				switch (scene->toolsettings->snap_node_mode) {
					case 5: scene->toolsettings->snap_node_mode = SCE_SNAP_MODE_NODE_X; break;
					case 6: scene->toolsettings->snap_node_mode = SCE_SNAP_MODE_NODE_Y; break;
					case 7: scene->toolsettings->snap_node_mode = SCE_SNAP_MODE_NODE_X | SCE_SNAP_MODE_NODE_Y; break;
					case 8: scene->toolsettings->snap_node_mode = SCE_SNAP_MODE_GRID  ; break;
				}
				switch (scene->toolsettings->snap_uv_mode) {
					case 0: scene->toolsettings->snap_uv_mode = SCE_SNAP_MODE_INCREMENT; break;
					case 1: scene->toolsettings->snap_uv_mode = SCE_SNAP_MODE_VERTEX   ; break;
				}
			}

			ParticleSettings *part;
			for (part = bmain->particles.first; part; part = part->id.next) {
				part->shape_flag = PART_SHAPE_CLOSE_TIP;
				part->shape = 0.0f;
				part->rad_root = 1.0f;
				part->rad_tip = 0.0f;
				part->rad_scale = 0.01f;
			}
		}

	}

	if (!MAIN_VERSION_ATLEAST(bmain, 280, 18)) {
		if (!DNA_struct_elem_find(fd->filesdna, "Material", "float", "roughness")) {
			for (Material *mat = bmain->materials.first; mat; mat = mat->id.next) {
				if (mat->use_nodes) {
					if (MAIN_VERSION_ATLEAST(bmain, 280, 0)) {
						mat->roughness = mat->gloss_mir;
					}
					else {
						mat->roughness = 0.25f;
					}
				}
				else {
					mat->roughness = 1.0f - mat->gloss_mir;
				}
				mat->metallic = mat->ray_mirror;
			}

			for (bScreen *screen = bmain->screens.first; screen; screen = screen->id.next) {
				for (ScrArea *sa = screen->areabase.first; sa; sa = sa->next) {
					for (SpaceLink *sl = sa->spacedata.first; sl; sl = sl->next) {
						if (sl->spacetype == SPACE_VIEW3D) {
							View3D *v3d = (View3D *)sl;
							v3d->shading.flag |= V3D_SHADING_SPECULAR_HIGHLIGHT;
						}
					}
				}
			}
		}

		if (!DNA_struct_elem_find(fd->filesdna, "View3DShading", "float", "xray_alpha")) {
			for (bScreen *screen = bmain->screens.first; screen; screen = screen->id.next) {
				for (ScrArea *sa = screen->areabase.first; sa; sa = sa->next) {
					for (SpaceLink *sl = sa->spacedata.first; sl; sl = sl->next) {
						if (sl->spacetype == SPACE_VIEW3D) {
							View3D *v3d = (View3D *)sl;
							v3d->shading.xray_alpha = 0.5f;
						}
					}
				}
			}
		}
		if (!DNA_struct_elem_find(fd->filesdna, "View3DShading", "char", "matcap[256]")) {
			StudioLight *default_matcap = BKE_studiolight_find_default(STUDIOLIGHT_TYPE_MATCAP);
			/* when loading the internal file is loaded before the matcaps */
			if (default_matcap) {
				for (bScreen *screen = bmain->screens.first; screen; screen = screen->id.next) {
					for (ScrArea *sa = screen->areabase.first; sa; sa = sa->next) {
						for (SpaceLink *sl = sa->spacedata.first; sl; sl = sl->next) {
							if (sl->spacetype == SPACE_VIEW3D) {
								View3D *v3d = (View3D *)sl;
								BLI_strncpy(v3d->shading.matcap, default_matcap->name, FILE_MAXFILE);
							}
						}
					}
				}
			}
		}
		if (!DNA_struct_elem_find(fd->filesdna, "View3DOverlay", "float", "wireframe_threshold")) {
			for (bScreen *screen = bmain->screens.first; screen; screen = screen->id.next) {
				for (ScrArea *sa = screen->areabase.first; sa; sa = sa->next) {
					for (SpaceLink *sl = sa->spacedata.first; sl; sl = sl->next) {
						if (sl->spacetype == SPACE_VIEW3D) {
							View3D *v3d = (View3D *)sl;
							v3d->overlay.wireframe_threshold = 0.5f;
						}
					}
				}
			}
		}
		if (!DNA_struct_elem_find(fd->filesdna, "View3DShading", "float", "cavity_valley_factor")) {
			for (bScreen *screen = bmain->screens.first; screen; screen = screen->id.next) {
				for (ScrArea *sa = screen->areabase.first; sa; sa = sa->next) {
					for (SpaceLink *sl = sa->spacedata.first; sl; sl = sl->next) {
						if (sl->spacetype == SPACE_VIEW3D) {
							View3D *v3d = (View3D *)sl;
							v3d->shading.cavity_valley_factor = 1.0f;
							v3d->shading.cavity_ridge_factor = 1.0f;
						}
					}
				}
			}
		}
		if (!DNA_struct_elem_find(fd->filesdna, "View3DOverlay", "float", "xray_alpha_bone")) {
			for (bScreen *screen = bmain->screens.first; screen; screen = screen->id.next) {
				for (ScrArea *sa = screen->areabase.first; sa; sa = sa->next) {
					for (SpaceLink *sl = sa->spacedata.first; sl; sl = sl->next) {
						if (sl->spacetype == SPACE_VIEW3D) {
							View3D *v3d = (View3D *)sl;
							v3d->overlay.xray_alpha_bone = 0.5f;
						}
					}
				}
			}
		}
	}

	if (!MAIN_VERSION_ATLEAST(bmain, 280, 19)) {
		if (!DNA_struct_elem_find(fd->filesdna, "Image", "ListBase", "renderslot")) {
			for (Image *ima = bmain->images.first; ima; ima = ima->id.next) {
				if (ima->type == IMA_TYPE_R_RESULT) {
					for (int i = 0; i < 8; i++) {
						RenderSlot *slot = MEM_callocN(sizeof(RenderSlot), "Image Render Slot Init");
						BLI_snprintf(slot->name, sizeof(slot->name), "Slot %d", i + 1);
						BLI_addtail(&ima->renderslots, slot);
					}
				}
			}
		}
		if (!DNA_struct_elem_find(fd->filesdna, "SpaceAction", "char", "mode_prev")) {
			for (bScreen *screen = bmain->screens.first; screen; screen = screen->id.next) {
				for (ScrArea *sa = screen->areabase.first; sa; sa = sa->next) {
					for (SpaceLink *sl = sa->spacedata.first; sl; sl = sl->next) {
						if (sl->spacetype == SPACE_ACTION) {
							SpaceAction *saction = (SpaceAction *)sl;
							/* "Dopesheet" should be default here, unless it looks like the Action Editor was active instead */
							if ((saction->mode_prev == 0) && (saction->action == NULL)) {
								saction->mode_prev = SACTCONT_DOPESHEET;
							}
						}
					}
				}
			}
		}

		for (bScreen *screen = bmain->screens.first; screen; screen = screen->id.next) {
			for (ScrArea *sa = screen->areabase.first; sa; sa = sa->next) {
				for (SpaceLink *sl = sa->spacedata.first; sl; sl = sl->next) {
					if (sl->spacetype == SPACE_VIEW3D) {
						View3D *v3d = (View3D *)sl;
						if (v3d->drawtype == OB_TEXTURE) {
							v3d->drawtype = OB_SOLID;
							v3d->shading.light = V3D_LIGHTING_STUDIO;
							v3d->shading.color_type = V3D_SHADING_TEXTURE_COLOR;
						}
					}
				}
			}
		}

	}

	if (!MAIN_VERSION_ATLEAST(bmain, 280, 21)) {
		for (Scene *sce = bmain->scenes.first; sce != NULL; sce = sce->id.next) {
			if (sce->ed != NULL && sce->ed->seqbase.first != NULL) {
				do_versions_seq_unique_name_all_strips(sce, &sce->ed->seqbase);
			}
		}

		if (!DNA_struct_elem_find(fd->filesdna, "View3DOverlay", "float", "texture_paint_mode_opacity")) {
			for (bScreen *screen = bmain->screens.first; screen; screen = screen->id.next) {
				for (ScrArea *sa = screen->areabase.first; sa; sa = sa->next) {
					for (SpaceLink *sl = sa->spacedata.first; sl; sl = sl->next) {
						if (sl->spacetype == SPACE_VIEW3D) {
							enum { V3D_SHOW_MODE_SHADE_OVERRIDE = (1 << 15), };
							View3D *v3d = (View3D *)sl;
							float alpha = v3d->flag2 & V3D_SHOW_MODE_SHADE_OVERRIDE ? 0.0f : 1.0f;
							v3d->overlay.texture_paint_mode_opacity = alpha;
							v3d->overlay.vertex_paint_mode_opacity = alpha;
							v3d->overlay.weight_paint_mode_opacity = alpha;
						}
					}
				}
			}
		}

		if (!DNA_struct_elem_find(fd->filesdna, "View3DShading", "char", "background_type")) {
			for (bScreen *screen = bmain->screens.first; screen; screen = screen->id.next) {
				for (ScrArea *sa = screen->areabase.first; sa; sa = sa->next) {
					for (SpaceLink *sl = sa->spacedata.first; sl; sl = sl->next) {
						if (sl->spacetype == SPACE_VIEW3D) {
							View3D *v3d = (View3D *)sl;
							copy_v3_fl(v3d->shading.background_color, 0.05f);
						}
					}
				}
			}
		}

		if (!DNA_struct_elem_find(fd->filesdna, "SceneEEVEE", "float", "gi_cubemap_draw_size")) {
			for (Scene *scene = bmain->scenes.first; scene; scene = scene->id.next) {
				scene->eevee.gi_irradiance_draw_size = 0.1f;
				scene->eevee.gi_cubemap_draw_size = 0.3f;
			}
		}

		for (Scene *scene = bmain->scenes.first; scene; scene = scene->id.next) {
			if (scene->toolsettings->gizmo_flag == 0) {
				scene->toolsettings->gizmo_flag = SCE_GIZMO_SHOW_TRANSLATE | SCE_GIZMO_SHOW_ROTATE | SCE_GIZMO_SHOW_SCALE;
			}
		}

		if (!DNA_struct_elem_find(fd->filesdna, "RigidBodyWorld", "RigidBodyWorld_Shared", "*shared")) {
			for (Scene *scene = bmain->scenes.first; scene; scene = scene->id.next) {
				RigidBodyWorld *rbw = scene->rigidbody_world;

				if (rbw == NULL) {
					continue;
				}

				if (rbw->shared == NULL) {
					rbw->shared = MEM_callocN(sizeof(*rbw->shared), "RigidBodyWorld_Shared");
				}

				/* Move shared pointers from deprecated location to current location */
				rbw->shared->pointcache = rbw->pointcache;
				rbw->shared->ptcaches = rbw->ptcaches;

				rbw->pointcache = NULL;
				BLI_listbase_clear(&rbw->ptcaches);

				if (rbw->shared->pointcache == NULL) {
					rbw->shared->pointcache = BKE_ptcache_add(&(rbw->shared->ptcaches));
				}

			}
		}

		if (!DNA_struct_elem_find(fd->filesdna, "SoftBody", "SoftBody_Shared", "*shared")) {
			for (Object *ob = bmain->objects.first; ob; ob = ob->id.next) {
				SoftBody *sb = ob->soft;
				if (sb == NULL) {
					continue;
				}
				if (sb->shared == NULL) {
					sb->shared = MEM_callocN(sizeof(*sb->shared), "SoftBody_Shared");
				}

				/* Move shared pointers from deprecated location to current location */
				sb->shared->pointcache = sb->pointcache;
				sb->shared->ptcaches = sb->ptcaches;

				sb->pointcache = NULL;
				BLI_listbase_clear(&sb->ptcaches);
			}
		}

		if (!DNA_struct_elem_find(fd->filesdna, "View3DShading", "short", "type")) {
			for (bScreen *screen = bmain->screens.first; screen; screen = screen->id.next) {
				for (ScrArea *sa = screen->areabase.first; sa; sa = sa->next) {
					for (SpaceLink *sl = sa->spacedata.first; sl; sl = sl->next) {
						if (sl->spacetype == SPACE_VIEW3D) {
							View3D *v3d = (View3D *)sl;
							if (v3d->drawtype == OB_RENDER) {
								v3d->drawtype = OB_SOLID;
							}
							v3d->shading.type = v3d->drawtype;
							v3d->shading.prev_type = OB_SOLID;
						}
					}
				}
			}
		}

		if (!DNA_struct_elem_find(fd->filesdna, "SceneDisplay", "View3DShading", "shading")) {
			for (Scene *scene = bmain->scenes.first; scene; scene = scene->id.next) {
				BKE_screen_view3d_shading_init(&scene->display.shading);
			}
		}
		/* initialize grease pencil view data */
		if (!DNA_struct_elem_find(fd->filesdna, "SpaceView3D", "float", "vertex_opacity")) {
			for (bScreen *sc = bmain->screens.first; sc; sc = sc->id.next) {
				for (ScrArea *sa = sc->areabase.first; sa; sa = sa->next) {
					for (SpaceLink *sl = sa->spacedata.first; sl; sl = sl->next) {
						if (sl->spacetype == SPACE_VIEW3D) {
							View3D *v3d = (View3D *)sl;
							v3d->vertex_opacity = 1.0f;
							v3d->gp_flag |= V3D_GP_SHOW_EDIT_LINES;
						}
					}
				}
			}
		}

	}

	if (!MAIN_VERSION_ATLEAST(bmain, 280, 22)) {
		if (!DNA_struct_elem_find(fd->filesdna, "ToolSettings", "char", "annotate_v3d_align")) {
			for (Scene *scene = bmain->scenes.first; scene; scene = scene->id.next) {
				scene->toolsettings->annotate_v3d_align = GP_PROJECT_VIEWSPACE | GP_PROJECT_CURSOR;
				scene->toolsettings->annotate_thickness = 3;
			}
		}
		if (!DNA_struct_elem_find(fd->filesdna, "bGPDlayer", "short", "line_change")) {
			for (bGPdata *gpd = bmain->gpencils.first; gpd; gpd = gpd->id.next) {
				for (bGPDlayer *gpl = gpd->layers.first; gpl; gpl = gpl->next) {
					gpl->line_change = gpl->thickness;
					if ((gpl->thickness < 1) || (gpl->thickness > 10)) {
						gpl->thickness = 3;
					}
				}
			}
		}
		if (!DNA_struct_elem_find(fd->filesdna, "View3DOverlay", "float", "gpencil_paper_opacity")) {
			for (bScreen *screen = bmain->screens.first; screen; screen = screen->id.next) {
				for (ScrArea *sa = screen->areabase.first; sa; sa = sa->next) {
					for (SpaceLink *sl = sa->spacedata.first; sl; sl = sl->next) {
						if (sl->spacetype == SPACE_VIEW3D) {
							View3D *v3d = (View3D *)sl;
							v3d->overlay.gpencil_paper_opacity = 0.5f;
						}
					}
				}
			}
		}
		if (!DNA_struct_elem_find(fd->filesdna, "View3DOverlay", "float", "gpencil_grid_opacity")) {
			for (bScreen *screen = bmain->screens.first; screen; screen = screen->id.next) {
				for (ScrArea *sa = screen->areabase.first; sa; sa = sa->next) {
					for (SpaceLink *sl = sa->spacedata.first; sl; sl = sl->next) {
						if (sl->spacetype == SPACE_VIEW3D) {
							View3D *v3d = (View3D *)sl;
							v3d->overlay.gpencil_grid_opacity = 0.5f;
						}
					}
				}
			}
		}

		/* default loc axis */
		if (!DNA_struct_elem_find(fd->filesdna, "GP_Sculpt_Settings", "int", "lock_axis")) {
			for (Scene *scene = bmain->scenes.first; scene; scene = scene->id.next) {
				/* lock axis */
				GP_Sculpt_Settings *gset = &scene->toolsettings->gp_sculpt;
				if (gset) {
					gset->lock_axis = GP_LOCKAXIS_Y;
				}
			}
		}

		/* Versioning code for Subsurf modifier. */
		if (!DNA_struct_elem_find(fd->filesdna, "SubsurfModifier", "short", "uv_smooth")) {
			for (Object *object = bmain->objects.first; object != NULL; object = object->id.next) {
				for (ModifierData *md = object->modifiers.first; md; md = md->next) {
					if (md->type == eModifierType_Subsurf) {
						SubsurfModifierData *smd = (SubsurfModifierData *)md;
						if (smd->flags & eSubsurfModifierFlag_SubsurfUv_DEPRECATED) {
							smd->uv_smooth = SUBSURF_UV_SMOOTH_PRESERVE_CORNERS;
						}
						else {
							smd->uv_smooth = SUBSURF_UV_SMOOTH_NONE;
						}
					}
				}
			}
		}

		if (!DNA_struct_elem_find(fd->filesdna, "SubsurfModifier", "short", "quality")) {
			for (Object *object = bmain->objects.first; object != NULL; object = object->id.next) {
				for (ModifierData *md = object->modifiers.first; md; md = md->next) {
					if (md->type == eModifierType_Subsurf) {
						SubsurfModifierData *smd = (SubsurfModifierData *)md;
						smd->quality = min_ii(smd->renderLevels, 3);
					}
				}
			}
		}
		/* Versioning code for Multires modifier. */
		if (!DNA_struct_elem_find(fd->filesdna, "MultiresModifier", "short", "quality")) {
			for (Object *object = bmain->objects.first; object != NULL; object = object->id.next) {
				for (ModifierData *md = object->modifiers.first; md; md = md->next) {
					if (md->type == eModifierType_Multires) {
						MultiresModifierData *mmd = (MultiresModifierData *)md;
						mmd->quality = 3;
						if (mmd->flags & eMultiresModifierFlag_PlainUv_DEPRECATED) {
							mmd->uv_smooth = SUBSURF_UV_SMOOTH_NONE;
						}
						else {
							mmd->uv_smooth = SUBSURF_UV_SMOOTH_PRESERVE_CORNERS;
						}
					}
				}
			}
		}

		if (!DNA_struct_elem_find(fd->filesdna, "ClothSimSettings", "short", "bending_model")) {
			for (Object *ob = bmain->objects.first; ob; ob = ob->id.next) {
				for (ModifierData *md = ob->modifiers.first; md; md = md->next) {
					ClothModifierData *clmd = NULL;
					if (md->type == eModifierType_Cloth) {
						clmd = (ClothModifierData *)md;
					}
					else if (md->type == eModifierType_ParticleSystem) {
						ParticleSystemModifierData *psmd = (ParticleSystemModifierData *)md;
						ParticleSystem *psys = psmd->psys;
						clmd = psys->clmd;
					}
					if (clmd != NULL) {
						clmd->sim_parms->bending_model = CLOTH_BENDING_LINEAR;
						clmd->sim_parms->tension = clmd->sim_parms->structural;
						clmd->sim_parms->compression = clmd->sim_parms->structural;
						clmd->sim_parms->shear = clmd->sim_parms->structural;
						clmd->sim_parms->max_tension = clmd->sim_parms->max_struct;
						clmd->sim_parms->max_compression = clmd->sim_parms->max_struct;
						clmd->sim_parms->max_shear = clmd->sim_parms->max_struct;
						clmd->sim_parms->vgroup_shear = clmd->sim_parms->vgroup_struct;
						clmd->sim_parms->tension_damp = clmd->sim_parms->Cdis;
						clmd->sim_parms->compression_damp = clmd->sim_parms->Cdis;
						clmd->sim_parms->shear_damp = clmd->sim_parms->Cdis;
					}
				}
			}
		}

		if (!DNA_struct_elem_find(fd->filesdna, "BrushGpencilSettings", "float", "era_strength_f")) {
			for (Brush *brush = bmain->brushes.first; brush; brush = brush->id.next) {
				if (brush->gpencil_settings != NULL) {
					BrushGpencilSettings *gp = brush->gpencil_settings;
					if (gp->brush_type == GPAINT_TOOL_ERASE) {
						gp->era_strength_f = 100.0f;
						gp->era_thickness_f = 10.0f;
					}
				}
			}
		}

		for (Object *ob = bmain->objects.first; ob; ob = ob->id.next) {
			for (ModifierData *md = ob->modifiers.first; md; md = md->next) {
				if (md->type == eModifierType_Cloth) {
					ClothModifierData *clmd = (ClothModifierData *)md;

					if (!(clmd->sim_parms->flags & CLOTH_SIMSETTINGS_FLAG_GOAL)) {
						clmd->sim_parms->vgroup_mass = 0;
					}

					if (!(clmd->sim_parms->flags & CLOTH_SIMSETTINGS_FLAG_SCALING)) {
						clmd->sim_parms->vgroup_struct = 0;
						clmd->sim_parms->vgroup_shear = 0;
						clmd->sim_parms->vgroup_bend = 0;
					}

					if (!(clmd->sim_parms->flags & CLOTH_SIMSETTINGS_FLAG_SEW)) {
						clmd->sim_parms->shrink_min = 0.0f;
						clmd->sim_parms->vgroup_shrink = 0;
					}

					if (!(clmd->coll_parms->flags & CLOTH_COLLSETTINGS_FLAG_ENABLED)) {
						clmd->coll_parms->flags &= ~CLOTH_COLLSETTINGS_FLAG_SELF;
					}
				}
			}
		}
	}

	if (!MAIN_VERSION_ATLEAST(bmain, 280, 24)) {
		for (bScreen *screen = bmain->screens.first; screen; screen = screen->id.next) {
			for (ScrArea *sa = screen->areabase.first; sa; sa = sa->next) {
				for (SpaceLink *sl = sa->spacedata.first; sl; sl = sl->next) {
					if (sl->spacetype == SPACE_VIEW3D) {
						View3D *v3d = (View3D *)sl;
						v3d->overlay.edit_flag |= V3D_OVERLAY_EDIT_FACES |
						                          V3D_OVERLAY_EDIT_SEAMS |
						                          V3D_OVERLAY_EDIT_SHARP |
						                          V3D_OVERLAY_EDIT_FREESTYLE_EDGE |
						                          V3D_OVERLAY_EDIT_FREESTYLE_FACE |
						                          V3D_OVERLAY_EDIT_EDGES |
						                          V3D_OVERLAY_EDIT_CREASES |
						                          V3D_OVERLAY_EDIT_BWEIGHTS |
						                          V3D_OVERLAY_EDIT_CU_HANDLES |
						                          V3D_OVERLAY_EDIT_CU_NORMALS;
					}
				}
			}
		}

		if (!DNA_struct_elem_find(fd->filesdna, "ShrinkwrapModifierData", "char", "shrinkMode")) {
			for (Object *ob = bmain->objects.first; ob; ob = ob->id.next) {
				for (ModifierData *md = ob->modifiers.first; md; md = md->next) {
					if (md->type == eModifierType_Shrinkwrap) {
						ShrinkwrapModifierData *smd = (ShrinkwrapModifierData *)md;
						if (smd->shrinkOpts & MOD_SHRINKWRAP_KEEP_ABOVE_SURFACE) {
							smd->shrinkMode = MOD_SHRINKWRAP_ABOVE_SURFACE;
							smd->shrinkOpts &= ~MOD_SHRINKWRAP_KEEP_ABOVE_SURFACE;
						}
					}
				}
			}
		}

		if (!DNA_struct_elem_find(fd->filesdna, "PartDeflect", "float", "pdef_cfrict")) {
			for (Object *ob = bmain->objects.first; ob; ob = ob->id.next) {
				if (ob->pd) {
					ob->pd->pdef_cfrict = 5.0f;
				}

				for (ModifierData *md = ob->modifiers.first; md; md = md->next) {
					if (md->type == eModifierType_Cloth) {
						ClothModifierData *clmd = (ClothModifierData *)md;

						clmd->coll_parms->selfepsilon = 0.015f;
					}
				}
			}
		}

		if (!DNA_struct_elem_find(fd->filesdna, "View3DShading", "float", "xray_alpha_wire")) {
			for (bScreen *screen = bmain->screens.first; screen; screen = screen->id.next) {
				for (ScrArea *sa = screen->areabase.first; sa; sa = sa->next) {
					for (SpaceLink *sl = sa->spacedata.first; sl; sl = sl->next) {
						if (sl->spacetype == SPACE_VIEW3D) {
							View3D *v3d = (View3D *)sl;
							v3d->shading.xray_alpha_wire = 0.5f;
						}
					}
				}
			}

			for (bScreen *screen = bmain->screens.first; screen; screen = screen->id.next) {
				for (ScrArea *sa = screen->areabase.first; sa; sa = sa->next) {
					for (SpaceLink *sl = sa->spacedata.first; sl; sl = sl->next) {
						if (sl->spacetype == SPACE_VIEW3D) {
							View3D *v3d = (View3D *)sl;
							v3d->shading.flag |= V3D_SHADING_XRAY_BONE;
						}
					}
				}
			}
		}
	}

	if (!MAIN_VERSION_ATLEAST(bmain, 280, 25)) {
		for (Scene *scene = bmain->scenes.first; scene; scene = scene->id.next) {
			UnitSettings *unit = &scene->unit;
			if (unit->system != USER_UNIT_NONE) {
				unit->length_unit = bUnit_GetBaseUnitOfType(scene->unit.system, B_UNIT_LENGTH);
				unit->mass_unit = bUnit_GetBaseUnitOfType(scene->unit.system, B_UNIT_MASS);
			}
			unit->time_unit = bUnit_GetBaseUnitOfType(USER_UNIT_NONE, B_UNIT_TIME);
		}

		/* gpencil grid settings */
		for (bGPdata *gpd = bmain->gpencils.first; gpd; gpd = gpd->id.next) {
			ARRAY_SET_ITEMS(gpd->grid.color, 0.5f, 0.5f, 0.5f); // Color
			ARRAY_SET_ITEMS(gpd->grid.scale, 1.0f, 1.0f); // Scale
			gpd->grid.lines = GP_DEFAULT_GRID_LINES; // Number of lines
		}
	}

	if (!MAIN_VERSION_ATLEAST(bmain, 280, 28)) {
		for (Mesh *mesh = bmain->meshes.first; mesh; mesh = mesh->id.next) {
			BKE_mesh_calc_edges_loose(mesh);
		}
	}

	if (!MAIN_VERSION_ATLEAST(bmain, 280, 29)) {
		for (bScreen *screen = bmain->screens.first; screen; screen = screen->id.next) {
			for (ScrArea *sa = screen->areabase.first; sa; sa = sa->next) {
				for (SpaceLink *sl = sa->spacedata.first; sl; sl = sl->next) {
					if (sl->spacetype == SPACE_VIEW3D) {
						enum { V3D_OCCLUDE_WIRE = (1 << 14) };
						View3D *v3d = (View3D *)sl;
						if (v3d->flag2 & V3D_OCCLUDE_WIRE) {
							v3d->overlay.edit_flag |= V3D_OVERLAY_EDIT_OCCLUDE_WIRE;
							v3d->flag2 &= ~V3D_OCCLUDE_WIRE;
						}
					}
				}
			}
		}

		for (bScreen *screen = bmain->screens.first; screen; screen = screen->id.next) {
			for (ScrArea *sa = screen->areabase.first; sa; sa = sa->next) {
				for (SpaceLink *sl = sa->spacedata.first; sl; sl = sl->next) {
					if (sl->spacetype == SPACE_PROPERTIES) {
						ListBase *regionbase = (sl == sa->spacedata.first) ? &sa->regionbase : &sl->regionbase;
						ARegion *ar = MEM_callocN(sizeof(ARegion), "navigation bar for properties");
						ARegion *ar_header = NULL;

						for (ar_header = regionbase->first; ar_header; ar_header = ar_header->next) {
							if (ar_header->regiontype == RGN_TYPE_HEADER) {
								break;
							}
						}
						BLI_assert(ar_header);

						BLI_insertlinkafter(regionbase, ar_header, ar);

						ar->regiontype = RGN_TYPE_NAV_BAR;
						ar->alignment = RGN_ALIGN_LEFT;
					}
				}
			}
		}

		/* grease pencil fade layer opacity */
		if (!DNA_struct_elem_find(fd->filesdna, "View3DOverlay", "float", "gpencil_fade_layer")) {
			for (bScreen *screen = bmain->screens.first; screen; screen = screen->id.next) {
				for (ScrArea *sa = screen->areabase.first; sa; sa = sa->next) {
					for (SpaceLink *sl = sa->spacedata.first; sl; sl = sl->next) {
						if (sl->spacetype == SPACE_VIEW3D) {
							View3D *v3d = (View3D *)sl;
							v3d->overlay.gpencil_fade_layer = 0.5f;
						}
					}
				}
			}
		}
	}

	if (!MAIN_VERSION_ATLEAST(bmain, 280, 30)) {
		/* grease pencil main material show switches */
		for (Material *mat = bmain->materials.first; mat; mat = mat->id.next) {
			if (mat->gp_style) {
				mat->gp_style->flag |= GP_STYLE_STROKE_SHOW;
				mat->gp_style->flag |= GP_STYLE_FILL_SHOW;
			}
		}
	}

	if (!MAIN_VERSION_ATLEAST(bmain, 280, 33)) {
		/* Grease pencil reset sculpt brushes after struct rename  */
		if (!DNA_struct_elem_find(fd->filesdna, "GP_Sculpt_Settings", "int", "weighttype")) {
			float curcolor_add[3], curcolor_sub[3];
			ARRAY_SET_ITEMS(curcolor_add, 1.0f, 0.6f, 0.6f);
			ARRAY_SET_ITEMS(curcolor_sub, 0.6f, 0.6f, 1.0f);

			for (Scene *scene = bmain->scenes.first; scene; scene = scene->id.next) {
				/* sculpt brushes */
				GP_Sculpt_Settings *gset = &scene->toolsettings->gp_sculpt;
				if (gset) {
					for (int i = 0; i < GP_SCULPT_TYPE_MAX; i++) {
						GP_Sculpt_Data *gp_brush = &gset->brush[i];
						gp_brush->size = 30;
						gp_brush->strength = 0.5f;
						gp_brush->flag = GP_SCULPT_FLAG_USE_FALLOFF | GP_SCULPT_FLAG_ENABLE_CURSOR;
						copy_v3_v3(gp_brush->curcolor_add, curcolor_add);
						copy_v3_v3(gp_brush->curcolor_sub, curcolor_sub);
					}
				}
			}
		}

		if (!DNA_struct_elem_find(fd->filesdna, "SceneEEVEE", "float", "overscan")) {
			for (Scene *scene = bmain->scenes.first; scene; scene = scene->id.next) {
				scene->eevee.overscan = 3.0f;
			}
		}

		for (Light *la = bmain->lights.first; la; la = la->id.next) {
			/* Removed Hemi lights. */
			if (!ELEM(la->type, LA_LOCAL, LA_SUN, LA_SPOT, LA_AREA)) {
				la->type = LA_SUN;
			}
		}

		if (!DNA_struct_elem_find(fd->filesdna, "SceneEEVEE", "float", "light_threshold")) {
			for (Scene *scene = bmain->scenes.first; scene; scene = scene->id.next) {
				scene->eevee.light_threshold = 0.01f;
			}
		}

		if (!DNA_struct_elem_find(fd->filesdna, "SceneEEVEE", "float", "gi_irradiance_smoothing")) {
			for (Scene *scene = bmain->scenes.first; scene; scene = scene->id.next) {
				scene->eevee.gi_irradiance_smoothing = 0.1f;
			}
		}

		if (!DNA_struct_elem_find(fd->filesdna, "SceneEEVEE", "float", "gi_filter_quality")) {
			for (Scene *scene = bmain->scenes.first; scene; scene = scene->id.next) {
				scene->eevee.gi_filter_quality = 1.0f;
			}
		}

		if (!DNA_struct_elem_find(fd->filesdna, "Light", "float", "att_dist")) {
			for (Light *la = bmain->lights.first; la; la = la->id.next) {
				la->att_dist = la->clipend;
			}
		}

		if (!DNA_struct_elem_find(fd->filesdna, "Brush", "char", "weightpaint_tool")) {
			/* Magic defines from old files (2.7x) */

#define PAINT_BLEND_MIX 0
#define PAINT_BLEND_ADD 1
#define PAINT_BLEND_SUB 2
#define PAINT_BLEND_MUL 3
#define PAINT_BLEND_BLUR 4
#define PAINT_BLEND_LIGHTEN 5
#define PAINT_BLEND_DARKEN 6
#define PAINT_BLEND_AVERAGE 7
#define PAINT_BLEND_SMEAR 8
#define PAINT_BLEND_COLORDODGE 9
#define PAINT_BLEND_DIFFERENCE 10
#define PAINT_BLEND_SCREEN 11
#define PAINT_BLEND_HARDLIGHT 12
#define PAINT_BLEND_OVERLAY 13
#define PAINT_BLEND_SOFTLIGHT 14
#define PAINT_BLEND_EXCLUSION 15
#define PAINT_BLEND_LUMINOSITY 16
#define PAINT_BLEND_SATURATION 17
#define PAINT_BLEND_HUE 18
#define PAINT_BLEND_ALPHA_SUB 19
#define PAINT_BLEND_ALPHA_ADD 20

			for (Brush *brush = bmain->brushes.first; brush; brush = brush->id.next) {
				if (brush->ob_mode & (OB_MODE_VERTEX_PAINT | OB_MODE_WEIGHT_PAINT)) {
					const char tool_init = brush->vertexpaint_tool;
					bool is_blend = false;

					{
						char tool = tool_init;
						switch (tool_init) {
							case PAINT_BLEND_MIX: tool = VPAINT_TOOL_DRAW; break;
							case PAINT_BLEND_BLUR: tool = VPAINT_TOOL_BLUR; break;
							case PAINT_BLEND_AVERAGE: tool = VPAINT_TOOL_AVERAGE; break;
							case PAINT_BLEND_SMEAR: tool = VPAINT_TOOL_SMEAR; break;
							default:
								tool = VPAINT_TOOL_DRAW;
								is_blend = true;
								break;
						}
						brush->vertexpaint_tool = tool;
					}

					if (is_blend == false) {
						brush->blend = IMB_BLEND_MIX;
					}
					else {
						short blend = IMB_BLEND_MIX;
						switch (tool_init) {
							case PAINT_BLEND_ADD: blend = IMB_BLEND_ADD; break;
							case PAINT_BLEND_SUB: blend = IMB_BLEND_SUB; break;
							case PAINT_BLEND_MUL: blend = IMB_BLEND_MUL; break;
							case PAINT_BLEND_LIGHTEN: blend = IMB_BLEND_LIGHTEN; break;
							case PAINT_BLEND_DARKEN: blend = IMB_BLEND_DARKEN; break;
							case PAINT_BLEND_COLORDODGE: blend = IMB_BLEND_COLORDODGE; break;
							case PAINT_BLEND_DIFFERENCE: blend = IMB_BLEND_DIFFERENCE; break;
							case PAINT_BLEND_SCREEN: blend = IMB_BLEND_SCREEN; break;
							case PAINT_BLEND_HARDLIGHT: blend = IMB_BLEND_HARDLIGHT; break;
							case PAINT_BLEND_OVERLAY: blend = IMB_BLEND_OVERLAY; break;
							case PAINT_BLEND_SOFTLIGHT: blend = IMB_BLEND_SOFTLIGHT; break;
							case PAINT_BLEND_EXCLUSION: blend = IMB_BLEND_EXCLUSION; break;
							case PAINT_BLEND_LUMINOSITY: blend = IMB_BLEND_LUMINOSITY; break;
							case PAINT_BLEND_SATURATION: blend = IMB_BLEND_SATURATION; break;
							case PAINT_BLEND_HUE: blend = IMB_BLEND_HUE; break;
							case PAINT_BLEND_ALPHA_SUB: blend = IMB_BLEND_ERASE_ALPHA; break;
							case PAINT_BLEND_ALPHA_ADD: blend = IMB_BLEND_ADD_ALPHA; break;
						}
						brush->blend = blend;
					}
				}
				/* For now these match, in the future new items may not. */
				brush->weightpaint_tool = brush->vertexpaint_tool;
			}

#undef PAINT_BLEND_MIX
#undef PAINT_BLEND_ADD
#undef PAINT_BLEND_SUB
#undef PAINT_BLEND_MUL
#undef PAINT_BLEND_BLUR
#undef PAINT_BLEND_LIGHTEN
#undef PAINT_BLEND_DARKEN
#undef PAINT_BLEND_AVERAGE
#undef PAINT_BLEND_SMEAR
#undef PAINT_BLEND_COLORDODGE
#undef PAINT_BLEND_DIFFERENCE
#undef PAINT_BLEND_SCREEN
#undef PAINT_BLEND_HARDLIGHT
#undef PAINT_BLEND_OVERLAY
#undef PAINT_BLEND_SOFTLIGHT
#undef PAINT_BLEND_EXCLUSION
#undef PAINT_BLEND_LUMINOSITY
#undef PAINT_BLEND_SATURATION
#undef PAINT_BLEND_HUE
#undef PAINT_BLEND_ALPHA_SUB
#undef PAINT_BLEND_ALPHA_ADD
		}
	}

	if (!MAIN_VERSION_ATLEAST(bmain, 280, 34)) {
		for (bScreen *screen = bmain->screens.first; screen; screen = screen->id.next) {
			for (ScrArea *area = screen->areabase.first; area; area = area->next) {
				for (SpaceLink *slink = area->spacedata.first; slink; slink = slink->next) {
					if (slink->spacetype == SPACE_USERPREF) {
						ARegion *navigation_region = BKE_spacedata_find_region_type(slink, area, RGN_TYPE_NAV_BAR);

						if (!navigation_region) {
							ARegion *main_region = BKE_spacedata_find_region_type(slink, area, RGN_TYPE_WINDOW);
							ListBase *regionbase = (slink == area->spacedata.first) ?
							                       &area->regionbase : &slink->regionbase;

							navigation_region = MEM_callocN(sizeof(ARegion), "userpref navigation-region do_versions");

							BLI_insertlinkbefore(regionbase, main_region, navigation_region); /* order matters, addhead not addtail! */
							navigation_region->regiontype = RGN_TYPE_NAV_BAR;
							navigation_region->alignment = RGN_ALIGN_LEFT;
						}
					}
				}
			}
		}
	}

	if (!MAIN_VERSION_ATLEAST(bmain, 280, 36)) {
		if (!DNA_struct_elem_find(fd->filesdna, "View3DShading", "float", "curvature_ridge_factor")) {
			for (bScreen *screen = bmain->screens.first; screen; screen = screen->id.next) {
				for (ScrArea *sa = screen->areabase.first; sa; sa = sa->next) {
					for (SpaceLink *sl = sa->spacedata.first; sl; sl = sl->next) {
						if (sl->spacetype == SPACE_VIEW3D) {
							View3D *v3d = (View3D *)sl;
							v3d->shading.curvature_ridge_factor = 1.0f;
							v3d->shading.curvature_valley_factor = 1.0f;
						}
					}
				}
			}
		}

		/* Rename OpenGL to Workbench. */
		for (Scene *scene = bmain->scenes.first; scene; scene = scene->id.next) {
			if (STREQ(scene->r.engine, "BLENDER_OPENGL")) {
				STRNCPY(scene->r.engine, RE_engine_id_BLENDER_WORKBENCH);
			}
		}

		/* init Annotations onion skin */
		if (!DNA_struct_elem_find(fd->filesdna, "bGPDlayer", "int", "gstep")) {
			for (bGPdata *gpd = bmain->gpencils.first; gpd; gpd = gpd->id.next) {
				for (bGPDlayer *gpl = gpd->layers.first; gpl; gpl = gpl->next) {
					ARRAY_SET_ITEMS(gpl->gcolor_prev, 0.302f, 0.851f, 0.302f);
					ARRAY_SET_ITEMS(gpl->gcolor_next, 0.250f, 0.1f, 1.0f);
				}
			}
		}

		/* Move studio_light selection to lookdev_light. */
		if (!DNA_struct_elem_find(fd->filesdna, "View3DShading", "char", "lookdev_light[256]")) {
			for (bScreen *screen = bmain->screens.first; screen; screen = screen->id.next) {
				for (ScrArea *sa = screen->areabase.first; sa; sa = sa->next) {
					for (SpaceLink *sl = sa->spacedata.first; sl; sl = sl->next) {
						if (sl->spacetype == SPACE_VIEW3D) {
							View3D *v3d = (View3D *)sl;
							memcpy(v3d->shading.lookdev_light, v3d->shading.studio_light, sizeof(char) * 256);
						}
					}
				}
			}
		}

		/* Change Solid mode shadow orientation. */
		if (!DNA_struct_elem_find(fd->filesdna, "SceneDisplay", "float", "shadow_focus")) {
			for (Scene *scene = bmain->scenes.first; scene; scene = scene->id.next) {
				float *dir = scene->display.light_direction;
				SWAP(float, dir[2], dir[1]);
				dir[2] = -dir[2];
				dir[0] = -dir[0];
			}
		}
	}

	if (!MAIN_VERSION_ATLEAST(bmain, 280, 37)) {
		for (Camera *ca = bmain->cameras.first; ca; ca = ca->id.next) {
			ca->drawsize *= 2.0f;
		}
		for (Object *ob = bmain->objects.first; ob; ob = ob->id.next) {
			if (ob->type != OB_EMPTY) {
				if (UNLIKELY(ob->transflag & OB_DUPLICOLLECTION)) {
					BKE_object_type_set_empty_for_versioning(ob);
				}
			}
		}

		/* Grease pencil primitive curve */
		if (!DNA_struct_elem_find(fd->filesdna, "GP_Sculpt_Settings", "CurveMapping", "cur_primitive")) {
			for (Scene *scene = bmain->scenes.first; scene; scene = scene->id.next) {
				GP_Sculpt_Settings *gset = &scene->toolsettings->gp_sculpt;
				if ((gset) && (gset->cur_primitive == NULL)) {
					gset->cur_primitive = curvemapping_add(1, 0.0f, 0.0f, 1.0f, 1.0f);
					curvemapping_initialize(gset->cur_primitive);
					curvemap_reset(
					        gset->cur_primitive->cm,
					        &gset->cur_primitive->clipr,
					        CURVE_PRESET_BELL,
					        CURVEMAP_SLOPE_POSITIVE);
				}
			}
		}
	}


	if (!MAIN_VERSION_ATLEAST(bmain, 280, 38)) {
		if (DNA_struct_elem_find(fd->filesdna, "Object", "char", "empty_image_visibility_flag")) {
			for (Object *ob = bmain->objects.first; ob; ob = ob->id.next) {
				ob->empty_image_visibility_flag ^= (
				        OB_EMPTY_IMAGE_HIDE_PERSPECTIVE |
				        OB_EMPTY_IMAGE_HIDE_ORTHOGRAPHIC |
				        OB_EMPTY_IMAGE_HIDE_BACK);
			}
		}

		for (bScreen *screen = bmain->screens.first; screen; screen = screen->id.next) {
			for (ScrArea *area = screen->areabase.first; area; area = area->next) {
				for (SpaceLink *sl = area->spacedata.first; sl; sl = sl->next) {
					switch (sl->spacetype) {
						case SPACE_IMAGE:
						{
							SpaceImage *sima = (SpaceImage *)sl;
							sima->flag &= ~(
							        SI_FLAG_UNUSED_0 |
							        SI_FLAG_UNUSED_1 |
							        SI_FLAG_UNUSED_3 |
							        SI_FLAG_UNUSED_6 |
							        SI_FLAG_UNUSED_7 |
							        SI_FLAG_UNUSED_8 |
							        SI_FLAG_UNUSED_17 |
							        SI_FLAG_UNUSED_18 |
							        SI_FLAG_UNUSED_23 |
							        SI_FLAG_UNUSED_24);
							break;
						}
						case SPACE_VIEW3D:
						{
							View3D *v3d = (View3D *)sl;
							v3d->flag &= ~(
							        V3D_FLAG_UNUSED_0 |
							        V3D_FLAG_UNUSED_1 |
							        V3D_FLAG_UNUSED_10 |
							        V3D_FLAG_UNUSED_12);
							v3d->flag2 &= ~(
							        V3D_FLAG2_UNUSED_3 |
							        V3D_FLAG2_UNUSED_6 |
							        V3D_FLAG2_UNUSED_12 |
							        V3D_FLAG2_UNUSED_13 |
							        V3D_FLAG2_UNUSED_14 |
							        V3D_FLAG2_UNUSED_15);
							break;
						}
						case SPACE_OUTLINER:
						{
							SpaceOutliner *so = (SpaceOutliner *)sl;
							so->filter &= ~(
							        SO_FILTER_UNUSED_1 |
							        SO_FILTER_UNUSED_5 |
							        SO_FILTER_UNUSED_12);
							so->storeflag &= ~(
							        SO_TREESTORE_UNUSED_1);
							break;
						}
						case SPACE_FILE:
						{
							SpaceFile *sfile = (SpaceFile *)sl;
							if (sfile->params) {
								sfile->params->flag &= ~(
								        FILE_PARAMS_FLAG_UNUSED_1 |
								        FILE_PARAMS_FLAG_UNUSED_6 |
								        FILE_PARAMS_FLAG_UNUSED_9);
							}
							break;
						}
						case SPACE_NODE:
						{
							SpaceNode *snode = (SpaceNode *)sl;
							snode->flag &= ~(
							        SNODE_FLAG_UNUSED_6 |
							        SNODE_FLAG_UNUSED_10 |
							        SNODE_FLAG_UNUSED_11);
							break;
						}
						case SPACE_PROPERTIES:
						{
							SpaceProperties *sbuts = (SpaceProperties *)sl;
							sbuts->flag &= ~(
							        SB_FLAG_UNUSED_2 |
							        SB_FLAG_UNUSED_3);
							break;
						}
						case SPACE_NLA:
						{
							SpaceNla *snla = (SpaceNla *)sl;
							snla->flag &= ~(
							        SNLA_FLAG_UNUSED_0 |
							        SNLA_FLAG_UNUSED_1 |
							        SNLA_FLAG_UNUSED_3);
							break;
						}
					}
				}
			}
		}

		for (Scene *scene = bmain->scenes.first; scene; scene = scene->id.next) {
			scene->r.mode &= ~(
			        R_MODE_UNUSED_1 |
			        R_MODE_UNUSED_2 |
			        R_MODE_UNUSED_3 |
			        R_MODE_UNUSED_4 |
			        R_MODE_UNUSED_5 |
			        R_MODE_UNUSED_6 |
			        R_MODE_UNUSED_7 |
			        R_MODE_UNUSED_8 |
			        R_MODE_UNUSED_10 |
			        R_MODE_UNUSED_13 |
			        R_MODE_UNUSED_16 |
			        R_MODE_UNUSED_17 |
			        R_MODE_UNUSED_18 |
			        R_MODE_UNUSED_19 |
			        R_MODE_UNUSED_20 |
			        R_MODE_UNUSED_21 |
			        R_MODE_UNUSED_27);

			scene->r.scemode &= ~(
			        R_SCEMODE_UNUSED_8 |
			        R_SCEMODE_UNUSED_11 |
			        R_SCEMODE_UNUSED_13 |
			        R_SCEMODE_UNUSED_16 |
			        R_SCEMODE_UNUSED_17 |
			        R_SCEMODE_UNUSED_19);

			if (scene->toolsettings->sculpt) {
				scene->toolsettings->sculpt->flags &= ~(
				        SCULPT_FLAG_UNUSED_0 |
				        SCULPT_FLAG_UNUSED_1 |
				        SCULPT_FLAG_UNUSED_2);
			}

			if (scene->ed) {
				Sequence *seq;
				SEQ_BEGIN (scene->ed, seq)
				{
					seq->flag &= ~(
					        SEQ_FLAG_UNUSED_6 |
					        SEQ_FLAG_UNUSED_18 |
					        SEQ_FLAG_UNUSED_19 |
					        SEQ_FLAG_UNUSED_21);
					if (seq->type == SEQ_TYPE_SPEED) {
						SpeedControlVars *s = (SpeedControlVars *)seq->effectdata;
						s->flags &= ~(
						        SEQ_SPEED_UNUSED_1);
					}
				} SEQ_END;
			}
		}

		for (World *world = bmain->worlds.first; world; world = world->id.next) {
			world->flag &= ~(
			        WO_MODE_UNUSED_1 |
			        WO_MODE_UNUSED_2 |
			        WO_MODE_UNUSED_3 |
			        WO_MODE_UNUSED_4 |
			        WO_MODE_UNUSED_5 |
			        WO_MODE_UNUSED_7);
		}

		for (Image *image = bmain->images.first; image; image = image->id.next) {
			image->flag &= ~(
			        IMA_FLAG_UNUSED_0 |
			        IMA_FLAG_UNUSED_1 |
			        IMA_FLAG_UNUSED_4 |
			        IMA_FLAG_UNUSED_6 |
			        IMA_FLAG_UNUSED_8 |
			        IMA_FLAG_UNUSED_15 |
			        IMA_FLAG_UNUSED_16);
		}

		for (Object *ob = bmain->objects.first; ob; ob = ob->id.next) {
			ob->flag &= ~(
			        OB_FLAG_UNUSED_11 |
			        OB_FLAG_UNUSED_12);
			ob->transflag &= ~(
			        OB_TRANSFLAG_UNUSED_0 |
			        OB_TRANSFLAG_UNUSED_1);
			ob->shapeflag &= ~OB_SHAPE_FLAG_UNUSED_1;
		}

		for (Mesh *me = bmain->meshes.first; me; me = me->id.next) {
			me->flag &= ~(
			        ME_FLAG_UNUSED_0 |
			        ME_FLAG_UNUSED_1 |
			        ME_FLAG_UNUSED_3 |
			        ME_FLAG_UNUSED_4 |
			        ME_FLAG_UNUSED_6 |
			        ME_FLAG_UNUSED_7 |
			        ME_FLAG_UNUSED_8);
		}

		for (Material *mat = bmain->materials.first; mat; mat = mat->id.next) {
			mat->blend_flag &= ~(
			        MA_BL_FLAG_UNUSED_2);
		}
	}

	if (!MAIN_VERSION_ATLEAST(bmain, 280, 40)) {
		if (!DNA_struct_elem_find(fd->filesdna, "ToolSettings", "char", "snap_transform_mode_flag")) {
			for (Scene *scene = bmain->scenes.first; scene; scene = scene->id.next) {
				scene->toolsettings->snap_transform_mode_flag =
					SCE_SNAP_TRANSFORM_MODE_TRANSLATE;
			}
		}

		for (bScreen *screen = bmain->screens.first; screen; screen = screen->id.next) {
			for (ScrArea *area = screen->areabase.first; area; area = area->next) {
				for (SpaceLink *sl = area->spacedata.first; sl; sl = sl->next) {
					switch (sl->spacetype) {
						case SPACE_VIEW3D:
						{
							enum { V3D_BACKFACE_CULLING = (1 << 10) };
							View3D *v3d = (View3D *)sl;
							if (v3d->flag2 & V3D_BACKFACE_CULLING) {
								v3d->flag2 &= ~V3D_BACKFACE_CULLING;
								v3d->shading.flag |= V3D_SHADING_BACKFACE_CULLING;
							}
							break;
						}
					}
				}
			}
		}

		if (!DNA_struct_find(fd->filesdna, "TransformOrientationSlot")) {
			for (Scene *scene = bmain->scenes.first; scene; scene = scene->id.next) {
				for (int i = 0; i < ARRAY_SIZE(scene->orientation_slots); i++) {
					scene->orientation_slots[i].index_custom = -1;
				}
			}
		}

		/* Grease pencil target weight  */
		if (!DNA_struct_elem_find(fd->filesdna, "GP_Sculpt_Settings", "float", "weight")) {
			for (Scene *scene = bmain->scenes.first; scene; scene = scene->id.next) {
				/* sculpt brushes */
				GP_Sculpt_Settings *gset = &scene->toolsettings->gp_sculpt;
				if (gset) {
					for (int i = 0; i < GP_SCULPT_TYPE_MAX; i++) {
						GP_Sculpt_Data *gp_brush = &gset->brush[i];
						gp_brush->weight = 1.0f;
					}
				}
			}
		}

		/* Grease pencil cutter/select segment intersection threshold  */
		if (!DNA_struct_elem_find(fd->filesdna, "GP_Sculpt_Settings", "float", "isect_threshold")) {
			for (Scene *scene = bmain->scenes.first; scene; scene = scene->id.next) {
				GP_Sculpt_Settings *gset = &scene->toolsettings->gp_sculpt;
				if (gset) {
					gset->isect_threshold = 0.1f;
				}
			}
		}

		/* Fix anamorphic bokeh eevee rna limits.*/
		for (Camera *ca = bmain->cameras.first; ca; ca = ca->id.next) {
			if (ca->gpu_dof.ratio < 0.01f) {
				ca->gpu_dof.ratio = 0.01f;
			}
		}

		for (bScreen *screen = bmain->screens.first; screen; screen = screen->id.next) {
			for (ScrArea *area = screen->areabase.first; area; area = area->next) {
				for (SpaceLink *sl = area->spacedata.first; sl; sl = sl->next) {
					if (sl->spacetype == SPACE_USERPREF) {
						ARegion *execute_region = BKE_spacedata_find_region_type(sl, area, RGN_TYPE_EXECUTE);

						if (!execute_region) {
							ListBase *regionbase = (sl == area->spacedata.first) ? &area->regionbase : &sl->regionbase;
							ARegion *ar_navbar = BKE_spacedata_find_region_type(sl, area, RGN_TYPE_NAV_BAR);

							execute_region = MEM_callocN(sizeof(ARegion), "execute region for properties");

							BLI_assert(ar_navbar);

							BLI_insertlinkafter(regionbase, ar_navbar, execute_region);

							execute_region->regiontype = RGN_TYPE_EXECUTE;
							execute_region->alignment = RGN_ALIGN_BOTTOM | RGN_SPLIT_PREV;
							execute_region->flag |= RGN_FLAG_DYNAMIC_SIZE;
						}
					}
				}
			}
		}
	}

	if (!MAIN_VERSION_ATLEAST(bmain, 280, 43)) {
		ListBase *lb = which_libbase(bmain, ID_BR);
		BKE_main_id_repair_duplicate_names_listbase(lb);
	}

	if (!MAIN_VERSION_ATLEAST(bmain, 280, 44)) {
		if (!DNA_struct_elem_find(fd->filesdna, "Material", "float", "a")) {
			for (Material *mat = bmain->materials.first; mat; mat = mat->id.next) {
				mat->a = 1.0f;
			}
		}

		for (Scene *scene = bmain->scenes.first; scene; scene = scene->id.next) {
			enum {
				R_ALPHAKEY = 2,
			};
			scene->r.seq_flag &= ~(
			        R_SEQ_UNUSED_0 |
			        R_SEQ_UNUSED_1 |
			        R_SEQ_UNUSED_2);
			scene->r.color_mgt_flag &= ~R_COLOR_MANAGEMENT_UNUSED_1;
			if (scene->r.alphamode == R_ALPHAKEY) {
				scene->r.alphamode = R_ADDSKY;
			}
			ToolSettings *ts = scene->toolsettings;
			ts->particle.flag &= ~PE_UNUSED_6;
			if (ts->sculpt != NULL) {
				ts->sculpt->flags &= ~SCULPT_FLAG_UNUSED_6;
			}
		}
	}

	if (!MAIN_VERSION_ATLEAST(bmain, 280, 45)) {
		for (bScreen *screen = bmain->screens.first; screen; screen = screen->id.next) {
			for (ScrArea *area = screen->areabase.first; area; area = area->next) {
				for (SpaceLink *sl = area->spacedata.first; sl; sl = sl->next) {
					if (sl->spacetype == SPACE_SEQ) {
						SpaceSeq *sseq = (SpaceSeq *)sl;
						sseq->flag |= SEQ_SHOW_MARKER_LINES;
					}
				}
			}
		}
	}

	if (!MAIN_VERSION_ATLEAST(bmain, 280, 46)) {
		/* Add wireframe color. */
		if (!DNA_struct_elem_find(fd->filesdna, "View3DShading", "char", "wire_color_type")) {
			for (bScreen *screen = bmain->screens.first; screen; screen = screen->id.next) {
				for (ScrArea *sa = screen->areabase.first; sa; sa = sa->next) {
					for (SpaceLink *sl = sa->spacedata.first; sl; sl = sl->next) {
						if (sl->spacetype == SPACE_VIEW3D) {
							View3D *v3d = (View3D *)sl;
							v3d->shading.wire_color_type = V3D_SHADING_SINGLE_COLOR;
						}
					}
				}
			}
		}

		if (!DNA_struct_elem_find(fd->filesdna, "View3DCursor", "short", "rotation_mode")) {
			for (Scene *scene = bmain->scenes.first; scene; scene = scene->id.next) {
				if (is_zero_v3(scene->cursor.rotation_axis)) {
					scene->cursor.rotation_mode = ROT_MODE_XYZ;
					scene->cursor.rotation_quaternion[0] = 1.0f;
					scene->cursor.rotation_axis[1] = 1.0f;
				}
			}
		}
	}

	if (!MAIN_VERSION_ATLEAST(bmain, 280, 47)) {
		LISTBASE_FOREACH (Scene *, scene, &bmain->scenes) {
			ParticleEditSettings *pset = &scene->toolsettings->particle;
			if (pset->brushtype < 0) {
				pset->brushtype = PE_BRUSH_COMB;
			}
		}

		LISTBASE_FOREACH (Object *, ob, &bmain->objects) {
			{
				enum { PARCURVE = 1, PARKEY = 2, PAR_DEPRECATED = 16};
				if (ELEM(ob->partype, PARCURVE, PARKEY, PAR_DEPRECATED)) {
					ob->partype = PAROBJECT;
				}
			}

			{
				enum { OB_WAVE = 21, OB_LIFE = 23, OB_SECTOR = 24};
				if (ELEM(ob->type, OB_WAVE, OB_LIFE, OB_SECTOR)) {
					ob->type = OB_EMPTY;
				}
			}

			ob->transflag &= ~(
			        OB_TRANSFLAG_UNUSED_0 |
			        OB_TRANSFLAG_UNUSED_1 |
			        OB_TRANSFLAG_UNUSED_3 |
			        OB_TRANSFLAG_UNUSED_6 |
			        OB_TRANSFLAG_UNUSED_12);

			ob->nlaflag &= ~(OB_ADS_UNUSED_1 | OB_ADS_UNUSED_2);
		}

		LISTBASE_FOREACH (bArmature *, arm, &bmain->armatures) {
			arm->flag &= ~(
			        ARM_FLAG_UNUSED_1 |
			        ARM_FLAG_UNUSED_5 |
			        ARM_FLAG_UNUSED_7 |
			        ARM_FLAG_UNUSED_12);
		}

		LISTBASE_FOREACH (Text *, text, &bmain->texts) {
			text->flags &= ~(TXT_FLAG_UNUSED_8 | TXT_FLAG_UNUSED_9);
		}
	}

	if (!MAIN_VERSION_ATLEAST(bmain, 280, 48)) {
		for (Scene *scene = bmain->scenes.first; scene; scene = scene->id.next) {
			/* Those are not currently used, but are accessible through RNA API and were not
			 * properly initialized previously. This is mere copy of BKE_init_scene() code. */
			if (scene->r.im_format.view_settings.look[0] == '\0') {
				BKE_color_managed_display_settings_init(&scene->r.im_format.display_settings);
				BKE_color_managed_view_settings_init_render(&scene->r.im_format.view_settings,
				                                            &scene->r.im_format.display_settings,
				                                            "Filmic");
			}

			if (scene->r.bake.im_format.view_settings.look[0] == '\0') {
				BKE_color_managed_display_settings_init(&scene->r.bake.im_format.display_settings);
				BKE_color_managed_view_settings_init_render(&scene->r.bake.im_format.view_settings,
				                                            &scene->r.bake.im_format.display_settings,
				                                            "Filmic");
			}
		}

		Brush *br;
		for (br = bmain->brushes.first; br; br = br->id.next) {
			if (br->ob_mode & OB_MODE_SCULPT) {
				br->normal_radius_factor = 0.2f;
			}
		}
	}

	if (!MAIN_VERSION_ATLEAST(bmain, 280, 49)) {
		/* All tool names changed, reset to defaults. */
		for (WorkSpace *workspace = bmain->workspaces.first; workspace; workspace = workspace->id.next) {
			while (!BLI_listbase_is_empty(&workspace->tools)) {
				BKE_workspace_tool_remove(workspace, workspace->tools.first);
			}
		}
	}

	{
		/* Versioning code until next subversion bump goes here. */

		LISTBASE_FOREACH (ParticleSettings *, part, &bmain->particles) {
			/* Replace deprecated PART_DRAW_BB by PART_DRAW_NOT */
			if (part->ren_as == PART_DRAW_BB) {
				part->ren_as = PART_DRAW_NOT;
			}
			if (part->draw_as == PART_DRAW_BB) {
				part->draw_as = PART_DRAW_NOT;
			}
		}

<<<<<<< HEAD
		if (!DNA_struct_elem_find(fd->filesdna, "Mesh", "float", "voxel_size")) {
			for (Mesh *me = bmain->meshes.first; me; me = me->id.next) {
				me->voxel_size = 0.1f;
=======
		if (!DNA_struct_elem_find(fd->filesdna, "TriangulateModifierData", "int", "min_vertices")) {
			for (Object *ob = bmain->objects.first; ob; ob = ob->id.next) {
				for (ModifierData *md = ob->modifiers.first; md; md = md->next) {
					if (md->type == eModifierType_Triangulate) {
						TriangulateModifierData *smd = (TriangulateModifierData *)md;
						smd->min_vertices = 4;
					}
				}
>>>>>>> 79f67acc
			}
		}
	}
}<|MERGE_RESOLUTION|>--- conflicted
+++ resolved
@@ -2928,11 +2928,12 @@
 			}
 		}
 
-<<<<<<< HEAD
 		if (!DNA_struct_elem_find(fd->filesdna, "Mesh", "float", "voxel_size")) {
 			for (Mesh *me = bmain->meshes.first; me; me = me->id.next) {
 				me->voxel_size = 0.1f;
-=======
+			}
+		}
+
 		if (!DNA_struct_elem_find(fd->filesdna, "TriangulateModifierData", "int", "min_vertices")) {
 			for (Object *ob = bmain->objects.first; ob; ob = ob->id.next) {
 				for (ModifierData *md = ob->modifiers.first; md; md = md->next) {
@@ -2941,7 +2942,6 @@
 						smd->min_vertices = 4;
 					}
 				}
->>>>>>> 79f67acc
 			}
 		}
 	}
