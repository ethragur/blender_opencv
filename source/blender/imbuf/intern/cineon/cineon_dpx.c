/*
 * ***** BEGIN GPL LICENSE BLOCK *****
 *
 * This program is free software; you can redistribute it and/or
 * modify it under the terms of the GNU General Public License
 * as published by the Free Software Foundation; either version 2
 * of the License, or (at your option) any later version.
 *
 * This program is distributed in the hope that it will be useful,
 * but WITHOUT ANY WARRANTY; without even the implied warranty of
 * MERCHANTABILITY or FITNESS FOR A PARTICULAR PURPOSE.  See the
 * GNU General Public License for more details.
 *
 * You should have received a copy of the GNU General Public License
 * along with this program; if not, write to the Free Software Foundation,
 * Inc., 51 Franklin Street, Fifth Floor, Boston, MA 02110-1301, USA.
 *
 * The Original Code is Copyright (C) 2001-2002 by NaN Holding BV.
 * All rights reserved.
 *
 * The Original Code is: all of this file.
 *
 * Contributor(s): Julien Enche.
 *
 * ***** END GPL LICENSE BLOCK *****
 * cineon.c
 * contributors: joeedh, Julien Enche
 * I hearby donate this code and all rights to the Blender Foundation.
 */

/** \file blender/imbuf/intern/cineon/cineon_dpx.c
 *  \ingroup imbcineon
 */


#include <stdio.h>
#include <string.h>
#include <math.h>
#include "logImageCore.h"

#include "IMB_imbuf_types.h"
#include "IMB_imbuf.h"
#include "IMB_filetype.h"

#include "IMB_colormanagement.h"
#include "IMB_colormanagement_intern.h"

#include "BKE_global.h"

#include "MEM_guardedalloc.h"

static struct ImBuf *imb_load_dpx_cineon(
        const unsigned char *mem, size_t size, int use_cineon, int flags,
        char colorspace[IM_MAX_SPACE])
{
	ImBuf *ibuf;
	LogImageFile *image;
	int width, height, depth;

	colorspace_set_default_role(colorspace, IM_MAX_SPACE, COLOR_ROLE_DEFAULT_FLOAT);

	logImageSetVerbose((G.f & G_DEBUG) ? 1 : 0);

	image = logImageOpenFromMemory(mem, size);

	if (image == NULL) {
		printf("DPX/Cineon: error opening image.\n");
		return NULL;
	}

	logImageGetSize(image, &width, &height, &depth);

	ibuf = IMB_allocImBuf(width, height, 32, IB_rectfloat | flags);
	if (ibuf == NULL) {
		logImageClose(image);
		return NULL;
	}

	if (!(flags & IB_test)) {
		if (logImageGetDataRGBA(image, ibuf->rect_float, 1) != 0) {
			logImageClose(image);
			IMB_freeImBuf(ibuf);
			return NULL;
		}
		IMB_flipy(ibuf);
	}

	logImageClose(image);
	ibuf->ftype = use_cineon ? IMB_FTYPE_CINEON : IMB_FTYPE_DPX;

	if (flags & IB_alphamode_detect)
		ibuf->flags |= IB_alphamode_premul;

	return ibuf;
}

static int imb_save_dpx_cineon(ImBuf *ibuf, const char *filename, int use_cineon, int flags)
{
	LogImageFile *logImage;
	float *fbuf;
	float *fbuf_ptr;
	unsigned char *rect_ptr;
	int x, y, depth, bitspersample, rvalue;

	if (flags & IB_mem) {
		printf("DPX/Cineon: saving in memory is not supported.\n");
		return 0;
	}
	
	logImageSetVerbose((G.f & G_DEBUG) ? 1 : 0);

	depth = (ibuf->planes + 7) >> 3;
	if (depth > 4 || depth < 3) {
		printf("DPX/Cineon: unsupported depth: %d for file: '%s'\n", depth, filename);
		return 0;
	}

<<<<<<< HEAD
	if (ibuf->foptions & CINEON_10BIT)
		bitspersample = 10;
	else if (ibuf->foptions & CINEON_12BIT)
		bitspersample = 12;
	else if (ibuf->foptions & CINEON_16BIT)
=======
	if (ibuf->foptions.flag & CINEON_10BIT)
		bitspersample = 10;
	else if (ibuf->foptions.flag & CINEON_12BIT)
		bitspersample = 12;
	else if (ibuf->foptions.flag & CINEON_16BIT)
>>>>>>> 8b286bf3
		bitspersample = 16;
	else
		bitspersample = 8;

	logImage = logImageCreate(filename, use_cineon, ibuf->x, ibuf->y, bitspersample, (depth == 4),
<<<<<<< HEAD
	                          (ibuf->foptions & CINEON_LOG), -1, -1, -1, "Blender");
=======
	                          (ibuf->foptions.flag & CINEON_LOG), -1, -1, -1, "Blender");
>>>>>>> 8b286bf3

	if (logImage == NULL) {
		printf("DPX/Cineon: error creating file.\n");
		return 0;
	}

	if (ibuf->rect_float != NULL && bitspersample != 8) {
		/* don't use the float buffer to save 8 bpp picture to prevent color banding
		 * (there's no dithering algorithm behing the logImageSetDataRGBA function) */

		fbuf = (float *)MEM_mallocN(ibuf->x * ibuf->y * 4 * sizeof(float), "fbuf in imb_save_dpx_cineon");

		for (y = 0; y < ibuf->y; y++) {
			float *dst_ptr = fbuf + 4 * ((ibuf->y - y - 1) * ibuf->x);
			float *src_ptr = ibuf->rect_float + 4 * (y * ibuf->x);

			memcpy(dst_ptr, src_ptr, 4 * ibuf->x * sizeof(float));
		}

		rvalue = (logImageSetDataRGBA(logImage, fbuf, 1) == 0);

		MEM_freeN(fbuf);
	}
	else {
		if (ibuf->rect == NULL)
			IMB_rect_from_float(ibuf);

		fbuf = (float *)MEM_mallocN(ibuf->x * ibuf->y * 4 * sizeof(float), "fbuf in imb_save_dpx_cineon");
		if (fbuf == NULL) {
			printf("DPX/Cineon: error allocating memory.\n");
			logImageClose(logImage);
			return 0;
		}
		for (y = 0; y < ibuf->y; y++) {
			for (x = 0; x < ibuf->x; x++) {
				fbuf_ptr = fbuf + 4 * ((ibuf->y - y - 1) * ibuf->x + x);
				rect_ptr = (unsigned char *)ibuf->rect + 4 * (y * ibuf->x + x);
				fbuf_ptr[0] = (float)rect_ptr[0] / 255.0f;
				fbuf_ptr[1] = (float)rect_ptr[1] / 255.0f;
				fbuf_ptr[2] = (float)rect_ptr[2] / 255.0f;
				fbuf_ptr[3] = (depth == 4) ? ((float)rect_ptr[3] / 255.0f) : 1.0f;
			}
		}
		rvalue = (logImageSetDataRGBA(logImage, fbuf, 0) == 0);
		MEM_freeN(fbuf);
	}

	logImageClose(logImage);
	return rvalue;
}

int imb_save_cineon(struct ImBuf *buf, const char *myfile, int flags)
{
	return imb_save_dpx_cineon(buf, myfile, 1, flags);
}

int imb_is_cineon(const unsigned char *buf)
{
	return logImageIsCineon(buf);
}

ImBuf *imb_load_cineon(const unsigned char *mem, size_t size, int flags, char colorspace[IM_MAX_SPACE])
{
	if (imb_is_cineon(mem))
		return imb_load_dpx_cineon(mem, size, 1, flags, colorspace);
	return NULL;
}

int imb_save_dpx(struct ImBuf *buf, const char *myfile, int flags)
{
	return imb_save_dpx_cineon(buf, myfile, 0, flags);
}

int imb_is_dpx(const unsigned char *buf)
{
	return logImageIsDpx(buf);
}

ImBuf *imb_load_dpx(const unsigned char *mem, size_t size, int flags, char colorspace[IM_MAX_SPACE])
{
	if (imb_is_dpx(mem))
		return imb_load_dpx_cineon(mem, size, 0, flags, colorspace);
	return NULL;
}<|MERGE_RESOLUTION|>--- conflicted
+++ resolved
@@ -115,29 +115,17 @@
 		return 0;
 	}
 
-<<<<<<< HEAD
-	if (ibuf->foptions & CINEON_10BIT)
-		bitspersample = 10;
-	else if (ibuf->foptions & CINEON_12BIT)
-		bitspersample = 12;
-	else if (ibuf->foptions & CINEON_16BIT)
-=======
 	if (ibuf->foptions.flag & CINEON_10BIT)
 		bitspersample = 10;
 	else if (ibuf->foptions.flag & CINEON_12BIT)
 		bitspersample = 12;
 	else if (ibuf->foptions.flag & CINEON_16BIT)
->>>>>>> 8b286bf3
 		bitspersample = 16;
 	else
 		bitspersample = 8;
 
 	logImage = logImageCreate(filename, use_cineon, ibuf->x, ibuf->y, bitspersample, (depth == 4),
-<<<<<<< HEAD
-	                          (ibuf->foptions & CINEON_LOG), -1, -1, -1, "Blender");
-=======
 	                          (ibuf->foptions.flag & CINEON_LOG), -1, -1, -1, "Blender");
->>>>>>> 8b286bf3
 
 	if (logImage == NULL) {
 		printf("DPX/Cineon: error creating file.\n");
