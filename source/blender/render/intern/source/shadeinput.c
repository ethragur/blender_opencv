/**
 * $Id$
 *
 * ***** BEGIN GPL LICENSE BLOCK *****
 *
 * This program is free software; you can redistribute it and/or
 * modify it under the terms of the GNU General Public License
 * as published by the Free Software Foundation; either version 2
 * of the License, or (at your option) any later version.
 *
 * This program is distributed in the hope that it will be useful,
 * but WITHOUT ANY WARRANTY; without even the implied warranty of
 * MERCHANTABILITY or FITNESS FOR A PARTICULAR PURPOSE.  See the
 * GNU General Public License for more details.
 *
 * You should have received a copy of the GNU General Public License
 * along with this program; if not, write to the Free Software Foundation,
 * Inc., 59 Temple Place - Suite 330, Boston, MA  02111-1307, USA.
 *
 * The Original Code is Copyright (C) 2006 Blender Foundation
 * All rights reserved.
 *
 * Contributors: Hos, Robert Wenzlaff.
 *
 * ***** END GPL LICENSE BLOCK *****
 */

#include <stdio.h>
#include <math.h>
#include <string.h>

#include "BLI_blenlib.h"
#include "BLI_math.h"

#include "DNA_curve_types.h"
#include "DNA_group_types.h"
#include "DNA_lamp_types.h"
#include "DNA_meshdata_types.h"
#include "DNA_material_types.h"
#include "DNA_node_types.h"

#include "BKE_colortools.h"
#include "BKE_node.h"
#include "BKE_utildefines.h"

/* local include */
#include "camera.h"
#include "database.h"
#include "environment.h"
#include "part.h"
#include "pixelfilter.h"
#include "raycounter.h"
#include "render_types.h"
#include "rendercore.h"
#include "shading.h"
#include "shadowbuf.h"
#include "object.h"
#include "object_mesh.h"
#include "object_strand.h"
#include "texture_stack.h"
#include "volumetric.h"
#include "zbuf.h"

/* Shade Sample order:

- shade_samples_from_ps()
	- for each sample
		- shade_input_set_triangle()  <- if prev sample-face is same, use shade_input_copy_triangle()
		- if vlr
			- shade_input_set_viewco()    <- not for ray or bake
			- shade_input_set_uv()        <- not for ray or bake
			- shade_input_set_normals()
- shade_samples()
	- if AO
		- shade_samples_do_AO()
	- if shading happens
		- for each sample
			- shade_input_set_shade_texco()
			- shade_samples_do_shade()
- OSA: distribute sample result with filter masking

	*/

/* initialise material variables in shadeinput, 
 * doing inverse gamma correction where applicable */
void shade_input_init_material(Render *re, ShadeInput *shi)
{
	/* note, keep this synced with render_types.h */
	memcpy(&shi->material.r, &shi->material.mat->r, 21*sizeof(float));
	shi->material.har= shi->material.mat->har;
}

/* **************************************************************************** */
/*                    ShadeInput                                                */
/* **************************************************************************** */


void vlr_set_uv_indices(VlakRen *vlr, int *i1, int *i2, int *i3)
{
	/* to prevent storing new tfaces or vcols, we check a split runtime */
	/* 		4---3		4---3 */
	/*		|\ 1|	or  |1 /| */
	/*		|0\ |		|/ 0| */
	/*		1---2		1---2 	0 = orig face, 1 = new face */
	
	/* Update vert nums to point to correct verts of original face */
	if(vlr->flag & R_DIVIDE_24) {  
		if(vlr->flag & R_FACE_SPLIT) {
			(*i1)++; (*i2)++; (*i3)++;
		}
		else {
			(*i3)++;
		}
	}
	else if(vlr->flag & R_FACE_SPLIT) {
		(*i2)++; (*i3)++; 
	}
}

/* copy data from face to ShadeInput, general case */
/* indices 0 1 2 3 only */
void shade_input_set_triangle_i(Render *re, ShadeInput *shi, ObjectInstanceRen *obi, VlakRen *vlr, short i1, short i2, short i3)
{
	VertRen **vpp= &vlr->v1;
	ShadeGeometry *geom= &shi->geometry;
	ShadePrimitive *prim= &shi->primitive;
	ShadeMaterial *mat= &shi->material;
	
	prim->vlr= vlr;
	prim->obi= obi;
	prim->obr= obi->obr;

	prim->v1= vpp[i1];
	prim->v2= vpp[i2];
	prim->v3= vpp[i3];
	
	prim->i1= i1;
	prim->i2= i2;
	prim->i3= i3;
	
	/* note, mat->mat is set in node shaders */
	mat->mat= (mat->mat_override)? mat->mat_override: vlr->mat;
	mat->mode= mat->mat->mode_l;		/* or-ed result for all nodes */

	geom->osatex= (mat->mat->texco & TEXCO_OSA);

	/* facenormal copy, can get flipped */
	geom->flippednor= render_vlak_get_normal(obi, vlr, geom->facenor);

	/* copy of original pre-flipped normal, for geometry->front/back node output */
	copy_v3_v3(geom->orignor, geom->facenor);
	if(geom->flippednor)
		mul_v3_fl(geom->orignor, -1.0f);
}

/* note, facenr declared volatile due to over-eager -O2 optimizations
 * on cygwin (particularly -frerun-cse-after-loop)
 */

/* full osa case: copy static info */
static void shade_input_copy_triangle(ShadeInput *shi, ShadeInput *from)
{
	shi->geometry= from->geometry;
	shi->primitive= from->primitive;
	shi->material.mode= from->material.mode;
	shi->material.mat= from->material.mat;
}

/* copy data from strand to shadeinput */
void shade_input_set_strand(Render *re, ShadeInput *shi, StrandRen *strand, StrandPoint *spoint)
{
	ShadeGeometry *geom= &shi->geometry;
	ShadeMaterial *mat= &shi->material;

	/* note, mat->mat is set in node shaders */
	mat->mat= mat->mat_override? mat->mat_override: strand->buffer->ma;
	
	geom->osatex= (mat->mat->texco & TEXCO_OSA);
	mat->mode= mat->mat->mode_l;		/* or-ed result for all nodes */

	/* shade_input_set_viewco equivalent */
	copy_v3_v3(geom->co, spoint->co);
	copy_v3_v3(geom->view, geom->co);
	normalize_v3(geom->view);

	geom->xs= (int)spoint->x;
	geom->ys= (int)spoint->y;

	if(geom->osatex || (re->params.r.mode & R_SHADOW)) {
		copy_v3_v3(geom->dxco, spoint->dtco);
		copy_v3_v3(geom->dyco, spoint->dsco);
	}

	/* dxview, dyview, not supported */

	/* facenormal, simply viewco flipped */
	copy_v3_v3(geom->facenor, spoint->nor);
	copy_v3_v3(geom->orignor, geom->facenor);

	/* shade_input_set_normals equivalent */
	if(mat->mat->mode & MA_TANGENT_STR) {
		copy_v3_v3(geom->vn, spoint->tan);
	}
	else {
		float cross[3];

		cross_v3_v3v3(cross, spoint->co, spoint->tan);
		cross_v3_v3v3(geom->vn, cross, spoint->tan);
		normalize_v3(geom->vn);

		if(dot_v3v3(geom->vn, geom->view) < 0.0f)
			negate_v3(geom->vn);
	}

	copy_v3_v3(geom->vno, geom->vn);

	geom->tangentvn= (mat->mat->mode & MA_TANGENT_STR) != 0;
}

void shade_input_set_strand_texco(Render *re, ShadeInput *shi, StrandRen *strand, StrandVert *svert, StrandPoint *spoint)
{
	StrandBuffer *strandbuf= strand->buffer;
	ObjectRen *obr= strandbuf->obr;
	StrandVert *sv;
	ShadeGeometry *geom= &shi->geometry;
	ShadeTexco *tex= &shi->texture;
	ShadeMaterial *mat= &shi->material;
	int mode= mat->mode;		/* or-ed result for all nodes */
	short texco= mat->mat->texco;

	if((mat->mat->texco & TEXCO_REFL)) {
		/* tex->dxview, tex->dyview, not supported */
	}

	if(geom->osatex && (texco & (TEXCO_NORM|TEXCO_REFL))) {
		/* not supported */
	}

	if(mode & (MA_TANGENT_V|MA_NORMAP_TANG)) {
		copy_v3_v3(geom->tang, spoint->tan);
		copy_v3_v3(tex->nmaptang, spoint->tan);
	}

	if(mode & MA_STR_SURFDIFF) {
		float *surfnor= render_strand_get_surfnor(obr, strand, 0);

		if(surfnor)
			copy_v3_v3(geom->surfnor, surfnor);
		else
			copy_v3_v3(geom->surfnor, geom->vn);

		if(mat->mat->strand_surfnor > 0.0f) {
			geom->surfdist= 0.0f;
			for(sv=strand->vert; sv!=svert; sv++)
				geom->surfdist+=len_v3v3(sv->co, (sv+1)->co);
			geom->surfdist += spoint->t*len_v3v3(sv->co, (sv+1)->co);
		}
	}

	if(re->params.r.mode & R_SPEED) {
		float *speed;
		
		speed= render_strand_get_winspeed(shi->primitive.obi, strand, 0);
		if(speed)
			copy_v4_v4(tex->winspeed, speed);
		else
			zero_v4(tex->winspeed);
	}

	/* shade_input_set_shade_texco equivalent */
	if(texco & NEED_UV) {
		if(texco & TEXCO_ORCO) {
			copy_v3_v3(tex->lo, strand->orco);
			/* no geom->osatex, orco derivatives are zero */
		}

		if(texco & TEXCO_GLOB) {
			copy_v3_v3(tex->gl, geom->co);
			mul_m4_v3(re->cam.viewinv, tex->gl);
			
			if(geom->osatex) {
				copy_v3_v3(tex->dxgl, geom->dxco);
				mul_mat3_m4_v3(re->cam.viewinv, geom->dxco);
				copy_v3_v3(tex->dygl, geom->dyco);
				mul_mat3_m4_v3(re->cam.viewinv, geom->dyco);
			}
		}

		if(texco & TEXCO_STRAND) {
			tex->strandco= spoint->strandco;

			if(geom->osatex) {
				tex->dxstrand= spoint->dtstrandco;
				tex->dystrand= 0.0f;
			}
		}

		if((texco & TEXCO_UV) || (mode & (MA_VERTEXCOL|MA_VERTEXCOLP|MA_FACETEXTURE)))  {
			MCol *mcol;
			float *uv;
			char *name;
			int i;

			tex->totuv= 0;
			tex->totcol= 0;
			tex->actuv= obr->actmtface;
			tex->actcol= obr->actmcol;

			if(mode & (MA_VERTEXCOL|MA_VERTEXCOLP)) {
				for (i=0; (mcol=render_strand_get_mcol(obr, strand, i, &name, 0)); i++) {
					ShadeInputCol *scol= &tex->col[i];
					char *cp= (char*)mcol;
					
					tex->totcol++;
					scol->name= name;

					scol->col[0]= cp[3]/255.0f;
					scol->col[1]= cp[2]/255.0f;
					scol->col[2]= cp[1]/255.0f;
				}

				if(tex->totcol) {
					mat->vcol[0]= tex->col[tex->actcol].col[0];
					mat->vcol[1]= tex->col[tex->actcol].col[1];
					mat->vcol[2]= tex->col[tex->actcol].col[2];
				}
				else {
					mat->vcol[0]= 0.0f;
					mat->vcol[1]= 0.0f;
					mat->vcol[2]= 0.0f;
				}
			}

			for (i=0; (uv=render_strand_get_uv(obr, strand, i, &name, 0)); i++) {
				ShadeInputUV *suv= &tex->uv[i];

				tex->totuv++;
				suv->name= name;

				if(strandbuf->overrideuv == i) {
					suv->uv[0]= -1.0f;
					suv->uv[1]= spoint->strandco;
					suv->uv[2]= 0.0f;
				}
				else {
					suv->uv[0]= -1.0f + 2.0f*uv[0];
					suv->uv[1]= -1.0f + 2.0f*uv[1];
					suv->uv[2]= 0.0f;	/* texture.c assumes there are 3 coords */
				}

				if(geom->osatex) {
					suv->dxuv[0]= 0.0f;
					suv->dxuv[1]= 0.0f;
					suv->dyuv[0]= 0.0f;
					suv->dyuv[1]= 0.0f;
				}

				if((mode & MA_FACETEXTURE) && i==obr->actmtface) {
					if((mode & (MA_VERTEXCOL|MA_VERTEXCOLP))==0) {
						mat->vcol[0]= 1.0f;
						mat->vcol[1]= 1.0f;
						mat->vcol[2]= 1.0f;
					}
				}
			}

			if(tex->totuv == 0) {
				ShadeInputUV *suv= &tex->uv[0];

				suv->uv[0]= 0.0f;
				suv->uv[1]= spoint->strandco;
				suv->uv[2]= 0.0f;	/* texture.c assumes there are 3 coords */
				
				if(mode & MA_FACETEXTURE) {
					/* no tface? set at 1.0f */
					mat->vcol[0]= 1.0f;
					mat->vcol[1]= 1.0f;
					mat->vcol[2]= 1.0f;
				}
			}

		}

		if(texco & TEXCO_NORM)
			negate_v3_v3(tex->orn, geom->vn);

		if(texco & TEXCO_REFL) {
			/* mirror reflection color textures (and envmap) */
			shade_input_calc_reflection(shi);    /* wrong location for normal maps! XXXXXXXXXXXXXX */
		}

		if(texco & TEXCO_STRESS) {
			/* not supported */
		}

		if(texco & TEXCO_TANGENT) {
			if((mode & MA_TANGENT_V)==0) {
				/* just prevent surprises */
				geom->tang[0]= geom->tang[1]= geom->tang[2]= 0.0f;
				tex->nmaptang[0]= tex->nmaptang[1]= tex->nmaptang[2]= 0.0f;
			}
		}
	}

	/* this only avalailable for scanline renders */
	if(shi->shading.depth==0) {
		if(texco & TEXCO_WINDOW) {
			tex->winco[0]= -1.0f + 2.0f*spoint->x/(float)re->cam.winx;
			tex->winco[1]= -1.0f + 2.0f*spoint->y/(float)re->cam.winy;
			tex->winco[2]= 0.0f;

			/* not supported */
			if(geom->osatex) {
				tex->dxwin[0]= 0.0f;
				tex->dywin[1]= 0.0f;
				tex->dxwin[0]= 0.0f;
				tex->dywin[1]= 0.0f;
			}
		}

		if(texco & TEXCO_STICKY) {
			/* not supported */
		}
	}
	
	if(re->params.r.color_mgt_flag & R_COLOR_MANAGEMENT)
		if(mode & (MA_VERTEXCOL|MA_VERTEXCOLP|MA_FACETEXTURE))
			srgb_to_linearrgb_v3_v3(mat->vcol, mat->vcol);
}

/* from scanline pixel coordinates to 3d coordinates, requires set_triangle */
void shade_input_calc_viewco(Render *re, ShadeInput *shi, float x, float y, float z, float *view, float *dxyview, float *co, float *dxco, float *dyco)
{

	if(shi->material.mat->material_type == MA_TYPE_WIRE) {
		/* returns not normalized, so is in viewplane coords */
		camera_raster_to_view(&re->cam, view, x, y);
		normalize_v3(view);

		/* wire cannot use normal for calculating shi->geometry.co, so we
		 * reconstruct the coordinate less accurate using z-value */
		camera_raster_to_co(&re->cam, co, x, y, z);

		/* TODO dxco/dyco/dxyview ? */
	}
	else {
		/* for non-wire, intersect with the triangle to get the exact coord */
		float plane[4]; /* plane equation a*x + b*y + c*z = d */
		float v1[3];

		/* compute plane equation */
		copy_v3_v3(v1, shi->primitive.v1->co);
		if(shi->primitive.obi->flag & R_TRANSFORMED)
			mul_m4_v3(shi->primitive.obi->mat, v1);
		
		copy_v3_v3(plane, shi->geometry.facenor);
		plane[3]= v1[0]*plane[0] + v1[1]*plane[1] + v1[2]*plane[2];

		/* reconstruct */
		camera_raster_plane_to_co(&re->cam, co, dxco, dyco, view, dxyview, x, y, plane);
	}
	
	/* set camera coords - for scanline, it's always 0.0,0.0,0.0 (render is in camera space)
	 * however for raytrace it can be different - the position of the last intersection */
	/* TODO this is not correct for ortho! */
	shi->geometry.camera_co[0] = shi->geometry.camera_co[1] = shi->geometry.camera_co[2] = 0.0f;
}

/* from scanline pixel coordinates to 3d coordinates, requires set_triangle */
void shade_input_set_viewco(Render *re, ShadeInput *shi, float x, float y, float xs, float ys, float z)
{
	ShadeGeometry *geom= &shi->geometry;
	float *dxyview= NULL, *dxco= NULL, *dyco= NULL;
	
	/* currently in use for dithering (soft shadow), node preview, irregular shad */
	geom->xs= (int)xs;
	geom->ys= (int)ys;

	/* original scanline coordinate without jitter */
	geom->scanco[0]= x;
	geom->scanco[1]= y;
	geom->scanco[2]= z;

	/* check if we need derivatives */
	if(geom->osatex || (re->params.r.mode & R_SHADOW)) {
		dxco= geom->dxco;
		dyco= geom->dyco;

		if((shi->material.mat->texco & TEXCO_REFL))
			dxyview= &geom->dxview;
	}

	shade_input_calc_viewco(re, shi, xs, ys, z, geom->view, dxyview, geom->co, dxco, dyco);
}

/* calculate U and V, for scanline (silly render face u and v are in range -1 to 0) */
void shade_input_set_uv(ShadeInput *shi)
{
	ShadePrimitive *prim= &shi->primitive;
	ShadeGeometry *geom= &shi->geometry;
	VlakRen *vlr= prim->vlr;
	
	if((vlr->flag & R_SMOOTH) || (shi->material.mat->texco & NEED_UV) || (shi->shading.passflag & SCE_PASS_UV)) {
		float v1[3], v2[3], v3[3];

		copy_v3_v3(v1, prim->v1->co);
		copy_v3_v3(v2, prim->v2->co);
		copy_v3_v3(v3, prim->v3->co);

		if(prim->obi->flag & R_TRANSFORMED) {
			mul_m4_v3(prim->obi->mat, v1);
			mul_m4_v3(prim->obi->mat, v2);
			mul_m4_v3(prim->obi->mat, v3);
		}

		/* exception case for wire render of edge */
		if(vlr->v2==vlr->v3) {
			float lend, lenc;
			
			lend= len_v3v3(v2, v1);
			lenc= len_v3v3(geom->co, v1);
			
			if(lend==0.0f) {
				geom->u=geom->v= 0.0f;
			}
			else {
				geom->u= - (1.0f - lenc/lend);
				geom->v= 0.0f;
			}
			
			if(geom->osatex) {
				geom->dx_u=  0.0f;
				geom->dx_v=  0.0f;
				geom->dy_u=  0.0f;
				geom->dy_v=  0.0f;
			}
		}
		else {
			/* most of this could become re-used for faces */
			float detsh, t00, t10, t01, t11, xn, yn, zn;
			int axis1, axis2;

			/* find most stable axis to project */
			xn= fabs(geom->facenor[0]);
			yn= fabs(geom->facenor[1]);
			zn= fabs(geom->facenor[2]);

			if(zn>=xn && zn>=yn) { axis1= 0; axis2= 1; }
			else if(yn>=xn && yn>=zn) { axis1= 0; axis2= 2; }
			else { axis1= 1; axis2= 2; }

			/* compute u,v and derivatives */
			t00= v3[axis1]-v1[axis1]; t01= v3[axis2]-v1[axis2];
			t10= v3[axis1]-v2[axis1]; t11= v3[axis2]-v2[axis2];

			detsh= 1.0f/(t00*t11-t10*t01);
			t00*= detsh; t01*=detsh; 
			t10*=detsh; t11*=detsh;

			geom->u= (geom->co[axis1]-v3[axis1])*t11-(geom->co[axis2]-v3[axis2])*t10;
			geom->v= (geom->co[axis2]-v3[axis2])*t00-(geom->co[axis1]-v3[axis1])*t01;
			if(geom->osatex) {
				geom->dx_u=  geom->dxco[axis1]*t11- geom->dxco[axis2]*t10;
				geom->dx_v=  geom->dxco[axis2]*t00- geom->dxco[axis1]*t01;
				geom->dy_u=  geom->dyco[axis1]*t11- geom->dyco[axis2]*t10;
				geom->dy_v=  geom->dyco[axis2]*t00- geom->dyco[axis1]*t01;
			}

			/* u and v are in range -1 to 0, we allow a little bit extra but not too much, screws up speedvectors */
			CLAMP(geom->u, -2.0f, 1.0f);
			CLAMP(geom->v, -2.0f, 1.0f);
		}
	}	
}

void shade_input_set_normals(ShadeInput *shi)
{
	ShadeGeometry *geom= &shi->geometry;
	ShadePrimitive *prim= &shi->primitive;
	ObjectInstanceRen *obi= prim->obi;
	VlakRen *vlr= prim->vlr;
	float u= geom->u, v= geom->v;
	float l= 1.0f+u+v;

	/* calculate vertexnormals */
	if(vlr->flag & R_SMOOTH) {
		copy_v3_v3(prim->n1, prim->v1->n);
		copy_v3_v3(prim->n2, prim->v2->n);
		copy_v3_v3(prim->n3, prim->v3->n);

		if(obi->flag & R_TRANSFORMED) {
			mul_m3_v3(obi->nmat, prim->n1);
			mul_m3_v3(obi->nmat, prim->n2);
			mul_m3_v3(obi->nmat, prim->n3);
		}

		if(!(vlr->flag & (R_NOPUNOFLIP|R_TANGENT))) {
			if(dot_v3v3(geom->facenor, prim->n1) < 0.0f)
				negate_v3(prim->n1);
			if(dot_v3v3(geom->facenor, prim->n2) < 0.0f)
				negate_v3(prim->n2);
			if(dot_v3v3(geom->facenor, prim->n3) < 0.0f)
				negate_v3(prim->n3);
		}
	}
	
	/* calculate vertexnormals */
	if(prim->vlr->flag & R_SMOOTH) {
		float *n1= prim->n1, *n2= prim->n2, *n3= prim->n3;
		
		geom->vn[0]= l*n3[0]-u*n1[0]-v*n2[0];
		geom->vn[1]= l*n3[1]-u*n1[1]-v*n2[1];
		geom->vn[2]= l*n3[2]-u*n1[2]-v*n2[2];
		
		normalize_v3(geom->vn);
	}
	else
		copy_v3_v3(geom->vn, geom->facenor);

	/* used in nodes */
	copy_v3_v3(geom->vno, geom->vn);

	geom->tangentvn= (prim->vlr->flag & R_TANGENT);
}

/* use by raytrace, sss, bake to flip into the right direction */
void shade_input_flip_normals(ShadeInput *shi)
{
	ShadeGeometry *geom= &shi->geometry;

	negate_v3(geom->facenor);
	negate_v3(geom->vn);
	negate_v3(geom->vno);

	geom->flippednor= !geom->flippednor;
}

static void shade_input_vlr_texco_normal(ShadeGeometry *geom, ShadePrimitive *prim)
{
	/* normal already set as default, just do derivatives here */

	if(geom->osatex) {
		if(prim->vlr->flag & R_SMOOTH) {
			float *n1= prim->n1, *n2= prim->n2, *n3= prim->n3;
			float dl;
			
			dl= geom->dx_u + geom->dx_v;
			geom->dxno[0]= dl*n3[0] - geom->dx_u*n1[0] - geom->dx_v*n2[0];
			geom->dxno[1]= dl*n3[1] - geom->dx_u*n1[1] - geom->dx_v*n2[1];
			geom->dxno[2]= dl*n3[2] - geom->dx_u*n1[2] - geom->dx_v*n2[2];

			dl= geom->dy_u + geom->dy_v;
			geom->dyno[0]= dl*n3[0] - geom->dy_u*n1[0] - geom->dy_v*n2[0];
			geom->dyno[1]= dl*n3[1] - geom->dy_u*n1[1] - geom->dy_v*n2[1];
			geom->dyno[2]= dl*n3[2] - geom->dy_u*n1[2] - geom->dy_v*n2[2];
		}
		else {
			/* constant normal over face, zero derivatives */
			zero_v3(geom->dxno);
			zero_v3(geom->dyno);
		}
	}
}

static void shade_input_vlr_texco_window(RenderCamera *cam, ShadeTexco *tex, ShadeGeometry *geom)
{
	float x= geom->xs;
	float y= geom->ys;
	
	tex->winco[0]= -1.0f + 2.0f*x/(float)cam->winx;
	tex->winco[1]= -1.0f + 2.0f*y/(float)cam->winy;
	tex->winco[2]= 0.0f;

	if(geom->osatex) {
		tex->dxwin[0]= 2.0f/(float)cam->winx;
		tex->dywin[1]= 2.0f/(float)cam->winy;
		tex->dxwin[1]= tex->dxwin[2]= 0.0f;
		tex->dywin[0]= tex->dywin[2]= 0.0f;
	}
}

static void shade_input_vlr_texco_sticky(Render *re, ShadeTexco *tex, ShadeGeometry *geom, ShadePrimitive *prim)
{
	ObjectInstanceRen *obi= prim->obi;
	ObjectRen *obr= prim->obr;
	VertRen *v1= prim->v1, *v2= prim->v2, *v3= prim->v3;
	float x= geom->xs;
	float y= geom->ys;
	float *s1, *s2, *s3;
	
	s1= render_vert_get_sticky(obr, v1, 0);
	s2= render_vert_get_sticky(obr, v2, 0);
	s3= render_vert_get_sticky(obr, v3, 0);
	
	if(s1 && s2 && s3) {
		float obwinmat[4][4], winmat[4][4], ho1[4], ho2[4], ho3[4];
		float Zmulx, Zmuly;
		float hox, hoy, l, dl, u, v;
		float s00, s01, s10, s11, detsh;
		
		/* old globals, localized now */
		Zmulx=  ((float)re->cam.winx)/2.0f; Zmuly=  ((float)re->cam.winy)/2.0f;

		camera_window_matrix(&re->cam, winmat);

		if(prim->obi->flag & R_TRANSFORMED)
			mul_m4_m4m4(obwinmat, obi->mat, winmat);
		else
			copy_m4_m4(obwinmat, winmat);

		camera_matrix_co_to_hoco(obwinmat, ho1, v1->co);
		camera_matrix_co_to_hoco(obwinmat, ho2, v2->co);
		camera_matrix_co_to_hoco(obwinmat, ho3, v3->co);
		
		s00= ho3[0]/ho3[3] - ho1[0]/ho1[3];
		s01= ho3[1]/ho3[3] - ho1[1]/ho1[3];
		s10= ho3[0]/ho3[3] - ho2[0]/ho2[3];
		s11= ho3[1]/ho3[3] - ho2[1]/ho2[3];
		
		detsh= s00*s11-s10*s01;
		s00/= detsh; s01/=detsh; 
		s10/=detsh; s11/=detsh;
		
		/* recalc u and v again */
		hox= x/Zmulx -1.0f;
		hoy= y/Zmuly -1.0f;
		u= (hox - ho3[0]/ho3[3])*s11 - (hoy - ho3[1]/ho3[3])*s10;
		v= (hoy - ho3[1]/ho3[3])*s00 - (hox - ho3[0]/ho3[3])*s01;
		l= 1.0f+u+v;
		
		tex->sticky[0]= l*s3[0]-u*s1[0]-v*s2[0];
		tex->sticky[1]= l*s3[1]-u*s1[1]-v*s2[1];
		tex->sticky[2]= 0.0f;
		
		if(geom->osatex) {
			float dxuv[2], dyuv[2];
			dxuv[0]=  s11/Zmulx;
			dxuv[1]=  - s01/Zmulx;
			dyuv[0]=  - s10/Zmuly;
			dyuv[1]=  s00/Zmuly;
			
			dl= dxuv[0] + dxuv[1];
			tex->dxsticky[0]= dl*s3[0] - dxuv[0]*s1[0] - dxuv[1]*s2[0];
			tex->dxsticky[1]= dl*s3[1] - dxuv[0]*s1[1] - dxuv[1]*s2[1];
			dl= dyuv[0] + dyuv[1];
			tex->dysticky[0]= dl*s3[0] - dyuv[0]*s1[0] - dyuv[1]*s2[0];
			tex->dysticky[1]= dl*s3[1] - dyuv[0]*s1[1] - dyuv[1]*s2[1];
		}
	}
}

static void shade_input_vlr_texco_stress(ShadeTexco *tex, ShadeGeometry *geom, ShadePrimitive *prim)
{
	ObjectRen *obr= prim->obr;
	VertRen *v1= prim->v1, *v2= prim->v2, *v3= prim->v3;
	float *s1, *s2, *s3;
	float u= geom->u, v= geom->v;
	float l= 1.0f+u+v;
	
	s1= render_vert_get_stress(obr, v1, 0);
	s2= render_vert_get_stress(obr, v2, 0);
	s3= render_vert_get_stress(obr, v3, 0);

	if(s1 && s2 && s3) {
		tex->stress= l*s3[0] - u*s1[0] - v*s2[0];
		if(tex->stress<1.0f) tex->stress-= 1.0f;
		else tex->stress= (tex->stress-1.0f)/tex->stress;
	}
	else tex->stress= 0.0f;
}

static void shade_input_vlr_texco_orco(ShadeTexco *tex, ShadeGeometry *geom, ShadePrimitive *prim)
{
	ObjectInstanceRen *obi= prim->obi;
	VertRen *v1= prim->v1, *v2= prim->v2, *v3= prim->v3;
	float u= geom->u, v= geom->v;
	float l= 1.0f+u+v, dl;

	if(v1->orco) {
		float *o1, *o2, *o3;
		
		o1= v1->orco;
		o2= v2->orco;
		o3= v3->orco;
		
		tex->lo[0]= l*o3[0]-u*o1[0]-v*o2[0];
		tex->lo[1]= l*o3[1]-u*o1[1]-v*o2[1];
		tex->lo[2]= l*o3[2]-u*o1[2]-v*o2[2];
		
		if(geom->osatex) {
			dl= geom->dx_u+geom->dx_v;
			tex->dxlo[0]= dl*o3[0]-geom->dx_u*o1[0]-geom->dx_v*o2[0];
			tex->dxlo[1]= dl*o3[1]-geom->dx_u*o1[1]-geom->dx_v*o2[1];
			tex->dxlo[2]= dl*o3[2]-geom->dx_u*o1[2]-geom->dx_v*o2[2];
			dl= geom->dy_u+geom->dy_v;
			tex->dylo[0]= dl*o3[0]-geom->dy_u*o1[0]-geom->dy_v*o2[0];
			tex->dylo[1]= dl*o3[1]-geom->dy_u*o1[1]-geom->dy_v*o2[1];
			tex->dylo[2]= dl*o3[2]-geom->dy_u*o1[2]-geom->dy_v*o2[2];
		}
	}

	copy_v3_v3(tex->duplilo, obi->dupliorco);
}

static void shade_input_vlr_texco_tangent(Render *re, ShadeTexco *tex, ShadeGeometry *geom, ShadePrimitive *prim, int mode)
{
	ObjectRen *obr= prim->obr;
	ObjectInstanceRen *obi= prim->obi;
	VertRen *v1= prim->v1, *v2= prim->v2, *v3= prim->v3;
	float u= geom->u, v= geom->v;
	float l= 1.0f+u+v;
	float *tangent, *s1, *s2, *s3;
	float tl, tu, tv;

	if(prim->vlr->flag & R_SMOOTH) {
		tl= l;
		tu= u;
		tv= v;
	}
	else {
		/* qdn: flat faces have tangents too,
		   could pick either one, using average here */
		tl= 1.0f/3.0f;
		tu= -1.0f/3.0f;
		tv= -1.0f/3.0f;
	}

	geom->tang[0]= geom->tang[1]= geom->tang[2]= 0.0f;
	tex->nmaptang[0]= tex->nmaptang[1]= tex->nmaptang[2]= 0.0f;

	if(mode & MA_TANGENT_V) {
		s1 = render_vert_get_tangent(obr, v1, 0);
		s2 = render_vert_get_tangent(obr, v2, 0);
		s3 = render_vert_get_tangent(obr, v3, 0);

		if(s1 && s2 && s3) {
			geom->tang[0]= (tl*s3[0] - tu*s1[0] - tv*s2[0]);
			geom->tang[1]= (tl*s3[1] - tu*s1[1] - tv*s2[1]);
			geom->tang[2]= (tl*s3[2] - tu*s1[2] - tv*s2[2]);

			if(obi->flag & R_TRANSFORMED)
				mul_m3_v3(obi->nmat, geom->tang);

			normalize_v3(geom->tang);
			copy_v3_v3(tex->nmaptang, geom->tang);
		}
	}

	if(mode & MA_NORMAP_TANG || re->params.flag & R_NEED_TANGENT) {
		tangent= render_vlak_get_nmap_tangent(obr, prim->vlr, 0);

		if(tangent) {
			int j1= prim->i1, j2= prim->i2, j3= prim->i3;

			vlr_set_uv_indices(prim->vlr, &j1, &j2, &j3);

			s1= &tangent[j1*3];
			s2= &tangent[j2*3];
			s3= &tangent[j3*3];

			tex->nmaptang[0]= (tl*s3[0] - tu*s1[0] - tv*s2[0]);
			tex->nmaptang[1]= (tl*s3[1] - tu*s1[1] - tv*s2[1]);
			tex->nmaptang[2]= (tl*s3[2] - tu*s1[2] - tv*s2[2]);

			if(obi->flag & R_TRANSFORMED)
				mul_m3_v3(obi->nmat, tex->nmaptang);

			normalize_v3(tex->nmaptang);
		}
	}
}

static void shade_input_vlr_texco_speed(ShadeTexco *tex, ShadeGeometry *geom, ShadePrimitive *prim)
{
	ObjectInstanceRen *obi= prim->obi;
	VertRen *v1= prim->v1, *v2= prim->v2, *v3= prim->v3;
	float *s1, *s2, *s3;
	float u= geom->u, v= geom->v;
	float l= 1.0f+u+v;
	
	s1= render_vert_get_winspeed(obi, v1, 0);
	s2= render_vert_get_winspeed(obi, v2, 0);
	s3= render_vert_get_winspeed(obi, v3, 0);
	if(s1 && s2 && s3) {
		tex->winspeed[0]= (l*s3[0] - u*s1[0] - v*s2[0]);
		tex->winspeed[1]= (l*s3[1] - u*s1[1] - v*s2[1]);
		tex->winspeed[2]= (l*s3[2] - u*s1[2] - v*s2[2]);
		tex->winspeed[3]= (l*s3[3] - u*s1[3] - v*s2[3]);
	}
	else {
		tex->winspeed[0]= tex->winspeed[1]= tex->winspeed[2]= tex->winspeed[3]= 0.0f;
	}
}

static void shade_input_vlr_texco_surface(ShadeGeometry *geom, ShadePrimitive *prim)
{
	ObjectRen *obr= prim->obr;
	ObjectInstanceRen *obi= prim->obi;
	float *surfnor= render_vlak_get_surfnor(obr, prim->vlr, 0);

	if(surfnor) {
		copy_v3_v3(geom->surfnor, surfnor);
		if(obi->flag & R_TRANSFORMED)
			mul_m3_v3(obi->nmat, geom->surfnor);
	}
	else
		copy_v3_v3(geom->surfnor, geom->vn);

	geom->surfdist= 0.0f;
}

static void shade_input_vlr_texco_global(RenderCamera *cam, ShadeTexco *tex, ShadeGeometry *geom)
{
	copy_v3_v3(tex->gl, geom->co);
	mul_m4_v3(cam->viewinv, tex->gl);

	if(geom->osatex) {
		copy_v3_v3(tex->dxgl, geom->dxco);
		mul_mat3_m4_v3(cam->viewinv, geom->dxco);

		copy_v3_v3(tex->dygl, geom->dyco);
		mul_mat3_m4_v3(cam->viewinv, geom->dyco);
	}
}

static void shade_input_vlr_texco_strand(ShadeTexco *tex, ShadeGeometry *geom, ShadePrimitive *prim)
{
	VertRen *v1= prim->v1, *v2= prim->v2, *v3= prim->v3;
	float u= geom->u, v= geom->v, l= 1.0f+u+v, dl;

	tex->strandco= (l*v3->accum - u*v1->accum - v*v2->accum);

	if(geom->osatex) {
		dl= geom->dx_u+geom->dx_v;
		tex->dxstrand= dl*v3->accum-geom->dx_u*v1->accum-geom->dx_v*v2->accum;

		dl= geom->dy_u+geom->dy_v;
		tex->dystrand= dl*v3->accum-geom->dy_u*v1->accum-geom->dy_v*v2->accum;
	}
}

static void shade_input_vlr_texco_uvcol(Render *re, ShadeInput *shi, ShadeTexco *tex, ShadeGeometry *geom, ShadePrimitive *prim)
{
	ObjectInstanceRen *obi= prim->obi;
	ObjectRen *obr= prim->obr;
	VlakRen *vlr= prim->vlr;
	MTFace *tface;
	MCol *mcol;
	ShadeMaterial *mat= &shi->material;
	char *name;
	int i, j1=prim->i1, j2=prim->i2, j3=prim->i3;
	int mode= shi->material.mode;
	float u= geom->u, v= geom->v, l= 1.0f+u+v, dl;

	/* uv and vcols are not copied on split, so set them according vlr divide flag */
	vlr_set_uv_indices(vlr, &j1, &j2, &j3);

	tex->totuv= 0;
	tex->totcol= 0;
	tex->actuv= obr->actmtface;
	tex->actcol= obr->actmcol;

	if(mode & (MA_VERTEXCOL|MA_VERTEXCOLP)) {
		for (i=0; (mcol=render_vlak_get_mcol(obr, vlr, i, &name, 0)); i++) {
			ShadeInputCol *scol= &tex->col[i];
			char *cp1, *cp2, *cp3;
			
			tex->totcol++;
			scol->name= name;

			cp1= (char *)(mcol+j1);
			cp2= (char *)(mcol+j2);
			cp3= (char *)(mcol+j3);
			
			scol->col[0]= (l*((float)cp3[3]) - u*((float)cp1[3]) - v*((float)cp2[3]))/255.0f;
			scol->col[1]= (l*((float)cp3[2]) - u*((float)cp1[2]) - v*((float)cp2[2]))/255.0f;
			scol->col[2]= (l*((float)cp3[1]) - u*((float)cp1[1]) - v*((float)cp2[1]))/255.0f;
		}

		if(tex->totcol) {
			mat->vcol[0]= tex->col[tex->actcol].col[0];
			mat->vcol[1]= tex->col[tex->actcol].col[1];
			mat->vcol[2]= tex->col[tex->actcol].col[2];
			mat->vcol[3]= 1.0f;
		}
		else {
			mat->vcol[0]= 0.0f;
			mat->vcol[1]= 0.0f;
			mat->vcol[2]= 0.0f;
			mat->vcol[3]= 1.0f;
		}
	}

	for (i=0; (tface=render_vlak_get_tface(obr, vlr, i, &name, 0)); i++) {
		ShadeInputUV *suv= &tex->uv[i];
		float *uv1, *uv2, *uv3;

		tex->totuv++;
		suv->name= name;
		
		uv1= tface->uv[j1];
		uv2= tface->uv[j2];
		uv3= tface->uv[j3];
		
		suv->uv[0]= -1.0f + 2.0f*(l*uv3[0]-u*uv1[0]-v*uv2[0]);
		suv->uv[1]= -1.0f + 2.0f*(l*uv3[1]-u*uv1[1]-v*uv2[1]);
		suv->uv[2]= 0.0f;	/* texture.c assumes there are 3 coords */

		if(geom->osatex) {
			float duv[2];
			
			dl= geom->dx_u+geom->dx_v;
			duv[0]= geom->dx_u; 
			duv[1]= geom->dx_v;
			
			suv->dxuv[0]= 2.0f*(dl*uv3[0]-duv[0]*uv1[0]-duv[1]*uv2[0]);
			suv->dxuv[1]= 2.0f*(dl*uv3[1]-duv[0]*uv1[1]-duv[1]*uv2[1]);
			
			dl= geom->dy_u+geom->dy_v;
			duv[0]= geom->dy_u; 
			duv[1]= geom->dy_v;
			
			suv->dyuv[0]= 2.0f*(dl*uv3[0]-duv[0]*uv1[0]-duv[1]*uv2[0]);
			suv->dyuv[1]= 2.0f*(dl*uv3[1]-duv[0]*uv1[1]-duv[1]*uv2[1]);
		}

		if((mode & MA_FACETEXTURE) && i==obr->actmtface) {
			if((mode & (MA_VERTEXCOL|MA_VERTEXCOLP))==0) {
				mat->vcol[0]= 1.0f;
				mat->vcol[1]= 1.0f;
				mat->vcol[2]= 1.0f;
				mat->vcol[3]= 1.0f;
			}
			if(tface && tface->tpage)
				do_realtime_texture(&re->params, shi, tface->tpage);
		}
	}

	tex->dupliuv[0]= -1.0f + 2.0f*obi->dupliuv[0];
	tex->dupliuv[1]= -1.0f + 2.0f*obi->dupliuv[1];
	tex->dupliuv[2]= 0.0f;

	if(tex->totuv == 0) {
		ShadeInputUV *suv= &tex->uv[0];

		suv->uv[0]= 2.0f*(u+.5f);
		suv->uv[1]= 2.0f*(v+.5f);
		suv->uv[2]= 0.0f;	/* texture.c assumes there are 3 coords */
		
		if(mode & MA_FACETEXTURE) {
			/* no tface? set at 1.0f */
			mat->vcol[0]= 1.0f;
			mat->vcol[1]= 1.0f;
			mat->vcol[2]= 1.0f;
			mat->vcol[3]= 1.0f;
		}
	}
}

void shade_input_set_shade_texco(Render *re, ShadeInput *shi)
{
	ShadePrimitive *prim= &shi->primitive;
	ShadeTexco *tex= &shi->texture;
	ShadeGeometry *geom= &shi->geometry;
	ShadeMaterial *mat= &shi->material;
	int mode= shi->material.mode;		/* or-ed result for all nodes */
	short texco= shi->material.mat->texco;

	/* normal */
	if((texco & (TEXCO_NORM|TEXCO_REFL)))
		shade_input_vlr_texco_normal(geom, prim);

	/* tangents */
	if(mode & (MA_TANGENT_V|MA_NORMAP_TANG) || re->params.flag & R_NEED_TANGENT)
		shade_input_vlr_texco_tangent(re, tex, geom, prim, mode);

	/* surface normal */
	if(mode & MA_STR_SURFDIFF)
		shade_input_vlr_texco_surface(geom, prim);
	
	/* speed */
	if(re->params.r.mode & R_SPEED)
		shade_input_vlr_texco_speed(tex, geom, prim);

	/* pass option forces UV calc */
	if(shi->shading.passflag & SCE_PASS_UV)
		texco |= (NEED_UV|TEXCO_UV);
	
	/* texture coordinates. tex->dxuv tex->dyuv have been set */
	if(texco & NEED_UV) {
		
		if(texco & TEXCO_ORCO)
			shade_input_vlr_texco_orco(tex, geom, prim);
		
		if(texco & TEXCO_GLOB)
			shade_input_vlr_texco_global(&re->cam, tex, geom);
		
		if(texco & TEXCO_STRAND)
			shade_input_vlr_texco_strand(tex, geom, prim);
				
		if((texco & TEXCO_UV) || (mode & (MA_VERTEXCOL|MA_VERTEXCOLP|MA_FACETEXTURE)))
			shade_input_vlr_texco_uvcol(re, shi, tex, geom, prim);
		
		if(texco & TEXCO_NORM)
			negate_v3_v3(tex->orn, geom->vn);
		
		if(texco & TEXCO_REFL) {
			/* mirror reflection color textures (and envmap) */
			shade_input_calc_reflection(shi);	/* wrong location for normal maps! XXXXXXXXXXXXXX */
		}
		
		if(texco & TEXCO_STRESS)
			shade_input_vlr_texco_stress(tex, geom, prim);
		
		if(texco & TEXCO_TANGENT) {
			if((mode & MA_TANGENT_V)==0) {
				/* just prevent surprises */
				zero_v3(geom->tang);
				zero_v3(tex->nmaptang);
			}
		}
	}
	
	/* this only avalailable for scanline renders */
	if(shi->shading.depth==0) {
		if(texco & TEXCO_WINDOW)
			shade_input_vlr_texco_window(&re->cam, tex, geom);

		if(texco & TEXCO_STICKY)
			shade_input_vlr_texco_sticky(re, tex, geom, prim);
	}
	else {
		/* Note! For raytracing winco is not set, important because this means
		   all shader input's need to have their variables set to zero else
		   un-initialized values are used */
	}

	if(re->params.r.color_mgt_flag & R_COLOR_MANAGEMENT)
		if(mode & (MA_VERTEXCOL|MA_VERTEXCOLP|MA_FACETEXTURE))
			srgb_to_linearrgb_v3_v3(mat->vcol, mat->vcol);
}

/* --------------------------------------------- */
/* also called from texture.c */
void shade_input_calc_reflection(ShadeInput *shi)
{
	ShadeGeometry *geom= &shi->geometry;
	ShadeTexco *texco= &shi->texture;

	reflect_v3_v3v3(texco->ref, geom->view, geom->vn);

	if(geom->osatex) {
		float dview[3], dno[3], ref[3];

		/* dxref */
		if(shi->primitive.vlr->flag & R_SMOOTH)
			add_v3_v3v3(dno, geom->vn, geom->dxno);
		else
			copy_v3_v3(dno, geom->vn);

		dview[0]= geom->view[0] + geom->dxview;
		dview[1]= geom->view[1];
		dview[2]= geom->view[2];

		reflect_v3_v3v3(ref, dview, dno);
		sub_v3_v3v3(texco->dxref, texco->ref, ref);

		/* dyref */
		if(shi->primitive.vlr->flag & R_SMOOTH)
			add_v3_v3v3(dno, geom->vn, geom->dyno);
		else
			copy_v3_v3(dno, geom->vn);

		dview[0]= geom->view[0];
		dview[1]= geom->view[1] + geom->dyview;
		dview[2]= geom->view[2];

		reflect_v3_v3v3(ref, dview, dno);
		sub_v3_v3v3(texco->dyref, texco->ref, ref);
	}
}

/******************************* Initialization ******************************/

/* initialize per part, not per pixel! */
static void shade_input_initialize(Render *re, ShadeInput *shi, RenderPart *pa, RenderLayer *rl, int sample)
{
	
	memset(shi, 0, sizeof(ShadeInput));
	
	shi->shading.sample= sample;
	shi->shading.thread= pa->thread;
	shi->shading.do_preview= (re->params.r.scemode & R_MATNODE_PREVIEW) != 0;
	shi->shading.lay= rl->lay;
	shi->shading.layflag= rl->layflag;
	shi->shading.passflag= rl->passflag;
	shi->shading.combinedflag= ~rl->pass_xor;
	shi->material.mat_override= rl->mat_override;
	shi->material.light_override= rl->light_override;
//	shi->material.rl= rl;
	/* note shi.depth==0  means first hit, not raytracing */
}

/* initialize per part, not per pixel! */
void shade_sample_initialize(Render *re, ShadeSample *ssamp, RenderPart *pa, RenderLayer *rl)
{
	int a, tot;
	
	tot= re->params.osa==0?1:re->params.osa;
	
	for(a=0; a<tot; a++) {
		shade_input_initialize(re, &ssamp->shi[a], pa, rl, a);
		memset(&ssamp->shr[a], 0, sizeof(ShadeResult));
	}
}

/**************************** ShadeInput from Pixstr *************************/

static void shade_input_from_ps(Render *re, ShadeInput *shi, int x, int y, int z, short samp, unsigned short mask)
{
	float xs, ys, ofs[2];

	if(shi->primitive.vlr->flag & R_FULL_OSA) {
		/* zbuffer has this inverse corrected, ensures xs,ys are inside pixel */
		pxf_sample_offset(&re->sample, samp, ofs);
	}
	else {
		/* averaged offset for mask */
		pxf_mask_offset(&re->sample, mask, ofs);
	}

	xs= (float)x + ofs[0];
	ys= (float)y + ofs[1];

	shi->shading.mask= mask;
	shi->shading.samplenr= re->sample.shadowsamplenr[shi->shading.thread]++;
	shade_input_set_viewco(re, shi, x, y, xs, ys, (float)z);
	shade_input_set_uv(shi);
	shade_input_set_normals(shi);
}

static int shade_inputs_from_ps(Render *re, ShadeInput *shi, PixStr *ps, int x, int y)
{
	ShadePrimitive *prim= &shi->primitive;
	unsigned short mask= ps->mask;
	int tot= 0;

	if(ps->facenr > 0) {
		prim->obi= &re->db.objectinstance[ps->obi];
		prim->obr= prim->obi->obr;
		prim->facenr= (ps->facenr-1) & RE_QUAD_MASK;

		if(prim->facenr < prim->obr->totvlak) {
			VlakRen *vlr= render_object_vlak_get(prim->obr, prim->facenr);
			
			if(ps->facenr & RE_QUAD_OFFS)
				shade_input_set_triangle_i(re, shi, prim->obi, vlr, 0, 2, 3);
			else
				shade_input_set_triangle_i(re, shi, prim->obi, vlr, 0, 1, 2);
		}
		else {
			prim->vlr= NULL;
			return 0;
		}
	}
	else {
		prim->vlr= NULL;
		return 0;
	}

	/* full osa is only set for OSA renders */
	if(prim->vlr->flag & R_FULL_OSA) {
		short samp;
		
		for(samp=0; samp<re->params.osa; samp++) {
			if(mask & (1<<samp)) {
				if(tot)
					shade_input_copy_triangle(shi, shi-1);
				
				shade_input_from_ps(re, shi, x, y, ps->z, samp, (1<<samp));
				shi++;
				tot++;
			}
		}
	}
	else {
		shade_input_from_ps(re, shi, x, y, ps->z, 0, mask);
		shi++;
		tot++;
	}

	return tot;
}

void shade_samples_from_ps(Render *re, ShadeSample *ssamp, PixStr *ps, int x, int y)
{
	ShadeInput *shi= ssamp->shi;
	
	for(ssamp->tot= 0; ps; ps= ps->next)
		ssamp->tot += shade_inputs_from_ps(re, shi+ssamp->tot, ps, x, y);
}

/********************************** Shading **********************************/

/* Do AO or (future) GI */
void shade_samples_do_AO(Render *re, ShadeSample *ssamp)
{
	ShadeInput *shi;
	int sample;
	
	if(!(re->params.r.mode & R_SHADOW))
		return;
	if(!(re->params.r.mode & R_RAYTRACE) && !(re->db.wrld.ao_gather_method == WO_AOGATHER_APPROX))
		return;
	
	if(re->db.wrld.mode & (WO_AMB_OCC|WO_ENV_LIGHT|WO_INDIRECT_LIGHT)) {
		shi= &ssamp->shi[0];

		if(((shi->shading.passflag & SCE_PASS_COMBINED) && (shi->shading.combinedflag & (SCE_PASS_AO|SCE_PASS_ENVIRONMENT|SCE_PASS_INDIRECT)))
			|| (shi->shading.passflag & (SCE_PASS_AO|SCE_PASS_ENVIRONMENT|SCE_PASS_INDIRECT)))
			for(sample=0, shi= ssamp->shi; sample<ssamp->tot; shi++, sample++)
				if(!(shi->material.mode & MA_SHLESS))
					ambient_occlusion(re, shi);		/* stores in shi->shading.ao[] */
	}
}

/* shades samples, returns true if anything happened */
void shade_samples(Render *re, ShadeSample *ssamp)
{
	ShadeInput *shi= ssamp->shi;
	ShadeResult *shr= ssamp->shr;
	int samp;

	if(!ssamp->tot)
		return;
	
	/* if AO? */
	shade_samples_do_AO(re, ssamp);
	
	/* if shade (all shadepinputs have same passflag) */
	if(shi->shading.passflag & ~(SCE_PASS_Z|SCE_PASS_INDEXOB)) {
		for(samp=0; samp<ssamp->tot; samp++, shi++, shr++) {
			shade_input_set_shade_texco(re, shi);
			shade_input_do_shade(re, shi, shr);
		}
	}
}

/* also used as callback for nodes */
/* delivers a fully filled in ShadeResult, for all passes */
void shade_material_loop(Render *re, ShadeInput *shi, ShadeResult *shr)
{
	shade_surface(re, shi, shr, 0); /* clears shr */
	
	if(shi->material.translucency!=0.0f) {
		ShadeResult shr_t;
		float fac= shi->material.translucency;
		
		shade_input_init_material(re, shi);

		copy_v3_v3(shi->geometry.vn, shi->geometry.vno);
		negate_v3(shi->geometry.vn);
		negate_v3(shi->geometry.facenor);
		shi->shading.depth++;	/* hack to get real shadow now */

		shade_surface(re, shi, &shr_t, 1);

		shi->shading.depth--;
		negate_v3(shi->geometry.vn);
		negate_v3(shi->geometry.facenor);

		/* a couple of passes */
		madd_v3_v3fl(shr->combined, shr_t.combined, fac);
		if(shi->shading.passflag & SCE_PASS_SPEC)
			madd_v3_v3fl(shr->spec, shr_t.spec, fac);
		if(shi->shading.passflag & SCE_PASS_DIFFUSE)
			madd_v3_v3fl(shr->diff, shr_t.diff, fac);
		if(shi->shading.passflag & SCE_PASS_SHADOW)
			madd_v3_v3fl(shr->shad, shr_t.shad, fac);
	}

	/* depth >= 1 when ray-shading */
	if(shi->shading.depth==0) {
		/* disable adding of sky for raytransp */
		if((shi->material.mat->mode & MA_TRANSP) && (shi->material.mat->mode & MA_RAYTRANSP))
			if((shi->shading.layflag & SCE_LAY_SKY) && (re->params.r.alphamode==R_ADDSKY))
				shr->alpha= 1.0f;
	}	

	if(re->params.r.mode & R_RAYTRACE) {
		if (re->db.render_volumes_inside.first)
			shade_volume_inside(re, shi, shr);
	}
}

static void shade_mist(Render *re, ShadeInput *shi, ShadeResult *shr)
{
	float mist= 1.0f;

	if((shi->shading.passflag & SCE_PASS_MIST) || ((re->db.wrld.mode & WO_MIST) && (shi->material.mat->mode & MA_NOMIST)==0))  {
		if(re->cam.type == R_CAM_ORTHO)
			shr->mist= environment_mist_factor(re, -shi->geometry.co[2], shi->geometry.co);
		else
			shr->mist= environment_mist_factor(re, len_v3(shi->geometry.co), shi->geometry.co);
	}
	else shr->mist= 0.0f;

	if((re->db.wrld.mode & WO_MIST) && (shi->material.mat->mode & MA_NOMIST)==0 ) {
		mist= shr->mist;

		if(mist != 1.0f)
			if(shi->material.mat->material_type!= MA_TYPE_VOLUME)
				mul_v3_fl(shr->combined, mist);
	}

	shr->combined[3]= shr->alpha*mist;
}

/* do a shade, finish up some passes, apply mist */
void shade_input_do_shade(Render *re, ShadeInput *shi, ShadeResult *shr)
{
	/* ------  main shading loop -------- */
#ifdef RE_RAYCOUNTER
	memset(&shi->shading.raycounter, 0, sizeof(shi->shading.raycounter));
#endif
	
	if(shi->material.mat->nodetree && shi->material.mat->use_nodes) {
		ntreeShaderExecTree(shi->material.mat->nodetree, re, shi, shr);
	}
	else {
		/* copy all relevant material vars, note, keep this synced with render_types.h */
		shade_input_init_material(re, shi);
		
		if (shi->material.mat->material_type == MA_TYPE_VOLUME) {
			if(re->params.r.mode & R_RAYTRACE)
				shade_volume_outside(re, shi, shr);
		} else { /* MA_TYPE_SURFACE, MA_TYPE_WIRE */
			shade_material_loop(re, shi, shr);
		}
	}
	
	/* vector, normal, indexob pass */
	if(shi->shading.passflag & (SCE_PASS_VECTOR|SCE_PASS_NORMAL|SCE_PASS_INDEXOB)) {
		copy_v4_v4(shr->winspeed, shi->texture.winspeed);
		copy_v3_v3(shr->nor, shi->geometry.vn);
		shr->indexob= shi->primitive.obr->ob->index;
	}

	/* uv pass */
	if(shi->shading.passflag & SCE_PASS_UV) {
		if(shi->texture.totuv) {
			shr->uv[0]= 0.5f + 0.5f*shi->texture.uv[shi->texture.actuv].uv[0];
			shr->uv[1]= 0.5f + 0.5f*shi->texture.uv[shi->texture.actuv].uv[1];
			shr->uv[2]= 1.0f;
		}
<<<<<<< HEAD
=======
		else if(shi->passflag & SCE_PASS_Z) {
			for(samp=0; samp<ssamp->tot; samp++, shi++, shr++)
				shr->z= -shi->co[2];
		}
		
		return 1;
>>>>>>> 5df1bb84
	}
	
	/* mist pass */
	shade_mist(re, shi, shr);
	
	/* z pass */
	shr->z= -shi->geometry.co[2];
	
	/* RAYHITS */
/*
	if(1 || shi->shading.passflag & SCE_PASS_RAYHITS)
	{
		shr->rayhits[0] = (float)shi->shading.raycounter.faces.test;
		shr->rayhits[1] = (float)shi->shading.raycounter.bb.hit;
		shr->rayhits[2] = 0.0;
		shr->rayhits[3] = 1.0;
	}
 */
	RE_RC_MERGE(&re_rc_counter[shi->shading.thread], &shi->shading.raycounter);
}
<|MERGE_RESOLUTION|>--- conflicted
+++ resolved
@@ -1344,6 +1344,10 @@
 			shade_input_do_shade(re, shi, shr);
 		}
 	}
+	else if(shi->shading.passflag & SCE_PASS_Z) {
+		for(samp=0; samp<ssamp->tot; samp++, shi++, shr++)
+			shr->z= -shi->geometry.co[2];
+	}
 }
 
 /* also used as callback for nodes */
@@ -1453,15 +1457,6 @@
 			shr->uv[1]= 0.5f + 0.5f*shi->texture.uv[shi->texture.actuv].uv[1];
 			shr->uv[2]= 1.0f;
 		}
-<<<<<<< HEAD
-=======
-		else if(shi->passflag & SCE_PASS_Z) {
-			for(samp=0; samp<ssamp->tot; samp++, shi++, shr++)
-				shr->z= -shi->co[2];
-		}
-		
-		return 1;
->>>>>>> 5df1bb84
 	}
 	
 	/* mist pass */
