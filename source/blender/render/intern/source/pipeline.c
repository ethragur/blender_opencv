--- conflicted
+++ resolved
@@ -2377,11 +2377,8 @@
 				if(re1->scene->id.flag & LIB_DOIT) {
 					if(re1->r.scemode & R_FULL_SAMPLE) {
 						read_render_result(re1, sample);
-<<<<<<< HEAD
 						composite_freestyle_renders(re1, sample);
-=======
 						ntreeCompositTagRender(re1->scene); /* ensure node gets exec to put buffers on stack */
->>>>>>> e37dc179
 					}
 				}
 			}
