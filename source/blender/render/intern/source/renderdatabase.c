--- conflicted
+++ resolved
@@ -1363,8 +1363,6 @@
 
 /* ------------------------------------------------------------------------- */
 
-<<<<<<< HEAD
-=======
 void RE_updateRenderInstance(Render *re, ObjectInstanceRen *obi, int flag)
 {
 	/* flag specifies what things have changed. */
@@ -1385,7 +1383,6 @@
 		RE_updateRenderInstance(re, &re->objectinstance[i], flag);
 }
 
->>>>>>> f6c11062
 ObjectInstanceRen *RE_addRenderInstance(
         Render *re, ObjectRen *obr, Object *ob, Object *par,
         int index, int psysindex, float mat[4][4], int lay, const DupliObject *dob)
@@ -1405,22 +1402,6 @@
 	if (par && dob) {
 		const ParticleSystem *psys = dob->particle_system;
 		if (psys) {
-<<<<<<< HEAD
-			int index;
-			if (obi->index < psys->totpart) {
-				index = obi->index;
-			}
-			else if (psys->child) {
-				index = psys->child[obi->index - psys->totpart].parent;
-			}
-			else {
-				index = -1;
-			}
-
-			if (index >= 0) {
-				const ParticleData *p = &psys->particles[index];
-				obi->part_index = index;
-=======
 			int part_index;
 			if (obi->index < psys->totpart) {
 				part_index = obi->index;
@@ -1435,7 +1416,6 @@
 			if (part_index >= 0) {
 				const ParticleData *p = &psys->particles[part_index];
 				obi->part_index = part_index;
->>>>>>> f6c11062
 				obi->part_size = p->size;
 				obi->part_age = RE_GetStats(re)->cfra - p->time;
 				obi->part_lifetime = p->lifetime;
