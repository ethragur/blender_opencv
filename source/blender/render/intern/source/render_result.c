--- conflicted
+++ resolved
@@ -255,57 +255,6 @@
 	return render_layer_add_pass(rr, rl, channels, name, viewname, "RGBA");
 }
 
-<<<<<<< HEAD
-#ifdef WITH_CYCLES_DEBUG
-const char *RE_debug_pass_name_get(int debug_type)
-{
-	switch (debug_type) {
-		case RENDER_PASS_DEBUG_BVH_TRAVERSED_NODES:
-			return "BVH Traversed Nodes";
-		case RENDER_PASS_DEBUG_BVH_TRAVERSED_INSTANCES:
-			return "BVH Traversed Instances";
-		case RENDER_PASS_DEBUG_BVH_INTERSECTIONS:
-			return "BVH Primitive Intersections";
-		case RENDER_PASS_DEBUG_RAY_BOUNCES:
-			return "Ray Bounces";
-	}
-	return "Unknown";
-}
-
-int RE_debug_pass_num_channels_get(int UNUSED(debug_type))
-{
-	/* Only single case currently, might be handy for further debug passes. */
-	return 1;
-}
-
-static RenderPass *render_layer_add_debug_pass(RenderResult *rr,
-                                               RenderLayer *rl,
-                                               int pass_type,
-                                               int debug_type,
-                                               const char *view)
-{
-	const char *name = RE_debug_pass_name_get(debug_type);
-	int channels = RE_debug_pass_num_channels_get(debug_type);
-	RenderPass *rpass = render_layer_add_pass(rr, rl, channels, pass_type, view);
-	if (rpass == NULL) {
-		return NULL;
-	}
-	rpass->debug_type = debug_type;
-	BLI_strncpy(rpass->name,
-	            name,
-	            sizeof(rpass->name));
-	BLI_strncpy(rpass->internal_name, rpass->name, sizeof(rpass->internal_name));
-	return rpass;
-}
-
-int RE_debug_pass_type_get(Render *re)
-{
-	return re->r.debug_pass_type;
-}
-#endif
-
-=======
->>>>>>> 5e9132b3
 /* called by main render as well for parts */
 /* will read info from Render *re to define layers */
 /* called in threads */
