--- conflicted
+++ resolved
@@ -88,17 +88,11 @@
 # Disable opencollada on non-apple unix because opencollada has no package for debian
 IF(UNIX AND NOT APPLE)
 	OPTION(WITH_OPENMP        "Enable OpenMP (has to be supported by the compiler)" ON)
-<<<<<<< HEAD
-ELSE(UNIX AND NOT APPLE)
-	OPTION(WITH_OPENMP        "Enable OpenMP (has to be supported by the compiler)" OFF)
-ENDIF(UNIX AND NOT APPLE)
-=======
 	OPTION(WITH_OPENCOLLADA		"Enable OpenCollada Support (http://www.opencollada.org/)"	OFF)
 ELSE()
 	OPTION(WITH_OPENMP        "Enable OpenMP (has to be supported by the compiler)" OFF)
 	OPTION(WITH_OPENCOLLADA		"Enable OpenCollada Support (http://www.opencollada.org/)"	ON)
 ENDIF()
->>>>>>> 6321838c
 
 IF (APPLE)
 	OPTION(WITH_COCOA	  "Use Cocoa framework instead of deprecated Carbon" ON)
