--- conflicted
+++ resolved
@@ -40,11 +40,8 @@
 set(WITH_OPENAL              ON  CACHE BOOL "" FORCE)
 set(WITH_OPENCOLLADA         ON  CACHE BOOL "" FORCE)
 set(WITH_OPENCOLORIO         ON  CACHE BOOL "" FORCE)
-<<<<<<< HEAD
+set(WITH_OPENIMAGEDENOISE    ON  CACHE BOOL "" FORCE)
 set(WITH_OPENXR              ON  CACHE BOOL "" FORCE)
-=======
-set(WITH_OPENIMAGEDENOISE    ON  CACHE BOOL "" FORCE)
->>>>>>> e69fb440
 set(WITH_OPENMP              ON  CACHE BOOL "" FORCE)
 set(WITH_OPENSUBDIV          ON  CACHE BOOL "" FORCE)
 set(WITH_OPENVDB             ON  CACHE BOOL "" FORCE)
