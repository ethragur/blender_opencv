# ***** BEGIN GPL LICENSE BLOCK *****
#
# This program is free software; you can redistribute it and/or
# modify it under the terms of the GNU General Public License
# as published by the Free Software Foundation; either version 2
# of the License, or (at your option) any later version.
#
# This program is distributed in the hope that it will be useful,
# but WITHOUT ANY WARRANTY; without even the implied warranty of
# MERCHANTABILITY or FITNESS FOR A PARTICULAR PURPOSE.  See the
# GNU General Public License for more details.
#
# You should have received a copy of the GNU General Public License
# along with this program; if not, write to the Free Software Foundation,
# Inc., 51 Franklin Street, Fifth Floor, Boston, MA 02110-1301, USA.
#
# The Original Code is Copyright (C) 2016, Blender Foundation
# All rights reserved.
# ***** END GPL LICENSE BLOCK *****

# Libraries configuration for any *nix system including Linux and Unix.

# Detect precompiled library directory
if(NOT DEFINED LIBDIR)
  # Path to a locally compiled libraries.
  set(LIBDIR_NAME ${CMAKE_SYSTEM_NAME}_${CMAKE_SYSTEM_PROCESSOR})
  string(TOLOWER ${LIBDIR_NAME} LIBDIR_NAME)
  set(LIBDIR_NATIVE_ABI ${CMAKE_SOURCE_DIR}/../lib/${LIBDIR_NAME})

  # Path to precompiled libraries with known CentOS 7 ABI.
  set(LIBDIR_CENTOS7_ABI ${CMAKE_SOURCE_DIR}/../lib/linux_centos7_x86_64)

  # Choose the best suitable libraries.
  if(EXISTS ${LIBDIR_NATIVE_ABI})
    set(LIBDIR ${LIBDIR_NATIVE_ABI})
  elseif(EXISTS ${LIBDIR_CENTOS7_ABI})
    set(LIBDIR ${LIBDIR_CENTOS7_ABI})
    set(WITH_CXX11_ABI OFF)
  endif()

  # Avoid namespace pollustion.
  unset(LIBDIR_NATIVE_ABI)
  unset(LIBDIR_CENTOS7_ABI)
endif()

if(EXISTS ${LIBDIR})
  message(STATUS "Using pre-compiled LIBDIR: ${LIBDIR}")

  file(GLOB LIB_SUBDIRS ${LIBDIR}/*)
  # NOTE: Make sure "proper" compiled zlib comes first before the one
  # which is a part of OpenCollada. They have different ABI, and we
  # do need to use the official one.
  set(CMAKE_PREFIX_PATH ${LIBDIR}/zlib ${LIB_SUBDIRS})
  set(WITH_STATIC_LIBS ON)
  set(WITH_OPENMP_STATIC ON)
  set(Boost_NO_BOOST_CMAKE ON)
  set(BOOST_ROOT ${LIBDIR}/boost)
  set(BOOST_LIBRARYDIR ${LIBDIR}/boost/lib)
  set(Boost_NO_SYSTEM_PATHS ON)
endif()

if(WITH_STATIC_LIBS)
  set(CMAKE_EXE_LINKER_FLAGS "${CMAKE_EXE_LINKER_FLAGS} -static-libstdc++")
endif()

# Wrapper to prefer static libraries
macro(find_package_wrapper)
  if(WITH_STATIC_LIBS)
    find_package_static(${ARGV})
  else()
    find_package(${ARGV})
  endif()
endmacro()

# ----------------------------------------------------------------------------
# Precompiled Libraries
#
# These are libraries that may be precompiled. For this we disable searching in
# the system directories so that we don't accidentally use them instead.

if(EXISTS ${LIBDIR})
  without_system_libs_begin()
endif()

find_package_wrapper(JPEG REQUIRED)
find_package_wrapper(PNG REQUIRED)
find_package_wrapper(ZLIB REQUIRED)
find_package_wrapper(Freetype REQUIRED)

if(WITH_PYTHON)
  # No way to set py35, remove for now.
  # find_package(PythonLibs)

  # Use our own instead, since without py is such a rare case,
  # require this package
  # XXX Linking errors with debian static python :/
#       find_package_wrapper(PythonLibsUnix REQUIRED)
  find_package(PythonLibsUnix REQUIRED)
endif()

if(WITH_IMAGE_OPENEXR)
  find_package_wrapper(OpenEXR)  # our own module
  if(NOT OPENEXR_FOUND)
    set(WITH_IMAGE_OPENEXR OFF)
  endif()
endif()

if(WITH_IMAGE_OPENJPEG)
  find_package_wrapper(OpenJPEG)
  if(NOT OPENJPEG_FOUND)
    set(WITH_IMAGE_OPENJPEG OFF)
  endif()
endif()

if(WITH_IMAGE_TIFF)
  # XXX Linking errors with debian static tiff :/
#       find_package_wrapper(TIFF)
  find_package(TIFF)
  if(NOT TIFF_FOUND)
    set(WITH_IMAGE_TIFF OFF)
  endif()
endif()

if(WITH_OPENAL)
  find_package_wrapper(OpenAL)
  if(NOT OPENAL_FOUND)
    set(WITH_OPENAL OFF)
  endif()
endif()

if(WITH_SDL)
  if(WITH_SDL_DYNLOAD)
    set(SDL_INCLUDE_DIR "${CMAKE_CURRENT_SOURCE_DIR}/extern/sdlew/include/SDL2")
    set(SDL_LIBRARY)
  else()
    find_package_wrapper(SDL2)
    if(SDL2_FOUND)
      # Use same names for both versions of SDL until we move to 2.x.
      set(SDL_INCLUDE_DIR "${SDL2_INCLUDE_DIR}")
      set(SDL_LIBRARY "${SDL2_LIBRARY}")
      set(SDL_FOUND "${SDL2_FOUND}")
    else()
      find_package_wrapper(SDL)
    endif()
    mark_as_advanced(
      SDL_INCLUDE_DIR
      SDL_LIBRARY
    )
    # unset(SDLMAIN_LIBRARY CACHE)
    if(NOT SDL_FOUND)
      set(WITH_SDL OFF)
    endif()
  endif()
endif()

# Codecs
if(WITH_CODEC_SNDFILE)
  find_package_wrapper(SndFile)
  if(NOT SNDFILE_FOUND)
    set(WITH_CODEC_SNDFILE OFF)
  endif()
endif()

if(WITH_CODEC_FFMPEG)
  if(EXISTS ${LIBDIR})
    # For precompiled lib directory, all ffmpeg dependencies are in the same folder
    file(GLOB ffmpeg_libs ${LIBDIR}/ffmpeg/lib/*.a ${LIBDIR}/sndfile/lib/*.a)
    set(FFMPEG ${LIBDIR}/ffmpeg CACHE PATH "FFMPEG Directory")
    set(FFMPEG_LIBRARIES ${ffmpeg_libs} ${ffmpeg_libs} CACHE STRING "FFMPEG Libraries")
  else()
    set(FFMPEG /usr CACHE PATH "FFMPEG Directory")
    set(FFMPEG_LIBRARIES avformat avcodec avutil avdevice swscale CACHE STRING "FFMPEG Libraries")
  endif()

  mark_as_advanced(FFMPEG)

  # lame, but until we have proper find module for ffmpeg
  set(FFMPEG_INCLUDE_DIRS ${FFMPEG}/include)
  if(EXISTS "${FFMPEG}/include/ffmpeg/")
    list(APPEND FFMPEG_INCLUDE_DIRS "${FFMPEG}/include/ffmpeg")
  endif()
  # end lameness

  mark_as_advanced(FFMPEG_LIBRARIES)
  set(FFMPEG_LIBPATH ${FFMPEG}/lib)
endif()

if(WITH_FFTW3)
  find_package_wrapper(Fftw3)
  if(NOT FFTW3_FOUND)
    set(WITH_FFTW3 OFF)
  endif()
endif()

if(WITH_OPENCOLLADA)
  find_package_wrapper(OpenCOLLADA)
  if(OPENCOLLADA_FOUND)
    find_package_wrapper(XML2)
    find_package_wrapper(PCRE)
  else()
    set(WITH_OPENCOLLADA OFF)
  endif()
endif()

if(WITH_MEM_JEMALLOC)
  find_package_wrapper(JeMalloc)
  if(NOT JEMALLOC_FOUND)
    set(WITH_MEM_JEMALLOC OFF)
  endif()
endif()

if(WITH_INPUT_NDOF)
  find_package_wrapper(Spacenav)
  if(SPACENAV_FOUND)
    # use generic names within blenders buildsystem.
    set(NDOF_INCLUDE_DIRS ${SPACENAV_INCLUDE_DIRS})
    set(NDOF_LIBRARIES ${SPACENAV_LIBRARIES})
  else()
    set(WITH_INPUT_NDOF OFF)
  endif()
endif()

if(WITH_CYCLES_OSL)
  set(CYCLES_OSL ${LIBDIR}/osl CACHE PATH "Path to OpenShadingLanguage installation")
  if(NOT OSL_ROOT)
    set(OSL_ROOT ${CYCLES_OSL})
  endif()
  find_package_wrapper(OpenShadingLanguage)
  if(OSL_FOUND)
    if(${OSL_LIBRARY_VERSION_MAJOR} EQUAL "1" AND ${OSL_LIBRARY_VERSION_MINOR} LESS "6")
      # Note: --whole-archive is needed to force loading of all symbols in liboslexec,
      # otherwise LLVM is missing the osl_allocate_closure_component function
      set(OSL_LIBRARIES
        ${OSL_OSLCOMP_LIBRARY}
        -Wl,--whole-archive ${OSL_OSLEXEC_LIBRARY}
        -Wl,--no-whole-archive ${OSL_OSLQUERY_LIBRARY}
      )
    endif()
  else()
    message(STATUS "OSL not found, disabling it from Cycles")
    set(WITH_CYCLES_OSL OFF)
  endif()
endif()

if(WITH_OPENVDB)
  find_package_wrapper(OpenVDB)
  find_package_wrapper(Blosc)
  if(NOT OPENVDB_FOUND)
    set(WITH_OPENVDB OFF)
    set(WITH_OPENVDB_BLOSC OFF)
    message(STATUS "OpenVDB not found, disabling it")
  elseif(NOT BLOSC_FOUND)
    set(WITH_OPENVDB_BLOSC OFF)
    message(STATUS "Blosc not found, disabling it for OpenVBD")
  endif()
endif()

if(WITH_ALEMBIC)
  find_package_wrapper(Alembic)

  if(WITH_ALEMBIC_HDF5)
    set(HDF5_ROOT_DIR ${LIBDIR}/hdf5)
    find_package_wrapper(HDF5)
  endif()

  if(NOT ALEMBIC_FOUND OR (WITH_ALEMBIC_HDF5 AND NOT HDF5_FOUND))
    set(WITH_ALEMBIC OFF)
    set(WITH_ALEMBIC_HDF5 OFF)
  endif()
endif()

if(WITH_USD)
  find_package_wrapper(USD)

  if(NOT USD_FOUND)
    set(WITH_USD OFF)
  endif()
endif()

if(WITH_BOOST)
  # uses in build instructions to override include and library variables
  if(NOT BOOST_CUSTOM)
    if(WITH_STATIC_LIBS)
      set(Boost_USE_STATIC_LIBS ON)
    endif()
    set(Boost_USE_MULTITHREADED ON)
    set(__boost_packages filesystem regex thread date_time)
    if(WITH_CYCLES_OSL)
      if(NOT (${OSL_LIBRARY_VERSION_MAJOR} EQUAL "1" AND ${OSL_LIBRARY_VERSION_MINOR} LESS "6"))
        list(APPEND __boost_packages wave)
      else()
      endif()
    endif()
    if(WITH_INTERNATIONAL)
      list(APPEND __boost_packages locale)
    endif()
    if(WITH_CYCLES_NETWORK)
      list(APPEND __boost_packages serialization)
    endif()
    if(WITH_OPENVDB)
      list(APPEND __boost_packages iostreams)
    endif()
    list(APPEND __boost_packages system)
    find_package(Boost 1.48 COMPONENTS ${__boost_packages})
    if(NOT Boost_FOUND)
      # try to find non-multithreaded if -mt not found, this flag
      # doesn't matter for us, it has nothing to do with thread
      # safety, but keep it to not disturb build setups
      set(Boost_USE_MULTITHREADED OFF)
      find_package(Boost 1.48 COMPONENTS ${__boost_packages})
    endif()
    unset(__boost_packages)
    if(Boost_USE_STATIC_LIBS AND WITH_BOOST_ICU)
      find_package(IcuLinux)
    endif()
    mark_as_advanced(Boost_DIR)  # why doesn't boost do this?
  endif()

  set(BOOST_INCLUDE_DIR ${Boost_INCLUDE_DIRS})
  set(BOOST_LIBRARIES ${Boost_LIBRARIES})
  set(BOOST_LIBPATH ${Boost_LIBRARY_DIRS})
  set(BOOST_DEFINITIONS "-DBOOST_ALL_NO_LIB")

  if(Boost_USE_STATIC_LIBS AND WITH_BOOST_ICU)
    find_package(IcuLinux)
    list(APPEND BOOST_LIBRARIES ${ICU_LIBRARIES})
  endif()
endif()

if(WITH_OPENIMAGEIO)
  find_package_wrapper(OpenImageIO)
  if(NOT OPENIMAGEIO_PUGIXML_FOUND AND WITH_CYCLES_STANDALONE)
    find_package_wrapper(PugiXML)
  else()
    set(PUGIXML_INCLUDE_DIR "${OPENIMAGEIO_INCLUDE_DIR/OpenImageIO}")
    set(PUGIXML_LIBRARIES "")
  endif()

  set(OPENIMAGEIO_LIBRARIES
    ${OPENIMAGEIO_LIBRARIES}
    ${PNG_LIBRARIES}
    ${JPEG_LIBRARIES}
    ${ZLIB_LIBRARIES}
    ${BOOST_LIBRARIES}
  )
  set(OPENIMAGEIO_LIBPATH)  # TODO, remove and reference the absolute path everywhere
  set(OPENIMAGEIO_DEFINITIONS "")

  if(WITH_IMAGE_TIFF)
    list(APPEND OPENIMAGEIO_LIBRARIES "${TIFF_LIBRARY}")
  endif()
  if(WITH_IMAGE_OPENEXR)
    list(APPEND OPENIMAGEIO_LIBRARIES "${OPENEXR_LIBRARIES}")
  endif()

  if(NOT OPENIMAGEIO_FOUND)
    set(WITH_OPENIMAGEIO OFF)
    message(STATUS "OpenImageIO not found, disabling WITH_CYCLES")
  endif()
endif()

if(WITH_OPENCOLORIO)
  find_package_wrapper(OpenColorIO)

  set(OPENCOLORIO_LIBRARIES ${OPENCOLORIO_LIBRARIES})
  set(OPENCOLORIO_LIBPATH)  # TODO, remove and reference the absolute path everywhere
  set(OPENCOLORIO_DEFINITIONS)

  if(NOT OPENCOLORIO_FOUND)
    set(WITH_OPENCOLORIO OFF)
    message(STATUS "OpenColorIO not found")
  endif()
endif()

if(WITH_CYCLES_EMBREE)
  find_package(Embree 3.8.0 REQUIRED)
endif()

if(WITH_OPENIMAGEDENOISE)
  find_package_wrapper(OpenImageDenoise)

  if(NOT OPENIMAGEDENOISE_FOUND)
    set(WITH_OPENIMAGEDENOISE OFF)
    message(STATUS "OpenImageDenoise not found")
  endif()
endif()

if(WITH_LLVM)
  if(EXISTS ${LIBDIR})
    set(LLVM_STATIC ON)
  endif()

  find_package_wrapper(LLVM)

  # Symbol conflicts with same UTF library used by OpenCollada
  if(EXISTS ${LIBDIR})
    if(WITH_OPENCOLLADA AND (${LLVM_VERSION} VERSION_LESS "4.0.0"))
      list(REMOVE_ITEM OPENCOLLADA_LIBRARIES ${OPENCOLLADA_UTF_LIBRARY})
    endif()
  endif()

  if(NOT LLVM_FOUND)
    set(WITH_LLVM OFF)
    message(STATUS "LLVM not found")
  endif()
endif()

if(WITH_LLVM OR WITH_SDL_DYNLOAD)
  # Fix for conflict with Mesa llvmpipe
  set(PLATFORM_LINKFLAGS
    "${PLATFORM_LINKFLAGS} -Wl,--version-script='${CMAKE_SOURCE_DIR}/source/creator/blender.map'"
  )
endif()

if(WITH_OPENSUBDIV)
  find_package_wrapper(OpenSubdiv)

  set(OPENSUBDIV_LIBRARIES ${OPENSUBDIV_LIBRARIES})
  set(OPENSUBDIV_LIBPATH)  # TODO, remove and reference the absolute path everywhere

  if(NOT OPENSUBDIV_FOUND)
    set(WITH_OPENSUBDIV OFF)
    message(STATUS "OpenSubdiv not found")
  endif()
endif()

if(WITH_TBB)
  find_package_wrapper(TBB)
endif()

<<<<<<< HEAD
if(WITH_OPENXR)
  find_package(OpenXR-SDK)
  if(NOT OPENXR_SDK_FOUND)
    message(WARNING "OpenXR-SDK not found, disabling WITH_OPENXR")
    set(WITH_OPENXR OFF)
=======
if(WITH_XR_OPENXR)
  find_package(XR-OpenXR-SDK)
  if(NOT XR_OPENXR_SDK_FOUND)
    message(WARNING "OpenXR-SDK not found, disabling WITH_XR_OPENXR")
    set(WITH_XR_OPENXR OFF)
>>>>>>> 4ccbbd30
  endif()
endif()

if(EXISTS ${LIBDIR})
  without_system_libs_end()
endif()

# ----------------------------------------------------------------------------
# Build and Link Flags

# OpenSuse needs lutil, ArchLinux not, for now keep, can avoid by using --as-needed
if(HAIKU)
  list(APPEND PLATFORM_LINKLIBS -lnetwork)
else()
  list(APPEND PLATFORM_LINKLIBS -lutil -lc -lm)
endif()

find_package(Threads REQUIRED)
list(APPEND PLATFORM_LINKLIBS ${CMAKE_THREAD_LIBS_INIT})
# used by other platforms
set(PTHREADS_LIBRARIES ${CMAKE_THREAD_LIBS_INIT})

if(CMAKE_DL_LIBS)
  list(APPEND PLATFORM_LINKLIBS ${CMAKE_DL_LIBS})
endif()

if(CMAKE_SYSTEM_NAME MATCHES "Linux")
  if(NOT WITH_PYTHON_MODULE)
    # binreloc is linux only
    set(BINRELOC_INCLUDE_DIRS ${CMAKE_SOURCE_DIR}/extern/binreloc/include)
    set(WITH_BINRELOC ON)
  endif()
endif()

# lfs on glibc, all compilers should use
add_definitions(-D_LARGEFILE_SOURCE -D_FILE_OFFSET_BITS=64 -D_LARGEFILE64_SOURCE)

# ----------------------------------------------------------------------------
# System Libraries
#
# Keep last, so indirectly linked libraries don't override our own pre-compiled libs.

if(WITH_LZO AND WITH_SYSTEM_LZO)
  find_package_wrapper(LZO)
  if(NOT LZO_FOUND)
    message(FATAL_ERROR "Failed finding system LZO version!")
  endif()
endif()

if(WITH_SYSTEM_EIGEN3)
  find_package_wrapper(Eigen3)
  if(NOT EIGEN3_FOUND)
    message(FATAL_ERROR "Failed finding system Eigen3 version!")
  endif()
endif()

# Jack is intended to use the system library.
if(WITH_JACK)
  find_package_wrapper(Jack)
  if(NOT JACK_FOUND)
    set(WITH_JACK OFF)
  endif()
endif()

# Audio IO
if(WITH_SYSTEM_AUDASPACE)
  find_package_wrapper(Audaspace)
  if(NOT AUDASPACE_FOUND OR NOT AUDASPACE_C_FOUND)
    message(FATAL_ERROR "Audaspace external library not found!")
  endif()
endif()

if(WITH_X11)
  find_package(X11 REQUIRED)

  find_path(X11_XF86keysym_INCLUDE_PATH X11/XF86keysym.h ${X11_INC_SEARCH_PATH})
  mark_as_advanced(X11_XF86keysym_INCLUDE_PATH)

  list(APPEND PLATFORM_LINKLIBS ${X11_X11_LIB})

  if(WITH_X11_XINPUT)
    if(X11_Xinput_LIB)
      list(APPEND PLATFORM_LINKLIBS ${X11_Xinput_LIB})
    else()
      message(FATAL_ERROR "LibXi not found. Disable WITH_X11_XINPUT if you
      want to build without tablet support")
    endif()
  endif()

  if(WITH_X11_XF86VMODE)
    # XXX, why doesn't cmake make this available?
    find_library(X11_Xxf86vmode_LIB Xxf86vm   ${X11_LIB_SEARCH_PATH})
    mark_as_advanced(X11_Xxf86vmode_LIB)
    if(X11_Xxf86vmode_LIB)
      list(APPEND PLATFORM_LINKLIBS ${X11_Xxf86vmode_LIB})
    else()
      message(FATAL_ERROR "libXxf86vm not found. Disable WITH_X11_XF86VMODE if you
      want to build without")
    endif()
  endif()

  if(WITH_X11_XFIXES)
    if(X11_Xfixes_LIB)
      list(APPEND PLATFORM_LINKLIBS ${X11_Xfixes_LIB})
    else()
      message(FATAL_ERROR "libXfixes not found. Disable WITH_X11_XFIXES if you
      want to build without")
    endif()
  endif()

  if(WITH_X11_ALPHA)
    find_library(X11_Xrender_LIB Xrender  ${X11_LIB_SEARCH_PATH})
    mark_as_advanced(X11_Xrender_LIB)
    if(X11_Xrender_LIB)
      list(APPEND PLATFORM_LINKLIBS ${X11_Xrender_LIB})
    else()
      message(FATAL_ERROR "libXrender not found. Disable WITH_X11_ALPHA if you
      want to build without")
    endif()
  endif()

endif()

# ----------------------------------------------------------------------------
# Compilers

# GNU Compiler
if(CMAKE_COMPILER_IS_GNUCC)
  set(PLATFORM_CFLAGS "-pipe -fPIC -funsigned-char -fno-strict-aliasing")

  if(WITH_LINKER_GOLD)
    execute_process(
      COMMAND ${CMAKE_C_COMPILER} -fuse-ld=gold -Wl,--version
      ERROR_QUIET OUTPUT_VARIABLE LD_VERSION)
    if("${LD_VERSION}" MATCHES "GNU gold")
      set(CMAKE_C_FLAGS "${CMAKE_C_FLAGS} -fuse-ld=gold")
      set(CMAKE_CXX_FLAGS "${CMAKE_CXX_FLAGS} -fuse-ld=gold")
    else()
      message(STATUS "GNU gold linker isn't available, using the default system linker.")
    endif()
    unset(LD_VERSION)
  endif()

# CLang is the same as GCC for now.
elseif(CMAKE_C_COMPILER_ID MATCHES "Clang")
  set(PLATFORM_CFLAGS "-pipe -fPIC -funsigned-char -fno-strict-aliasing")
# Intel C++ Compiler
elseif(CMAKE_C_COMPILER_ID MATCHES "Intel")
  # think these next two are broken
  find_program(XIAR xiar)
  if(XIAR)
    set(CMAKE_AR "${XIAR}")
  endif()
  mark_as_advanced(XIAR)

  find_program(XILD xild)
  if(XILD)
    set(CMAKE_LINKER "${XILD}")
  endif()
  mark_as_advanced(XILD)

  set(CMAKE_C_FLAGS "${CMAKE_C_FLAGS} -fp-model precise -prec_div -parallel")
  set(CMAKE_CXX_FLAGS "${CMAKE_CXX_FLAGS} -fp-model precise -prec_div -parallel")

  # set(PLATFORM_CFLAGS "${PLATFORM_CFLAGS} -diag-enable sc3")
  set(PLATFORM_CFLAGS "-pipe -fPIC -funsigned-char -fno-strict-aliasing")
  set(PLATFORM_LINKFLAGS "${PLATFORM_LINKFLAGS} -static-intel")
endif()<|MERGE_RESOLUTION|>--- conflicted
+++ resolved
@@ -428,19 +428,11 @@
   find_package_wrapper(TBB)
 endif()
 
-<<<<<<< HEAD
-if(WITH_OPENXR)
-  find_package(OpenXR-SDK)
-  if(NOT OPENXR_SDK_FOUND)
-    message(WARNING "OpenXR-SDK not found, disabling WITH_OPENXR")
-    set(WITH_OPENXR OFF)
-=======
 if(WITH_XR_OPENXR)
   find_package(XR-OpenXR-SDK)
   if(NOT XR_OPENXR_SDK_FOUND)
     message(WARNING "OpenXR-SDK not found, disabling WITH_XR_OPENXR")
     set(WITH_XR_OPENXR OFF)
->>>>>>> 4ccbbd30
   endif()
 endif()
 
