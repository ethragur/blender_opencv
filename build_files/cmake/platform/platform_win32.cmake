# ***** BEGIN GPL LICENSE BLOCK *****
#
# This program is free software; you can redistribute it and/or
# modify it under the terms of the GNU General Public License
# as published by the Free Software Foundation; either version 2
# of the License, or (at your option) any later version.
#
# This program is distributed in the hope that it will be useful,
# but WITHOUT ANY WARRANTY; without even the implied warranty of
# MERCHANTABILITY or FITNESS FOR A PARTICULAR PURPOSE.  See the
# GNU General Public License for more details.
#
# You should have received a copy of the GNU General Public License
# along with this program; if not, write to the Free Software Foundation,
# Inc., 51 Franklin Street, Fifth Floor, Boston, MA 02110-1301, USA.
#
# The Original Code is Copyright (C) 2016, Blender Foundation
# All rights reserved.
# ***** END GPL LICENSE BLOCK *****

# Libraries configuration for Windows.

add_definitions(-DWIN32)

if(NOT MSVC)
  message(FATAL_ERROR "Compiler is unsupported")
endif()

if(CMAKE_C_COMPILER_ID MATCHES "Clang")
  set(MSVC_CLANG ON)
  set(VC_TOOLS_DIR $ENV{VCToolsRedistDir} CACHE STRING "Location of the msvc redistributables")
  set(MSVC_REDIST_DIR ${VC_TOOLS_DIR})
  if(DEFINED MSVC_REDIST_DIR)
    file(TO_CMAKE_PATH ${MSVC_REDIST_DIR} MSVC_REDIST_DIR)
  else()
    message("Unable to detect the Visual Studio redist directory, copying of the runtime dlls will not work, try running from the visual studio developer prompt.")
  endif()
  # 1) CMake has issues detecting openmp support in clang-cl so we have to provide
  #    the right switches here.
  # 2) While the /openmp switch *should* work, it currently doesn't as for clang 9.0.0
  if(WITH_OPENMP)
    set(OPENMP_CUSTOM ON)
    set(OPENMP_FOUND ON)
    set(OpenMP_C_FLAGS "/clang:-fopenmp")
    set(OpenMP_CXX_FLAGS "/clang:-fopenmp")
    GET_FILENAME_COMPONENT(LLVMROOT "[HKEY_LOCAL_MACHINE\\SOFTWARE\\WOW6432Node\\LLVM\\LLVM;]" ABSOLUTE CACHE)
    set(CLANG_OPENMP_DLL "${LLVMROOT}/bin/libomp.dll")
    set(CLANG_OPENMP_LIB "${LLVMROOT}/lib/libomp.lib")
    if(NOT EXISTS "${CLANG_OPENMP_DLL}")
      message(FATAL_ERROR "Clang OpenMP library (${CLANG_OPENMP_DLL}) not found.")
    endif()
    set(OpenMP_LINKER_FLAGS "\"${CLANG_OPENMP_LIB}\"")
  endif()
  if(WITH_WINDOWS_STRIPPED_PDB)
    message(WARNING "stripped pdb not supported with clang, disabling..")
    set(WITH_WINDOWS_STRIPPED_PDB OFF)
  endif()
endif()

if(NOT WITH_PYTHON_MODULE)
  set_property(DIRECTORY PROPERTY VS_STARTUP_PROJECT blender)
endif()

macro(warn_hardcoded_paths package_name
  )
  if(WITH_WINDOWS_FIND_MODULES)
    message(WARNING "Using HARDCODED ${package_name} locations")
  endif()
endmacro()

macro(windows_find_package package_name
  )
  if(WITH_WINDOWS_FIND_MODULES)
    find_package(${package_name})
  endif()
endmacro()

macro(find_package_wrapper)
  if(WITH_WINDOWS_FIND_MODULES)
    find_package(${ARGV})
  endif()
endmacro()

add_definitions(-DWIN32)

# Needed, otherwise system encoding causes utf-8 encoding to fail in some cases (C4819)
add_compile_options("$<$<C_COMPILER_ID:MSVC>:/utf-8>")
add_compile_options("$<$<CXX_COMPILER_ID:MSVC>:/utf-8>")

# Minimum MSVC Version
if(CMAKE_CXX_COMPILER_ID MATCHES MSVC)
  if(MSVC_VERSION EQUAL 1800)
    set(_min_ver "18.0.31101")
    if(CMAKE_CXX_COMPILER_VERSION VERSION_LESS ${_min_ver})
      message(FATAL_ERROR
        "Visual Studio 2013 (Update 4, ${_min_ver}) required, "
        "found (${CMAKE_CXX_COMPILER_VERSION})")
    endif()
  endif()
  if(MSVC_VERSION EQUAL 1900)
    set(_min_ver "19.0.24210")
    if(CMAKE_CXX_COMPILER_VERSION VERSION_LESS ${_min_ver})
      message(FATAL_ERROR
        "Visual Studio 2015 (Update 3, ${_min_ver}) required, "
        "found (${CMAKE_CXX_COMPILER_VERSION})")
    endif()
  endif()
endif()
unset(_min_ver)

# needed for some MSVC installations
# 4099 : PDB 'filename' was not found with 'object/library'
string(APPEND CMAKE_EXE_LINKER_FLAGS " /SAFESEH:NO /ignore:4099")
string(APPEND CMAKE_SHARED_LINKER_FLAGS " /SAFESEH:NO /ignore:4099")
string(APPEND CMAKE_MODULE_LINKER_FLAGS " /SAFESEH:NO /ignore:4099")

list(APPEND PLATFORM_LINKLIBS
  ws2_32 vfw32 winmm kernel32 user32 gdi32 comdlg32 Comctl32 version
  advapi32 shfolder shell32 ole32 oleaut32 uuid psapi Dbghelp Shlwapi
  pathcch Shcore
)

if(WITH_INPUT_IME)
  list(APPEND PLATFORM_LINKLIBS imm32)
endif()

add_definitions(
  -D_CRT_NONSTDC_NO_DEPRECATE
  -D_CRT_SECURE_NO_DEPRECATE
  -D_SCL_SECURE_NO_DEPRECATE
  -D_CONSOLE
  -D_LIB
)

# MSVC11 needs _ALLOW_KEYWORD_MACROS to build
add_definitions(-D_ALLOW_KEYWORD_MACROS)

# RTTI is on by default even without this switch
# however having it in the CXX Flags makes it difficult
# to remove for individual files that want to disable it
# using the /GR- flag without generating a build warning
# that both /GR and /GR- are specified.
remove_cc_flag("/GR")

# Make the Windows 8.1 API available for use.
add_definitions(-D_WIN32_WINNT=0x603)
include(build_files/cmake/platform/platform_win32_bundle_crt.cmake)
remove_cc_flag("/MDd" "/MD" "/Zi")

if(MSVC_CLANG) # Clangs version of cl doesn't support all flags
  string(APPEND CMAKE_CXX_FLAGS " ${CXX_WARN_FLAGS} /nologo /J /Gd /EHsc -Wno-unused-command-line-argument -Wno-microsoft-enum-forward-reference ")
  set(CMAKE_C_FLAGS     "${CMAKE_C_FLAGS} /nologo /J /Gd -Wno-unused-command-line-argument -Wno-microsoft-enum-forward-reference")
else()
  string(APPEND CMAKE_CXX_FLAGS " /nologo /J /Gd /MP /EHsc /bigobj /Zc:inline")
  set(CMAKE_C_FLAGS     "${CMAKE_C_FLAGS} /nologo /J /Gd /MP /bigobj /Zc:inline")
endif()

# X64 ASAN is available and usable on MSVC 16.9 preview 4 and up)
if(WITH_COMPILER_ASAN AND MSVC AND NOT MSVC_CLANG)
  if(CMAKE_CXX_COMPILER_VERSION VERSION_GREATER_EQUAL 19.28.29828)
    #set a flag so we don't have to do this comparison all the time
    SET(MSVC_ASAN ON)
    set(CMAKE_CXX_FLAGS "${CMAKE_CXX_FLAGS} /fsanitize=address")
    set(CMAKE_C_FLAGS     "${CMAKE_C_FLAGS} /fsanitize=address")
    string(APPEND CMAKE_EXE_LINKER_FLAGS_DEBUG " /INCREMENTAL:NO")
    string(APPEND CMAKE_SHARED_LINKER_FLAGS_DEBUG " /INCREMENTAL:NO")
  else()
    message("-- ASAN not supported on MSVC ${CMAKE_CXX_COMPILER_VERSION}")
  endif()
endif()


# C++ standards conformace (/permissive-) is available on msvc 15.5 (1912) and up
if(MSVC_VERSION GREATER 1911 AND NOT MSVC_CLANG)
  string(APPEND CMAKE_CXX_FLAGS " /permissive-")
  # Two-phase name lookup does not place nicely with OpenMP yet, so disable for now
  string(APPEND CMAKE_CXX_FLAGS " /Zc:twoPhase-")
endif()

if(WITH_WINDOWS_SCCACHE AND CMAKE_VS_MSBUILD_COMMAND)
    message(WARNING "Disabling sccache, sccache is not supported with msbuild")
    set(WITH_WINDOWS_SCCACHE OFF)
endif()

# Debug Symbol format
# sccache # MSVC_ASAN # format # why
# ON      # ON        # Z7     # sccache will only play nice with Z7
# ON      # OFF       # Z7     # sccache will only play nice with Z7
# OFF     # ON        # Zi     # Asan will not play nice with Edit and Continue
# OFF     # OFF       # ZI     # Neither asan nor sscache is enabled Edit and Continue is available

# Release Symbol format
# sccache # MSVC_ASAN # format # why
# ON      # ON        # Z7     # sccache will only play nice with Z7
# ON      # OFF       # Z7     # sccache will only play nice with Z7
# OFF     # ON        # Zi     # Asan will not play nice with Edit and Continue
# OFF     # OFF       # Zi     # Edit and Continue disables some optimizations


if(WITH_WINDOWS_SCCACHE)
    set(CMAKE_C_COMPILER_LAUNCHER sccache)
    set(CMAKE_CXX_COMPILER_LAUNCHER sccache)
    set(SYMBOL_FORMAT /Z7)
    set(SYMBOL_FORMAT_RELEASE /Z7)
else()
    unset(CMAKE_C_COMPILER_LAUNCHER)
    unset(CMAKE_CXX_COMPILER_LAUNCHER)
    if(MSVC_ASAN)
      set(SYMBOL_FORMAT /Z7)
      set(SYMBOL_FORMAT_RELEASE /Z7)
    else()
      set(SYMBOL_FORMAT /ZI)
      set(SYMBOL_FORMAT_RELEASE /Zi)
    endif()
endif()

if(WITH_WINDOWS_PDB)
  set(PDB_INFO_OVERRIDE_FLAGS "${SYMBOL_FORMAT_RELEASE}")
  set(PDB_INFO_OVERRIDE_LINKER_FLAGS "/DEBUG /OPT:REF /OPT:ICF /INCREMENTAL:NO")
endif()

string(APPEND CMAKE_CXX_FLAGS_DEBUG " /MDd ${SYMBOL_FORMAT}")
string(APPEND CMAKE_C_FLAGS_DEBUG " /MDd ${SYMBOL_FORMAT}")
string(APPEND CMAKE_CXX_FLAGS_RELEASE " /MD ${PDB_INFO_OVERRIDE_FLAGS}")
string(APPEND CMAKE_C_FLAGS_RELEASE " /MD ${PDB_INFO_OVERRIDE_FLAGS}")
string(APPEND CMAKE_CXX_FLAGS_MINSIZEREL " /MD ${PDB_INFO_OVERRIDE_FLAGS}")
string(APPEND CMAKE_C_FLAGS_MINSIZEREL " /MD ${PDB_INFO_OVERRIDE_FLAGS}")
string(APPEND CMAKE_CXX_FLAGS_RELWITHDEBINFO " /MD ${SYMBOL_FORMAT_RELEASE}")
string(APPEND CMAKE_C_FLAGS_RELWITHDEBINFO " /MD ${SYMBOL_FORMAT_RELEASE}")
unset(SYMBOL_FORMAT)
unset(SYMBOL_FORMAT_RELEASE)

# JMC is available on msvc 15.8 (1915) and up
if(MSVC_VERSION GREATER 1914 AND NOT MSVC_CLANG)
  string(APPEND CMAKE_CXX_FLAGS_DEBUG " /JMC")
endif()

string(APPEND PLATFORM_LINKFLAGS " /SUBSYSTEM:CONSOLE /STACK:2097152")
set(PLATFORM_LINKFLAGS_RELEASE "/NODEFAULTLIB:libcmt.lib /NODEFAULTLIB:libcmtd.lib /NODEFAULTLIB:msvcrtd.lib")
string(APPEND PLATFORM_LINKFLAGS_DEBUG " /IGNORE:4099 /NODEFAULTLIB:libcmt.lib /NODEFAULTLIB:msvcrt.lib /NODEFAULTLIB:libcmtd.lib")

# Ignore meaningless for us linker warnings.
string(APPEND PLATFORM_LINKFLAGS " /ignore:4049 /ignore:4217 /ignore:4221")
set(PLATFORM_LINKFLAGS_RELEASE "${PLATFORM_LINKFLAGS} ${PDB_INFO_OVERRIDE_LINKER_FLAGS}")
string(APPEND CMAKE_STATIC_LINKER_FLAGS " /ignore:4221")

if(CMAKE_CL_64)
  string(PREPEND PLATFORM_LINKFLAGS "/MACHINE:X64 ")
else()
  string(PREPEND PLATFORM_LINKFLAGS "/MACHINE:IX86 /LARGEADDRESSAWARE ")
endif()

if(NOT DEFINED LIBDIR)

  # Setup 64bit and 64bit windows systems
  if(CMAKE_CL_64)
    message(STATUS "64 bit compiler detected.")
    set(LIBDIR_BASE "win64")
  else()
    message(FATAL_ERROR "32 bit compiler detected, blender no longer provides pre-build libraries for 32 bit windows, please set the LIBDIR cmake variable to your own library folder")
  endif()
  if(CMAKE_CXX_COMPILER_VERSION VERSION_GREATER_EQUAL 19.30.30423)
    message(STATUS "Visual Studio 2022 detected.")
    set(LIBDIR ${CMAKE_SOURCE_DIR}/../lib/${LIBDIR_BASE}_vc15)
  elseif(MSVC_VERSION GREATER 1919)
    message(STATUS "Visual Studio 2019 detected.")
    set(LIBDIR ${CMAKE_SOURCE_DIR}/../lib/${LIBDIR_BASE}_vc15)
  elseif(MSVC_VERSION GREATER 1909)
    message(STATUS "Visual Studio 2017 detected.")
    set(LIBDIR ${CMAKE_SOURCE_DIR}/../lib/${LIBDIR_BASE}_vc15)
  elseif(MSVC_VERSION EQUAL 1900)
    message(STATUS "Visual Studio 2015 detected.")
    set(LIBDIR ${CMAKE_SOURCE_DIR}/../lib/${LIBDIR_BASE}_vc15)
  endif()
else()
  message(STATUS "Using pre-compiled LIBDIR: ${LIBDIR}")
endif()
if(NOT EXISTS "${LIBDIR}/")
  message(FATAL_ERROR "\n\nWindows requires pre-compiled libs at: '${LIBDIR}'. Please run `make update` in the blender source folder to obtain them.")
endif()

if(CMAKE_GENERATOR MATCHES "^Visual Studio.+" AND # Only supported in the VS IDE
   MSVC_VERSION GREATER_EQUAL 1924            AND # Supported for 16.4+
   WITH_CLANG_TIDY                                # And Clang Tidy needs to be on
  )
  set(CMAKE_VS_GLOBALS
    "RunCodeAnalysis=false"
    "EnableMicrosoftCodeAnalysis=false"
    "EnableClangTidyCodeAnalysis=true"
  )
  set(VS_CLANG_TIDY ON)
endif()

# Mark libdir as system headers with a lower warn level, to resolve some warnings
# that we have very little control over
if(MSVC_VERSION GREATER_EQUAL 1914 AND # Available with 15.7+
   NOT MSVC_CLANG                  AND # But not for clang
   NOT WITH_WINDOWS_SCCACHE        AND # And not when sccache is enabled
   NOT VS_CLANG_TIDY)                  # Clang-tidy does not like these options
  add_compile_options(/experimental:external /external:templates- /external:I "${LIBDIR}" /external:W0)
endif()

# Add each of our libraries to our cmake_prefix_path so find_package() could work
file(GLOB children RELATIVE ${LIBDIR} ${LIBDIR}/*)
foreach(child ${children})
  if(IS_DIRECTORY ${LIBDIR}/${child})
    list(APPEND CMAKE_PREFIX_PATH  ${LIBDIR}/${child})
  endif()
endforeach()

if(WITH_PUGIXML)
  set(PUGIXML_LIBRARIES optimized ${LIBDIR}/pugixml/lib/pugixml.lib debug ${LIBDIR}/pugixml/lib/pugixml_d.lib)
  set(PUGIXML_INCLUDE_DIR ${LIBDIR}/pugixml/include)
endif()

set(ZLIB_INCLUDE_DIRS ${LIBDIR}/zlib/include)
set(ZLIB_LIBRARIES ${LIBDIR}/zlib/lib/libz_st.lib)
set(ZLIB_INCLUDE_DIR ${LIBDIR}/zlib/include)
set(ZLIB_LIBRARY ${LIBDIR}/zlib/lib/libz_st.lib)
set(ZLIB_DIR ${LIBDIR}/zlib)

windows_find_package(zlib) # we want to find before finding things that depend on it like png
windows_find_package(png)

if(NOT PNG_FOUND)
  warn_hardcoded_paths(libpng)
  set(PNG_PNG_INCLUDE_DIR ${LIBDIR}/png/include)
  set(PNG_LIBRARIES ${LIBDIR}/png/lib/libpng.lib ${ZLIB_LIBRARY})
  set(PNG "${LIBDIR}/png")
  set(PNG_INCLUDE_DIRS "${PNG}/include")
  set(PNG_LIBPATH ${PNG}/lib) # not cmake defined
endif()

set(JPEG_NAMES ${JPEG_NAMES} libjpeg)
windows_find_package(jpeg REQUIRED)
if(NOT JPEG_FOUND)
  warn_hardcoded_paths(jpeg)
  set(JPEG_INCLUDE_DIR ${LIBDIR}/jpeg/include)
  set(JPEG_LIBRARIES ${LIBDIR}/jpeg/lib/libjpeg.lib)
endif()

set(PTHREADS_INCLUDE_DIRS ${LIBDIR}/pthreads/include)
set(PTHREADS_LIBRARIES ${LIBDIR}/pthreads/lib/pthreadVC3.lib)

set(FREETYPE ${LIBDIR}/freetype)
set(FREETYPE_INCLUDE_DIRS
  ${LIBDIR}/freetype/include
  ${LIBDIR}/freetype/include/freetype2
)
set(FREETYPE_LIBRARY ${LIBDIR}/freetype/lib/freetype2ST.lib)
windows_find_package(freetype REQUIRED)

if(WITH_FFTW3)
  set(FFTW3 ${LIBDIR}/fftw3)
  set(FFTW3_LIBRARIES ${FFTW3}/lib/libfftw.lib)
  set(FFTW3_INCLUDE_DIRS ${FFTW3}/include)
  set(FFTW3_LIBPATH ${FFTW3}/lib)
endif()

if(WITH_OPENCOLLADA)
  set(OPENCOLLADA ${LIBDIR}/opencollada)

  set(OPENCOLLADA_INCLUDE_DIRS
    ${OPENCOLLADA}/include/opencollada/COLLADAStreamWriter
    ${OPENCOLLADA}/include/opencollada/COLLADABaseUtils
    ${OPENCOLLADA}/include/opencollada/COLLADAFramework
    ${OPENCOLLADA}/include/opencollada/COLLADASaxFrameworkLoader
    ${OPENCOLLADA}/include/opencollada/GeneratedSaxParser
  )

  set(OPENCOLLADA_LIBRARIES
    optimized ${OPENCOLLADA}/lib/opencollada/OpenCOLLADASaxFrameworkLoader.lib
    optimized ${OPENCOLLADA}/lib/opencollada/OpenCOLLADAFramework.lib
    optimized ${OPENCOLLADA}/lib/opencollada/OpenCOLLADABaseUtils.lib
    optimized ${OPENCOLLADA}/lib/opencollada/OpenCOLLADAStreamWriter.lib
    optimized ${OPENCOLLADA}/lib/opencollada/MathMLSolver.lib
    optimized ${OPENCOLLADA}/lib/opencollada/GeneratedSaxParser.lib
    optimized ${OPENCOLLADA}/lib/opencollada/xml.lib
    optimized ${OPENCOLLADA}/lib/opencollada/buffer.lib
    optimized ${OPENCOLLADA}/lib/opencollada/ftoa.lib

    debug ${OPENCOLLADA}/lib/opencollada/OpenCOLLADASaxFrameworkLoader_d.lib
    debug ${OPENCOLLADA}/lib/opencollada/OpenCOLLADAFramework_d.lib
    debug ${OPENCOLLADA}/lib/opencollada/OpenCOLLADABaseUtils_d.lib
    debug ${OPENCOLLADA}/lib/opencollada/OpenCOLLADAStreamWriter_d.lib
    debug ${OPENCOLLADA}/lib/opencollada/MathMLSolver_d.lib
    debug ${OPENCOLLADA}/lib/opencollada/GeneratedSaxParser_d.lib
    debug ${OPENCOLLADA}/lib/opencollada/xml_d.lib
    debug ${OPENCOLLADA}/lib/opencollada/buffer_d.lib
    debug ${OPENCOLLADA}/lib/opencollada/ftoa_d.lib
  )

  list(APPEND OPENCOLLADA_LIBRARIES ${OPENCOLLADA}/lib/opencollada/UTF.lib)

  set(PCRE_LIBRARIES
    optimized ${OPENCOLLADA}/lib/opencollada/pcre.lib

    debug ${OPENCOLLADA}/lib/opencollada/pcre_d.lib
  )
endif()

if(WITH_CODEC_FFMPEG)
  set(FFMPEG_INCLUDE_DIRS
    ${LIBDIR}/ffmpeg/include
    ${LIBDIR}/ffmpeg/include/msvc
  )
  windows_find_package(FFMPEG)
  if(NOT FFMPEG_FOUND)
    warn_hardcoded_paths(ffmpeg)
    set(FFMPEG_LIBRARIES
      ${LIBDIR}/ffmpeg/lib/avcodec.lib
      ${LIBDIR}/ffmpeg/lib/avformat.lib
      ${LIBDIR}/ffmpeg/lib/avdevice.lib
      ${LIBDIR}/ffmpeg/lib/avutil.lib
      ${LIBDIR}/ffmpeg/lib/swscale.lib
      )
  endif()
endif()

if(WITH_IMAGE_OPENEXR)
  set(OPENEXR_ROOT_DIR ${LIBDIR}/openexr)
  set(OPENEXR_VERSION "2.1")
  windows_find_package(OPENEXR REQUIRED)
  if(NOT OPENEXR_FOUND)
    warn_hardcoded_paths(OpenEXR)
    set(OPENEXR ${LIBDIR}/openexr)
    set(OPENEXR_INCLUDE_DIR ${OPENEXR}/include)
    set(OPENEXR_INCLUDE_DIRS ${OPENEXR_INCLUDE_DIR} ${OPENEXR}/include/OpenEXR)
    set(OPENEXR_LIBPATH ${OPENEXR}/lib)
    set(OPENEXR_LIBRARIES
      optimized ${OPENEXR_LIBPATH}/Iex_s.lib
      optimized ${OPENEXR_LIBPATH}/Half_s.lib
      optimized ${OPENEXR_LIBPATH}/IlmImf_s.lib
      optimized ${OPENEXR_LIBPATH}/Imath_s.lib
      optimized ${OPENEXR_LIBPATH}/IlmThread_s.lib
      debug ${OPENEXR_LIBPATH}/Iex_s_d.lib
      debug ${OPENEXR_LIBPATH}/Half_s_d.lib
      debug ${OPENEXR_LIBPATH}/IlmImf_s_d.lib
      debug ${OPENEXR_LIBPATH}/Imath_s_d.lib
      debug ${OPENEXR_LIBPATH}/IlmThread_s_d.lib
    )
  endif()
endif()

if(WITH_IMAGE_TIFF)
  # Try to find tiff first then complain and set static and maybe wrong paths
  windows_find_package(TIFF)
  if(NOT TIFF_FOUND)
    warn_hardcoded_paths(libtiff)
    set(TIFF_LIBRARY ${LIBDIR}/tiff/lib/libtiff.lib)
    set(TIFF_INCLUDE_DIR ${LIBDIR}/tiff/include)
  endif()
endif()

if(WITH_JACK)
  set(JACK_INCLUDE_DIRS
    ${LIBDIR}/jack/include/jack
    ${LIBDIR}/jack/include
  )
  set(JACK_LIBRARIES optimized ${LIBDIR}/jack/lib/libjack.lib debug ${LIBDIR}/jack/lib/libjack_d.lib)
endif()

if(WITH_PYTHON)
  set(PYTHON_VERSION 3.9) # CACHE STRING)

  string(REPLACE "." "" _PYTHON_VERSION_NO_DOTS ${PYTHON_VERSION})
  set(PYTHON_LIBRARY ${LIBDIR}/python/${_PYTHON_VERSION_NO_DOTS}/libs/python${_PYTHON_VERSION_NO_DOTS}.lib)
  set(PYTHON_LIBRARY_DEBUG ${LIBDIR}/python/${_PYTHON_VERSION_NO_DOTS}/libs/python${_PYTHON_VERSION_NO_DOTS}_d.lib)

  set(PYTHON_INCLUDE_DIR ${LIBDIR}/python/${_PYTHON_VERSION_NO_DOTS}/include)
  set(PYTHON_NUMPY_INCLUDE_DIRS ${LIBDIR}/python/${_PYTHON_VERSION_NO_DOTS}/lib/site-packages/numpy/core/include)
  set(NUMPY_FOUND ON)
  unset(_PYTHON_VERSION_NO_DOTS)
  # uncached vars
  set(PYTHON_INCLUDE_DIRS "${PYTHON_INCLUDE_DIR}")
  set(PYTHON_LIBRARIES debug "${PYTHON_LIBRARY_DEBUG}" optimized "${PYTHON_LIBRARY}" )
endif()

if(WITH_BOOST)
  if(WITH_CYCLES_OSL)
    set(boost_extra_libs wave)
  endif()
  if(WITH_INTERNATIONAL)
    list(APPEND boost_extra_libs locale)
  endif()
  set(Boost_USE_STATIC_RUNTIME ON) # prefix lib
  set(Boost_USE_MULTITHREADED ON) # suffix -mt
  set(Boost_USE_STATIC_LIBS ON) # suffix -s
  if(WITH_WINDOWS_FIND_MODULES)
    find_package(Boost COMPONENTS date_time filesystem thread regex system ${boost_extra_libs})
  endif()
  if(NOT Boost_FOUND)
    warn_hardcoded_paths(BOOST)
    set(BOOST ${LIBDIR}/boost)
    set(BOOST_INCLUDE_DIR ${BOOST}/include)
    set(BOOST_LIBPATH ${BOOST}/lib)
    set(BOOST_VERSION_HEADER ${BOOST_INCLUDE_DIR}/boost/version.hpp)
    if(EXISTS ${BOOST_VERSION_HEADER})
      file(STRINGS "${BOOST_VERSION_HEADER}" BOOST_LIB_VERSION REGEX "#define BOOST_LIB_VERSION ")
      if(BOOST_LIB_VERSION MATCHES "#define BOOST_LIB_VERSION \"([0-9_]+)\"")
        set(BOOST_VERSION "${CMAKE_MATCH_1}")
      endif()
    endif()
    if(NOT BOOST_VERSION)
      message(FATAL_ERROR "Unable to determine Boost version")
    endif()
    set(BOOST_POSTFIX "vc141-mt-x64-${BOOST_VERSION}.lib")
    set(BOOST_DEBUG_POSTFIX "vc141-mt-gd-x64-${BOOST_VERSION}.lib")
    set(BOOST_LIBRARIES
      optimized ${BOOST_LIBPATH}/libboost_date_time-${BOOST_POSTFIX}
      optimized ${BOOST_LIBPATH}/libboost_filesystem-${BOOST_POSTFIX}
      optimized ${BOOST_LIBPATH}/libboost_regex-${BOOST_POSTFIX}
      optimized ${BOOST_LIBPATH}/libboost_system-${BOOST_POSTFIX}
      optimized ${BOOST_LIBPATH}/libboost_thread-${BOOST_POSTFIX}
      optimized ${BOOST_LIBPATH}/libboost_chrono-${BOOST_POSTFIX}
      debug ${BOOST_LIBPATH}/libboost_date_time-${BOOST_DEBUG_POSTFIX}
      debug ${BOOST_LIBPATH}/libboost_filesystem-${BOOST_DEBUG_POSTFIX}
      debug ${BOOST_LIBPATH}/libboost_regex-${BOOST_DEBUG_POSTFIX}
      debug ${BOOST_LIBPATH}/libboost_system-${BOOST_DEBUG_POSTFIX}
      debug ${BOOST_LIBPATH}/libboost_thread-${BOOST_DEBUG_POSTFIX}
      debug ${BOOST_LIBPATH}/libboost_chrono-${BOOST_DEBUG_POSTFIX}
    )
    if(WITH_CYCLES_OSL)
      set(BOOST_LIBRARIES ${BOOST_LIBRARIES}
        optimized ${BOOST_LIBPATH}/libboost_wave-${BOOST_POSTFIX}
        debug ${BOOST_LIBPATH}/libboost_wave-${BOOST_DEBUG_POSTFIX})
    endif()
    if(WITH_INTERNATIONAL)
      set(BOOST_LIBRARIES ${BOOST_LIBRARIES}
        optimized ${BOOST_LIBPATH}/libboost_locale-${BOOST_POSTFIX}
        debug ${BOOST_LIBPATH}/libboost_locale-${BOOST_DEBUG_POSTFIX})
    endif()
  else() # we found boost using find_package
    set(BOOST_INCLUDE_DIR ${Boost_INCLUDE_DIRS})
    set(BOOST_LIBRARIES ${Boost_LIBRARIES})
    set(BOOST_LIBPATH ${Boost_LIBRARY_DIRS})
  endif()
  set(BOOST_DEFINITIONS "-DBOOST_ALL_NO_LIB")
endif()

if(WITH_OPENIMAGEIO)
  windows_find_package(OpenImageIO)
  set(OPENIMAGEIO ${LIBDIR}/OpenImageIO)
  set(OPENIMAGEIO_LIBPATH ${OPENIMAGEIO}/lib)
  set(OPENIMAGEIO_INCLUDE_DIRS ${OPENIMAGEIO}/include)
  set(OIIO_OPTIMIZED optimized ${OPENIMAGEIO_LIBPATH}/OpenImageIO.lib optimized ${OPENIMAGEIO_LIBPATH}/OpenImageIO_Util.lib)
  set(OIIO_DEBUG debug ${OPENIMAGEIO_LIBPATH}/OpenImageIO_d.lib debug ${OPENIMAGEIO_LIBPATH}/OpenImageIO_Util_d.lib)
  set(OPENIMAGEIO_LIBRARIES ${OIIO_OPTIMIZED} ${OIIO_DEBUG})

  set(OPENIMAGEIO_DEFINITIONS "-DUSE_TBB=0")
  set(OPENIMAGEIO_IDIFF "${OPENIMAGEIO}/bin/idiff.exe")
  add_definitions(-DOIIO_STATIC_DEFINE)
  add_definitions(-DOIIO_NO_SSE=1)
endif()

if(WITH_LLVM)
  set(LLVM_ROOT_DIR ${LIBDIR}/llvm CACHE PATH "Path to the LLVM installation")
  set(LLVM_INCLUDE_DIRS ${LLVM_ROOT_DIR}/$<$<CONFIG:Debug>:Debug>/include CACHE PATH  "Path to the LLVM include directory")
  file(GLOB LLVM_LIBRARY_OPTIMIZED ${LLVM_ROOT_DIR}/lib/*.lib)

  if(EXISTS ${LLVM_ROOT_DIR}/debug/lib)
    foreach(LLVM_OPTIMIZED_LIB ${LLVM_LIBRARY_OPTIMIZED})
      get_filename_component(LIBNAME ${LLVM_OPTIMIZED_LIB} ABSOLUTE)
      list(APPEND LLVM_LIBS optimized ${LIBNAME})
    endforeach(LLVM_OPTIMIZED_LIB)

    file(GLOB LLVM_LIBRARY_DEBUG ${LLVM_ROOT_DIR}/debug/lib/*.lib)

    foreach(LLVM_DEBUG_LIB ${LLVM_LIBRARY_DEBUG})
      get_filename_component(LIBNAME ${LLVM_DEBUG_LIB} ABSOLUTE)
      list(APPEND LLVM_LIBS debug ${LIBNAME})
    endforeach(LLVM_DEBUG_LIB)

    set(LLVM_LIBRARY ${LLVM_LIBS})
  else()
    message(WARNING "LLVM debug libs not present on this system. Using release libs for debug builds.")
    set(LLVM_LIBRARY ${LLVM_LIBRARY_OPTIMIZED})
  endif()

endif()

if(WITH_OPENCOLORIO)
  set(OPENCOLORIO ${LIBDIR}/OpenColorIO)
  set(OPENCOLORIO_INCLUDE_DIRS ${OPENCOLORIO}/include)
  set(OPENCOLORIO_LIBPATH ${OPENCOLORIO}/lib)
  set(OPENCOLORIO_LIBRARIES
    optimized ${OPENCOLORIO_LIBPATH}/OpenColorIO.lib
    optimized ${OPENCOLORIO_LIBPATH}/libyaml-cpp.lib
    optimized ${OPENCOLORIO_LIBPATH}/libexpatMD.lib
    optimized ${OPENCOLORIO_LIBPATH}/pystring.lib
    debug ${OPENCOLORIO_LIBPATH}/OpencolorIO_d.lib
    debug ${OPENCOLORIO_LIBPATH}/libyaml-cpp_d.lib
    debug ${OPENCOLORIO_LIBPATH}/libexpatdMD.lib
    debug ${OPENCOLORIO_LIBPATH}/pystring_d.lib
  )
  set(OPENCOLORIO_DEFINITIONS "-DOpenColorIO_SKIP_IMPORTS")
endif()

if(WITH_OPENVDB)
  set(OPENVDB ${LIBDIR}/openVDB)
  set(OPENVDB_LIBPATH ${OPENVDB}/lib)
  set(OPENVDB_INCLUDE_DIRS ${OPENVDB}/include)
  set(OPENVDB_LIBRARIES optimized ${OPENVDB_LIBPATH}/openvdb.lib debug ${OPENVDB_LIBPATH}/openvdb_d.lib )
  set(OPENVDB_DEFINITIONS -DNOMINMAX -D_USE_MATH_DEFINES)
endif()

if(WITH_NANOVDB)
  set(NANOVDB ${LIBDIR}/nanoVDB)
  set(NANOVDB_INCLUDE_DIR ${NANOVDB}/include)
endif()

if(WITH_OPENIMAGEDENOISE)
  set(OPENIMAGEDENOISE ${LIBDIR}/OpenImageDenoise)
  set(OPENIMAGEDENOISE_LIBPATH ${LIBDIR}/OpenImageDenoise/lib)
  set(OPENIMAGEDENOISE_INCLUDE_DIRS ${OPENIMAGEDENOISE}/include)
  set(OPENIMAGEDENOISE_LIBRARIES
    optimized ${OPENIMAGEDENOISE_LIBPATH}/OpenImageDenoise.lib
    optimized ${OPENIMAGEDENOISE_LIBPATH}/common.lib
    optimized ${OPENIMAGEDENOISE_LIBPATH}/dnnl.lib
    debug ${OPENIMAGEDENOISE_LIBPATH}/OpenImageDenoise_d.lib
    debug ${OPENIMAGEDENOISE_LIBPATH}/common_d.lib
    debug ${OPENIMAGEDENOISE_LIBPATH}/dnnl_d.lib)
  set(OPENIMAGEDENOISE_DEFINITIONS)
endif()

if(WITH_ALEMBIC)
  set(ALEMBIC ${LIBDIR}/alembic)
  set(ALEMBIC_INCLUDE_DIR ${ALEMBIC}/include)
  set(ALEMBIC_INCLUDE_DIRS ${ALEMBIC_INCLUDE_DIR})
  set(ALEMBIC_LIBPATH ${ALEMBIC}/lib)
  set(ALEMBIC_LIBRARIES optimized ${ALEMBIC}/lib/Alembic.lib debug ${ALEMBIC}/lib/Alembic_d.lib)
  set(ALEMBIC_FOUND 1)
endif()

if(WITH_IMAGE_OPENJPEG)
  set(OPENJPEG ${LIBDIR}/openjpeg)
  set(OPENJPEG_INCLUDE_DIRS ${OPENJPEG}/include/openjpeg-2.3)
  set(OPENJPEG_LIBRARIES ${OPENJPEG}/lib/openjp2.lib)
endif()

if(WITH_OPENSUBDIV)
  set(OPENSUBDIV_INCLUDE_DIRS ${LIBDIR}/opensubdiv/include)
  set(OPENSUBDIV_LIBPATH ${LIBDIR}/opensubdiv/lib)
  set(OPENSUBDIV_LIBRARIES
    optimized ${OPENSUBDIV_LIBPATH}/osdCPU.lib
    optimized ${OPENSUBDIV_LIBPATH}/osdGPU.lib
    debug ${OPENSUBDIV_LIBPATH}/osdCPU_d.lib
    debug ${OPENSUBDIV_LIBPATH}/osdGPU_d.lib
  )
  set(OPENSUBDIV_HAS_OPENMP TRUE)
  set(OPENSUBDIV_HAS_TBB FALSE)
  set(OPENSUBDIV_HAS_OPENCL TRUE)
  set(OPENSUBDIV_HAS_CUDA FALSE)
  set(OPENSUBDIV_HAS_GLSL_TRANSFORM_FEEDBACK TRUE)
  set(OPENSUBDIV_HAS_GLSL_COMPUTE TRUE)
  windows_find_package(OpenSubdiv)
endif()

if(WITH_SDL)
  set(SDL ${LIBDIR}/sdl)
  set(SDL_INCLUDE_DIR ${SDL}/include)
  set(SDL_LIBPATH ${SDL}/lib)
  set(SDL_LIBRARY ${SDL_LIBPATH}/SDL2.lib)
endif()

# Audio IO
if(WITH_SYSTEM_AUDASPACE)
  set(AUDASPACE_INCLUDE_DIRS ${LIBDIR}/audaspace/include/audaspace)
  set(AUDASPACE_LIBRARIES ${LIBDIR}/audaspace/lib/audaspace.lib)
  set(AUDASPACE_C_INCLUDE_DIRS ${LIBDIR}/audaspace/include/audaspace)
  set(AUDASPACE_C_LIBRARIES ${LIBDIR}/audaspace/lib/audaspace-c.lib)
  set(AUDASPACE_PY_INCLUDE_DIRS ${LIBDIR}/audaspace/include/audaspace)
  set(AUDASPACE_PY_LIBRARIES ${LIBDIR}/audaspace/lib/audaspace-py.lib)
endif()

if(WITH_TBB)
  set(TBB_LIBRARIES optimized ${LIBDIR}/tbb/lib/tbb.lib debug ${LIBDIR}/tbb/lib/tbb_debug.lib)
  set(TBB_INCLUDE_DIR ${LIBDIR}/tbb/include)
  set(TBB_INCLUDE_DIRS ${TBB_INCLUDE_DIR})
  if(WITH_TBB_MALLOC_PROXY)
    set(TBB_MALLOC_LIBRARIES optimized ${LIBDIR}/tbb/lib/tbbmalloc.lib debug ${LIBDIR}/tbb/lib/tbbmalloc_debug.lib)
    add_definitions(-DWITH_TBB_MALLOC)
  endif()
endif()

# used in many places so include globally, like OpenGL
blender_include_dirs_sys("${PTHREADS_INCLUDE_DIRS}")

set(WINTAB_INC ${LIBDIR}/wintab/include)

if(WITH_OPENAL)
  set(OPENAL ${LIBDIR}/openal)
  set(OPENALDIR ${LIBDIR}/openal)
  set(OPENAL_INCLUDE_DIR ${OPENAL}/include/AL)
  set(OPENAL_LIBPATH ${OPENAL}/lib)
  if(MSVC)
    set(OPENAL_LIBRARY ${OPENAL_LIBPATH}/openal32.lib)
  else()
    set(OPENAL_LIBRARY ${OPENAL_LIBPATH}/wrap_oal.lib)
  endif()

endif()

if(WITH_CODEC_SNDFILE)
  set(LIBSNDFILE ${LIBDIR}/sndfile)
  set(LIBSNDFILE_INCLUDE_DIRS ${LIBSNDFILE}/include)
  set(LIBSNDFILE_LIBPATH ${LIBSNDFILE}/lib) # TODO, deprecate
  set(LIBSNDFILE_LIBRARIES ${LIBSNDFILE_LIBPATH}/libsndfile-1.lib)
endif()

if(WITH_CYCLES_OSL)
  set(CYCLES_OSL ${LIBDIR}/osl CACHE PATH "Path to OpenShadingLanguage installation")
  set(OSL_SHADER_DIR ${CYCLES_OSL}/shaders)
  # Shaders have moved around a bit between OSL versions, check multiple locations
  if(NOT EXISTS "${OSL_SHADER_DIR}")
    set(OSL_SHADER_DIR ${CYCLES_OSL}/share/OSL/shaders)
  endif()
  find_library(OSL_LIB_EXEC NAMES oslexec PATHS ${CYCLES_OSL}/lib)
  find_library(OSL_LIB_COMP NAMES oslcomp PATHS ${CYCLES_OSL}/lib)
  find_library(OSL_LIB_QUERY NAMES oslquery PATHS ${CYCLES_OSL}/lib)
  find_library(OSL_LIB_EXEC_DEBUG NAMES oslexec_d PATHS ${CYCLES_OSL}/lib)
  find_library(OSL_LIB_COMP_DEBUG NAMES oslcomp_d PATHS ${CYCLES_OSL}/lib)
  find_library(OSL_LIB_QUERY_DEBUG NAMES oslquery_d PATHS ${CYCLES_OSL}/lib)
  list(APPEND OSL_LIBRARIES
    optimized ${OSL_LIB_COMP}
    optimized ${OSL_LIB_EXEC}
    optimized ${OSL_LIB_QUERY}
    debug ${OSL_LIB_EXEC_DEBUG}
    debug ${OSL_LIB_COMP_DEBUG}
    debug ${OSL_LIB_QUERY_DEBUG}
    ${PUGIXML_LIBRARIES}
  )
  find_path(OSL_INCLUDE_DIR OSL/oslclosure.h PATHS ${CYCLES_OSL}/include)
  find_program(OSL_COMPILER NAMES oslc PATHS ${CYCLES_OSL}/bin)

  if(OSL_INCLUDE_DIR AND OSL_LIBRARIES AND OSL_COMPILER)
    set(OSL_FOUND TRUE)
  else()
    message(STATUS "OSL not found")
    set(WITH_CYCLES_OSL OFF)
  endif()
endif()

if(WITH_CYCLES_EMBREE)
  windows_find_package(Embree)
  if(NOT EMBREE_FOUND)
    set(EMBREE_INCLUDE_DIRS ${LIBDIR}/embree/include)
    set(EMBREE_LIBRARIES
      optimized ${LIBDIR}/embree/lib/embree3.lib
      optimized ${LIBDIR}/embree/lib/embree_avx2.lib
      optimized ${LIBDIR}/embree/lib/embree_avx.lib
      optimized ${LIBDIR}/embree/lib/embree_sse42.lib
      optimized ${LIBDIR}/embree/lib/lexers.lib
      optimized ${LIBDIR}/embree/lib/math.lib
      optimized ${LIBDIR}/embree/lib/simd.lib
      optimized ${LIBDIR}/embree/lib/sys.lib
      optimized ${LIBDIR}/embree/lib/tasking.lib

      debug ${LIBDIR}/embree/lib/embree3_d.lib
      debug ${LIBDIR}/embree/lib/embree_avx2_d.lib
      debug ${LIBDIR}/embree/lib/embree_avx_d.lib
      debug ${LIBDIR}/embree/lib/embree_sse42_d.lib
      debug ${LIBDIR}/embree/lib/lexers_d.lib
      debug ${LIBDIR}/embree/lib/math_d.lib
      debug ${LIBDIR}/embree/lib/simd_d.lib
      debug ${LIBDIR}/embree/lib/sys_d.lib
      debug ${LIBDIR}/embree/lib/tasking_d.lib)
  endif()
endif()

if(WITH_USD)
  windows_find_package(USD)
  if(NOT USD_FOUND)
    set(USD_FOUND ON)
    set(USD_INCLUDE_DIRS ${LIBDIR}/usd/include)
    set(USD_RELEASE_LIB ${LIBDIR}/usd/lib/libusd_m.lib)
    set(USD_DEBUG_LIB ${LIBDIR}/usd/lib/libusd_m_d.lib)
    set(USD_LIBRARY_DIR ${LIBDIR}/usd/lib)
    set(USD_LIBRARIES
      debug ${USD_DEBUG_LIB}
      optimized ${USD_RELEASE_LIB}
    )
  endif()
endif()

if(WINDOWS_PYTHON_DEBUG)
  # Include the system scripts in the blender_python_system_scripts project.
  FILE(GLOB_RECURSE inFiles "${CMAKE_SOURCE_DIR}/release/scripts/*.*" )
  ADD_CUSTOM_TARGET(blender_python_system_scripts SOURCES ${inFiles})
  foreach(_source IN ITEMS ${inFiles})
    get_filename_component(_source_path "${_source}" PATH)
    string(REPLACE "${CMAKE_SOURCE_DIR}/release/scripts/" "" _source_path "${_source_path}")
    string(REPLACE "/" "\\" _group_path "${_source_path}")
    source_group("${_group_path}" FILES "${_source}")
  endforeach()

  # If the user scripts env var is set, include scripts from there otherwise
  # include user scripts in the profile folder.
  if(DEFINED ENV{BLENDER_USER_SCRIPTS})
    message(STATUS "Including user scripts from environment BLENDER_USER_SCRIPTS=$ENV{BLENDER_USER_SCRIPTS}")
    set(USER_SCRIPTS_ROOT "$ENV{BLENDER_USER_SCRIPTS}")
  else()
    message(STATUS "Including user scripts from the profile folder")
    # Include the user scripts from the profile folder in the blender_python_user_scripts project.
    set(USER_SCRIPTS_ROOT "$ENV{appdata}/blender foundation/blender/${BLENDER_VERSION}/scripts")
  endif()

  file(TO_CMAKE_PATH ${USER_SCRIPTS_ROOT} USER_SCRIPTS_ROOT)
  FILE(GLOB_RECURSE inFiles "${USER_SCRIPTS_ROOT}/*.*" )
  ADD_CUSTOM_TARGET(blender_python_user_scripts SOURCES ${inFiles})
  foreach(_source IN ITEMS ${inFiles})
    get_filename_component(_source_path "${_source}" PATH)
    string(REPLACE "${USER_SCRIPTS_ROOT}" "" _source_path "${_source_path}")
    string(REPLACE "/" "\\" _group_path "${_source_path}")
    source_group("${_group_path}" FILES "${_source}")
  endforeach()
  set_target_properties(blender_python_system_scripts PROPERTIES FOLDER "scripts")
  set_target_properties(blender_python_user_scripts PROPERTIES FOLDER "scripts")
  # Set the default debugging options for the project, only write this file once so the user
  # is free to override them at their own perril.
  set(USER_PROPS_FILE "${CMAKE_CURRENT_BINARY_DIR}/source/creator/blender.Cpp.user.props")
  if(NOT EXISTS ${USER_PROPS_FILE})
    # Layout below is messy, because otherwise the generated file will look messy.
    file(WRITE ${USER_PROPS_FILE} "<?xml version=\"1.0\" encoding=\"utf-8\"?>
<Project DefaultTargets=\"Build\" xmlns=\"http://schemas.microsoft.com/developer/msbuild/2003\">
  <PropertyGroup>
    <LocalDebuggerCommandArguments>-con --env-system-scripts \"${CMAKE_SOURCE_DIR}/release/scripts\" </LocalDebuggerCommandArguments>
  </PropertyGroup>
</Project>")
  endif()
endif()

if(WITH_XR_OPENXR)
  if(EXISTS ${LIBDIR}/xr_openxr_sdk)
    set(XR_OPENXR_SDK ${LIBDIR}/xr_openxr_sdk)
    set(XR_OPENXR_SDK_LIBPATH ${LIBDIR}/xr_openxr_sdk/lib)
    set(XR_OPENXR_SDK_INCLUDE_DIR ${XR_OPENXR_SDK}/include)
    # This is the old name of this library, it is checked to
    # support the transition between the old and new lib versions
    # this can be removed after the next lib update.
    if(EXISTS ${XR_OPENXR_SDK_LIBPATH}/openxr_loader_d.lib)
      set(XR_OPENXR_SDK_LIBRARIES optimized ${XR_OPENXR_SDK_LIBPATH}/openxr_loader.lib debug ${XR_OPENXR_SDK_LIBPATH}/openxr_loader_d.lib)
    else()
      set(XR_OPENXR_SDK_LIBRARIES optimized ${XR_OPENXR_SDK_LIBPATH}/openxr_loader.lib debug ${XR_OPENXR_SDK_LIBPATH}/openxr_loaderd.lib)
    endif()
  else()
    message(WARNING "OpenXR-SDK was not found, disabling WITH_XR_OPENXR")
    set(WITH_XR_OPENXR OFF)
  endif()
endif()

if(WITH_GMP)
  set(GMP_INCLUDE_DIRS ${LIBDIR}/gmp/include)
  set(GMP_LIBRARIES ${LIBDIR}/gmp/lib/libgmp-10.lib optimized ${LIBDIR}/gmp/lib/libgmpxx.lib debug ${LIBDIR}/gmp/lib/libgmpxx_d.lib)
  set(GMP_ROOT_DIR ${LIBDIR}/gmp)
  set(GMP_FOUND ON)
endif()

if(WITH_POTRACE)
  set(POTRACE_INCLUDE_DIRS ${LIBDIR}/potrace/include)
  set(POTRACE_LIBRARIES ${LIBDIR}/potrace/lib/potrace.lib)
  set(POTRACE_FOUND ON)
endif()

if(WITH_HARU)
  if(EXISTS ${LIBDIR}/haru)
    set(HARU_FOUND ON)
    set(HARU_ROOT_DIR ${LIBDIR}/haru)
    set(HARU_INCLUDE_DIRS ${HARU_ROOT_DIR}/include)
    set(HARU_LIBRARIES ${HARU_ROOT_DIR}/lib/libhpdfs.lib)
  else()
    message(WARNING "Haru was not found, disabling WITH_HARU")
    set(WITH_HARU OFF)
  endif()
endif()

<<<<<<< HEAD
if(WITH_VULKAN)
  if(EXISTS ${LIBDIR}/vulkan)
    set(Vulkan_FOUND On)
    set(Vulkan_ROOT_DIR ${LIBDIR}/vulkan)
    set(Vulkan_INCLUDE_DIR ${Vulkan_ROOT_DIR}/include)
    set(Vulkan_INCLUDE_DIRS ${Vulkan_INCLUDE_DIR})
    set(Vulkan_LIBRARY ${Vulkan_ROOT_DIR}/lib/vulkan-1.lib)
    set(Vulkan_LIBRARIES ${Vulkan_LIBRARY})
  else()
    message(WARNING "vulkan was not found, disabling WITH_VULKAN")
    set(WITH_VULKAN OFF)
  endif()
endif()

if(WITH_VULKAN)
  if(EXISTS ${LIBDIR}/shaderc)
    set(SHADERC_ROOT_DIR ${LIBDIR}/shaderc)
    set(SHADERC_INCLUDE_DIR ${SHADERC_ROOT_DIR}/include)
    set(SHADERC_INCLUDE_DIRS ${SHADERC_INCLUDE_DIR})
    set(SHADERC_LIBRARY optimized ${SHADERC_ROOT_DIR}/lib/shaderc_shared.lib debug ${SHADERC_ROOT_DIR}/lib/shaderc_shared_d.lib)
    set(SHADERC_LIBRARIES ${SHADERC_LIBRARY})
  else()
    message(WARNING "shaderc was not found, disabling WITH_VULKAN")
    set(WITH_VULKAN OFF)
  endif()
endif()
=======
set(ZSTD_INCLUDE_DIRS ${LIBDIR}/zstd/include)
set(ZSTD_LIBRARIES ${LIBDIR}/zstd/lib/zstd_static.lib)
>>>>>>> a7540f4b
<|MERGE_RESOLUTION|>--- conflicted
+++ resolved
@@ -874,7 +874,6 @@
   endif()
 endif()
 
-<<<<<<< HEAD
 if(WITH_VULKAN)
   if(EXISTS ${LIBDIR}/vulkan)
     set(Vulkan_FOUND On)
@@ -901,7 +900,6 @@
     set(WITH_VULKAN OFF)
   endif()
 endif()
-=======
+
 set(ZSTD_INCLUDE_DIRS ${LIBDIR}/zstd/include)
-set(ZSTD_LIBRARIES ${LIBDIR}/zstd/lib/zstd_static.lib)
->>>>>>> a7540f4b
+set(ZSTD_LIBRARIES ${LIBDIR}/zstd/lib/zstd_static.lib)