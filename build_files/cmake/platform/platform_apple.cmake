--- conflicted
+++ resolved
@@ -241,10 +241,6 @@
   endif()
 endif()
 
-<<<<<<< HEAD
-
-=======
->>>>>>> 4fd0a69d
 if(WITH_BOOST)
   set(Boost_NO_BOOST_CMAKE ON)
   set(BOOST_ROOT ${LIBDIR}/boost)
